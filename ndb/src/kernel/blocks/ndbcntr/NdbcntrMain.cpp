/* Copyright (C) 2003 MySQL AB

   This program is free software; you can redistribute it and/or modify
   it under the terms of the GNU General Public License as published by
   the Free Software Foundation; either version 2 of the License, or
   (at your option) any later version.

   This program is distributed in the hope that it will be useful,
   but WITHOUT ANY WARRANTY; without even the implied warranty of
   MERCHANTABILITY or FITNESS FOR A PARTICULAR PURPOSE.  See the
   GNU General Public License for more details.

   You should have received a copy of the GNU General Public License
   along with this program; if not, write to the Free Software
   Foundation, Inc., 59 Temple Place, Suite 330, Boston, MA  02111-1307  USA */

#define NDBCNTR_C
#include "Ndbcntr.hpp"

#include <ndb_limits.h>
#include <ndb_version.h>
#include <SimpleProperties.hpp>
#include <signaldata/DictTabInfo.hpp>
#include <signaldata/CreateTable.hpp>
#include <signaldata/ReadNodesConf.hpp>
#include <signaldata/NodeFailRep.hpp>
#include <signaldata/TcKeyReq.hpp>
#include <signaldata/TcKeyConf.hpp>
#include <signaldata/EventReport.hpp>
#include <signaldata/NodeStateSignalData.hpp>
#include <signaldata/StopPerm.hpp>
#include <signaldata/StopMe.hpp>
#include <signaldata/WaitGCP.hpp>
#include <signaldata/CheckNodeGroups.hpp>
#include <signaldata/StartOrd.hpp>
#include <signaldata/AbortAll.hpp>
#include <signaldata/SystemError.hpp>
#include <signaldata/NdbSttor.hpp>
#include <signaldata/CntrStart.hpp>
#include <signaldata/DumpStateOrd.hpp>

#include <signaldata/FsRemoveReq.hpp>
#include <signaldata/ReadConfig.hpp>

#include <signaldata/FailRep.hpp>

#include <AttributeHeader.hpp>
#include <Configuration.hpp>
#include <DebuggerNames.hpp>

#include <NdbOut.hpp>
#include <NdbTick.h>

// used during shutdown for reporting current startphase
// accessed from Emulator.cpp, NdbShutdown()
Uint32 g_currentStartPhase;

/**
 * ALL_BLOCKS Used during start phases and while changing node state
 *
 * NDBFS_REF Has to be before NDBCNTR_REF (due to "ndb -i" stuff)
 */
struct BlockInfo {
  BlockReference Ref; // BlockReference
  Uint32 NextSP;            // Next start phase
  Uint32 ErrorInsertStart;
  Uint32 ErrorInsertStop;
};

static BlockInfo ALL_BLOCKS[] = { 
  { DBTC_REF,    1 ,  8000,  8035 },
  { DBDIH_REF,   1 ,  7000,  7173 },
  { DBLQH_REF,   1 ,  5000,  5030 },
  { DBACC_REF,   1 ,  3000,  3999 },
  { DBTUP_REF,   1 ,  4000,  4007 },
  { DBDICT_REF,  1 ,  6000,  6003 },
  { NDBFS_REF,   0 ,  2000,  2999 },
  { NDBCNTR_REF, 0 ,  1000,  1999 },
  { QMGR_REF,    1 ,     1,   999 },
  { CMVMI_REF,   1 ,  9000,  9999 },
  { TRIX_REF,    1 ,     0,     0 },
  { BACKUP_REF,  1 , 10000, 10999 },
  { DBUTIL_REF,  1 , 11000, 11999 },
  { SUMA_REF,    1 , 13000, 13999 },
  { DBTUX_REF,   1 , 12000, 12999 }
};

static const Uint32 ALL_BLOCKS_SZ = sizeof(ALL_BLOCKS)/sizeof(BlockInfo);

static BlockReference readConfigOrder[ALL_BLOCKS_SZ] = {
  DBTUP_REF,
  DBACC_REF,
  DBTC_REF,
  DBLQH_REF,
  DBTUX_REF,
  DBDICT_REF,
  DBDIH_REF,
  NDBFS_REF,
  NDBCNTR_REF,
  QMGR_REF,
  CMVMI_REF,
  TRIX_REF,
  BACKUP_REF,
  DBUTIL_REF,
  SUMA_REF
};

/*******************************/
/*  CONTINUEB                  */
/*******************************/
void Ndbcntr::execCONTINUEB(Signal* signal) 
{
  jamEntry();
  UintR Ttemp1 = signal->theData[0];
  switch (Ttemp1) {
  case ZSTARTUP:{
    if(getNodeState().startLevel == NodeState::SL_STARTED){
      jam();
      return;
    }
    
    if(cmasterNodeId == getOwnNodeId() && c_start.m_starting.isclear()){
      jam();
      trySystemRestart(signal);
      // Fall-through
    }
    
    Uint64 now = NdbTick_CurrentMillisecond();
    if(now > c_start.m_startFailureTimeout)
    {
      jam();
      Uint32 to_3= 0;
      const ndb_mgm_configuration_iterator * p = 
	theConfiguration.getOwnConfigIterator();
      ndb_mgm_get_int_parameter(p, CFG_DB_START_FAILURE_TIMEOUT, &to_3);
      BaseString tmp;
      tmp.append("Shutting down node as total restart time exceeds "
		 " StartFailureTimeout as set in config file ");
      if(to_3 == 0)
	tmp.append(" 0 (inifinite)");
      else
	tmp.appfmt(" %d", to_3);
      
      progError(__LINE__, NDBD_EXIT_RESTART_TIMEOUT, tmp.c_str());
    }
    
    signal->theData[0] = ZSTARTUP;
    sendSignalWithDelay(reference(), GSN_CONTINUEB, signal, 1000, 1);
    break;
  }
  case ZSHUTDOWN:
    jam();
    c_stopRec.checkTimeout(signal);
    break;
  default:
    jam();
    systemErrorLab(signal, __LINE__);
    return;
    break;
  }//switch
}//Ndbcntr::execCONTINUEB()

/*******************************/
/*  SYSTEM_ERROR               */
/*******************************/
void Ndbcntr::execSYSTEM_ERROR(Signal* signal) 
{
  const SystemError * const sysErr = (SystemError *)signal->getDataPtr();
  char buf[100];
  int killingNode = refToNode(sysErr->errorRef);
  Uint32 data1 = sysErr->data1;
  
  jamEntry();
  switch (sysErr->errorCode){
  case SystemError::GCPStopDetected:
    BaseString::snprintf(buf, sizeof(buf), 
	     "Node %d killed this node because "
	     "GCP stop was detected",     
	     killingNode);
    break;

<<<<<<< HEAD
=======
  case SystemError::ScanfragTimeout:
    BaseString::snprintf(buf, sizeof(buf), 
	     "Node %d killed this node because "
	     "a fragment scan timed out and could not be stopped",     
	     killingNode);
    break;

  case SystemError::ScanfragStateError:
    BaseString::snprintf(buf, sizeof(buf), 
	     "Node %d killed this node because "
	     "the state of a fragment scan was out of sync.",     
	     killingNode);
    break;
    
>>>>>>> f4e01cf6
  case SystemError::CopyFragRefError:
    BaseString::snprintf(buf, sizeof(buf), 
			 "Killed by node %d as "
			 "copyfrag failed, error: %u",
			 killingNode, data1);
    break;

  default:
    BaseString::snprintf(buf, sizeof(buf), "System error %d, "
	     " this node was killed by node %d", 
	     sysErr->errorCode, killingNode);
    break;
  }

  progError(__LINE__, NDBD_EXIT_SYSTEM_ERROR, buf);
  return;
}//Ndbcntr::execSYSTEM_ERROR()

void 
Ndbcntr::execREAD_CONFIG_REQ(Signal* signal)
{
  jamEntry();

  const ReadConfigReq * req = (ReadConfigReq*)signal->getDataPtr();

  Uint32 ref = req->senderRef;
  Uint32 senderData = req->senderData;

  const ndb_mgm_configuration_iterator * p = 
    theConfiguration.getOwnConfigIterator();
  ndbrequire(p != 0);

  ReadConfigConf * conf = (ReadConfigConf*)signal->getDataPtrSend();
  conf->senderRef = reference();
  conf->senderData = senderData;
  sendSignal(ref, GSN_READ_CONFIG_CONF, signal, 
	     ReadConfigConf::SignalLength, JBB);
}

void Ndbcntr::execSTTOR(Signal* signal) 
{
  jamEntry();
  cstartPhase = signal->theData[1];

  NodeState newState(NodeState::SL_STARTING, cstartPhase, 
		     (NodeState::StartType)ctypeOfStart);
  updateNodeState(signal, newState);
  
  cndbBlocksCount = 0;
  cinternalStartphase = cstartPhase - 1;

  switch (cstartPhase) {
  case 0:
    if(theConfiguration.getInitialStart()){
      jam();
      c_fsRemoveCount = 0;
      clearFilesystem(signal);
      return;
    }
    sendSttorry(signal);
    break;
  case ZSTART_PHASE_1:
    jam();
    startPhase1Lab(signal);
    break;
  case ZSTART_PHASE_2:
    jam();
    startPhase2Lab(signal);
    break;
  case ZSTART_PHASE_3:
    jam();
    startPhase3Lab(signal);
    break;
  case ZSTART_PHASE_4:
    jam();
    startPhase4Lab(signal);
    break;
  case ZSTART_PHASE_5:
    jam();
    startPhase5Lab(signal);
    break;
  case 6:
    jam();
    getNodeGroup(signal);
    // Fall through
    break;
  case ZSTART_PHASE_8:
    jam();
    startPhase8Lab(signal);
    break;
  case ZSTART_PHASE_9:
    jam();
    startPhase9Lab(signal);
    break;
  default:
    jam();
    sendSttorry(signal);
    break;
  }//switch
}//Ndbcntr::execSTTOR()

void
Ndbcntr::getNodeGroup(Signal* signal){
  jam();
  CheckNodeGroups * sd = (CheckNodeGroups*)signal->getDataPtrSend();
  sd->requestType = CheckNodeGroups::Direct | CheckNodeGroups::GetNodeGroup;
  EXECUTE_DIRECT(DBDIH, GSN_CHECKNODEGROUPSREQ, signal, 
		 CheckNodeGroups::SignalLength);
  jamEntry();
  c_nodeGroup = sd->output;
  sendSttorry(signal);
}

/*******************************/
/*  NDB_STTORRY                */
/*******************************/
void Ndbcntr::execNDB_STTORRY(Signal* signal) 
{
  jamEntry();
  switch (cstartPhase) {
  case ZSTART_PHASE_2:
    jam();
    ph2GLab(signal);
    return;
    break;
  case ZSTART_PHASE_3:
    jam();
    ph3ALab(signal);
    return;
    break;
  case ZSTART_PHASE_4:
    jam();
    ph4BLab(signal);
    return;
    break;
  case ZSTART_PHASE_5:
    jam();
    ph5ALab(signal);
    return;
    break;
  case ZSTART_PHASE_6:
    jam();
    ph6ALab(signal);
    return;
    break;
  case ZSTART_PHASE_7:
    jam();
    ph6BLab(signal);
    return;
    break;
  case ZSTART_PHASE_8:
    jam();
    ph7ALab(signal);
    return;
    break;
  case ZSTART_PHASE_9:
    jam();
    ph8ALab(signal);
    return;
    break;
  default:
    jam();
    systemErrorLab(signal, __LINE__);
    return;
    break;
  }//switch
}//Ndbcntr::execNDB_STTORRY()

void Ndbcntr::startPhase1Lab(Signal* signal) 
{
  jamEntry();

  initData(signal);

  cdynamicNodeId = 0;

  NdbBlocksRecPtr ndbBlocksPtr;
  ndbBlocksPtr.i = 0;
  ptrAss(ndbBlocksPtr, ndbBlocksRec);
  ndbBlocksPtr.p->blockref = DBLQH_REF;
  ndbBlocksPtr.i = 1;
  ptrAss(ndbBlocksPtr, ndbBlocksRec);
  ndbBlocksPtr.p->blockref = DBDICT_REF;
  ndbBlocksPtr.i = 2;
  ptrAss(ndbBlocksPtr, ndbBlocksRec);
  ndbBlocksPtr.p->blockref = DBTUP_REF;
  ndbBlocksPtr.i = 3;
  ptrAss(ndbBlocksPtr, ndbBlocksRec);
  ndbBlocksPtr.p->blockref = DBACC_REF;
  ndbBlocksPtr.i = 4;
  ptrAss(ndbBlocksPtr, ndbBlocksRec);
  ndbBlocksPtr.p->blockref = DBTC_REF;
  ndbBlocksPtr.i = 5;
  ptrAss(ndbBlocksPtr, ndbBlocksRec);
  ndbBlocksPtr.p->blockref = DBDIH_REF;
  sendSttorry(signal);
  return;
}

void Ndbcntr::execREAD_NODESREF(Signal* signal) 
{
  jamEntry();
  systemErrorLab(signal, __LINE__);
  return;
}//Ndbcntr::execREAD_NODESREF()


/*******************************/
/*  NDB_STARTREF               */
/*******************************/
void Ndbcntr::execNDB_STARTREF(Signal* signal) 
{
  jamEntry();
  systemErrorLab(signal, __LINE__);
  return;
}//Ndbcntr::execNDB_STARTREF()

/*******************************/
/*  STTOR                      */
/*******************************/
void Ndbcntr::startPhase2Lab(Signal* signal) 
{
  c_start.m_lastGci = 0;
  c_start.m_lastGciNodeId = getOwnNodeId();
  
  signal->theData[0] = reference();
  sendSignal(DBDIH_REF, GSN_DIH_RESTARTREQ, signal, 1, JBB);
  return;
}//Ndbcntr::startPhase2Lab()

/*******************************/
/*  DIH_RESTARTCONF            */
/*******************************/
void Ndbcntr::execDIH_RESTARTCONF(Signal* signal) 
{
  jamEntry();
  //cmasterDihId = signal->theData[0];
  c_start.m_lastGci = signal->theData[1];
  ctypeOfStart = NodeState::ST_SYSTEM_RESTART;
  ph2ALab(signal);
  return;
}//Ndbcntr::execDIH_RESTARTCONF()

/*******************************/
/*  DIH_RESTARTREF             */
/*******************************/
void Ndbcntr::execDIH_RESTARTREF(Signal* signal) 
{
  jamEntry();
  ctypeOfStart = NodeState::ST_INITIAL_START;
  ph2ALab(signal);
  return;
}//Ndbcntr::execDIH_RESTARTREF()

void Ndbcntr::ph2ALab(Signal* signal) 
{
  /******************************/
  /* request configured nodes   */
  /* from QMGR                  */
  /*  READ_NODESREQ             */
  /******************************/
  signal->theData[0] = reference();
  sendSignal(QMGR_REF, GSN_READ_NODESREQ, signal, 1, JBB);
  return;
}//Ndbcntr::ph2ALab()

inline
Uint64
setTimeout(Uint64 time, Uint32 timeoutValue){
  if(timeoutValue == 0)
    return ~(Uint64)0;
  return time + timeoutValue;
}

/*******************************/
/*  READ_NODESCONF             */
/*******************************/
void Ndbcntr::execREAD_NODESCONF(Signal* signal) 
{
  jamEntry();
  const ReadNodesConf * readNodes = (ReadNodesConf *)&signal->theData[0];

  cmasterNodeId = readNodes->masterNodeId;
  cdynamicNodeId = readNodes->ndynamicId;

  /**
   * All defined nodes...
   */
  c_allDefinedNodes.assign(NdbNodeBitmask::Size, readNodes->allNodes);
  c_clusterNodes.assign(NdbNodeBitmask::Size, readNodes->clusterNodes);

  Uint32 to_1 = 30000;
  Uint32 to_2 = 0;
  Uint32 to_3 = 0;

  const ndb_mgm_configuration_iterator * p = 
    theConfiguration.getOwnConfigIterator();
  
  ndbrequire(p != 0);
  ndb_mgm_get_int_parameter(p, CFG_DB_START_PARTIAL_TIMEOUT, &to_1);
  ndb_mgm_get_int_parameter(p, CFG_DB_START_PARTITION_TIMEOUT, &to_2);
  ndb_mgm_get_int_parameter(p, CFG_DB_START_FAILURE_TIMEOUT, &to_3);
  
  c_start.m_startTime = NdbTick_CurrentMillisecond();
  c_start.m_startPartialTimeout = setTimeout(c_start.m_startTime, to_1);
  c_start.m_startPartitionedTimeout = setTimeout(c_start.m_startTime, to_2);
  c_start.m_startFailureTimeout = setTimeout(c_start.m_startTime, to_3);
  
  UpgradeStartup::sendCmAppChg(* this, signal, 0); // ADD
  
  sendCntrStartReq(signal);

  signal->theData[0] = ZSTARTUP;
  sendSignalWithDelay(reference(), GSN_CONTINUEB, signal, 1000, 1);
  
  return;
}

void
Ndbcntr::execCM_ADD_REP(Signal* signal){
  jamEntry();
  c_clusterNodes.set(signal->theData[0]);
}

void
Ndbcntr::sendCntrStartReq(Signal * signal){
  jamEntry();

  CntrStartReq * req = (CntrStartReq*)signal->getDataPtrSend();
  req->startType = ctypeOfStart;
  req->lastGci = c_start.m_lastGci;
  req->nodeId = getOwnNodeId();
  sendSignal(calcNdbCntrBlockRef(cmasterNodeId), GSN_CNTR_START_REQ,
	     signal, CntrStartReq::SignalLength, JBB);
}

void
Ndbcntr::execCNTR_START_REF(Signal * signal){
  jamEntry();
  const CntrStartRef * ref = (CntrStartRef*)signal->getDataPtr();

  switch(ref->errorCode){
  case CntrStartRef::NotMaster:
    jam();
    cmasterNodeId = ref->masterNodeId;
    sendCntrStartReq(signal);
    return;
  case CntrStartRef::StopInProgress:
    jam();
    progError(__LINE__, NDBD_EXIT_RESTART_DURING_SHUTDOWN);
  }
  ndbrequire(false);
}

void
Ndbcntr::StartRecord::reset(){
  m_starting.clear();
  m_waiting.clear();
  m_withLog.clear();
  m_withoutLog.clear();
  m_lastGci = m_lastGciNodeId = 0;
  m_startPartialTimeout = ~0;
  m_startPartitionedTimeout = ~0;
  m_startFailureTimeout = ~0;
  
  m_logNodesCount = 0;
}

void
Ndbcntr::execCNTR_START_CONF(Signal * signal){
  jamEntry();
  const CntrStartConf * conf = (CntrStartConf*)signal->getDataPtr();

  cnoStartNodes = conf->noStartNodes;
  ctypeOfStart = (NodeState::StartType)conf->startType;
  c_start.m_lastGci = conf->startGci;
  cmasterNodeId = conf->masterNodeId;
  NdbNodeBitmask tmp; 
  tmp.assign(NdbNodeBitmask::Size, conf->startedNodes);
  c_startedNodes.bitOR(tmp);
  c_start.m_starting.assign(NdbNodeBitmask::Size, conf->startingNodes);
  ph2GLab(signal);

  UpgradeStartup::sendCmAppChg(* this, signal, 2); //START
}

/**
 * Tried with parallell nr, but it crashed in DIH
 * so I turned it off, as I don't want to debug DIH now...
 * Jonas 19/11-03
 *
 * After trying for 2 hours, I gave up.
 * DIH is not designed to support it, and
 * it requires quite of lot of changes to
 * make it work
 * Jonas 5/12-03
 */
#define PARALLELL_NR 0

#if PARALLELL_NR
const bool parallellNR = true;
#else
const bool parallellNR = false;
#endif

void
Ndbcntr::execCNTR_START_REP(Signal* signal){
  jamEntry();
  Uint32 nodeId = signal->theData[0];
  c_startedNodes.set(nodeId);
  c_start.m_starting.clear(nodeId);

  /**
   * Inform all interested blocks that node has started
   */
  for(Uint32 i = 0; i<ALL_BLOCKS_SZ; i++){
    sendSignal(ALL_BLOCKS[i].Ref, GSN_NODE_START_REP, signal, 1, JBB);
  }
  
  if(!c_start.m_starting.isclear()){
    jam();
    return;
  }
  
  if(cmasterNodeId != getOwnNodeId()){
    jam();
    c_start.reset();
    return;
  }

  if(c_start.m_waiting.isclear()){
    jam();
    c_start.reset();
    return;
  }

  startWaitingNodes(signal);
}

void
Ndbcntr::execCNTR_START_REQ(Signal * signal){
  jamEntry();
  const CntrStartReq * req = (CntrStartReq*)signal->getDataPtr();
  
  const Uint32 nodeId = req->nodeId;
  const Uint32 lastGci = req->lastGci;
  const NodeState::StartType st = (NodeState::StartType)req->startType;

  if(cmasterNodeId == 0){
    jam();
    // Has not completed READNODES yet
    sendSignalWithDelay(reference(), GSN_CNTR_START_REQ, signal, 100, 
			signal->getLength());
    return;
  }
  
  if(cmasterNodeId != getOwnNodeId()){
    jam();
    sendCntrStartRef(signal, nodeId, CntrStartRef::NotMaster);
    return;
  }
  
  const NodeState & nodeState = getNodeState();
  switch(nodeState.startLevel){
  case NodeState::SL_NOTHING:
  case NodeState::SL_CMVMI:
    jam();
    ndbrequire(false);
  case NodeState::SL_STARTING:
  case NodeState::SL_STARTED:
    jam();
    break;
    
  case NodeState::SL_STOPPING_1:
  case NodeState::SL_STOPPING_2:
  case NodeState::SL_STOPPING_3:
  case NodeState::SL_STOPPING_4:
    jam();
    sendCntrStartRef(signal, nodeId, CntrStartRef::StopInProgress);
    return;
  }

  /**
   * Am I starting (or started)
   */
  const bool starting = (nodeState.startLevel != NodeState::SL_STARTED);
  
  c_start.m_waiting.set(nodeId);
  switch(st){
  case NodeState::ST_INITIAL_START:
    jam();
    c_start.m_withoutLog.set(nodeId);
    break;
  case NodeState::ST_SYSTEM_RESTART:
    jam();
    c_start.m_withLog.set(nodeId);
    if(starting && lastGci > c_start.m_lastGci){
      jam();
      CntrStartRef * ref = (CntrStartRef*)signal->getDataPtrSend();
      ref->errorCode = CntrStartRef::NotMaster;
      ref->masterNodeId = nodeId;
      NodeReceiverGroup rg (NDBCNTR, c_start.m_waiting);
      sendSignal(rg, GSN_CNTR_START_REF, signal,
		 CntrStartRef::SignalLength, JBB);
      return;
    }
    if(starting){
      jam();
      Uint32 i = c_start.m_logNodesCount++;
      c_start.m_logNodes[i].m_nodeId = nodeId;
      c_start.m_logNodes[i].m_lastGci = req->lastGci;
    }
    break;
  case NodeState::ST_NODE_RESTART:
  case NodeState::ST_INITIAL_NODE_RESTART:
  case NodeState::ST_ILLEGAL_TYPE:
    ndbrequire(false);
  }

  const bool startInProgress = !c_start.m_starting.isclear();

  if((starting && startInProgress) || (startInProgress && !parallellNR)){
    jam();
    // We're already starting together with a bunch of nodes
    // Let this node wait...
    return;
  }
  
  if(starting){
    jam();
    trySystemRestart(signal);
  } else {
    jam();
    startWaitingNodes(signal);
  }
  return;
}

void
Ndbcntr::startWaitingNodes(Signal * signal){

#if ! PARALLELL_NR
  const Uint32 nodeId = c_start.m_waiting.find(0);
  const Uint32 Tref = calcNdbCntrBlockRef(nodeId);
  ndbrequire(nodeId != c_start.m_waiting.NotFound);

  NodeState::StartType nrType = NodeState::ST_NODE_RESTART;
  if(c_start.m_withoutLog.get(nodeId)){
    jam();
    nrType = NodeState::ST_INITIAL_NODE_RESTART;
  }
  
  /**
   * Let node perform restart
   */
  CntrStartConf * conf = (CntrStartConf*)signal->getDataPtrSend();
  conf->noStartNodes = 1;
  conf->startType = nrType;
  conf->startGci = ~0; // Not used
  conf->masterNodeId = getOwnNodeId();
  BitmaskImpl::clear(NdbNodeBitmask::Size, conf->startingNodes);
  BitmaskImpl::set(NdbNodeBitmask::Size, conf->startingNodes, nodeId);
  c_startedNodes.copyto(NdbNodeBitmask::Size, conf->startedNodes);
  sendSignal(Tref, GSN_CNTR_START_CONF, signal, 
	     CntrStartConf::SignalLength, JBB);

  c_start.m_waiting.clear(nodeId);
  c_start.m_withLog.clear(nodeId);
  c_start.m_withoutLog.clear(nodeId);
  c_start.m_starting.set(nodeId);
#else
  // Parallell nr
  
  c_start.m_starting = c_start.m_waiting;
  c_start.m_waiting.clear();
  
  CntrStartConf * conf = (CntrStartConf*)signal->getDataPtrSend();
  conf->noStartNodes = 1;
  conf->startGci = ~0; // Not used
  conf->masterNodeId = getOwnNodeId();
  c_start.m_starting.copyto(NdbNodeBitmask::Size, conf->startingNodes);
  c_startedNodes.copyto(NdbNodeBitmask::Size, conf->startedNodes);
  
  char buf[100];
  if(!c_start.m_withLog.isclear()){
    jam();
    ndbout_c("Starting nodes w/ log: %s", c_start.m_withLog.getText(buf));

    NodeReceiverGroup rg(NDBCNTR, c_start.m_withLog);
    conf->startType = NodeState::ST_NODE_RESTART;
    
    sendSignal(rg, GSN_CNTR_START_CONF, signal, 
	       CntrStartConf::SignalLength, JBB);
  }

  if(!c_start.m_withoutLog.isclear()){
    jam();
    ndbout_c("Starting nodes wo/ log: %s", c_start.m_withoutLog.getText(buf));
    NodeReceiverGroup rg(NDBCNTR, c_start.m_withoutLog);
    conf->startType = NodeState::ST_INITIAL_NODE_RESTART;
    
    sendSignal(rg, GSN_CNTR_START_CONF, signal, 
	       CntrStartConf::SignalLength, JBB);
  }

  c_start.m_waiting.clear();
  c_start.m_withLog.clear();
  c_start.m_withoutLog.clear();
#endif
}

void
Ndbcntr::sendCntrStartRef(Signal * signal, 
			  Uint32 nodeId, CntrStartRef::ErrorCode code){
  CntrStartRef * ref = (CntrStartRef*)signal->getDataPtrSend();
  ref->errorCode = code;
  ref->masterNodeId = cmasterNodeId;
  sendSignal(calcNdbCntrBlockRef(nodeId), GSN_CNTR_START_REF, signal,
	     CntrStartRef::SignalLength, JBB);
}

CheckNodeGroups::Output
Ndbcntr::checkNodeGroups(Signal* signal, const NdbNodeBitmask & mask){
  CheckNodeGroups* sd = (CheckNodeGroups*)&signal->theData[0];
  sd->blockRef = reference();
  sd->requestType = CheckNodeGroups::Direct | CheckNodeGroups::ArbitCheck;
  sd->mask = mask;
  EXECUTE_DIRECT(DBDIH, GSN_CHECKNODEGROUPSREQ, signal, 
		 CheckNodeGroups::SignalLength);
  jamEntry();
  return (CheckNodeGroups::Output)sd->output;
}

bool
Ndbcntr::trySystemRestart(Signal* signal){
  /**
   * System restart something
   */
  const bool allNodes = c_start.m_waiting.equal(c_allDefinedNodes);
  const bool allClusterNodes = c_start.m_waiting.equal(c_clusterNodes);
  const Uint64 now = NdbTick_CurrentMillisecond();

  if(!allClusterNodes){
    jam();
    return false;
  }
  
  NodeState::StartType srType = NodeState::ST_SYSTEM_RESTART;
  if(c_start.m_waiting.equal(c_start.m_withoutLog))
  {
    jam();
    srType = NodeState::ST_INITIAL_START;
    c_start.m_starting = c_start.m_withoutLog; // Used for starting...
    c_start.m_withoutLog.clear();
  } else {

    CheckNodeGroups::Output wLog = checkNodeGroups(signal, c_start.m_withLog);

    switch (wLog) {
    case CheckNodeGroups::Win:
      jam();
      break;
    case CheckNodeGroups::Lose:
      jam();
      // If we lose with all nodes, then we're in trouble
      ndbrequire(!allNodes);
      return false;
    case CheckNodeGroups::Partitioning:
      jam();
      bool allowPartition = (c_start.m_startPartitionedTimeout != (Uint64)~0);
      
      if(allNodes){
	if(allowPartition){
	  jam();
	  break;
	}
	ndbrequire(false); // All nodes -> partitioning, which is not allowed
      }
      
      break;
    }    
    
    // For now only with the "logged"-ones.
    // Let the others do node restart afterwards...
    c_start.m_starting = c_start.m_withLog;
    c_start.m_withLog.clear();
  }
      
  /**
   * Okidoki, we try to start
   */
  CntrStartConf * conf = (CntrStartConf*)signal->getDataPtr();
  conf->noStartNodes = c_start.m_starting.count();
  conf->startType = srType;
  conf->startGci = c_start.m_lastGci;
  conf->masterNodeId = c_start.m_lastGciNodeId;
  c_start.m_starting.copyto(NdbNodeBitmask::Size, conf->startingNodes);
  c_startedNodes.copyto(NdbNodeBitmask::Size, conf->startedNodes);
  
  ndbrequire(c_start.m_lastGciNodeId == getOwnNodeId());
  
  NodeReceiverGroup rg(NDBCNTR, c_start.m_starting);
  sendSignal(rg, GSN_CNTR_START_CONF, signal, CntrStartConf::SignalLength,JBB);
  
  c_start.m_waiting.bitANDC(c_start.m_starting);
  
  return true;
}

void Ndbcntr::ph2GLab(Signal* signal) 
{
  if (cndbBlocksCount < ZNO_NDB_BLOCKS) {
    jam();
    sendNdbSttor(signal);
    return;
  }//if
  sendSttorry(signal);
  return;
}//Ndbcntr::ph2GLab()

/*
4.4  START PHASE 3 */
/*###########################################################################*/
// SEND SIGNAL NDBSTTOR TO ALL BLOCKS, ACC, DICT, DIH, LQH, TC AND TUP
// WHEN ALL BLOCKS HAVE RETURNED THEIR NDB_STTORRY ALL BLOCK HAVE FINISHED
// THEIR LOCAL CONNECTIONs SUCESSFULLY
// AND THEN WE CAN SEND APPL_STARTREG TO INFORM QMGR THAT WE ARE READY TO
// SET UP DISTRIBUTED CONNECTIONS.
/*--------------------------------------------------------------*/
// THIS IS NDB START PHASE 3.
/*--------------------------------------------------------------*/
/*******************************/
/*  STTOR                      */
/*******************************/
void Ndbcntr::startPhase3Lab(Signal* signal) 
{
  ph3ALab(signal);
  return;
}//Ndbcntr::startPhase3Lab()

/*******************************/
/*  NDB_STTORRY                */
/*******************************/
void Ndbcntr::ph3ALab(Signal* signal) 
{
  if (cndbBlocksCount < ZNO_NDB_BLOCKS) {
    jam();
    sendNdbSttor(signal);
    return;
  }//if

  sendSttorry(signal);
  return;
}//Ndbcntr::ph3ALab()

/*
4.5  START PHASE 4      */
/*###########################################################################*/
// WAIT FOR ALL NODES IN CLUSTER TO CHANGE STATE INTO ZSTART ,
// APPL_CHANGEREP IS ALWAYS SENT WHEN SOMEONE HAVE
// CHANGED THEIR STATE. APPL_STARTCONF INDICATES THAT ALL NODES ARE IN START 
// STATE SEND NDB_STARTREQ TO DIH AND THEN WAIT FOR NDB_STARTCONF
/*---------------------------------------------------------------------------*/
/*******************************/
/*  STTOR                      */
/*******************************/
void Ndbcntr::startPhase4Lab(Signal* signal) 
{
  ph4ALab(signal);
}//Ndbcntr::startPhase4Lab()


void Ndbcntr::ph4ALab(Signal* signal) 
{
  ph4BLab(signal);
  return;
}//Ndbcntr::ph4ALab()

/*******************************/
/*  NDB_STTORRY                */
/*******************************/
void Ndbcntr::ph4BLab(Signal* signal) 
{
/*--------------------------------------*/
/* CASE: CSTART_PHASE = ZSTART_PHASE_4  */
/*--------------------------------------*/
  if (cndbBlocksCount < ZNO_NDB_BLOCKS) {
    jam();
    sendNdbSttor(signal);
    return;
  }//if
  if ((ctypeOfStart == NodeState::ST_NODE_RESTART) ||
      (ctypeOfStart == NodeState::ST_INITIAL_NODE_RESTART)) {
    jam();
    sendSttorry(signal);
    return;
  }//if
  waitpoint41Lab(signal);
  return;
}//Ndbcntr::ph4BLab()

void Ndbcntr::waitpoint41Lab(Signal* signal) 
{
  if (getOwnNodeId() == cmasterNodeId) {
    jam();
/*--------------------------------------*/
/* MASTER WAITS UNTIL ALL SLAVES HAS    */
/* SENT THE REPORTS                     */
/*--------------------------------------*/
    cnoWaitrep++;
    if (cnoWaitrep == cnoStartNodes) {
      jam();
      cnoWaitrep = 0;
/*---------------------------------------------------------------------------*/
// NDB_STARTREQ STARTS UP ALL SET UP OF DISTRIBUTION INFORMATION IN DIH AND
// DICT. AFTER SETTING UP THIS
// DATA IT USES THAT DATA TO SET UP WHICH FRAGMENTS THAT ARE TO START AND
// WHERE THEY ARE TO START. THEN
// IT SETS UP THE FRAGMENTS AND RECOVERS THEM BY:
//  1) READING A LOCAL CHECKPOINT FROM DISK.
//  2) EXECUTING THE UNDO LOG ON INDEX AND DATA.
//  3) EXECUTING THE FRAGMENT REDO LOG FROM ONE OR SEVERAL NODES TO
//     RESTORE THE RESTART CONFIGURATION OF DATA IN NDB CLUSTER.
/*---------------------------------------------------------------------------*/
      signal->theData[0] = reference();
      signal->theData[1] = ctypeOfStart;
      sendSignal(DBDIH_REF, GSN_NDB_STARTREQ, signal, 2, JBB);
    }//if
  } else {
    jam();
/*--------------------------------------*/
/* SLAVE NODES WILL PASS HERE ONCE AND  */
/* SEND A WAITPOINT REPORT TO MASTER.   */
/* SLAVES WONT DO ANYTHING UNTIL THEY   */
/* RECEIVE A WAIT REPORT FROM THE MASTER*/
/*--------------------------------------*/
    signal->theData[0] = getOwnNodeId();
    signal->theData[1] = ZWAITPOINT_4_1;
    sendSignal(calcNdbCntrBlockRef(cmasterNodeId), 
	       GSN_CNTR_WAITREP, signal, 2, JBB);
  }//if
  return;
}//Ndbcntr::waitpoint41Lab()

/*******************************/
/*  NDB_STARTCONF              */
/*******************************/
void Ndbcntr::execNDB_STARTCONF(Signal* signal) 
{
  jamEntry();

  NodeReceiverGroup rg(NDBCNTR, c_start.m_starting);
  signal->theData[0] = getOwnNodeId();
  signal->theData[1] = ZWAITPOINT_4_2;
  sendSignal(rg, GSN_CNTR_WAITREP, signal, 2, JBB);
  return;
}//Ndbcntr::execNDB_STARTCONF()

/*
4.6  START PHASE 5      */
/*###########################################################################*/
// SEND APPL_RUN TO THE QMGR IN THIS BLOCK
// SEND NDB_STTOR ALL BLOCKS ACC, DICT, DIH, LQH, TC AND TUP THEN WAIT FOR
// THEIR NDB_STTORRY
/*---------------------------------------------------------------------------*/
/*******************************/
/*  STTOR                      */
/*******************************/
void Ndbcntr::startPhase5Lab(Signal* signal) 
{
  ph5ALab(signal);
  return;
}//Ndbcntr::startPhase5Lab()

/*******************************/
/*  NDB_STTORRY                */
/*******************************/
/*---------------------------------------------------------------------------*/
// THIS IS NDB START PHASE 5.
/*---------------------------------------------------------------------------*/
// IN THIS START PHASE TUP INITIALISES DISK FILES FOR DISK STORAGE IF INITIAL
// START. DIH WILL START UP
// THE GLOBAL CHECKPOINT PROTOCOL AND WILL CONCLUDE ANY UNFINISHED TAKE OVERS 
// THAT STARTED BEFORE THE SYSTEM CRASH.
/*---------------------------------------------------------------------------*/
void Ndbcntr::ph5ALab(Signal* signal) 
{
  if (cndbBlocksCount < ZNO_NDB_BLOCKS) {
    jam();
    sendNdbSttor(signal);
    return;
  }//if

  cstartPhase = cstartPhase + 1;
  cinternalStartphase = cstartPhase - 1;
  if (getOwnNodeId() == cmasterNodeId) {
    switch(ctypeOfStart){
    case NodeState::ST_INITIAL_START:
      jam();
      /*--------------------------------------*/
      /* MASTER CNTR IS RESPONSIBLE FOR       */
      /* CREATING SYSTEM TABLES               */
      /*--------------------------------------*/
      createSystableLab(signal, 0);
      return;
    case NodeState::ST_SYSTEM_RESTART:
      jam();
      waitpoint52Lab(signal);
      return;
    case NodeState::ST_NODE_RESTART:
    case NodeState::ST_INITIAL_NODE_RESTART:
      jam();
      break;
    case NodeState::ST_ILLEGAL_TYPE:
      jam();
      break;
    }
    ndbrequire(false);
  }
  
  /**
   * Not master
   */
  NdbSttor * const req = (NdbSttor*)signal->getDataPtrSend();
  switch(ctypeOfStart){
  case NodeState::ST_NODE_RESTART:
  case NodeState::ST_INITIAL_NODE_RESTART:
    jam();
    /*----------------------------------------------------------------------*/
    // SEND NDB START PHASE 5 IN NODE RESTARTS TO COPY DATA TO THE NEWLY
    // STARTED NODE.
    /*----------------------------------------------------------------------*/
    req->senderRef = reference();
    req->nodeId = getOwnNodeId();
    req->internalStartPhase = cinternalStartphase;
    req->typeOfStart = ctypeOfStart;
    req->masterNodeId = cmasterNodeId;
    
    //#define TRACE_STTOR
#ifdef TRACE_STTOR
    ndbout_c("sending NDB_STTOR(%d) to DIH", cinternalStartphase);
#endif
    sendSignal(DBDIH_REF, GSN_NDB_STTOR, signal, 
	       NdbSttor::SignalLength, JBB);
    return;
  case NodeState::ST_INITIAL_START:
  case NodeState::ST_SYSTEM_RESTART:
    jam();
    /*--------------------------------------*/
    /* DURING SYSTEMRESTART AND INITALSTART:*/
    /* SLAVE NODES WILL PASS HERE ONCE AND  */
    /* SEND A WAITPOINT REPORT TO MASTER.   */
    /* SLAVES WONT DO ANYTHING UNTIL THEY   */
    /* RECEIVE A WAIT REPORT FROM THE MASTER*/
    /* WHEN THE MASTER HAS FINISHED HIS WORK*/
    /*--------------------------------------*/
    signal->theData[0] = getOwnNodeId();
    signal->theData[1] = ZWAITPOINT_5_2;
    sendSignal(calcNdbCntrBlockRef(cmasterNodeId), 
	       GSN_CNTR_WAITREP, signal, 2, JBB);
    return;
  default:
    ndbrequire(false);
  }
}//Ndbcntr::ph5ALab()

void Ndbcntr::waitpoint52Lab(Signal* signal) 
{
  cnoWaitrep = cnoWaitrep + 1;
/*---------------------------------------------------------------------------*/
// THIS WAITING POINT IS ONLY USED BY A MASTER NODE. WE WILL EXECUTE NDB START 
// PHASE 5 FOR DIH IN THE
// MASTER. THIS WILL START UP LOCAL CHECKPOINTS AND WILL ALSO CONCLUDE ANY
// UNFINISHED LOCAL CHECKPOINTS
// BEFORE THE SYSTEM CRASH. THIS WILL ENSURE THAT WE ALWAYS RESTART FROM A
// WELL KNOWN STATE.
/*---------------------------------------------------------------------------*/
/*--------------------------------------*/
/* MASTER WAITS UNTIL HE RECEIVED WAIT  */
/* REPORTS FROM ALL SLAVE CNTR          */
/*--------------------------------------*/
  if (cnoWaitrep == cnoStartNodes) {
    jam();
    cnoWaitrep = 0;

    NdbSttor * const req = (NdbSttor*)signal->getDataPtrSend();
    req->senderRef = reference();
    req->nodeId = getOwnNodeId();
    req->internalStartPhase = cinternalStartphase;
    req->typeOfStart = ctypeOfStart;
    req->masterNodeId = cmasterNodeId;
#ifdef TRACE_STTOR
    ndbout_c("sending NDB_STTOR(%d) to DIH", cinternalStartphase);
#endif
    sendSignal(DBDIH_REF, GSN_NDB_STTOR, signal, 
	       NdbSttor::SignalLength, JBB);
  }//if
  return;
}//Ndbcntr::waitpoint52Lab()

/*******************************/
/*  NDB_STTORRY                */
/*******************************/
void Ndbcntr::ph6ALab(Signal* signal) 
{
  if ((ctypeOfStart == NodeState::ST_NODE_RESTART) ||
      (ctypeOfStart == NodeState::ST_INITIAL_NODE_RESTART)) {
    jam();
    waitpoint51Lab(signal);
    return;
  }//if

  NodeReceiverGroup rg(NDBCNTR, c_start.m_starting);
  rg.m_nodes.clear(getOwnNodeId());
  signal->theData[0] = getOwnNodeId();
  signal->theData[1] = ZWAITPOINT_5_1;
  sendSignal(rg, GSN_CNTR_WAITREP, signal, 2, JBB);

  waitpoint51Lab(signal);
  return;
}//Ndbcntr::ph6ALab()

void Ndbcntr::waitpoint51Lab(Signal* signal) 
{
  cstartPhase = cstartPhase + 1;
/*---------------------------------------------------------------------------*/
// A FINAL STEP IS NOW TO SEND NDB_STTOR TO TC. THIS MAKES IT POSSIBLE TO 
// CONNECT TO TC FOR APPLICATIONS.
// THIS IS NDB START PHASE 6 WHICH IS FOR ALL BLOCKS IN ALL NODES.
/*---------------------------------------------------------------------------*/
  cinternalStartphase = cstartPhase - 1;
  cndbBlocksCount = 0;
  ph6BLab(signal);
  return;
}//Ndbcntr::waitpoint51Lab()

void Ndbcntr::ph6BLab(Signal* signal) 
{
  // c_missra.currentStartPhase - cstartPhase - cinternalStartphase =
  // 5 - 7 - 6
  if (cndbBlocksCount < ZNO_NDB_BLOCKS) {
    jam();
    sendNdbSttor(signal);
    return;
  }//if
  if ((ctypeOfStart == NodeState::ST_NODE_RESTART) ||
      (ctypeOfStart == NodeState::ST_INITIAL_NODE_RESTART)) {
    jam();
    sendSttorry(signal);
    return;
  }
  waitpoint61Lab(signal);
}

void Ndbcntr::waitpoint61Lab(Signal* signal)
{
  if (getOwnNodeId() == cmasterNodeId) {
    jam();
    cnoWaitrep6++;
    if (cnoWaitrep6 == cnoStartNodes) {
      jam();
      NodeReceiverGroup rg(NDBCNTR, c_start.m_starting);
      rg.m_nodes.clear(getOwnNodeId());
      signal->theData[0] = getOwnNodeId();
      signal->theData[1] = ZWAITPOINT_6_2;
      sendSignal(rg, GSN_CNTR_WAITREP, signal, 2, JBB);
      sendSttorry(signal);
    }
  } else {
    jam();
    signal->theData[0] = getOwnNodeId();
    signal->theData[1] = ZWAITPOINT_6_1;
    sendSignal(calcNdbCntrBlockRef(cmasterNodeId), GSN_CNTR_WAITREP, signal, 2, JBB);
  }
}

// Start phase 8 (internal 7)
void Ndbcntr::startPhase8Lab(Signal* signal)
{
  cinternalStartphase = cstartPhase - 1;
  cndbBlocksCount = 0;
  ph7ALab(signal);
}

void Ndbcntr::ph7ALab(Signal* signal)
{
  while (cndbBlocksCount < ZNO_NDB_BLOCKS) {
    jam();
    sendNdbSttor(signal);
    return;
  }
  if ((ctypeOfStart == NodeState::ST_NODE_RESTART) ||
      (ctypeOfStart == NodeState::ST_INITIAL_NODE_RESTART)) {
    jam();
    sendSttorry(signal);
    return;
  }
  waitpoint71Lab(signal);
}

void Ndbcntr::waitpoint71Lab(Signal* signal)
{
  if (getOwnNodeId() == cmasterNodeId) {
    jam();
    cnoWaitrep7++;
    if (cnoWaitrep7 == cnoStartNodes) {
      jam();
      NodeReceiverGroup rg(NDBCNTR, c_start.m_starting);
      rg.m_nodes.clear(getOwnNodeId());
      signal->theData[0] = getOwnNodeId();
      signal->theData[1] = ZWAITPOINT_7_2;
      sendSignal(rg, GSN_CNTR_WAITREP, signal, 2, JBB);
      sendSttorry(signal);
    }
  } else {
    jam();
    signal->theData[0] = getOwnNodeId();
    signal->theData[1] = ZWAITPOINT_7_1;
    sendSignal(calcNdbCntrBlockRef(cmasterNodeId), GSN_CNTR_WAITREP, signal, 2, JBB);
  }
}

// Start phase 9 (internal 8)
void Ndbcntr::startPhase9Lab(Signal* signal)
{
  cinternalStartphase = cstartPhase - 1;
  cndbBlocksCount = 0;
  ph8ALab(signal);
}

void Ndbcntr::ph8ALab(Signal* signal)
{
/*---------------------------------------------------------------------------*/
// NODES WHICH PERFORM A NODE RESTART NEEDS TO GET THE DYNAMIC ID'S
// OF THE OTHER NODES HERE.
/*---------------------------------------------------------------------------*/
  sendSttorry(signal);
  resetStartVariables(signal);
  return;
}//Ndbcntr::ph8BLab()

/*******************************/
/*  CNTR_WAITREP               */
/*******************************/
void Ndbcntr::execCNTR_WAITREP(Signal* signal) 
{
  Uint16 twaitPoint;

  jamEntry();
  twaitPoint = signal->theData[1];
  switch (twaitPoint) {
  case ZWAITPOINT_4_1:
    jam();
    waitpoint41Lab(signal);
    break;
  case ZWAITPOINT_4_2:
    jam();
    sendSttorry(signal);
    break;
  case ZWAITPOINT_5_1:
    jam();
    waitpoint51Lab(signal);
    break;
  case ZWAITPOINT_5_2:
    jam();
    waitpoint52Lab(signal);
    break;
  case ZWAITPOINT_6_1:
    jam();
    waitpoint61Lab(signal);
    break;
  case ZWAITPOINT_6_2:
    jam();
    sendSttorry(signal);
    break;
  case ZWAITPOINT_7_1:
    jam();
    waitpoint71Lab(signal);
    break;
  case ZWAITPOINT_7_2:
    jam();
    sendSttorry(signal);
    break;
  default:
    jam();
    systemErrorLab(signal, __LINE__);
    break;
  }//switch
}//Ndbcntr::execCNTR_WAITREP()

/*******************************/
/*  NODE_FAILREP               */
/*******************************/
void Ndbcntr::execNODE_FAILREP(Signal* signal) 
{
  jamEntry();

  const NodeFailRep * nodeFail = (NodeFailRep *)&signal->theData[0];
  NdbNodeBitmask allFailed; 
  allFailed.assign(NdbNodeBitmask::Size, nodeFail->theNodes);

  NdbNodeBitmask failedStarted = c_startedNodes;
  NdbNodeBitmask failedStarting = c_start.m_starting;
  NdbNodeBitmask failedWaiting = c_start.m_waiting;

  failedStarted.bitAND(allFailed);
  failedStarting.bitAND(allFailed);
  failedWaiting.bitAND(allFailed);
  
  const bool tMasterFailed = allFailed.get(cmasterNodeId);
  const bool tStarted = !failedStarted.isclear();
  const bool tStarting = !failedStarting.isclear();
  const bool tWaiting = !failedWaiting.isclear();

  if(tMasterFailed){
    jam();
    /**
     * If master has failed choose qmgr president as master
     */
    cmasterNodeId = nodeFail->masterNodeId;
  }
  
  /**
   * Clear node bitmasks from failed nodes
   */
  c_start.m_starting.bitANDC(allFailed);
  c_start.m_waiting.bitANDC(allFailed);
  c_start.m_withLog.bitANDC(allFailed);
  c_start.m_withoutLog.bitANDC(allFailed);
  c_clusterNodes.bitANDC(allFailed);
  c_startedNodes.bitANDC(allFailed);

  const NodeState & st = getNodeState();
  if(st.startLevel == st.SL_STARTING){
    jam();

    const Uint32 phase = st.starting.startPhase;
    
    const bool tStartConf = (phase > 2) || (phase == 2 && cndbBlocksCount > 0);

    if(tMasterFailed){
      progError(__LINE__, NDBD_EXIT_SR_OTHERNODEFAILED,
		"Unhandled node failure during restart");
    }
    
    if(tStartConf && tStarting){
      // One of other starting nodes has crashed...
      progError(__LINE__, NDBD_EXIT_SR_OTHERNODEFAILED,
		"Unhandled node failure of starting node during restart");
    }

    if(tStartConf && tStarted){
      // One of other started nodes has crashed...      
      progError(__LINE__, NDBD_EXIT_SR_OTHERNODEFAILED,
		"Unhandled node failure of started node during restart");
    }
    
    Uint32 nodeId = 0;
    while(!allFailed.isclear()){
      nodeId = allFailed.find(nodeId + 1);
      allFailed.clear(nodeId);
      signal->theData[0] = nodeId;
      sendSignal(QMGR_REF, GSN_NDB_FAILCONF, signal, 1, JBB);
    }//for
    
    return;
  }
  
  ndbrequire(!allFailed.get(getOwnNodeId()));

  NodeFailRep * rep = (NodeFailRep *)&signal->theData[0];  
  rep->masterNodeId = cmasterNodeId;

  sendSignal(DBTC_REF, GSN_NODE_FAILREP, signal, 
	     NodeFailRep::SignalLength, JBB);
  
  sendSignal(DBLQH_REF, GSN_NODE_FAILREP, signal, 
	     NodeFailRep::SignalLength, JBB);
  
  sendSignal(DBDIH_REF, GSN_NODE_FAILREP, signal, 
	     NodeFailRep::SignalLength, JBB);
  
  sendSignal(DBDICT_REF, GSN_NODE_FAILREP, signal, 
	     NodeFailRep::SignalLength, JBB);
  
  sendSignal(BACKUP_REF, GSN_NODE_FAILREP, signal,
	     NodeFailRep::SignalLength, JBB);

  if (c_stopRec.stopReq.senderRef)
  {
    jam();
    switch(c_stopRec.m_state){
    case StopRecord::SR_WAIT_NODE_FAILURES:
    {
      jam();
      NdbNodeBitmask tmp;
      tmp.assign(NdbNodeBitmask::Size, c_stopRec.stopReq.nodes);
      tmp.bitANDC(allFailed);      
      tmp.copyto(NdbNodeBitmask::Size, c_stopRec.stopReq.nodes);
      
      if (tmp.isclear())
      {
	jam();
	if (c_stopRec.stopReq.senderRef != RNIL)
	{
	  jam();
	  StopConf * const stopConf = (StopConf *)&signal->theData[0];
	  stopConf->senderData = c_stopRec.stopReq.senderData;
	  stopConf->nodeState  = (Uint32) NodeState::SL_SINGLEUSER;
	  sendSignal(c_stopRec.stopReq.senderRef, GSN_STOP_CONF, signal, 
		     StopConf::SignalLength, JBB);
	}

	c_stopRec.stopReq.senderRef = 0;
	WaitGCPReq * req = (WaitGCPReq*)&signal->theData[0];
	req->senderRef = reference();
	req->senderData = StopRecord::SR_UNBLOCK_GCP_START_GCP;
	req->requestType = WaitGCPReq::UnblockStartGcp;
	sendSignal(DBDIH_REF, GSN_WAIT_GCP_REQ, signal, 
		   WaitGCPReq::SignalLength, JBA);
      }
      break;
    }
    case StopRecord::SR_QMGR_STOP_REQ:
    {
      NdbNodeBitmask tmp;
      tmp.assign(NdbNodeBitmask::Size, c_stopRec.stopReq.nodes);
      tmp.bitANDC(allFailed);      

      if (tmp.isclear())
      {
	Uint32 nodeId = allFailed.find(0);
	tmp.set(nodeId);

	StopConf* conf = (StopConf*)signal->getDataPtrSend();
	conf->senderData = c_stopRec.stopReq.senderData;
	conf->nodeId = nodeId;
	sendSignal(reference(), 
		   GSN_STOP_CONF, signal, StopConf::SignalLength, JBB);
      }

      tmp.copyto(NdbNodeBitmask::Size, c_stopRec.stopReq.nodes);
      
      break;
    }
    }
  }
  
  signal->theData[0] = NDB_LE_NODE_FAILREP;
  signal->theData[2] = 0;
  
  Uint32 nodeId = 0;
  while(!allFailed.isclear()){
    nodeId = allFailed.find(nodeId + 1);
    allFailed.clear(nodeId);
    signal->theData[1] = nodeId;
    sendSignal(CMVMI_REF, GSN_EVENT_REP, signal, 3, JBB);
  }//for

  return;
}//Ndbcntr::execNODE_FAILREP()

/*******************************/
/*  READ_NODESREQ              */
/*******************************/
void Ndbcntr::execREAD_NODESREQ(Signal* signal) 
{
  jamEntry();

  /*----------------------------------------------------------------------*/
  // ANY BLOCK MAY SEND A REQUEST ABOUT NDB NODES AND VERSIONS IN THE
  // SYSTEM. THIS REQUEST CAN ONLY BE HANDLED IN
  // ABSOLUTE STARTPHASE 3 OR LATER
  /*----------------------------------------------------------------------*/
  BlockReference TuserBlockref = signal->theData[0];
  ReadNodesConf * const readNodes = (ReadNodesConf *)&signal->theData[0];
  
  /**
   * Prepare inactiveNodes bitmask.
   * The concept as such is by the way pretty useless.
   * It makes parallell starts more or less impossible...
   */
  NdbNodeBitmask tmp1; 
  tmp1.bitOR(c_startedNodes);
  if(!getNodeState().getNodeRestartInProgress()){
    tmp1.bitOR(c_start.m_starting);
  } else {
    tmp1.set(getOwnNodeId());
  }

  NdbNodeBitmask tmp2;
  tmp2.bitOR(c_allDefinedNodes);
  tmp2.bitANDC(tmp1);
  /**
   * Fill in return signal
   */
  tmp2.copyto(NdbNodeBitmask::Size, readNodes->inactiveNodes);
  c_allDefinedNodes.copyto(NdbNodeBitmask::Size, readNodes->allNodes);
  c_clusterNodes.copyto(NdbNodeBitmask::Size, readNodes->clusterNodes);
  c_startedNodes.copyto(NdbNodeBitmask::Size, readNodes->startedNodes);
  c_start.m_starting.copyto(NdbNodeBitmask::Size, readNodes->startingNodes);

  readNodes->noOfNodes = c_allDefinedNodes.count();
  readNodes->masterNodeId = cmasterNodeId;
  readNodes->ndynamicId = cdynamicNodeId;
  if (cstartPhase > ZSTART_PHASE_2) {
    jam();
    sendSignal(TuserBlockref, GSN_READ_NODESCONF, signal, 
	       ReadNodesConf::SignalLength, JBB);
    
  } else {
    jam();
    signal->theData[0] = ZNOT_AVAILABLE;
    sendSignal(TuserBlockref, GSN_READ_NODESREF, signal, 1, JBB);
  }//if
}//Ndbcntr::execREAD_NODESREQ()

/*----------------------------------------------------------------------*/
// SENDS APPL_ERROR TO QMGR AND THEN SET A POINTER OUT OF BOUNDS
/*----------------------------------------------------------------------*/
void Ndbcntr::systemErrorLab(Signal* signal, int line) 
{
  progError(line, NDBD_EXIT_NDBREQUIRE); /* BUG INSERTION */
  return;
}//Ndbcntr::systemErrorLab()

/*###########################################################################*/
/* CNTR MASTER CREATES AND INITIALIZES A SYSTEMTABLE AT INITIALSTART         */
/*       |-2048| # 1 00000001    |                                           */
/*       |  :  |   :             |                                           */
/*       | -1  | # 1 00000001    |                                           */
/*       |  1  |   0             | tupleid sequence now created on first use */
/*       |  :  |   :             |                   v                       */
/*       | 2048|   0             |                   v                       */
/*---------------------------------------------------------------------------*/
void Ndbcntr::createSystableLab(Signal* signal, unsigned index)
{
  if (index >= g_sysTableCount) {
    ndbassert(index == g_sysTableCount);
    startInsertTransactions(signal);
    return;
  }
  const SysTable& table = *g_sysTableList[index];
  Uint32 propPage[256];
  LinearWriter w(propPage, 256);

  // XXX remove commented-out lines later

  w.first();
  w.add(DictTabInfo::TableName, table.name);
  w.add(DictTabInfo::TableLoggedFlag, table.tableLoggedFlag);
  //w.add(DictTabInfo::TableKValue, 6);
  //w.add(DictTabInfo::MinLoadFactor, 70);
  //w.add(DictTabInfo::MaxLoadFactor, 80);
  w.add(DictTabInfo::FragmentTypeVal, (Uint32)table.fragmentType);
  //w.add(DictTabInfo::TableStorageVal, (Uint32)DictTabInfo::MainMemory);
  //w.add(DictTabInfo::NoOfKeyAttr, 1);
  w.add(DictTabInfo::NoOfAttributes, (Uint32)table.columnCount);
  //w.add(DictTabInfo::NoOfNullable, (Uint32)0);
  //w.add(DictTabInfo::NoOfVariable, (Uint32)0);
  //w.add(DictTabInfo::KeyLength, 1);
  w.add(DictTabInfo::TableTypeVal, (Uint32)table.tableType);

  for (unsigned i = 0; i < table.columnCount; i++) {
    const SysColumn& column = table.columnList[i];
    ndbassert(column.pos == i);
    w.add(DictTabInfo::AttributeName, column.name);
    w.add(DictTabInfo::AttributeId, (Uint32)column.pos);
    w.add(DictTabInfo::AttributeKeyFlag, (Uint32)column.keyFlag);
    //w.add(DictTabInfo::AttributeStorage, (Uint32)DictTabInfo::MainMemory);
    w.add(DictTabInfo::AttributeNullableFlag, (Uint32)column.nullable);
    w.add(DictTabInfo::AttributeExtType, (Uint32)column.type);
    w.add(DictTabInfo::AttributeExtLength, (Uint32)column.length);
    w.add(DictTabInfo::AttributeEnd, (Uint32)true);
  }
  w.add(DictTabInfo::TableEnd, (Uint32)true);
  
  Uint32 length = w.getWordsUsed();
  LinearSectionPtr ptr[3];
  ptr[0].p = &propPage[0];
  ptr[0].sz = length;

  CreateTableReq* const req = (CreateTableReq*)signal->getDataPtrSend();
  req->senderData = index;
  req->senderRef = reference();
  sendSignal(DBDICT_REF, GSN_CREATE_TABLE_REQ, signal,
	     CreateTableReq::SignalLength, JBB, ptr, 1);
  return;
}//Ndbcntr::createSystableLab()

void Ndbcntr::execCREATE_TABLE_REF(Signal* signal) 
{
  jamEntry();
  progError(__LINE__,NDBD_EXIT_NDBREQUIRE, "CREATE_TABLE_REF");
  return;
}//Ndbcntr::execDICTTABREF()

void Ndbcntr::execCREATE_TABLE_CONF(Signal* signal) 
{
  jamEntry();
  CreateTableConf * const conf = (CreateTableConf*)signal->getDataPtrSend();
  //csystabId = conf->tableId;
  ndbrequire(conf->senderData < g_sysTableCount);
  const SysTable& table = *g_sysTableList[conf->senderData];
  table.tableId = conf->tableId;
  createSystableLab(signal, conf->senderData + 1);
  //startInsertTransactions(signal);
  return;
}//Ndbcntr::execDICTTABCONF()

/*******************************/
/*  DICTRELEASECONF            */
/*******************************/
void Ndbcntr::startInsertTransactions(Signal* signal) 
{
  jamEntry();

  ckey = 1;
  ctransidPhase = ZTRUE;
  signal->theData[0] = 0;
  signal->theData[1] = reference();
  sendSignal(DBTC_REF, GSN_TCSEIZEREQ, signal, 2, JBB);
  return;
}//Ndbcntr::startInsertTransactions()

/*******************************/
/*  TCSEIZECONF                */
/*******************************/
void Ndbcntr::execTCSEIZECONF(Signal* signal) 
{
  jamEntry();
  ctcConnectionP = signal->theData[1];
  crSystab7Lab(signal);
  return;
}//Ndbcntr::execTCSEIZECONF()

const unsigned int RowsPerCommit = 16;
void Ndbcntr::crSystab7Lab(Signal* signal) 
{
  UintR tkey;
  UintR Tmp;
  
  TcKeyReq * const tcKeyReq = (TcKeyReq *)&signal->theData[0];
  
  UintR reqInfo_Start = 0;
  tcKeyReq->setOperationType(reqInfo_Start, ZINSERT); // Insert
  tcKeyReq->setKeyLength    (reqInfo_Start, 1);
  tcKeyReq->setAIInTcKeyReq (reqInfo_Start, 5);
  tcKeyReq->setAbortOption  (reqInfo_Start, TcKeyReq::AbortOnError);

/* KEY LENGTH = 1, ATTRINFO LENGTH IN TCKEYREQ = 5 */
  cresponses = 0;
  const UintR guard0 = ckey + (RowsPerCommit - 1);
  for (Tmp = ckey; Tmp <= guard0; Tmp++) {
    UintR reqInfo = reqInfo_Start;
    if (Tmp == ckey) { // First iteration, Set start flag
      jam();
      tcKeyReq->setStartFlag(reqInfo, 1);
    } //if
    if (Tmp == guard0) { // Last iteration, Set commit flag
      jam();
      tcKeyReq->setCommitFlag(reqInfo, 1);      
      tcKeyReq->setExecuteFlag(reqInfo, 1);
    } //if
    if (ctransidPhase == ZTRUE) {
      jam();
      tkey = 0;
      tkey = tkey - Tmp;
    } else {
      jam();
      tkey = Tmp;
    }//if

    tcKeyReq->apiConnectPtr      = ctcConnectionP;
    tcKeyReq->attrLen            = 5;
    tcKeyReq->tableId            = g_sysTable_SYSTAB_0.tableId;
    tcKeyReq->requestInfo        = reqInfo;
    tcKeyReq->tableSchemaVersion = ZSYSTAB_VERSION;
    tcKeyReq->transId1           = 0;
    tcKeyReq->transId2           = ckey;

//-------------------------------------------------------------
// There is no optional part in this TCKEYREQ. There is one
// key word and five ATTRINFO words.
//-------------------------------------------------------------
    Uint32* tKeyDataPtr          = &tcKeyReq->scanInfo;
    Uint32* tAIDataPtr           = &tKeyDataPtr[1];

    tKeyDataPtr[0]               = tkey;

    AttributeHeader::init(&tAIDataPtr[0], 0, 1);
    tAIDataPtr[1]                = tkey;
    AttributeHeader::init(&tAIDataPtr[2], 1, 2);
    tAIDataPtr[3]                = (tkey << 16);
    tAIDataPtr[4]                = 1;    
    sendSignal(DBTC_REF, GSN_TCKEYREQ, signal, 
	       TcKeyReq::StaticLength + 6, JBB);
  }//for
  ckey = ckey + RowsPerCommit;
  return;
}//Ndbcntr::crSystab7Lab()

/*******************************/
/*  TCKEYCONF09                */
/*******************************/
void Ndbcntr::execTCKEYCONF(Signal* signal) 
{
  const TcKeyConf * const keyConf = (TcKeyConf *)&signal->theData[0];
  
  jamEntry();
  cgciSystab = keyConf->gci;
  UintR confInfo = keyConf->confInfo;
  
  if (TcKeyConf::getMarkerFlag(confInfo)){
    Uint32 transId1 = keyConf->transId1;
    Uint32 transId2 = keyConf->transId2;
    signal->theData[0] = transId1;
    signal->theData[1] = transId2;
    sendSignal(DBTC_REF, GSN_TC_COMMIT_ACK, signal, 2, JBB);    
  }//if
  
  cresponses = cresponses + TcKeyConf::getNoOfOperations(confInfo);
  if (TcKeyConf::getCommitFlag(confInfo)){
    jam();
    ndbrequire(cresponses == RowsPerCommit);

    crSystab8Lab(signal);
    return;
  }
  return;
}//Ndbcntr::tckeyConfLab()

void Ndbcntr::crSystab8Lab(Signal* signal) 
{
  if (ckey < ZSIZE_SYSTAB) {
    jam();
    crSystab7Lab(signal);
    return;
  } else if (ctransidPhase == ZTRUE) {
    jam();
    ckey = 1;
    ctransidPhase = ZFALSE;
    // skip 2nd loop - tupleid sequence now created on first use
  }//if
  signal->theData[0] = ctcConnectionP;
  signal->theData[1] = reference();
  signal->theData[2] = 0;
  sendSignal(DBTC_REF, GSN_TCRELEASEREQ, signal, 2, JBB);
  return;
}//Ndbcntr::crSystab8Lab()

/*******************************/
/*  TCRELEASECONF              */
/*******************************/
void Ndbcntr::execTCRELEASECONF(Signal* signal) 
{
  jamEntry();
  waitpoint52Lab(signal);
  return;
}//Ndbcntr::execTCRELEASECONF()

void Ndbcntr::crSystab9Lab(Signal* signal) 
{
  signal->theData[1] = reference();
  sendSignalWithDelay(DBDIH_REF, GSN_GETGCIREQ, signal, 100, 2);
  return;
}//Ndbcntr::crSystab9Lab()

/*******************************/
/*  GETGCICONF                 */
/*******************************/
void Ndbcntr::execGETGCICONF(Signal* signal) 
{
  jamEntry();

#ifndef NO_GCP
  if (signal->theData[1] < cgciSystab) {
    jam();
/*--------------------------------------*/
/* MAKE SURE THAT THE SYSTABLE IS       */
/* NOW SAFE ON DISK                     */
/*--------------------------------------*/
    crSystab9Lab(signal);
    return;
  }//if
#endif
  waitpoint52Lab(signal);
  return;
}//Ndbcntr::execGETGCICONF()

void Ndbcntr::execTCKEYREF(Signal* signal) 
{
  jamEntry();
  systemErrorLab(signal, __LINE__);
  return;
}//Ndbcntr::execTCKEYREF()

void Ndbcntr::execTCROLLBACKREP(Signal* signal) 
{
  jamEntry();
  systemErrorLab(signal, __LINE__);
  return;
}//Ndbcntr::execTCROLLBACKREP()

void Ndbcntr::execTCRELEASEREF(Signal* signal) 
{
  jamEntry();
  systemErrorLab(signal, __LINE__);
  return;
}//Ndbcntr::execTCRELEASEREF()

void Ndbcntr::execTCSEIZEREF(Signal* signal) 
{
  jamEntry();
  systemErrorLab(signal, __LINE__);
  return;
}//Ndbcntr::execTCSEIZEREF()


/*---------------------------------------------------------------------------*/
/*INITIALIZE VARIABLES AND RECORDS                                           */
/*---------------------------------------------------------------------------*/
void Ndbcntr::initData(Signal* signal) 
{
  c_start.reset();
  cmasterNodeId = 0;
  cnoStartNodes = 0;
  cnoWaitrep = 0;
}//Ndbcntr::initData()


/*---------------------------------------------------------------------------*/
/*RESET VARIABLES USED DURING THE START                                      */
/*---------------------------------------------------------------------------*/
void Ndbcntr::resetStartVariables(Signal* signal) 
{
  cnoStartNodes = 0;
  cnoWaitrep6 = cnoWaitrep7 = 0;
}//Ndbcntr::resetStartVariables()


/*---------------------------------------------------------------------------*/
// SEND THE SIGNAL
// INPUT                  CNDB_BLOCKS_COUNT
/*---------------------------------------------------------------------------*/
void Ndbcntr::sendNdbSttor(Signal* signal) 
{
  NdbBlocksRecPtr ndbBlocksPtr;

  ndbBlocksPtr.i = cndbBlocksCount;
  ptrCheckGuard(ndbBlocksPtr, ZSIZE_NDB_BLOCKS_REC, ndbBlocksRec);

  NdbSttor * const req = (NdbSttor*)signal->getDataPtrSend();
  req->senderRef = reference();
  req->nodeId = getOwnNodeId();
  req->internalStartPhase = cinternalStartphase;
  req->typeOfStart = ctypeOfStart;
  req->masterNodeId = cmasterNodeId;
  
  for (int i = 0; i < 16; i++) {
    // Garbage
    req->config[i] = 0x88776655;
    //cfgBlockPtr.p->cfgData[i];
  }
  
  //#define MAX_STARTPHASE 2
#ifdef TRACE_STTOR
  ndbout_c("sending NDB_STTOR(%d) to %s",
	   cinternalStartphase, 
	   getBlockName( refToBlock(ndbBlocksPtr.p->blockref)));
#endif
  sendSignal(ndbBlocksPtr.p->blockref, GSN_NDB_STTOR, signal, 22, JBB);
  cndbBlocksCount++;
}//Ndbcntr::sendNdbSttor()

/*---------------------------------------------------------------------------*/
// JUST SEND THE SIGNAL
/*---------------------------------------------------------------------------*/
void Ndbcntr::sendSttorry(Signal* signal) 
{
  signal->theData[3] = ZSTART_PHASE_1;
  signal->theData[4] = ZSTART_PHASE_2;
  signal->theData[5] = ZSTART_PHASE_3;
  signal->theData[6] = ZSTART_PHASE_4;
  signal->theData[7] = ZSTART_PHASE_5;
  signal->theData[8] = ZSTART_PHASE_6;
  // skip simulated phase 7
  signal->theData[9] = ZSTART_PHASE_8;
  signal->theData[10] = ZSTART_PHASE_9;
  signal->theData[11] = ZSTART_PHASE_END;
  sendSignal(NDBCNTR_REF, GSN_STTORRY, signal, 12, JBB);
}//Ndbcntr::sendSttorry()

void
Ndbcntr::execDUMP_STATE_ORD(Signal* signal)
{
  DumpStateOrd * const & dumpState = (DumpStateOrd *)&signal->theData[0];
  Uint32 arg = dumpState->args[0];

  if(arg == 13){
    infoEvent("Cntr: cstartPhase = %d, cinternalStartphase = %d, block = %d", 
	      cstartPhase, cinternalStartphase, cndbBlocksCount);
    infoEvent("Cntr: cmasterNodeId = %d", cmasterNodeId);
  }

  if (arg == DumpStateOrd::NdbcntrTestStopOnError){
    if (theConfiguration.stopOnError() == true)
      ((Configuration&)theConfiguration).stopOnError(false);
    
    const BlockReference tblockref = calcNdbCntrBlockRef(getOwnNodeId());
      
    SystemError * const sysErr = (SystemError*)&signal->theData[0];
    sysErr->errorCode = SystemError::TestStopOnError;
    sysErr->errorRef = reference();
    sendSignal(tblockref, GSN_SYSTEM_ERROR, signal, 
	       SystemError::SignalLength, JBA);
  }

  if (arg == DumpStateOrd::NdbcntrStopNodes)
  {
    NdbNodeBitmask mask;
    for(Uint32 i = 1; i<signal->getLength(); i++)
      mask.set(signal->theData[i]);

    StopReq* req = (StopReq*)signal->getDataPtrSend();
    req->senderRef = RNIL;
    req->senderData = 123;
    req->requestInfo = 0;
    req->singleuser = 0;
    req->singleUserApi = 0;
    mask.copyto(NdbNodeBitmask::Size, req->nodes);
    StopReq::setPerformRestart(req->requestInfo, 1);
    StopReq::setNoStart(req->requestInfo, 1);
    StopReq::setStopNodes(req->requestInfo, 1);
    StopReq::setStopAbort(req->requestInfo, 1);
    
    sendSignal(reference(), GSN_STOP_REQ, signal,
	       StopReq::SignalLength, JBB);
    return;
  }

}//Ndbcntr::execDUMP_STATE_ORD()

void Ndbcntr::execSET_VAR_REQ(Signal* signal) {
#if 0
  SetVarReq* const setVarReq = (SetVarReq*)&signal->theData[0];
  ConfigParamId var = setVarReq->variable();

  switch (var) {
  case TimeToWaitAlive:
    // Valid only during start so value not set.
    sendSignal(CMVMI_REF, GSN_SET_VAR_CONF, signal, 1, JBB);
    break;

  default:
    sendSignal(CMVMI_REF, GSN_SET_VAR_REF, signal, 1, JBB);
  }// switch
#endif
}//Ndbcntr::execSET_VAR_REQ()

void Ndbcntr::updateNodeState(Signal* signal, const NodeState& newState) const{
  NodeStateRep * const stateRep = (NodeStateRep *)&signal->theData[0];

  stateRep->nodeState = newState;
  stateRep->nodeState.masterNodeId = cmasterNodeId;
  stateRep->nodeState.setNodeGroup(c_nodeGroup);
  
  for(Uint32 i = 0; i<ALL_BLOCKS_SZ; i++){
    sendSignal(ALL_BLOCKS[i].Ref, GSN_NODE_STATE_REP, signal,
	       NodeStateRep::SignalLength, JBB);
  }
}

void
Ndbcntr::execRESUME_REQ(Signal* signal){
  //ResumeReq * const req = (ResumeReq *)&signal->theData[0];
  //ResumeRef * const ref = (ResumeRef *)&signal->theData[0];
  
  jamEntry();

  signal->theData[0] = NDB_LE_SingleUser;
  signal->theData[1] = 2;
  sendSignal(CMVMI_REF, GSN_EVENT_REP, signal, 2, JBB);

  //Uint32 senderData = req->senderData;
  //BlockReference senderRef = req->senderRef;
  NodeState newState(NodeState::SL_STARTED);		  
  updateNodeState(signal, newState);
  c_stopRec.stopReq.senderRef=0;
}

void
Ndbcntr::execSTOP_REQ(Signal* signal){
  StopReq * const req = (StopReq *)&signal->theData[0];
  StopRef * const ref = (StopRef *)&signal->theData[0];
  Uint32 singleuser  = req->singleuser;
  jamEntry();
  Uint32 senderData = req->senderData;
  BlockReference senderRef = req->senderRef;
  bool abort = StopReq::getStopAbort(req->requestInfo);
  bool stopnodes = StopReq::getStopNodes(req->requestInfo);

  if(!singleuser && 
     (getNodeState().startLevel < NodeState::SL_STARTED || 
      (abort && !stopnodes)))
  {
    /**
     * Node is not started yet
     *
     * So stop it quickly
     */
    jam();
    const Uint32 reqInfo = req->requestInfo;
    if(StopReq::getPerformRestart(reqInfo)){
      jam();
      StartOrd * startOrd = (StartOrd *)&signal->theData[0];
      startOrd->restartInfo = reqInfo;
      sendSignal(CMVMI_REF, GSN_START_ORD, signal, 1, JBA);
    } else {
      jam();
      sendSignal(CMVMI_REF, GSN_STOP_ORD, signal, 1, JBA);
    }
    return;
  }

  if(c_stopRec.stopReq.senderRef != 0 ||
     (cmasterNodeId == getOwnNodeId() && !c_start.m_starting.isclear()))
  {
    /**
     * Requested a system shutdown
     */
    if(!singleuser && StopReq::getSystemStop(req->requestInfo)){
      jam();
      sendSignalWithDelay(reference(), GSN_STOP_REQ, signal, 100,
			  StopReq::SignalLength);
      return;
    }

    /**
     * Requested a node shutdown
     */
    if(c_stopRec.stopReq.senderRef &&
       StopReq::getSystemStop(c_stopRec.stopReq.requestInfo))
      ref->errorCode = StopRef::SystemShutdownInProgress;
    else
      ref->errorCode = StopRef::NodeShutdownInProgress;
    ref->senderData = senderData;
    ref->masterNodeId = cmasterNodeId;
    
    if (senderRef != RNIL)
      sendSignal(senderRef, GSN_STOP_REF, signal, StopRef::SignalLength, JBB);
    return;
  }

  if (stopnodes && !abort)
  {
    jam();
    ref->errorCode = StopRef::UnsupportedNodeShutdown;
    ref->senderData = senderData;
    ref->masterNodeId = cmasterNodeId;
    if (senderRef != RNIL)
      sendSignal(senderRef, GSN_STOP_REF, signal, StopRef::SignalLength, JBB);
    return;
  }

  if (stopnodes && cmasterNodeId != getOwnNodeId())
  {
    jam();
    ref->errorCode = StopRef::MultiNodeShutdownNotMaster;
    ref->senderData = senderData;
    ref->masterNodeId = cmasterNodeId;
    if (senderRef != RNIL)
      sendSignal(senderRef, GSN_STOP_REF, signal, StopRef::SignalLength, JBB);
    return;
  }
  
  c_stopRec.stopReq = * req;
  c_stopRec.stopInitiatedTime = NdbTick_CurrentMillisecond();
  
  if (stopnodes)
  {
    jam();

    if(!c_stopRec.checkNodeFail(signal))
    {
      jam();
      return;
    }

    char buf[100];
    NdbNodeBitmask mask;
    mask.assign(NdbNodeBitmask::Size, c_stopRec.stopReq.nodes);
    infoEvent("Initiating shutdown abort of %s", mask.getText(buf));
    ndbout_c("Initiating shutdown abort of %s", mask.getText(buf));    

    WaitGCPReq * req = (WaitGCPReq*)&signal->theData[0];
    req->senderRef = reference();
    req->senderData = StopRecord::SR_BLOCK_GCP_START_GCP;
    req->requestType = WaitGCPReq::BlockStartGcp;
    sendSignal(DBDIH_REF, GSN_WAIT_GCP_REQ, signal, 
	       WaitGCPReq::SignalLength, JBB);
    return;
  }
  else if(!singleuser) 
  {
    if(StopReq::getSystemStop(c_stopRec.stopReq.requestInfo)) 
    {
      jam();
      if(StopReq::getPerformRestart(c_stopRec.stopReq.requestInfo))
      {
	((Configuration&)theConfiguration).stopOnError(false);
      }
    }
    if(!c_stopRec.checkNodeFail(signal))
    {
      jam();
      return;
    }
    signal->theData[0] = NDB_LE_NDBStopStarted;
    signal->theData[1] = StopReq::getSystemStop(c_stopRec.stopReq.requestInfo) ? 1 : 0;
    sendSignal(CMVMI_REF, GSN_EVENT_REP, signal, 2, JBB);
  }
  else
  {
    signal->theData[0] = NDB_LE_SingleUser;
    signal->theData[1] = 0;
    sendSignal(CMVMI_REF, GSN_EVENT_REP, signal, 2, JBB);
  }

  NodeState newState(NodeState::SL_STOPPING_1, 
		     StopReq::getSystemStop(c_stopRec.stopReq.requestInfo));
  
   if(singleuser) {
     newState.setSingleUser(true);
     newState.setSingleUserApi(c_stopRec.stopReq.singleUserApi);
   }
  updateNodeState(signal, newState);
  signal->theData[0] = ZSHUTDOWN;
  sendSignalWithDelay(reference(), GSN_CONTINUEB, signal, 100, 1);
}

void
Ndbcntr::StopRecord::checkTimeout(Signal* signal){
  jamEntry();

  if(!cntr.getNodeState().getSingleUserMode())
    if(!checkNodeFail(signal)){
      jam();
      return;
    }

  switch(cntr.getNodeState().startLevel){
  case NodeState::SL_STOPPING_1:
    checkApiTimeout(signal);
    break;
  case NodeState::SL_STOPPING_2:
    checkTcTimeout(signal);
    break;
  case NodeState::SL_STOPPING_3:
    checkLqhTimeout_1(signal);
    break;
  case NodeState::SL_STOPPING_4:
    checkLqhTimeout_2(signal);
    break;
  case NodeState::SL_SINGLEUSER:
    break;
  default:
    ndbrequire(false);
  }
}

bool
Ndbcntr::StopRecord::checkNodeFail(Signal* signal){
  jam();
  if(StopReq::getSystemStop(stopReq.requestInfo)){
    jam();
    return true;
  }

  /**
   * Check if I can survive me stopping
   */
  NodeBitmask ndbMask; 
  ndbMask.assign(cntr.c_startedNodes);

  if (StopReq::getStopNodes(stopReq.requestInfo))
  {
    NdbNodeBitmask tmp;
    tmp.assign(NdbNodeBitmask::Size, stopReq.nodes);
    ndbMask.bitANDC(tmp);
  }
  else
  {
    ndbMask.clear(cntr.getOwnNodeId());
  }
  
  CheckNodeGroups* sd = (CheckNodeGroups*)&signal->theData[0];
  sd->blockRef = cntr.reference();
  sd->requestType = CheckNodeGroups::Direct | CheckNodeGroups::ArbitCheck;
  sd->mask = ndbMask;
  cntr.EXECUTE_DIRECT(DBDIH, GSN_CHECKNODEGROUPSREQ, signal, 
		      CheckNodeGroups::SignalLength);
  jamEntry();
  switch (sd->output) {
  case CheckNodeGroups::Win:
  case CheckNodeGroups::Partitioning:
    return true;
    break;
  }
  
  StopRef * const ref = (StopRef *)&signal->theData[0];    
  
  ref->senderData = stopReq.senderData;
  ref->errorCode = StopRef::NodeShutdownWouldCauseSystemCrash;
  ref->masterNodeId = cntr.cmasterNodeId;
  
  const BlockReference bref = stopReq.senderRef;
  if (bref != RNIL)
    cntr.sendSignal(bref, GSN_STOP_REF, signal, StopRef::SignalLength, JBB);
  
  stopReq.senderRef = 0;

  if (cntr.getNodeState().startLevel != NodeState::SL_SINGLEUSER)
  {
    NodeState newState(NodeState::SL_STARTED); 
    cntr.updateNodeState(signal, newState);
  }

  signal->theData[0] = NDB_LE_NDBStopAborted;
  cntr.sendSignal(CMVMI_REF, GSN_EVENT_REP, signal, 1, JBB);
  
  return false;
}

void
Ndbcntr::StopRecord::checkApiTimeout(Signal* signal){
  const Int32 timeout = stopReq.apiTimeout; 
  const NDB_TICKS alarm = stopInitiatedTime + (NDB_TICKS)timeout;
  const NDB_TICKS now = NdbTick_CurrentMillisecond();
  if((timeout >= 0 && now >= alarm)){
    // || checkWithApiInSomeMagicWay)
    jam();
    NodeState newState(NodeState::SL_STOPPING_2, 
		       StopReq::getSystemStop(stopReq.requestInfo));
    if(stopReq.singleuser) {
      newState.setSingleUser(true);
      newState.setSingleUserApi(stopReq.singleUserApi);
    }
    cntr.updateNodeState(signal, newState);

    stopInitiatedTime = now;
  }

  signal->theData[0] = ZSHUTDOWN;
  cntr.sendSignalWithDelay(cntr.reference(), GSN_CONTINUEB, signal, 100, 1);
}

void
Ndbcntr::StopRecord::checkTcTimeout(Signal* signal){
  const Int32 timeout = stopReq.transactionTimeout;
  const NDB_TICKS alarm = stopInitiatedTime + (NDB_TICKS)timeout;
  const NDB_TICKS now = NdbTick_CurrentMillisecond();
  if((timeout >= 0 && now >= alarm)){
    // || checkWithTcInSomeMagicWay)
    jam();
    if(stopReq.getSystemStop(stopReq.requestInfo)  || stopReq.singleuser){
      jam();
      if(stopReq.singleuser) 
      {
	jam();
	AbortAllReq * req = (AbortAllReq*)&signal->theData[0];
	req->senderRef = cntr.reference();
	req->senderData = 12;
	cntr.sendSignal(DBTC_REF, GSN_ABORT_ALL_REQ, signal, 
			AbortAllReq::SignalLength, JBB);
      } 
      else
      {
	WaitGCPReq * req = (WaitGCPReq*)&signal->theData[0];
	req->senderRef = cntr.reference();
	req->senderData = StopRecord::SR_CLUSTER_SHUTDOWN;
	req->requestType = WaitGCPReq::CompleteForceStart;
	cntr.sendSignal(DBDIH_REF, GSN_WAIT_GCP_REQ, signal, 
			WaitGCPReq::SignalLength, JBB);
      }
    } else {
      jam();
      StopPermReq * req = (StopPermReq*)&signal->theData[0];
      req->senderRef = cntr.reference();
      req->senderData = 12;
      cntr.sendSignal(DBDIH_REF, GSN_STOP_PERM_REQ, signal, 
		      StopPermReq::SignalLength, JBB);
    }
    return;
  } 
  signal->theData[0] = ZSHUTDOWN;
  cntr.sendSignalWithDelay(cntr.reference(), GSN_CONTINUEB, signal, 100, 1);
}

void Ndbcntr::execSTOP_PERM_REF(Signal* signal){
  //StopPermRef* const ref = (StopPermRef*)&signal->theData[0];

  jamEntry();

  signal->theData[0] = ZSHUTDOWN;
  sendSignalWithDelay(reference(), GSN_CONTINUEB, signal, 100, 1);
}

void Ndbcntr::execSTOP_PERM_CONF(Signal* signal){
  jamEntry();
  
  AbortAllReq * req = (AbortAllReq*)&signal->theData[0];
  req->senderRef = reference();
  req->senderData = 12;
  sendSignal(DBTC_REF, GSN_ABORT_ALL_REQ, signal, 
	     AbortAllReq::SignalLength, JBB);
}

void Ndbcntr::execABORT_ALL_CONF(Signal* signal){
  jamEntry();
  if(c_stopRec.stopReq.singleuser) {
    jam();

    NodeState newState(NodeState::SL_SINGLEUSER);    
    newState.setSingleUser(true);
    newState.setSingleUserApi(c_stopRec.stopReq.singleUserApi);
    updateNodeState(signal, newState);    
    c_stopRec.stopInitiatedTime = NdbTick_CurrentMillisecond();

    StopConf * const stopConf = (StopConf *)&signal->theData[0];
    stopConf->senderData = c_stopRec.stopReq.senderData;
    stopConf->nodeState  = (Uint32) NodeState::SL_SINGLEUSER;
    sendSignal(c_stopRec.stopReq.senderRef, GSN_STOP_CONF, signal, StopConf::SignalLength, JBB);

    c_stopRec.stopReq.senderRef = 0; // the command is done

    signal->theData[0] = NDB_LE_SingleUser;
    signal->theData[1] = 1;
    signal->theData[2] = c_stopRec.stopReq.singleUserApi;
    sendSignal(CMVMI_REF, GSN_EVENT_REP, signal, 3, JBB);
  }
  else 
    {
      jam();
      NodeState newState(NodeState::SL_STOPPING_3, 
			 StopReq::getSystemStop(c_stopRec.stopReq.requestInfo));
      updateNodeState(signal, newState);
  
      c_stopRec.stopInitiatedTime = NdbTick_CurrentMillisecond();
      
      signal->theData[0] = ZSHUTDOWN;
      sendSignalWithDelay(reference(), GSN_CONTINUEB, signal, 100, 1);
    }
}

void Ndbcntr::execABORT_ALL_REF(Signal* signal){
  jamEntry();
  AbortAllRef *abortAllRef = (AbortAllRef *)&signal->theData[0];
  AbortAllRef::ErrorCode errorCode = (AbortAllRef::ErrorCode) abortAllRef->errorCode;

  StopRef * const stopRef = (StopRef *)&signal->theData[0];
  stopRef->senderData = c_stopRec.stopReq.senderData;
  stopRef->errorCode = StopRef::TransactionAbortFailed;
  stopRef->masterNodeId = cmasterNodeId;
  sendSignal(c_stopRec.stopReq.senderRef, GSN_STOP_REF, signal, StopRef::SignalLength, JBB);
}

void
Ndbcntr::StopRecord::checkLqhTimeout_1(Signal* signal){
  const Int32 timeout = stopReq.readOperationTimeout;
  const NDB_TICKS alarm = stopInitiatedTime + (NDB_TICKS)timeout;
  const NDB_TICKS now = NdbTick_CurrentMillisecond();
  
  if((timeout >= 0 && now >= alarm)){
    // || checkWithLqhInSomeMagicWay)
    jam();
    
    ChangeNodeStateReq * req = (ChangeNodeStateReq*)&signal->theData[0];

    NodeState newState(NodeState::SL_STOPPING_4, 
		       StopReq::getSystemStop(stopReq.requestInfo));
    req->nodeState = newState;
    req->senderRef = cntr.reference();
    req->senderData = 12;
    cntr.sendSignal(DBLQH_REF, GSN_CHANGE_NODE_STATE_REQ, signal, 2, JBB);
    return;
  }
  signal->theData[0] = ZSHUTDOWN;
  cntr.sendSignalWithDelay(cntr.reference(), GSN_CONTINUEB, signal, 100, 1);
}

void Ndbcntr::execCHANGE_NODE_STATE_CONF(Signal* signal){
  jamEntry();
  signal->theData[0] = reference();
  signal->theData[1] = 12;
  sendSignal(DBDIH_REF, GSN_STOP_ME_REQ, signal, 2, JBB);
}

void Ndbcntr::execSTOP_ME_REF(Signal* signal){
  jamEntry();
  ndbrequire(false);
}


void Ndbcntr::execSTOP_ME_CONF(Signal* signal){
  jamEntry();

  NodeState newState(NodeState::SL_STOPPING_4, 
		     StopReq::getSystemStop(c_stopRec.stopReq.requestInfo));
  updateNodeState(signal, newState);
  
  c_stopRec.stopInitiatedTime = NdbTick_CurrentMillisecond();
  signal->theData[0] = ZSHUTDOWN;
  sendSignalWithDelay(reference(), GSN_CONTINUEB, signal, 100, 1);
}

void
Ndbcntr::StopRecord::checkLqhTimeout_2(Signal* signal){
  const Int32 timeout = stopReq.operationTimeout; 
  const NDB_TICKS alarm = stopInitiatedTime + (NDB_TICKS)timeout;
  const NDB_TICKS now = NdbTick_CurrentMillisecond();

  if((timeout >= 0 && now >= alarm)){
    // || checkWithLqhInSomeMagicWay)
    jam();
    if(StopReq::getPerformRestart(stopReq.requestInfo)){
      jam();
      StartOrd * startOrd = (StartOrd *)&signal->theData[0];
      startOrd->restartInfo = stopReq.requestInfo;
      cntr.sendSignal(CMVMI_REF, GSN_START_ORD, signal, 2, JBA);
    } else {
      jam();
      cntr.sendSignal(CMVMI_REF, GSN_STOP_ORD, signal, 1, JBA);
    }
    return;
  }
  signal->theData[0] = ZSHUTDOWN;
  cntr.sendSignalWithDelay(cntr.reference(), GSN_CONTINUEB, signal, 100, 1);
}

void Ndbcntr::execWAIT_GCP_REF(Signal* signal){
  jamEntry();
  
  //WaitGCPRef* const ref = (WaitGCPRef*)&signal->theData[0];

  WaitGCPReq * req = (WaitGCPReq*)&signal->theData[0];
  req->senderRef = reference();
  req->senderData = StopRecord::SR_CLUSTER_SHUTDOWN;
  req->requestType = WaitGCPReq::CompleteForceStart;
  sendSignal(DBDIH_REF, GSN_WAIT_GCP_REQ, signal, 
	     WaitGCPReq::SignalLength, JBB);
}

void Ndbcntr::execWAIT_GCP_CONF(Signal* signal){
  jamEntry();

  WaitGCPConf* conf = (WaitGCPConf*)signal->getDataPtr();

  switch(conf->senderData){
  case StopRecord::SR_BLOCK_GCP_START_GCP:
  {
    jam();
    /**
     * 
     */
    if(!c_stopRec.checkNodeFail(signal))
    {
      jam();
      goto unblock;
    }
    
    WaitGCPReq * req = (WaitGCPReq*)&signal->theData[0];
    req->senderRef = reference();
    req->senderData = StopRecord::SR_WAIT_COMPLETE_GCP;
    req->requestType = WaitGCPReq::CompleteIfRunning;

    sendSignal(DBDIH_REF, GSN_WAIT_GCP_REQ, signal, 
	       WaitGCPReq::SignalLength, JBB);
    return;
  }
  case StopRecord::SR_UNBLOCK_GCP_START_GCP:
  {
    jam();
    return;
  }
  case StopRecord::SR_WAIT_COMPLETE_GCP:
  {
    jam();
    if(!c_stopRec.checkNodeFail(signal))
    {
      jam();
      goto unblock;
    }

    NdbNodeBitmask tmp;
    tmp.assign(NdbNodeBitmask::Size, c_stopRec.stopReq.nodes);
    c_stopRec.m_stop_req_counter = tmp;
    NodeReceiverGroup rg(QMGR, tmp);
    StopReq * stopReq = (StopReq *)&signal->theData[0];
    * stopReq = c_stopRec.stopReq;
    stopReq->senderRef = reference();
    sendSignal(rg, GSN_STOP_REQ, signal, StopReq::SignalLength, JBA);
    c_stopRec.m_state = StopRecord::SR_QMGR_STOP_REQ; 
    return;
  }
  case StopRecord::SR_CLUSTER_SHUTDOWN:
  {
    jam();
    break;
  }
  }
  
  {  
    ndbrequire(StopReq::getSystemStop(c_stopRec.stopReq.requestInfo));
    NodeState newState(NodeState::SL_STOPPING_3, true); 
    
    /**
     * Inform QMGR so that arbitrator won't kill us
     */
    NodeStateRep * rep = (NodeStateRep *)&signal->theData[0];
    rep->nodeState = newState;
    rep->nodeState.masterNodeId = cmasterNodeId;
    rep->nodeState.setNodeGroup(c_nodeGroup);
    EXECUTE_DIRECT(QMGR, GSN_NODE_STATE_REP, signal, 
		   NodeStateRep::SignalLength);
    
    if(StopReq::getPerformRestart(c_stopRec.stopReq.requestInfo)){
      jam();
      StartOrd * startOrd = (StartOrd *)&signal->theData[0];
      startOrd->restartInfo = c_stopRec.stopReq.requestInfo;
      sendSignalWithDelay(CMVMI_REF, GSN_START_ORD, signal, 500, 
			  StartOrd::SignalLength);
    } else {
      jam();
      sendSignalWithDelay(CMVMI_REF, GSN_STOP_ORD, signal, 500, 1);
    }
    return;
  }
  
unblock:
  WaitGCPReq * req = (WaitGCPReq*)&signal->theData[0];
  req->senderRef = reference();
  req->senderData = StopRecord::SR_UNBLOCK_GCP_START_GCP;
  req->requestType = WaitGCPReq::UnblockStartGcp;
  sendSignal(DBDIH_REF, GSN_WAIT_GCP_REQ, signal, 
	     WaitGCPReq::SignalLength, JBB);
}

void
Ndbcntr::execSTOP_CONF(Signal* signal)
{
  jamEntry();
  StopConf *conf = (StopConf*)signal->getDataPtr();
  ndbrequire(c_stopRec.m_state == StopRecord::SR_QMGR_STOP_REQ);
  c_stopRec.m_stop_req_counter.clearWaitingFor(conf->nodeId);
  if (c_stopRec.m_stop_req_counter.done())
  {
    char buf[100];
    NdbNodeBitmask mask;
    mask.assign(NdbNodeBitmask::Size, c_stopRec.stopReq.nodes);
    infoEvent("Stopping of %s", mask.getText(buf));
    ndbout_c("Stopping of %s", mask.getText(buf));    

    /**
     * Kill any node...
     */
    FailRep * const failRep = (FailRep *)&signal->theData[0];
    failRep->failCause = FailRep::ZMULTI_NODE_SHUTDOWN;
    NodeReceiverGroup rg(QMGR, c_clusterNodes);
    Uint32 nodeId = 0;
    while ((nodeId = NdbNodeBitmask::find(c_stopRec.stopReq.nodes, nodeId+1))
	   != NdbNodeBitmask::NotFound)
    {
      failRep->failNodeId = nodeId;
      sendSignal(rg, GSN_FAIL_REP, signal, FailRep::SignalLength, JBA);
    }
    c_stopRec.m_state = StopRecord::SR_WAIT_NODE_FAILURES;
    return;
  }
}

void Ndbcntr::execSTTORRY(Signal* signal){
  jamEntry();
  c_missra.execSTTORRY(signal);
}

void Ndbcntr::execREAD_CONFIG_CONF(Signal* signal){
  jamEntry();
  c_missra.execREAD_CONFIG_CONF(signal);
}

void Ndbcntr::execSTART_ORD(Signal* signal){
  jamEntry();
  c_missra.execSTART_ORD(signal);
}

void
Ndbcntr::clearFilesystem(Signal* signal){
  FsRemoveReq * req  = (FsRemoveReq *)signal->getDataPtrSend();
  req->userReference = reference();
  req->userPointer   = 0;
  req->directory     = 1;
  req->ownDirectory  = 1;
  FsOpenReq::setVersion(req->fileNumber, 3);
  FsOpenReq::setSuffix(req->fileNumber, FsOpenReq::S_CTL); // Can by any...
  FsOpenReq::v1_setDisk(req->fileNumber, c_fsRemoveCount);
  sendSignal(NDBFS_REF, GSN_FSREMOVEREQ, signal, 
             FsRemoveReq::SignalLength, JBA);
  c_fsRemoveCount++;
}

void
Ndbcntr::execFSREMOVECONF(Signal* signal){
  jamEntry();
  if(c_fsRemoveCount == 13){
    jam();
    sendSttorry(signal);
  } else {
    jam();
    ndbrequire(c_fsRemoveCount < 13);
    clearFilesystem(signal);
  }//if
}

void Ndbcntr::Missra::execSTART_ORD(Signal* signal){
  signal->theData[0] = NDB_LE_NDBStartStarted;
  signal->theData[1] = NDB_VERSION;
  cntr.sendSignal(CMVMI_REF, GSN_EVENT_REP, signal, 2, JBB);

  currentBlockIndex = 0;
  sendNextREAD_CONFIG_REQ(signal);
}

void Ndbcntr::Missra::sendNextREAD_CONFIG_REQ(Signal* signal){

  if(currentBlockIndex < ALL_BLOCKS_SZ){
    jam();

    ReadConfigReq * req = (ReadConfigReq*)signal->getDataPtrSend();    
    req->senderData = 0;
    req->senderRef = cntr.reference();
    req->noOfParameters = 0;
    
    const BlockReference ref = readConfigOrder[currentBlockIndex];

#if 0 
    ndbout_c("sending READ_CONFIG_REQ to %s(ref=%x index=%d)", 
	     getBlockName( refToBlock(ref)),
	     ref,
	     currentBlockIndex);
#endif
    
    cntr.sendSignal(ref, GSN_READ_CONFIG_REQ, signal, 
		    ReadConfigReq::SignalLength, JBB);
    return;
  }
  
  /**
   * Finished...
   */
  currentStartPhase = 0;
  for(Uint32 i = 0; i<ALL_BLOCKS_SZ; i++){
    if(ALL_BLOCKS[i].NextSP < currentStartPhase)
      currentStartPhase = ALL_BLOCKS[i].NextSP;
  }
  
  currentBlockIndex = 0;
  sendNextSTTOR(signal);
}

void Ndbcntr::Missra::execREAD_CONFIG_CONF(Signal* signal){
  const ReadConfigConf * conf = (ReadConfigConf*)signal->getDataPtr();

  const Uint32 ref = conf->senderRef;
  ndbrequire(refToBlock(readConfigOrder[currentBlockIndex])
	     == refToBlock(ref));

  currentBlockIndex++;
  sendNextREAD_CONFIG_REQ(signal);
}

void Ndbcntr::Missra::execSTTORRY(Signal* signal){
  const BlockReference ref = signal->senderBlockRef();
  ndbrequire(refToBlock(ref) == refToBlock(ALL_BLOCKS[currentBlockIndex].Ref));
  
  /**
   * Update next start phase
   */
  for (Uint32 i = 3; i < 25; i++){
    jam();
    if (signal->theData[i] > currentStartPhase){
      jam();
      ALL_BLOCKS[currentBlockIndex].NextSP = signal->theData[i];
      break;
    }
  }    
  
  currentBlockIndex++;
  sendNextSTTOR(signal);
}

void Ndbcntr::Missra::sendNextSTTOR(Signal* signal){

  for(; currentStartPhase < 255 ;
      currentStartPhase++, g_currentStartPhase = currentStartPhase){
    jam();
    
    const Uint32 start = currentBlockIndex;

    if (currentStartPhase == ZSTART_PHASE_6)
    {
      // Ndbd has passed the critical startphases.
      // Change error handler from "startup" state
      // to normal state.
      ErrorReporter::setErrorHandlerShutdownType();
    }

    for(; currentBlockIndex < ALL_BLOCKS_SZ; currentBlockIndex++){
      jam();
      if(ALL_BLOCKS[currentBlockIndex].NextSP == currentStartPhase){
	jam();
	signal->theData[0] = 0;
	signal->theData[1] = currentStartPhase;
	signal->theData[2] = 0;
	signal->theData[3] = 0;
	signal->theData[4] = 0;
	signal->theData[5] = 0;
	signal->theData[6] = 0;
	signal->theData[7] = cntr.ctypeOfStart;
	
	const BlockReference ref = ALL_BLOCKS[currentBlockIndex].Ref;

#ifdef MAX_STARTPHASE
	ndbrequire(currentStartPhase <= MAX_STARTPHASE);
#endif

#ifdef TRACE_STTOR
	ndbout_c("sending STTOR(%d) to %s(ref=%x index=%d)", 
		 currentStartPhase,
		 getBlockName( refToBlock(ref)),
		 ref,
		 currentBlockIndex);
#endif
	
	cntr.sendSignal(ref, GSN_STTOR, signal, 8, JBB);
	
	return;
      }
    }
    
    currentBlockIndex = 0;

    if(start != 0){
      /**
       * At least one wanted this start phase,  report it
       */
      jam();
      signal->theData[0] = NDB_LE_StartPhaseCompleted;
      signal->theData[1] = currentStartPhase;
      signal->theData[2] = cntr.ctypeOfStart;    
      cntr.sendSignal(CMVMI_REF, GSN_EVENT_REP, signal, 3, JBB);
    }
  }
  
  signal->theData[0] = NDB_LE_NDBStartCompleted;
  signal->theData[1] = NDB_VERSION;
  cntr.sendSignal(CMVMI_REF, GSN_EVENT_REP, signal, 2, JBB);
  
  NodeState newState(NodeState::SL_STARTED);
  cntr.updateNodeState(signal, newState);

  /**
   * Backward
   */
  UpgradeStartup::sendCmAppChg(cntr, signal, 3); //RUN

  NdbNodeBitmask nodes = cntr.c_clusterNodes;
  Uint32 node = 0;
  while((node = nodes.find(node+1)) != NdbNodeBitmask::NotFound){
    if(cntr.getNodeInfo(node).m_version < MAKE_VERSION(3,5,0)){
      nodes.clear(node);
    }
  }
  
  NodeReceiverGroup rg(NDBCNTR, nodes);
  signal->theData[0] = cntr.getOwnNodeId();
  cntr.sendSignal(rg, GSN_CNTR_START_REP, signal, 1, JBB);
}

/**
 * Backward compatible code
 */
void
UpgradeStartup::sendCmAppChg(Ndbcntr& cntr, Signal* signal, Uint32 startLevel){
  
  if(cntr.getNodeInfo(cntr.cmasterNodeId).m_version >= MAKE_VERSION(3,5,0)){
    jam();
    return;
  }

  /**
   * Old NDB running
   */
  
  signal->theData[0] = startLevel;
  signal->theData[1] = cntr.getOwnNodeId();
  signal->theData[2] = 3 | ('N' << 8);
  signal->theData[3] = 'D' | ('B' << 8);
  signal->theData[4] = 0;
  signal->theData[5] = 0;
  signal->theData[6] = 0;
  signal->theData[7] = 0;
  signal->theData[8] = 0;
  signal->theData[9] = 0;
  signal->theData[10] = 0;
  signal->theData[11] = 0;
  
  NdbNodeBitmask nodes = cntr.c_clusterNodes;
  nodes.clear(cntr.getOwnNodeId());
  Uint32 node = 0;
  while((node = nodes.find(node+1)) != NdbNodeBitmask::NotFound){
    if(cntr.getNodeInfo(node).m_version < MAKE_VERSION(3,5,0)){
      cntr.sendSignal(cntr.calcQmgrBlockRef(node),
		      GSN_CM_APPCHG, signal, 12, JBB);
    } else {
      cntr.c_startedNodes.set(node); // Fake started
    }
  }
}

void
UpgradeStartup::execCM_APPCHG(SimulatedBlock & block, Signal* signal){
  Uint32 state = signal->theData[0];
  Uint32 nodeId = signal->theData[1];
  if(block.number() == QMGR){
    Ndbcntr& cntr = * (Ndbcntr*)globalData.getBlock(CNTR);
    switch(state){
    case 0: // ZADD
      break;
    case 2: // ZSTART
      break;
    case 3: // ZRUN{
      cntr.c_startedNodes.set(nodeId);

      Uint32 recv = cntr.c_startedNodes.count();
      Uint32 cnt = cntr.c_clusterNodes.count();
      if(recv + 1 == cnt){ //+1 == own node
	/**
	 * Check master
	 */
	sendCntrMasterReq(cntr, signal, 0);
      }
      return;
    }
  }
  block.progError(__LINE__,NDBD_EXIT_NDBREQUIRE,
		  "UpgradeStartup::execCM_APPCHG");
}

void
UpgradeStartup::sendCntrMasterReq(Ndbcntr& cntr, Signal* signal, Uint32 n){
  Uint32 node = cntr.c_startedNodes.find(n);
  if(node != NdbNodeBitmask::NotFound && 
     (node == cntr.getOwnNodeId() || 
      cntr.getNodeInfo(node).m_version >= MAKE_VERSION(3,5,0))){
    node = cntr.c_startedNodes.find(node+1);
  }
  
  if(node == NdbNodeBitmask::NotFound){
    cntr.progError(__LINE__,NDBD_EXIT_NDBREQUIRE,
		   "UpgradeStartup::sendCntrMasterReq "
		   "NdbNodeBitmask::NotFound");
  }

  CntrMasterReq * const cntrMasterReq = (CntrMasterReq*)&signal->theData[0];
  cntr.c_clusterNodes.copyto(NdbNodeBitmask::Size, cntrMasterReq->theNodes);
  NdbNodeBitmask::clear(cntrMasterReq->theNodes, cntr.getOwnNodeId());
  cntrMasterReq->userBlockRef = 0;
  cntrMasterReq->userNodeId = cntr.getOwnNodeId();
  cntrMasterReq->typeOfStart = NodeState::ST_INITIAL_NODE_RESTART;
  cntrMasterReq->noRestartNodes = cntr.c_clusterNodes.count() - 1;
  cntr.sendSignal(cntr.calcNdbCntrBlockRef(node), GSN_CNTR_MASTERREQ,
		  signal, CntrMasterReq::SignalLength, JBB);
}

void
UpgradeStartup::execCNTR_MASTER_REPLY(SimulatedBlock & block, Signal* signal){
  Uint32 gsn = signal->header.theVerId_signalNumber;
  Uint32 node = refToNode(signal->getSendersBlockRef());
  if(block.number() == CNTR){
    Ndbcntr& cntr = (Ndbcntr&)block;
    switch(gsn){
    case GSN_CNTR_MASTERREF:
      sendCntrMasterReq(cntr, signal, node + 1);
      return;
      break;
    case GSN_CNTR_MASTERCONF:{
      CntrStartConf* conf = (CntrStartConf*)signal->getDataPtrSend();
      conf->startGci = 0;
      conf->masterNodeId = node;
      conf->noStartNodes = 1;
      conf->startType = NodeState::ST_INITIAL_NODE_RESTART;
      NodeBitmask mask;
      mask.clear();
      mask.copyto(NdbNodeBitmask::Size, conf->startedNodes);
      mask.clear();
      mask.set(cntr.getOwnNodeId());
      mask.copyto(NdbNodeBitmask::Size, conf->startingNodes);
      cntr.execCNTR_START_CONF(signal);
      return;
    }
    }
  }
  block.progError(__LINE__,NDBD_EXIT_NDBREQUIRE,
		  "UpgradeStartup::execCNTR_MASTER_REPLY");
}<|MERGE_RESOLUTION|>--- conflicted
+++ resolved
@@ -179,23 +179,6 @@
 	     killingNode);
     break;
 
-<<<<<<< HEAD
-=======
-  case SystemError::ScanfragTimeout:
-    BaseString::snprintf(buf, sizeof(buf), 
-	     "Node %d killed this node because "
-	     "a fragment scan timed out and could not be stopped",     
-	     killingNode);
-    break;
-
-  case SystemError::ScanfragStateError:
-    BaseString::snprintf(buf, sizeof(buf), 
-	     "Node %d killed this node because "
-	     "the state of a fragment scan was out of sync.",     
-	     killingNode);
-    break;
-    
->>>>>>> f4e01cf6
   case SystemError::CopyFragRefError:
     BaseString::snprintf(buf, sizeof(buf), 
 			 "Killed by node %d as "
