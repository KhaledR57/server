# Copyright (c) 2006, 2010, Oracle and/or its affiliates.
# 
# This program is free software; you can redistribute it and/or modify
# it under the terms of the GNU General Public License as published by
# the Free Software Foundation; version 2 of the License.
# 
# This program is distributed in the hope that it will be useful,
# but WITHOUT ANY WARRANTY; without even the implied warranty of
# MERCHANTABILITY or FITNESS FOR A PARTICULAR PURPOSE.  See the
# GNU General Public License for more details.
# 
# You should have received a copy of the GNU General Public License
# along with this program; if not, write to the Free Software
# Foundation, Inc., 51 Franklin St, Fifth Floor, Boston, MA  02110-1301 USA

ADD_DEFINITIONS(-DMYSQL_SERVER -DEMBEDDED_LIBRARY
 ${SSL_DEFINES})

INCLUDE_DIRECTORIES(
${CMAKE_SOURCE_DIR}/include 
${CMAKE_SOURCE_DIR}/libmysql
${CMAKE_SOURCE_DIR}/libmysqld
${CMAKE_SOURCE_DIR}/sql
${CMAKE_BINARY_DIR}/sql 
${CMAKE_SOURCE_DIR}/regex
${ZLIB_INCLUDE_DIR}
${SSL_INCLUDE_DIRS}
${SSL_INTERNAL_INCLUDE_DIRS}
${CMAKE_SOURCE_DIR}/sql/backup
)

SET(GEN_SOURCES
${CMAKE_BINARY_DIR}/sql/sql_yacc.h 
${CMAKE_BINARY_DIR}/sql/sql_yacc.cc
${CMAKE_BINARY_DIR}/sql/lex_hash.h 
)

SET_SOURCE_FILES_PROPERTIES(${GEN_SOURCES} PROPERTIES GENERATED TRUE)

SET(SQL_EMBEDDED_SOURCES emb_qcache.cc libmysqld.c lib_sql.cc 
           ../libmysql/libmysql.c ../libmysql/errmsg.c ../client/get_password.c
           ../sql-common/client.c ../sql-common/my_time.c 
           ../sql-common/my_user.c ../sql-common/pack.c
           ../sql-common/client_plugin.c
           ../sql/password.c ../sql/discover.cc ../sql/derror.cc 
<<<<<<< HEAD
           ../sql/field.cc ../sql/field_conv.cc
           ../sql/filesort.cc ../sql/gstream.cc ../sql/slave.cc
           ../sql/signal_handler.cc
=======
           ../sql/field.cc ../sql/field_conv.cc ../sql-common/client_plugin.c
           ../sql-common/mysql_async.c
           ../sql/filesort.cc ../sql/gstream.cc ../sql/ha_partition.cc 
>>>>>>> 8ae54993
           ../sql/handler.cc ../sql/hash_filo.cc ../sql/hostname.cc 
           ../sql/init.cc ../sql/item_buff.cc ../sql/item_cmpfunc.cc 
           ../sql/item.cc ../sql/item_create.cc ../sql/item_func.cc 
           ../sql/item_geofunc.cc ../sql/item_row.cc ../sql/item_strfunc.cc 
           ../sql/item_subselect.cc ../sql/item_sum.cc ../sql/item_timefunc.cc 
           ../sql/item_xmlfunc.cc ../sql/key.cc ../sql/lock.cc ../sql/log.cc 
           ../sql/log_event.cc ../sql/mf_iocache.cc ../sql/my_decimal.cc 
           ../sql/net_serv.cc ../sql/opt_range.cc ../sql/opt_sum.cc 
           ../sql/parse_file.cc ../sql/procedure.cc ../sql/protocol.cc 
           ../sql/records.cc ../sql/repl_failsafe.cc ../sql/rpl_filter.cc
           ../sql/rpl_record.cc ../sql/sha2.cc ../sql/des_key_file.cc
           ../sql/rpl_injector.cc ../sql/set_var.cc ../sql/spatial.cc 
           ../sql/sp_cache.cc ../sql/sp.cc ../sql/sp_head.cc 
           ../sql/sp_pcontext.cc ../sql/sp_rcontext.cc ../sql/sql_acl.cc 
           ../sql/sql_analyse.cc ../sql/sql_base.cc ../sql/sql_cache.cc 
           ../sql/sql_class.cc ../sql/sql_crypt.cc ../sql/sql_cursor.cc 
           ../sql/sql_db.cc ../sql/sql_delete.cc ../sql/sql_derived.cc 
           ../sql/sql_do.cc ../sql/sql_error.cc ../sql/sql_handler.cc 
           ../sql/sql_help.cc ../sql/sql_insert.cc ../sql/datadict.cc
           ../sql/sql_admin.cc ../sql/sql_truncate.cc ../sql/sql_reload.cc
           ../sql/sql_lex.cc ../sql/keycaches.cc
           ../sql/sql_list.cc ../sql/sql_load.cc ../sql/sql_locale.cc 
           ../sql/sql_binlog.cc ../sql/sql_manager.cc
           ../sql/sql_parse.cc ../sql/sql_partition.cc ../sql/sql_plugin.cc 
           ../sql/debug_sync.cc ../sql/opt_table_elimination.cc
           ../sql/sql_prepare.cc ../sql/sql_rename.cc ../sql/sql_repl.cc 
           ../sql/sql_select.cc ../sql/sql_servers.cc
           ../sql/sql_show.cc ../sql/sql_state.c ../sql/sql_string.cc
           ../sql/sql_tablespace.cc ../sql/sql_table.cc ../sql/sql_test.cc
           ../sql/sql_trigger.cc ../sql/sql_udf.cc ../sql/sql_union.cc
           ../sql/sql_update.cc ../sql/sql_view.cc ../sql/sql_profile.cc
           ../sql/gcalc_tools.cc ../sql/gcalc_slicescan.cc
           ../sql/strfunc.cc ../sql/table.cc ../sql/thr_malloc.cc
           ../sql/sql_time.cc ../sql/tztime.cc ../sql/uniques.cc ../sql/unireg.cc
           ../sql/partition_info.cc ../sql/sql_connect.cc 
           ../sql/scheduler.cc ../sql/sql_audit.cc
           ../sql/sql_alter.cc ../sql/sql_partition_admin.cc
           ../sql/event_parse_data.cc
           ../sql/sql_signal.cc ../sql/rpl_handler.cc
           ../sql/sys_vars.cc
           ${CMAKE_BINARY_DIR}/sql/sql_builtin.cc
           ../sql/mdl.cc ../sql/transaction.cc
           ../sql/sql_join_cache.cc
           ../sql/multi_range_read.cc
           ../sql/opt_index_cond_pushdown.cc
           ../sql/opt_subselect.cc
           ../sql/create_options.cc ../sql/rpl_utility.cc
           ../sql/rpl_reporting.cc
           ../sql/sql_expression_cache.cc
           ${GEN_SOURCES}
           ${MYSYS_LIBWRAP_SOURCE}
)


ADD_CONVENIENCE_LIBRARY(sql_embedded ${SQL_EMBEDDED_SOURCES})
DTRACE_INSTRUMENT(sql_embedded)
ADD_DEPENDENCIES(sql_embedded GenError GenServerSource)

# On Windows, static embedded server library is called mysqlserver.lib
# On Unix, it is libmysqld.a
IF(WIN32)
  SET(MYSQLSERVER_OUTPUT_NAME mysqlserver)
ELSE()
  SET(MYSQLSERVER_OUTPUT_NAME mysqld)
ENDIF()


SET(LIBS 
  dbug strings regex mysys vio 
  ${ZLIB_LIBRARY} ${SSL_LIBRARIES} 
  ${LIBWRAP} ${LIBCRYPT} ${LIBDL}
  ${MYSQLD_STATIC_PLUGIN_LIBS}
  sql_embedded
)

# Some storage engine were compiled for embedded specifically
# (with corresponding target ${engine}_embedded)
SET(EMBEDDED_LIBS)
FOREACH(LIB ${LIBS})
  GET_TARGET_PROPERTY(EMBEDDED_LOCATION ${LIB}_embedded LOCATION)
  IF(EMBEDDED_LOCATION)
    LIST(APPEND EMBEDDED_LIBS ${LIB}_embedded)
  ELSE()
    LIST(APPEND EMBEDDED_LIBS ${LIB})
  ENDIF()
ENDFOREACH()

MERGE_LIBRARIES(mysqlserver STATIC ${EMBEDDED_LIBS} 
  OUTPUT_NAME ${MYSQLSERVER_OUTPUT_NAME} COMPONENT Embedded)

# Visual Studio users need debug  static library 
IF(MSVC)
 INSTALL_DEBUG_TARGET(mysqlserver DESTINATION ${INSTALL_LIBDIR}/debug)
ENDIF()

IF(UNIX)
 INSTALL_DEBUG_TARGET(mysqlserver DESTINATION ${INSTALL_LIBDIR} RENAME
  ${CMAKE_STATIC_LIBRARY_PREFIX}mysqld-debug)
ENDIF()

IF(NOT DISABLE_SHARED)
  MERGE_LIBRARIES(libmysqld SHARED mysqlserver EXPORTS ${CLIENT_API_FUNCTIONS}
  COMPONENT Embedded) 
  IF(UNIX)
    # Name the shared library, handle versioning (provides same api as client
    # library hence the same version)
    SET_TARGET_PROPERTIES(libmysqld PROPERTIES 
      OUTPUT_NAME mysqld 
      SOVERSION "${SHARED_LIB_MAJOR_VERSION}")
    # Clean direct output flags, as 2 targets have the same base name
    # libmysqld
    SET_TARGET_PROPERTIES(libmysqld PROPERTIES CLEAN_DIRECT_OUTPUT 1)
    SET_TARGET_PROPERTIES(mysqlserver PROPERTIES CLEAN_DIRECT_OUTPUT 1)
    IF(LIBMYSQLD_SO_EXTRA_LIBS)
       TARGET_LINK_LIBRARIES(libmysqld ${LIBMYSQLD_SO_EXTRA_LIBS})
    ENDIF()
  ENDIF()
ENDIF()
<|MERGE_RESOLUTION|>--- conflicted
+++ resolved
@@ -41,17 +41,11 @@
            ../libmysql/libmysql.c ../libmysql/errmsg.c ../client/get_password.c
            ../sql-common/client.c ../sql-common/my_time.c 
            ../sql-common/my_user.c ../sql-common/pack.c
-           ../sql-common/client_plugin.c
+           ../sql-common/client_plugin.c ../sql-common/mysql_async.c
            ../sql/password.c ../sql/discover.cc ../sql/derror.cc 
-<<<<<<< HEAD
            ../sql/field.cc ../sql/field_conv.cc
            ../sql/filesort.cc ../sql/gstream.cc ../sql/slave.cc
            ../sql/signal_handler.cc
-=======
-           ../sql/field.cc ../sql/field_conv.cc ../sql-common/client_plugin.c
-           ../sql-common/mysql_async.c
-           ../sql/filesort.cc ../sql/gstream.cc ../sql/ha_partition.cc 
->>>>>>> 8ae54993
            ../sql/handler.cc ../sql/hash_filo.cc ../sql/hostname.cc 
            ../sql/init.cc ../sql/item_buff.cc ../sql/item_cmpfunc.cc 
            ../sql/item.cc ../sql/item_create.cc ../sql/item_func.cc 
