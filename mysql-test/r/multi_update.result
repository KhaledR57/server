drop table if exists t1,t2,t3;
drop database if exists mysqltest;
drop view if exists v1;
revoke all privileges on mysqltest.t1 from mysqltest_1@localhost;
revoke all privileges on mysqltest.* from mysqltest_1@localhost;
delete from mysql.user where user=_binary'mysqltest_1';
create table t1(id1 int not null auto_increment primary key, t char(12));
create table t2(id2 int not null, t char(12));
create table t3(id3 int not null, t char(12), index(id3));
select count(*) from t1 where id1 > 95;
count(*)
5
select count(*) from t2 where id2 > 95;
count(*)
25
select count(*) from t3 where id3 > 95;
count(*)
250
update t1,t2,t3 set t1.t="aaa", t2.t="bbb", t3.t="cc" where  t1.id1 = t2.id2 and t2.id2 = t3.id3  and t1.id1 > 90;
select count(*) from t1 where t = "aaa";
count(*)
10
select count(*) from t1 where id1 > 90;
count(*)
10
select count(*) from t2 where t = "bbb";
count(*)
50
select count(*) from t2 where id2 > 90;
count(*)
50
select count(*) from t3 where t = "cc";
count(*)
500
select count(*) from t3 where id3 > 90;
count(*)
500
delete t1.*, t2.*, t3.*  from t1,t2,t3 where t1.id1 = t2.id2 and t2.id2 = t3.id3  and t1.id1 > 95;
check table t1, t2, t3;
Table	Op	Msg_type	Msg_text
test.t1	check	status	OK
test.t2	check	status	OK
test.t3	check	status	OK
select count(*) from t1 where id1 > 95;
count(*)
0
select count(*) from t2 where id2 > 95;
count(*)
0
select count(*) from t3 where id3 > 95;
count(*)
0
delete t1, t2, t3  from t1,t2,t3 where t1.id1 = t2.id2 and t2.id2 = t3.id3  and t1.id1 > 5;
select count(*) from t1 where id1 > 5;
count(*)
0
select count(*) from t2 where id2 > 5;
count(*)
0
select count(*) from t3 where id3 > 5;
count(*)
0
delete from t1, t2, t3  using t1,t2,t3 where t1.id1 = t2.id2 and t2.id2 = t3.id3  and t1.id1 > 0;
select count(*) from t1 where id1;
count(*)
0
select count(*) from t2 where id2;
count(*)
0
select count(*) from t3 where id3;
count(*)
0
drop table t1,t2,t3;
create table t1(id1 int not null  primary key, t varchar(100)) pack_keys = 1;
create table t2(id2 int not null, t varchar(100), index(id2)) pack_keys = 1;
delete t1  from t1,t2 where t1.id1 = t2.id2 and t1.id1 > 500;
drop table t1,t2;
CREATE TABLE t1 (
id int(11) NOT NULL default '0',
name varchar(10) default NULL,
PRIMARY KEY  (id)
) ENGINE=MyISAM;
INSERT INTO t1 VALUES (1,'aaa'),(2,'aaa'),(3,'aaa');
CREATE TABLE t2 (
id int(11) NOT NULL default '0',
name varchar(10) default NULL,
PRIMARY KEY  (id)
) ENGINE=MyISAM;
INSERT INTO t2 VALUES (2,'bbb'),(3,'bbb'),(4,'bbb');
CREATE TABLE t3 (
id int(11) NOT NULL default '0',
mydate datetime default NULL,
PRIMARY KEY  (id)
) ENGINE=MyISAM;
INSERT INTO t3 VALUES (1,'2002-02-04 00:00:00'),(3,'2002-05-12 00:00:00'),(5,'2002-05-12 00:00:00'),(6,'2002-06-22
00:00:00'),(7,'2002-07-22 00:00:00');
delete t1,t2,t3 from t1,t2,t3 where to_days(now())-to_days(t3.mydate)>=30 and t3.id=t1.id and t3.id=t2.id;
select * from t3;
id	mydate
1	2002-02-04 00:00:00
5	2002-05-12 00:00:00
6	2002-06-22 00:00:00
7	2002-07-22 00:00:00
DROP TABLE t1,t2,t3;
CREATE TABLE IF NOT EXISTS `t1` (
`id` int(11) NOT NULL auto_increment,
`tst` text,
`tst1` text,
PRIMARY KEY  (`id`)
) ENGINE=MyISAM;
CREATE TABLE IF NOT EXISTS `t2` (
`ID` int(11) NOT NULL auto_increment,
`ParId` int(11) default NULL,
`tst` text,
`tst1` text,
PRIMARY KEY  (`ID`),
KEY `IX_ParId_t2` (`ParId`),
FOREIGN KEY (`ParId`) REFERENCES `t1` (`id`)
) ENGINE=MyISAM;
INSERT INTO t1(tst,tst1) VALUES("MySQL","MySQL AB"), ("MSSQL","Microsoft"), ("ORACLE","ORACLE");
INSERT INTO t2(ParId) VALUES(1), (2), (3);
select * from t2;
ID	ParId	tst	tst1
1	1	NULL	NULL
2	2	NULL	NULL
3	3	NULL	NULL
UPDATE t2, t1 SET t2.tst = t1.tst, t2.tst1 = t1.tst1 WHERE t2.ParId = t1.Id;
select * from t2;
ID	ParId	tst	tst1
1	1	MySQL	MySQL AB
2	2	MSSQL	Microsoft
3	3	ORACLE	ORACLE
drop table t1, t2 ;
create table t1 (n numeric(10));
create table t2 (n numeric(10));
insert into t2 values (1),(2),(4),(8),(16),(32);
select * from t2 left outer join t1  using (n);
n
1
2
4
8
16
32
delete  t1,t2 from t2 left outer join t1  using (n);
select * from t2 left outer join t1  using (n);
n
drop table t1,t2 ;
create table t1 (n int(10) not null primary key, d int(10));
create table t2 (n int(10) not null primary key, d int(10));
insert into t1 values(1,1);
insert into t2 values(1,10),(2,20);
LOCK TABLES t1 write, t2 read;
DELETE t1.*, t2.* FROM t1,t2 where t1.n=t2.n;
ERROR HY000: Table 't2' was locked with a READ lock and can't be updated
UPDATE t1,t2 SET t1.d=t2.d,t2.d=30 WHERE t1.n=t2.n;
ERROR HY000: Table 't2' was locked with a READ lock and can't be updated
UPDATE t1,t2 SET t1.d=t2.d WHERE t1.n=t2.n;
unlock tables;
LOCK TABLES t1 write, t2 write;
UPDATE t1,t2 SET t1.d=t2.d WHERE t1.n=t2.n;
select * from t1;
n	d
1	10
DELETE t1.*, t2.* FROM t1,t2 where t1.n=t2.n;
select * from t1;
n	d
select * from t2;
n	d
2	20
unlock tables;
drop table t1,t2;
set sql_safe_updates=1;
create table t1 (n int(10), d int(10));
create table t2 (n int(10), d int(10));
insert into t1 values(1,1);
insert into t2 values(1,10),(2,20);
UPDATE t1,t2 SET t1.d=t2.d WHERE t1.n=t2.n;
ERROR HY000: You are using safe update mode and you tried to update a table without a WHERE that uses a KEY column
set sql_safe_updates=0;
drop table t1,t2;
set timestamp=1038401397;
create table t1 (n int(10) not null primary key, d int(10), t timestamp);
create table t2 (n int(10) not null primary key, d int(10), t timestamp);
insert into t1 values(1,1,NULL);
insert into t2 values(1,10,NULL),(2,20,NULL);
set timestamp=1038000000;
UPDATE t1,t2 SET t1.d=t2.d WHERE t1.n=t2.n;
select n,d,unix_timestamp(t) from t1;
n	d	unix_timestamp(t)
1	10	1038000000
select n,d,unix_timestamp(t) from t2;
n	d	unix_timestamp(t)
1	10	1038401397
2	20	1038401397
UPDATE t1,t2 SET 1=2 WHERE t1.n=t2.n;
ERROR 42000: You have an error in your SQL syntax; check the manual that corresponds to your MySQL server version for the right syntax to use near '1=2 WHERE t1.n=t2.n' at line 1
drop table t1,t2;
set timestamp=0;
set sql_safe_updates=0;
create table t1 (n int(10) not null primary key, d int(10));
create table t2 (n int(10) not null primary key, d int(10));
insert into t1 values(1,1), (3,3);
insert into t2 values(1,10),(2,20);
UPDATE t2 left outer join t1 on t1.n=t2.n  SET t1.d=t2.d;
select * from t1;
n	d
1	10
3	3
select * from t2;
n	d
1	10
2	20
drop table t1,t2;
create table t1 (n int(10), d int(10));
create table t2 (n int(10), d int(10));
insert into t1 values(1,1),(1,2);
insert into t2 values(1,10),(2,20);
UPDATE t1,t2 SET t1.d=t2.d,t2.d=30 WHERE t1.n=t2.n;
select * from t1;
n	d
1	10
1	10
select * from t2;
n	d
1	30
2	20
drop table t1,t2;
create table t1 (n int(10), d int(10));
create table t2 (n int(10), d int(10));
insert into t1 values(1,1),(3,2);
insert into t2 values(1,10),(1,20);
UPDATE t1,t2 SET t1.d=t2.d,t2.d=30 WHERE t1.n=t2.n;
select * from t1;
n	d
1	10
3	2
select * from t2;
n	d
1	30
1	30
UPDATE t1 a ,t2 b SET a.d=b.d,b.d=30 WHERE a.n=b.n;
select * from t1;
n	d
1	30
3	2
select * from t2;
n	d
1	30
1	30
DELETE a, b  FROM t1 a,t2 b where a.n=b.n;
select * from t1;
n	d
3	2
select * from t2;
n	d
drop table t1,t2;
CREATE TABLE t1 ( broj int(4) unsigned NOT NULL default '0',  naziv char(25) NOT NULL default 'NEPOZNAT',  PRIMARY KEY  (broj)) ENGINE=MyISAM;
INSERT INTO t1 VALUES (1,'jedan'),(2,'dva'),(3,'tri'),(4,'xxxxxxxxxx'),(5,'a'),(10,''),(11,''),(12,''),(13,'');
CREATE TABLE t2 ( broj int(4) unsigned NOT NULL default '0',  naziv char(25) NOT NULL default 'NEPOZNAT',  PRIMARY KEY  (broj)) ENGINE=MyISAM;
INSERT INTO t2 VALUES (1,'jedan'),(2,'dva'),(3,'tri'),(4,'xxxxxxxxxx'),(5,'a');
CREATE TABLE t3 ( broj int(4) unsigned NOT NULL default '0',  naziv char(25) NOT NULL default 'NEPOZNAT',  PRIMARY KEY  (broj)) ENGINE=MyISAM;
INSERT INTO t3 VALUES (1,'jedan'),(2,'dva');
update t1,t2 set t1.naziv="aaaa" where t1.broj=t2.broj;
update t1,t2,t3 set t1.naziv="bbbb", t2.naziv="aaaa" where t1.broj=t2.broj and t2.broj=t3.broj;
drop table t1,t2,t3;
CREATE TABLE t1 (a int not null primary key, b int not null, key (b));
CREATE TABLE t2 (a int not null primary key, b int not null, key (b));
INSERT INTO t1 values (1,1),(2,2),(3,3),(4,4),(5,5),(6,6),(7,7),(8,8),(9,9);
INSERT INTO t2 values (1,1),(2,2),(3,3),(4,4),(5,5),(6,6),(7,7),(8,8),(9,9);
update t1,t2 set t1.a=t1.a+100;
select * from t1;
a	b
101	1
102	2
103	3
104	4
105	5
106	6
107	7
108	8
109	9
update t1,t2 set t1.a=t1.a+100 where t1.a=101;
select * from t1;
a	b
201	1
102	2
103	3
104	4
105	5
106	6
107	7
108	8
109	9
update t1,t2 set t1.b=t1.b+10 where t1.b=2;
select * from t1;
a	b
201	1
102	12
103	3
104	4
105	5
106	6
107	7
108	8
109	9
update t1,t2 set t1.b=t1.b+2,t2.b=t1.b+10 where t1.b between 3 and 5 and t2.a=t1.a-100;
select * from t1;
a	b
201	1
102	12
103	5
104	6
105	7
106	6
107	7
108	8
109	9
select * from t2;
a	b
1	1
2	2
3	13
4	14
5	15
6	6
7	7
8	8
9	9
update t1,t2 set t1.b=t2.b, t1.a=t2.a where t1.a=t2.a and not exists (select * from t2 where t2.a > 10);
drop table t1,t2;
CREATE TABLE t3 (  KEY1 varchar(50) NOT NULL default '',  PARAM_CORR_DISTANCE_RUSH double default NULL,  PARAM_CORR_DISTANCE_GEM double default NULL,  PARAM_AVG_TARE double default NULL,  PARAM_AVG_NB_DAYS double default NULL,  PARAM_DEFAULT_PROP_GEM_SRVC varchar(50) default NULL,  PARAM_DEFAULT_PROP_GEM_NO_ETIK varchar(50) default NULL,  PARAM_SCENARIO_COSTS varchar(50) default NULL,  PARAM_DEFAULT_WAGON_COST double default NULL,  tmp int(11) default NULL,  PRIMARY KEY  (KEY1)) ENGINE=MyISAM;
INSERT INTO t3 VALUES ('A',1,1,22,3.2,'R','R','BASE2',0.24,NULL);
create table t1 (A varchar(1));
insert into t1 values  ("A") ,("B"),("C"),("D");
create table t2(Z varchar(15));
insert into t2(Z)  select concat(a.a,b.a,c.a,d.a) from t1 as a, t1 as b, t1 as c, t1 as d;
update t2,t3 set Z =param_scenario_costs;
drop table t1,t2,t3;
create table t1 (a int, b int);
create table t2 (a int, b int);
insert into t1 values (1,1),(2,1),(3,1);
insert into t2 values (1,1), (3,1);
update t1 left join t2  on t1.a=t2.a set t1.b=2, t2.b=2 where t1.b=1 and t2.b=1 or t2.a is NULL;
select t1.a, t1.b,t2.a, t2.b from t1 left join t2  on t1.a=t2.a where t1.b=1 and t2.b=1 or t2.a is NULL;
a	b	a	b
2	2	NULL	NULL
drop table t1,t2;
create table t1 (a int not null auto_increment primary key, b int not null);
insert into t1 (b) values (1),(2),(3),(4);
update t1, t1 as t2 set t1.b=t2.b+1 where t1.a=t2.a;
select * from t1;
a	b
1	2
2	3
3	4
4	5
drop table t1;
create table t1(id1 smallint(5), field char(5));
create table t2(id2 smallint(5), field char(5));
insert into t1 values (1, 'a'), (2, 'aa');
insert into t2 values (1, 'b'), (2, 'bb');
select * from t1;
id1	field
1	a
2	aa
select * from t2;
id2	field
1	b
2	bb
update t2 inner join t1 on t1.id1=t2.id2
set t2.field=t1.field
where 0=1;
update t2, t1 set t2.field=t1.field
where t1.id1=t2.id2 and 0=1;
delete t1, t2 from t2 inner join t1 on t1.id1=t2.id2
where 0=1;
delete t1, t2 from t2,t1
where t1.id1=t2.id2 and 0=1;
drop table t1,t2;
CREATE TABLE t1 ( a int );
CREATE TABLE t2 ( a int );
DELETE t1 FROM t1, t2 AS t3;
DELETE t4 FROM t1, t1 AS t4;
DELETE t3 FROM t1 AS t3, t1 AS t4;
DELETE t1 FROM t1 AS t3, t2 AS t4;
ERROR 42S02: Unknown table 't1' in MULTI DELETE
INSERT INTO t1 values (1),(2);
INSERT INTO t2 values (1),(2);
DELETE t1 FROM t1 AS t2, t2 AS t1 where t1.a=t2.a and t1.a=1;
SELECT * from t1;
a
1
2
SELECT * from t2;
a
2
DELETE t2 FROM t1 AS t2, t2 AS t1 where t1.a=t2.a and t1.a=2;
SELECT * from t1;
a
1
SELECT * from t2;
a
2
DROP TABLE t1,t2;
create table `t1` (`p_id` int(10) unsigned NOT NULL auto_increment, `p_code` varchar(20) NOT NULL default '', `p_active` tinyint(1) unsigned NOT NULL default '1', PRIMARY KEY (`p_id`) );
create table `t2` (`c2_id` int(10) unsigned NULL auto_increment, `c2_p_id` int(10) unsigned NOT NULL default '0', `c2_note` text NOT NULL, `c2_active` tinyint(1) unsigned NOT NULL default '1', PRIMARY KEY (`c2_id`), KEY `c2_p_id` (`c2_p_id`) );
insert into t1 values (0,'A01-Comp',1);
insert into t1 values (0,'B01-Comp',1);
insert into t2 values (0,1,'A Note',1);
update t1 left join t2 on p_id = c2_p_id set c2_note = 'asdf-1' where p_id = 2;
select * from t1;
p_id	p_code	p_active
1	A01-Comp	1
2	B01-Comp	1
select * from t2;
c2_id	c2_p_id	c2_note	c2_active
1	1	A Note	1
drop table t1, t2;
create database mysqltest;
create table mysqltest.t1 (a int, b int, primary key (a));
create table mysqltest.t2 (a int, b int, primary key (a));
create table mysqltest.t3 (a int, b int, primary key (a));
grant select on mysqltest.* to mysqltest_1@localhost;
grant update on mysqltest.t1 to mysqltest_1@localhost;
update t1, t2 set t1.b=1 where t1.a=t2.a;
update t1, t2 set t1.b=(select t3.b from t3 where t1.a=t3.a) where t1.a=t2.a;
revoke all privileges on mysqltest.t1 from mysqltest_1@localhost;
revoke all privileges on mysqltest.* from mysqltest_1@localhost;
delete from mysql.user where user=_binary'mysqltest_1';
drop database mysqltest;
create table t1 (a int, primary key (a));
create table t2 (a int, primary key (a));
create table t3 (a int, primary key (a));
delete t1,t3 from t1,t2 where t1.a=t2.a and t2.a=(select t3.a from t3 where t1.a=t3.a);
ERROR 42S02: Unknown table 't3' in MULTI DELETE
drop table t1, t2, t3;
create table t1 (col1 int);
create table t2 (col1 int);
update t1,t2 set t1.col1 = (select max(col1) from t1) where t1.col1 = t2.col1;
ERROR HY000: You can't specify target table 't1' for update in FROM clause
delete t1 from t1,t2 where t1.col1 < (select max(col1) from t1) and t1.col1 = t2.col1;
ERROR HY000: You can't specify target table 't1' for update in FROM clause
drop table t1,t2;
create table t1 (
aclid bigint not null primary key,
status tinyint(1) not null
) engine = innodb;
create table t2 (
refid bigint not null primary key,
aclid bigint, index idx_acl(aclid)
) engine = innodb;
insert into t2 values(1,null);
delete t2, t1 from t2 left join t1 on (t2.aclid=t1.aclid) where t2.refid='1';
drop table t1, t2;
create table t1(a int);
create table t2(a int);
delete from t1,t2 using t1,t2 where t1.a=(select a from t1);
ERROR HY000: You can't specify target table 't1' for update in FROM clause
drop table t1, t2;
create table t1 ( c char(8) not null ) engine=innodb;
insert into t1 values ('0'),('1'),('2'),('3'),('4'),('5'),('6'),('7'),('8'),('9');
insert into t1 values ('A'),('B'),('C'),('D'),('E'),('F');
alter table t1 add b char(8) not null;
alter table t1 add a char(8) not null;
alter table t1 add primary key (a,b,c);
update t1 set a=c, b=c;
create table t2 like t1;
insert into t2 select * from t1;
delete t1,t2 from t2,t1 where t1.a<'B' and t2.b=t1.b;
drop table t1,t2;
create table t1 ( c char(8) not null ) engine=innodb;
insert into t1 values ('0'),('1'),('2'),('3'),('4'),('5'),('6'),('7'),('8'),('9');
insert into t1 values ('A'),('B'),('C'),('D'),('E'),('F');
alter table t1 add b char(8) not null;
alter table t1 add a char(8) not null;
alter table t1 add primary key (a,b,c);
update t1 set a=c, b=c;
create table t2 like t1;
insert into t2 select * from t1;
delete t1,t2 from t2,t1 where t1.a<'B' and t2.b=t1.b;
drop table t1,t2;
create table t1 (a int, b int);
insert into t1 values (1, 2), (2, 3), (3, 4);
create table t2 (a int);
insert into t2 values (10), (20), (30);
create view v1 as select a as b, a/10 as a from t2;
lock table t1 write;
alter table t1 add column c int default 100 after a;
update t1, v1 set t1.b=t1.a+t1.b+v1.b where t1.a=v1.a;
unlock tables;
select * from t1;
a	c	b
1	100	13
2	100	25
3	100	37
select * from t2;
a
10
20
30
drop view v1;
drop table t1, t2;
create table t1 (i1 int, i2 int, i3 int);
create table t2 (id int, c1 varchar(20), c2 varchar(20));
insert into t1 values (1,5,10),(3,7,12),(4,5,2),(9,10,15),(2,2,2);
insert into t2 values (9,"abc","def"),(5,"opq","lmn"),(2,"test t","t test");
select * from t1 order by i1;
i1	i2	i3
1	5	10
2	2	2
3	7	12
4	5	2
9	10	15
select * from t2;
id	c1	c2
9	abc	def
5	opq	lmn
2	test t	t test
update t1,t2 set t1.i2=15, t2.c2="ppc" where t1.i1=t2.id;
select * from t1 order by i1;
i1	i2	i3
1	5	10
2	15	2
3	7	12
4	5	2
9	15	15
select * from t2 order by id;
id	c1	c2
2	test t	ppc
5	opq	lmn
9	abc	ppc
delete t1.*,t2.* from t1,t2 where t1.i2=t2.id;
select * from t1 order by i1;
i1	i2	i3
2	15	2
3	7	12
9	15	15
select * from t2 order by id;
id	c1	c2
2	test t	ppc
9	abc	ppc
drop table t1, t2;
create table t1 (i1 int auto_increment not null, i2 int, i3 int, primary key (i1));
create table t2 (id int auto_increment not null, c1 varchar(20), c2 varchar(20), primary key(id));
insert into t1 values (1,5,10),(3,7,12),(4,5,2),(9,10,15),(2,2,2);
insert into t2 values (9,"abc","def"),(5,"opq","lmn"),(2,"test t","t test");
select * from t1 order by i1;
i1	i2	i3
1	5	10
2	2	2
3	7	12
4	5	2
9	10	15
select * from t2 order by id;
id	c1	c2
2	test t	t test
5	opq	lmn
9	abc	def
update t1,t2 set t1.i2=15, t2.c2="ppc" where t1.i1=t2.id;
select * from t1 order by i1;
i1	i2	i3
1	5	10
2	15	2
3	7	12
4	5	2
9	15	15
select * from t2 order by id;
id	c1	c2
2	test t	ppc
5	opq	lmn
9	abc	ppc
delete t1.*,t2.* from t1,t2 where t1.i2=t2.id;
select * from t1 order by i1;
i1	i2	i3
2	15	2
3	7	12
9	15	15
select * from t2 order by id;
id	c1	c2
2	test t	ppc
9	abc	ppc
drop table t1, t2;
CREATE TABLE `t1` (
`a` int(11) NOT NULL auto_increment,
`b` int(11) default NULL,
PRIMARY KEY  (`a`)
) ENGINE=MyISAM DEFAULT CHARSET=latin1 ;
CREATE TABLE `t2` (
`a` int(11) NOT NULL auto_increment,
`b` int(11) default NULL,
PRIMARY KEY  (`a`)
) ENGINE=MyISAM DEFAULT CHARSET=latin1 ;
set @sav_binlog_format=  @@session.binlog_format;
set @@session.binlog_format= mixed;
insert into t1 values (1,1),(2,2);
insert into t2 values (1,1),(4,4);
reset master;
UPDATE t2,t1 SET t2.a=t1.a+2;
ERROR 23000: Duplicate entry '3' for key 'PRIMARY'
select * from t2 /* must be (3,1), (4,4) */;
a	b
3	1
4	4
<<<<<<< HEAD
show master status /* there must be the UPDATE query event */;
File	Position	Binlog_Do_DB	Binlog_Ignore_DB
master-bin.000001	344		
=======
>>>>>>> 8f8e1d6f
delete from t1;
delete from t2;
insert into t1 values (1,2),(3,4),(4,4);
insert into t2 values (1,2),(3,4),(4,4);
reset master;
UPDATE t2,t1  SET t2.a=t2.b where t2.a=t1.a;
ERROR 23000: Duplicate entry '4' for key 'PRIMARY'
<<<<<<< HEAD
show master status /* there must be the UPDATE query event */;
File	Position	Binlog_Do_DB	Binlog_Ignore_DB
master-bin.000001	359		
=======
>>>>>>> 8f8e1d6f
drop table t1, t2;
set @@session.binlog_format= @sav_binlog_format;
drop table if exists t1, t2, t3;
CREATE TABLE t1 (a int, PRIMARY KEY (a));
CREATE TABLE t2 (a int, PRIMARY KEY (a));
CREATE TABLE t3 (a int, PRIMARY KEY (a)) ENGINE=MyISAM;
create trigger trg_del_t3 before  delete on t3 for each row insert into t1 values (1);
insert into t2 values (1),(2);
insert into t3 values (1),(2);
reset master;
delete t3.* from t2,t3 where t2.a=t3.a;
ERROR 23000: Duplicate entry '1' for key 'PRIMARY'
select count(*) from t1 /* must be 1 */;
count(*)
1
select count(*) from t3 /* must be 1 */;
count(*)
1
drop table t1, t2, t3;
#
# Bug#49534: multitable IGNORE update with sql_safe_updates error
# causes debug assertion
#
CREATE TABLE t1( a INT, KEY( a ) );
INSERT INTO t1 VALUES (1), (2), (3);
SET SESSION sql_safe_updates = 1;
# Must not cause failed assertion
UPDATE IGNORE t1, t1 t1a SET t1.a = 1 WHERE t1a.a = 1;
ERROR HY000: You are using safe update mode and you tried to update a table without a WHERE that uses a KEY column
DROP TABLE t1;
end of tests<|MERGE_RESOLUTION|>--- conflicted
+++ resolved
@@ -602,12 +602,11 @@
 a	b
 3	1
 4	4
-<<<<<<< HEAD
-show master status /* there must be the UPDATE query event */;
-File	Position	Binlog_Do_DB	Binlog_Ignore_DB
-master-bin.000001	344		
-=======
->>>>>>> 8f8e1d6f
+show binlog events from <binlog_start>;
+Log_name	Pos	Event_type	Server_id	End_log_pos	Info
+master-bin.000001	#	Query	#	#	BEGIN
+master-bin.000001	#	Query	#	#	use `test`; UPDATE t2,t1 SET t2.a=t1.a+2
+master-bin.000001	#	Query	#	#	COMMIT
 delete from t1;
 delete from t2;
 insert into t1 values (1,2),(3,4),(4,4);
@@ -615,12 +614,11 @@
 reset master;
 UPDATE t2,t1  SET t2.a=t2.b where t2.a=t1.a;
 ERROR 23000: Duplicate entry '4' for key 'PRIMARY'
-<<<<<<< HEAD
-show master status /* there must be the UPDATE query event */;
-File	Position	Binlog_Do_DB	Binlog_Ignore_DB
-master-bin.000001	359		
-=======
->>>>>>> 8f8e1d6f
+show binlog events from <binlog_start>;
+Log_name	Pos	Event_type	Server_id	End_log_pos	Info
+master-bin.000001	#	Query	#	#	BEGIN
+master-bin.000001	#	Query	#	#	use `test`; UPDATE t2,t1  SET t2.a=t2.b where t2.a=t1.a
+master-bin.000001	#	Query	#	#	COMMIT
 drop table t1, t2;
 set @@session.binlog_format= @sav_binlog_format;
 drop table if exists t1, t2, t3;
