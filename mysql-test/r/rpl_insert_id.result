--- conflicted
+++ resolved
@@ -258,7 +258,9 @@
 2	100
 3	350
 drop table t1;
-<<<<<<< HEAD
+
+# End of 5.0 tests
+
 truncate table t2;
 create table t1 (id tinyint primary key);
 create function insid() returns int
@@ -318,8 +320,4 @@
 id	last_id
 1	3
 drop table t1, t2;
-drop procedure foo;
-=======
-
-# End of 5.0 tests
->>>>>>> 9668c01d
+drop procedure foo;