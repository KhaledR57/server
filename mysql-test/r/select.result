drop table if exists t1,t2,t3,t4,t11;
drop table if exists t1_1,t1_2,t9_1,t9_2,t1aa,t2aa;
drop view if exists v1;
CREATE TABLE t1 (
Period smallint(4) unsigned zerofill DEFAULT '0000' NOT NULL,
Varor_period smallint(4) unsigned DEFAULT '0' NOT NULL
);
INSERT INTO t1 VALUES (9410,9412);
select period from t1;
period
9410
select * from t1;
Period	Varor_period
9410	9412
select t1.* from t1;
Period	Varor_period
9410	9412
CREATE TABLE t2 (
auto int not null auto_increment,
fld1 int(6) unsigned zerofill DEFAULT '000000' NOT NULL,
companynr tinyint(2) unsigned zerofill DEFAULT '00' NOT NULL,
fld3 char(30) DEFAULT '' NOT NULL,
fld4 char(35) DEFAULT '' NOT NULL,
fld5 char(35) DEFAULT '' NOT NULL,
fld6 char(4) DEFAULT '' NOT NULL,
UNIQUE fld1 (fld1),
KEY fld3 (fld3),
PRIMARY KEY (auto)
);
select t2.fld3 from t2 where companynr = 58 and fld3 like "%imaginable%";
fld3
imaginable
select fld3 from t2 where fld3 like "%cultivation" ;
fld3
cultivation
select t2.fld3,companynr from t2 where companynr = 57+1 order by fld3;
fld3	companynr
concoct	58
druggists	58
engrossing	58
Eurydice	58
exclaimers	58
ferociousness	58
hopelessness	58
Huey	58
imaginable	58
judges	58
merging	58
ostrich	58
peering	58
Phelps	58
presumes	58
Ruth	58
sentences	58
Shylock	58
straggled	58
synergy	58
thanking	58
tying	58
unlocks	58
select fld3,companynr from t2 where companynr = 58 order by fld3;
fld3	companynr
concoct	58
druggists	58
engrossing	58
Eurydice	58
exclaimers	58
ferociousness	58
hopelessness	58
Huey	58
imaginable	58
judges	58
merging	58
ostrich	58
peering	58
Phelps	58
presumes	58
Ruth	58
sentences	58
Shylock	58
straggled	58
synergy	58
thanking	58
tying	58
unlocks	58
select fld3 from t2 order by fld3 desc limit 10;
fld3
youthfulness
yelped
Wotan
workers
Witt
witchcraft
Winsett
Willy
willed
wildcats
select fld3 from t2 order by fld3 desc limit 5;
fld3
youthfulness
yelped
Wotan
workers
Witt
select fld3 from t2 order by fld3 desc limit 5,5;
fld3
witchcraft
Winsett
Willy
willed
wildcats
select t2.fld3 from t2 where fld3 = 'honeysuckle';
fld3
honeysuckle
select t2.fld3 from t2 where fld3 LIKE 'honeysuckl_';
fld3
honeysuckle
select t2.fld3 from t2 where fld3 LIKE 'hon_ysuckl_';
fld3
honeysuckle
select t2.fld3 from t2 where fld3 LIKE 'honeysuckle%';
fld3
honeysuckle
select t2.fld3 from t2 where fld3 LIKE 'h%le';
fld3
honeysuckle
select t2.fld3 from t2 where fld3 LIKE 'honeysuckle_';
fld3
select t2.fld3 from t2 where fld3 LIKE 'don_t_find_me_please%';
fld3
explain select t2.fld3 from t2 where fld3 = 'honeysuckle';
id	select_type	table	type	possible_keys	key	key_len	ref	rows	Extra
1	SIMPLE	t2	ref	fld3	fld3	30	const	1	Using where; Using index
explain select fld3 from t2 ignore index (fld3) where fld3 = 'honeysuckle';
id	select_type	table	type	possible_keys	key	key_len	ref	rows	Extra
1	SIMPLE	t2	ALL	NULL	NULL	NULL	NULL	1199	Using where
explain select fld3 from t2 use index (fld1) where fld3 = 'honeysuckle';
id	select_type	table	type	possible_keys	key	key_len	ref	rows	Extra
1	SIMPLE	t2	ALL	NULL	NULL	NULL	NULL	1199	Using where
explain select fld3 from t2 use index (fld3) where fld3 = 'honeysuckle';
id	select_type	table	type	possible_keys	key	key_len	ref	rows	Extra
1	SIMPLE	t2	ref	fld3	fld3	30	const	1	Using where; Using index
explain select fld3 from t2 use index (fld1,fld3) where fld3 = 'honeysuckle';
id	select_type	table	type	possible_keys	key	key_len	ref	rows	Extra
1	SIMPLE	t2	ref	fld3	fld3	30	const	1	Using where; Using index
explain select fld3 from t2 ignore index (fld3,not_used);
ERROR 42000: Key 'not_used' doesn't exist in table 't2'
explain select fld3 from t2 use index (not_used);
ERROR 42000: Key 'not_used' doesn't exist in table 't2'
select t2.fld3 from t2 where fld3 >= 'honeysuckle' and fld3 <= 'honoring' order by fld3;
fld3
honeysuckle
honoring
explain select t2.fld3 from t2 where fld3 >= 'honeysuckle' and fld3 <= 'honoring' order by fld3;
id	select_type	table	type	possible_keys	key	key_len	ref	rows	Extra
1	SIMPLE	t2	range	fld3	fld3	30	NULL	2	Using where; Using index
select fld1,fld3 from t2 where fld3="Colombo" or fld3 = "nondecreasing" order by fld3;
fld1	fld3
148504	Colombo
068305	Colombo
000000	nondecreasing
select fld1,fld3 from t2 where companynr = 37 and fld3 = 'appendixes';
fld1	fld3
232605	appendixes
1232605	appendixes
1232606	appendixes
1232607	appendixes
1232608	appendixes
1232609	appendixes
select fld1 from t2 where fld1=250501 or fld1="250502";
fld1
250501
250502
explain select fld1 from t2 where fld1=250501 or fld1="250502";
id	select_type	table	type	possible_keys	key	key_len	ref	rows	Extra
1	SIMPLE	t2	range	fld1	fld1	4	NULL	2	Using where; Using index
select fld1 from t2 where fld1=250501 or fld1=250502 or fld1 >= 250505 and fld1 <= 250601 or fld1 between 250501 and 250502;
fld1
250501
250502
250505
250601
explain select fld1 from t2 where fld1=250501 or fld1=250502 or fld1 >= 250505 and fld1 <= 250601 or fld1 between 250501 and 250502;
id	select_type	table	type	possible_keys	key	key_len	ref	rows	Extra
1	SIMPLE	t2	range	fld1	fld1	4	NULL	4	Using where; Using index
select fld1,fld3 from t2 where companynr = 37 and fld3 like 'f%';
fld1	fld3
218401	faithful
018007	fanatic
228311	fated
018017	featherweight
218022	feed
088303	feminine
058004	Fenton
038017	fetched
018054	fetters
208101	fiftieth
238007	filial
013606	fingerings
218008	finishers
038205	firearm
188505	fitting
202301	Fitzpatrick
238008	fixedly
012001	flanking
018103	flint
018104	flopping
188007	flurried
013602	foldout
226205	foothill
232102	forgivably
228306	forthcoming
186002	freakish
208113	freest
231315	freezes
036002	funereal
226209	furnishings
198006	furthermore
select fld3 from t2 where fld3 like "L%" and fld3 = "ok";
fld3
select fld3 from t2 where (fld3 like "C%" and fld3 = "Chantilly");
fld3
Chantilly
select fld1,fld3 from t2 where fld1 like "25050%";
fld1	fld3
250501	poisoning
250502	Iraqis
250503	heaving
250504	population
250505	bomb
select fld1,fld3 from t2 where fld1 like "25050_";
fld1	fld3
250501	poisoning
250502	Iraqis
250503	heaving
250504	population
250505	bomb
select distinct companynr from t2;
companynr
00
37
36
50
58
29
40
53
65
41
34
68
select distinct companynr from t2 order by companynr;
companynr
00
29
34
36
37
40
41
50
53
58
65
68
select distinct companynr from t2 order by companynr desc;
companynr
68
65
58
53
50
41
40
37
36
34
29
00
select distinct t2.fld3,period from t2,t1 where companynr=37 and fld3 like "O%";
fld3	period
obliterates	9410
offload	9410
opaquely	9410
organizer	9410
overestimating	9410
overlay	9410
select distinct fld3 from t2 where companynr = 34 order by fld3;
fld3
absentee
accessed
ahead
alphabetic
Asiaticizations
attitude
aye
bankruptcies
belays
Blythe
bomb
boulevard
bulldozes
cannot
caressing
charcoal
checksumming
chess
clubroom
colorful
cosy
creator
crying
Darius
diffusing
duality
Eiffel
Epiphany
Ernestine
explorers
exterminated
famine
forked
Gershwins
heaving
Hodges
Iraqis
Italianization
Lagos
landslide
libretto
Majorca
mastering
narrowed
occurred
offerers
Palestine
Peruvianizes
pharmaceutic
poisoning
population
Pygmalion
rats
realest
recording
regimented
retransmitting
reviver
rouses
scars
sicker
sleepwalk
stopped
sugars
translatable
uncles
unexpected
uprisings
versatility
vest
select distinct fld3 from t2 limit 10;
fld3
abates
abiding
Abraham
abrogating
absentee
abut
accessed
accruing
accumulating
accuracies
select distinct fld3 from t2 having fld3 like "A%" limit 10;
fld3
abates
abiding
Abraham
abrogating
absentee
abut
accessed
accruing
accumulating
accuracies
select distinct substring(fld3,1,3) from t2 where fld3 like "A%";
substring(fld3,1,3)
aba
abi
Abr
abs
abu
acc
acq
acu
Ade
adj
Adl
adm
Ado
ads
adv
aer
aff
afi
afl
afo
agi
ahe
aim
air
Ald
alg
ali
all
alp
alr
ama
ame
amm
ana
and
ane
Ang
ani
Ann
Ant
api
app
aqu
Ara
arc
Arm
arr
Art
Asi
ask
asp
ass
ast
att
aud
Aug
aut
ave
avo
awe
aye
Azt
select distinct substring(fld3,1,3) as a from t2 having a like "A%" order by a limit 10;
a
aba
abi
Abr
abs
abu
acc
acq
acu
Ade
adj
select distinct substring(fld3,1,3) from t2 where fld3 like "A%" limit 10;
substring(fld3,1,3)
aba
abi
Abr
abs
abu
acc
acq
acu
Ade
adj
select distinct substring(fld3,1,3) as a from t2 having a like "A%" limit 10;
a
aba
abi
Abr
abs
abu
acc
acq
acu
Ade
adj
create table t3 (
period    int not null,
name      char(32) not null,
companynr int not null,
price     double(11,0),
price2     double(11,0),
key (period),
key (name)
);
create temporary table tmp engine = myisam select * from t3;
insert into t3 select * from tmp;
insert into tmp select * from t3;
insert into t3 select * from tmp;
insert into tmp select * from t3;
insert into t3 select * from tmp;
insert into tmp select * from t3;
insert into t3 select * from tmp;
insert into tmp select * from t3;
insert into t3 select * from tmp;
insert into tmp select * from t3;
insert into t3 select * from tmp;
insert into tmp select * from t3;
insert into t3 select * from tmp;
insert into tmp select * from t3;
insert into t3 select * from tmp;
insert into tmp select * from t3;
insert into t3 select * from tmp;
alter table t3 add t2nr int not null auto_increment primary key first;
drop table tmp;
SET SQL_BIG_TABLES=1;
select distinct concat(fld3," ",fld3) as namn from t2,t3 where t2.fld1=t3.t2nr order by namn limit 10;
namn
Abraham Abraham
abrogating abrogating
admonishing admonishing
Adolph Adolph
afield afield
aging aging
ammonium ammonium
analyzable analyzable
animals animals
animized animized
SET SQL_BIG_TABLES=0;
select distinct concat(fld3," ",fld3) from t2,t3 where t2.fld1=t3.t2nr order by fld3 limit 10;
concat(fld3," ",fld3)
Abraham Abraham
abrogating abrogating
admonishing admonishing
Adolph Adolph
afield afield
aging aging
ammonium ammonium
analyzable analyzable
animals animals
animized animized
select distinct fld5 from t2 limit 10;
fld5
neat
Steinberg
jarring
tinily
balled
persist
attainments
fanatic
measures
rightfulness
select distinct fld3,count(*) from t2 group by companynr,fld3 limit 10;
fld3	count(*)
affixed	1
and	1
annoyers	1
Anthony	1
assayed	1
assurers	1
attendants	1
bedlam	1
bedpost	1
boasted	1
SET SQL_BIG_TABLES=1;
select distinct fld3,count(*) from t2 group by companynr,fld3 limit 10;
fld3	count(*)
affixed	1
and	1
annoyers	1
Anthony	1
assayed	1
assurers	1
attendants	1
bedlam	1
bedpost	1
boasted	1
SET SQL_BIG_TABLES=0;
select distinct fld3,repeat("a",length(fld3)),count(*) from t2 group by companynr,fld3 limit 100,10;
fld3	repeat("a",length(fld3))	count(*)
circus	aaaaaa	1
cited	aaaaa	1
Colombo	aaaaaaa	1
congresswoman	aaaaaaaaaaaaa	1
contrition	aaaaaaaaaa	1
corny	aaaaa	1
cultivation	aaaaaaaaaaa	1
definiteness	aaaaaaaaaaaa	1
demultiplex	aaaaaaaaaaa	1
disappointing	aaaaaaaaaaaaa	1
select distinct companynr,rtrim(space(512+companynr)) from t3 order by 1,2;
companynr	rtrim(space(512+companynr))
37	
78	
101	
154	
311	
447	
512	
select distinct fld3 from t2,t3 where t2.companynr = 34 and t2.fld1=t3.t2nr order by fld3;
fld3
explain select t3.t2nr,fld3 from t2,t3 where t2.companynr = 34 and t2.fld1=t3.t2nr order by t3.t2nr,fld3;
id	select_type	table	type	possible_keys	key	key_len	ref	rows	Extra
1	SIMPLE	t2	ALL	fld1	NULL	NULL	NULL	1199	Using where; Using temporary; Using filesort
1	SIMPLE	t3	eq_ref	PRIMARY	PRIMARY	4	test.t2.fld1	1	Using where; Using index
explain select * from t3 as t1,t3 where t1.period=t3.period order by t3.period;
id	select_type	table	type	possible_keys	key	key_len	ref	rows	Extra
1	SIMPLE	t1	ALL	period	NULL	NULL	NULL	41810	Using temporary; Using filesort
1	SIMPLE	t3	ref	period	period	4	test.t1.period	4181	
explain select * from t3 as t1,t3 where t1.period=t3.period order by t3.period limit 10;
id	select_type	table	type	possible_keys	key	key_len	ref	rows	Extra
1	SIMPLE	t3	index	period	period	4	NULL	41810	
1	SIMPLE	t1	ref	period	period	4	test.t3.period	4181	
explain select * from t3 as t1,t3 where t1.period=t3.period order by t1.period limit 10;
id	select_type	table	type	possible_keys	key	key_len	ref	rows	Extra
1	SIMPLE	t1	index	period	period	4	NULL	41810	
1	SIMPLE	t3	ref	period	period	4	test.t1.period	4181	
select period from t1;
period
9410
select period from t1 where period=1900;
period
select fld3,period from t1,t2 where fld1 = 011401 order by period;
fld3	period
breaking	9410
select fld3,period from t2,t3 where t2.fld1 = 011401 and t2.fld1=t3.t2nr and t3.period=1001;
fld3	period
breaking	1001
explain select fld3,period from t2,t3 where t2.fld1 = 011401 and t3.t2nr=t2.fld1 and 1001 = t3.period;
id	select_type	table	type	possible_keys	key	key_len	ref	rows	Extra
1	SIMPLE	t2	const	fld1	fld1	4	const	1	
1	SIMPLE	t3	const	PRIMARY,period	PRIMARY	4	const	1	
select fld3,period from t2,t1 where companynr*10 = 37*10;
fld3	period
breaking	9410
Romans	9410
intercepted	9410
bewilderingly	9410
astound	9410
admonishing	9410
sumac	9410
flanking	9410
combed	9410
subjective	9410
scatterbrain	9410
Eulerian	9410
Kane	9410
overlay	9410
perturb	9410
goblins	9410
annihilates	9410
Wotan	9410
snatching	9410
concludes	9410
laterally	9410
yelped	9410
grazing	9410
Baird	9410
celery	9410
misunderstander	9410
handgun	9410
foldout	9410
mystic	9410
succumbed	9410
Nabisco	9410
fingerings	9410
aging	9410
afield	9410
ammonium	9410
boat	9410
intelligibility	9410
Augustine	9410
teethe	9410
dreaded	9410
scholastics	9410
audiology	9410
wallet	9410
parters	9410
eschew	9410
quitter	9410
neat	9410
Steinberg	9410
jarring	9410
tinily	9410
balled	9410
persist	9410
attainments	9410
fanatic	9410
measures	9410
rightfulness	9410
capably	9410
impulsive	9410
starlet	9410
terminators	9410
untying	9410
announces	9410
featherweight	9410
pessimist	9410
daughter	9410
decliner	9410
lawgiver	9410
stated	9410
readable	9410
attrition	9410
cascade	9410
motors	9410
interrogate	9410
pests	9410
stairway	9410
dopers	9410
testicle	9410
Parsifal	9410
leavings	9410
postulation	9410
squeaking	9410
contrasted	9410
leftover	9410
whiteners	9410
erases	9410
Punjab	9410
Merritt	9410
Quixotism	9410
sweetish	9410
dogging	9410
scornfully	9410
bellow	9410
bills	9410
cupboard	9410
sureties	9410
puddings	9410
fetters	9410
bivalves	9410
incurring	9410
Adolph	9410
pithed	9410
Miles	9410
trimmings	9410
tragedies	9410
skulking	9410
flint	9410
flopping	9410
relaxing	9410
offload	9410
suites	9410
lists	9410
animized	9410
multilayer	9410
standardizes	9410
Judas	9410
vacuuming	9410
dentally	9410
humanness	9410
inch	9410
Weissmuller	9410
irresponsibly	9410
luckily	9410
culled	9410
medical	9410
bloodbath	9410
subschema	9410
animals	9410
Micronesia	9410
repetitions	9410
Antares	9410
ventilate	9410
pityingly	9410
interdependent	9410
Graves	9410
neonatal	9410
chafe	9410
honoring	9410
realtor	9410
elite	9410
funereal	9410
abrogating	9410
sorters	9410
Conley	9410
lectured	9410
Abraham	9410
Hawaii	9410
cage	9410
hushes	9410
Simla	9410
reporters	9410
Dutchman	9410
descendants	9410
groupings	9410
dissociate	9410
coexist	9410
Beebe	9410
Taoism	9410
Connally	9410
fetched	9410
checkpoints	9410
rusting	9410
galling	9410
obliterates	9410
traitor	9410
resumes	9410
analyzable	9410
terminator	9410
gritty	9410
firearm	9410
minima	9410
Selfridge	9410
disable	9410
witchcraft	9410
betroth	9410
Manhattanize	9410
imprint	9410
peeked	9410
swelling	9410
interrelationships	9410
riser	9410
Gandhian	9410
peacock	9410
bee	9410
kanji	9410
dental	9410
scarf	9410
chasm	9410
insolence	9410
syndicate	9410
alike	9410
imperial	9410
convulsion	9410
railway	9410
validate	9410
normalizes	9410
comprehensive	9410
chewing	9410
denizen	9410
schemer	9410
chronicle	9410
Kline	9410
Anatole	9410
partridges	9410
brunch	9410
recruited	9410
dimensions	9410
Chicana	9410
announced	9410
praised	9410
employing	9410
linear	9410
quagmire	9410
western	9410
relishing	9410
serving	9410
scheduling	9410
lore	9410
eventful	9410
arteriole	9410
disentangle	9410
cured	9410
Fenton	9410
avoidable	9410
drains	9410
detectably	9410
husky	9410
impelling	9410
undoes	9410
evened	9410
squeezes	9410
destroyer	9410
rudeness	9410
beaner	9410
boorish	9410
Everhart	9410
encompass	9410
mushrooms	9410
Alison	9410
externally	9410
pellagra	9410
cult	9410
creek	9410
Huffman	9410
Majorca	9410
governing	9410
gadfly	9410
reassigned	9410
intentness	9410
craziness	9410
psychic	9410
squabbled	9410
burlesque	9410
capped	9410
extracted	9410
DiMaggio	9410
exclamation	9410
subdirectory	9410
Gothicism	9410
feminine	9410
metaphysically	9410
sanding	9410
Miltonism	9410
freakish	9410
index	9410
straight	9410
flurried	9410
denotative	9410
coming	9410
commencements	9410
gentleman	9410
gifted	9410
Shanghais	9410
sportswriting	9410
sloping	9410
navies	9410
leaflet	9410
shooter	9410
Joplin	9410
babies	9410
assails	9410
admiring	9410
swaying	9410
Goldstine	9410
fitting	9410
Norwalk	9410
analogy	9410
deludes	9410
cokes	9410
Clayton	9410
exhausts	9410
causality	9410
sating	9410
icon	9410
throttles	9410
communicants	9410
dehydrate	9410
priceless	9410
publicly	9410
incidentals	9410
commonplace	9410
mumbles	9410
furthermore	9410
cautioned	9410
parametrized	9410
registration	9410
sadly	9410
positioning	9410
babysitting	9410
eternal	9410
hoarder	9410
congregates	9410
rains	9410
workers	9410
sags	9410
unplug	9410
garage	9410
boulder	9410
specifics	9410
Teresa	9410
Winsett	9410
convenient	9410
buckboards	9410
amenities	9410
resplendent	9410
sews	9410
participated	9410
Simon	9410
certificates	9410
Fitzpatrick	9410
Evanston	9410
misted	9410
textures	9410
save	9410
count	9410
rightful	9410
chaperone	9410
Lizzy	9410
clenched	9410
effortlessly	9410
accessed	9410
beaters	9410
Hornblower	9410
vests	9410
indulgences	9410
infallibly	9410
unwilling	9410
excrete	9410
spools	9410
crunches	9410
overestimating	9410
ineffective	9410
humiliation	9410
sophomore	9410
star	9410
rifles	9410
dialysis	9410
arriving	9410
indulge	9410
clockers	9410
languages	9410
Antarctica	9410
percentage	9410
ceiling	9410
specification	9410
regimented	9410
ciphers	9410
pictures	9410
serpents	9410
allot	9410
realized	9410
mayoral	9410
opaquely	9410
hostess	9410
fiftieth	9410
incorrectly	9410
decomposition	9410
stranglings	9410
mixture	9410
electroencephalography	9410
similarities	9410
charges	9410
freest	9410
Greenberg	9410
tinting	9410
expelled	9410
warm	9410
smoothed	9410
deductions	9410
Romano	9410
bitterroot	9410
corset	9410
securing	9410
environing	9410
cute	9410
Crays	9410
heiress	9410
inform	9410
avenge	9410
universals	9410
Kinsey	9410
ravines	9410
bestseller	9410
equilibrium	9410
extents	9410
relatively	9410
pressure	9410
critiques	9410
befouled	9410
rightfully	9410
mechanizing	9410
Latinizes	9410
timesharing	9410
Aden	9410
embassies	9410
males	9410
shapelessly	9410
mastering	9410
Newtonian	9410
finishers	9410
abates	9410
teem	9410
kiting	9410
stodgy	9410
feed	9410
guitars	9410
airships	9410
store	9410
denounces	9410
Pyle	9410
Saxony	9410
serializations	9410
Peruvian	9410
taxonomically	9410
kingdom	9410
stint	9410
Sault	9410
faithful	9410
Ganymede	9410
tidiness	9410
gainful	9410
contrary	9410
Tipperary	9410
tropics	9410
theorizers	9410
renew	9410
already	9410
terminal	9410
Hegelian	9410
hypothesizer	9410
warningly	9410
journalizing	9410
nested	9410
Lars	9410
saplings	9410
foothill	9410
labeled	9410
imperiously	9410
reporters	9410
furnishings	9410
precipitable	9410
discounts	9410
excises	9410
Stalin	9410
despot	9410
ripeness	9410
Arabia	9410
unruly	9410
mournfulness	9410
boom	9410
slaughter	9410
Sabine	9410
handy	9410
rural	9410
organizer	9410
shipyard	9410
civics	9410
inaccuracy	9410
rules	9410
juveniles	9410
comprised	9410
investigations	9410
stabilizes	9410
seminaries	9410
Hunter	9410
sporty	9410
test	9410
weasels	9410
CERN	9410
tempering	9410
afore	9410
Galatean	9410
techniques	9410
error	9410
veranda	9410
severely	9410
Cassites	9410
forthcoming	9410
guides	9410
vanish	9410
lied	9410
sawtooth	9410
fated	9410
gradually	9410
widens	9410
preclude	9410
evenhandedly	9410
percentage	9410
disobedience	9410
humility	9410
gleaning	9410
petted	9410
bloater	9410
minion	9410
marginal	9410
apiary	9410
measures	9410
precaution	9410
repelled	9410
primary	9410
coverings	9410
Artemia	9410
navigate	9410
spatial	9410
Gurkha	9410
meanwhile	9410
Melinda	9410
Butterfield	9410
Aldrich	9410
previewing	9410
glut	9410
unaffected	9410
inmate	9410
mineral	9410
impending	9410
meditation	9410
ideas	9410
miniaturizes	9410
lewdly	9410
title	9410
youthfulness	9410
creak	9410
Chippewa	9410
clamored	9410
freezes	9410
forgivably	9410
reduce	9410
McGovern	9410
Nazis	9410
epistle	9410
socializes	9410
conceptions	9410
Kevin	9410
uncovering	9410
chews	9410
appendixes	9410
appendixes	9410
appendixes	9410
appendixes	9410
appendixes	9410
appendixes	9410
raining	9410
infest	9410
compartment	9410
minting	9410
ducks	9410
roped	9410
waltz	9410
Lillian	9410
repressions	9410
chillingly	9410
noncritical	9410
lithograph	9410
spongers	9410
parenthood	9410
posed	9410
instruments	9410
filial	9410
fixedly	9410
relives	9410
Pandora	9410
watering	9410
ungrateful	9410
secures	9410
poison	9410
dusted	9410
encompasses	9410
presentation	9410
Kantian	9410
select fld3,period,price,price2 from t2,t3 where t2.fld1=t3.t2nr and period >= 1001 and period <= 1002 and t2.companynr = 37 order by fld3,period, price;
fld3	period	price	price2
admonishing	1002	28357832	8723648
analyzable	1002	28357832	8723648
annihilates	1001	5987435	234724
Antares	1002	28357832	8723648
astound	1001	5987435	234724
audiology	1001	5987435	234724
Augustine	1002	28357832	8723648
Baird	1002	28357832	8723648
bewilderingly	1001	5987435	234724
breaking	1001	5987435	234724
Conley	1001	5987435	234724
dentally	1002	28357832	8723648
dissociate	1002	28357832	8723648
elite	1001	5987435	234724
eschew	1001	5987435	234724
Eulerian	1001	5987435	234724
flanking	1001	5987435	234724
foldout	1002	28357832	8723648
funereal	1002	28357832	8723648
galling	1002	28357832	8723648
Graves	1001	5987435	234724
grazing	1001	5987435	234724
groupings	1001	5987435	234724
handgun	1001	5987435	234724
humility	1002	28357832	8723648
impulsive	1002	28357832	8723648
inch	1001	5987435	234724
intelligibility	1001	5987435	234724
jarring	1001	5987435	234724
lawgiver	1001	5987435	234724
lectured	1002	28357832	8723648
Merritt	1002	28357832	8723648
neonatal	1001	5987435	234724
offload	1002	28357832	8723648
parters	1002	28357832	8723648
pityingly	1002	28357832	8723648
puddings	1002	28357832	8723648
Punjab	1001	5987435	234724
quitter	1002	28357832	8723648
realtor	1001	5987435	234724
relaxing	1001	5987435	234724
repetitions	1001	5987435	234724
resumes	1001	5987435	234724
Romans	1002	28357832	8723648
rusting	1001	5987435	234724
scholastics	1001	5987435	234724
skulking	1002	28357832	8723648
stated	1002	28357832	8723648
suites	1002	28357832	8723648
sureties	1001	5987435	234724
testicle	1002	28357832	8723648
tinily	1002	28357832	8723648
tragedies	1001	5987435	234724
trimmings	1001	5987435	234724
vacuuming	1001	5987435	234724
ventilate	1001	5987435	234724
wallet	1001	5987435	234724
Weissmuller	1002	28357832	8723648
Wotan	1002	28357832	8723648
select t2.fld1,fld3,period,price,price2 from t2,t3 where t2.fld1>= 18201 and t2.fld1 <= 18811 and t2.fld1=t3.t2nr and period = 1001 and t2.companynr = 37;
fld1	fld3	period	price	price2
018201	relaxing	1001	5987435	234724
018601	vacuuming	1001	5987435	234724
018801	inch	1001	5987435	234724
018811	repetitions	1001	5987435	234724
create table t4 (
companynr tinyint(2) unsigned zerofill NOT NULL default '00',
companyname char(30) NOT NULL default '',
PRIMARY KEY (companynr),
UNIQUE KEY companyname(companyname)
) ENGINE=MyISAM MAX_ROWS=50 PACK_KEYS=1 COMMENT='companynames';
select STRAIGHT_JOIN t2.companynr,companyname from t4,t2 where t2.companynr=t4.companynr group by t2.companynr;
companynr	companyname
00	Unknown
29	company 1
34	company 2
36	company 3
37	company 4
40	company 5
41	company 6
50	company 11
53	company 7
58	company 8
65	company 9
68	company 10
select SQL_SMALL_RESULT t2.companynr,companyname from t4,t2 where t2.companynr=t4.companynr group by t2.companynr;
companynr	companyname
00	Unknown
29	company 1
34	company 2
36	company 3
37	company 4
40	company 5
41	company 6
50	company 11
53	company 7
58	company 8
65	company 9
68	company 10
select * from t1,t1 t12;
Period	Varor_period	Period	Varor_period
9410	9412	9410	9412
select t2.fld1,t22.fld1 from t2,t2 t22 where t2.fld1 >= 250501 and t2.fld1 <= 250505 and t22.fld1 >= 250501 and t22.fld1 <= 250505;
fld1	fld1
250501	250501
250502	250501
250503	250501
250504	250501
250505	250501
250501	250502
250502	250502
250503	250502
250504	250502
250505	250502
250501	250503
250502	250503
250503	250503
250504	250503
250505	250503
250501	250504
250502	250504
250503	250504
250504	250504
250505	250504
250501	250505
250502	250505
250503	250505
250504	250505
250505	250505
insert into t2 (fld1, companynr) values (999999,99);
select t2.companynr,companyname from t2 left join t4 using (companynr) where t4.companynr is null;
companynr	companyname
99	NULL
select count(*) from t2 left join t4 using (companynr) where t4.companynr is not null;
count(*)
1199
explain select t2.companynr,companyname from t2 left join t4 using (companynr) where t4.companynr is null;
id	select_type	table	type	possible_keys	key	key_len	ref	rows	Extra
1	SIMPLE	t2	ALL	NULL	NULL	NULL	NULL	1200	
1	SIMPLE	t4	eq_ref	PRIMARY	PRIMARY	1	test.t2.companynr	1	Using where; Not exists
explain select t2.companynr,companyname from t4 left join t2 using (companynr) where t2.companynr is null;
id	select_type	table	type	possible_keys	key	key_len	ref	rows	Extra
1	SIMPLE	t4	ALL	NULL	NULL	NULL	NULL	12	
1	SIMPLE	t2	ALL	NULL	NULL	NULL	NULL	1200	Using where; Not exists
select companynr,companyname from t2 left join t4 using (companynr) where companynr is null;
companynr	companyname
select count(*) from t2 left join t4 using (companynr) where companynr is not null;
count(*)
1200
explain select companynr,companyname from t2 left join t4 using (companynr) where companynr is null;
id	select_type	table	type	possible_keys	key	key_len	ref	rows	Extra
1	SIMPLE	NULL	NULL	NULL	NULL	NULL	NULL	NULL	Impossible WHERE
explain select companynr,companyname from t4 left join t2 using (companynr) where companynr is null;
id	select_type	table	type	possible_keys	key	key_len	ref	rows	Extra
1	SIMPLE	NULL	NULL	NULL	NULL	NULL	NULL	NULL	Impossible WHERE
delete from t2 where fld1=999999;
explain select t2.companynr,companyname from t4 left join t2 using (companynr) where t2.companynr > 0;
id	select_type	table	type	possible_keys	key	key_len	ref	rows	Extra
1	SIMPLE	t2	ALL	NULL	NULL	NULL	NULL	1199	Using where
1	SIMPLE	t4	eq_ref	PRIMARY	PRIMARY	1	test.t2.companynr	1	
explain select t2.companynr,companyname from t4 left join t2 using (companynr) where t2.companynr > 0 or t2.companynr < 0;
id	select_type	table	type	possible_keys	key	key_len	ref	rows	Extra
1	SIMPLE	t2	ALL	NULL	NULL	NULL	NULL	1199	Using where
1	SIMPLE	t4	eq_ref	PRIMARY	PRIMARY	1	test.t2.companynr	1	
explain select t2.companynr,companyname from t4 left join t2 using (companynr) where t2.companynr > 0 and t4.companynr > 0;
id	select_type	table	type	possible_keys	key	key_len	ref	rows	Extra
1	SIMPLE	t2	ALL	NULL	NULL	NULL	NULL	1199	Using where
1	SIMPLE	t4	eq_ref	PRIMARY	PRIMARY	1	test.t2.companynr	1	
explain select companynr,companyname from t4 left join t2 using (companynr) where companynr > 0;
id	select_type	table	type	possible_keys	key	key_len	ref	rows	Extra
1	SIMPLE	t4	ALL	PRIMARY	NULL	NULL	NULL	12	Using where
1	SIMPLE	t2	ALL	NULL	NULL	NULL	NULL	1199	
explain select companynr,companyname from t4 left join t2 using (companynr) where companynr > 0 or companynr < 0;
id	select_type	table	type	possible_keys	key	key_len	ref	rows	Extra
1	SIMPLE	t4	ALL	PRIMARY	NULL	NULL	NULL	12	Using where
1	SIMPLE	t2	ALL	NULL	NULL	NULL	NULL	1199	
explain select companynr,companyname from t4 left join t2 using (companynr) where companynr > 0 and companynr > 0;
id	select_type	table	type	possible_keys	key	key_len	ref	rows	Extra
1	SIMPLE	t4	ALL	PRIMARY	NULL	NULL	NULL	12	Using where
1	SIMPLE	t2	ALL	NULL	NULL	NULL	NULL	1199	
explain select t2.companynr,companyname from t4 left join t2 using (companynr) where t2.companynr > 0 or t2.companynr is null;
id	select_type	table	type	possible_keys	key	key_len	ref	rows	Extra
1	SIMPLE	t4	ALL	NULL	NULL	NULL	NULL	12	
1	SIMPLE	t2	ALL	NULL	NULL	NULL	NULL	1199	Using where
explain select t2.companynr,companyname from t4 left join t2 using (companynr) where t2.companynr > 0 or t2.companynr < 0 or t4.companynr > 0;
id	select_type	table	type	possible_keys	key	key_len	ref	rows	Extra
1	SIMPLE	t4	ALL	PRIMARY	NULL	NULL	NULL	12	
1	SIMPLE	t2	ALL	NULL	NULL	NULL	NULL	1199	Using where
explain select t2.companynr,companyname from t4 left join t2 using (companynr) where ifnull(t2.companynr,1)>0;
id	select_type	table	type	possible_keys	key	key_len	ref	rows	Extra
1	SIMPLE	t4	ALL	NULL	NULL	NULL	NULL	12	
1	SIMPLE	t2	ALL	NULL	NULL	NULL	NULL	1199	Using where
explain select companynr,companyname from t4 left join t2 using (companynr) where companynr > 0 or companynr is null;
id	select_type	table	type	possible_keys	key	key_len	ref	rows	Extra
1	SIMPLE	t4	ALL	PRIMARY	NULL	NULL	NULL	12	Using where
1	SIMPLE	t2	ALL	NULL	NULL	NULL	NULL	1199	
explain select companynr,companyname from t4 left join t2 using (companynr) where companynr > 0 or companynr < 0 or companynr > 0;
id	select_type	table	type	possible_keys	key	key_len	ref	rows	Extra
1	SIMPLE	t4	ALL	PRIMARY	NULL	NULL	NULL	12	Using where
1	SIMPLE	t2	ALL	NULL	NULL	NULL	NULL	1199	
explain select companynr,companyname from t4 left join t2 using (companynr) where ifnull(companynr,1)>0;
id	select_type	table	type	possible_keys	key	key_len	ref	rows	Extra
1	SIMPLE	t4	ALL	NULL	NULL	NULL	NULL	12	Using where
1	SIMPLE	t2	ALL	NULL	NULL	NULL	NULL	1199	
select distinct t2.companynr,t4.companynr from t2,t4 where t2.companynr=t4.companynr+1;
companynr	companynr
37	36
41	40
explain select distinct t2.companynr,t4.companynr from t2,t4 where t2.companynr=t4.companynr+1;
id	select_type	table	type	possible_keys	key	key_len	ref	rows	Extra
1	SIMPLE	t4	index	NULL	PRIMARY	1	NULL	12	Using index; Using temporary
1	SIMPLE	t2	ALL	NULL	NULL	NULL	NULL	1199	Using where
select t2.fld1,t2.companynr,fld3,period from t3,t2 where t2.fld1 = 38208 and t2.fld1=t3.t2nr and period = 1008 or t2.fld1 = 38008 and t2.fld1 =t3.t2nr and period = 1008;
fld1	companynr	fld3	period
038008	37	reporters	1008
038208	37	Selfridge	1008
select t2.fld1,t2.companynr,fld3,period from t3,t2 where (t2.fld1 = 38208 or t2.fld1 = 38008) and t2.fld1=t3.t2nr and period>=1008 and period<=1009;
fld1	companynr	fld3	period
038008	37	reporters	1008
038208	37	Selfridge	1008
select t2.fld1,t2.companynr,fld3,period from t3,t2 where (t3.t2nr = 38208 or t3.t2nr = 38008) and t2.fld1=t3.t2nr and period>=1008 and period<=1009;
fld1	companynr	fld3	period
038008	37	reporters	1008
038208	37	Selfridge	1008
select period from t1 where (((period > 0) or period < 10000 or (period = 1900)) and (period=1900 and period <= 1901) or (period=1903 and (period=1903)) and period>=1902) or ((period=1904 or period=1905) or (period=1906 or period>1907)) or (period=1908 and period = 1909);
period
9410
select period from t1 where ((period > 0 and period < 1) or (((period > 0 and period < 100) and (period > 10)) or (period > 10)) or (period > 0 and (period > 5 or period > 6)));
period
9410
select a.fld1 from t2 as a,t2 b where ((a.fld1 = 250501 and a.fld1=b.fld1) or a.fld1=250502 or a.fld1=250503 or (a.fld1=250505 and a.fld1<=b.fld1 and b.fld1>=a.fld1)) and a.fld1=b.fld1;
fld1
250501
250502
250503
250505
select fld1 from t2 where fld1 in (250502,98005,98006,250503,250605,250606) and fld1 >=250502 and fld1 not in (250605,250606);
fld1
250502
250503
select fld1 from t2 where fld1 between 250502 and 250504;
fld1
250502
250503
250504
select fld3 from t2 where (((fld3 like "_%L%" ) or (fld3 like "%ok%")) and ( fld3 like "L%" or fld3 like "G%")) and fld3 like "L%" ;
fld3
label
labeled
labeled
landslide
laterally
leaflet
lewdly
Lillian
luckily
select count(*) from t1;
count(*)
1
select companynr,count(*),sum(fld1) from t2 group by companynr;
companynr	count(*)	sum(fld1)
00	82	10355753
29	95	14473298
34	70	17788966
36	215	22786296
37	588	83602098
40	37	6618386
41	52	12816335
50	11	1595438
53	4	793210
58	23	2254293
65	10	2284055
68	12	3097288
select companynr,count(*) from t2 group by companynr order by companynr desc limit 5;
companynr	count(*)
68	12
65	10
58	23
53	4
50	11
select count(*),min(fld4),max(fld4),sum(fld1),avg(fld1),std(fld1),variance(fld1) from t2 where companynr = 34 and fld4<>"";
count(*)	min(fld4)	max(fld4)	sum(fld1)	avg(fld1)	std(fld1)	variance(fld1)
70	absentee	vest	17788966	254128.0857	3272.5940	10709871.3069
explain extended select count(*),min(fld4),max(fld4),sum(fld1),avg(fld1),std(fld1),variance(fld1) from t2 where companynr = 34 and fld4<>"";
id	select_type	table	type	possible_keys	key	key_len	ref	rows	filtered	Extra
1	SIMPLE	t2	ALL	NULL	NULL	NULL	NULL	1199	100.00	Using where
Warnings:
Note	1003	select count(0) AS `count(*)`,min(`test`.`t2`.`fld4`) AS `min(fld4)`,max(`test`.`t2`.`fld4`) AS `max(fld4)`,sum(`test`.`t2`.`fld1`) AS `sum(fld1)`,avg(`test`.`t2`.`fld1`) AS `avg(fld1)`,std(`test`.`t2`.`fld1`) AS `std(fld1)`,variance(`test`.`t2`.`fld1`) AS `variance(fld1)` from `test`.`t2` where ((`test`.`t2`.`companynr` = 34) and (`test`.`t2`.`fld4` <> _latin1''))
select companynr,count(*),min(fld4),max(fld4),sum(fld1),avg(fld1),std(fld1),variance(fld1) from t2 group by companynr limit 3;
companynr	count(*)	min(fld4)	max(fld4)	sum(fld1)	avg(fld1)	std(fld1)	variance(fld1)
00	82	Anthony	windmills	10355753	126289.6707	115550.9757	13352027981.7087
29	95	abut	wetness	14473298	152350.5053	8368.5480	70032594.9026
34	70	absentee	vest	17788966	254128.0857	3272.5940	10709871.3069
select companynr,t2nr,count(price),sum(price),min(price),max(price),avg(price) from t3 where companynr = 37 group by companynr,t2nr limit 10;
companynr	t2nr	count(price)	sum(price)	min(price)	max(price)	avg(price)
37	1	1	5987435	5987435	5987435	5987435.0000
37	2	1	28357832	28357832	28357832	28357832.0000
37	3	1	39654943	39654943	39654943	39654943.0000
37	11	1	5987435	5987435	5987435	5987435.0000
37	12	1	28357832	28357832	28357832	28357832.0000
37	13	1	39654943	39654943	39654943	39654943.0000
37	21	1	5987435	5987435	5987435	5987435.0000
37	22	1	28357832	28357832	28357832	28357832.0000
37	23	1	39654943	39654943	39654943	39654943.0000
37	31	1	5987435	5987435	5987435	5987435.0000
select /*! SQL_SMALL_RESULT */ companynr,t2nr,count(price),sum(price),min(price),max(price),avg(price) from t3 where companynr = 37 group by companynr,t2nr limit 10;
companynr	t2nr	count(price)	sum(price)	min(price)	max(price)	avg(price)
37	1	1	5987435	5987435	5987435	5987435.0000
37	2	1	28357832	28357832	28357832	28357832.0000
37	3	1	39654943	39654943	39654943	39654943.0000
37	11	1	5987435	5987435	5987435	5987435.0000
37	12	1	28357832	28357832	28357832	28357832.0000
37	13	1	39654943	39654943	39654943	39654943.0000
37	21	1	5987435	5987435	5987435	5987435.0000
37	22	1	28357832	28357832	28357832	28357832.0000
37	23	1	39654943	39654943	39654943	39654943.0000
37	31	1	5987435	5987435	5987435	5987435.0000
select companynr,count(price),sum(price),min(price),max(price),avg(price) from t3 group by companynr ;
companynr	count(price)	sum(price)	min(price)	max(price)	avg(price)
37	12543	309394878010	5987435	39654943	24666736.6667
78	8362	414611089292	726498	98439034	49582766.0000
101	4181	3489454238	834598	834598	834598.0000
154	4181	4112197254950	983543950	983543950	983543950.0000
311	4181	979599938	234298	234298	234298.0000
447	4181	9929180954	2374834	2374834	2374834.0000
512	4181	3288532102	786542	786542	786542.0000
select distinct mod(companynr,10) from t4 group by companynr;
mod(companynr,10)
0
9
4
6
7
1
3
8
5
select distinct 1 from t4 group by companynr;
1
1
select count(distinct fld1) from t2;
count(distinct fld1)
1199
select companynr,count(distinct fld1) from t2 group by companynr;
companynr	count(distinct fld1)
00	82
29	95
34	70
36	215
37	588
40	37
41	52
50	11
53	4
58	23
65	10
68	12
select companynr,count(*) from t2 group by companynr;
companynr	count(*)
00	82
29	95
34	70
36	215
37	588
40	37
41	52
50	11
53	4
58	23
65	10
68	12
select companynr,count(distinct concat(fld1,repeat(65,1000))) from t2 group by companynr;
companynr	count(distinct concat(fld1,repeat(65,1000)))
00	82
29	95
34	70
36	215
37	588
40	37
41	52
50	11
53	4
58	23
65	10
68	12
select companynr,count(distinct concat(fld1,repeat(65,200))) from t2 group by companynr;
companynr	count(distinct concat(fld1,repeat(65,200)))
00	82
29	95
34	70
36	215
37	588
40	37
41	52
50	11
53	4
58	23
65	10
68	12
select companynr,count(distinct floor(fld1/100)) from t2 group by companynr;
companynr	count(distinct floor(fld1/100))
00	47
29	35
34	14
36	69
37	108
40	16
41	11
50	9
53	1
58	1
65	1
68	1
select companynr,count(distinct concat(repeat(65,1000),floor(fld1/100))) from t2 group by companynr;
companynr	count(distinct concat(repeat(65,1000),floor(fld1/100)))
00	47
29	35
34	14
36	69
37	108
40	16
41	11
50	9
53	1
58	1
65	1
68	1
select sum(fld1),fld3 from t2 where fld3="Romans" group by fld1 limit 10;
sum(fld1)	fld3
11402	Romans
select name,count(*) from t3 where name='cloakroom' group by name;
name	count(*)
cloakroom	4181
select name,count(*) from t3 where name='cloakroom' and price>10 group by name;
name	count(*)
cloakroom	4181
select count(*) from t3 where name='cloakroom' and price2=823742;
count(*)
4181
select name,count(*) from t3 where name='cloakroom' and price2=823742 group by name;
name	count(*)
cloakroom	4181
select name,count(*) from t3 where name >= "extramarital" and price <= 39654943 group by name;
name	count(*)
extramarital	4181
gazer	4181
gems	4181
Iranizes	4181
spates	4181
tucked	4181
violinist	4181
select t2.fld3,count(*) from t2,t3 where t2.fld1=158402 and t3.name=t2.fld3 group by t3.name;
fld3	count(*)
spates	4181
select companynr|0,companyname from t4 group by 1;
companynr|0	companyname
0	Unknown
29	company 1
34	company 2
36	company 3
37	company 4
40	company 5
41	company 6
50	company 11
53	company 7
58	company 8
65	company 9
68	company 10
select t2.companynr,companyname,count(*) from t2,t4 where t2.companynr=t4.companynr group by t2.companynr order by companyname;
companynr	companyname	count(*)
29	company 1	95
68	company 10	12
50	company 11	11
34	company 2	70
36	company 3	215
37	company 4	588
40	company 5	37
41	company 6	52
53	company 7	4
58	company 8	23
65	company 9	10
00	Unknown	82
select t2.fld1,count(*) from t2,t3 where t2.fld1=158402 and t3.name=t2.fld3 group by t3.name;
fld1	count(*)
158402	4181
select sum(Period)/count(*) from t1;
sum(Period)/count(*)
9410.0000
select companynr,count(price) as "count",sum(price) as "sum" ,abs(sum(price)/count(price)-avg(price)) as "diff",(0+count(price))*companynr as func from t3 group by companynr;
companynr	count	sum	diff	func
37	12543	309394878010	0.0000	464091
78	8362	414611089292	0.0000	652236
101	4181	3489454238	0.0000	422281
154	4181	4112197254950	0.0000	643874
311	4181	979599938	0.0000	1300291
447	4181	9929180954	0.0000	1868907
512	4181	3288532102	0.0000	2140672
select companynr,sum(price)/count(price) as avg from t3 group by companynr having avg > 70000000 order by avg;
companynr	avg
154	983543950.0000
select companynr,count(*) from t2 group by companynr order by 2 desc;
companynr	count(*)
37	588
36	215
29	95
00	82
34	70
41	52
40	37
58	23
68	12
50	11
65	10
53	4
select companynr,count(*) from t2 where companynr > 40 group by companynr order by 2 desc;
companynr	count(*)
41	52
58	23
68	12
50	11
65	10
53	4
select t2.fld4,t2.fld1,count(price),sum(price),min(price),max(price),avg(price) from t3,t2 where t3.companynr = 37 and t2.fld1 = t3.t2nr group by fld1,t2.fld4;
fld4	fld1	count(price)	sum(price)	min(price)	max(price)	avg(price)
teethe	000001	1	5987435	5987435	5987435	5987435.0000
dreaded	011401	1	5987435	5987435	5987435	5987435.0000
scholastics	011402	1	28357832	28357832	28357832	28357832.0000
audiology	011403	1	39654943	39654943	39654943	39654943.0000
wallet	011501	1	5987435	5987435	5987435	5987435.0000
parters	011701	1	5987435	5987435	5987435	5987435.0000
eschew	011702	1	28357832	28357832	28357832	28357832.0000
quitter	011703	1	39654943	39654943	39654943	39654943.0000
neat	012001	1	5987435	5987435	5987435	5987435.0000
Steinberg	012003	1	39654943	39654943	39654943	39654943.0000
balled	012301	1	5987435	5987435	5987435	5987435.0000
persist	012302	1	28357832	28357832	28357832	28357832.0000
attainments	012303	1	39654943	39654943	39654943	39654943.0000
capably	012501	1	5987435	5987435	5987435	5987435.0000
impulsive	012602	1	28357832	28357832	28357832	28357832.0000
starlet	012603	1	39654943	39654943	39654943	39654943.0000
featherweight	012701	1	5987435	5987435	5987435	5987435.0000
pessimist	012702	1	28357832	28357832	28357832	28357832.0000
daughter	012703	1	39654943	39654943	39654943	39654943.0000
lawgiver	013601	1	5987435	5987435	5987435	5987435.0000
stated	013602	1	28357832	28357832	28357832	28357832.0000
readable	013603	1	39654943	39654943	39654943	39654943.0000
testicle	013801	1	5987435	5987435	5987435	5987435.0000
Parsifal	013802	1	28357832	28357832	28357832	28357832.0000
leavings	013803	1	39654943	39654943	39654943	39654943.0000
squeaking	013901	1	5987435	5987435	5987435	5987435.0000
contrasted	016001	1	5987435	5987435	5987435	5987435.0000
leftover	016201	1	5987435	5987435	5987435	5987435.0000
whiteners	016202	1	28357832	28357832	28357832	28357832.0000
erases	016301	1	5987435	5987435	5987435	5987435.0000
Punjab	016302	1	28357832	28357832	28357832	28357832.0000
Merritt	016303	1	39654943	39654943	39654943	39654943.0000
sweetish	018001	1	5987435	5987435	5987435	5987435.0000
dogging	018002	1	28357832	28357832	28357832	28357832.0000
scornfully	018003	1	39654943	39654943	39654943	39654943.0000
fetters	018012	1	28357832	28357832	28357832	28357832.0000
bivalves	018013	1	39654943	39654943	39654943	39654943.0000
skulking	018021	1	5987435	5987435	5987435	5987435.0000
flint	018022	1	28357832	28357832	28357832	28357832.0000
flopping	018023	1	39654943	39654943	39654943	39654943.0000
Judas	018032	1	28357832	28357832	28357832	28357832.0000
vacuuming	018033	1	39654943	39654943	39654943	39654943.0000
medical	018041	1	5987435	5987435	5987435	5987435.0000
bloodbath	018042	1	28357832	28357832	28357832	28357832.0000
subschema	018043	1	39654943	39654943	39654943	39654943.0000
interdependent	018051	1	5987435	5987435	5987435	5987435.0000
Graves	018052	1	28357832	28357832	28357832	28357832.0000
neonatal	018053	1	39654943	39654943	39654943	39654943.0000
sorters	018061	1	5987435	5987435	5987435	5987435.0000
epistle	018062	1	28357832	28357832	28357832	28357832.0000
Conley	018101	1	5987435	5987435	5987435	5987435.0000
lectured	018102	1	28357832	28357832	28357832	28357832.0000
Abraham	018103	1	39654943	39654943	39654943	39654943.0000
cage	018201	1	5987435	5987435	5987435	5987435.0000
hushes	018202	1	28357832	28357832	28357832	28357832.0000
Simla	018402	1	28357832	28357832	28357832	28357832.0000
reporters	018403	1	39654943	39654943	39654943	39654943.0000
coexist	018601	1	5987435	5987435	5987435	5987435.0000
Beebe	018602	1	28357832	28357832	28357832	28357832.0000
Taoism	018603	1	39654943	39654943	39654943	39654943.0000
Connally	018801	1	5987435	5987435	5987435	5987435.0000
fetched	018802	1	28357832	28357832	28357832	28357832.0000
checkpoints	018803	1	39654943	39654943	39654943	39654943.0000
gritty	018811	1	5987435	5987435	5987435	5987435.0000
firearm	018812	1	28357832	28357832	28357832	28357832.0000
minima	019101	1	5987435	5987435	5987435	5987435.0000
Selfridge	019102	1	28357832	28357832	28357832	28357832.0000
disable	019103	1	39654943	39654943	39654943	39654943.0000
witchcraft	019201	1	5987435	5987435	5987435	5987435.0000
betroth	030501	1	5987435	5987435	5987435	5987435.0000
Manhattanize	030502	1	28357832	28357832	28357832	28357832.0000
imprint	030503	1	39654943	39654943	39654943	39654943.0000
swelling	031901	1	5987435	5987435	5987435	5987435.0000
interrelationships	036001	1	5987435	5987435	5987435	5987435.0000
riser	036002	1	28357832	28357832	28357832	28357832.0000
bee	038001	1	5987435	5987435	5987435	5987435.0000
kanji	038002	1	28357832	28357832	28357832	28357832.0000
dental	038003	1	39654943	39654943	39654943	39654943.0000
railway	038011	1	5987435	5987435	5987435	5987435.0000
validate	038012	1	28357832	28357832	28357832	28357832.0000
normalizes	038013	1	39654943	39654943	39654943	39654943.0000
Kline	038101	1	5987435	5987435	5987435	5987435.0000
Anatole	038102	1	28357832	28357832	28357832	28357832.0000
partridges	038103	1	39654943	39654943	39654943	39654943.0000
recruited	038201	1	5987435	5987435	5987435	5987435.0000
dimensions	038202	1	28357832	28357832	28357832	28357832.0000
Chicana	038203	1	39654943	39654943	39654943	39654943.0000
select t3.companynr,fld3,sum(price) from t3,t2 where t2.fld1 = t3.t2nr and t3.companynr = 512 group by companynr,fld3;
companynr	fld3	sum(price)
512	boat	786542
512	capably	786542
512	cupboard	786542
512	decliner	786542
512	descendants	786542
512	dopers	786542
512	erases	786542
512	Micronesia	786542
512	Miles	786542
512	skies	786542
select t2.companynr,count(*),min(fld3),max(fld3),sum(price),avg(price) from t2,t3 where t3.companynr >= 30 and t3.companynr <= 58 and t3.t2nr = t2.fld1 and 1+1=2 group by t2.companynr;
companynr	count(*)	min(fld3)	max(fld3)	sum(price)	avg(price)
00	1	Omaha	Omaha	5987435	5987435.0000
36	1	dubbed	dubbed	28357832	28357832.0000
37	83	Abraham	Wotan	1908978016	22999735.1325
50	2	scribbled	tapestry	68012775	34006387.5000
select t3.companynr+0,t3.t2nr,fld3,sum(price) from t3,t2 where t2.fld1 = t3.t2nr and t3.companynr = 37 group by 1,t3.t2nr,fld3,fld3,fld3,fld3,fld3 order by fld1;
t3.companynr+0	t2nr	fld3	sum(price)
37	1	Omaha	5987435
37	11401	breaking	5987435
37	11402	Romans	28357832
37	11403	intercepted	39654943
37	11501	bewilderingly	5987435
37	11701	astound	5987435
37	11702	admonishing	28357832
37	11703	sumac	39654943
37	12001	flanking	5987435
37	12003	combed	39654943
37	12301	Eulerian	5987435
37	12302	dubbed	28357832
37	12303	Kane	39654943
37	12501	annihilates	5987435
37	12602	Wotan	28357832
37	12603	snatching	39654943
37	12701	grazing	5987435
37	12702	Baird	28357832
37	12703	celery	39654943
37	13601	handgun	5987435
37	13602	foldout	28357832
37	13603	mystic	39654943
37	13801	intelligibility	5987435
37	13802	Augustine	28357832
37	13803	teethe	39654943
37	13901	scholastics	5987435
37	16001	audiology	5987435
37	16201	wallet	5987435
37	16202	parters	28357832
37	16301	eschew	5987435
37	16302	quitter	28357832
37	16303	neat	39654943
37	18001	jarring	5987435
37	18002	tinily	28357832
37	18003	balled	39654943
37	18012	impulsive	28357832
37	18013	starlet	39654943
37	18021	lawgiver	5987435
37	18022	stated	28357832
37	18023	readable	39654943
37	18032	testicle	28357832
37	18033	Parsifal	39654943
37	18041	Punjab	5987435
37	18042	Merritt	28357832
37	18043	Quixotism	39654943
37	18051	sureties	5987435
37	18052	puddings	28357832
37	18053	tapestry	39654943
37	18061	trimmings	5987435
37	18062	humility	28357832
37	18101	tragedies	5987435
37	18102	skulking	28357832
37	18103	flint	39654943
37	18201	relaxing	5987435
37	18202	offload	28357832
37	18402	suites	28357832
37	18403	lists	39654943
37	18601	vacuuming	5987435
37	18602	dentally	28357832
37	18603	humanness	39654943
37	18801	inch	5987435
37	18802	Weissmuller	28357832
37	18803	irresponsibly	39654943
37	18811	repetitions	5987435
37	18812	Antares	28357832
37	19101	ventilate	5987435
37	19102	pityingly	28357832
37	19103	interdependent	39654943
37	19201	Graves	5987435
37	30501	neonatal	5987435
37	30502	scribbled	28357832
37	30503	chafe	39654943
37	31901	realtor	5987435
37	36001	elite	5987435
37	36002	funereal	28357832
37	38001	Conley	5987435
37	38002	lectured	28357832
37	38003	Abraham	39654943
37	38011	groupings	5987435
37	38012	dissociate	28357832
37	38013	coexist	39654943
37	38101	rusting	5987435
37	38102	galling	28357832
37	38103	obliterates	39654943
37	38201	resumes	5987435
37	38202	analyzable	28357832
37	38203	terminator	39654943
select sum(price) from t3,t2 where t2.fld1 = t3.t2nr and t3.companynr = 512 and t3.t2nr = 38008 and t2.fld1 = 38008 or t2.fld1= t3.t2nr and t3.t2nr = 38008 and t2.fld1 = 38008;
sum(price)
234298
select t2.fld1,sum(price) from t3,t2 where t2.fld1 = t3.t2nr and t3.companynr = 512 and t3.t2nr = 38008 and t2.fld1 = 38008 or t2.fld1 = t3.t2nr and t3.t2nr = 38008 and t2.fld1 = 38008 or t3.t2nr = t2.fld1 and t2.fld1 = 38008 group by t2.fld1;
fld1	sum(price)
038008	234298
explain select fld3 from t2 where 1>2 or 2>3;
id	select_type	table	type	possible_keys	key	key_len	ref	rows	Extra
1	SIMPLE	NULL	NULL	NULL	NULL	NULL	NULL	NULL	Impossible WHERE
explain select fld3 from t2 where fld1=fld1;
id	select_type	table	type	possible_keys	key	key_len	ref	rows	Extra
1	SIMPLE	t2	ALL	NULL	NULL	NULL	NULL	1199	
select companynr,fld1 from t2 HAVING fld1=250501 or fld1=250502;
companynr	fld1
34	250501
34	250502
select companynr,fld1 from t2 WHERE fld1>=250501 HAVING fld1<=250502;
companynr	fld1
34	250501
34	250502
select companynr,count(*) as count,sum(fld1) as sum from t2 group by companynr having count > 40 and sum/count >= 120000;
companynr	count	sum
00	82	10355753
29	95	14473298
34	70	17788966
37	588	83602098
41	52	12816335
select companynr from t2 group by companynr having count(*) > 40 and sum(fld1)/count(*) >= 120000 ;
companynr
00
29
34
37
41
select t2.companynr,companyname,count(*) from t2,t4 where t2.companynr=t4.companynr group by companyname having t2.companynr >= 40;
companynr	companyname	count(*)
68	company 10	12
50	company 11	11
40	company 5	37
41	company 6	52
53	company 7	4
58	company 8	23
65	company 9	10
select count(*) from t2;
count(*)
1199
select count(*) from t2 where fld1 < 098024;
count(*)
387
select min(fld1) from t2 where fld1>= 098024;
min(fld1)
98024
select max(fld1) from t2 where fld1>= 098024;
max(fld1)
1232609
select count(*) from t3 where price2=76234234;
count(*)
4181
select count(*) from t3 where companynr=512 and price2=76234234;
count(*)
4181
explain select min(fld1),max(fld1),count(*) from t2;
id	select_type	table	type	possible_keys	key	key_len	ref	rows	Extra
1	SIMPLE	NULL	NULL	NULL	NULL	NULL	NULL	NULL	Select tables optimized away
select min(fld1),max(fld1),count(*) from t2;
min(fld1)	max(fld1)	count(*)
0	1232609	1199
select min(t2nr),max(t2nr) from t3 where t2nr=2115 and price2=823742;
min(t2nr)	max(t2nr)
2115	2115
select count(*),min(t2nr),max(t2nr) from t3 where name='spates' and companynr=78;
count(*)	min(t2nr)	max(t2nr)
4181	4	41804
select t2nr,count(*) from t3 where name='gems' group by t2nr limit 20;
t2nr	count(*)
9	1
19	1
29	1
39	1
49	1
59	1
69	1
79	1
89	1
99	1
109	1
119	1
129	1
139	1
149	1
159	1
169	1
179	1
189	1
199	1
select max(t2nr) from t3 where price=983543950;
max(t2nr)
41807
select t1.period from t3 = t1 limit 1;
period
1001
select t1.period from t1 as t1 limit 1;
period
9410
select t1.period as "Nuvarande period" from t1 as t1 limit 1;
Nuvarande period
9410
select period as ok_period from t1 limit 1;
ok_period
9410
select period as ok_period from t1 group by ok_period limit 1;
ok_period
9410
select 1+1 as summa from t1 group by summa limit 1;
summa
2
select period as "Nuvarande period" from t1 group by "Nuvarande period" limit 1;
Nuvarande period
9410
show tables;
Tables_in_test
t1
t2
t3
t4
show tables from test like "s%";
Tables_in_test (s%)
show tables from test like "t?";
Tables_in_test (t?)
show full columns from t2;
Field	Type	Collation	Null	Key	Default	Extra	Privileges	Comment
auto	int(11)	NULL	NO	PRI	NULL	auto_increment	#	
fld1	int(6) unsigned zerofill	NULL	NO	UNI	000000		#	
companynr	tinyint(2) unsigned zerofill	NULL	NO		00		#	
fld3	char(30)	latin1_swedish_ci	NO	MUL			#	
fld4	char(35)	latin1_swedish_ci	NO				#	
fld5	char(35)	latin1_swedish_ci	NO				#	
fld6	char(4)	latin1_swedish_ci	NO				#	
show full columns from t2 from test like 'f%';
Field	Type	Collation	Null	Key	Default	Extra	Privileges	Comment
fld1	int(6) unsigned zerofill	NULL	NO	UNI	000000		#	
fld3	char(30)	latin1_swedish_ci	NO	MUL			#	
fld4	char(35)	latin1_swedish_ci	NO				#	
fld5	char(35)	latin1_swedish_ci	NO				#	
fld6	char(4)	latin1_swedish_ci	NO				#	
show full columns from t2 from test like 's%';
Field	Type	Collation	Null	Key	Default	Extra	Privileges	Comment
show keys from t2;
Table	Non_unique	Key_name	Seq_in_index	Column_name	Collation	Cardinality	Sub_part	Packed	Null	Index_type	Comment
t2	0	PRIMARY	1	auto	A	1199	NULL	NULL		BTREE	
t2	0	fld1	1	fld1	A	1199	NULL	NULL		BTREE	
t2	1	fld3	1	fld3	A	NULL	NULL	NULL		BTREE	
drop table t4, t3, t2, t1;
DO 1;
DO benchmark(100,1+1),1,1;
do default;
ERROR 42000: You have an error in your SQL syntax; check the manual that corresponds to your MySQL server version for the right syntax to use near '' at line 1
do foobar;
ERROR 42S22: Unknown column 'foobar' in 'field list'
CREATE TABLE t1 (
id mediumint(8) unsigned NOT NULL auto_increment,
pseudo varchar(35) NOT NULL default '',
PRIMARY KEY  (id),
UNIQUE KEY pseudo (pseudo)
);
INSERT INTO t1 (pseudo) VALUES ('test');
INSERT INTO t1 (pseudo) VALUES ('test1');
SELECT 1 as rnd1 from t1 where rand() > 2;
rnd1
DROP TABLE t1;
CREATE TABLE t1 (gvid int(10) unsigned default NULL,  hmid int(10) unsigned default NULL,  volid int(10) unsigned default NULL,  mmid int(10) unsigned default NULL,  hdid int(10) unsigned default NULL,  fsid int(10) unsigned default NULL,  ctid int(10) unsigned default NULL,  dtid int(10) unsigned default NULL,  cost int(10) unsigned default NULL,  performance int(10) unsigned default NULL,  serialnumber bigint(20) unsigned default NULL,  monitored tinyint(3) unsigned default '1',  removed tinyint(3) unsigned default '0',  target tinyint(3) unsigned default '0',  dt_modified timestamp NOT NULL,  name varchar(255) binary default NULL,  description varchar(255) default NULL,  UNIQUE KEY hmid (hmid,volid)) ENGINE=MyISAM;
INSERT INTO t1 VALUES (200001,2,1,1,100,1,1,1,0,0,0,1,0,1,20020425060057,'\\\\ARKIVIO-TESTPDC\\E$',''),(200002,2,2,1,101,1,1,1,0,0,0,1,0,1,20020425060057,'\\\\ARKIVIO-TESTPDC\\C$',''),(200003,1,3,2,NULL,NULL,NULL,NULL,NULL,NULL,NULL,1,0,1,20020425060427,'c:',NULL);
CREATE TABLE t2 (  hmid int(10) unsigned default NULL,  volid int(10) unsigned default NULL,  sampletid smallint(5) unsigned default NULL,  sampletime datetime default NULL,  samplevalue bigint(20) unsigned default NULL,  KEY idx1 (hmid,volid,sampletid,sampletime)) ENGINE=MyISAM;
INSERT INTO t2 VALUES (1,3,10,'2002-06-01 08:00:00',35),(1,3,1010,'2002-06-01 12:00:01',35);
SELECT a.gvid, (SUM(CASE b.sampletid WHEN 140 THEN b.samplevalue ELSE 0 END)) as the_success,(SUM(CASE b.sampletid WHEN 141 THEN b.samplevalue ELSE 0 END)) as the_fail,(SUM(CASE b.sampletid WHEN 142 THEN b.samplevalue ELSE 0 END)) as the_size,(SUM(CASE b.sampletid WHEN 143 THEN b.samplevalue ELSE 0 END)) as the_time FROM t1 a, t2 b WHERE a.hmid = b.hmid AND a.volid = b.volid AND b.sampletime >= 'wrong-date-value' AND b.sampletime < 'wrong-date-value' AND b.sampletid IN (140, 141, 142, 143) GROUP BY a.gvid;
gvid	the_success	the_fail	the_size	the_time
Warnings:
Warning	1292	Incorrect datetime value: 'wrong-date-value' for column 'sampletime' at row 1
Warning	1292	Incorrect datetime value: 'wrong-date-value' for column 'sampletime' at row 1
SELECT a.gvid, (SUM(CASE b.sampletid WHEN 140 THEN b.samplevalue ELSE 0 END)) as the_success,(SUM(CASE b.sampletid WHEN 141 THEN b.samplevalue ELSE 0 END)) as the_fail,(SUM(CASE b.sampletid WHEN 142 THEN b.samplevalue ELSE 0 END)) as the_size,(SUM(CASE b.sampletid WHEN 143 THEN b.samplevalue ELSE 0 END)) as the_time FROM t1 a, t2 b WHERE a.hmid = b.hmid AND a.volid = b.volid AND b.sampletime >= NULL AND b.sampletime < NULL AND b.sampletid IN (140, 141, 142, 143) GROUP BY a.gvid;
gvid	the_success	the_fail	the_size	the_time
DROP TABLE t1,t2;
create table  t1 (  A_Id bigint(20) NOT NULL default '0',  A_UpdateBy char(10) NOT NULL default '',  A_UpdateDate bigint(20) NOT NULL default '0',  A_UpdateSerial int(11) NOT NULL default '0',  other_types bigint(20) NOT NULL default '0',  wss_type bigint(20) NOT NULL default '0');
INSERT INTO t1 VALUES (102935998719055004,'brade',1029359987,2,102935229116544068,102935229216544093);
select wss_type from t1 where wss_type ='102935229216544106';
wss_type
select wss_type from t1 where wss_type ='102935229216544105';
wss_type
select wss_type from t1 where wss_type ='102935229216544104';
wss_type
select wss_type from t1 where wss_type ='102935229216544093';
wss_type
102935229216544093
select wss_type from t1 where wss_type =102935229216544093;
wss_type
102935229216544093
drop table t1;
select 1+2,"aaaa",3.13*2.0 into @a,@b,@c;
select @a;
@a
3
select @b;
@b
aaaa
select @c;
@c
6.260
create table t1 (a int not null auto_increment primary key);
insert into t1 values ();
insert into t1 values ();
insert into t1 values ();
select * from (t1 as t2 left join t1 as t3 using (a)), t1;
a	a
1	1
2	1
3	1
1	2
2	2
3	2
1	3
2	3
3	3
select * from t1, (t1 as t2 left join t1 as t3 using (a));
a	a
1	1
2	1
3	1
1	2
2	2
3	2
1	3
2	3
3	3
select * from (t1 as t2 left join t1 as t3 using (a)) straight_join t1;
a	a
1	1
2	1
3	1
1	2
2	2
3	2
1	3
2	3
3	3
select * from t1 straight_join (t1 as t2 left join t1 as t3 using (a));
a	a
1	1
2	1
3	1
1	2
2	2
3	2
1	3
2	3
3	3
select * from (t1 as t2 left join t1 as t3 using (a)) inner join t1 on t1.a>1;
a	a
1	2
2	2
3	2
1	3
2	3
3	3
select * from t1 inner join (t1 as t2 left join t1 as t3 using (a)) on t1.a>1;
a	a
2	1
3	1
2	2
3	2
2	3
3	3
select * from (t1 as t2 left join t1 as t3 using (a)) inner join t1 using ( a );
a
1
2
3
select * from t1 inner join (t1 as t2 left join t1 as t3 using (a)) using ( a );
a
1
2
3
select * from (t1 as t2 left join t1 as t3 using (a)) left outer join t1 on t1.a>1;
a	a
1	2
1	3
2	2
2	3
3	2
3	3
select * from t1 left outer join (t1 as t2 left join t1 as t3 using (a)) on t1.a>1;
a	a
1	NULL
2	1
2	2
2	3
3	1
3	2
3	3
select * from (t1 as t2 left join t1 as t3 using (a)) left join t1 using ( a );
a
1
2
3
select * from t1 left join (t1 as t2 left join t1 as t3 using (a)) using ( a );
a
1
2
3
select * from (t1 as t2 left join t1 as t3 using (a)) natural left join t1;
a
1
2
3
select * from t1 natural left join (t1 as t2 left join t1 as t3 using (a));
a
1
2
3
select * from (t1 as t2 left join t1 as t3 using (a)) right join t1 on t1.a>1;
a	a
NULL	1
1	2
2	2
3	2
1	3
2	3
3	3
select * from t1 right join (t1 as t2 left join t1 as t3 using (a)) on t1.a>1;
a	a
2	1
3	1
2	2
3	2
2	3
3	3
select * from (t1 as t2 left join t1 as t3 using (a)) right outer join t1 using ( a );
a
1
2
3
select * from t1 right outer join (t1 as t2 left join t1 as t3 using (a)) using ( a );
a
1
2
3
select * from (t1 as t2 left join t1 as t3 using (a)) natural right join t1;
a
1
2
3
select * from t1 natural right join (t1 as t2 left join t1 as t3 using (a));
a
1
2
3
select * from t1 natural join (t1 as t2 left join t1 as t3 using (a));
a
1
2
3
select * from (t1 as t2 left join t1 as t3 using (a)) natural join t1;
a
1
2
3
drop table t1;
CREATE TABLE t1 (  aa char(2),  id int(11) NOT NULL auto_increment,  t2_id int(11) NOT NULL default '0',  PRIMARY KEY  (id),  KEY replace_id (t2_id)) ENGINE=MyISAM;
INSERT INTO t1 VALUES ("1",8264,2506),("2",8299,2517),("3",8301,2518),("4",8302,2519),("5",8303,2520),("6",8304,2521),("7",8305,2522);
CREATE TABLE t2 ( id int(11) NOT NULL auto_increment,  PRIMARY KEY  (id)) ENGINE=MyISAM;
INSERT INTO t2 VALUES (2517), (2518), (2519), (2520), (2521), (2522);
select * from t1, t2 WHERE t1.t2_id = t2.id and t1.t2_id > 0   order by t1.id   LIMIT 0, 5;
aa	id	t2_id	id
2	8299	2517	2517
3	8301	2518	2518
4	8302	2519	2519
5	8303	2520	2520
6	8304	2521	2521
drop table t1,t2;
create table t1 (id1 int NOT NULL);
create table t2 (id2 int NOT NULL);
create table t3 (id3 int NOT NULL);
create table t4 (id4 int NOT NULL, id44 int NOT NULL, KEY (id4));
insert into t1 values (1);
insert into t1 values (2);
insert into t2 values (1);
insert into t4 values (1,1);
explain select * from t1 left join t2 on id1 = id2 left join t3 on id1 = id3
left join t4 on id3 = id4 where id2 = 1 or id4 = 1;
id	select_type	table	type	possible_keys	key	key_len	ref	rows	Extra
1	SIMPLE	t3	system	NULL	NULL	NULL	NULL	0	const row not found
1	SIMPLE	t4	const	id4	NULL	NULL	NULL	1	
1	SIMPLE	t1	ALL	NULL	NULL	NULL	NULL	2	
1	SIMPLE	t2	ALL	NULL	NULL	NULL	NULL	1	Using where
select * from t1 left join t2 on id1 = id2 left join t3 on id1 = id3
left join t4 on id3 = id4 where id2 = 1 or id4 = 1;
id1	id2	id3	id4	id44
1	1	NULL	NULL	NULL
drop table t1,t2,t3,t4;
create table t1(s varchar(10) not null);
create table t2(s varchar(10) not null primary key);
create table t3(s varchar(10) not null primary key);
insert into t1 values ('one\t'), ('two\t');
insert into t2 values ('one\r'), ('two\t');
insert into t3 values ('one '), ('two\t');
select * from t1 where s = 'one';
s
select * from t2 where s = 'one';
s
select * from t3 where s = 'one';
s
one 
select * from t1,t2 where t1.s = t2.s;
s	s
two		two	
select * from t2,t3 where t2.s = t3.s;
s	s
two		two	
drop table t1, t2, t3;
create table t1 (a integer,  b integer, index(a), index(b));
create table t2 (c integer,  d integer, index(c), index(d));
insert into t1 values (1,2), (2,2), (3,2), (4,2);
insert into t2 values (1,3), (2,3), (3,4), (4,4);
explain select * from t1 left join t2 on a=c where d in (4);
id	select_type	table	type	possible_keys	key	key_len	ref	rows	Extra
1	SIMPLE	t2	ref	c,d	d	5	const	2	Using where
1	SIMPLE	t1	ALL	a	NULL	NULL	NULL	4	Using where
select * from t1 left join t2 on a=c where d in (4);
a	b	c	d
3	2	3	4
4	2	4	4
explain select * from t1 left join t2 on a=c where d = 4;
id	select_type	table	type	possible_keys	key	key_len	ref	rows	Extra
1	SIMPLE	t2	ref	c,d	d	5	const	2	Using where
1	SIMPLE	t1	ALL	a	NULL	NULL	NULL	4	Using where
select * from t1 left join t2 on a=c where d = 4;
a	b	c	d
3	2	3	4
4	2	4	4
drop table t1, t2;
CREATE TABLE t1 (
i int(11) NOT NULL default '0',
c char(10) NOT NULL default '',
PRIMARY KEY  (i),
UNIQUE KEY c (c)
) ENGINE=MyISAM;
INSERT INTO t1 VALUES (1,'a');
INSERT INTO t1 VALUES (2,'b');
INSERT INTO t1 VALUES (3,'c');
EXPLAIN SELECT i FROM t1 WHERE i=1;
id	select_type	table	type	possible_keys	key	key_len	ref	rows	Extra
1	SIMPLE	t1	const	PRIMARY	PRIMARY	4	const	1	Using index
DROP TABLE t1;
CREATE TABLE t1 ( a BLOB, INDEX (a(20)) );
CREATE TABLE t2 ( a BLOB, INDEX (a(20)) );
INSERT INTO t1 VALUES ('one'),('two'),('three'),('four'),('five');
INSERT INTO t2 VALUES ('one'),('two'),('three'),('four'),('five');
EXPLAIN SELECT * FROM t1 LEFT JOIN t2 USE INDEX (a) ON t1.a=t2.a;
id	select_type	table	type	possible_keys	key	key_len	ref	rows	Extra
1	SIMPLE	t1	ALL	NULL	NULL	NULL	NULL	5	
1	SIMPLE	t2	ref	a	a	23	test.t1.a	2	
EXPLAIN SELECT * FROM t1 LEFT JOIN t2 FORCE INDEX (a) ON t1.a=t2.a;
id	select_type	table	type	possible_keys	key	key_len	ref	rows	Extra
1	SIMPLE	t1	ALL	NULL	NULL	NULL	NULL	5	
1	SIMPLE	t2	ref	a	a	23	test.t1.a	2	
DROP TABLE t1, t2;
CREATE TABLE t1 ( city char(30) );
INSERT INTO t1 VALUES ('London');
INSERT INTO t1 VALUES ('Paris');
SELECT * FROM t1 WHERE city='London';
city
London
SELECT * FROM t1 WHERE city='london';
city
London
EXPLAIN SELECT * FROM t1 WHERE city='London' AND city='london';
id	select_type	table	type	possible_keys	key	key_len	ref	rows	Extra
1	SIMPLE	t1	ALL	NULL	NULL	NULL	NULL	2	Using where
SELECT * FROM t1 WHERE city='London' AND city='london';
city
London
EXPLAIN SELECT * FROM t1 WHERE city LIKE '%london%' AND city='London';
id	select_type	table	type	possible_keys	key	key_len	ref	rows	Extra
1	SIMPLE	t1	ALL	NULL	NULL	NULL	NULL	2	Using where
SELECT * FROM t1 WHERE city LIKE '%london%' AND city='London';
city
London
DROP TABLE t1;
create table t1 (a int(11) unsigned, b int(11) unsigned);
insert into t1 values (1,0), (1,1), (1,2);
select a-b  from t1 order by 1;
a-b
0
1
18446744073709551615
select a-b , (a-b < 0)  from t1 order by 1;
a-b	(a-b < 0)
0	0
1	0
18446744073709551615	0
select a-b as d, (a-b >= 0), b from t1 group by b having d >= 0;
d	(a-b >= 0)	b
1	1	0
0	1	1
18446744073709551615	1	2
select cast((a - b) as unsigned) from t1 order by 1;
cast((a - b) as unsigned)
0
1
18446744073709551615
drop table t1;
create table t1 (a int(11));
select all all * from t1;
a
select distinct distinct * from t1;
a
select all distinct * from t1;
ERROR HY000: Incorrect usage of ALL and DISTINCT
select distinct all * from t1;
ERROR HY000: Incorrect usage of ALL and DISTINCT
drop table t1;
CREATE TABLE t1 (
kunde_intern_id int(10) unsigned NOT NULL default '0',
kunde_id int(10) unsigned NOT NULL default '0',
FK_firma_id int(10) unsigned NOT NULL default '0',
aktuell enum('Ja','Nein') NOT NULL default 'Ja',
vorname varchar(128) NOT NULL default '',
nachname varchar(128) NOT NULL default '',
geloescht enum('Ja','Nein') NOT NULL default 'Nein',
firma varchar(128) NOT NULL default ''
);
INSERT INTO t1 VALUES 
(3964,3051,1,'Ja','Vorname1','1Nachname','Nein','Print Schau XXXX'),
(3965,3051111,1,'Ja','Vorname1111','1111Nachname','Nein','Print Schau XXXX');
SELECT kunde_id ,FK_firma_id ,aktuell, vorname, nachname, geloescht FROM t1
WHERE
(
(
( '' != '' AND firma LIKE CONCAT('%', '', '%'))
OR
(vorname LIKE CONCAT('%', 'Vorname1', '%') AND 
nachname LIKE CONCAT('%', '1Nachname', '%') AND 
'Vorname1' != '' AND 'xxxx' != '')
)
AND
(
aktuell = 'Ja' AND geloescht = 'Nein' AND FK_firma_id = 2
)
)
;
kunde_id	FK_firma_id	aktuell	vorname	nachname	geloescht
SELECT kunde_id ,FK_firma_id ,aktuell, vorname, nachname,
geloescht FROM t1
WHERE
(
(
aktuell = 'Ja' AND geloescht = 'Nein' AND FK_firma_id = 2
)
AND
(
( '' != '' AND firma LIKE CONCAT('%', '', '%')  )
OR
(  vorname LIKE CONCAT('%', 'Vorname1', '%') AND
nachname LIKE CONCAT('%', '1Nachname', '%') AND 'Vorname1' != '' AND
'xxxx' != '')
)
)
;
kunde_id	FK_firma_id	aktuell	vorname	nachname	geloescht
SELECT COUNT(*) FROM t1 WHERE 
( 0 OR (vorname LIKE '%Vorname1%' AND nachname LIKE '%1Nachname%' AND 1)) 
AND FK_firma_id = 2;
COUNT(*)
0
drop table t1;
CREATE TABLE t1 (b BIGINT(20) UNSIGNED NOT NULL, PRIMARY KEY (b));
INSERT INTO t1 VALUES (0x8000000000000000);
SELECT b FROM t1 WHERE b=0x8000000000000000;
b
9223372036854775808
DROP TABLE t1;
CREATE TABLE `t1` ( `gid` int(11) default NULL, `uid` int(11) default NULL);
CREATE TABLE `t2` ( `ident` int(11) default NULL, `level` char(16) default NULL);
INSERT INTO `t2` VALUES (0,'READ');
CREATE TABLE `t3` ( `id` int(11) default NULL, `name` char(16) default NULL);
INSERT INTO `t3` VALUES (1,'fs');
select * from t3 left join t1 on t3.id = t1.uid, t2 where t2.ident in (0, t1.gid, t3.id, 0);
id	name	gid	uid	ident	level
1	fs	NULL	NULL	0	READ
drop table t1,t2,t3;
CREATE TABLE t1 (
acct_id int(11) NOT NULL default '0',
profile_id smallint(6) default NULL,
UNIQUE KEY t1$acct_id (acct_id),
KEY t1$profile_id (profile_id)
);
INSERT INTO t1 VALUES (132,17),(133,18);
CREATE TABLE t2 (
profile_id smallint(6) default NULL,
queue_id int(11) default NULL,
seq int(11) default NULL,
KEY t2$queue_id (queue_id)
);
INSERT INTO t2 VALUES (17,31,4),(17,30,3),(17,36,2),(17,37,1);
CREATE TABLE t3 (
id int(11) NOT NULL default '0',
qtype int(11) default NULL,
seq int(11) default NULL,
warn_lvl int(11) default NULL,
crit_lvl int(11) default NULL,
rr1 tinyint(4) NOT NULL default '0',
rr2 int(11) default NULL,
default_queue tinyint(4) NOT NULL default '0',
KEY t3$qtype (qtype),
KEY t3$id (id)
);
INSERT INTO t3 VALUES (30,1,29,NULL,NULL,0,NULL,0),(31,1,28,NULL,NULL,0,NULL,0),
(36,1,34,NULL,NULL,0,NULL,0),(37,1,35,NULL,NULL,0,121,0);
SELECT COUNT(*) FROM t1 a STRAIGHT_JOIN t2 pq STRAIGHT_JOIN t3 q 
WHERE 
(pq.profile_id = a.profile_id) AND (a.acct_id = 132) AND 
(pq.queue_id = q.id) AND (q.rr1 <> 1);
COUNT(*)
4
drop table t1,t2,t3;
create table t1 (f1 int);
insert into t1 values (1),(NULL);
create table t2 (f2 int, f3 int, f4 int);
create index idx1 on t2 (f4);
insert into t2 values (1,2,3),(2,4,6);
select A.f2 from t1 left join t2 A on A.f2 = f1 where A.f3=(select min(f3)
from  t2 C where A.f4 = C.f4) or A.f3 IS NULL;
f2
1
NULL
drop table t1,t2;
create table t2 (a tinyint unsigned);
create index t2i on t2(a);
insert into t2 values (0), (254), (255);
explain select * from t2 where a > -1;
id	select_type	table	type	possible_keys	key	key_len	ref	rows	Extra
1	SIMPLE	t2	index	t2i	t2i	2	NULL	3	Using where; Using index
select * from t2 where a > -1;
a
0
254
255
drop table t2;
CREATE TABLE t1 (a int, b int, c int);
INSERT INTO t1
SELECT 50, 3, 3 FROM DUAL
WHERE NOT EXISTS
(SELECT * FROM t1 WHERE a = 50 AND b = 3);
SELECT * FROM t1;
a	b	c
50	3	3
INSERT INTO t1
SELECT 50, 3, 3 FROM DUAL
WHERE NOT EXISTS
(SELECT * FROM t1 WHERE a = 50 AND b = 3);
select found_rows();
found_rows()
0
SELECT * FROM t1;
a	b	c
50	3	3
select count(*) from t1;
count(*)
1
select found_rows();
found_rows()
1
select count(*) from t1 limit 2,3;
count(*)
select found_rows();
found_rows()
0
select SQL_CALC_FOUND_ROWS count(*) from t1 limit 2,3;
count(*)
select found_rows();
found_rows()
1
DROP TABLE t1;
CREATE TABLE t1 (a INT, b INT);
(SELECT a, b AS c FROM t1) ORDER BY c+1;
a	c
(SELECT a, b AS c FROM t1) ORDER BY b+1;
a	c
SELECT a, b AS c FROM t1 ORDER BY c+1;
a	c
SELECT a, b AS c FROM t1 ORDER BY b+1;
a	c
drop table t1;
create table t1(f1 int, f2 int);
create table t2(f3 int);
select f1 from t1,t2 where f1=f2 and (f1,f2) = ((1,1));
f1
select f1 from t1,t2 where f1=f2 and (f1,NULL) = ((1,1));
f1
select f1 from t1,t2 where f1=f2 and (f1,f2) = ((1,NULL));
f1
insert into t1 values(1,1),(2,null);
insert into t2 values(2);
select * from t1,t2 where f1=f3 and (f1,f2) = (2,null);
f1	f2	f3
select * from t1,t2 where f1=f3 and (f1,f2) <=> (2,null);
f1	f2	f3
2	NULL	2
drop table t1,t2;
create table t1 (f1 int not null auto_increment primary key, f2 varchar(10));
create table t11 like t1;
insert into t1 values(1,""),(2,"");
show table status like 't1%';
Name	Engine	Version	Row_format	Rows	Avg_row_length	Data_length	Max_data_length	Index_length	Data_free	Auto_increment	Create_time	Update_time	Check_time	Collation	Checksum	Create_options	Comment
t1	MyISAM	10	Dynamic	2	20	X	X	X	X	X	X	X	X	latin1_swedish_ci	NULL		
t11	MyISAM	10	Dynamic	0	0	X	X	X	X	X	X	X	X	latin1_swedish_ci	NULL		
select 123 as a from t1 where f1 is null;
a
drop table t1,t11;
CREATE TABLE t1 ( a INT NOT NULL, b INT NOT NULL, UNIQUE idx (a,b) );
INSERT INTO t1 VALUES (1,1),(1,2),(1,3),(1,4);
CREATE TABLE t2 ( a INT NOT NULL, b INT NOT NULL, e INT );
INSERT INTO t2 VALUES ( 1,10,1), (1,10,2), (1,11,1), (1,11,2), (1,2,1), (1,2,2),(1,2,3);
SELECT t2.a, t2.b, IF(t1.b IS NULL,'',e) AS c, COUNT(*) AS d FROM t2 LEFT JOIN
t1 ON t2.a = t1.a AND t2.b = t1.b GROUP BY a, b, c;
a	b	c	d
1	2	1	1
1	2	2	1
1	2	3	1
1	10		2
1	11		2
SELECT t2.a, t2.b, IF(t1.b IS NULL,'',e) AS c, COUNT(*) AS d FROM t2 LEFT JOIN
t1 ON t2.a = t1.a AND t2.b = t1.b GROUP BY t1.a, t1.b, c;
a	b	c	d
1	10		4
1	2	1	1
1	2	2	1
1	2	3	1
SELECT t2.a, t2.b, IF(t1.b IS NULL,'',e) AS c, COUNT(*) AS d FROM t2 LEFT JOIN
t1 ON t2.a = t1.a AND t2.b = t1.b GROUP BY t2.a, t2.b, c;
a	b	c	d
1	2	1	1
1	2	2	1
1	2	3	1
1	10		2
1	11		2
SELECT t2.a, t2.b, IF(t1.b IS NULL,'',e) AS c, COUNT(*) AS d FROM t2,t1
WHERE t2.a = t1.a AND t2.b = t1.b GROUP BY a, b, c;
a	b	c	d
1	2	1	1
1	2	2	1
1	2	3	1
DROP TABLE IF EXISTS t1, t2;
create table t1 (f1 int primary key, f2 int);
create table t2 (f3 int, f4 int, primary key(f3,f4));
insert into t1 values (1,1);
insert into t2 values (1,1),(1,2);
select distinct count(f2) >0 from t1 left join t2 on f1=f3 group by f1;
count(f2) >0
1
drop table t1,t2;
create table t1 (f1 int,f2 int);
insert into t1 values(1,1);
create table t2 (f3 int, f4 int, primary key(f3,f4));
insert into t2 values(1,1);
select * from t1 where f1 in (select f3 from t2 where (f3,f4)= (select f3,f4 from t2));
f1	f2
1	1
drop table t1,t2;
CREATE TABLE t1(a int, b int, c int, KEY b(b), KEY c(c));
insert into t1 values (1,0,0),(2,0,0);
CREATE TABLE t2 (a int, b varchar(2), c varchar(2), PRIMARY KEY(a));
insert into t2 values (1,'',''), (2,'','');
CREATE TABLE t3 (a int, b int, PRIMARY KEY (a,b), KEY a (a), KEY b (b));
insert into t3 values (1,1),(1,2);
explain select straight_join DISTINCT t2.a,t2.b, t1.c from t1, t3, t2 
where (t1.c=t2.a or (t1.c=t3.a and t2.a=t3.b)) and t1.b=556476786 and 
t2.b like '%%' order by t2.b limit 0,1;
id	select_type	table	type	possible_keys	key	key_len	ref	rows	Extra
1	SIMPLE	t1	ref	b,c	b	5	const	1	Using where; Using temporary; Using filesort
1	SIMPLE	t3	index	PRIMARY,a,b	PRIMARY	8	NULL	2	Using index
1	SIMPLE	t2	ALL	PRIMARY	NULL	NULL	NULL	2	Range checked for each record (index map: 0x1)
DROP TABLE t1,t2,t3;
CREATE TABLE t1 (a int, INDEX idx(a));
INSERT INTO t1 VALUES (2), (3), (1);
EXPLAIN SELECT * FROM t1 IGNORE INDEX (idx);
id	select_type	table	type	possible_keys	key	key_len	ref	rows	Extra
1	SIMPLE	t1	ALL	NULL	NULL	NULL	NULL	3	
EXPLAIN SELECT * FROM t1 IGNORE INDEX (a);
ERROR 42000: Key 'a' doesn't exist in table 't1'
EXPLAIN SELECT * FROM t1 FORCE INDEX (a);
ERROR 42000: Key 'a' doesn't exist in table 't1'
DROP TABLE t1;
CREATE TABLE t1 (a int, b int);
INSERT INTO t1 VALUES (1,1), (2,1), (4,10);
CREATE TABLE t2 (a int PRIMARY KEY, b int, KEY b (b));
INSERT INTO t2 VALUES (1,NULL), (2,10);
ALTER TABLE t1 ENABLE KEYS;
EXPLAIN SELECT STRAIGHT_JOIN SQL_NO_CACHE COUNT(*) FROM t2, t1 WHERE t1.b = t2.b OR t2.b IS NULL;
id	select_type	table	type	possible_keys	key	key_len	ref	rows	Extra
1	SIMPLE	t2	index	b	b	5	NULL	2	Using index
1	SIMPLE	t1	ALL	NULL	NULL	NULL	NULL	3	Using where
SELECT STRAIGHT_JOIN SQL_NO_CACHE * FROM t2, t1 WHERE t1.b = t2.b OR t2.b IS NULL;
a	b	a	b
1	NULL	1	1
1	NULL	2	1
1	NULL	4	10
2	10	4	10
EXPLAIN SELECT STRAIGHT_JOIN SQL_NO_CACHE COUNT(*) FROM t2, t1 WHERE t1.b = t2.b OR t2.b IS NULL;
id	select_type	table	type	possible_keys	key	key_len	ref	rows	Extra
1	SIMPLE	t2	index	b	b	5	NULL	2	Using index
1	SIMPLE	t1	ALL	NULL	NULL	NULL	NULL	3	Using where
SELECT STRAIGHT_JOIN SQL_NO_CACHE * FROM t2, t1 WHERE t1.b = t2.b OR t2.b IS NULL;
a	b	a	b
1	NULL	1	1
1	NULL	2	1
1	NULL	4	10
2	10	4	10
DROP TABLE IF EXISTS t1,t2;
CREATE TABLE t1 (key1 float default NULL, UNIQUE KEY key1 (key1));
CREATE TABLE t2 (key2 float default NULL, UNIQUE KEY key2 (key2));
INSERT INTO t1 VALUES (0.3762),(0.3845),(0.6158),(0.7941);
INSERT INTO t2 VALUES (1.3762),(1.3845),(1.6158),(1.7941);
explain select max(key1) from t1 where key1 <= 0.6158;
id	select_type	table	type	possible_keys	key	key_len	ref	rows	Extra
1	SIMPLE	NULL	NULL	NULL	NULL	NULL	NULL	NULL	Select tables optimized away
explain select max(key2) from t2 where key2 <= 1.6158;
id	select_type	table	type	possible_keys	key	key_len	ref	rows	Extra
1	SIMPLE	NULL	NULL	NULL	NULL	NULL	NULL	NULL	Select tables optimized away
explain select min(key1) from t1 where key1 >= 0.3762;
id	select_type	table	type	possible_keys	key	key_len	ref	rows	Extra
1	SIMPLE	NULL	NULL	NULL	NULL	NULL	NULL	NULL	Select tables optimized away
explain select min(key2) from t2 where key2 >= 1.3762;
id	select_type	table	type	possible_keys	key	key_len	ref	rows	Extra
1	SIMPLE	NULL	NULL	NULL	NULL	NULL	NULL	NULL	Select tables optimized away
explain select max(key1), min(key2) from t1, t2
where key1 <= 0.6158 and key2 >= 1.3762;
id	select_type	table	type	possible_keys	key	key_len	ref	rows	Extra
1	SIMPLE	NULL	NULL	NULL	NULL	NULL	NULL	NULL	Select tables optimized away
explain select max(key1) from t1 where key1 <= 0.6158 and rand() + 0.5 >= 0.5;
id	select_type	table	type	possible_keys	key	key_len	ref	rows	Extra
1	SIMPLE	NULL	NULL	NULL	NULL	NULL	NULL	NULL	Select tables optimized away
explain select min(key1) from t1 where key1 >= 0.3762 and rand() + 0.5 >= 0.5;
id	select_type	table	type	possible_keys	key	key_len	ref	rows	Extra
1	SIMPLE	NULL	NULL	NULL	NULL	NULL	NULL	NULL	Select tables optimized away
select max(key1) from t1 where key1 <= 0.6158;
max(key1)
0.61580002307892
select max(key2) from t2 where key2 <= 1.6158;
max(key2)
1.6158000230789
select min(key1) from t1 where key1 >= 0.3762;
min(key1)
0.37619999051094
select min(key2) from t2 where key2 >= 1.3762;
min(key2)
1.3761999607086
select max(key1), min(key2) from t1, t2
where key1 <= 0.6158 and key2 >= 1.3762;
max(key1)	min(key2)
0.61580002307892	1.3761999607086
select max(key1) from t1 where key1 <= 0.6158 and rand() + 0.5 >= 0.5;
max(key1)
0.61580002307892
select min(key1) from t1 where key1 >= 0.3762 and rand() + 0.5 >= 0.5;
min(key1)
0.37619999051094
DROP TABLE t1,t2;
<<<<<<< HEAD
CREATE TABLE t1 (i BIGINT UNSIGNED NOT NULL);
INSERT INTO t1 VALUES (10);
SELECT i='1e+01',i=1e+01, i in (1e+01,1e+01), i in ('1e+01','1e+01') FROM t1;
i='1e+01'	i=1e+01	i in (1e+01,1e+01)	i in ('1e+01','1e+01')
1	1	1	1
DROP TABLE t1;
=======
create table t1(a bigint unsigned, b bigint);
insert into t1 values (0xfffffffffffffffff, 0xfffffffffffffffff), 
(0x10000000000000000, 0x10000000000000000), 
(0x8fffffffffffffff, 0x8fffffffffffffff);
Warnings:
Warning	1264	Out of range value adjusted for column 'a' at row 1
Warning	1264	Out of range value adjusted for column 'b' at row 1
Warning	1264	Out of range value adjusted for column 'a' at row 2
Warning	1264	Out of range value adjusted for column 'b' at row 2
Warning	1264	Out of range value adjusted for column 'b' at row 3
select hex(a), hex(b) from t1;
hex(a)	hex(b)
FFFFFFFFFFFFFFFF	7FFFFFFFFFFFFFFF
FFFFFFFFFFFFFFFF	7FFFFFFFFFFFFFFF
8FFFFFFFFFFFFFFF	7FFFFFFFFFFFFFFF
drop table t1;
End of 4.1 tests
>>>>>>> 5c42e683
CREATE TABLE t1 ( 
K2C4 varchar(4) character set latin1 collate latin1_bin NOT NULL default '', 
K4N4 varchar(4) character set latin1 collate latin1_bin NOT NULL default '0000', 
F2I4 int(11) NOT NULL default '0' 
) ENGINE=MyISAM DEFAULT CHARSET=latin1;
INSERT INTO t1 VALUES 
('W%RT', '0100',  1), 
('W-RT', '0100', 1), 
('WART', '0100', 1), 
('WART', '0200', 1), 
('WERT', '0100', 2), 
('WORT','0200', 2), 
('WT', '0100', 2), 
('W_RT', '0100', 2), 
('WaRT', '0100', 3), 
('WART', '0300', 3), 
('WRT' , '0400', 3), 
('WURM', '0500', 3), 
('W%T', '0600', 4), 
('WA%T', '0700', 4), 
('WA_T', '0800', 4);
SELECT K2C4, K4N4, F2I4 FROM t1
WHERE  K2C4 = 'WART' AND 
(F2I4 = 2 AND K2C4 = 'WART' OR (F2I4 = 2 OR K4N4 = '0200'));
K2C4	K4N4	F2I4
WART	0200	1
SELECT K2C4, K4N4, F2I4 FROM t1
WHERE  K2C4 = 'WART' AND (K2C4 = 'WART' OR K4N4 = '0200');
K2C4	K4N4	F2I4
WART	0100	1
WART	0200	1
WART	0300	3
DROP TABLE t1;
create table t1 (a int, b int);
create table t2 like t1;
select t1.a from (t1 inner join t2 on t1.a=t2.a) where t2.a=1;
a
select t1.a from ((t1 inner join t2 on t1.a=t2.a)) where t2.a=1;
a
select x.a, y.a, z.a from ( (t1 x inner join t2 y on x.a=y.a) inner join t2 z on y.a=z.a) WHERE x.a=1;
a	a	a
drop table t1,t2;
create table t1 (s1 varchar(5));
insert into t1 values ('Wall');
select min(s1) from t1 group by s1 with rollup;
min(s1)
Wall
Wall
drop table t1;
create table t1 (s1 int) engine=myisam;
insert into t1 values (0);
select avg(distinct s1) from t1 group by s1 with rollup;
avg(distinct s1)
0.0000
0.0000
drop table t1;
create table t1 (s1 int);
insert into t1 values (null),(1);
select distinct avg(s1) as x from t1 group by s1 with rollup;
x
NULL
1.0000
drop table t1;
CREATE TABLE t1 (a int);
CREATE TABLE t2 (a int);
INSERT INTO t1 VALUES (1), (2), (3), (4), (5);
INSERT INTO t2 VALUES (2), (4), (6);
SELECT t1.a FROM t1 STRAIGHT_JOIN t2 ON t1.a=t2.a;
a
2
4
EXPLAIN SELECT t1.a FROM t1 STRAIGHT_JOIN t2 ON t1.a=t2.a;
id	select_type	table	type	possible_keys	key	key_len	ref	rows	Extra
1	SIMPLE	t1	ALL	NULL	NULL	NULL	NULL	5	
1	SIMPLE	t2	ALL	NULL	NULL	NULL	NULL	3	Using where
EXPLAIN SELECT t1.a FROM t1 INNER JOIN t2 ON t1.a=t2.a;
id	select_type	table	type	possible_keys	key	key_len	ref	rows	Extra
1	SIMPLE	t2	ALL	NULL	NULL	NULL	NULL	3	
1	SIMPLE	t1	ALL	NULL	NULL	NULL	NULL	5	Using where
DROP TABLE t1,t2;
select x'10' + 0, X'10' + 0, b'10' + 0, B'10' + 0;
x'10' + 0	X'10' + 0	b'10' + 0	B'10' + 0
16	16	2	2
create table t1 (f1 varchar(6) default NULL, f2 int(6) primary key not null);
create table t2 (f3 varchar(5) not null, f4 varchar(5) not null, UNIQUE KEY UKEY (f3,f4));
insert into t1 values (" 2", 2);
insert into t2 values (" 2", " one "),(" 2", " two ");
select * from t1 left join t2 on f1 = f3;
f1	f2	f3	f4
 2	2	 2	 one 
 2	2	 2	 two 
drop table t1,t2;
create table t1 (empnum smallint, grp int);
create table t2 (empnum int, name char(5));
insert into t1 values(1,1);
insert into t2 values(1,'bob');
create view v1 as select * from t2 inner join t1 using (empnum);
select * from v1;
empnum	name	grp
1	bob	1
drop table t1,t2;
drop view v1;
create table t1 (pk int primary key, b int);
create table t2 (pk int primary key, c int);
select pk from t1 inner join t2 using (pk);
pk
drop table t1,t2;
create table t1 (s1 int, s2 char(5), s3 decimal(10));
create view v1 as select s1, s2, 'x' as s3 from t1;
select * from t1 natural join v1;
s1	s2	s3
insert into t1 values (1,'x',5);
select * from t1 natural join v1;
s1	s2	s3
Warnings:
Warning	1292	Truncated incorrect DOUBLE value: 'x'
drop table t1;
drop view v1;
create table t1(a1 int);
create table t2(a2 int);
insert into t1 values(1),(2);
insert into t2 values(1),(2);
create view v2 (c) as select a1 from t1;
select * from t1 natural left join t2;
a1	a2
1	1
1	2
2	1
2	2
select * from t1 natural right join t2;
a2	a1
1	1
1	2
2	1
2	2
select * from v2 natural left join t2;
c	a2
1	1
1	2
2	1
2	2
select * from v2 natural right join t2;
a2	c
1	1
1	2
2	1
2	2
drop table t1, t2;
drop view v2;
create table t1 (a int(10), t1_val int(10));
create table t2 (b int(10), t2_val int(10));
create table t3 (a int(10), b int(10));
insert into t1 values (1,1),(2,2);
insert into t2 values (1,1),(2,2),(3,3);
insert into t3 values (1,1),(2,1),(3,1),(4,1);
select * from t1 natural join t2 natural join t3;
a	b	t1_val	t2_val
1	1	1	1
2	1	2	1
select * from t1 natural join t3 natural join t2;
b	a	t1_val	t2_val
1	1	1	1
1	2	2	1
drop table t1, t2, t3;
DO IFNULL(NULL, NULL);
SELECT CAST(IFNULL(NULL, NULL) AS DECIMAL);
CAST(IFNULL(NULL, NULL) AS DECIMAL)
NULL
SELECT ABS(IFNULL(NULL, NULL));
ABS(IFNULL(NULL, NULL))
NULL
SELECT IFNULL(NULL, NULL);
IFNULL(NULL, NULL)
NULL
SET @OLD_SQL_MODE12595=@@SQL_MODE, @@SQL_MODE='';
SHOW LOCAL VARIABLES LIKE 'SQL_MODE';
Variable_name	Value
sql_mode	
CREATE TABLE BUG_12595(a varchar(100));
INSERT INTO BUG_12595 VALUES ('hakan%'), ('hakank'), ("ha%an");
SELECT * FROM BUG_12595 WHERE a LIKE 'hakan\%';
a
hakan%
SELECT * FROM BUG_12595 WHERE a LIKE 'hakan*%' ESCAPE '*';
a
hakan%
SELECT * FROM BUG_12595 WHERE a LIKE 'hakan**%' ESCAPE '**';
ERROR HY000: Incorrect arguments to ESCAPE
SELECT * FROM BUG_12595 WHERE a LIKE 'hakan%' ESCAPE '';
a
hakan%
hakank
SELECT * FROM BUG_12595 WHERE a LIKE 'hakan\%' ESCAPE '';
a
SELECT * FROM BUG_12595 WHERE a LIKE 'ha\%an' ESCAPE 0x5c;
a
ha%an
SELECT * FROM BUG_12595 WHERE a LIKE 'ha%%an' ESCAPE '%';
a
ha%an
SELECT * FROM BUG_12595 WHERE a LIKE 'ha\%an' ESCAPE '\\';
a
ha%an
SELECT * FROM BUG_12595 WHERE a LIKE 'ha|%an' ESCAPE '|';
a
ha%an
SET @@SQL_MODE='NO_BACKSLASH_ESCAPES';
SHOW LOCAL VARIABLES LIKE 'SQL_MODE';
Variable_name	Value
sql_mode	NO_BACKSLASH_ESCAPES
SELECT * FROM BUG_12595 WHERE a LIKE 'hakan\%';
a
SELECT * FROM BUG_12595 WHERE a LIKE 'hakan*%' ESCAPE '*';
a
hakan%
SELECT * FROM BUG_12595 WHERE a LIKE 'hakan**%' ESCAPE '**';
ERROR HY000: Incorrect arguments to ESCAPE
SELECT * FROM BUG_12595 WHERE a LIKE 'hakan\%' ESCAPE '\\';
ERROR HY000: Incorrect arguments to ESCAPE
SELECT * FROM BUG_12595 WHERE a LIKE 'hakan%' ESCAPE '';
ERROR HY000: Incorrect arguments to ESCAPE
SELECT * FROM BUG_12595 WHERE a LIKE 'ha\%an' ESCAPE 0x5c;
a
ha%an
SELECT * FROM BUG_12595 WHERE a LIKE 'ha|%an' ESCAPE '|';
a
ha%an
SELECT * FROM BUG_12595 WHERE a LIKE 'hakan\n%' ESCAPE '\n';
ERROR HY000: Incorrect arguments to ESCAPE
SET @@SQL_MODE=@OLD_SQL_MODE12595;
DROP TABLE BUG_12595;
create table t1 (a char(1));
create table t2 (a char(1));
insert into t1 values ('a'),('b'),('c');
insert into t2 values ('b'),('c'),('d');
select a from t1 natural join t2;
a
b
c
select * from t1 natural join t2 where a = 'b';
a
b
drop table t1, t2;
CREATE TABLE t1 (`id` TINYINT);
CREATE TABLE t2 (`id` TINYINT);
CREATE TABLE t3 (`id` TINYINT);
INSERT INTO t1 VALUES (1),(2),(3);
INSERT INTO t2 VALUES (2);
INSERT INTO t3 VALUES (3);
SELECT t1.id,t3.id FROM t1 JOIN t2 ON (t2.id=t1.id) LEFT JOIN t3 USING (id);
ERROR 23000: Column 'id' in from clause is ambiguous
SELECT t1.id,t3.id FROM t1 JOIN t2 ON (t2.notacolumn=t1.id) LEFT JOIN t3 USING (id);
ERROR 23000: Column 'id' in from clause is ambiguous
SELECT id,t3.id FROM t1 JOIN t2 ON (t2.id=t1.id) LEFT JOIN t3 USING (id);
ERROR 23000: Column 'id' in from clause is ambiguous
SELECT id,t3.id FROM (t1 JOIN t2 ON (t2.id=t1.id)) LEFT JOIN t3 USING (id);
ERROR 23000: Column 'id' in from clause is ambiguous
drop table t1, t2, t3;
create table t1 (a int(10),b int(10));
create table t2 (a int(10),b int(10));
insert into t1 values (1,10),(2,20),(3,30);
insert into t2 values (1,10);
select * from t1 inner join t2 using (A);
a	b	b
1	10	10
select * from t1 inner join t2 using (a);
a	b	b
1	10	10
drop table t1, t2;
create table t1 (a int, c int);
create table t2 (b int);
create table t3 (b int, a int);
create table t4 (c int);
insert into t1 values (1,1);
insert into t2 values (1);
insert into t3 values (1,1);
insert into t4 values (1);
select * from t1 join t2 join t3 on (t2.b = t3.b and t1.a = t3.a);
a	c	b	b	a
1	1	1	1	1
select * from t1, t2 join t3 on (t2.b = t3.b and t1.a = t3.a);
ERROR 42S22: Unknown column 't1.a' in 'on clause'
select * from t1 join t2 join t3 join t4 on (t1.a = t4.c and t2.b = t4.c);
a	c	b	b	a	c
1	1	1	1	1	1
select * from t1 join t2 join t4 using (c);
c	a	b
1	1	1
drop table t1, t2, t3, t4;
create table t1(x int, y int);
create table t2(x int, y int);
create table t3(x int, primary key(x));
insert into t1 values (1, 1), (2, 1), (3, 1), (4, 3), (5, 6), (6, 6);
insert into t2 values (1, 1), (2, 1), (3, 3), (4, 6), (5, 6);
insert into t3 values (1), (2), (3), (4), (5);
select t1.x, t3.x from t1, t2, t3  where t1.x = t2.x and t3.x >= t1.y and t3.x <= t2.y;
x	x
1	1
2	1
3	1
3	2
3	3
4	3
4	4
4	5
drop table t1,t2,t3;
create table t1 (id char(16) not null default '', primary key  (id));
insert into t1 values ('100'),('101'),('102');
create table t2 (id char(16) default null);
insert into t2 values (1);
create view v1 as select t1.id from t1;
create view v2 as select t2.id from t2;
create view v3 as select (t1.id+2) as id from t1 natural left join t2;
select t1.id from t1 left join v2 using (id);
id
100
101
102
select t1.id from v2 right join t1 using (id);
id
100
101
102
select t1.id from t1 left join v3 using (id);
id
100
101
102
select * from t1 left join v2 using (id);
id
100
101
102
select * from v2 right join t1 using (id);
id
100
101
102
select * from t1 left join v3 using (id);
id
100
101
102
select v1.id from v1 left join v2 using (id);
id
100
101
102
select v1.id from v2 right join v1 using (id);
id
100
101
102
select v1.id from v1 left join v3 using (id);
id
100
101
102
select * from v1 left join v2 using (id);
id
100
101
102
select * from v2 right join v1 using (id);
id
100
101
102
select * from v1 left join v3 using (id);
id
100
101
102
drop table t1, t2;
drop view v1, v2, v3;
create table t1 (id int(11) not null default '0');
insert into t1 values (123),(191),(192);
create table t2 (id char(16) character set utf8 not null);
insert into t2 values ('58013'),('58014'),('58015'),('58016');
create table t3 (a_id int(11) not null, b_id char(16) character set utf8);
insert into t3 values (123,null),(123,null),(123,null),(123,null),(123,null),(123,'58013');
select count(*)
from t1 inner join (t3 left join t2 on t2.id = t3.b_id) on t1.id = t3.a_id;
count(*)
6
select count(*)
from t1 inner join (t2 right join t3 on t2.id = t3.b_id) on t1.id = t3.a_id;
count(*)
6
drop table t1,t2,t3;
create table t1 (a int);
create table t2 (b int);
create table t3 (c int);
select * from t1 join t2 join t3 on (t1.a=t3.c);
a	b	c
select * from t1 join t2 left join t3 on (t1.a=t3.c);
a	b	c
select * from t1 join t2 right join t3 on (t1.a=t3.c);
a	b	c
select * from t1 join t2 straight_join t3 on (t1.a=t3.c);
a	b	c
drop table t1, t2 ,t3;
create table t1(f1 int, f2 date);
insert into t1 values(1,'2005-01-01'),(2,'2005-09-01'),(3,'2005-09-30'),
(4,'2005-10-01'),(5,'2005-12-30');
select * from t1 where f2 >= 0;
f1	f2
1	2005-01-01
2	2005-09-01
3	2005-09-30
4	2005-10-01
5	2005-12-30
select * from t1 where f2 >= '0000-00-00';
f1	f2
1	2005-01-01
2	2005-09-01
3	2005-09-30
4	2005-10-01
5	2005-12-30
select * from t1 where f2 >= '2005-09-31';
f1	f2
4	2005-10-01
5	2005-12-30
select * from t1 where f2 >= '2005-09-3a';
f1	f2
4	2005-10-01
5	2005-12-30
Warnings:
Warning	1292	Incorrect date value: '2005-09-3a' for column 'f2' at row 1
select * from t1 where f2 <= '2005-09-31';
f1	f2
1	2005-01-01
2	2005-09-01
3	2005-09-30
select * from t1 where f2 <= '2005-09-3a';
f1	f2
1	2005-01-01
2	2005-09-01
3	2005-09-30
Warnings:
Warning	1292	Incorrect date value: '2005-09-3a' for column 'f2' at row 1
drop table t1;
create table t1 (f1 int, f2 int);
insert into t1 values (1, 30), (2, 20), (3, 10);
create algorithm=merge view v1 as select f1, f2 from t1;
create algorithm=merge view v2 (f2, f1) as select f1, f2 from t1;
create algorithm=merge view v3 as select t1.f1 as f2, t1.f2 as f1 from t1;
select t1.f1 as x1, f1 from t1 order by t1.f1;
x1	f1
1	1
2	2
3	3
select v1.f1 as x1, f1 from v1 order by v1.f1;
x1	f1
1	1
2	2
3	3
select v2.f1 as x1, f1 from v2 order by v2.f1;
x1	f1
10	10
20	20
30	30
select v3.f1 as x1, f1 from v3 order by v3.f1;
x1	f1
10	10
20	20
30	30
select f1, f2, v1.f1 as x1 from v1 order by v1.f1;
f1	f2	x1
1	30	1
2	20	2
3	10	3
select f1, f2, v2.f1 as x1 from v2 order by v2.f1;
f1	f2	x1
10	3	10
20	2	20
30	1	30
select f1, f2, v3.f1 as x1 from v3 order by v3.f1;
f1	f2	x1
10	3	10
20	2	20
30	1	30
drop table t1;
drop view v1, v2, v3;
CREATE TABLE t1(key_a int4 NOT NULL, optimus varchar(32), PRIMARY KEY(key_a));
CREATE TABLE t2(key_a int4 NOT NULL, prime varchar(32), PRIMARY KEY(key_a));
CREATE table t3(key_a int4 NOT NULL, key_b int4 NOT NULL, foo varchar(32),
PRIMARY KEY(key_a,key_b));
INSERT INTO t1 VALUES (0,'');
INSERT INTO t1 VALUES (1,'i');
INSERT INTO t1 VALUES (2,'j');
INSERT INTO t1 VALUES (3,'k');
INSERT INTO t2 VALUES (1,'r');
INSERT INTO t2 VALUES (2,'s');
INSERT INTO t2 VALUES (3,'t');
INSERT INTO t3 VALUES (1,5,'x');
INSERT INTO t3 VALUES (1,6,'y');
INSERT INTO t3 VALUES (2,5,'xx');
INSERT INTO t3 VALUES (2,6,'yy');
INSERT INTO t3 VALUES (2,7,'zz');
INSERT INTO t3 VALUES (3,5,'xxx');
SELECT t2.key_a,foo 
FROM t1 INNER JOIN t2 ON t1.key_a = t2.key_a
INNER JOIN t3 ON t1.key_a = t3.key_a
WHERE t2.key_a=2 and key_b=5;
key_a	foo
2	xx
EXPLAIN SELECT t2.key_a,foo 
FROM t1 INNER JOIN t2 ON t1.key_a = t2.key_a
INNER JOIN t3 ON t1.key_a = t3.key_a
WHERE t2.key_a=2 and key_b=5;
id	select_type	table	type	possible_keys	key	key_len	ref	rows	Extra
1	SIMPLE	t1	const	PRIMARY	PRIMARY	4	const	1	Using index
1	SIMPLE	t2	const	PRIMARY	PRIMARY	4	const	1	Using index
1	SIMPLE	t3	const	PRIMARY	PRIMARY	8	const,const	1	
SELECT t2.key_a,foo 
FROM t1 INNER JOIN t2 ON t2.key_a = t1.key_a
INNER JOIN t3 ON t1.key_a = t3.key_a
WHERE t2.key_a=2 and key_b=5;
key_a	foo
2	xx
EXPLAIN SELECT t2.key_a,foo 
FROM t1 INNER JOIN t2 ON t2.key_a = t1.key_a
INNER JOIN t3 ON t1.key_a = t3.key_a
WHERE t2.key_a=2 and key_b=5;
id	select_type	table	type	possible_keys	key	key_len	ref	rows	Extra
1	SIMPLE	t1	const	PRIMARY	PRIMARY	4	const	1	Using index
1	SIMPLE	t2	const	PRIMARY	PRIMARY	4	const	1	Using index
1	SIMPLE	t3	const	PRIMARY	PRIMARY	8	const,const	1	
DROP TABLE t1,t2,t3;
create  table t1 (f1 int);
insert into t1 values(1),(2);
create table t2 (f2 int, f3 int, key(f2));
insert into t2 values(1,1),(2,2);
create table t3 (f4 int not null);
insert into t3 values (2),(2),(2);
select f1,(select count(*) from t2,t3 where f2=f1 and f3=f4) as count from t1;
f1	count
1	0
2	3
drop table t1,t2,t3;
create table t1 (f1 int unique);
create table t2 (f2 int unique);
create table t3 (f3 int unique);
insert into t1 values(1),(2);
insert into t2 values(1),(2);
insert into t3 values(1),(NULL);
select * from t3 where f3 is null;
f3
NULL
select t2.f2 from t1 left join t2 on f1=f2 join t3 on f1=f3 where f1=1;
f2
1
drop table t1,t2,t3;
create table t1(f1 char, f2 char not null);
insert into t1 values(null,'a');
create table t2 (f2 char not null);
insert into t2 values('b');
select * from t1 left join t2 on f1=t2.f2 where t1.f2='a';
f1	f2	f2
NULL	a	NULL
drop table t1,t2;
select * from (select * left join t on f1=f2) tt;
ERROR 42000: You have an error in your SQL syntax; check the manual that corresponds to your MySQL server version for the right syntax to use near 'on f1=f2) tt' at line 1
CREATE TABLE t1 (sku int PRIMARY KEY, pr int);
CREATE TABLE t2 (sku int PRIMARY KEY, sppr int, name varchar(255));
INSERT INTO t1 VALUES
(10, 10), (20, 10), (30, 20), (40, 30), (50, 10), (60, 10);
INSERT INTO t2 VALUES 
(10, 10, 'aaa'), (20, 10, 'bbb'), (30, 10, 'ccc'), (40, 20, 'ddd'),
(50, 10, 'eee'), (60, 20, 'fff'), (70, 20, 'ggg'), (80, 30, 'hhh');
SELECT t2.sku, t2.sppr, t2.name, t1.sku, t1.pr
FROM t2, t1 WHERE t2.sku=20 AND (t2.sku=t1.sku OR t2.sppr=t1.sku);
sku	sppr	name	sku	pr
20	10	bbb	10	10
20	10	bbb	20	10
EXPLAIN
SELECT t2.sku, t2.sppr, t2.name, t1.sku, t1.pr
FROM t2, t1 WHERE t2.sku=20 AND (t2.sku=t1.sku OR t2.sppr=t1.sku);
id	select_type	table	type	possible_keys	key	key_len	ref	rows	Extra
1	SIMPLE	t2	const	PRIMARY	PRIMARY	4	const	1	
1	SIMPLE	t1	range	PRIMARY	PRIMARY	4	NULL	2	Using where
DROP TABLE t1,t2;
CREATE TABLE t1 (i TINYINT UNSIGNED NOT NULL);
INSERT t1 SET i = 0;
UPDATE t1 SET i = -1;
Warnings:
Warning	1264	Out of range value for column 'i' at row 1
SELECT * FROM t1;
i
0
UPDATE t1 SET i = CAST(i - 1 AS SIGNED);
Warnings:
Warning	1264	Out of range value for column 'i' at row 1
SELECT * FROM t1;
i
0
UPDATE t1 SET i = i - 1;
Warnings:
Warning	1264	Out of range value for column 'i' at row 1
SELECT * FROM t1;
i
255
DROP TABLE t1;
create table t1 (a int);
insert into t1 values (0),(1),(2),(3),(4),(5),(6),(7),(8),(9);
create table t2 (a int, b int, c int, e int, primary key(a,b,c));
insert into t2 select A.a, B.a, C.a, C.a from t1 A, t1 B, t1 C;
analyze table t2;
Table	Op	Msg_type	Msg_text
test.t2	analyze	status	OK
select 'In next EXPLAIN, B.rows must be exactly 10:' Z;
Z
In next EXPLAIN, B.rows must be exactly 10:
explain select * from t2 A, t2 B where A.a=5 and A.b=5 and A.C<5
and B.a=5 and B.b=A.e and (B.b =1 or B.b = 3 or B.b=5);
id	select_type	table	type	possible_keys	key	key_len	ref	rows	Extra
1	SIMPLE	A	range	PRIMARY	PRIMARY	12	NULL	4	Using where
1	SIMPLE	B	ref	PRIMARY	PRIMARY	8	const,test.A.e	10	
drop table t1, t2;
CREATE TABLE t1 (a int PRIMARY KEY, b int, INDEX(b));
INSERT INTO t1 VALUES (1, 3), (9,4), (7,5), (4,5), (6,2),
(3,1), (5,1), (8,9), (2,2), (0,9);
CREATE TABLE t2 (c int, d int, f int, INDEX(c,f));
INSERT INTO t2 VALUES
(1,0,0), (1,0,1), (2,0,0), (2,0,1), (3,0,0), (4,0,1),
(5,0,0), (5,0,1), (6,0,0), (0,0,1), (7,0,0), (7,0,1),
(0,0,0), (0,0,1), (8,0,0), (8,0,1), (9,0,0), (9,0,1);
EXPLAIN
SELECT a, c, d, f FROM t1,t2 WHERE a=c AND b BETWEEN 4 AND 6;
id	select_type	table	type	possible_keys	key	key_len	ref	rows	Extra
1	SIMPLE	t1	range	PRIMARY,b	b	5	NULL	3	Using where
1	SIMPLE	t2	ref	c	c	5	test.t1.a	2	Using where
EXPLAIN
SELECT a, c, d, f FROM t1,t2 WHERE a=c AND b BETWEEN 4 AND 6 AND a > 0;
id	select_type	table	type	possible_keys	key	key_len	ref	rows	Extra
1	SIMPLE	t1	range	PRIMARY,b	b	5	NULL	3	Using where
1	SIMPLE	t2	ref	c	c	5	test.t1.a	2	Using where
DROP TABLE t1, t2;
create table t1 (
a int unsigned    not null auto_increment primary key,
b bit             not null,
c bit             not null
);
create table t2 (
a int unsigned    not null auto_increment primary key,
b bit             not null,
c int unsigned    not null,
d varchar(50)
);
insert into t1 (b,c) values (0,1), (0,1);
insert into t2 (b,c) values (0,1);
select t1.a, t1.b + 0, t1.c + 0, t2.a, t2.b + 0, t2.c, t2.d
from t1 left outer join t2 on t1.a = t2.c and t2.b <> 1
where t1.b <> 1 order by t1.a;
a	t1.b + 0	t1.c + 0	a	t2.b + 0	c	d
1	0	1	1	0	1	NULL
2	0	1	NULL	NULL	NULL	NULL
drop table t1,t2;
SELECT 0.9888889889 * 1.011111411911;
0.9888889889 * 1.011111411911
0.9998769417899202067879
prepare stmt from 'select 1 as " a "';
Warnings:
Warning	1546	Leading spaces are removed from name ' a '
execute stmt;
a 
1
CREATE TABLE t1 (a int NOT NULL PRIMARY KEY, b int NOT NULL);
INSERT INTO t1 VALUES (1,1), (2,2), (3,3), (4,4);
CREATE TABLE t2 (c int NOT NULL, INDEX idx(c));
INSERT INTO t2 VALUES
(1), (1), (1), (1), (1), (1), (1), (1),
(2), (2), (2), (2),
(3), (3),
(4);
EXPLAIN SELECT b FROM t1, t2 WHERE b=c AND a=1;
id	select_type	table	type	possible_keys	key	key_len	ref	rows	Extra
1	SIMPLE	t1	const	PRIMARY	PRIMARY	4	const	1	
1	SIMPLE	t2	ref	idx	idx	4	const	7	Using index
EXPLAIN SELECT b FROM t1, t2 WHERE b=c AND a=4;
id	select_type	table	type	possible_keys	key	key_len	ref	rows	Extra
1	SIMPLE	t1	const	PRIMARY	PRIMARY	4	const	1	
1	SIMPLE	t2	ref	idx	idx	4	const	1	Using index
DROP TABLE t1, t2;
CREATE TABLE t1 (id int NOT NULL PRIMARY KEY, a int);
INSERT INTO t1 VALUES (1,2), (2,NULL), (3,2);
CREATE TABLE t2 (b int, c INT, INDEX idx1(b));
INSERT INTO t2 VALUES (2,1), (3,2);
CREATE TABLE t3 (d int,  e int, INDEX idx1(d));
INSERT INTO t3 VALUES (2,10), (2,20), (1,30), (2,40), (2,50);
EXPLAIN
SELECT * FROM t1 LEFT JOIN t2 ON t2.b=t1.a INNER JOIN t3 ON t3.d=t1.id
WHERE t1.id=2;
id	select_type	table	type	possible_keys	key	key_len	ref	rows	Extra
1	SIMPLE	t1	const	PRIMARY	PRIMARY	4	const	1	
1	SIMPLE	t2	const	idx1	NULL	NULL	NULL	1	
1	SIMPLE	t3	ref	idx1	idx1	5	const	3	Using where
SELECT * FROM t1 LEFT JOIN t2 ON t2.b=t1.a INNER JOIN t3 ON t3.d=t1.id
WHERE t1.id=2;
id	a	b	c	d	e
2	NULL	NULL	NULL	2	10
2	NULL	NULL	NULL	2	20
2	NULL	NULL	NULL	2	40
2	NULL	NULL	NULL	2	50
DROP TABLE t1,t2,t3;
create table t1 (c1 varchar(1), c2 int, c3 int, c4 int, c5 int, c6 int,
c7 int, c8 int, c9 int, fulltext key (`c1`));
select distinct match (`c1`) against ('z') , c2, c3, c4,c5, c6,c7, c8 
from t1 where c9=1 order by c2, c2;
match (`c1`) against ('z')	c2	c3	c4	c5	c6	c7	c8
drop table t1;
CREATE TABLE t1 (pk varchar(10) PRIMARY KEY, fk varchar(16));
CREATE TABLE t2 (pk varchar(16) PRIMARY KEY, fk varchar(10));
INSERT INTO t1 VALUES
('d','dddd'), ('i','iii'), ('a','aa'), ('b','bb'), ('g','gg'), 
('e','eee'), ('c','cccc'), ('h','hhh'), ('j','jjj'), ('f','fff');
INSERT INTO t2 VALUES
('jjj', 'j'), ('cc','c'), ('ccc','c'), ('aaa', 'a'), ('jjjj','j'),
('hhh','h'), ('gg','g'), ('fff','f'), ('ee','e'), ('ffff','f'),
('bbb','b'), ('ff','f'), ('cccc','c'), ('dddd','d'), ('jj','j'),
('aaaa','a'), ('bb','b'), ('eeee','e'), ('aa','a'), ('hh','h');
EXPLAIN SELECT t2.* 
FROM t1 JOIN t2 ON t2.fk=t1.pk
WHERE t2.fk < 'c' AND t2.pk=t1.fk;
id	select_type	table	type	possible_keys	key	key_len	ref	rows	Extra
1	SIMPLE	t1	range	PRIMARY	PRIMARY	12	NULL	3	Using where
1	SIMPLE	t2	eq_ref	PRIMARY	PRIMARY	18	test.t1.fk	1	Using where
EXPLAIN SELECT t2.* 
FROM t1 JOIN t2 ON t2.fk=t1.pk 
WHERE t2.fk BETWEEN 'a' AND 'b' AND t2.pk=t1.fk;
id	select_type	table	type	possible_keys	key	key_len	ref	rows	Extra
1	SIMPLE	t1	range	PRIMARY	PRIMARY	12	NULL	2	Using where
1	SIMPLE	t2	eq_ref	PRIMARY	PRIMARY	18	test.t1.fk	1	Using where
EXPLAIN SELECT t2.* 
FROM t1 JOIN t2 ON t2.fk=t1.pk 
WHERE t2.fk IN ('a','b') AND t2.pk=t1.fk;
id	select_type	table	type	possible_keys	key	key_len	ref	rows	Extra
1	SIMPLE	t1	range	PRIMARY	PRIMARY	12	NULL	2	Using where
1	SIMPLE	t2	eq_ref	PRIMARY	PRIMARY	18	test.t1.fk	1	Using where
DROP TABLE t1,t2;
CREATE TABLE t1 (a int, b varchar(20) NOT NULL, PRIMARY KEY(a));
CREATE TABLE t2 (a int, b varchar(20) NOT NULL,
PRIMARY KEY (a), UNIQUE KEY (b));
INSERT INTO t1 VALUES (1,'a'),(2,'b'),(3,'c');
INSERT INTO t2 VALUES (1,'a'),(2,'b'),(3,'c');
EXPLAIN SELECT t1.a FROM t1 LEFT JOIN t2 ON t2.b=t1.b WHERE t1.a=3;
id	select_type	table	type	possible_keys	key	key_len	ref	rows	Extra
1	SIMPLE	t1	const	PRIMARY	PRIMARY	4	const	1	
1	SIMPLE	t2	const	b	b	22	const	1	Using index
DROP TABLE t1,t2;
CREATE TABLE t1(id int PRIMARY KEY, b int, e int);
CREATE TABLE t2(i int, a int, INDEX si(i), INDEX ai(a));
CREATE TABLE t3(a int PRIMARY KEY, c char(4), INDEX ci(c));
INSERT INTO t1 VALUES 
(1,10,19), (2,20,22), (4,41,42), (9,93,95), (7, 77,79),
(6,63,67), (5,55,58), (3,38,39), (8,81,89);
INSERT INTO t2 VALUES
(21,210), (41,410), (82,820), (83,830), (84,840),
(65,650), (51,510), (37,370), (94,940), (76,760),
(22,220), (33,330), (40,400), (95,950), (38,380),
(67,670), (88,880), (57,570), (96,960), (97,970);
INSERT INTO t3 VALUES
(210,'bb'), (950,'ii'), (400,'ab'), (500,'ee'), (220,'gg'),
(440,'gg'), (310,'eg'), (380,'ee'), (840,'bb'), (830,'ff'),
(230,'aa'), (960,'ii'), (410,'aa'), (510,'ee'), (290,'bb'),
(450,'gg'), (320,'dd'), (390,'hh'), (850,'jj'), (860,'ff');
EXPLAIN
SELECT t3.a FROM t1,t2 FORCE INDEX (si),t3
WHERE t1.id = 8 AND t2.i BETWEEN t1.b AND t1.e AND 
t3.a=t2.a AND t3.c IN ('bb','ee');
id	select_type	table	type	possible_keys	key	key_len	ref	rows	Extra
1	SIMPLE	t1	const	PRIMARY	PRIMARY	4	const	1	
1	SIMPLE	t2	range	si	si	5	NULL	4	Using where
1	SIMPLE	t3	eq_ref	PRIMARY,ci	PRIMARY	4	test.t2.a	1	Using where
EXPLAIN
SELECT t3.a FROM t1,t2,t3
WHERE t1.id = 8 AND t2.i BETWEEN t1.b AND t1.e AND
t3.a=t2.a AND t3.c IN ('bb','ee') ;
id	select_type	table	type	possible_keys	key	key_len	ref	rows	Extra
1	SIMPLE	t1	const	PRIMARY	PRIMARY	4	const	1	
1	SIMPLE	t2	range	si,ai	si	5	NULL	4	Using where
1	SIMPLE	t3	eq_ref	PRIMARY,ci	PRIMARY	4	test.t2.a	1	Using where
EXPLAIN 
SELECT t3.a FROM t1,t2 FORCE INDEX (si),t3
WHERE t1.id = 8 AND (t2.i=t1.b OR t2.i=t1.e) AND t3.a=t2.a AND
t3.c IN ('bb','ee');
id	select_type	table	type	possible_keys	key	key_len	ref	rows	Extra
1	SIMPLE	t1	const	PRIMARY	PRIMARY	4	const	1	
1	SIMPLE	t2	range	si	si	5	NULL	2	Using where
1	SIMPLE	t3	eq_ref	PRIMARY,ci	PRIMARY	4	test.t2.a	1	Using where
EXPLAIN 
SELECT t3.a FROM t1,t2,t3
WHERE t1.id = 8 AND (t2.i=t1.b OR t2.i=t1.e) AND t3.a=t2.a AND
t3.c IN ('bb','ee');
id	select_type	table	type	possible_keys	key	key_len	ref	rows	Extra
1	SIMPLE	t1	const	PRIMARY	PRIMARY	4	const	1	
1	SIMPLE	t2	range	si,ai	si	5	NULL	2	Using where
1	SIMPLE	t3	eq_ref	PRIMARY,ci	PRIMARY	4	test.t2.a	1	Using where
DROP TABLE t1,t2,t3;<|MERGE_RESOLUTION|>--- conflicted
+++ resolved
@@ -2805,14 +2805,12 @@
 min(key1)
 0.37619999051094
 DROP TABLE t1,t2;
-<<<<<<< HEAD
 CREATE TABLE t1 (i BIGINT UNSIGNED NOT NULL);
 INSERT INTO t1 VALUES (10);
 SELECT i='1e+01',i=1e+01, i in (1e+01,1e+01), i in ('1e+01','1e+01') FROM t1;
 i='1e+01'	i=1e+01	i in (1e+01,1e+01)	i in ('1e+01','1e+01')
 1	1	1	1
 DROP TABLE t1;
-=======
 create table t1(a bigint unsigned, b bigint);
 insert into t1 values (0xfffffffffffffffff, 0xfffffffffffffffff), 
 (0x10000000000000000, 0x10000000000000000), 
@@ -2830,7 +2828,6 @@
 8FFFFFFFFFFFFFFF	7FFFFFFFFFFFFFFF
 drop table t1;
 End of 4.1 tests
->>>>>>> 5c42e683
 CREATE TABLE t1 ( 
 K2C4 varchar(4) character set latin1 collate latin1_bin NOT NULL default '', 
 K4N4 varchar(4) character set latin1 collate latin1_bin NOT NULL default '0000', 
