drop table if exists t1,t2,t3;
SELECT 1 FROM (SELECT 1) as a  GROUP BY SUM(1);
ERROR HY000: Invalid use of group function
CREATE TABLE t1 (
spID int(10) unsigned,
userID int(10) unsigned,
score smallint(5) unsigned,
lsg char(40),
date date
);
INSERT INTO t1 VALUES (1,1,1,'','0000-00-00');
INSERT INTO t1 VALUES (2,2,2,'','0000-00-00');
INSERT INTO t1 VALUES (2,1,1,'','0000-00-00');
INSERT INTO t1 VALUES (3,3,3,'','0000-00-00');
CREATE TABLE t2 (
userID int(10) unsigned NOT NULL auto_increment,
niName char(15),
passwd char(8),
mail char(50),
isAukt enum('N','Y') DEFAULT 'N',
vName char(30),
nName char(40),
adr char(60),
plz char(5),
ort char(35),
land char(20),
PRIMARY KEY (userID)
);
INSERT INTO t2 VALUES (1,'name','pass','mail','Y','v','n','adr','1','1','1');
INSERT INTO t2 VALUES (2,'name','pass','mail','Y','v','n','adr','1','1','1');
INSERT INTO t2 VALUES (3,'name','pass','mail','Y','v','n','adr','1','1','1');
INSERT INTO t2 VALUES (4,'name','pass','mail','Y','v','n','adr','1','1','1');
INSERT INTO t2 VALUES (5,'name','pass','mail','Y','v','n','adr','1','1','1');
SELECT t2.userid, MIN(t1.score) FROM t1, t2 WHERE t1.userID=t2.userID GROUP BY t2.userid;
userid	MIN(t1.score)
1	1
2	2
3	3
SELECT t2.userid, MIN(t1.score) FROM t1, t2 WHERE t1.userID=t2.userID GROUP BY t2.userid ORDER BY NULL;
userid	MIN(t1.score)
1	1
2	2
3	3
SELECT t2.userid, MIN(t1.score) FROM t1, t2 WHERE t1.userID=t2.userID AND t1.spID=2  GROUP BY t2.userid;
userid	MIN(t1.score)
1	1
2	2
SELECT t2.userid, MIN(t1.score+0.0) FROM t1, t2 WHERE t1.userID=t2.userID AND t1.spID=2  GROUP BY t2.userid;
userid	MIN(t1.score+0.0)
1	1.0
2	2.0
SELECT t2.userid, MIN(t1.score+0.0) FROM t1, t2 WHERE t1.userID=t2.userID AND t1.spID=2  GROUP BY t2.userid ORDER BY NULL;
userid	MIN(t1.score+0.0)
2	2.0
1	1.0
EXPLAIN SELECT t2.userid, MIN(t1.score+0.0) FROM t1, t2 WHERE t1.userID=t2.userID AND t1.spID=2  GROUP BY t2.userid ORDER BY NULL;
id	select_type	table	type	possible_keys	key	key_len	ref	rows	Extra
1	SIMPLE	t1	ALL	NULL	NULL	NULL	NULL	4	Using where; Using temporary
1	SIMPLE	t2	eq_ref	PRIMARY	PRIMARY	4	test.t1.userID	1	Using index
drop table t1,t2;
CREATE TABLE t1 (
PID int(10) unsigned NOT NULL auto_increment,
payDate date DEFAULT '0000-00-00' NOT NULL,
recDate datetime DEFAULT '0000-00-00 00:00:00' NOT NULL,
URID int(10) unsigned DEFAULT '0' NOT NULL,
CRID int(10) unsigned DEFAULT '0' NOT NULL,
amount int(10) unsigned DEFAULT '0' NOT NULL,
operator int(10) unsigned,
method enum('unknown','cash','dealer','check','card','lazy','delayed','test') DEFAULT 'unknown' NOT NULL,
DIID int(10) unsigned,
reason char(1) binary DEFAULT '' NOT NULL,
code_id int(10) unsigned,
qty mediumint(8) unsigned DEFAULT '0' NOT NULL,
PRIMARY KEY (PID),
KEY URID (URID),
KEY reason (reason),
KEY method (method),
KEY payDate (payDate)
);
INSERT INTO t1 VALUES (1,'1970-01-01','1997-10-17 00:00:00',2529,1,21000,11886,'check',0,'F',16200,6);
SELECT COUNT(P.URID),SUM(P.amount),P.method, MIN(PP.recdate+0) > 19980501000000   AS IsNew FROM t1 AS P JOIN t1 as PP WHERE P.URID = PP.URID GROUP BY method,IsNew;
ERROR 42000: Can't group on 'IsNew'
drop table t1;
CREATE TABLE t1 (
cid mediumint(9) NOT NULL auto_increment,
firstname varchar(32) DEFAULT '' NOT NULL,
surname varchar(32) DEFAULT '' NOT NULL,
PRIMARY KEY (cid)
);
INSERT INTO t1 VALUES (1,'That','Guy');
INSERT INTO t1 VALUES (2,'Another','Gent');
CREATE TABLE t2 (
call_id mediumint(8) NOT NULL auto_increment,
contact_id mediumint(8) DEFAULT '0' NOT NULL,
PRIMARY KEY (call_id),
KEY contact_id (contact_id)
);
lock tables t1 read,t2 write;
INSERT INTO t2 VALUES (10,2);
INSERT INTO t2 VALUES (18,2);
INSERT INTO t2 VALUES (62,2);
INSERT INTO t2 VALUES (91,2);
INSERT INTO t2 VALUES (92,2);
SELECT cid, CONCAT(firstname, ' ', surname), COUNT(call_id) FROM t1 LEFT JOIN t2 ON cid=contact_id WHERE firstname like '%foo%' GROUP BY cid;
cid	CONCAT(firstname, ' ', surname)	COUNT(call_id)
SELECT cid, CONCAT(firstname, ' ', surname), COUNT(call_id) FROM t1 LEFT JOIN t2 ON cid=contact_id WHERE firstname like '%foo%' GROUP BY cid ORDER BY NULL;
cid	CONCAT(firstname, ' ', surname)	COUNT(call_id)
SELECT HIGH_PRIORITY cid, CONCAT(firstname, ' ', surname), COUNT(call_id) FROM t1 LEFT JOIN t2 ON cid=contact_id WHERE firstname like '%foo%' GROUP BY cid ORDER BY surname, firstname;
cid	CONCAT(firstname, ' ', surname)	COUNT(call_id)
drop table t1,t2;
unlock tables;
CREATE TABLE t1 (
bug_id mediumint(9) NOT NULL auto_increment,
groupset bigint(20) DEFAULT '0' NOT NULL,
assigned_to mediumint(9) DEFAULT '0' NOT NULL,
bug_file_loc text,
bug_severity enum('blocker','critical','major','normal','minor','trivial','enhancement') DEFAULT 'blocker' NOT NULL,
bug_status enum('','NEW','ASSIGNED','REOPENED','RESOLVED','VERIFIED','CLOSED') DEFAULT 'NEW' NOT NULL,
creation_ts datetime DEFAULT '0000-00-00 00:00:00' NOT NULL,
delta_ts timestamp,
short_desc mediumtext,
long_desc mediumtext,
op_sys enum('All','Windows 3.1','Windows 95','Windows 98','Windows NT','Windows 2000','Linux','other') DEFAULT 'All' NOT NULL,
priority enum('P1','P2','P3','P4','P5') DEFAULT 'P1' NOT NULL,
product varchar(64) DEFAULT '' NOT NULL,
rep_platform enum('All','PC','VTD-8','Other'),
reporter mediumint(9) DEFAULT '0' NOT NULL,
version varchar(16) DEFAULT '' NOT NULL,
component varchar(50) DEFAULT '' NOT NULL,
resolution enum('','FIXED','INVALID','WONTFIX','LATER','REMIND','DUPLICATE','WORKSFORME') DEFAULT '' NOT NULL,
target_milestone varchar(20) DEFAULT '' NOT NULL,
qa_contact mediumint(9) DEFAULT '0' NOT NULL,
status_whiteboard mediumtext NOT NULL,
votes mediumint(9) DEFAULT '0' NOT NULL,
PRIMARY KEY (bug_id),
KEY assigned_to (assigned_to),
KEY creation_ts (creation_ts),
KEY delta_ts (delta_ts),
KEY bug_severity (bug_severity),
KEY bug_status (bug_status),
KEY op_sys (op_sys),
KEY priority (priority),
KEY product (product),
KEY reporter (reporter),
KEY version (version),
KEY component (component),
KEY resolution (resolution),
KEY target_milestone (target_milestone),
KEY qa_contact (qa_contact),
KEY votes (votes)
);
INSERT INTO t1 VALUES (1,0,0,'','normal','','2000-02-10 09:25:12',20000321114747,'','','Linux','P1','TestProduct','PC',3,'other','TestComponent','','M1',0,'',0);
INSERT INTO t1 VALUES (9,0,0,'','enhancement','','2000-03-10 11:49:36',20000321114747,'','','All','P5','AAAAA','PC',3,'2.00 CD - Pre','BBBBBBBBBBBBB - conversion','','',0,'',0);
INSERT INTO t1 VALUES (10,0,0,'','enhancement','','2000-03-10 18:10:16',20000321114747,'','','All','P4','AAAAA','PC',3,'2.00 CD - Pre','BBBBBBBBBBBBB - conversion','','',0,'',0);
INSERT INTO t1 VALUES (7,0,0,'','critical','','2000-03-09 10:50:21',20000321114747,'','','All','P1','AAAAA','PC',3,'2.00 CD - Pre','BBBBBBBBBBBBB - generic','','',0,'',0);
INSERT INTO t1 VALUES (6,0,0,'','normal','','2000-03-09 10:42:44',20000321114747,'','','All','P2','AAAAA','PC',3,'2.00 CD - Pre','kkkkkkkkkkk lllllllllll','','',0,'',0);
INSERT INTO t1 VALUES (8,0,0,'','major','','2000-03-09 11:32:14',20000321114747,'','','All','P3','AAAAA','PC',3,'2.00 CD - Pre','kkkkkkkkkkk lllllllllll','','',0,'',0);
INSERT INTO t1 VALUES (5,0,0,'','enhancement','','2000-03-09 10:38:59',20000321114747,'','','All','P5','CCC/CCCCCC','PC',5,'7.00','Administration','','',0,'',0);
INSERT INTO t1 VALUES (4,0,0,'','normal','','2000-03-08 18:32:14',20000321114747,'','','other','P2','TestProduct','Other',3,'other','TestComponent2','','',0,'',0);
INSERT INTO t1 VALUES (3,0,0,'','normal','','2000-03-08 18:30:52',20000321114747,'','','other','P2','TestProduct','Other',3,'other','TestComponent','','',0,'',0);
INSERT INTO t1 VALUES (2,0,0,'','enhancement','','2000-03-08 18:24:51',20000321114747,'','','All','P2','TestProduct','Other',4,'other','TestComponent2','','',0,'',0);
INSERT INTO t1 VALUES (11,0,0,'','blocker','','2000-03-13 09:43:41',20000321114747,'','','All','P2','CCC/CCCCCC','PC',5,'7.00','DDDDDDDDD','','',0,'',0);
INSERT INTO t1 VALUES (12,0,0,'','normal','','2000-03-13 16:14:31',20000321114747,'','','All','P2','AAAAA','PC',3,'2.00 CD - Pre','kkkkkkkkkkk lllllllllll','','',0,'',0);
INSERT INTO t1 VALUES (13,0,0,'','normal','','2000-03-15 16:20:44',20000321114747,'','','other','P2','TestProduct','Other',3,'other','TestComponent','','',0,'',0);
INSERT INTO t1 VALUES (14,0,0,'','blocker','','2000-03-15 18:13:47',20000321114747,'','','All','P1','AAAAA','PC',3,'2.00 CD - Pre','BBBBBBBBBBBBB - generic','','',0,'',0);
INSERT INTO t1 VALUES (15,0,0,'','minor','','2000-03-16 18:03:28',20000321114747,'','','All','P2','CCC/CCCCCC','Other',5,'7.00','DDDDDDDDD','','',0,'',0);
INSERT INTO t1 VALUES (16,0,0,'','normal','','2000-03-16 18:33:41',20000321114747,'','','All','P2','CCC/CCCCCC','Other',5,'7.00','Administration','','',0,'',0);
INSERT INTO t1 VALUES (17,0,0,'','normal','','2000-03-16 18:34:18',20000321114747,'','','All','P2','CCC/CCCCCC','Other',5,'7.00','Administration','','',0,'',0);
INSERT INTO t1 VALUES (18,0,0,'','normal','','2000-03-16 18:34:56',20000321114747,'','','All','P2','CCC/CCCCCC','Other',5,'7.00','Administration','','',0,'',0);
INSERT INTO t1 VALUES (19,0,0,'','enhancement','','2000-03-16 18:35:34',20000321114747,'','','All','P2','CCC/CCCCCC','Other',5,'7.00','Administration','','',0,'',0);
INSERT INTO t1 VALUES (20,0,0,'','enhancement','','2000-03-16 18:36:23',20000321114747,'','','All','P2','CCC/CCCCCC','Other',5,'7.00','Administration','','',0,'',0);
INSERT INTO t1 VALUES (21,0,0,'','enhancement','','2000-03-16 18:37:23',20000321114747,'','','All','P2','CCC/CCCCCC','Other',5,'7.00','Administration','','',0,'',0);
INSERT INTO t1 VALUES (22,0,0,'','enhancement','','2000-03-16 18:38:16',20000321114747,'','','All','P2','CCC/CCCCCC','Other',5,'7.00','Administration','','',0,'',0);
INSERT INTO t1 VALUES (23,0,0,'','normal','','2000-03-16 18:58:12',20000321114747,'','','All','P2','CCC/CCCCCC','Other',5,'7.00','DDDDDDDDD','','',0,'',0);
INSERT INTO t1 VALUES (24,0,0,'','normal','','2000-03-17 11:08:10',20000321114747,'','','All','P2','AAAAAAAA-AAA','PC',3,'2.8','Web Interface','','',0,'',0);
INSERT INTO t1 VALUES (25,0,0,'','normal','','2000-03-17 11:10:45',20000321114747,'','','All','P2','AAAAAAAA-AAA','PC',3,'2.8','Web Interface','','',0,'',0);
INSERT INTO t1 VALUES (26,0,0,'','normal','','2000-03-17 11:15:47',20000321114747,'','','All','P2','AAAAAAAA-AAA','PC',3,'2.8','Web Interface','','',0,'',0);
INSERT INTO t1 VALUES (27,0,0,'','normal','','2000-03-17 17:45:41',20000321114747,'','','All','P2','CCC/CCCCCC','PC',5,'7.00','DDDDDDDDD','','',0,'',0);
INSERT INTO t1 VALUES (28,0,0,'','normal','','2000-03-20 09:51:45',20000321114747,'','','Windows NT','P2','TestProduct','PC',8,'other','TestComponent','','',0,'',0);
INSERT INTO t1 VALUES (29,0,0,'','normal','','2000-03-20 11:15:09',20000321114747,'','','All','P5','AAAAAAAA-AAA','PC',3,'2.8','Web Interface','','',0,'',0);
CREATE TABLE t2 (
value tinytext,
program varchar(64),
initialowner tinytext NOT NULL,
initialqacontact tinytext NOT NULL,
description mediumtext NOT NULL
);
INSERT INTO t2 VALUES ('TestComponent','TestProduct','id0001','','');
INSERT INTO t2 VALUES ('BBBBBBBBBBBBB - conversion','AAAAA','id0001','','');
INSERT INTO t2 VALUES ('BBBBBBBBBBBBB - generic','AAAAA','id0001','','');
INSERT INTO t2 VALUES ('TestComponent2','TestProduct','id0001','','');
INSERT INTO t2 VALUES ('BBBBBBBBBBBBB - eeeeeeeee','AAAAA','id0001','','');
INSERT INTO t2 VALUES ('kkkkkkkkkkk lllllllllll','AAAAA','id0001','','');
INSERT INTO t2 VALUES ('Test Procedures','AAAAA','id0001','','');
INSERT INTO t2 VALUES ('Documentation','AAAAA','id0003','','');
INSERT INTO t2 VALUES ('DDDDDDDDD','CCC/CCCCCC','id0002','','');
INSERT INTO t2 VALUES ('Eeeeeeee Lite','CCC/CCCCCC','id0002','','');
INSERT INTO t2 VALUES ('Eeeeeeee Full','CCC/CCCCCC','id0002','','');
INSERT INTO t2 VALUES ('Administration','CCC/CCCCCC','id0002','','');
INSERT INTO t2 VALUES ('Distribution','CCC/CCCCCC','id0002','','');
INSERT INTO t2 VALUES ('Setup','CCC/CCCCCC','id0002','','');
INSERT INTO t2 VALUES ('Unspecified','CCC/CCCCCC','id0002','','');
INSERT INTO t2 VALUES ('Web Interface','AAAAAAAA-AAA','id0001','','');
INSERT INTO t2 VALUES ('Host communication','AAAAA','id0001','','');
select value,description,bug_id from t2 left join t1 on t2.program=t1.product and t2.value=t1.component where program="AAAAA";
value	description	bug_id
BBBBBBBBBBBBB - conversion		9
BBBBBBBBBBBBB - conversion		10
BBBBBBBBBBBBB - generic		7
BBBBBBBBBBBBB - generic		14
BBBBBBBBBBBBB - eeeeeeeee		NULL
kkkkkkkkkkk lllllllllll		6
kkkkkkkkkkk lllllllllll		8
kkkkkkkkkkk lllllllllll		12
Test Procedures		NULL
Documentation		NULL
Host communication		NULL
select value,description,COUNT(bug_id) from t2 left join t1 on t2.program=t1.product and t2.value=t1.component where program="AAAAA" group by value;
value	description	COUNT(bug_id)
BBBBBBBBBBBBB - conversion		2
BBBBBBBBBBBBB - eeeeeeeee		0
BBBBBBBBBBBBB - generic		2
Documentation		0
Host communication		0
kkkkkkkkkkk lllllllllll		3
Test Procedures		0
select value,description,COUNT(bug_id) from t2 left join t1 on t2.program=t1.product and t2.value=t1.component where program="AAAAA" group by value having COUNT(bug_id) IN (0,2);
value	description	COUNT(bug_id)
BBBBBBBBBBBBB - conversion		2
BBBBBBBBBBBBB - eeeeeeeee		0
BBBBBBBBBBBBB - generic		2
Documentation		0
Host communication		0
Test Procedures		0
drop table t1,t2;
create table t1 (foo int);
insert into t1 values (1);
select 1+1, "a",count(*) from t1 where foo in (2);
1+1	a	count(*)
2	a	0
insert into t1 values (1);
select 1+1,"a",count(*) from t1 where foo in (2);
1+1	a	count(*)
2	a	0
drop table t1;
CREATE TABLE t1 (
spID int(10) unsigned,
userID int(10) unsigned,
score smallint(5) unsigned,
key (spid),
key (score)
);
INSERT INTO t1 VALUES (1,1,1),(2,2,2),(2,1,1),(3,3,3),(4,3,3),(5,3,3),(6,3,3),(7,3,3);
explain select userid,count(*) from t1 group by userid desc;
id	select_type	table	type	possible_keys	key	key_len	ref	rows	Extra
1	SIMPLE	t1	ALL	NULL	NULL	NULL	NULL	8	Using temporary; Using filesort
explain select userid,count(*) from t1 group by userid desc order by null;
id	select_type	table	type	possible_keys	key	key_len	ref	rows	Extra
1	SIMPLE	t1	ALL	NULL	NULL	NULL	NULL	8	Using temporary
select userid,count(*) from t1 group by userid desc;
userid	count(*)
3	5
2	1
1	2
select userid,count(*) from t1 group by userid desc having (count(*)+1) IN (4,3);
userid	count(*)
1	2
select userid,count(*) from t1 group by userid desc having 3  IN (1,COUNT(*));
userid	count(*)
explain select spid,count(*) from t1 where spid between 1 and 2 group by spid desc;
id	select_type	table	type	possible_keys	key	key_len	ref	rows	Extra
1	SIMPLE	t1	range	spID	spID	5	NULL	3	Using where; Using index
explain select spid,count(*) from t1 where spid between 1 and 2 group by spid;
id	select_type	table	type	possible_keys	key	key_len	ref	rows	Extra
1	SIMPLE	t1	range	spID	spID	5	NULL	3	Using where; Using index
explain select spid,count(*) from t1 where spid between 1 and 2 group by spid order by null;
id	select_type	table	type	possible_keys	key	key_len	ref	rows	Extra
1	SIMPLE	t1	range	spID	spID	5	NULL	3	Using where; Using index
select spid,count(*) from t1 where spid between 1 and 2 group by spid;
spid	count(*)
1	1
2	2
select spid,count(*) from t1 where spid between 1 and 2 group by spid desc;
spid	count(*)
2	2
1	1
explain extended select sql_big_result spid,sum(userid) from t1 group by spid desc;
id	select_type	table	type	possible_keys	key	key_len	ref	rows	filtered	Extra
1	SIMPLE	t1	ALL	NULL	NULL	NULL	NULL	8	100.00	Using filesort
Warnings:
Note	1003	select sql_big_result `test`.`t1`.`spID` AS `spid`,sum(`test`.`t1`.`userID`) AS `sum(userid)` from `test`.`t1` group by `test`.`t1`.`spID` desc
explain select sql_big_result spid,sum(userid) from t1 group by spid desc order by null;
id	select_type	table	type	possible_keys	key	key_len	ref	rows	Extra
1	SIMPLE	t1	ALL	NULL	NULL	NULL	NULL	8	Using filesort
select sql_big_result spid,sum(userid) from t1 group by spid desc;
spid	sum(userid)
7	3
6	3
5	3
4	3
3	3
2	3
1	1
explain select sql_big_result score,count(*) from t1 group by score desc;
id	select_type	table	type	possible_keys	key	key_len	ref	rows	Extra
1	SIMPLE	t1	index	NULL	score	3	NULL	8	Using index; Using filesort
explain select sql_big_result score,count(*) from t1 group by score desc order by null;
id	select_type	table	type	possible_keys	key	key_len	ref	rows	Extra
1	SIMPLE	t1	index	NULL	score	3	NULL	8	Using index; Using filesort
select sql_big_result score,count(*) from t1 group by score desc;
score	count(*)
3	5
2	1
1	2
drop table t1;
create table t1 (a date default null, b date default null);
insert t1 values ('1999-10-01','2000-01-10'), ('1997-01-01','1998-10-01');
select a,min(b) c,count(distinct rand()) from t1 group by a having c<a + interval 1 day;
a	c	count(distinct rand())
drop table t1;
CREATE TABLE t1 (a char(1));
INSERT INTO t1 VALUES ('A'),('B'),('A'),('B'),('A'),('B'),(NULL),('a'),('b'),(NULL),('A'),('B'),(NULL);
SELECT a FROM t1 GROUP BY a;
a
NULL
A
B
SELECT a,count(*) FROM t1 GROUP BY a;
a	count(*)
NULL	3
A	5
B	5
SELECT a FROM t1 GROUP BY binary a;
a
NULL
A
B
a
b
SELECT a,count(*) FROM t1 GROUP BY binary a;
a	count(*)
NULL	3
A	4
B	4
a	1
b	1
SELECT binary a FROM t1 GROUP BY 1;
binary a
NULL
A
B
a
b
SELECT binary a,count(*) FROM t1 GROUP BY 1;
binary a	count(*)
NULL	3
A	4
B	4
a	1
b	1
SET SQL_BIG_TABLES=1;
SELECT a FROM t1 GROUP BY a;
a
NULL
A
B
SELECT a,count(*) FROM t1 GROUP BY a;
a	count(*)
NULL	3
A	5
B	5
SELECT a FROM t1 GROUP BY binary a;
a
NULL
A
B
a
b
SELECT a,count(*) FROM t1 GROUP BY binary a;
a	count(*)
NULL	3
A	4
B	4
a	1
b	1
SELECT binary a FROM t1 GROUP BY 1;
binary a
NULL
A
B
a
b
SELECT binary a,count(*) FROM t1 GROUP BY 1;
binary a	count(*)
NULL	3
A	4
B	4
a	1
b	1
SET SQL_BIG_TABLES=0;
drop table t1;
CREATE TABLE t1 (
`a` char(193) default NULL,
`b` char(63) default NULL
);
INSERT INTO t1 VALUES ('abc','def'),('hij','klm');
SELECT CONCAT(a, b) FROM t1 GROUP BY 1;
CONCAT(a, b)
abcdef
hijklm
SELECT CONCAT(a, b),count(*) FROM t1 GROUP BY 1;
CONCAT(a, b)	count(*)
abcdef	1
hijklm	1
SELECT CONCAT(a, b),count(distinct a) FROM t1 GROUP BY 1;
CONCAT(a, b)	count(distinct a)
abcdef	1
hijklm	1
SELECT 1 FROM t1 GROUP BY CONCAT(a, b);
1
1
1
INSERT INTO t1 values ('hij','klm');
SELECT CONCAT(a, b),count(*) FROM t1 GROUP BY 1;
CONCAT(a, b)	count(*)
abcdef	1
hijklm	2
DROP TABLE t1;
create table t1 (One int unsigned, Two int unsigned, Three int unsigned, Four int unsigned);
insert into t1 values (1,2,1,4),(1,2,2,4),(1,2,3,4),(1,2,4,4),(1,1,1,4),(1,1,2,4),(1,1,3,4),(1,1,4,4),(1,3,1,4),(1,3,2,4),(1,3,3,4),(1,3,4,4);
select One, Two, sum(Four) from t1 group by One,Two;
One	Two	sum(Four)
1	1	16
1	2	16
1	3	16
drop table t1;
create table t1 (id integer primary key not null auto_increment, gender char(1));
insert into t1 values (NULL, 'M'), (NULL, 'F'),(NULL, 'F'),(NULL, 'F'),(NULL, 'M');
create table t2 (user_id integer not null, date date);
insert into t2 values (1, '2002-06-09'),(2, '2002-06-09'),(1, '2002-06-09'),(3, '2002-06-09'),(4, '2002-06-09'),(4, '2002-06-09');
select u.gender as gender, count(distinct  u.id) as dist_count, (count(distinct u.id)/5*100) as percentage from t1 u, t2 l where l.user_id = u.id group by u.gender;
gender	dist_count	percentage
F	3	60.0000
M	1	20.0000
select u.gender as  gender, count(distinct  u.id) as dist_count, (count(distinct u.id)/5*100) as percentage from t1 u, t2 l where l.user_id = u.id group by u.gender  order by percentage;
gender	dist_count	percentage
M	1	20.0000
F	3	60.0000
drop table t1,t2;
CREATE TABLE t1 (ID1 int, ID2 int, ID int NOT NULL AUTO_INCREMENT,PRIMARY KEY(ID
));
insert into t1 values (1,244,NULL),(2,243,NULL),(134,223,NULL),(185,186,NULL);
SET @save_optimizer_switch=@@optimizer_switch;
SET optimizer_switch='outer_join_with_cache=off';
select S.ID as xID, S.ID1 as xID1 from t1 as S left join t1 as yS  on S.ID1 between yS.ID1 and yS.ID2;
xID	xID1
1	1
2	2
2	2
3	134
3	134
3	134
4	185
4	185
4	185
4	185
select S.ID as xID, S.ID1 as xID1, repeat('*',count(distinct yS.ID)) as Level from t1 as S left join t1 as yS  on S.ID1 between yS.ID1 and yS.ID2 group by xID order by xID1;
xID	xID1	Level
1	1	*
2	2	**
3	134	***
4	185	****
SET optimizer_switch=@save_optimizer_switch;
drop table t1;
CREATE TABLE t1 (
pid int(11) unsigned NOT NULL default '0',
c1id int(11) unsigned default NULL,
c2id int(11) unsigned default NULL,
value int(11) unsigned NOT NULL default '0',
UNIQUE KEY pid2 (pid,c1id,c2id),
UNIQUE KEY pid (pid,value)
) ENGINE=MyISAM;
INSERT INTO t1 VALUES (1, 1, NULL, 1),(1, 2, NULL, 2),(1, NULL, 3, 3),(1, 4, NULL, 4),(1, 5, NULL, 5);
CREATE TABLE t2 (
id int(11) unsigned NOT NULL default '0',
active enum('Yes','No') NOT NULL default 'Yes',
PRIMARY KEY  (id)
) ENGINE=MyISAM;
INSERT INTO t2 VALUES (1, 'Yes'),(2, 'No'),(4, 'Yes'),(5, 'No');
CREATE TABLE t3 (
id int(11) unsigned NOT NULL default '0',
active enum('Yes','No') NOT NULL default 'Yes',
PRIMARY KEY  (id)
);
INSERT INTO t3 VALUES (3, 'Yes');
select * from t1 AS m LEFT JOIN t2 AS c1 ON m.c1id = 
c1.id AND c1.active = 'Yes' LEFT JOIN t3 AS c2 ON m.c2id = c2.id AND 
c2.active = 'Yes' WHERE m.pid=1  AND (c1.id IS NOT NULL OR c2.id IS NOT NULL);
pid	c1id	c2id	value	id	active	id	active
1	1	NULL	1	1	Yes	NULL	NULL
1	NULL	3	3	NULL	NULL	3	Yes
1	4	NULL	4	4	Yes	NULL	NULL
select max(value) from t1 AS m LEFT JOIN t2 AS c1 ON 
m.c1id = c1.id AND c1.active = 'Yes' LEFT JOIN t3 AS c2 ON m.c2id = 
c2.id AND c2.active = 'Yes' WHERE m.pid=1  AND (c1.id IS NOT NULL OR c2.id IS 
NOT NULL);
max(value)
4
drop table t1,t2,t3;
create table t1 (a blob null);
insert into t1 values (NULL),(NULL),(NULL),(NULL),(NULL),(NULL),(NULL),(NULL),(NULL),(""),(""),(""),("b");
select a,count(*) from t1 group by a;
a	count(*)
NULL	9
	3
b	1
set option sql_big_tables=1;
select a,count(*) from t1 group by a;
a	count(*)
NULL	9
	3
b	1
drop table t1;
create table t1 (a int not null, b int not null);
insert into t1 values (1,1),(1,2),(3,1),(3,2),(2,2),(2,1);
create table t2 (a int not null, b int not null, key(a));
insert into t2 values (1,3),(3,1),(2,2),(1,1);
select t1.a,t2.b from t1,t2 where t1.a=t2.a group by t1.a,t2.b;
a	b
1	1
1	3
2	2
3	1
select t1.a,t2.b from t1,t2 where t1.a=t2.a group by t1.a,t2.b ORDER BY NULL;
a	b
1	3
3	1
2	2
1	1
explain select t1.a,t2.b from t1,t2 where t1.a=t2.a group by t1.a,t2.b;
id	select_type	table	type	possible_keys	key	key_len	ref	rows	Extra
1	SIMPLE	t1	ALL	NULL	NULL	NULL	NULL	6	Using temporary; Using filesort
1	SIMPLE	t2	ALL	a	NULL	NULL	NULL	4	Using where; Using join buffer (flat, BNL join)
explain select t1.a,t2.b from t1,t2 where t1.a=t2.a group by t1.a,t2.b ORDER BY NULL;
id	select_type	table	type	possible_keys	key	key_len	ref	rows	Extra
1	SIMPLE	t1	ALL	NULL	NULL	NULL	NULL	6	Using temporary
1	SIMPLE	t2	ALL	a	NULL	NULL	NULL	4	Using where; Using join buffer (flat, BNL join)
drop table t1,t2;
create table t1 (a int, b int);
insert into t1 values (1, 4),(10, 40),(1, 4),(10, 43),(1, 4),(10, 41),(1, 4),(10, 43),(1, 4);
select a, MAX(b), INTERVAL (MAX(b), 1,3,10,30,39,40,50,60,100,1000) from t1 group by a;
a	MAX(b)	INTERVAL (MAX(b), 1,3,10,30,39,40,50,60,100,1000)
1	4	2
10	43	6
select a, MAX(b), CASE MAX(b) when 4 then 4 when 43 then 43 else 0 end from t1 group by a;
a	MAX(b)	CASE MAX(b) when 4 then 4 when 43 then 43 else 0 end
1	4	4
10	43	43
select a, MAX(b), FIELD(MAX(b), '43', '4', '5') from t1 group by a;
a	MAX(b)	FIELD(MAX(b), '43', '4', '5')
1	4	2
10	43	1
select a, MAX(b), CONCAT_WS(MAX(b), '43', '4', '5') from t1 group by a;
a	MAX(b)	CONCAT_WS(MAX(b), '43', '4', '5')
1	4	434445
10	43	43434435
select a, MAX(b), ELT(MAX(b), 'a', 'b', 'c', 'd', 'e', 'f') from t1 group by a;
a	MAX(b)	ELT(MAX(b), 'a', 'b', 'c', 'd', 'e', 'f')
1	4	d
10	43	NULL
select a, MAX(b), MAKE_SET(MAX(b), 'a', 'b', 'c', 'd', 'e', 'f', 'g', 'h') from t1 group by a;
a	MAX(b)	MAKE_SET(MAX(b), 'a', 'b', 'c', 'd', 'e', 'f', 'g', 'h')
1	4	c
10	43	a,b,d,f
drop table t1;
create table t1 (id int not null, qty int not null);
insert into t1 values (1,2),(1,3),(2,4),(2,5);
select id, sum(qty) as sqty, count(qty) as cqty from t1 group by id having sum(qty)>2 and cqty>1;
id	sqty	cqty
1	5	2
2	9	2
select id, sum(qty) as sqty from t1 group by id having sqty>2 and count(qty)>1;
id	sqty
1	5
2	9
select id, sum(qty) as sqty, count(qty) as cqty from t1 group by id having sqty>2 and cqty>1;
id	sqty	cqty
1	5	2
2	9	2
select id, sum(qty) as sqty, count(qty) as cqty from t1 group by id having sum(qty)>2 and count(qty)>1;
id	sqty	cqty
1	5	2
2	9	2
select count(*), case interval(qty,2,3,4,5,6,7,8) when -1 then NULL when 0 then "zero" when 1 then "one" when 2 then "two" end as category from t1 group by category;
count(*)	category
2	NULL
1	one
1	two
select count(*), interval(qty,2,3,4,5,6,7,8) as category from t1 group by category;
count(*)	category
1	1
1	2
1	3
1	4
drop table t1;
CREATE TABLE t1 (
userid int(10) unsigned,
score smallint(5) unsigned,
key (score)
);
INSERT INTO t1 VALUES (1,1),(2,2),(1,1),(3,3),(3,3),(3,3),(3,3),(3,3);
SELECT userid,count(*) FROM t1 GROUP BY userid DESC;
userid	count(*)
3	5
2	1
1	2
EXPLAIN SELECT userid,count(*) FROM t1 GROUP BY userid DESC;
id	select_type	table	type	possible_keys	key	key_len	ref	rows	Extra
1	SIMPLE	t1	ALL	NULL	NULL	NULL	NULL	8	Using temporary; Using filesort
DROP TABLE t1;
CREATE TABLE t1 (
i int(11) default NULL,
j int(11) default NULL
);
INSERT INTO t1 VALUES (1,2),(2,3),(4,5),(3,5),(1,5),(23,5);
SELECT i, COUNT(DISTINCT(i)) FROM t1 GROUP BY j ORDER BY NULL;
i	COUNT(DISTINCT(i))
1	1
2	1
4	4
explain SELECT i, COUNT(DISTINCT(i)) FROM t1 GROUP BY j ORDER BY NULL;
id	select_type	table	type	possible_keys	key	key_len	ref	rows	Extra
1	SIMPLE	t1	ALL	NULL	NULL	NULL	NULL	6	Using filesort
DROP TABLE t1;
create table t1 (a int);
insert into t1 values(null);
select min(a) is null from t1;
min(a) is null
1
select min(a) is null or null from t1;
min(a) is null or null
1
select 1 and min(a) is null from t1;
1 and min(a) is null
1
drop table t1;
create table t1 ( col1 int, col2 int );
insert into t1 values (1,1),(1,2),(1,3),(2,1),(2,2);
select group_concat( distinct col1 ) as alias from t1
group by col2 having alias like '%';
alias
1,2
1,2
1
drop table t1;
create table t1 (a integer, b integer, c integer);
insert into t1 (a,b) values (1,2),(1,3),(2,5);
select a, 0.1*0+1 r2, sum(1) r1 from t1 where a = 1 group  by a having r1>1 and r2=1;
a	r2	r1
1	1.0	2
select a, round(rand(100)*10) r2, sum(1) r1 from t1 where a = 1 group  by a having r1>1 and r2<=2;
a	r2	r1
1	2	2
select a,sum(b) from t1 where a=1 group by c;
a	sum(b)
1	5
select a*sum(b) from t1 where a=1 group by c;
a*sum(b)
5
select sum(a)*sum(b) from t1 where a=1 group by c;
sum(a)*sum(b)
10
select a,sum(b) from t1 where a=1 group by c having a=1;
a	sum(b)
1	5
select a as d,sum(b) from t1 where a=1 group by c having d=1;
d	sum(b)
1	5
select sum(a)*sum(b) as d from t1 where a=1 group by c having d > 0;
d
10
drop table t1;
create table t1(a int);
insert into t1 values (0),(1),(2),(3),(4),(5),(6),(8),(9);
create table t2 (
a int,
b varchar(200) NOT NULL,
c varchar(50) NOT NULL,
d varchar(100) NOT NULL,
primary key (a,b(132),c,d),
key a (a,b)
) charset=utf8;
insert into t2 select 
x3.a,  -- 3
concat('val-', x3.a + 3*x4.a), -- 12
concat('val-', @a:=x3.a + 3*x4.a + 12*C.a), -- 120
concat('val-', @a + 120*D.a)
from t1 x3, t1 x4, t1 C, t1 D where x3.a < 3 and x4.a < 4 and D.a < 4;
delete from t2  where a = 2 and b = 'val-2' order by a,b,c,d limit 30;
explain select c from t2 where a = 2 and b = 'val-2' group by c;
id	select_type	table	type	possible_keys	key	key_len	ref	rows	Extra
1	SIMPLE	t2	ref	PRIMARY,a	PRIMARY	402	const,const	6	Using where
select c from t2 where a = 2 and b = 'val-2' group by c;
c
val-74
val-98
drop table t1,t2;
create table t1 (b int4 unsigned not null);
insert into t1 values(3000000000);
select * from t1;
b
3000000000
select min(b) from t1;
min(b)
3000000000
drop table t1;
CREATE TABLE t1 (id int PRIMARY KEY, user_id int, hostname longtext);
INSERT INTO t1 VALUES
(1, 7, 'cache-dtc-af05.proxy.aol.com'),
(2, 3, 'what.ever.com'),
(3, 7, 'cache-dtc-af05.proxy.aol.com'),
(4, 7, 'cache-dtc-af05.proxy.aol.com');
SELECT hostname, COUNT(DISTINCT user_id) as no FROM t1
WHERE hostname LIKE '%aol%'
    GROUP BY hostname;
hostname	no
cache-dtc-af05.proxy.aol.com	1
DROP TABLE t1;
CREATE TABLE t1 (a  int, b int);
INSERT INTO t1 VALUES (1,2), (1,3);
SELECT a, b FROM t1 GROUP BY 'const';
a	b
1	2
SELECT DISTINCT a, b FROM t1 GROUP BY 'const';
a	b
1	2
DROP TABLE t1;
CREATE TABLE t1 (id INT, dt DATETIME);
INSERT INTO t1 VALUES ( 1, '2005-05-01 12:30:00' );
INSERT INTO t1 VALUES ( 1, '2005-05-01 12:30:00' );
INSERT INTO t1 VALUES ( 1, '2005-05-01 12:30:00' );
INSERT INTO t1 VALUES ( 1, '2005-05-01 12:30:00' );
SELECT dt DIV 1 AS f, id FROM t1 GROUP BY f;
f	id
20050501123000	1
DROP TABLE t1;
CREATE TABLE t1 (id varchar(20) NOT NULL);
INSERT INTO t1 VALUES ('trans1'), ('trans2');
CREATE TABLE t2 (id varchar(20) NOT NULL, err_comment blob NOT NULL);
INSERT INTO t2 VALUES ('trans1', 'a problem');
SELECT COUNT(DISTINCT(t1.id)), LEFT(err_comment, 256) AS comment
FROM t1 LEFT JOIN t2 ON t1.id=t2.id GROUP BY comment;
COUNT(DISTINCT(t1.id))	comment
1	NULL
1	a problem
DROP TABLE t1, t2;
create table t1 (f1 date);
insert into t1 values('2005-06-06');
insert into t1 values('2005-06-06');
select date(left(f1+0,8)) from t1 group by 1;
date(left(f1+0,8))
2005-06-06
drop table t1;
CREATE TABLE t1 (n int);
INSERT INTO t1 VALUES (1);
SELECT n+1 AS n FROM t1 GROUP BY n;
n
2
Warnings:
Warning	1052	Column 'n' in group statement is ambiguous
DROP TABLE t1;
create table t1(f1 varchar(5) key);
insert into t1 values (1),(2);
select sql_buffer_result max(f1) is null from t1;
max(f1) is null
0
select sql_buffer_result max(f1)+1 from t1;
max(f1)+1
3
drop table t1;
CREATE TABLE t1(a INT);
INSERT INTO t1 VALUES (1),(2);
SELECT a FROM t1 GROUP BY 'a';
a
1
SELECT a FROM t1 GROUP BY "a";
a
1
SELECT a FROM t1 GROUP BY `a`;
a
1
2
set sql_mode=ANSI_QUOTES;
SELECT a FROM t1 GROUP BY "a";
a
1
2
SELECT a FROM t1 GROUP BY 'a';
a
1
SELECT a FROM t1 GROUP BY `a`;
a
1
2
set sql_mode='';
SELECT a FROM t1 HAVING 'a' > 1;
a
Warnings:
Warning	1292	Truncated incorrect DOUBLE value: 'a'
SELECT a FROM t1 HAVING "a" > 1;
a
Warnings:
Warning	1292	Truncated incorrect DOUBLE value: 'a'
SELECT a FROM t1 HAVING `a` > 1;
a
2
SELECT a FROM t1 ORDER BY 'a' DESC;
a
1
2
SELECT a FROM t1 ORDER BY "a" DESC;
a
1
2
SELECT a FROM t1 ORDER BY `a` DESC;
a
2
1
DROP TABLE t1;
CREATE TABLE t1 (
f1 int(10) unsigned NOT NULL auto_increment primary key,
f2 varchar(100) NOT NULL default ''
);
CREATE TABLE t2 (
f1 varchar(10) NOT NULL default '',
f2 char(3) NOT NULL default '',
PRIMARY KEY  (`f1`),
KEY `k1` (`f2`,`f1`)
);
INSERT INTO t1 values(NULL, '');
INSERT INTO `t2` VALUES ('486878','WDT'),('486910','WDT');
SELECT SQL_BUFFER_RESULT avg(t2.f1) FROM t1, t2 where t2.f2 = 'SIR' GROUP BY t1.f1;
avg(t2.f1)
SELECT avg(t2.f1) FROM t1, t2 where t2.f2 = 'SIR' GROUP BY t1.f1;
avg(t2.f1)
DROP TABLE t1, t2;
create table t1 (c1 char(3), c2 char(3));
create table t2 (c3 char(3), c4 char(3));
insert into t1 values ('aaa', 'bb1'), ('aaa', 'bb2');
insert into t2 values ('aaa', 'bb1'), ('aaa', 'bb2');
select t1.c1 as c2 from t1, t2 where t1.c2 = t2.c4
group by c2;
c2
aaa
aaa
Warnings:
Warning	1052	Column 'c2' in group statement is ambiguous
show warnings;
Level	Code	Message
Warning	1052	Column 'c2' in group statement is ambiguous
select t1.c1 as c2 from t1, t2 where t1.c2 = t2.c4
group by t1.c1;
c2
aaa
show warnings;
Level	Code	Message
drop table t1, t2;
CREATE TABLE t1 (a tinyint(3), b varchar(255), PRIMARY KEY  (a));
INSERT INTO t1 VALUES (1,'-----'), (6,'Allemagne'), (17,'Autriche'), 
(25,'Belgique'), (54,'Danemark'), (62,'Espagne'), (68,'France');
CREATE TABLE t2 (a tinyint(3), b tinyint(3), PRIMARY KEY  (a), KEY b (b));
INSERT INTO t2 VALUES (1,1), (2,1), (6,6), (18,17), (15,25), (16,25),
(17,25), (10,54), (5,62),(3,68);
CREATE VIEW v1 AS select t1.a, concat(t1.b,'') AS b, t1.b as real_b from t1;
explain 
SELECT straight_join sql_no_cache v1.a, v1.b, v1.real_b from t2, v1
where t2.b=v1.a GROUP BY t2.b;
id	select_type	table	type	possible_keys	key	key_len	ref	rows	Extra
1	SIMPLE	t2	index	b	b	2	NULL	10	Using where; Using index
1	SIMPLE	t1	eq_ref	PRIMARY	PRIMARY	1	test.t2.b	1	
SELECT straight_join sql_no_cache v1.a, v1.b, v1.real_b from t2, v1
where t2.b=v1.a GROUP BY t2.b;
a	b	real_b
1	-----	-----
6	Allemagne	Allemagne
17	Autriche	Autriche
25	Belgique	Belgique
54	Danemark	Danemark
62	Espagne	Espagne
68	France	France
DROP VIEW v1;
DROP TABLE t1,t2;
CREATE TABLE t1 (a INT PRIMARY KEY, b INT, key (b));
INSERT INTO t1 VALUES (1,      1);
INSERT INTO t1 SELECT  a + 1 , MOD(a + 1 , 20) FROM t1;
INSERT INTO t1 SELECT  a + 2 , MOD(a + 2 , 20) FROM t1;
INSERT INTO t1 SELECT  a + 4 , MOD(a + 4 , 20) FROM t1;
INSERT INTO t1 SELECT  a + 8 , MOD(a + 8 , 20) FROM t1;
INSERT INTO t1 SELECT  a + 16, MOD(a + 16, 20) FROM t1;
INSERT INTO t1 SELECT  a + 32, MOD(a + 32, 20) FROM t1;
INSERT INTO t1 SELECT  a + 64, MOD(a + 64, 20) FROM t1;
SELECT MIN(b), MAX(b) from t1;
MIN(b)	MAX(b)
0	19
EXPLAIN SELECT b, sum(1) FROM t1 GROUP BY b;
id	select_type	table	type	possible_keys	key	key_len	ref	rows	Extra
1	SIMPLE	t1	index	NULL	b	5	NULL	128	Using index
EXPLAIN SELECT SQL_BIG_RESULT b, sum(1) FROM t1 GROUP BY b;
id	select_type	table	type	possible_keys	key	key_len	ref	rows	Extra
1	SIMPLE	t1	index	NULL	b	5	NULL	128	Using index; Using filesort
SELECT b, sum(1) FROM t1 GROUP BY b;
b	sum(1)
0	6
1	7
2	7
3	7
4	7
5	7
6	7
7	7
8	7
9	6
10	6
11	6
12	6
13	6
14	6
15	6
16	6
17	6
18	6
19	6
SELECT SQL_BIG_RESULT b, sum(1) FROM t1 GROUP BY b;
b	sum(1)
0	6
1	7
2	7
3	7
4	7
5	7
6	7
7	7
8	7
9	6
10	6
11	6
12	6
13	6
14	6
15	6
16	6
17	6
18	6
19	6
DROP TABLE t1;
CREATE TABLE t1 (a INT PRIMARY KEY, b INT);
INSERT INTO t1 VALUES (1,1),(2,1),(3,2),(4,2),(5,3),(6,3);
SET SQL_MODE = 'ONLY_FULL_GROUP_BY';
SELECT MAX(a)-MIN(a) FROM t1 GROUP BY b;
MAX(a)-MIN(a)
1
1
1
SELECT CEILING(MIN(a)) FROM t1 GROUP BY b;
CEILING(MIN(a))
1
3
5
SELECT CASE WHEN AVG(a)>=0 THEN 'Positive' ELSE 'Negative' END FROM t1 
GROUP BY b;
CASE WHEN AVG(a)>=0 THEN 'Positive' ELSE 'Negative' END
Positive
Positive
Positive
SELECT a + 1 FROM t1 GROUP BY a;
a + 1
2
3
4
5
6
7
SELECT a + b FROM t1 GROUP BY b;
ERROR 42000: 'test.t1.a' isn't in GROUP BY
SELECT (SELECT t1_outer.a FROM t1 AS t1_inner GROUP BY b LIMIT 1) 
FROM t1 AS t1_outer;
(SELECT t1_outer.a FROM t1 AS t1_inner GROUP BY b LIMIT 1)
1
2
3
4
5
6
SELECT 1 FROM t1 as t1_outer GROUP BY a 
HAVING (SELECT t1_outer.a FROM t1 AS t1_inner GROUP BY b LIMIT 1);
1
1
1
1
1
1
1
SELECT (SELECT t1_outer.a FROM t1 AS t1_inner LIMIT 1) 
FROM t1 AS t1_outer GROUP BY t1_outer.b;
ERROR 42000: 'test.t1_outer.a' isn't in GROUP BY
SELECT 1 FROM t1 as t1_outer GROUP BY a 
HAVING (SELECT t1_outer.b FROM t1 AS t1_inner LIMIT 1);
ERROR 42S22: Unknown column 'test.t1_outer.b' in 'field list'
SELECT (SELECT SUM(t1_inner.a) FROM t1 AS t1_inner LIMIT 1) 
FROM t1 AS t1_outer GROUP BY t1_outer.b;
(SELECT SUM(t1_inner.a) FROM t1 AS t1_inner LIMIT 1)
21
21
21
SELECT (SELECT SUM(t1_inner.a) FROM t1 AS t1_inner GROUP BY t1_inner.b LIMIT 1)
FROM t1 AS t1_outer;
(SELECT SUM(t1_inner.a) FROM t1 AS t1_inner GROUP BY t1_inner.b LIMIT 1)
3
3
3
3
3
3
SELECT (SELECT SUM(t1_outer.a) FROM t1 AS t1_inner LIMIT 1) 
FROM t1 AS t1_outer GROUP BY t1_outer.b;
ERROR 42000: 'test.t1_outer.a' isn't in GROUP BY
SELECT 1 FROM t1 as t1_outer 
WHERE (SELECT t1_outer.b FROM t1 AS t1_inner GROUP BY t1_inner.b LIMIT 1);
1
1
1
1
1
1
1
SELECT b FROM t1 GROUP BY b HAVING CEILING(b) > 0;
b
1
2
3
SELECT 1 FROM t1 GROUP BY b HAVING b = 2 OR b = 3 OR SUM(a) > 12;
1
1
1
SELECT 1 FROM t1 GROUP BY b HAVING ROW (b,b) = ROW (1,1);
1
1
SELECT 1 FROM t1 GROUP BY b HAVING a = 2;
ERROR 42S22: Unknown column 'a' in 'having clause'
SELECT 1 FROM t1 GROUP BY SUM(b);
ERROR HY000: Invalid use of group function
SELECT b FROM t1 AS t1_outer GROUP BY a HAVING t1_outer.a IN 
(SELECT SUM(t1_inner.b)+t1_outer.b FROM t1 AS t1_inner GROUP BY t1_inner.a
HAVING SUM(t1_inner.b)+t1_outer.b > 5);
ERROR 42000: 'test.t1_outer.b' isn't in GROUP BY
DROP TABLE t1;
SET SQL_MODE = '';
SET SQL_MODE = 'ONLY_FULL_GROUP_BY';
create table t1(f1 int, f2 int);
select * from t1 group by f1;
ERROR 42000: 'test.t1.f2' isn't in GROUP BY
select * from t1 group by f2;
ERROR 42000: 'test.t1.f1' isn't in GROUP BY
select * from t1 group by f1, f2;
f1	f2
select t1.f1,t.* from t1, t1 t group by 1;
ERROR 42000: 'test.t.f1' isn't in GROUP BY
drop table t1;
SET SQL_MODE = '';
CREATE TABLE t1(
id INT AUTO_INCREMENT PRIMARY KEY, 
c1 INT NOT NULL, 
c2 INT NOT NULL,
UNIQUE KEY (c2,c1));
INSERT INTO t1(c1,c2) VALUES (5,1), (4,1), (3,5), (2,3), (1,3);
SELECT * FROM t1 ORDER BY c1;
id	c1	c2
5	1	3
4	2	3
3	3	5
2	4	1
1	5	1
SELECT * FROM t1 GROUP BY id ORDER BY c1;
id	c1	c2
5	1	3
4	2	3
3	3	5
2	4	1
1	5	1
SELECT * FROM t1 GROUP BY id ORDER BY id DESC;
id	c1	c2
5	1	3
4	2	3
3	3	5
2	4	1
1	5	1
SELECT * FROM t1 GROUP BY c2 ,c1, id ORDER BY c2, c1;
id	c1	c2
2	4	1
1	5	1
5	1	3
4	2	3
3	3	5
SELECT * FROM t1 GROUP BY c2, c1, id ORDER BY c2 DESC, c1;
id	c1	c2
3	3	5
5	1	3
4	2	3
2	4	1
1	5	1
SELECT * FROM t1 GROUP BY c2, c1, id ORDER BY c2 DESC, c1 DESC;
id	c1	c2
3	3	5
4	2	3
5	1	3
1	5	1
2	4	1
SELECT * FROM t1 GROUP BY c2  ORDER BY c2, c1;
id	c1	c2
1	5	1
4	2	3
3	3	5
SELECT * FROM t1 GROUP BY c2  ORDER BY c2 DESC, c1;
id	c1	c2
3	3	5
4	2	3
1	5	1
SELECT * FROM t1 GROUP BY c2  ORDER BY c2 DESC, c1 DESC;
id	c1	c2
3	3	5
4	2	3
1	5	1
DROP TABLE t1;
#
# Bug#27219: Aggregate functions in ORDER BY.  
#
SET @save_sql_mode=@@sql_mode;
SET @@sql_mode='ONLY_FULL_GROUP_BY';
CREATE TABLE t1 (a INT, b INT, c INT DEFAULT 0);
INSERT INTO t1 (a, b) VALUES (3,3), (2,2), (3,3), (2,2), (3,3), (4,4);
CREATE TABLE t2 SELECT * FROM t1;
SELECT 1 FROM t1 ORDER BY COUNT(*);
1
1
SELECT 1 FROM t1 ORDER BY COUNT(*) + 1;
1
1
SELECT 1 FROM t1 ORDER BY COUNT(*) + a;
ERROR 42000: Mixing of GROUP columns (MIN(),MAX(),COUNT(),...) with no GROUP columns is illegal if there is no GROUP BY clause
SELECT 1 FROM t1 ORDER BY COUNT(*), 1;
1
1
SELECT 1 FROM t1 ORDER BY COUNT(*), a;
ERROR 42000: Mixing of GROUP columns (MIN(),MAX(),COUNT(),...) with no GROUP columns is illegal if there is no GROUP BY clause
SELECT 1 FROM t1 ORDER BY SUM(a);
1
1
SELECT 1 FROM t1 ORDER BY SUM(a + 1);
1
1
SELECT 1 FROM t1 ORDER BY SUM(a) + 1;
1
1
SELECT 1 FROM t1 ORDER BY SUM(a), b;
ERROR 42000: Mixing of GROUP columns (MIN(),MAX(),COUNT(),...) with no GROUP columns is illegal if there is no GROUP BY clause
SELECT a FROM t1 ORDER BY COUNT(b);
ERROR 42000: Mixing of GROUP columns (MIN(),MAX(),COUNT(),...) with no GROUP columns is illegal if there is no GROUP BY clause
SELECT t1.a FROM t1 ORDER BY (SELECT SUM(t2.a) FROM t2);
a
3
2
3
2
3
4
SELECT t1.a FROM t1 ORDER BY (SELECT SUM(t2.a), t2.a FROM t2);
ERROR 42000: Mixing of GROUP columns (MIN(),MAX(),COUNT(),...) with no GROUP columns is illegal if there is no GROUP BY clause
SELECT t1.a FROM t1 ORDER BY (SELECT SUM(t2.a) FROM t2 ORDER BY t2.a);
ERROR 42000: Mixing of GROUP columns (MIN(),MAX(),COUNT(),...) with no GROUP columns is illegal if there is no GROUP BY clause
SELECT t1.a FROM t1 ORDER BY (SELECT t2.a FROM t2 ORDER BY SUM(t2.b) LIMIT 1);
ERROR 42000: Mixing of GROUP columns (MIN(),MAX(),COUNT(),...) with no GROUP columns is illegal if there is no GROUP BY clause
SELECT t1.a FROM t1
WHERE t1.a = (SELECT t2.a FROM t2 ORDER BY SUM(t2.b) LIMIT 1);
ERROR 42000: Mixing of GROUP columns (MIN(),MAX(),COUNT(),...) with no GROUP columns is illegal if there is no GROUP BY clause
SELECT t1.a FROM t1 GROUP BY t1.a
HAVING t1.a = (SELECT t2.a FROM t2 ORDER BY SUM(t2.a) LIMIT 1);
ERROR 42000: Mixing of GROUP columns (MIN(),MAX(),COUNT(),...) with no GROUP columns is illegal if there is no GROUP BY clause
SELECT t1.a FROM t1 GROUP BY t1.a
HAVING t1.a IN (SELECT t2.a FROM t2 ORDER BY SUM(t1.b));
a
2
3
4
SELECT t1.a FROM t1 GROUP BY t1.a
HAVING t1.a IN (SELECT t2.a FROM t2 ORDER BY t2.a, SUM(t2.b));
ERROR 42000: Mixing of GROUP columns (MIN(),MAX(),COUNT(),...) with no GROUP columns is illegal if there is no GROUP BY clause
SELECT t1.a FROM t1 GROUP BY t1.a
HAVING t1.a > ANY (SELECT t2.a FROM t2 ORDER BY t2.a, SUM(t2.b));
ERROR 42000: Mixing of GROUP columns (MIN(),MAX(),COUNT(),...) with no GROUP columns is illegal if there is no GROUP BY clause
SELECT t1.a FROM t1
WHERE t1.a = (SELECT t2.a FROM t2 ORDER BY SUM(t1.b));
ERROR 42000: Mixing of GROUP columns (MIN(),MAX(),COUNT(),...) with no GROUP columns is illegal if there is no GROUP BY clause
SELECT 1 FROM t1 GROUP BY t1.a
HAVING (SELECT AVG(SUM(t1.b) + 1) FROM t2 ORDER BY SUM(t2.a) LIMIT 1);
1
1
1
1
SELECT 1 FROM t1 GROUP BY t1.a
HAVING (SELECT AVG(SUM(t1.b) + t2.b) FROM t2 ORDER BY SUM(t2.a) LIMIT 1);
1
1
1
1
SELECT 1 FROM t1 GROUP BY t1.a
HAVING (SELECT AVG(t1.b + t2.b) FROM t2 ORDER BY SUM(t2.a) LIMIT 1);
1
1
1
1
SELECT 1 FROM t1 GROUP BY t1.a
HAVING (SELECT AVG(SUM(t1.b) + 1) FROM t2 ORDER BY t2.a LIMIT 1);
ERROR 42000: Mixing of GROUP columns (MIN(),MAX(),COUNT(),...) with no GROUP columns is illegal if there is no GROUP BY clause
SELECT 1 FROM t1 GROUP BY t1.a
HAVING (SELECT AVG(SUM(t1.b) + t2.b) FROM t2 ORDER BY t2.a LIMIT 1);
ERROR 42000: Mixing of GROUP columns (MIN(),MAX(),COUNT(),...) with no GROUP columns is illegal if there is no GROUP BY clause
SELECT 1 FROM t1 GROUP BY t1.a
HAVING (SELECT AVG(t1.b + t2.b) FROM t2 ORDER BY t2.a LIMIT 1);
ERROR 42000: Mixing of GROUP columns (MIN(),MAX(),COUNT(),...) with no GROUP columns is illegal if there is no GROUP BY clause
SELECT t1.a FROM t1 
WHERE t1.a = (SELECT t2.a FROM t2 GROUP BY t2.a
ORDER BY SUM(t2.b), SUM(t1.b) LIMIT 1);
a
4
SELECT t1.a, SUM(t1.b) FROM t1 
WHERE t1.a = (SELECT SUM(t2.b) FROM t2 GROUP BY t2.a
ORDER BY SUM(t2.b), SUM(t1.b) LIMIT 1)
GROUP BY t1.a;
a	SUM(t1.b)
4	4
SELECT t1.a, SUM(t1.b) FROM t1 
WHERE t1.a = (SELECT SUM(t2.b) FROM t2
ORDER BY SUM(t2.b) + SUM(t1.b) LIMIT 1)
GROUP BY t1.a;
a	SUM(t1.b)
SELECT t1.a, SUM(t1.b) FROM t1 
WHERE t1.a = (SELECT SUM(t2.b) FROM t2
ORDER BY SUM(t2.b + t1.a) LIMIT 1)
GROUP BY t1.a;
a	SUM(t1.b)
SELECT t1.a FROM t1 GROUP BY t1.a
HAVING (1, 1) = (SELECT SUM(t1.a), t1.a FROM t2 LIMIT 1);
a
select avg (
(select
(select sum(outr.a + innr.a) from t1 as innr limit 1) as tt
from t1 as outr order by outr.a limit 1))
from t1 as most_outer;
avg (
(select
(select sum(outr.a + innr.a) from t1 as innr limit 1) as tt
from t1 as outr order by outr.a limit 1))
29.0000
select avg (
(select (
(select sum(outr.a + innr.a) from t1 as innr limit 1)) as tt
from t1 as outr order by count(outr.a) limit 1)) as tt
from t1 as most_outer;
ERROR 42000: Mixing of GROUP columns (MIN(),MAX(),COUNT(),...) with no GROUP columns is illegal if there is no GROUP BY clause
select (select sum(outr.a + t1.a) from t1 limit 1) as tt from t1 as outr order by outr.a;
tt
29
29
35
35
35
41
SET sql_mode=@save_sql_mode;
DROP TABLE t1, t2;
# 
# BUG#38072: Wrong result: HAVING not observed in a query with aggregate
# 
CREATE TABLE t1 (
pk int(11) NOT NULL AUTO_INCREMENT,
int_nokey int(11) NOT NULL,
int_key int(11) NOT NULL,
varchar_key varchar(1) NOT NULL,
varchar_nokey varchar(1) NOT NULL,
PRIMARY KEY (pk),
KEY int_key (int_key),
KEY varchar_key (varchar_key)
);
INSERT INTO t1 VALUES 
(1,5,5, 'h','h'),
(2,1,1, '{','{'),
(3,1,1, 'z','z'),
(4,8,8, 'x','x'),
(5,7,7, 'o','o'),
(6,3,3, 'p','p'),
(7,9,9, 'c','c'),
(8,0,0, 'k','k'),
(9,6,6, 't','t'),
(10,0,0,'c','c');
explain SELECT COUNT(varchar_key) AS X FROM t1 WHERE pk = 8 having 'foo'='bar';
id	select_type	table	type	possible_keys	key	key_len	ref	rows	Extra
1	SIMPLE	NULL	NULL	NULL	NULL	NULL	NULL	NULL	Impossible HAVING
SELECT COUNT(varchar_key) AS X FROM t1 WHERE pk = 8 having 'foo'='bar';
X
drop table t1;
End of 5.0 tests
CREATE TABLE t1 (a INT, b INT,
PRIMARY KEY (a),
KEY i2(a,b));
INSERT INTO t1 VALUES (1,1),(2,2),(3,3),(4,4),(5,5),(6,6),(7,7),(8,8);
INSERT INTO t1 SELECT a + 8,b FROM t1;
INSERT INTO t1 SELECT a + 16,b FROM t1;
INSERT INTO t1 SELECT a + 32,b FROM t1;
INSERT INTO t1 SELECT a + 64,b FROM t1;
INSERT INTO t1 SELECT a + 128,b FROM t1 limit 16;
ANALYZE TABLE t1;
Table	Op	Msg_type	Msg_text
test.t1	analyze	status	OK
EXPLAIN SELECT a FROM t1 WHERE a < 2;
id	select_type	table	type	possible_keys	key	key_len	ref	rows	Extra
1	SIMPLE	t1	range	PRIMARY,i2	PRIMARY	4	NULL	1	Using where; Using index
EXPLAIN SELECT a FROM t1 WHERE a < 2 ORDER BY a;
id	select_type	table	type	possible_keys	key	key_len	ref	rows	Extra
1	SIMPLE	t1	range	PRIMARY,i2	PRIMARY	4	NULL	1	Using where; Using index
EXPLAIN SELECT a FROM t1 WHERE a < 2 GROUP BY a;
id	select_type	table	type	possible_keys	key	key_len	ref	rows	Extra
1	SIMPLE	t1	range	PRIMARY,i2	PRIMARY	4	NULL	1	Using where; Using index
EXPLAIN SELECT a FROM t1 IGNORE INDEX (PRIMARY,i2);
id	select_type	table	type	possible_keys	key	key_len	ref	rows	Extra
1	SIMPLE	t1	ALL	NULL	NULL	NULL	NULL	144	
EXPLAIN SELECT a FROM t1 IGNORE INDEX FOR JOIN (PRIMARY,i2);
id	select_type	table	type	possible_keys	key	key_len	ref	rows	Extra
1	SIMPLE	t1	ALL	NULL	NULL	NULL	NULL	144	
EXPLAIN SELECT a FROM t1 IGNORE INDEX FOR GROUP BY (PRIMARY,i2) GROUP BY a;
id	select_type	table	type	possible_keys	key	key_len	ref	rows	Extra
1	SIMPLE	t1	index	NULL	PRIMARY	4	NULL	144	Using index
EXPLAIN SELECT a FROM t1 IGNORE INDEX FOR ORDER BY (PRIMARY,i2) ORDER BY a;
id	select_type	table	type	possible_keys	key	key_len	ref	rows	Extra
1	SIMPLE	t1	index	NULL	PRIMARY	4	NULL	144	Using index
SELECT a FROM t1 IGNORE INDEX FOR ORDER BY (PRIMARY,i2) ORDER BY a;
a
1
2
3
4
5
6
7
8
9
10
11
12
13
14
15
16
17
18
19
20
21
22
23
24
25
26
27
28
29
30
31
32
33
34
35
36
37
38
39
40
41
42
43
44
45
46
47
48
49
50
51
52
53
54
55
56
57
58
59
60
61
62
63
64
65
66
67
68
69
70
71
72
73
74
75
76
77
78
79
80
81
82
83
84
85
86
87
88
89
90
91
92
93
94
95
96
97
98
99
100
101
102
103
104
105
106
107
108
109
110
111
112
113
114
115
116
117
118
119
120
121
122
123
124
125
126
127
128
129
130
131
132
133
134
135
136
137
138
139
140
141
142
143
144
EXPLAIN SELECT a FROM t1 IGNORE INDEX FOR ORDER BY (PRIMARY)
IGNORE INDEX FOR GROUP BY (i2) GROUP BY a;
id	select_type	table	type	possible_keys	key	key_len	ref	rows	Extra
1	SIMPLE	t1	index	NULL	PRIMARY	4	NULL	144	Using index
EXPLAIN SELECT a FROM t1 IGNORE INDEX (PRIMARY) IGNORE INDEX FOR ORDER BY (i2);
id	select_type	table	type	possible_keys	key	key_len	ref	rows	Extra
1	SIMPLE	t1	index	NULL	i2	9	NULL	144	Using index
EXPLAIN SELECT a FROM t1 FORCE INDEX (i2);
id	select_type	table	type	possible_keys	key	key_len	ref	rows	Extra
1	SIMPLE	t1	index	NULL	i2	9	NULL	144	Using index
EXPLAIN SELECT a FROM t1 USE INDEX ();
id	select_type	table	type	possible_keys	key	key_len	ref	rows	Extra
1	SIMPLE	t1	ALL	NULL	NULL	NULL	NULL	144	
EXPLAIN SELECT a FROM t1 USE INDEX () USE INDEX (i2);
id	select_type	table	type	possible_keys	key	key_len	ref	rows	Extra
1	SIMPLE	t1	ALL	NULL	NULL	NULL	NULL	144	
EXPLAIN SELECT a FROM t1 
FORCE INDEX (PRIMARY) 
IGNORE INDEX FOR GROUP BY (i2)
IGNORE INDEX FOR ORDER BY (i2)
USE INDEX (i2);
ERROR HY000: Incorrect usage of USE INDEX and FORCE INDEX
EXPLAIN SELECT a FROM t1 USE INDEX (i2) USE INDEX ();
id	select_type	table	type	possible_keys	key	key_len	ref	rows	Extra
1	SIMPLE	t1	index	NULL	i2	9	NULL	144	Using index
EXPLAIN SELECT a FROM t1 FORCE INDEX ();
ERROR 42000: You have an error in your SQL syntax; check the manual that corresponds to your MySQL server version for the right syntax to use near ')' at line 1
EXPLAIN SELECT a FROM t1 IGNORE INDEX ();
ERROR 42000: You have an error in your SQL syntax; check the manual that corresponds to your MySQL server version for the right syntax to use near ')' at line 1
EXPLAIN SELECT a FROM t1 USE INDEX FOR JOIN (i2) 
USE INDEX FOR GROUP BY (i2) GROUP BY a;
id	select_type	table	type	possible_keys	key	key_len	ref	rows	Extra
1	SIMPLE	t1	#	NULL	i2	#	NULL	#	#
EXPLAIN SELECT a FROM t1 FORCE INDEX FOR JOIN (i2) 
FORCE INDEX FOR GROUP BY (i2) GROUP BY a;
id	select_type	table	type	possible_keys	key	key_len	ref	rows	Extra
1	SIMPLE	t1	range	NULL	i2	4	NULL	145	Using index for group-by
EXPLAIN SELECT a FROM t1 USE INDEX () IGNORE INDEX (i2);
id	select_type	table	type	possible_keys	key	key_len	ref	rows	Extra
1	SIMPLE	t1	ALL	NULL	NULL	NULL	NULL	144	
EXPLAIN SELECT a FROM t1 IGNORE INDEX (i2) USE INDEX ();
id	select_type	table	type	possible_keys	key	key_len	ref	rows	Extra
1	SIMPLE	t1	ALL	NULL	NULL	NULL	NULL	144	
EXPLAIN SELECT a FROM t1 
USE INDEX FOR GROUP BY (i2) 
USE INDEX FOR ORDER BY (i2)
USE INDEX FOR JOIN (i2);
id	select_type	table	type	possible_keys	key	key_len	ref	rows	Extra
1	SIMPLE	t1	index	NULL	i2	9	NULL	144	Using index
EXPLAIN SELECT a FROM t1 
USE INDEX FOR JOIN (i2) 
USE INDEX FOR JOIN (i2) 
USE INDEX FOR JOIN (i2,i2);
id	select_type	table	type	possible_keys	key	key_len	ref	rows	Extra
1	SIMPLE	t1	index	NULL	i2	9	NULL	144	Using index
SET @save_optimizer_switch=@@optimizer_switch;
SET optimizer_switch='semijoin_with_cache=off';
EXPLAIN SELECT 1 FROM t1 WHERE a IN
(SELECT a FROM t1 USE INDEX (i2) IGNORE INDEX (i2));
id	select_type	table	type	possible_keys	key	key_len	ref	rows	Extra
1	PRIMARY	t1	index	PRIMARY,i2	PRIMARY	4	NULL	144	Using index
1	PRIMARY	<subquery2>	eq_ref	distinct_key	distinct_key	4	func	1	
2	MATERIALIZED	t1	ALL	NULL	NULL	NULL	NULL	144	
SET optimizer_switch=@save_optimizer_switch;
CREATE TABLE t2 (a INT, b INT, KEY(a));
INSERT INTO t2 VALUES (1, 1), (2, 2), (3,3), (4,4);
EXPLAIN SELECT a, SUM(b) FROM t2 GROUP BY a LIMIT 2;
id	select_type	table	type	possible_keys	key	key_len	ref	rows	Extra
1	SIMPLE	t2	index	NULL	a	5	NULL	2	
EXPLAIN SELECT a, SUM(b) FROM t2 IGNORE INDEX (a) GROUP BY a LIMIT 2;
id	select_type	table	type	possible_keys	key	key_len	ref	rows	Extra
1	SIMPLE	t2	ALL	NULL	NULL	NULL	NULL	4	Using temporary; Using filesort
SET @save_optimizer_switch=@@optimizer_switch;
SET optimizer_switch='semijoin_with_cache=off';
EXPLAIN SELECT 1 FROM t2 WHERE a IN
(SELECT a FROM t1 USE INDEX (i2) IGNORE INDEX (i2));
id	select_type	table	type	possible_keys	key	key_len	ref	rows	Extra
1	PRIMARY	t2	index	a	a	5	NULL	4	Using index
1	PRIMARY	t1	ALL	NULL	NULL	NULL	NULL	144	Using where; FirstMatch(t2)
SET optimizer_switch=@save_optimizer_switch;
SHOW VARIABLES LIKE 'old';
Variable_name	Value
old	OFF
SET @@old = off;
ERROR HY000: Variable 'old' is a read only variable
DROP TABLE t1, t2;
CREATE TABLE t1(
a INT, 
b INT NOT NULL, 
c INT NOT NULL, 
d INT, 
UNIQUE KEY (c,b)
);
INSERT INTO t1 VALUES (1,1,1,50), (1,2,3,40), (2,1,3,4);
CREATE TABLE t2(
a INT,
b INT,
UNIQUE KEY(a,b)
);
INSERT INTO t2 VALUES (NULL, NULL), (NULL, NULL), (NULL, 1), (1, NULL), (1, 1), (1,2);
EXPLAIN SELECT c,b,d FROM t1 GROUP BY c,b,d;
id	select_type	table	type	possible_keys	key	key_len	ref	rows	Extra
1	SIMPLE	t1	ALL	NULL	NULL	NULL	NULL	3	Using filesort
SELECT c,b,d FROM t1 GROUP BY c,b,d;
c	b	d
1	1	50
3	1	4
3	2	40
EXPLAIN SELECT c,b,d FROM t1 GROUP BY c,b,d ORDER BY NULL;
id	select_type	table	type	possible_keys	key	key_len	ref	rows	Extra
1	SIMPLE	t1	ALL	NULL	NULL	NULL	NULL	3	
SELECT c,b,d FROM t1 GROUP BY c,b,d ORDER BY NULL;
c	b	d
1	1	50
3	2	40
3	1	4
EXPLAIN SELECT c,b,d FROM t1 ORDER BY c,b,d;
id	select_type	table	type	possible_keys	key	key_len	ref	rows	Extra
1	SIMPLE	t1	ALL	NULL	NULL	NULL	NULL	3	Using filesort
SELECT c,b,d FROM t1 ORDER BY c,b,d;
c	b	d
1	1	50
3	1	4
3	2	40
EXPLAIN SELECT c,b,d FROM t1 GROUP BY c,b;
id	select_type	table	type	possible_keys	key	key_len	ref	rows	Extra
1	SIMPLE	t1	ALL	NULL	NULL	NULL	NULL	3	Using filesort
SELECT c,b,d FROM t1 GROUP BY c,b;
c	b	d
1	1	50
3	1	4
3	2	40
EXPLAIN SELECT c,b   FROM t1 GROUP BY c,b;
id	select_type	table	type	possible_keys	key	key_len	ref	rows	Extra
1	SIMPLE	t1	index	NULL	c	8	NULL	3	Using index
SELECT c,b   FROM t1 GROUP BY c,b;
c	b
1	1
3	1
3	2
EXPLAIN SELECT a,b from t2 ORDER BY a,b;
id	select_type	table	type	possible_keys	key	key_len	ref	rows	Extra
1	SIMPLE	t2	index	NULL	a	10	NULL	6	Using index
SELECT a,b from t2 ORDER BY a,b;
a	b
NULL	NULL
NULL	NULL
NULL	1
1	NULL
1	1
1	2
EXPLAIN SELECT a,b from t2 GROUP BY a,b;
id	select_type	table	type	possible_keys	key	key_len	ref	rows	Extra
1	SIMPLE	t2	index	NULL	a	10	NULL	6	Using index
SELECT a,b from t2 GROUP BY a,b;
a	b
NULL	NULL
NULL	1
1	NULL
1	1
1	2
EXPLAIN SELECT a from t2 GROUP BY a;
id	select_type	table	type	possible_keys	key	key_len	ref	rows	Extra
1	SIMPLE	t2	index	NULL	a	10	NULL	6	Using index
SELECT a from t2 GROUP BY a;
a
NULL
1
EXPLAIN SELECT b from t2 GROUP BY b;
id	select_type	table	type	possible_keys	key	key_len	ref	rows	Extra
1	SIMPLE	t2	index	NULL	a	10	NULL	6	Using index; Using temporary; Using filesort
SELECT b from t2 GROUP BY b;
b
NULL
1
2
DROP TABLE t1;
DROP TABLE t2;
CREATE TABLE t1 ( a INT, b INT );
SELECT b c, (SELECT a FROM t1 WHERE b = c)
FROM t1;
c	(SELECT a FROM t1 WHERE b = c)
SELECT b c, (SELECT a FROM t1 WHERE b = c)
FROM t1 
HAVING b = 10;
c	(SELECT a FROM t1 WHERE b = c)
SELECT MAX(b) c, (SELECT a FROM t1 WHERE b = c)
FROM t1 
HAVING b = 10;
ERROR 42S22: Reference 'c' not supported (reference to group function)
SET @old_sql_mode = @@sql_mode;
SET @@sql_mode='ONLY_FULL_GROUP_BY';
SELECT b c, (SELECT a FROM t1 WHERE b = c)
FROM t1;
c	(SELECT a FROM t1 WHERE b = c)
SELECT b c, (SELECT a FROM t1 WHERE b = c)
FROM t1 
HAVING b = 10;
ERROR 42000: non-grouping field 'b' is used in HAVING clause
SELECT MAX(b) c, (SELECT a FROM t1 WHERE b = c)
FROM t1 
HAVING b = 10;
ERROR 42S22: Reference 'c' not supported (reference to group function)
INSERT INTO t1 VALUES (1, 1);
SELECT b c, (SELECT a FROM t1 WHERE b = c)
FROM t1;
c	(SELECT a FROM t1 WHERE b = c)
1	1
INSERT INTO t1 VALUES (2, 1);
SELECT b c, (SELECT a FROM t1 WHERE b = c)
FROM t1;
ERROR 21000: Subquery returns more than 1 row
DROP TABLE t1;
SET @@sql_mode = @old_sql_mode;
SET @old_sql_mode = @@sql_mode;
SET @@sql_mode='ONLY_FULL_GROUP_BY';
CREATE TABLE t1(i INT);
INSERT INTO t1 VALUES (1), (10);
SELECT COUNT(i) FROM t1;
COUNT(i)
2
SELECT COUNT(i) FROM t1 WHERE i > 1;
COUNT(i)
1
DROP TABLE t1;
SET @@sql_mode = @old_sql_mode;
#
# Bug #45640: optimizer bug produces wrong results
#
CREATE TABLE t1 (a INT, b INT);
INSERT INTO t1 VALUES (4, 40), (1, 10), (2, 20), (2, 20), (3, 30);
# should return 4 ordered records:
SELECT (SELECT t1.a) aa, COUNT(DISTINCT b) FROM t1 GROUP BY aa;
aa	COUNT(DISTINCT b)
1	1
2	1
3	1
4	1
SELECT (SELECT (SELECT t1.a)) aa, COUNT(DISTINCT b) FROM t1 GROUP BY aa;
aa	COUNT(DISTINCT b)
1	1
2	1
3	1
4	1
SELECT (SELECT t1.a) aa, COUNT(DISTINCT b) FROM t1 GROUP BY aa+0;
aa	COUNT(DISTINCT b)
1	1
2	1
3	1
4	1
# should return the same result in a reverse order:
SELECT (SELECT t1.a) aa, COUNT(DISTINCT b) FROM t1 GROUP BY -aa;
aa	COUNT(DISTINCT b)
4	1
3	1
2	1
1	1
# execution plan should not use temporary table:
EXPLAIN EXTENDED
SELECT (SELECT t1.a) aa, COUNT(DISTINCT b) FROM t1 GROUP BY aa+0;
id	select_type	table	type	possible_keys	key	key_len	ref	rows	filtered	Extra
1	PRIMARY	t1	ALL	NULL	NULL	NULL	NULL	5	100.00	Using filesort
2	DEPENDENT SUBQUERY	NULL	NULL	NULL	NULL	NULL	NULL	NULL	NULL	No tables used
Warnings:
Note	1276	Field or reference 'test.t1.a' of SELECT #2 was resolved in SELECT #1
Note	1003	select <expr_cache><`test`.`t1`.`a`>((select `test`.`t1`.`a`)) AS `aa`,count(distinct `test`.`t1`.`b`) AS `COUNT(DISTINCT b)` from `test`.`t1` group by (<expr_cache><`test`.`t1`.`a`>((select `test`.`t1`.`a`)) + 0)
EXPLAIN EXTENDED
SELECT (SELECT t1.a) aa, COUNT(DISTINCT b) FROM t1 GROUP BY -aa;
id	select_type	table	type	possible_keys	key	key_len	ref	rows	filtered	Extra
1	PRIMARY	t1	ALL	NULL	NULL	NULL	NULL	5	100.00	Using filesort
2	DEPENDENT SUBQUERY	NULL	NULL	NULL	NULL	NULL	NULL	NULL	NULL	No tables used
Warnings:
Note	1276	Field or reference 'test.t1.a' of SELECT #2 was resolved in SELECT #1
Note	1003	select <expr_cache><`test`.`t1`.`a`>((select `test`.`t1`.`a`)) AS `aa`,count(distinct `test`.`t1`.`b`) AS `COUNT(DISTINCT b)` from `test`.`t1` group by -(<expr_cache><`test`.`t1`.`a`>((select `test`.`t1`.`a`)))
# should return only one record
SELECT (SELECT tt.a FROM t1 tt LIMIT 1) aa, COUNT(DISTINCT b) FROM t1
GROUP BY aa;
aa	COUNT(DISTINCT b)
4	4
CREATE TABLE t2 SELECT DISTINCT a FROM t1;
# originally reported queries (1st two columns of next two query
# results should be same):
SELECT (SELECT t2.a FROM t2 WHERE t2.a = t1.a) aa, b, COUNT(DISTINCT b)
FROM t1 GROUP BY aa, b;
aa	b	COUNT(DISTINCT b)
1	10	1
2	20	1
3	30	1
4	40	1
SELECT (SELECT t2.a FROM t2 WHERE t2.a = t1.a) aa, b, COUNT(         b)
FROM t1 GROUP BY aa, b;
aa	b	COUNT(         b)
1	10	1
2	20	2
3	30	1
4	40	1
# ORDER BY for sure:
SELECT (SELECT t2.a FROM t2 WHERE t2.a = t1.a) aa, b, COUNT(DISTINCT b)
FROM t1 GROUP BY aa, b ORDER BY -aa, -b;
aa	b	COUNT(DISTINCT b)
4	40	1
3	30	1
2	20	1
1	10	1
SELECT (SELECT t2.a FROM t2 WHERE t2.a = t1.a) aa, b, COUNT(         b)
FROM t1 GROUP BY aa, b ORDER BY -aa, -b;
aa	b	COUNT(         b)
4	40	1
3	30	1
2	20	2
1	10	1
DROP TABLE t1, t2;
#
# Bug#52051: Aggregate functions incorrectly returns NULL from outer
# join query
#
CREATE TABLE t1 (a INT PRIMARY KEY);
CREATE TABLE t2 (a INT PRIMARY KEY);
INSERT INTO t2 VALUES (1), (2);
EXPLAIN SELECT MIN(t2.a) FROM t2 LEFT JOIN t1 ON t2.a = t1.a;
id	select_type	table	type	possible_keys	key	key_len	ref	rows	Extra
1	SIMPLE	NULL	NULL	NULL	NULL	NULL	NULL	NULL	Select tables optimized away
SELECT MIN(t2.a) FROM t2 LEFT JOIN t1 ON t2.a = t1.a;
MIN(t2.a)
1
EXPLAIN SELECT MAX(t2.a) FROM t2 LEFT JOIN t1 ON t2.a = t1.a;
id	select_type	table	type	possible_keys	key	key_len	ref	rows	Extra
1	SIMPLE	NULL	NULL	NULL	NULL	NULL	NULL	NULL	Select tables optimized away
SELECT MAX(t2.a) FROM t2 LEFT JOIN t1 ON t2.a = t1.a;
MAX(t2.a)
2
DROP TABLE t1, t2;
CREATE TABLE t1 (a int(11) NOT NULL);
INSERT INTO t1 VALUES (1),(2);
CREATE TABLE t2 (
key_col int(11) NOT NULL,
KEY (key_col)
);
INSERT INTO t2 VALUES (1),(2);
select min(t2.key_col) from t1,t2 where t1.a=1;
min(t2.key_col)
1
select min(t2.key_col) from t1,t2 where t1.a > 1000;
min(t2.key_col)
NULL
select min(t2.key_col)+1 from t1,t2 where t1.a> 1000;
min(t2.key_col)+1
NULL
drop table t1,t2;
#
# Bug#55188: GROUP BY, GROUP_CONCAT and TEXT - inconsistent results
#
CREATE TABLE t1 (a text, b varchar(10));
INSERT INTO t1 VALUES (repeat('1', 1300),'one'), (repeat('1', 1300),'two');
EXPLAIN 
SELECT SUBSTRING(a,1,10), LENGTH(a), GROUP_CONCAT(b) FROM t1 GROUP BY a;
id	1
select_type	SIMPLE
table	t1
type	ALL
possible_keys	NULL
key	NULL
key_len	NULL
ref	NULL
rows	2
Extra	Using filesort
SELECT SUBSTRING(a,1,10), LENGTH(a), GROUP_CONCAT(b) FROM t1 GROUP BY a;
SUBSTRING(a,1,10)	LENGTH(a)	GROUP_CONCAT(b)
1111111111	1300	one,two
EXPLAIN 
SELECT SUBSTRING(a,1,10), LENGTH(a) FROM t1 GROUP BY a;
id	1
select_type	SIMPLE
table	t1
type	ALL
possible_keys	NULL
key	NULL
key_len	NULL
ref	NULL
rows	2
Extra	Using temporary; Using filesort
SELECT SUBSTRING(a,1,10), LENGTH(a) FROM t1 GROUP BY a;
SUBSTRING(a,1,10)	LENGTH(a)
1111111111	1300
DROP TABLE t1;
#
# Bug#57688 Assertion `!table || (!table->write_set || bitmap_is_set(table->write_set, field
#
CREATE TABLE t1(f1 INT NOT NULL);
INSERT INTO t1 VALUES (16777214),(0);
SELECT COUNT(*) FROM t1 LEFT JOIN t1 t2
ON 1 WHERE t2.f1 > 1 GROUP BY t2.f1;
COUNT(*)
2
DROP TABLE t1;
#
# Bug#59839: Aggregation followed by subquery yields wrong result
#
CREATE TABLE t1 (
a INT,
b INT,
c INT,
KEY (a, b)
);
INSERT INTO t1 VALUES
( 1, 1,  1 ),
( 1, 2,  2 ),
( 1, 3,  3 ),
( 1, 4,  6 ),
( 1, 5,  5 ),
( 1, 9, 13 ),
( 2, 1,  6 ),
( 2, 2,  7 ),
( 2, 3,  8 );
EXPLAIN
SELECT a, AVG(t1.b),
(SELECT t11.c FROM t1 t11 WHERE t11.a = t1.a AND t11.b = AVG(t1.b)) AS t11c,
(SELECT t12.c FROM t1 t12 WHERE t12.a = t1.a AND t12.b = AVG(t1.b)) AS t12c
FROM t1 GROUP BY a;
id	select_type	table	type	possible_keys	key	key_len	ref	rows	Extra
1	PRIMARY	t1	index	NULL	a	10	NULL	9	Using index
3	DEPENDENT SUBQUERY	t12	ref	a	a	10	func,func	2	Using index condition
2	DEPENDENT SUBQUERY	t11	ref	a	a	10	func,func	2	Using index condition
SELECT a, AVG(t1.b),
(SELECT t11.c FROM t1 t11 WHERE t11.a = t1.a AND t11.b = AVG(t1.b)) AS t11c,
(SELECT t12.c FROM t1 t12 WHERE t12.a = t1.a AND t12.b = AVG(t1.b)) AS t12c
FROM t1 GROUP BY a;
a	AVG(t1.b)	t11c	t12c
1	4.0000	6	6
2	2.0000	7	7
DROP TABLE t1;
#
# Bug#11765254 (58200): Assertion failed: param.sort_length when grouping
# by functions
#
SET SQL_BIG_TABLES=1;
CREATE TABLE t1(a INT);
INSERT INTO t1 VALUES (0),(0);
SELECT 1 FROM t1 GROUP BY IF(`a`,'','');
1
1
SELECT 1 FROM t1 GROUP BY TRIM(LEADING RAND() FROM '');
1
1
SELECT 1 FROM t1 GROUP BY SUBSTRING('',SLEEP(0),'');
1
1
Warnings:
Warning	1292	Truncated incorrect INTEGER value: ''
Warning	1292	Truncated incorrect INTEGER value: ''
Warning	1292	Truncated incorrect INTEGER value: ''
SELECT 1 FROM t1 GROUP BY SUBSTRING(SYSDATE() FROM 'K' FOR 'jxW<');
1
1
Warnings:
Warning	1292	Truncated incorrect INTEGER value: 'K'
Warning	1292	Truncated incorrect INTEGER value: 'jxW<'
Warning	1292	Truncated incorrect INTEGER value: 'K'
Warning	1292	Truncated incorrect INTEGER value: 'jxW<'
Warning	1292	Truncated incorrect INTEGER value: 'K'
Warning	1292	Truncated incorrect INTEGER value: 'jxW<'
DROP TABLE t1;
SET SQL_BIG_TABLES=0;
# End of 5.1 tests
#
# LP bug#694450 Wrong result with non-standard GROUP BY + ORDER BY
#
SET SESSION SQL_MODE='ONLY_FULL_GROUP_BY';
CREATE TABLE t1 (
f1 int(11), f2 int(11), f3 datetime, f4 varchar(1), PRIMARY KEY (f1)) ;
INSERT IGNORE INTO t1 VALUES ('1','9','2004-10-11 18:13','x'),('2','5','2004-03-07 14:02','g'),('3','1','2004-04-09 09:38','o'),('4','0','1900-01-01 00:00','g'),('5','1','2009-02-19 02:05','v');
SELECT alias2.f3 AS field1 , alias2.f1 AS field2 FROM t1 AS alias1 JOIN t1 AS alias2 ON alias2.f1 = alias1.f2 AND alias2.f1 != alias1.f4 GROUP BY field1 , field2 ORDER BY alias1.f2 , field2;
field1	field2
2004-10-11 18:13:00	1
2009-02-19 02:05:00	5
SELECT alias2.f3 AS field1 , alias2.f1 AS field2 FROM t1 AS alias1 JOIN t1 AS alias2 ON alias2.f1 = alias1.f2 AND alias2.f1 != alias1.f4 GROUP BY field1 , field2 ;
field1	field2
2004-10-11 18:13:00	1
2009-02-19 02:05:00	5
SET SESSION SQL_MODE=default;
drop table t1;
<<<<<<< HEAD
# End of 5.2 tests
#
#  BUG#872702: Crash in add_ref_to_table_cond() when grouping by a PK
#
CREATE TABLE t1 (a int, PRIMARY KEY (a)) ;
INSERT INTO t1 VALUES (14),(15),(16),(17),(18),(19),(20);
CREATE TABLE t2 (a int) ;
SELECT a
FROM t1
WHERE a = (
SELECT t2.a
FROM t2
) OR t1.a = 73
GROUP BY 1;
a
DROP TABLE t1, t2;
# End of 5.3 tests
=======
#
# LP bug#967242 Wrong result (extra rows, not grouped) with JOIN, AND in ON condition, multi-part key, GROUP BY, OR in WHERE
#
CREATE TABLE t1 ( a VARCHAR(1) ) ENGINE=MyISAM;
INSERT INTO t1 VALUES ('x');
CREATE TABLE t2 ( b INT, c VARCHAR(1), KEY (c, b) ) ENGINE=MyISAM;
INSERT INTO t2 VALUES
(4, 'd'),(8, 'g'),(3, 'x'),(3, 'f'),
(0, 'p'),(3, 'j'),(8, 'c');
SELECT t2_1.b as zzz
FROM t1 JOIN t2 AS t2_1 JOIN t2 AS t2_2
ON (t2_2.b = t2_1.b ) AND (t2_2.c = t2_1.c )
WHERE
rand() + 1 > 0 OR
a = t2_1.c
GROUP BY zzz;
zzz
0
3
4
8
SELECT t2_1.b as zzz
FROM t1 JOIN t2 AS t2_1 JOIN t2 AS t2_2
ON (t2_2.b = t2_1.b ) AND (t2_2.c = t2_1.c )
WHERE
1 > 0 OR
a = t2_1.c
GROUP BY zzz;
zzz
0
3
4
8
SELECT t2_1.b as zzz
FROM t1 JOIN t2 AS t2_1 JOIN t2 AS t2_2
ON (t2_2.b = t2_1.b ) AND (t2_2.c = t2_1.c )
WHERE
t2_1.b + 1 > 0 OR
a = t2_1.c
GROUP BY zzz;
zzz
0
3
4
8
#TODO: in merge with 5.3 add original test suite
drop table t1, t2;
# End of 5.2 tests
>>>>>>> 167ad4c4
<|MERGE_RESOLUTION|>--- conflicted
+++ resolved
@@ -1968,25 +1968,6 @@
 2009-02-19 02:05:00	5
 SET SESSION SQL_MODE=default;
 drop table t1;
-<<<<<<< HEAD
-# End of 5.2 tests
-#
-#  BUG#872702: Crash in add_ref_to_table_cond() when grouping by a PK
-#
-CREATE TABLE t1 (a int, PRIMARY KEY (a)) ;
-INSERT INTO t1 VALUES (14),(15),(16),(17),(18),(19),(20);
-CREATE TABLE t2 (a int) ;
-SELECT a
-FROM t1
-WHERE a = (
-SELECT t2.a
-FROM t2
-) OR t1.a = 73
-GROUP BY 1;
-a
-DROP TABLE t1, t2;
-# End of 5.3 tests
-=======
 #
 # LP bug#967242 Wrong result (extra rows, not grouped) with JOIN, AND in ON condition, multi-part key, GROUP BY, OR in WHERE
 #
@@ -2035,4 +2016,19 @@
 #TODO: in merge with 5.3 add original test suite
 drop table t1, t2;
 # End of 5.2 tests
->>>>>>> 167ad4c4
+#
+#  BUG#872702: Crash in add_ref_to_table_cond() when grouping by a PK
+#
+CREATE TABLE t1 (a int, PRIMARY KEY (a)) ;
+INSERT INTO t1 VALUES (14),(15),(16),(17),(18),(19),(20);
+CREATE TABLE t2 (a int) ;
+SELECT a
+FROM t1
+WHERE a = (
+SELECT t2.a
+FROM t2
+) OR t1.a = 73
+GROUP BY 1;
+a
+DROP TABLE t1, t2;
+# End of 5.3 tests