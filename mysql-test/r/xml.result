--- conflicted
+++ resolved
@@ -1134,7 +1134,24 @@
 Warning	1525	Incorrect XML value: 'parse error at line 1 pos 11: STRING unexpected (ident or '/' wanted)'
 End of 5.1 tests
 #
-<<<<<<< HEAD
+# Start of 5.3 tests
+#
+#
+# MDEV-5338 XML parser accepts malformed data
+#
+SELECT ExtractValue('<a>xxx</c>','/a/b');
+ExtractValue('<a>xxx</c>','/a/b')
+NULL
+Warnings:
+Warning	1525	Incorrect XML value: 'parse error at line 1 pos 10: '</c>' unexpected ('</a>' wanted)'
+SELECT ExtractValue('<a><b>xxx</c></a>','/a/b');
+ExtractValue('<a><b>xxx</c></a>','/a/b')
+NULL
+Warnings:
+Warning	1525	Incorrect XML value: 'parse error at line 1 pos 13: '</c>' unexpected ('</b>' wanted)'
+#
+# End of 5.3 tests
+#
 # Start of 5.5 tests
 #
 #
@@ -1167,23 +1184,4 @@
 
 #
 # End of 5.5 tests
-=======
-# Start of 5.3 tests
-#
-#
-# MDEV-5338 XML parser accepts malformed data
-#
-SELECT ExtractValue('<a>xxx</c>','/a/b');
-ExtractValue('<a>xxx</c>','/a/b')
-NULL
-Warnings:
-Warning	1525	Incorrect XML value: 'parse error at line 1 pos 10: '</c>' unexpected ('</a>' wanted)'
-SELECT ExtractValue('<a><b>xxx</c></a>','/a/b');
-ExtractValue('<a><b>xxx</c></a>','/a/b')
-NULL
-Warnings:
-Warning	1525	Incorrect XML value: 'parse error at line 1 pos 13: '</c>' unexpected ('</b>' wanted)'
-#
-# End of 5.3 tests
->>>>>>> a24ea50d
 #