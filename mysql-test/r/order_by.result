--- conflicted
+++ resolved
@@ -1617,7 +1617,27 @@
 1	SIMPLE	t1	range	a	a	5	NULL	2	Using where; Using temporary; Using filesort
 1	SIMPLE	t2	ALL	NULL	NULL	NULL	NULL	10	Using join buffer
 DROP TABLE t1, t2;
-<<<<<<< HEAD
+#
+# Bug #50394: Regression in EXPLAIN with index scan, LIMIT, GROUP BY and
+# ORDER BY computed col
+#
+CREATE TABLE t1 ( a INT NOT NULL, b INT NOT NULL, KEY( a, b ) );
+INSERT INTO t1 VALUES (1, 1), (2, 2), (3, 3), (4, 4), (5, 5);
+INSERT INTO t1 SELECT a + 5, b + 5 FROM t1;
+CREATE TABLE t2( a INT PRIMARY KEY, b INT );
+INSERT INTO t2 VALUES (1, 1), (2, 2), (3, 3), (4, 4), (5, 5);
+INSERT INTO t2 SELECT a + 5, b + 5 FROM t2;
+EXPLAIN
+SELECT count(*) AS c, t1.a
+FROM t1 JOIN t2 ON t1.b = t2.a
+WHERE t2.b = 1
+GROUP BY t1.a
+ORDER by c
+LIMIT 2;
+id	select_type	table	type	possible_keys	key	key_len	ref	rows	Extra
+1	SIMPLE	t1	index	NULL	a	8	NULL	10	Using index; Using temporary; Using filesort
+1	SIMPLE	t2	eq_ref	PRIMARY	PRIMARY	4	test.t1.b	1	Using where
+DROP TABLE t1, t2;
 End of 5.1 tests
 #
 # Bug #38745: MySQL 5.1 optimizer uses filesort for ORDER BY
@@ -1647,28 +1667,4 @@
 3	3
 4	4
 5	5
-DROP TABLE t1, t2, t3;
-=======
-#
-# Bug #50394: Regression in EXPLAIN with index scan, LIMIT, GROUP BY and
-# ORDER BY computed col
-#
-CREATE TABLE t1 ( a INT NOT NULL, b INT NOT NULL, KEY( a, b ) );
-INSERT INTO t1 VALUES (1, 1), (2, 2), (3, 3), (4, 4), (5, 5);
-INSERT INTO t1 SELECT a + 5, b + 5 FROM t1;
-CREATE TABLE t2( a INT PRIMARY KEY, b INT );
-INSERT INTO t2 VALUES (1, 1), (2, 2), (3, 3), (4, 4), (5, 5);
-INSERT INTO t2 SELECT a + 5, b + 5 FROM t2;
-EXPLAIN
-SELECT count(*) AS c, t1.a
-FROM t1 JOIN t2 ON t1.b = t2.a
-WHERE t2.b = 1
-GROUP BY t1.a
-ORDER by c
-LIMIT 2;
-id	select_type	table	type	possible_keys	key	key_len	ref	rows	Extra
-1	SIMPLE	t1	index	NULL	a	8	NULL	10	Using index; Using temporary; Using filesort
-1	SIMPLE	t2	eq_ref	PRIMARY	PRIMARY	4	test.t1.b	1	Using where
-DROP TABLE t1, t2;
-End of 5.1 tests
->>>>>>> 3beeb5d0
+DROP TABLE t1, t2, t3;