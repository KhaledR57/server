SET @save_optimizer_switch=@@optimizer_switch;
SET optimizer_switch='outer_join_with_cache=off';
drop table if exists t1,t2,t3,t4;
CREATE TABLE t1 (
Period smallint(4) unsigned zerofill DEFAULT '0000' NOT NULL,
Varor_period smallint(4) unsigned DEFAULT '0' NOT NULL
);
INSERT INTO t1 VALUES (9410,9412);
select period from t1;
period
9410
select * from t1;
Period	Varor_period
9410	9412
select t1.* from t1;
Period	Varor_period
9410	9412
CREATE TABLE t2 (
auto int not null auto_increment,
fld1 int(6) unsigned zerofill DEFAULT '000000' NOT NULL,
companynr tinyint(2) unsigned zerofill DEFAULT '00' NOT NULL,
fld3 char(30) DEFAULT '' NOT NULL,
fld4 char(35) DEFAULT '' NOT NULL,
fld5 char(35) DEFAULT '' NOT NULL,
fld6 char(4) DEFAULT '' NOT NULL,
UNIQUE fld1 (fld1),
KEY fld3 (fld3),
PRIMARY KEY (auto)
);
select t2.fld3 from t2 where companynr = 58 and fld3 like "%imaginable%";
fld3
imaginable
select fld3 from t2 where fld3 like "%cultivation" ;
fld3
cultivation
select t2.fld3,companynr from t2 where companynr = 57+1 order by fld3;
fld3	companynr
concoct	58
druggists	58
engrossing	58
Eurydice	58
exclaimers	58
ferociousness	58
hopelessness	58
Huey	58
imaginable	58
judges	58
merging	58
ostrich	58
peering	58
Phelps	58
presumes	58
Ruth	58
sentences	58
Shylock	58
straggled	58
synergy	58
thanking	58
tying	58
unlocks	58
select fld3,companynr from t2 where companynr = 58 order by fld3;
fld3	companynr
concoct	58
druggists	58
engrossing	58
Eurydice	58
exclaimers	58
ferociousness	58
hopelessness	58
Huey	58
imaginable	58
judges	58
merging	58
ostrich	58
peering	58
Phelps	58
presumes	58
Ruth	58
sentences	58
Shylock	58
straggled	58
synergy	58
thanking	58
tying	58
unlocks	58
select fld3 from t2 order by fld3 desc limit 10;
fld3
youthfulness
yelped
Wotan
workers
Witt
witchcraft
Winsett
Willy
willed
wildcats
select fld3 from t2 order by fld3 desc limit 5;
fld3
youthfulness
yelped
Wotan
workers
Witt
select fld3 from t2 order by fld3 desc limit 5,5;
fld3
witchcraft
Winsett
Willy
willed
wildcats
select t2.fld3 from t2 where fld3 = 'honeysuckle';
fld3
honeysuckle
select t2.fld3 from t2 where fld3 LIKE 'honeysuckl_';
fld3
honeysuckle
select t2.fld3 from t2 where fld3 LIKE 'hon_ysuckl_';
fld3
honeysuckle
select t2.fld3 from t2 where fld3 LIKE 'honeysuckle%';
fld3
honeysuckle
select t2.fld3 from t2 where fld3 LIKE 'h%le';
fld3
honeysuckle
select t2.fld3 from t2 where fld3 LIKE 'honeysuckle_';
fld3
select t2.fld3 from t2 where fld3 LIKE 'don_t_find_me_please%';
fld3
explain select t2.fld3 from t2 where fld3 = 'honeysuckle';
id	select_type	table	type	possible_keys	key	key_len	ref	rows	Extra
1	SIMPLE	t2	ref	fld3	fld3	30	const	1	Using where; Using index
explain select fld3 from t2 ignore index (fld3) where fld3 = 'honeysuckle';
id	select_type	table	type	possible_keys	key	key_len	ref	rows	Extra
1	SIMPLE	t2	ALL	NULL	NULL	NULL	NULL	1199	Using where
explain select fld3 from t2 use index (fld1) where fld3 = 'honeysuckle';
id	select_type	table	type	possible_keys	key	key_len	ref	rows	Extra
1	SIMPLE	t2	ALL	NULL	NULL	NULL	NULL	1199	Using where
explain select fld3 from t2 use index (fld3) where fld3 = 'honeysuckle';
id	select_type	table	type	possible_keys	key	key_len	ref	rows	Extra
1	SIMPLE	t2	ref	fld3	fld3	30	const	1	Using where; Using index
explain select fld3 from t2 use index (fld1,fld3) where fld3 = 'honeysuckle';
id	select_type	table	type	possible_keys	key	key_len	ref	rows	Extra
1	SIMPLE	t2	ref	fld3	fld3	30	const	1	Using where; Using index
explain select fld3 from t2 ignore index (fld3,not_used);
ERROR 42000: Key 'not_used' doesn't exist in table 't2'
explain select fld3 from t2 use index (not_used);
ERROR 42000: Key 'not_used' doesn't exist in table 't2'
select t2.fld3 from t2 where fld3 >= 'honeysuckle' and fld3 <= 'honoring' order by fld3;
fld3
honeysuckle
honoring
explain select t2.fld3 from t2 where fld3 >= 'honeysuckle' and fld3 <= 'honoring' order by fld3;
id	select_type	table	type	possible_keys	key	key_len	ref	rows	Extra
1	SIMPLE	t2	range	fld3	fld3	30	NULL	2	Using where; Using index
select fld1,fld3 from t2 where fld3="Colombo" or fld3 = "nondecreasing" order by fld3;
fld1	fld3
148504	Colombo
068305	Colombo
000000	nondecreasing
select fld1,fld3 from t2 where companynr = 37 and fld3 = 'appendixes';
fld1	fld3
232605	appendixes
1232605	appendixes
1232606	appendixes
1232607	appendixes
1232608	appendixes
1232609	appendixes
select fld1 from t2 where fld1=250501 or fld1="250502";
fld1
250501
250502
explain select fld1 from t2 where fld1=250501 or fld1="250502";
id	select_type	table	type	possible_keys	key	key_len	ref	rows	Extra
1	SIMPLE	t2	range	fld1	fld1	4	NULL	2	Using where; Using index
select fld1 from t2 where fld1=250501 or fld1=250502 or fld1 >= 250505 and fld1 <= 250601 or fld1 between 250501 and 250502;
fld1
250501
250502
250505
250601
explain select fld1 from t2 where fld1=250501 or fld1=250502 or fld1 >= 250505 and fld1 <= 250601 or fld1 between 250501 and 250502;
id	select_type	table	type	possible_keys	key	key_len	ref	rows	Extra
1	SIMPLE	t2	range	fld1	fld1	4	NULL	4	Using where; Using index
select fld1,fld3 from t2 where companynr = 37 and fld3 like 'f%';
fld1	fld3
012001	flanking
013602	foldout
013606	fingerings
018007	fanatic
018017	featherweight
018054	fetters
018103	flint
018104	flopping
036002	funereal
038017	fetched
038205	firearm
058004	Fenton
088303	feminine
186002	freakish
188007	flurried
188505	fitting
198006	furthermore
202301	Fitzpatrick
208101	fiftieth
208113	freest
218008	finishers
218022	feed
218401	faithful
226205	foothill
226209	furnishings
228306	forthcoming
228311	fated
231315	freezes
232102	forgivably
238007	filial
238008	fixedly
select fld3 from t2 where fld3 like "L%" and fld3 = "ok";
fld3
select fld3 from t2 where (fld3 like "C%" and fld3 = "Chantilly");
fld3
Chantilly
select fld1,fld3 from t2 where fld1 like "25050%";
fld1	fld3
250501	poisoning
250502	Iraqis
250503	heaving
250504	population
250505	bomb
select fld1,fld3 from t2 where fld1 like "25050_";
fld1	fld3
250501	poisoning
250502	Iraqis
250503	heaving
250504	population
250505	bomb
select distinct companynr from t2;
companynr
00
37
36
50
58
29
40
53
65
41
34
68
select distinct companynr from t2 order by companynr;
companynr
00
29
34
36
37
40
41
50
53
58
65
68
select distinct companynr from t2 order by companynr desc;
companynr
68
65
58
53
50
41
40
37
36
34
29
00
select distinct t2.fld3,period from t2,t1 where companynr=37 and fld3 like "O%";
fld3	period
obliterates	9410
offload	9410
opaquely	9410
organizer	9410
overestimating	9410
overlay	9410
select distinct fld3 from t2 where companynr = 34 order by fld3;
fld3
absentee
accessed
ahead
alphabetic
Asiaticizations
attitude
aye
bankruptcies
belays
Blythe
bomb
boulevard
bulldozes
cannot
caressing
charcoal
checksumming
chess
clubroom
colorful
cosy
creator
crying
Darius
diffusing
duality
Eiffel
Epiphany
Ernestine
explorers
exterminated
famine
forked
Gershwins
heaving
Hodges
Iraqis
Italianization
Lagos
landslide
libretto
Majorca
mastering
narrowed
occurred
offerers
Palestine
Peruvianizes
pharmaceutic
poisoning
population
Pygmalion
rats
realest
recording
regimented
retransmitting
reviver
rouses
scars
sicker
sleepwalk
stopped
sugars
translatable
uncles
unexpected
uprisings
versatility
vest
select distinct fld3 from t2 limit 10;
fld3
abates
abiding
Abraham
abrogating
absentee
abut
accessed
accruing
accumulating
accuracies
select distinct fld3 from t2 having fld3 like "A%" limit 10;
fld3
abates
abiding
Abraham
abrogating
absentee
abut
accessed
accruing
accumulating
accuracies
select distinct substring(fld3,1,3) from t2 where fld3 like "A%";
substring(fld3,1,3)
aba
abi
Abr
abs
abu
acc
acq
acu
Ade
adj
Adl
adm
Ado
ads
adv
aer
aff
afi
afl
afo
agi
ahe
aim
air
Ald
alg
ali
all
alp
alr
ama
ame
amm
ana
and
ane
Ang
ani
Ann
Ant
api
app
aqu
Ara
arc
Arm
arr
Art
Asi
ask
asp
ass
ast
att
aud
Aug
aut
ave
avo
awe
aye
Azt
select distinct substring(fld3,1,3) as a from t2 having a like "A%" order by a limit 10;
a
aba
abi
Abr
abs
abu
acc
acq
acu
Ade
adj
select distinct substring(fld3,1,3) from t2 where fld3 like "A%" limit 10;
substring(fld3,1,3)
aba
abi
Abr
abs
abu
acc
acq
acu
Ade
adj
select distinct substring(fld3,1,3) as a from t2 having a like "A%" limit 10;
a
aba
abi
Abr
abs
abu
acc
acq
acu
Ade
adj
create table t3 (
period    int not null,
name      char(32) not null,
companynr int not null,
price     double(11,0),
price2     double(11,0),
key (period),
key (name)
);
create temporary table tmp engine = myisam select * from t3;
insert into t3 select * from tmp;
insert into tmp select * from t3;
insert into t3 select * from tmp;
insert into tmp select * from t3;
insert into t3 select * from tmp;
insert into tmp select * from t3;
insert into t3 select * from tmp;
insert into tmp select * from t3;
insert into t3 select * from tmp;
insert into tmp select * from t3;
insert into t3 select * from tmp;
insert into tmp select * from t3;
insert into t3 select * from tmp;
insert into tmp select * from t3;
insert into t3 select * from tmp;
insert into tmp select * from t3;
insert into t3 select * from tmp;
alter table t3 add t2nr int not null auto_increment primary key first;
drop table tmp;
SET BIG_TABLES=1;
select distinct concat(fld3," ",fld3) as namn from t2,t3 where t2.fld1=t3.t2nr order by namn limit 10;
namn
Abraham Abraham
abrogating abrogating
admonishing admonishing
Adolph Adolph
afield afield
aging aging
ammonium ammonium
analyzable analyzable
animals animals
animized animized
SET BIG_TABLES=0;
select distinct concat(fld3," ",fld3) from t2,t3 where t2.fld1=t3.t2nr order by fld3 limit 10;
concat(fld3," ",fld3)
Abraham Abraham
abrogating abrogating
admonishing admonishing
Adolph Adolph
afield afield
aging aging
ammonium ammonium
analyzable analyzable
animals animals
animized animized
select distinct fld5 from t2 limit 10;
fld5
neat
Steinberg
jarring
tinily
balled
persist
attainments
fanatic
measures
rightfulness
select distinct fld3,count(*) from t2 group by companynr,fld3 limit 10;
fld3	count(*)
affixed	1
and	1
annoyers	1
Anthony	1
assayed	1
assurers	1
attendants	1
bedlam	1
bedpost	1
boasted	1
SET BIG_TABLES=1;
select distinct fld3,count(*) from t2 group by companynr,fld3 limit 10;
fld3	count(*)
affixed	1
and	1
annoyers	1
Anthony	1
assayed	1
assurers	1
attendants	1
bedlam	1
bedpost	1
boasted	1
SET BIG_TABLES=0;
select distinct fld3,repeat("a",length(fld3)),count(*) from t2 group by companynr,fld3 limit 100,10;
fld3	repeat("a",length(fld3))	count(*)
circus	aaaaaa	1
cited	aaaaa	1
Colombo	aaaaaaa	1
congresswoman	aaaaaaaaaaaaa	1
contrition	aaaaaaaaaa	1
corny	aaaaa	1
cultivation	aaaaaaaaaaa	1
definiteness	aaaaaaaaaaaa	1
demultiplex	aaaaaaaaaaa	1
disappointing	aaaaaaaaaaaaa	1
select distinct companynr,rtrim(space(512+companynr)) from t3 order by 1,2;
companynr	rtrim(space(512+companynr))
37	
78	
101	
154	
311	
447	
512	
select distinct fld3 from t2,t3 where t2.companynr = 34 and t2.fld1=t3.t2nr order by fld3;
fld3
explain select t3.t2nr,fld3 from t2,t3 where t2.companynr = 34 and t2.fld1=t3.t2nr order by t3.t2nr,fld3;
id	select_type	table	type	possible_keys	key	key_len	ref	rows	Extra
1	SIMPLE	t2	ALL	fld1	NULL	NULL	NULL	1199	Using where; Using temporary; Using filesort
1	SIMPLE	t3	eq_ref	PRIMARY	PRIMARY	4	test.t2.fld1	1	Using where; Using index
explain select * from t3 as t1,t3 where t1.period=t3.period order by t3.period;
id	select_type	table	type	possible_keys	key	key_len	ref	rows	Extra
1	SIMPLE	t1	ALL	period	NULL	NULL	NULL	41810	Using filesort
1	SIMPLE	t3	ref	period	period	4	test.t1.period	4181	
explain select * from t3 as t1,t3 where t1.period=t3.period order by t3.period limit 10;
id	select_type	table	type	possible_keys	key	key_len	ref	rows	Extra
1	SIMPLE	t3	index	period	period	4	NULL	1	
1	SIMPLE	t1	ref	period	period	4	test.t3.period	4181	
explain select * from t3 as t1,t3 where t1.period=t3.period order by t1.period limit 10;
id	select_type	table	type	possible_keys	key	key_len	ref	rows	Extra
1	SIMPLE	t1	index	period	period	4	NULL	1	
1	SIMPLE	t3	ref	period	period	4	test.t1.period	4181	
select period from t1;
period
9410
select period from t1 where period=1900;
period
select fld3,period from t1,t2 where fld1 = 011401 order by period;
fld3	period
breaking	9410
select fld3,period from t2,t3 where t2.fld1 = 011401 and t2.fld1=t3.t2nr and t3.period=1001;
fld3	period
breaking	1001
explain select fld3,period from t2,t3 where t2.fld1 = 011401 and t3.t2nr=t2.fld1 and 1001 = t3.period;
id	select_type	table	type	possible_keys	key	key_len	ref	rows	Extra
1	SIMPLE	t2	const	fld1	fld1	4	const	1	
1	SIMPLE	t3	const	PRIMARY,period	PRIMARY	4	const	1	
select fld3,period from t2,t1 where companynr*10 = 37*10;
fld3	period
breaking	9410
Romans	9410
intercepted	9410
bewilderingly	9410
astound	9410
admonishing	9410
sumac	9410
flanking	9410
combed	9410
subjective	9410
scatterbrain	9410
Eulerian	9410
Kane	9410
overlay	9410
perturb	9410
goblins	9410
annihilates	9410
Wotan	9410
snatching	9410
concludes	9410
laterally	9410
yelped	9410
grazing	9410
Baird	9410
celery	9410
misunderstander	9410
handgun	9410
foldout	9410
mystic	9410
succumbed	9410
Nabisco	9410
fingerings	9410
aging	9410
afield	9410
ammonium	9410
boat	9410
intelligibility	9410
Augustine	9410
teethe	9410
dreaded	9410
scholastics	9410
audiology	9410
wallet	9410
parters	9410
eschew	9410
quitter	9410
neat	9410
Steinberg	9410
jarring	9410
tinily	9410
balled	9410
persist	9410
attainments	9410
fanatic	9410
measures	9410
rightfulness	9410
capably	9410
impulsive	9410
starlet	9410
terminators	9410
untying	9410
announces	9410
featherweight	9410
pessimist	9410
daughter	9410
decliner	9410
lawgiver	9410
stated	9410
readable	9410
attrition	9410
cascade	9410
motors	9410
interrogate	9410
pests	9410
stairway	9410
dopers	9410
testicle	9410
Parsifal	9410
leavings	9410
postulation	9410
squeaking	9410
contrasted	9410
leftover	9410
whiteners	9410
erases	9410
Punjab	9410
Merritt	9410
Quixotism	9410
sweetish	9410
dogging	9410
scornfully	9410
bellow	9410
bills	9410
cupboard	9410
sureties	9410
puddings	9410
fetters	9410
bivalves	9410
incurring	9410
Adolph	9410
pithed	9410
Miles	9410
trimmings	9410
tragedies	9410
skulking	9410
flint	9410
flopping	9410
relaxing	9410
offload	9410
suites	9410
lists	9410
animized	9410
multilayer	9410
standardizes	9410
Judas	9410
vacuuming	9410
dentally	9410
humanness	9410
inch	9410
Weissmuller	9410
irresponsibly	9410
luckily	9410
culled	9410
medical	9410
bloodbath	9410
subschema	9410
animals	9410
Micronesia	9410
repetitions	9410
Antares	9410
ventilate	9410
pityingly	9410
interdependent	9410
Graves	9410
neonatal	9410
chafe	9410
honoring	9410
realtor	9410
elite	9410
funereal	9410
abrogating	9410
sorters	9410
Conley	9410
lectured	9410
Abraham	9410
Hawaii	9410
cage	9410
hushes	9410
Simla	9410
reporters	9410
Dutchman	9410
descendants	9410
groupings	9410
dissociate	9410
coexist	9410
Beebe	9410
Taoism	9410
Connally	9410
fetched	9410
checkpoints	9410
rusting	9410
galling	9410
obliterates	9410
traitor	9410
resumes	9410
analyzable	9410
terminator	9410
gritty	9410
firearm	9410
minima	9410
Selfridge	9410
disable	9410
witchcraft	9410
betroth	9410
Manhattanize	9410
imprint	9410
peeked	9410
swelling	9410
interrelationships	9410
riser	9410
Gandhian	9410
peacock	9410
bee	9410
kanji	9410
dental	9410
scarf	9410
chasm	9410
insolence	9410
syndicate	9410
alike	9410
imperial	9410
convulsion	9410
railway	9410
validate	9410
normalizes	9410
comprehensive	9410
chewing	9410
denizen	9410
schemer	9410
chronicle	9410
Kline	9410
Anatole	9410
partridges	9410
brunch	9410
recruited	9410
dimensions	9410
Chicana	9410
announced	9410
praised	9410
employing	9410
linear	9410
quagmire	9410
western	9410
relishing	9410
serving	9410
scheduling	9410
lore	9410
eventful	9410
arteriole	9410
disentangle	9410
cured	9410
Fenton	9410
avoidable	9410
drains	9410
detectably	9410
husky	9410
impelling	9410
undoes	9410
evened	9410
squeezes	9410
destroyer	9410
rudeness	9410
beaner	9410
boorish	9410
Everhart	9410
encompass	9410
mushrooms	9410
Alison	9410
externally	9410
pellagra	9410
cult	9410
creek	9410
Huffman	9410
Majorca	9410
governing	9410
gadfly	9410
reassigned	9410
intentness	9410
craziness	9410
psychic	9410
squabbled	9410
burlesque	9410
capped	9410
extracted	9410
DiMaggio	9410
exclamation	9410
subdirectory	9410
Gothicism	9410
feminine	9410
metaphysically	9410
sanding	9410
Miltonism	9410
freakish	9410
index	9410
straight	9410
flurried	9410
denotative	9410
coming	9410
commencements	9410
gentleman	9410
gifted	9410
Shanghais	9410
sportswriting	9410
sloping	9410
navies	9410
leaflet	9410
shooter	9410
Joplin	9410
babies	9410
assails	9410
admiring	9410
swaying	9410
Goldstine	9410
fitting	9410
Norwalk	9410
analogy	9410
deludes	9410
cokes	9410
Clayton	9410
exhausts	9410
causality	9410
sating	9410
icon	9410
throttles	9410
communicants	9410
dehydrate	9410
priceless	9410
publicly	9410
incidentals	9410
commonplace	9410
mumbles	9410
furthermore	9410
cautioned	9410
parametrized	9410
registration	9410
sadly	9410
positioning	9410
babysitting	9410
eternal	9410
hoarder	9410
congregates	9410
rains	9410
workers	9410
sags	9410
unplug	9410
garage	9410
boulder	9410
specifics	9410
Teresa	9410
Winsett	9410
convenient	9410
buckboards	9410
amenities	9410
resplendent	9410
sews	9410
participated	9410
Simon	9410
certificates	9410
Fitzpatrick	9410
Evanston	9410
misted	9410
textures	9410
save	9410
count	9410
rightful	9410
chaperone	9410
Lizzy	9410
clenched	9410
effortlessly	9410
accessed	9410
beaters	9410
Hornblower	9410
vests	9410
indulgences	9410
infallibly	9410
unwilling	9410
excrete	9410
spools	9410
crunches	9410
overestimating	9410
ineffective	9410
humiliation	9410
sophomore	9410
star	9410
rifles	9410
dialysis	9410
arriving	9410
indulge	9410
clockers	9410
languages	9410
Antarctica	9410
percentage	9410
ceiling	9410
specification	9410
regimented	9410
ciphers	9410
pictures	9410
serpents	9410
allot	9410
realized	9410
mayoral	9410
opaquely	9410
hostess	9410
fiftieth	9410
incorrectly	9410
decomposition	9410
stranglings	9410
mixture	9410
electroencephalography	9410
similarities	9410
charges	9410
freest	9410
Greenberg	9410
tinting	9410
expelled	9410
warm	9410
smoothed	9410
deductions	9410
Romano	9410
bitterroot	9410
corset	9410
securing	9410
environing	9410
cute	9410
Crays	9410
heiress	9410
inform	9410
avenge	9410
universals	9410
Kinsey	9410
ravines	9410
bestseller	9410
equilibrium	9410
extents	9410
relatively	9410
pressure	9410
critiques	9410
befouled	9410
rightfully	9410
mechanizing	9410
Latinizes	9410
timesharing	9410
Aden	9410
embassies	9410
males	9410
shapelessly	9410
mastering	9410
Newtonian	9410
finishers	9410
abates	9410
teem	9410
kiting	9410
stodgy	9410
feed	9410
guitars	9410
airships	9410
store	9410
denounces	9410
Pyle	9410
Saxony	9410
serializations	9410
Peruvian	9410
taxonomically	9410
kingdom	9410
stint	9410
Sault	9410
faithful	9410
Ganymede	9410
tidiness	9410
gainful	9410
contrary	9410
Tipperary	9410
tropics	9410
theorizers	9410
renew	9410
already	9410
terminal	9410
Hegelian	9410
hypothesizer	9410
warningly	9410
journalizing	9410
nested	9410
Lars	9410
saplings	9410
foothill	9410
labeled	9410
imperiously	9410
reporters	9410
furnishings	9410
precipitable	9410
discounts	9410
excises	9410
Stalin	9410
despot	9410
ripeness	9410
Arabia	9410
unruly	9410
mournfulness	9410
boom	9410
slaughter	9410
Sabine	9410
handy	9410
rural	9410
organizer	9410
shipyard	9410
civics	9410
inaccuracy	9410
rules	9410
juveniles	9410
comprised	9410
investigations	9410
stabilizes	9410
seminaries	9410
Hunter	9410
sporty	9410
test	9410
weasels	9410
CERN	9410
tempering	9410
afore	9410
Galatean	9410
techniques	9410
error	9410
veranda	9410
severely	9410
Cassites	9410
forthcoming	9410
guides	9410
vanish	9410
lied	9410
sawtooth	9410
fated	9410
gradually	9410
widens	9410
preclude	9410
evenhandedly	9410
percentage	9410
disobedience	9410
humility	9410
gleaning	9410
petted	9410
bloater	9410
minion	9410
marginal	9410
apiary	9410
measures	9410
precaution	9410
repelled	9410
primary	9410
coverings	9410
Artemia	9410
navigate	9410
spatial	9410
Gurkha	9410
meanwhile	9410
Melinda	9410
Butterfield	9410
Aldrich	9410
previewing	9410
glut	9410
unaffected	9410
inmate	9410
mineral	9410
impending	9410
meditation	9410
ideas	9410
miniaturizes	9410
lewdly	9410
title	9410
youthfulness	9410
creak	9410
Chippewa	9410
clamored	9410
freezes	9410
forgivably	9410
reduce	9410
McGovern	9410
Nazis	9410
epistle	9410
socializes	9410
conceptions	9410
Kevin	9410
uncovering	9410
chews	9410
appendixes	9410
appendixes	9410
appendixes	9410
appendixes	9410
appendixes	9410
appendixes	9410
raining	9410
infest	9410
compartment	9410
minting	9410
ducks	9410
roped	9410
waltz	9410
Lillian	9410
repressions	9410
chillingly	9410
noncritical	9410
lithograph	9410
spongers	9410
parenthood	9410
posed	9410
instruments	9410
filial	9410
fixedly	9410
relives	9410
Pandora	9410
watering	9410
ungrateful	9410
secures	9410
poison	9410
dusted	9410
encompasses	9410
presentation	9410
Kantian	9410
select fld3,period,price,price2 from t2,t3 where t2.fld1=t3.t2nr and period >= 1001 and period <= 1002 and t2.companynr = 37 order by fld3,period, price;
fld3	period	price	price2
admonishing	1002	28357832	8723648
analyzable	1002	28357832	8723648
annihilates	1001	5987435	234724
Antares	1002	28357832	8723648
astound	1001	5987435	234724
audiology	1001	5987435	234724
Augustine	1002	28357832	8723648
Baird	1002	28357832	8723648
bewilderingly	1001	5987435	234724
breaking	1001	5987435	234724
Conley	1001	5987435	234724
dentally	1002	28357832	8723648
dissociate	1002	28357832	8723648
elite	1001	5987435	234724
eschew	1001	5987435	234724
Eulerian	1001	5987435	234724
flanking	1001	5987435	234724
foldout	1002	28357832	8723648
funereal	1002	28357832	8723648
galling	1002	28357832	8723648
Graves	1001	5987435	234724
grazing	1001	5987435	234724
groupings	1001	5987435	234724
handgun	1001	5987435	234724
humility	1002	28357832	8723648
impulsive	1002	28357832	8723648
inch	1001	5987435	234724
intelligibility	1001	5987435	234724
jarring	1001	5987435	234724
lawgiver	1001	5987435	234724
lectured	1002	28357832	8723648
Merritt	1002	28357832	8723648
neonatal	1001	5987435	234724
offload	1002	28357832	8723648
parters	1002	28357832	8723648
pityingly	1002	28357832	8723648
puddings	1002	28357832	8723648
Punjab	1001	5987435	234724
quitter	1002	28357832	8723648
realtor	1001	5987435	234724
relaxing	1001	5987435	234724
repetitions	1001	5987435	234724
resumes	1001	5987435	234724
Romans	1002	28357832	8723648
rusting	1001	5987435	234724
scholastics	1001	5987435	234724
skulking	1002	28357832	8723648
stated	1002	28357832	8723648
suites	1002	28357832	8723648
sureties	1001	5987435	234724
testicle	1002	28357832	8723648
tinily	1002	28357832	8723648
tragedies	1001	5987435	234724
trimmings	1001	5987435	234724
vacuuming	1001	5987435	234724
ventilate	1001	5987435	234724
wallet	1001	5987435	234724
Weissmuller	1002	28357832	8723648
Wotan	1002	28357832	8723648
select t2.fld1,fld3,period,price,price2 from t2,t3 where t2.fld1>= 18201 and t2.fld1 <= 18811 and t2.fld1=t3.t2nr and period = 1001 and t2.companynr = 37;
fld1	fld3	period	price	price2
018201	relaxing	1001	5987435	234724
018601	vacuuming	1001	5987435	234724
018801	inch	1001	5987435	234724
018811	repetitions	1001	5987435	234724
create table t4 (
companynr tinyint(2) unsigned zerofill NOT NULL default '00',
companyname char(30) NOT NULL default '',
PRIMARY KEY (companynr),
UNIQUE KEY companyname(companyname)
) ENGINE=MyISAM MAX_ROWS=50 PACK_KEYS=1 COMMENT='companynames';
select STRAIGHT_JOIN t2.companynr,companyname from t4,t2 where t2.companynr=t4.companynr group by t2.companynr;
companynr	companyname
00	Unknown
29	company 1
34	company 2
36	company 3
37	company 4
40	company 5
41	company 6
50	company 11
53	company 7
58	company 8
65	company 9
68	company 10
select SQL_SMALL_RESULT t2.companynr,companyname from t4,t2 where t2.companynr=t4.companynr group by t2.companynr;
companynr	companyname
00	Unknown
29	company 1
34	company 2
36	company 3
37	company 4
40	company 5
41	company 6
50	company 11
53	company 7
58	company 8
65	company 9
68	company 10
select * from t1,t1 t12;
Period	Varor_period	Period	Varor_period
9410	9412	9410	9412
select t2.fld1,t22.fld1 from t2,t2 t22 where t2.fld1 >= 250501 and t2.fld1 <= 250505 and t22.fld1 >= 250501 and t22.fld1 <= 250505;
fld1	fld1
250501	250501
250502	250501
250503	250501
250504	250501
250505	250501
250501	250502
250502	250502
250503	250502
250504	250502
250505	250502
250501	250503
250502	250503
250503	250503
250504	250503
250505	250503
250501	250504
250502	250504
250503	250504
250504	250504
250505	250504
250501	250505
250502	250505
250503	250505
250504	250505
250505	250505
SET @save_optimizer_switch=@@optimizer_switch;
SET optimizer_switch='outer_join_with_cache=off';
insert into t2 (fld1, companynr) values (999999,99);
select t2.companynr,companyname from t2 left join t4 using (companynr) where t4.companynr is null;
companynr	companyname
99	NULL
select count(*) from t2 left join t4 using (companynr) where t4.companynr is not null;
count(*)
1199
explain select t2.companynr,companyname from t2 left join t4 using (companynr) where t4.companynr is null;
id	select_type	table	type	possible_keys	key	key_len	ref	rows	Extra
1	SIMPLE	t2	ALL	NULL	NULL	NULL	NULL	1200	
1	SIMPLE	t4	eq_ref	PRIMARY	PRIMARY	1	test.t2.companynr	1	Using where; Not exists
explain select t2.companynr,companyname from t4 left join t2 using (companynr) where t2.companynr is null;
id	select_type	table	type	possible_keys	key	key_len	ref	rows	Extra
1	SIMPLE	t4	ALL	NULL	NULL	NULL	NULL	12	
1	SIMPLE	t2	ALL	NULL	NULL	NULL	NULL	1200	Using where; Not exists
select companynr,companyname from t2 left join t4 using (companynr) where companynr is null;
companynr	companyname
select count(*) from t2 left join t4 using (companynr) where companynr is not null;
count(*)
1200
explain select companynr,companyname from t2 left join t4 using (companynr) where companynr is null;
id	select_type	table	type	possible_keys	key	key_len	ref	rows	Extra
1	SIMPLE	NULL	NULL	NULL	NULL	NULL	NULL	NULL	Impossible WHERE
explain select companynr,companyname from t4 left join t2 using (companynr) where companynr is null;
id	select_type	table	type	possible_keys	key	key_len	ref	rows	Extra
1	SIMPLE	NULL	NULL	NULL	NULL	NULL	NULL	NULL	Impossible WHERE
delete from t2 where fld1=999999;
explain select t2.companynr,companyname from t4 left join t2 using (companynr) where t2.companynr > 0;
id	select_type	table	type	possible_keys	key	key_len	ref	rows	Extra
1	SIMPLE	t2	ALL	NULL	NULL	NULL	NULL	1199	Using where
1	SIMPLE	t4	eq_ref	PRIMARY	PRIMARY	1	test.t2.companynr	1	
explain select t2.companynr,companyname from t4 left join t2 using (companynr) where t2.companynr > 0 or t2.companynr < 0;
id	select_type	table	type	possible_keys	key	key_len	ref	rows	Extra
1	SIMPLE	t2	ALL	NULL	NULL	NULL	NULL	1199	Using where
1	SIMPLE	t4	eq_ref	PRIMARY	PRIMARY	1	test.t2.companynr	1	
explain select t2.companynr,companyname from t4 left join t2 using (companynr) where t2.companynr > 0 and t4.companynr > 0;
id	select_type	table	type	possible_keys	key	key_len	ref	rows	Extra
1	SIMPLE	t2	ALL	NULL	NULL	NULL	NULL	1199	Using where
1	SIMPLE	t4	eq_ref	PRIMARY	PRIMARY	1	test.t2.companynr	1	
explain select companynr,companyname from t4 left join t2 using (companynr) where companynr > 0;
id	select_type	table	type	possible_keys	key	key_len	ref	rows	Extra
1	SIMPLE	t4	ALL	PRIMARY	NULL	NULL	NULL	12	Using where
1	SIMPLE	t2	ALL	NULL	NULL	NULL	NULL	1199	Using where
explain select companynr,companyname from t4 left join t2 using (companynr) where companynr > 0 or companynr < 0;
id	select_type	table	type	possible_keys	key	key_len	ref	rows	Extra
1	SIMPLE	t4	ALL	PRIMARY	NULL	NULL	NULL	12	Using where
1	SIMPLE	t2	ALL	NULL	NULL	NULL	NULL	1199	Using where
explain select companynr,companyname from t4 left join t2 using (companynr) where companynr > 0 and companynr > 0;
id	select_type	table	type	possible_keys	key	key_len	ref	rows	Extra
1	SIMPLE	t4	ALL	PRIMARY	NULL	NULL	NULL	12	Using where
1	SIMPLE	t2	ALL	NULL	NULL	NULL	NULL	1199	Using where
explain select t2.companynr,companyname from t4 left join t2 using (companynr) where t2.companynr > 0 or t2.companynr is null;
id	select_type	table	type	possible_keys	key	key_len	ref	rows	Extra
1	SIMPLE	t4	ALL	NULL	NULL	NULL	NULL	12	
1	SIMPLE	t2	ALL	NULL	NULL	NULL	NULL	1199	Using where
explain select t2.companynr,companyname from t4 left join t2 using (companynr) where t2.companynr > 0 or t2.companynr < 0 or t4.companynr > 0;
id	select_type	table	type	possible_keys	key	key_len	ref	rows	Extra
1	SIMPLE	t4	ALL	PRIMARY	NULL	NULL	NULL	12	
1	SIMPLE	t2	ALL	NULL	NULL	NULL	NULL	1199	Using where
explain select t2.companynr,companyname from t4 left join t2 using (companynr) where ifnull(t2.companynr,1)>0;
id	select_type	table	type	possible_keys	key	key_len	ref	rows	Extra
1	SIMPLE	t4	ALL	NULL	NULL	NULL	NULL	12	
1	SIMPLE	t2	ALL	NULL	NULL	NULL	NULL	1199	Using where
explain select companynr,companyname from t4 left join t2 using (companynr) where companynr > 0 or companynr is null;
id	select_type	table	type	possible_keys	key	key_len	ref	rows	Extra
1	SIMPLE	t4	ALL	PRIMARY	NULL	NULL	NULL	12	Using where
1	SIMPLE	t2	ALL	NULL	NULL	NULL	NULL	1199	Using where
explain select companynr,companyname from t4 left join t2 using (companynr) where companynr > 0 or companynr < 0 or companynr > 0;
id	select_type	table	type	possible_keys	key	key_len	ref	rows	Extra
1	SIMPLE	t4	ALL	PRIMARY	NULL	NULL	NULL	12	Using where
1	SIMPLE	t2	ALL	NULL	NULL	NULL	NULL	1199	Using where
explain select companynr,companyname from t4 left join t2 using (companynr) where ifnull(companynr,1)>0;
id	select_type	table	type	possible_keys	key	key_len	ref	rows	Extra
1	SIMPLE	t4	ALL	NULL	NULL	NULL	NULL	12	Using where
1	SIMPLE	t2	ALL	NULL	NULL	NULL	NULL	1199	Using where
SET optimizer_switch=@save_optimizer_switch;
select distinct t2.companynr,t4.companynr from t2,t4 where t2.companynr=t4.companynr+1;
companynr	companynr
37	36
41	40
explain select distinct t2.companynr,t4.companynr from t2,t4 where t2.companynr=t4.companynr+1;
id	select_type	table	type	possible_keys	key	key_len	ref	rows	Extra
1	SIMPLE	t4	index	NULL	PRIMARY	1	NULL	12	Using index; Using temporary
1	SIMPLE	t2	ALL	NULL	NULL	NULL	NULL	1199	Using where; Using join buffer (flat, BNL join)
select t2.fld1,t2.companynr,fld3,period from t3,t2 where t2.fld1 = 38208 and t2.fld1=t3.t2nr and period = 1008 or t2.fld1 = 38008 and t2.fld1 =t3.t2nr and period = 1008;
fld1	companynr	fld3	period
038008	37	reporters	1008
038208	37	Selfridge	1008
select t2.fld1,t2.companynr,fld3,period from t3,t2 where (t2.fld1 = 38208 or t2.fld1 = 38008) and t2.fld1=t3.t2nr and period>=1008 and period<=1009;
fld1	companynr	fld3	period
038008	37	reporters	1008
038208	37	Selfridge	1008
select t2.fld1,t2.companynr,fld3,period from t3,t2 where (t3.t2nr = 38208 or t3.t2nr = 38008) and t2.fld1=t3.t2nr and period>=1008 and period<=1009;
fld1	companynr	fld3	period
038008	37	reporters	1008
038208	37	Selfridge	1008
select period from t1 where (((period > 0) or period < 10000 or (period = 1900)) and (period=1900 and period <= 1901) or (period=1903 and (period=1903)) and period>=1902) or ((period=1904 or period=1905) or (period=1906 or period>1907)) or (period=1908 and period = 1909);
period
9410
select period from t1 where ((period > 0 and period < 1) or (((period > 0 and period < 100) and (period > 10)) or (period > 10)) or (period > 0 and (period > 5 or period > 6)));
period
9410
select a.fld1 from t2 as a,t2 b where ((a.fld1 = 250501 and a.fld1=b.fld1) or a.fld1=250502 or a.fld1=250503 or (a.fld1=250505 and a.fld1<=b.fld1 and b.fld1>=a.fld1)) and a.fld1=b.fld1;
fld1
250501
250502
250503
250505
select fld1 from t2 where fld1 in (250502,98005,98006,250503,250605,250606) and fld1 >=250502 and fld1 not in (250605,250606);
fld1
250502
250503
select fld1 from t2 where fld1 between 250502 and 250504;
fld1
250502
250503
250504
select fld3 from t2 where (((fld3 like "_%L%" ) or (fld3 like "%ok%")) and ( fld3 like "L%" or fld3 like "G%")) and fld3 like "L%" ;
fld3
label
labeled
labeled
landslide
laterally
leaflet
lewdly
Lillian
luckily
select count(*) from t1;
count(*)
1
select companynr,count(*),sum(fld1) from t2 group by companynr;
companynr	count(*)	sum(fld1)
00	82	10355753
29	95	14473298
34	70	17788966
36	215	22786296
37	588	83602098
40	37	6618386
41	52	12816335
50	11	1595438
53	4	793210
58	23	2254293
65	10	2284055
68	12	3097288
select companynr,count(*) from t2 group by companynr order by companynr desc limit 5;
companynr	count(*)
68	12
65	10
58	23
53	4
50	11
select count(*),min(fld4),max(fld4),sum(fld1),avg(fld1),std(fld1),variance(fld1) from t2 where companynr = 34 and fld4<>"";
count(*)	min(fld4)	max(fld4)	sum(fld1)	avg(fld1)	std(fld1)	variance(fld1)
70	absentee	vest	17788966	254128.0857	3272.5940	10709871.3069
explain extended select count(*),min(fld4),max(fld4),sum(fld1),avg(fld1),std(fld1),variance(fld1) from t2 where companynr = 34 and fld4<>"";
id	select_type	table	type	possible_keys	key	key_len	ref	rows	filtered	Extra
1	SIMPLE	t2	ALL	NULL	NULL	NULL	NULL	1199	100.00	Using where
Warnings:
Note	1003	select count(0) AS `count(*)`,min(`test`.`t2`.`fld4`) AS `min(fld4)`,max(`test`.`t2`.`fld4`) AS `max(fld4)`,sum(`test`.`t2`.`fld1`) AS `sum(fld1)`,avg(`test`.`t2`.`fld1`) AS `avg(fld1)`,std(`test`.`t2`.`fld1`) AS `std(fld1)`,variance(`test`.`t2`.`fld1`) AS `variance(fld1)` from `test`.`t2` where `test`.`t2`.`companynr` = 34 and `test`.`t2`.`fld4` <> ''
select companynr,count(*),min(fld4),max(fld4),sum(fld1),avg(fld1),std(fld1),variance(fld1) from t2 group by companynr limit 3;
companynr	count(*)	min(fld4)	max(fld4)	sum(fld1)	avg(fld1)	std(fld1)	variance(fld1)
00	82	Anthony	windmills	10355753	126289.6707	115550.9757	13352027981.7087
29	95	abut	wetness	14473298	152350.5053	8368.5480	70032594.9026
34	70	absentee	vest	17788966	254128.0857	3272.5940	10709871.3069
select companynr,t2nr,count(price),sum(price),min(price),max(price),avg(price) from t3 where companynr = 37 group by companynr,t2nr limit 10;
companynr	t2nr	count(price)	sum(price)	min(price)	max(price)	avg(price)
37	1	1	5987435	5987435	5987435	5987435.0000
37	2	1	28357832	28357832	28357832	28357832.0000
37	3	1	39654943	39654943	39654943	39654943.0000
37	11	1	5987435	5987435	5987435	5987435.0000
37	12	1	28357832	28357832	28357832	28357832.0000
37	13	1	39654943	39654943	39654943	39654943.0000
37	21	1	5987435	5987435	5987435	5987435.0000
37	22	1	28357832	28357832	28357832	28357832.0000
37	23	1	39654943	39654943	39654943	39654943.0000
37	31	1	5987435	5987435	5987435	5987435.0000
select /*! SQL_SMALL_RESULT */ companynr,t2nr,count(price),sum(price),min(price),max(price),avg(price) from t3 where companynr = 37 group by companynr,t2nr limit 10;
companynr	t2nr	count(price)	sum(price)	min(price)	max(price)	avg(price)
37	1	1	5987435	5987435	5987435	5987435.0000
37	2	1	28357832	28357832	28357832	28357832.0000
37	3	1	39654943	39654943	39654943	39654943.0000
37	11	1	5987435	5987435	5987435	5987435.0000
37	12	1	28357832	28357832	28357832	28357832.0000
37	13	1	39654943	39654943	39654943	39654943.0000
37	21	1	5987435	5987435	5987435	5987435.0000
37	22	1	28357832	28357832	28357832	28357832.0000
37	23	1	39654943	39654943	39654943	39654943.0000
37	31	1	5987435	5987435	5987435	5987435.0000
select companynr,count(price),sum(price),min(price),max(price),avg(price) from t3 group by companynr ;
companynr	count(price)	sum(price)	min(price)	max(price)	avg(price)
37	12543	309394878010	5987435	39654943	24666736.6667
78	8362	414611089292	726498	98439034	49582766.0000
101	4181	3489454238	834598	834598	834598.0000
154	4181	4112197254950	983543950	983543950	983543950.0000
311	4181	979599938	234298	234298	234298.0000
447	4181	9929180954	2374834	2374834	2374834.0000
512	4181	3288532102	786542	786542	786542.0000
select distinct mod(companynr,10) from t4 group by companynr;
mod(companynr,10)
0
9
4
6
7
1
3
8
5
select distinct 1 from t4 group by companynr;
1
1
select count(distinct fld1) from t2;
count(distinct fld1)
1199
select companynr,count(distinct fld1) from t2 group by companynr;
companynr	count(distinct fld1)
00	82
29	95
34	70
36	215
37	588
40	37
41	52
50	11
53	4
58	23
65	10
68	12
select companynr,count(*) from t2 group by companynr;
companynr	count(*)
00	82
29	95
34	70
36	215
37	588
40	37
41	52
50	11
53	4
58	23
65	10
68	12
select companynr,count(distinct concat(fld1,repeat(65,1000))) from t2 group by companynr;
companynr	count(distinct concat(fld1,repeat(65,1000)))
00	82
29	95
34	70
36	215
37	588
40	37
41	52
50	11
53	4
58	23
65	10
68	12
select companynr,count(distinct concat(fld1,repeat(65,200))) from t2 group by companynr;
companynr	count(distinct concat(fld1,repeat(65,200)))
00	82
29	95
34	70
36	215
37	588
40	37
41	52
50	11
53	4
58	23
65	10
68	12
select companynr,count(distinct floor(fld1/100)) from t2 group by companynr;
companynr	count(distinct floor(fld1/100))
00	47
29	35
34	14
36	69
37	108
40	16
41	11
50	9
53	1
58	1
65	1
68	1
select companynr,count(distinct concat(repeat(65,1000),floor(fld1/100))) from t2 group by companynr;
companynr	count(distinct concat(repeat(65,1000),floor(fld1/100)))
00	47
29	35
34	14
36	69
37	108
40	16
41	11
50	9
53	1
58	1
65	1
68	1
select sum(fld1),fld3 from t2 where fld3="Romans" group by fld1 limit 10;
sum(fld1)	fld3
11402	Romans
select name,count(*) from t3 where name='cloakroom' group by name;
name	count(*)
cloakroom	4181
select name,count(*) from t3 where name='cloakroom' and price>10 group by name;
name	count(*)
cloakroom	4181
select count(*) from t3 where name='cloakroom' and price2=823742;
count(*)
4181
select name,count(*) from t3 where name='cloakroom' and price2=823742 group by name;
name	count(*)
cloakroom	4181
select name,count(*) from t3 where name >= "extramarital" and price <= 39654943 group by name;
name	count(*)
extramarital	4181
gazer	4181
gems	4181
Iranizes	4181
spates	4181
tucked	4181
violinist	4181
select t2.fld3,count(*) from t2,t3 where t2.fld1=158402 and t3.name=t2.fld3 group by t3.name;
fld3	count(*)
spates	4181
select companynr|0,companyname from t4 group by 1;
companynr|0	companyname
0	Unknown
29	company 1
34	company 2
36	company 3
37	company 4
40	company 5
41	company 6
50	company 11
53	company 7
58	company 8
65	company 9
68	company 10
select t2.companynr,companyname,count(*) from t2,t4 where t2.companynr=t4.companynr group by t2.companynr order by companyname;
companynr	companyname	count(*)
29	company 1	95
68	company 10	12
50	company 11	11
34	company 2	70
36	company 3	215
37	company 4	588
40	company 5	37
41	company 6	52
53	company 7	4
58	company 8	23
65	company 9	10
00	Unknown	82
select t2.fld1,count(*) from t2,t3 where t2.fld1=158402 and t3.name=t2.fld3 group by t3.name;
fld1	count(*)
158402	4181
select sum(Period)/count(*) from t1;
sum(Period)/count(*)
9410.0000
select companynr,count(price) as "count",sum(price) as "sum" ,abs(sum(price)/count(price)-avg(price)) as "diff",(0+count(price))*companynr as func from t3 group by companynr;
companynr	count	sum	diff	func
37	12543	309394878010	0.0000	464091
78	8362	414611089292	0.0000	652236
101	4181	3489454238	0.0000	422281
154	4181	4112197254950	0.0000	643874
311	4181	979599938	0.0000	1300291
447	4181	9929180954	0.0000	1868907
512	4181	3288532102	0.0000	2140672
select companynr,sum(price)/count(price) as avg from t3 group by companynr having avg > 70000000 order by avg;
companynr	avg
154	983543950.0000
select companynr,count(*) from t2 group by companynr order by 2 desc;
companynr	count(*)
37	588
36	215
29	95
00	82
34	70
41	52
40	37
58	23
68	12
50	11
65	10
53	4
select companynr,count(*) from t2 where companynr > 40 group by companynr order by 2 desc;
companynr	count(*)
41	52
58	23
68	12
50	11
65	10
53	4
select t2.fld4,t2.fld1,count(price),sum(price),min(price),max(price),avg(price) from t3,t2 where t3.companynr = 37 and t2.fld1 = t3.t2nr group by fld1,t2.fld4;
fld4	fld1	count(price)	sum(price)	min(price)	max(price)	avg(price)
teethe	000001	1	5987435	5987435	5987435	5987435.0000
dreaded	011401	1	5987435	5987435	5987435	5987435.0000
scholastics	011402	1	28357832	28357832	28357832	28357832.0000
audiology	011403	1	39654943	39654943	39654943	39654943.0000
wallet	011501	1	5987435	5987435	5987435	5987435.0000
parters	011701	1	5987435	5987435	5987435	5987435.0000
eschew	011702	1	28357832	28357832	28357832	28357832.0000
quitter	011703	1	39654943	39654943	39654943	39654943.0000
neat	012001	1	5987435	5987435	5987435	5987435.0000
Steinberg	012003	1	39654943	39654943	39654943	39654943.0000
balled	012301	1	5987435	5987435	5987435	5987435.0000
persist	012302	1	28357832	28357832	28357832	28357832.0000
attainments	012303	1	39654943	39654943	39654943	39654943.0000
capably	012501	1	5987435	5987435	5987435	5987435.0000
impulsive	012602	1	28357832	28357832	28357832	28357832.0000
starlet	012603	1	39654943	39654943	39654943	39654943.0000
featherweight	012701	1	5987435	5987435	5987435	5987435.0000
pessimist	012702	1	28357832	28357832	28357832	28357832.0000
daughter	012703	1	39654943	39654943	39654943	39654943.0000
lawgiver	013601	1	5987435	5987435	5987435	5987435.0000
stated	013602	1	28357832	28357832	28357832	28357832.0000
readable	013603	1	39654943	39654943	39654943	39654943.0000
testicle	013801	1	5987435	5987435	5987435	5987435.0000
Parsifal	013802	1	28357832	28357832	28357832	28357832.0000
leavings	013803	1	39654943	39654943	39654943	39654943.0000
squeaking	013901	1	5987435	5987435	5987435	5987435.0000
contrasted	016001	1	5987435	5987435	5987435	5987435.0000
leftover	016201	1	5987435	5987435	5987435	5987435.0000
whiteners	016202	1	28357832	28357832	28357832	28357832.0000
erases	016301	1	5987435	5987435	5987435	5987435.0000
Punjab	016302	1	28357832	28357832	28357832	28357832.0000
Merritt	016303	1	39654943	39654943	39654943	39654943.0000
sweetish	018001	1	5987435	5987435	5987435	5987435.0000
dogging	018002	1	28357832	28357832	28357832	28357832.0000
scornfully	018003	1	39654943	39654943	39654943	39654943.0000
fetters	018012	1	28357832	28357832	28357832	28357832.0000
bivalves	018013	1	39654943	39654943	39654943	39654943.0000
skulking	018021	1	5987435	5987435	5987435	5987435.0000
flint	018022	1	28357832	28357832	28357832	28357832.0000
flopping	018023	1	39654943	39654943	39654943	39654943.0000
Judas	018032	1	28357832	28357832	28357832	28357832.0000
vacuuming	018033	1	39654943	39654943	39654943	39654943.0000
medical	018041	1	5987435	5987435	5987435	5987435.0000
bloodbath	018042	1	28357832	28357832	28357832	28357832.0000
subschema	018043	1	39654943	39654943	39654943	39654943.0000
interdependent	018051	1	5987435	5987435	5987435	5987435.0000
Graves	018052	1	28357832	28357832	28357832	28357832.0000
neonatal	018053	1	39654943	39654943	39654943	39654943.0000
sorters	018061	1	5987435	5987435	5987435	5987435.0000
epistle	018062	1	28357832	28357832	28357832	28357832.0000
Conley	018101	1	5987435	5987435	5987435	5987435.0000
lectured	018102	1	28357832	28357832	28357832	28357832.0000
Abraham	018103	1	39654943	39654943	39654943	39654943.0000
cage	018201	1	5987435	5987435	5987435	5987435.0000
hushes	018202	1	28357832	28357832	28357832	28357832.0000
Simla	018402	1	28357832	28357832	28357832	28357832.0000
reporters	018403	1	39654943	39654943	39654943	39654943.0000
coexist	018601	1	5987435	5987435	5987435	5987435.0000
Beebe	018602	1	28357832	28357832	28357832	28357832.0000
Taoism	018603	1	39654943	39654943	39654943	39654943.0000
Connally	018801	1	5987435	5987435	5987435	5987435.0000
fetched	018802	1	28357832	28357832	28357832	28357832.0000
checkpoints	018803	1	39654943	39654943	39654943	39654943.0000
gritty	018811	1	5987435	5987435	5987435	5987435.0000
firearm	018812	1	28357832	28357832	28357832	28357832.0000
minima	019101	1	5987435	5987435	5987435	5987435.0000
Selfridge	019102	1	28357832	28357832	28357832	28357832.0000
disable	019103	1	39654943	39654943	39654943	39654943.0000
witchcraft	019201	1	5987435	5987435	5987435	5987435.0000
betroth	030501	1	5987435	5987435	5987435	5987435.0000
Manhattanize	030502	1	28357832	28357832	28357832	28357832.0000
imprint	030503	1	39654943	39654943	39654943	39654943.0000
swelling	031901	1	5987435	5987435	5987435	5987435.0000
interrelationships	036001	1	5987435	5987435	5987435	5987435.0000
riser	036002	1	28357832	28357832	28357832	28357832.0000
bee	038001	1	5987435	5987435	5987435	5987435.0000
kanji	038002	1	28357832	28357832	28357832	28357832.0000
dental	038003	1	39654943	39654943	39654943	39654943.0000
railway	038011	1	5987435	5987435	5987435	5987435.0000
validate	038012	1	28357832	28357832	28357832	28357832.0000
normalizes	038013	1	39654943	39654943	39654943	39654943.0000
Kline	038101	1	5987435	5987435	5987435	5987435.0000
Anatole	038102	1	28357832	28357832	28357832	28357832.0000
partridges	038103	1	39654943	39654943	39654943	39654943.0000
recruited	038201	1	5987435	5987435	5987435	5987435.0000
dimensions	038202	1	28357832	28357832	28357832	28357832.0000
Chicana	038203	1	39654943	39654943	39654943	39654943.0000
select t3.companynr,fld3,sum(price) from t3,t2 where t2.fld1 = t3.t2nr and t3.companynr = 512 group by companynr,fld3;
companynr	fld3	sum(price)
512	boat	786542
512	capably	786542
512	cupboard	786542
512	decliner	786542
512	descendants	786542
512	dopers	786542
512	erases	786542
512	Micronesia	786542
512	Miles	786542
512	skies	786542
select t2.companynr,count(*),min(fld3),max(fld3),sum(price),avg(price) from t2,t3 where t3.companynr >= 30 and t3.companynr <= 58 and t3.t2nr = t2.fld1 and 1+1=2 group by t2.companynr;
companynr	count(*)	min(fld3)	max(fld3)	sum(price)	avg(price)
00	1	Omaha	Omaha	5987435	5987435.0000
36	1	dubbed	dubbed	28357832	28357832.0000
37	83	Abraham	Wotan	1908978016	22999735.1325
50	2	scribbled	tapestry	68012775	34006387.5000
select t3.companynr+0,t3.t2nr,fld3,sum(price) from t3,t2 where t2.fld1 = t3.t2nr and t3.companynr = 37 group by 1,t3.t2nr,fld3,fld3,fld3,fld3,fld3 order by fld1;
t3.companynr+0	t2nr	fld3	sum(price)
37	1	Omaha	5987435
37	11401	breaking	5987435
37	11402	Romans	28357832
37	11403	intercepted	39654943
37	11501	bewilderingly	5987435
37	11701	astound	5987435
37	11702	admonishing	28357832
37	11703	sumac	39654943
37	12001	flanking	5987435
37	12003	combed	39654943
37	12301	Eulerian	5987435
37	12302	dubbed	28357832
37	12303	Kane	39654943
37	12501	annihilates	5987435
37	12602	Wotan	28357832
37	12603	snatching	39654943
37	12701	grazing	5987435
37	12702	Baird	28357832
37	12703	celery	39654943
37	13601	handgun	5987435
37	13602	foldout	28357832
37	13603	mystic	39654943
37	13801	intelligibility	5987435
37	13802	Augustine	28357832
37	13803	teethe	39654943
37	13901	scholastics	5987435
37	16001	audiology	5987435
37	16201	wallet	5987435
37	16202	parters	28357832
37	16301	eschew	5987435
37	16302	quitter	28357832
37	16303	neat	39654943
37	18001	jarring	5987435
37	18002	tinily	28357832
37	18003	balled	39654943
37	18012	impulsive	28357832
37	18013	starlet	39654943
37	18021	lawgiver	5987435
37	18022	stated	28357832
37	18023	readable	39654943
37	18032	testicle	28357832
37	18033	Parsifal	39654943
37	18041	Punjab	5987435
37	18042	Merritt	28357832
37	18043	Quixotism	39654943
37	18051	sureties	5987435
37	18052	puddings	28357832
37	18053	tapestry	39654943
37	18061	trimmings	5987435
37	18062	humility	28357832
37	18101	tragedies	5987435
37	18102	skulking	28357832
37	18103	flint	39654943
37	18201	relaxing	5987435
37	18202	offload	28357832
37	18402	suites	28357832
37	18403	lists	39654943
37	18601	vacuuming	5987435
37	18602	dentally	28357832
37	18603	humanness	39654943
37	18801	inch	5987435
37	18802	Weissmuller	28357832
37	18803	irresponsibly	39654943
37	18811	repetitions	5987435
37	18812	Antares	28357832
37	19101	ventilate	5987435
37	19102	pityingly	28357832
37	19103	interdependent	39654943
37	19201	Graves	5987435
37	30501	neonatal	5987435
37	30502	scribbled	28357832
37	30503	chafe	39654943
37	31901	realtor	5987435
37	36001	elite	5987435
37	36002	funereal	28357832
37	38001	Conley	5987435
37	38002	lectured	28357832
37	38003	Abraham	39654943
37	38011	groupings	5987435
37	38012	dissociate	28357832
37	38013	coexist	39654943
37	38101	rusting	5987435
37	38102	galling	28357832
37	38103	obliterates	39654943
37	38201	resumes	5987435
37	38202	analyzable	28357832
37	38203	terminator	39654943
select sum(price) from t3,t2 where t2.fld1 = t3.t2nr and t3.companynr = 512 and t3.t2nr = 38008 and t2.fld1 = 38008 or t2.fld1= t3.t2nr and t3.t2nr = 38008 and t2.fld1 = 38008;
sum(price)
234298
select t2.fld1,sum(price) from t3,t2 where t2.fld1 = t3.t2nr and t3.companynr = 512 and t3.t2nr = 38008 and t2.fld1 = 38008 or t2.fld1 = t3.t2nr and t3.t2nr = 38008 and t2.fld1 = 38008 or t3.t2nr = t2.fld1 and t2.fld1 = 38008 group by t2.fld1;
fld1	sum(price)
038008	234298
explain select fld3 from t2 where 1>2 or 2>3;
id	select_type	table	type	possible_keys	key	key_len	ref	rows	Extra
1	SIMPLE	NULL	NULL	NULL	NULL	NULL	NULL	NULL	Impossible WHERE
explain select fld3 from t2 where fld1=fld1;
id	select_type	table	type	possible_keys	key	key_len	ref	rows	Extra
1	SIMPLE	t2	ALL	NULL	NULL	NULL	NULL	1199	
select companynr,fld1 from t2 HAVING fld1=250501 or fld1=250502;
companynr	fld1
34	250501
34	250502
select companynr,fld1 from t2 WHERE fld1>=250501 HAVING fld1<=250502;
companynr	fld1
34	250501
34	250502
select companynr,count(*) as count,sum(fld1) as sum from t2 group by companynr having count > 40 and sum/count >= 120000;
companynr	count	sum
00	82	10355753
29	95	14473298
34	70	17788966
37	588	83602098
41	52	12816335
select companynr from t2 group by companynr having count(*) > 40 and sum(fld1)/count(*) >= 120000 ;
companynr
00
29
34
37
41
select t2.companynr,companyname,count(*) from t2,t4 where t2.companynr=t4.companynr group by companyname having t2.companynr >= 40;
companynr	companyname	count(*)
68	company 10	12
50	company 11	11
40	company 5	37
41	company 6	52
53	company 7	4
58	company 8	23
65	company 9	10
select count(*) from t2;
count(*)
1199
select count(*) from t2 where fld1 < 098024;
count(*)
387
select min(fld1) from t2 where fld1>= 098024;
min(fld1)
98024
select max(fld1) from t2 where fld1>= 098024;
max(fld1)
1232609
select count(*) from t3 where price2=76234234;
count(*)
4181
select count(*) from t3 where companynr=512 and price2=76234234;
count(*)
4181
explain select min(fld1),max(fld1),count(*) from t2;
id	select_type	table	type	possible_keys	key	key_len	ref	rows	Extra
1	SIMPLE	NULL	NULL	NULL	NULL	NULL	NULL	NULL	Select tables optimized away
select min(fld1),max(fld1),count(*) from t2;
min(fld1)	max(fld1)	count(*)
0	1232609	1199
select min(t2nr),max(t2nr) from t3 where t2nr=2115 and price2=823742;
min(t2nr)	max(t2nr)
2115	2115
select count(*),min(t2nr),max(t2nr) from t3 where name='spates' and companynr=78;
count(*)	min(t2nr)	max(t2nr)
4181	4	41804
select t2nr,count(*) from t3 where name='gems' group by t2nr limit 20;
t2nr	count(*)
9	1
19	1
29	1
39	1
49	1
59	1
69	1
79	1
89	1
99	1
109	1
119	1
129	1
139	1
149	1
159	1
169	1
179	1
189	1
199	1
select max(t2nr) from t3 where price=983543950;
max(t2nr)
41807
select t1.period from t3 = t1 limit 1;
period
1001
select t1.period from t1 as t1 limit 1;
period
9410
select t1.period as "Nuvarande period" from t1 as t1 limit 1;
Nuvarande period
9410
select period as ok_period from t1 limit 1;
ok_period
9410
select period as ok_period from t1 group by ok_period limit 1;
ok_period
9410
select 1+1 as summa from t1 group by summa limit 1;
summa
2
select period as "Nuvarande period" from t1 group by "Nuvarande period" limit 1;
Nuvarande period
9410
show tables;
Tables_in_test
t1
t2
t3
t4
show tables from test like "s%";
Tables_in_test (s%)
show tables from test like "t?";
Tables_in_test (t?)
show full columns from t2;
Field	Type	Collation	Null	Key	Default	Extra	Privileges	Comment
auto	int(11)	NULL	NO	PRI	NULL	auto_increment	#	
fld1	int(6) unsigned zerofill	NULL	NO	UNI	000000		#	
companynr	tinyint(2) unsigned zerofill	NULL	NO		00		#	
fld3	char(30)	latin1_swedish_ci	NO	MUL			#	
fld4	char(35)	latin1_swedish_ci	NO				#	
fld5	char(35)	latin1_swedish_ci	NO				#	
fld6	char(4)	latin1_swedish_ci	NO				#	
show full columns from t2 from test like 'f%';
Field	Type	Collation	Null	Key	Default	Extra	Privileges	Comment
fld1	int(6) unsigned zerofill	NULL	NO	UNI	000000		#	
fld3	char(30)	latin1_swedish_ci	NO	MUL			#	
fld4	char(35)	latin1_swedish_ci	NO				#	
fld5	char(35)	latin1_swedish_ci	NO				#	
fld6	char(4)	latin1_swedish_ci	NO				#	
show full columns from t2 from test like 's%';
Field	Type	Collation	Null	Key	Default	Extra	Privileges	Comment
show keys from t2;
Table	Non_unique	Key_name	Seq_in_index	Column_name	Collation	Cardinality	Sub_part	Packed	Null	Index_type	Comment	Index_comment
t2	0	PRIMARY	1	auto	A	1199	NULL	NULL		BTREE		
t2	0	fld1	1	fld1	A	1199	NULL	NULL		BTREE		
t2	1	fld3	1	fld3	A	NULL	NULL	NULL		BTREE		
drop table t4, t3, t2, t1;
CREATE TABLE t1 (
cont_nr int(11) NOT NULL auto_increment,
ver_nr int(11) NOT NULL default '0',
aufnr int(11) NOT NULL default '0',
username varchar(50) NOT NULL default '',
hdl_nr int(11) NOT NULL default '0',
eintrag date NOT NULL default '0000-00-00',
st_klasse varchar(40) NOT NULL default '',
st_wert varchar(40) NOT NULL default '',
st_zusatz varchar(40) NOT NULL default '',
st_bemerkung varchar(255) NOT NULL default '',
kunden_art varchar(40) NOT NULL default '',
mcbs_knr int(11) default NULL,
mcbs_aufnr int(11) NOT NULL default '0',
schufa_status char(1) default '?',
bemerkung text,
wirknetz text,
wf_igz int(11) NOT NULL default '0',
tarifcode varchar(80) default NULL,
recycle char(1) default NULL,
sim varchar(30) default NULL,
mcbs_tpl varchar(30) default NULL,
emp_nr int(11) NOT NULL default '0',
laufzeit int(11) default NULL,
hdl_name varchar(30) default NULL,
prov_hdl_nr int(11) NOT NULL default '0',
auto_wirknetz varchar(50) default NULL,
auto_billing varchar(50) default NULL,
touch timestamp NOT NULL,
kategorie varchar(50) default NULL,
kundentyp varchar(20) NOT NULL default '',
sammel_rech_msisdn varchar(30) NOT NULL default '',
p_nr varchar(9) NOT NULL default '',
suffix char(3) NOT NULL default '',
PRIMARY KEY (cont_nr),
KEY idx_aufnr(aufnr),
KEY idx_hdl_nr(hdl_nr),
KEY idx_st_klasse(st_klasse),
KEY ver_nr(ver_nr),
KEY eintrag_idx(eintrag),
KEY emp_nr_idx(emp_nr),
KEY wf_igz(wf_igz),
KEY touch(touch),
KEY hdl_tag(eintrag,hdl_nr),
KEY prov_hdl_nr(prov_hdl_nr),
KEY mcbs_aufnr(mcbs_aufnr),
KEY kundentyp(kundentyp),
KEY p_nr(p_nr,suffix)
) ENGINE=MyISAM;
INSERT INTO t1 VALUES (3359356,405,3359356,'Mustermann Musterfrau',52500,'2000-05-20','workflow','Auftrag erledigt','Originalvertrag eingegangen und geprüft','','privat',1485525,2122316,'+','','N',1909160,'MobilComSuper92000D2',NULL,NULL,'MS9ND2',3,24,'MobilCom Shop Koeln',52500,NULL,'auto',20010202105916,'Mobilfunk','PP','','','');
INSERT INTO t1 VALUES (3359357,468,3359357,'Mustermann Musterfrau',7001,'2000-05-20','workflow','Auftrag erledigt','Originalvertrag eingegangen und geprüft','','privat',1503580,2139699,'+','','P',1909171,'MobilComSuper9D1T10SFreisprech(Akquise)',NULL,NULL,'MS9NS1',327,24,'MobilCom Intern',7003,NULL,'auto',20010202105916,'Mobilfunk','PP','','','');
INSERT INTO t1 VALUES (3359358,407,3359358,'Mustermann Musterfrau',7001,'2000-05-20','workflow','Auftrag erledigt','Originalvertrag eingegangen und geprüft','','privat',1501358,2137473,'N','','N',1909159,'MobilComSuper92000D2',NULL,NULL,'MS9ND2',325,24,'MobilCom Intern',7003,NULL,'auto',20010202105916,'Mobilfunk','PP','','','');
INSERT INTO t1 VALUES (3359359,468,3359359,'Mustermann Musterfrau',7001,'2000-05-20','workflow','Auftrag erledigt','Originalvertrag eingegangen und geprüft','','privat',1507831,2143894,'+','','P',1909162,'MobilComSuper9D1T10SFreisprech(Akquise)',NULL,NULL,'MS9NS1',327,24,'MobilCom Intern',7003,NULL,'auto',20010202105916,'Mobilfunk','PP','','','');
INSERT INTO t1 VALUES (3359360,0,0,'Mustermann Musterfrau',29674907,'2000-05-20','workflow','Auftrag erledigt','Originalvertrag eingegangen und geprüft','','privat',1900169997,2414578,'+',NULL,'N',1909148,'',NULL,NULL,'RV99066_2',20,NULL,'POS',29674907,NULL,NULL,20010202105916,'Mobilfunk','','','97317481','007');
INSERT INTO t1 VALUES (3359361,406,3359361,'Mustermann Musterfrau',7001,'2000-05-20','workflow','Auftrag storniert','','(7001-84):Storno, Kd. möchte nicht mehr','privat',NULL,0,'+','','P',1909150,'MobilComSuper92000D1(Akquise)',NULL,NULL,'MS9ND1',325,24,'MobilCom Intern',7003,NULL,'auto',20010202105916,'Mobilfunk','PP','','','');
INSERT INTO t1 VALUES (3359362,406,3359362,'Mustermann Musterfrau',7001,'2000-05-20','workflow','Auftrag erledigt','Originalvertrag eingegangen und geprüft','','privat',1509984,2145874,'+','','P',1909154,'MobilComSuper92000D1(Akquise)',NULL,NULL,'MS9ND1',327,24,'MobilCom Intern',7003,NULL,'auto',20010202105916,'Mobilfunk','PP','','','');
SELECT ELT(FIELD(kundentyp,'PP','PPA','PG','PGA','FK','FKA','FP','FPA','K','KA','V','VA',''), 'Privat (Private Nutzung)','Privat (Private Nutzung) Sitz im Ausland','Privat (geschaeftliche Nutzung)','Privat (geschaeftliche Nutzung) Sitz im Ausland','Firma (Kapitalgesellschaft)','Firma (Kapitalgesellschaft) Sitz im Ausland','Firma (Personengesellschaft)','Firma (Personengesellschaft) Sitz im Ausland','oeff. rechtl. Koerperschaft','oeff. rechtl. Koerperschaft Sitz im Ausland','Eingetragener Verein','Eingetragener Verein Sitz im Ausland','Typ unbekannt') AS Kundentyp ,kategorie FROM t1 WHERE hdl_nr < 2000000 AND kategorie IN ('Prepaid','Mobilfunk') AND st_klasse = 'Workflow' GROUP BY kundentyp ORDER BY kategorie;
Kundentyp	kategorie
Privat (Private Nutzung)	Mobilfunk
Warnings:
Warning	1052	Column 'kundentyp' in group statement is ambiguous
drop table t1;
SET optimizer_switch=@save_optimizer_switch;
<<<<<<< HEAD
connection default;
SELECT sleep(5.5);
connect con2,localhost,root,,;
connection con2;
SELECT sleep(5);
# -- Success: more than --thread_pool_max_threads normal connections not possible
connection default;
sleep(5.5)
0
connection con2;
sleep(5)
0
connection default;
SELECT sleep(5);
connection con2;
SELECT sleep(5);
connect extracon,127.0.0.1,root,,test,$MASTER_EXTRA_PORT,;
connection extracon;
SELECT 'Connection on extra port ok';
Connection on extra port ok
Connection on extra port ok
connect extracon2,127.0.0.1,root,,test,$MASTER_EXTRA_PORT,;
connection extracon2;
=======
SELECT sleep(50);
SELECT sleep(50);
# -- Success: more than --thread_pool_max_threads normal connections not possible
SELECT 'Connection on extra port ok';
Connection on extra port ok
Connection on extra port ok
SELECT sleep(5.5);
>>>>>>> 758af98f
SELECT 'Connection on extra port 2 ok';
Connection on extra port 2 ok
Connection on extra port 2 ok
# -- Success: more than --extra-max-connections + 1 normal connections not possible
<<<<<<< HEAD
connection default;
sleep(5)
0
connection con2;
sleep(5)
=======
KILL QUERY <default_connection_ID>;
KILL QUERY <con2_connection_ID>;
sleep(50)
1
sleep(50)
1
sleep(5.5)
>>>>>>> 758af98f
0<|MERGE_RESOLUTION|>--- conflicted
+++ resolved
@@ -2157,56 +2157,32 @@
 Warning	1052	Column 'kundentyp' in group statement is ambiguous
 drop table t1;
 SET optimizer_switch=@save_optimizer_switch;
-<<<<<<< HEAD
 connection default;
-SELECT sleep(5.5);
+SELECT sleep(50);
 connect con2,localhost,root,,;
-connection con2;
-SELECT sleep(5);
+SELECT sleep(50);
 # -- Success: more than --thread_pool_max_threads normal connections not possible
-connection default;
-sleep(5.5)
-0
-connection con2;
-sleep(5)
-0
-connection default;
-SELECT sleep(5);
-connection con2;
-SELECT sleep(5);
 connect extracon,127.0.0.1,root,,test,$MASTER_EXTRA_PORT,;
 connection extracon;
 SELECT 'Connection on extra port ok';
 Connection on extra port ok
 Connection on extra port ok
+SELECT sleep(5.5);
 connect extracon2,127.0.0.1,root,,test,$MASTER_EXTRA_PORT,;
 connection extracon2;
-=======
-SELECT sleep(50);
-SELECT sleep(50);
-# -- Success: more than --thread_pool_max_threads normal connections not possible
-SELECT 'Connection on extra port ok';
-Connection on extra port ok
-Connection on extra port ok
-SELECT sleep(5.5);
->>>>>>> 758af98f
 SELECT 'Connection on extra port 2 ok';
 Connection on extra port 2 ok
 Connection on extra port 2 ok
 # -- Success: more than --extra-max-connections + 1 normal connections not possible
-<<<<<<< HEAD
-connection default;
-sleep(5)
-0
-connection con2;
-sleep(5)
-=======
+connection extracon2;
 KILL QUERY <default_connection_ID>;
 KILL QUERY <con2_connection_ID>;
+connection default;
 sleep(50)
 1
+connection con2;
 sleep(50)
 1
+connection extracon;
 sleep(5.5)
->>>>>>> 758af98f
 0