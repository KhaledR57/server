--- conflicted
+++ resolved
@@ -234,7 +234,7 @@
 commit;
 insert into t1 values (5);
 insert into t1 values (4);
-ERROR 23000: Duplicate entry '4' for key 'PRIMARY'
+ERROR 23000: Duplicate entry '4' for key 1
 commit;
 select n, "after commit" from t1;
 n	after commit
@@ -243,7 +243,7 @@
 set autocommit=1;
 insert into t1 values (6);
 insert into t1 values (4);
-ERROR 23000: Duplicate entry '4' for key 'PRIMARY'
+ERROR 23000: Duplicate entry '4' for key 1
 select n from t1;
 n
 4
@@ -318,7 +318,7 @@
 CREATE TABLE t1 (id char(8) not null primary key, val int not null) engine=innodb;
 insert into t1 values ('pippo', 12);
 insert into t1 values ('pippo', 12);
-ERROR 23000: Duplicate entry 'pippo' for key 'PRIMARY'
+ERROR 23000: Duplicate entry 'pippo' for key 1
 delete from t1;
 delete from t1 where id = 'pippo';
 select * from t1;
@@ -482,9 +482,9 @@
 insert into t1 (ggid,passwd) values ('test1','xxx');
 insert into t1 (ggid,passwd) values ('test2','yyy');
 insert into t1 (ggid,passwd) values ('test2','this will fail');
-ERROR 23000: Duplicate entry 'test2' for key 'ggid'
+ERROR 23000: Duplicate entry 'test2' for key 2
 insert into t1 (ggid,id) values ('this will fail',1);
-ERROR 23000: Duplicate entry '1' for key 'PRIMARY'
+ERROR 23000: Duplicate entry '1' for key 1
 select * from t1 where ggid='test1';
 id	ggid	email	passwd
 1	test1		xxx
@@ -497,7 +497,7 @@
 replace into t1 (ggid,id) values ('this will work',1);
 replace into t1 (ggid,passwd) values ('test2','this will work');
 update t1 set id=100,ggid='test2' where id=1;
-ERROR 23000: Duplicate entry 'test2' for key 'ggid'
+ERROR 23000: Duplicate entry 'test2' for key 2
 select * from t1;
 id	ggid	email	passwd
 1	this will work		
@@ -816,7 +816,7 @@
 insert into t1 values (0,0,0,'ABCDEFGHIJ'),(2,2,2,'BCDEFGHIJK'),(1,1,1,'CDEFGHIJKL');
 LOCK TABLES t1 WRITE;
 insert into t1 values (99,1,2,'D'),(1,1,2,'D');
-ERROR 23000: Duplicate entry '1-1' for key 'PRIMARY'
+ERROR 23000: Duplicate entry '1-1' for key 1
 select id from t1;
 id
 0
@@ -834,7 +834,7 @@
 LOCK TABLES t1 WRITE;
 begin;
 insert into t1 values (99,1,2,'D'),(1,1,2,'D');
-ERROR 23000: Duplicate entry '1-1' for key 'PRIMARY'
+ERROR 23000: Duplicate entry '1-1' for key 1
 select id from t1;
 id
 0
@@ -856,7 +856,7 @@
 show create table t1;
 Table	Create Table
 t1	CREATE TABLE `t1` (
-  `a` char(20) DEFAULT NULL,
+  `a` char(20) default NULL,
   KEY `a` (`a`(5))
 ) ENGINE=InnoDB DEFAULT CHARSET=latin1
 drop table t1;
@@ -1587,9 +1587,9 @@
 show create table t2;
 Table	Create Table
 t2	CREATE TABLE `t2` (
-  `id` int(11) NOT NULL AUTO_INCREMENT,
+  `id` int(11) NOT NULL auto_increment,
   `id2` int(11) NOT NULL,
-  PRIMARY KEY (`id`),
+  PRIMARY KEY  (`id`),
   KEY `id` (`id`,`id2`),
   CONSTRAINT `t1_id_fk` FOREIGN KEY (`id`) REFERENCES `t1` (`id`)
 ) ENGINE=InnoDB DEFAULT CHARSET=latin1
@@ -1598,7 +1598,7 @@
 show create table t2;
 Table	Create Table
 t2	CREATE TABLE `t2` (
-  `id` int(11) NOT NULL AUTO_INCREMENT,
+  `id` int(11) NOT NULL auto_increment,
   `id2` int(11) NOT NULL,
   KEY `t1_id_fk` (`id`),
   CONSTRAINT `t1_id_fk` FOREIGN KEY (`id`) REFERENCES `t1` (`id`)
@@ -1607,7 +1607,7 @@
 show create table t2;
 Table	Create Table
 t2	CREATE TABLE `t2` (
-  `id` int(11) NOT NULL AUTO_INCREMENT,
+  `id` int(11) NOT NULL auto_increment,
   `id2` int(11) NOT NULL,
   KEY `id_test` (`id`),
   KEY `id_test2` (`id`,`id2`),
@@ -1615,14 +1615,14 @@
 ) ENGINE=InnoDB DEFAULT CHARSET=latin1
 drop table t2;
 create table t2 (id int(11) not null, id2 int(11) not null, constraint t1_id_fk foreign key (id2,id) references t1 (id)) engine = innodb;
-ERROR HY000: Can't create table 'test.t2' (errno: 150)
+ERROR HY000: Can't create table './test/t2' (errno: 150)
 create table t2 (a int auto_increment primary key, b int, index(b), foreign key (b) references t1(id), unique(b)) engine=innodb;
 show create table t2;
 Table	Create Table
 t2	CREATE TABLE `t2` (
-  `a` int(11) NOT NULL AUTO_INCREMENT,
-  `b` int(11) DEFAULT NULL,
-  PRIMARY KEY (`a`),
+  `a` int(11) NOT NULL auto_increment,
+  `b` int(11) default NULL,
+  PRIMARY KEY  (`a`),
   UNIQUE KEY `b_2` (`b`),
   KEY `b` (`b`),
   CONSTRAINT `t2_ibfk_1` FOREIGN KEY (`b`) REFERENCES `t1` (`id`)
@@ -1632,14 +1632,37 @@
 show create table t2;
 Table	Create Table
 t2	CREATE TABLE `t2` (
-  `a` int(11) NOT NULL AUTO_INCREMENT,
-  `b` int(11) DEFAULT NULL,
-  PRIMARY KEY (`a`),
+  `a` int(11) NOT NULL auto_increment,
+  `b` int(11) default NULL,
+  PRIMARY KEY  (`a`),
   UNIQUE KEY `b` (`b`),
   CONSTRAINT `t2_ibfk_1` FOREIGN KEY (`b`) REFERENCES `t1` (`id`),
   CONSTRAINT `t2_ibfk_2` FOREIGN KEY (`b`) REFERENCES `t1` (`id`)
 ) ENGINE=InnoDB DEFAULT CHARSET=latin1
 drop table t2, t1;
+show status like "binlog_cache_use";
+Variable_name	Value
+Binlog_cache_use	155
+show status like "binlog_cache_disk_use";
+Variable_name	Value
+Binlog_cache_disk_use	0
+create table t1 (a int) engine=innodb;
+show status like "binlog_cache_use";
+Variable_name	Value
+Binlog_cache_use	156
+show status like "binlog_cache_disk_use";
+Variable_name	Value
+Binlog_cache_disk_use	1
+begin;
+delete from t1;
+commit;
+show status like "binlog_cache_use";
+Variable_name	Value
+Binlog_cache_use	157
+show status like "binlog_cache_disk_use";
+Variable_name	Value
+Binlog_cache_disk_use	1
+drop table t1;
 create table t1 (c char(10), index (c,c)) engine=innodb;
 ERROR 42S21: Duplicate column name 'c'
 create table t1 (c1 char(10), c2 char(10), index (c1,c2,c1)) engine=innodb;
@@ -1751,6 +1774,21 @@
 count(*)
 1
 drop table t1;
+show status like "Innodb_buffer_pool_pages_total";
+Variable_name	Value
+Innodb_buffer_pool_pages_total	512
+show status like "Innodb_page_size";
+Variable_name	Value
+Innodb_page_size	16384
+show status like "Innodb_rows_deleted";
+Variable_name	Value
+Innodb_rows_deleted	2070
+show status like "Innodb_rows_inserted";
+Variable_name	Value
+Innodb_rows_inserted	31727
+show status like "Innodb_rows_updated";
+Variable_name	Value
+Innodb_rows_updated	29530
 show status like "Innodb_row_lock_waits";
 Variable_name	Value
 Innodb_row_lock_waits	0
@@ -1783,7 +1821,7 @@
 innodb_sync_spin_loops	20
 show variables like "innodb_thread_concurrency";
 Variable_name	Value
-innodb_thread_concurrency	20
+innodb_thread_concurrency	8
 set global innodb_thread_concurrency=1001;
 show variables like "innodb_thread_concurrency";
 Variable_name	Value
@@ -1791,7 +1829,7 @@
 set global innodb_thread_concurrency=0;
 show variables like "innodb_thread_concurrency";
 Variable_name	Value
-innodb_thread_concurrency	1
+innodb_thread_concurrency	0
 set global innodb_thread_concurrency=16;
 show variables like "innodb_thread_concurrency";
 Variable_name	Value
@@ -1843,40 +1881,40 @@
 show create table t1;
 Table	Create Table
 t1	CREATE TABLE `t1` (
-  `v` varchar(10) DEFAULT NULL,
-  `c` char(10) DEFAULT NULL,
+  `v` varchar(10) default NULL,
+  `c` char(10) default NULL,
   `t` text
 ) ENGINE=InnoDB DEFAULT CHARSET=latin1
 create table t2 like t1;
 show create table t2;
 Table	Create Table
 t2	CREATE TABLE `t2` (
-  `v` varchar(10) DEFAULT NULL,
-  `c` char(10) DEFAULT NULL,
+  `v` varchar(10) default NULL,
+  `c` char(10) default NULL,
   `t` text
 ) ENGINE=InnoDB DEFAULT CHARSET=latin1
 create table t3 select * from t1;
 show create table t3;
 Table	Create Table
 t3	CREATE TABLE `t3` (
-  `v` varchar(10) DEFAULT NULL,
-  `c` char(10) DEFAULT NULL,
+  `v` varchar(10) default NULL,
+  `c` char(10) default NULL,
   `t` text
 ) ENGINE=InnoDB DEFAULT CHARSET=latin1
 alter table t1 modify c varchar(10);
 show create table t1;
 Table	Create Table
 t1	CREATE TABLE `t1` (
-  `v` varchar(10) DEFAULT NULL,
-  `c` varchar(10) DEFAULT NULL,
+  `v` varchar(10) default NULL,
+  `c` varchar(10) default NULL,
   `t` text
 ) ENGINE=InnoDB DEFAULT CHARSET=latin1
 alter table t1 modify v char(10);
 show create table t1;
 Table	Create Table
 t1	CREATE TABLE `t1` (
-  `v` char(10) DEFAULT NULL,
-  `c` varchar(10) DEFAULT NULL,
+  `v` char(10) default NULL,
+  `c` varchar(10) default NULL,
   `t` text
 ) ENGINE=InnoDB DEFAULT CHARSET=latin1
 alter table t1 modify t varchar(10);
@@ -1885,9 +1923,9 @@
 show create table t1;
 Table	Create Table
 t1	CREATE TABLE `t1` (
-  `v` char(10) DEFAULT NULL,
-  `c` varchar(10) DEFAULT NULL,
-  `t` varchar(10) DEFAULT NULL
+  `v` char(10) default NULL,
+  `c` varchar(10) default NULL,
+  `t` varchar(10) default NULL
 ) ENGINE=InnoDB DEFAULT CHARSET=latin1
 select concat('*',v,'*',c,'*',t,'*') from t1;
 concat('*',v,'*',c,'*',t,'*')
@@ -1898,8 +1936,8 @@
 show create table t1;
 Table	Create Table
 t1	CREATE TABLE `t1` (
-  `v` varchar(10) DEFAULT NULL,
-  `c` char(10) DEFAULT NULL,
+  `v` varchar(10) default NULL,
+  `c` char(10) default NULL,
   `t` text,
   KEY `v` (`v`),
   KEY `c` (`c`),
@@ -1964,7 +2002,7 @@
 id	select_type	table	type	possible_keys	key	key_len	ref	rows	Extra
 1	SIMPLE	t1	ref	v	v	13	const	#	Using where; Using index
 alter table t1 add unique(v);
-ERROR 23000: Duplicate entry '{ ' for key 'v_2'
+ERROR 23000: Duplicate entry '{ ' for key 1
 alter table t1 add key(v);
 select concat('*',v,'*',c,'*',t,'*') as qq from t1 where v='a';
 qq
@@ -2117,8 +2155,8 @@
 show create table t1;
 Table	Create Table
 t1	CREATE TABLE `t1` (
-  `v` varchar(300) DEFAULT NULL,
-  `c` char(10) DEFAULT NULL,
+  `v` varchar(300) default NULL,
+  `c` char(10) default NULL,
   `t` text,
   KEY `c` (`c`),
   KEY `t` (`t`(10)),
@@ -2197,8 +2235,8 @@
 show create table t1;
 Table	Create Table
 t1	CREATE TABLE `t1` (
-  `v` varchar(300) DEFAULT NULL,
-  `c` char(10) DEFAULT NULL,
+  `v` varchar(300) default NULL,
+  `c` char(10) default NULL,
   `t` text,
   KEY `c` (`c`),
   KEY `t` (`t`(10)),
@@ -2277,8 +2315,8 @@
 show create table t1;
 Table	Create Table
 t1	CREATE TABLE `t1` (
-  `v` varchar(600) DEFAULT NULL,
-  `c` char(10) DEFAULT NULL,
+  `v` varchar(600) default NULL,
+  `c` char(10) default NULL,
   `t` text,
   KEY `c` (`c`),
   KEY `t` (`t`(10)),
@@ -2324,16 +2362,16 @@
 create table t1 (a char(10), unique (a));
 insert into t1 values ('a   ');
 insert into t1 values ('a ');
-ERROR 23000: Duplicate entry 'a' for key 'a'
+ERROR 23000: Duplicate entry 'a' for key 1
 alter table t1 modify a varchar(10);
 insert into t1 values ('a '),('a  '),('a   '),('a         ');
-ERROR 23000: Duplicate entry 'a ' for key 'a'
+ERROR 23000: Duplicate entry 'a ' for key 1
 insert into t1 values ('a     ');
-ERROR 23000: Duplicate entry 'a     ' for key 'a'
+ERROR 23000: Duplicate entry 'a     ' for key 1
 insert into t1 values ('a          ');
-ERROR 23000: Duplicate entry 'a         ' for key 'a'
+ERROR 23000: Duplicate entry 'a         ' for key 1
 insert into t1 values ('a ');
-ERROR 23000: Duplicate entry 'a ' for key 'a'
+ERROR 23000: Duplicate entry 'a ' for key 1
 update t1 set a='a  ' where a like 'a%';
 select concat(a,'.') from t1;
 concat(a,'.')
@@ -2355,8 +2393,8 @@
 show create table t1;
 Table	Create Table
 t1	CREATE TABLE `t1` (
-  `v` varchar(10) DEFAULT NULL,
-  `c` char(10) DEFAULT NULL,
+  `v` varchar(10) default NULL,
+  `c` char(10) default NULL,
   `t` text,
   KEY `v` (`v`(5)),
   KEY `c` (`c`(5)),
@@ -2367,15 +2405,15 @@
 show create table t1;
 Table	Create Table
 t1	CREATE TABLE `t1` (
-  `v` char(10) CHARACTER SET utf8 DEFAULT NULL
+  `v` char(10) character set utf8 default NULL
 ) ENGINE=InnoDB DEFAULT CHARSET=latin1
 drop table t1;
 create table t1 (v varchar(10), c char(10)) row_format=fixed;
 show create table t1;
 Table	Create Table
 t1	CREATE TABLE `t1` (
-  `v` varchar(10) DEFAULT NULL,
-  `c` char(10) DEFAULT NULL
+  `v` varchar(10) default NULL,
+  `c` char(10) default NULL
 ) ENGINE=InnoDB DEFAULT CHARSET=latin1 ROW_FORMAT=FIXED
 insert into t1 values('a','a'),('a ','a ');
 select concat('*',v,'*',c,'*') from t1;
@@ -2417,7 +2455,7 @@
 show create table t1;
 Table	Create Table
 t1	CREATE TABLE `t1` (
-  `v` mediumtext CHARACTER SET utf8
+  `v` mediumtext character set utf8
 ) ENGINE=InnoDB DEFAULT CHARSET=latin1
 drop table t1;
 set storage_engine=MyISAM;
@@ -2456,7 +2494,7 @@
 replace into t1 (val) values ('1'),('2');
 replace into t1 (val) values ('1'),('2');
 insert into t1 (val) values ('1'),('2');
-ERROR 23000: Duplicate entry '1' for key 'val'
+ERROR 23000: Duplicate entry '1' for key 2
 select * from t1;
 rowid	val
 3	1
@@ -2466,7 +2504,7 @@
 insert into t1 (val) values (1);
 update t1 set a=2 where a=1;
 insert into t1 (val) values (1);
-ERROR 23000: Duplicate entry '2' for key 'PRIMARY'
+ERROR 23000: Duplicate entry '2' for key 1
 select * from t1;
 a	val
 2	1
@@ -2544,8 +2582,8 @@
 show create table t9;
 Table	Create Table
 t9	CREATE TABLE `t9` (
-  `col1` varchar(512) DEFAULT NULL,
-  `col2` varchar(512) DEFAULT NULL,
+  `col1` varchar(512) default NULL,
+  `col2` varchar(512) default NULL,
   KEY `col1` (`col1`,`col2`)
 ) ENGINE=InnoDB DEFAULT CHARSET=latin1
 drop table t1, t2, t3, t4, t5, t6, t7, t8, t9;
@@ -2568,7 +2606,7 @@
 show create table t1;
 Table	Create Table
 t1	CREATE TABLE `t1` (
-  `col1` varchar(768) DEFAULT NULL,
+  `col1` varchar(768) default NULL,
   KEY `col1` (`col1`(767))
 ) ENGINE=InnoDB DEFAULT CHARSET=latin1
 drop table t1, t2, t3, t4;
@@ -2847,13 +2885,13 @@
 set foreign_key_checks=0;
 create table t2 (a int primary key, b int, foreign key (b) references t1(a)) engine = innodb;
 create table t1(a char(10) primary key, b varchar(20)) engine = innodb;
-ERROR HY000: Can't create table 'test.t1' (errno: 150)
+ERROR HY000: Can't create table './test/t1.frm' (errno: 150)
 set foreign_key_checks=1;
 drop table t2;
 set foreign_key_checks=0;
 create table t1(a varchar(10) primary key) engine = innodb DEFAULT CHARSET=latin1;
 create table t2 (a varchar(10), foreign key (a) references t1(a)) engine = innodb DEFAULT CHARSET=utf8;
-ERROR HY000: Can't create table 'test.t2' (errno: 150)
+ERROR HY000: Can't create table './test/t2.frm' (errno: 150)
 set foreign_key_checks=1;
 drop table t1;
 set foreign_key_checks=0;
@@ -2924,13 +2962,13 @@
 create table t4 (s1 char(2) binary,primary key (s1)) engine=innodb;
 insert into t1 values (0x41),(0x4120),(0x4100);
 insert into t2 values (0x41),(0x4120),(0x4100);
-ERROR 23000: Duplicate entry 'A' for key 'PRIMARY'
+ERROR 23000: Duplicate entry 'A' for key 1
 insert into t2 values (0x41),(0x4120);
 insert into t3 values (0x41),(0x4120),(0x4100);
-ERROR 23000: Duplicate entry 'A ' for key 'PRIMARY'
+ERROR 23000: Duplicate entry 'A ' for key 1
 insert into t3 values (0x41),(0x4100);
 insert into t4 values (0x41),(0x4120),(0x4100);
-ERROR 23000: Duplicate entry 'A' for key 'PRIMARY'
+ERROR 23000: Duplicate entry 'A' for key 1
 insert into t4 values (0x41),(0x4100);
 select hex(s1) from t1;
 hex(s1)
@@ -3132,7 +3170,7 @@
 SHOW CREATE TABLE t2;
 Table	Create Table
 t2	CREATE TABLE `t2` (
-  `a` int(11) DEFAULT NULL,
+  `a` int(11) default NULL,
   KEY `t2_ibfk_0` (`a`)
 ) ENGINE=InnoDB DEFAULT CHARSET=latin1
 DROP TABLE t2,t1;
@@ -3194,56 +3232,6 @@
 drop trigger t3t;
 drop trigger t4t;
 drop table t1, t2, t3, t4, t5;
-<<<<<<< HEAD
-CREATE TABLE t1 (
-field1 varchar(8) NOT NULL DEFAULT '',
-field2 varchar(8) NOT NULL DEFAULT '',
-PRIMARY KEY  (field1, field2)
-) ENGINE=InnoDB;
-CREATE TABLE t2 (
-field1 varchar(8) NOT NULL DEFAULT '' PRIMARY KEY,
-FOREIGN KEY (field1) REFERENCES t1 (field1)
-ON DELETE CASCADE ON UPDATE CASCADE
-) ENGINE=InnoDB;
-INSERT INTO t1 VALUES ('old', 'somevalu');
-INSERT INTO t1 VALUES ('other', 'anyvalue');
-INSERT INTO t2 VALUES ('old');
-INSERT INTO t2 VALUES ('other');
-UPDATE t1 SET field1 = 'other' WHERE field2 = 'somevalu';
-ERROR 23000: Upholding foreign key constraints for table 't1', entry 'other-somevalu', key 1 would lead to a duplicate entry
-DROP TABLE t2;
-DROP TABLE t1;
-create table t1 (
-c1 bigint not null,
-c2 bigint not null,
-primary key (c1),
-unique  key (c2)
-) engine=innodb;
-create table t2 (
-c1 bigint not null,
-primary key (c1)
-) engine=innodb;
-alter table t1 add constraint c2_fk foreign key (c2)
-references t2(c1) on delete cascade;
-show create table t1;
-Table	Create Table
-t1	CREATE TABLE `t1` (
-  `c1` bigint(20) NOT NULL,
-  `c2` bigint(20) NOT NULL,
-  PRIMARY KEY (`c1`),
-  UNIQUE KEY `c2` (`c2`),
-  CONSTRAINT `c2_fk` FOREIGN KEY (`c2`) REFERENCES `t2` (`c1`) ON DELETE CASCADE
-) ENGINE=InnoDB DEFAULT CHARSET=latin1
-alter table t1 drop foreign key c2_fk;
-show create table t1;
-Table	Create Table
-t1	CREATE TABLE `t1` (
-  `c1` bigint(20) NOT NULL,
-  `c2` bigint(20) NOT NULL,
-  PRIMARY KEY (`c1`),
-  UNIQUE KEY `c2` (`c2`)
-) ENGINE=InnoDB DEFAULT CHARSET=latin1
-=======
 create table t1(a date) engine=innodb;
 create table t2(a date, key(a)) engine=innodb;
 insert into t1 values('2005-10-01');
@@ -3252,5 +3240,4 @@
 where t2.a between t1.a - interval 2 day and t1.a + interval 2 day;
 a	a
 2005-10-01	2005-10-01
->>>>>>> c97aa492
 drop table t1, t2;