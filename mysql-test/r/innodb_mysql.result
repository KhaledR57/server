--- conflicted
+++ resolved
@@ -2281,7 +2281,20 @@
 SELECT 1 FROM t1 JOIN t1 a USING(a) GROUP BY t1.a,t1.a;
 1
 DROP TABLE t1;
-<<<<<<< HEAD
+#
+# Bug#50843: Filesort used instead of clustered index led to
+#            performance degradation.
+#
+create table t1(f1 int not null primary key, f2 int) engine=innodb;
+create table t2(f1 int not null, key (f1)) engine=innodb;
+insert into t1 values (1,1),(2,2),(3,3);
+insert into t2 values (1),(2),(3);
+explain select t1.* from t1 left join t2 using(f1) group by t1.f1;
+id	select_type	table	type	possible_keys	key	key_len	ref	rows	Extra
+1	SIMPLE	t1	index	NULL	PRIMARY	4	NULL	3	
+1	SIMPLE	t2	ref	f1	f1	4	test.t1.f1	1	Using index
+drop table t1,t2;
+#
 End of 5.1 tests
 #
 # Test for bug #39932 "create table fails if column for FK is in different
@@ -2302,21 +2315,4 @@
   KEY `x` (`fk`),
   CONSTRAINT `x` FOREIGN KEY (`fk`) REFERENCES `t1` (`pk`)
 ) ENGINE=InnoDB DEFAULT CHARSET=latin1
-drop table t2, t1;
-=======
-#
-# Bug#50843: Filesort used instead of clustered index led to
-#            performance degradation.
-#
-create table t1(f1 int not null primary key, f2 int) engine=innodb;
-create table t2(f1 int not null, key (f1)) engine=innodb;
-insert into t1 values (1,1),(2,2),(3,3);
-insert into t2 values (1),(2),(3);
-explain select t1.* from t1 left join t2 using(f1) group by t1.f1;
-id	select_type	table	type	possible_keys	key	key_len	ref	rows	Extra
-1	SIMPLE	t1	index	NULL	PRIMARY	4	NULL	3	
-1	SIMPLE	t2	ref	f1	f1	4	test.t1.f1	1	Using index
-drop table t1,t2;
-#
-End of 5.1 tests
->>>>>>> 03561d35
+drop table t2, t1;