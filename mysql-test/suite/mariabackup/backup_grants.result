CREATE user backup@localhost IDENTIFIED BY 'xyz';
NOT FOUND /missing required privilege/ in backup.log
FOUND 1 /missing required privilege RELOAD/ in backup.log
FOUND 1 /missing required privilege PROCESS/ in backup.log
FOUND 1 /GRANT USAGE ON/ in backup.log
GRANT RELOAD, PROCESS on *.* to backup@localhost;
NOT FOUND /missing required privilege/ in backup.log
FOUND 1 /missing required privilege SLAVE MONITOR/ in backup.log
GRANT REPLICA MONITOR ON *.* TO backup@localhost;
NOT FOUND /missing required privilege/ in backup.log
REVOKE REPLICA MONITOR ON *.* FROM backup@localhost;
<<<<<<< HEAD
=======
FOUND 1 /missing required privilege CONNECTION ADMIN/ in backup.log
GRANT CONNECTION ADMIN ON *.* TO backup@localhost;
NOT FOUND /missing required privilege/ in backup.log
>>>>>>> 5ba542e9
FOUND 1 /missing required privilege REPLICATION SLAVE ADMIN/ in backup.log
FOUND 1 /missing required privilege SLAVE MONITOR/ in backup.log
GRANT REPLICATION SLAVE ADMIN ON *.* TO backup@localhost;
GRANT REPLICA MONITOR ON *.* TO backup@localhost;
NOT FOUND /missing required privilege/ in backup.log
DROP USER backup@localhost;<|MERGE_RESOLUTION|>--- conflicted
+++ resolved
@@ -9,12 +9,6 @@
 GRANT REPLICA MONITOR ON *.* TO backup@localhost;
 NOT FOUND /missing required privilege/ in backup.log
 REVOKE REPLICA MONITOR ON *.* FROM backup@localhost;
-<<<<<<< HEAD
-=======
-FOUND 1 /missing required privilege CONNECTION ADMIN/ in backup.log
-GRANT CONNECTION ADMIN ON *.* TO backup@localhost;
-NOT FOUND /missing required privilege/ in backup.log
->>>>>>> 5ba542e9
 FOUND 1 /missing required privilege REPLICATION SLAVE ADMIN/ in backup.log
 FOUND 1 /missing required privilege SLAVE MONITOR/ in backup.log
 GRANT REPLICATION SLAVE ADMIN ON *.* TO backup@localhost;
