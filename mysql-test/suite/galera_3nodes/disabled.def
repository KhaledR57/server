--- conflicted
+++ resolved
@@ -14,12 +14,9 @@
 galera_gtid_2_cluster : MDEV-32633 galera_gtid_2_cluster: Assertion `thd->wsrep_next_trx_id() != (0x7fffffffffffffffLL * 2ULL + 1)'
 galera_vote_rejoin_mysqldump : MDEV-24481: galera_3nodes.galera_vote_rejoin_mysqldump MTR failed: mysql_shutdown failed
 galera_ssl_reload : MDEV-32778 galera_ssl_reload failed with warning message
-<<<<<<< HEAD
-# Opensuse/suse/rocky9/rocky84/rhel9/rhel8-ppc64le .. - all same IPv6 isn't configured right or skipping or galera
-galera_ipv6_rsync : Can't connect to server on '::1' (115)
-galera_ipv6_rsync_section : Can't connect to server on '::1' (115)
-=======
 galera_ipv6_mariabackup : temporarily disabled at the request of Codership
 galera_pc_bootstrap : temporarily disabled at the request of Codership
 galera_ipv6_mariabackup_section : temporarily disabled at the request of Codership
->>>>>>> 2c60d43d
+# Opensuse/suse/rocky9/rocky84/rhel9/rhel8-ppc64le .. - all same IPv6 isn't configured right or skipping or galera
+galera_ipv6_rsync : Can't connect to server on '::1' (115)
+galera_ipv6_rsync_section : Can't connect to server on '::1' (115)