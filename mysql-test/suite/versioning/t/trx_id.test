--- conflicted
+++ resolved
@@ -595,9 +595,8 @@
 --error ER_SP_DOES_NOT_EXIST
 select trt_begin_ts(0);
 
-<<<<<<< HEAD
 --disable_prepare_warnings
-=======
+
 --echo #
 --echo # MDEV-21650 Non-empty statement transaction on global rollback after TRT update error
 --echo #
@@ -631,5 +630,4 @@
 # cleanup
 --disconnect con1
 --connection default
-drop table t1;
->>>>>>> cf63eece
+drop table t1;