--- update.result
<<<<<<< HEAD
+++ update,trx_id.reject
@@ -81,12 +81,10 @@
=======
+++ update.reject
@@ -84,12 +84,10 @@
>>>>>>> 036df5f9
 commit;
 select x, y, sys_trx_end = MAXVAL as current from t1 for system_time all order by sys_trx_end, x, y;
 x	y	current
-3	1	0
 2	1	0
-3	2	0
+3	1	0
 4	1	0
 5	1	0
-5	2	0
 1	1	1
 2	2	1
 3	3	1
@@ -464,7 +462,6 @@
 select nid, nstate, check_row(row_start, row_end) from t1 for system_time all order by row_start, row_end;
 nid	nstate	check_row(row_start, row_end)
 1	1	HISTORICAL ROW
-1	1	HISTORICAL ROW
 1	3	CURRENT ROW
 commit;
 drop tables t1;<|MERGE_RESOLUTION|>--- conflicted
+++ resolved
@@ -1,11 +1,6 @@
---- update.result
-<<<<<<< HEAD
-+++ update,trx_id.reject
-@@ -81,12 +81,10 @@
-=======
-+++ update.reject
+--- update.result	2023-08-08 21:02:56.126291112 +0200
++++ update,trx_id.reject	2023-08-09 07:38:38.369422625 +0200
 @@ -84,12 +84,10 @@
->>>>>>> 036df5f9
  commit;
  select x, y, sys_trx_end = MAXVAL as current from t1 for system_time all order by sys_trx_end, x, y;
  x	y	current
@@ -19,7 +14,7 @@
  1	1	1
  2	2	1
  3	3	1
-@@ -464,7 +462,6 @@
+@@ -478,7 +476,6 @@
  select nid, nstate, check_row(row_start, row_end) from t1 for system_time all order by row_start, row_end;
  nid	nstate	check_row(row_start, row_end)
  1	1	HISTORICAL ROW
