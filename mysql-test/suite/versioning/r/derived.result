create table emp
(
emp_id int,
name varchar(127),
mgr int
) with system versioning;
insert into emp values (1, 'bill', 0),
(2, 'bill', 1),
(3, 'kate', 1);
set @ts=now(6);
delete from emp;
insert into emp values (4, 'john', 1);
with ancestors as (select * from emp) select * from ancestors;
emp_id	name	mgr
4	john	1
set @tmp= "with ancestors as (select * from emp) select * from ancestors";
prepare stmt from @tmp;
execute stmt;
emp_id	name	mgr
4	john	1
drop prepare stmt;
with ancestors as (select * from emp for system_time all) select * from ancestors;
emp_id	name	mgr
1	bill	0
2	bill	1
3	kate	1
4	john	1
set @tmp= "with ancestors as (select * from emp for system_time all) select * from ancestors";
prepare stmt from @tmp;
execute stmt;
emp_id	name	mgr
1	bill	0
2	bill	1
3	kate	1
4	john	1
drop prepare stmt;
with recursive ancestors as (select * from emp) select * from ancestors;
emp_id	name	mgr
4	john	1
set @tmp= "with recursive ancestors as (select * from emp) select * from ancestors";
prepare stmt from @tmp;
execute stmt;
emp_id	name	mgr
4	john	1
drop prepare stmt;
select emp_id from (select emp_id from emp where sys_trx_end>'2031-1-1') as tmp;
emp_id
4
set @tmp= "select emp_id from (select emp_id from emp where sys_trx_end>'2031-1-1') as tmp";
prepare stmt from @tmp;
execute stmt;
emp_id
4
drop prepare stmt;
with recursive
ancestors
as
(
select e.emp_id, e.name, e.mgr
from emp as e
where name = 'john'
  union
select ee.emp_id, ee.name, ee.mgr
from emp as ee, ancestors as a
where ee.mgr = a.emp_id
)
select * from ancestors;
emp_id	name	mgr
4	john	1
set @tmp= "
with recursive
ancestors
as
(
  select e.emp_id, e.name, e.mgr
  from emp as e
  where name = 'john'
  union
  select ee.emp_id, ee.name, ee.mgr
  from emp as ee, ancestors as a
  where ee.mgr = a.emp_id
)
select * from ancestors";
prepare stmt from @tmp;
execute stmt;
emp_id	name	mgr
4	john	1
drop prepare stmt;
with recursive
ancestors
as
(
select e.emp_id, e.name, e.mgr
from emp for system_time as of timestamp @ts as e
where name = 'bill'
  union
select ee.emp_id, ee.name, ee.mgr
<<<<<<< HEAD
from emp
for system_time as of timestamp @ts as ee,
ancestors as a
=======
from emp for system_time as of timestamp @ts as ee, ancestors as a
>>>>>>> 84e14bff
where ee.mgr = a.emp_id
)
select * from ancestors;
emp_id	name	mgr
1	bill	0
2	bill	1
set @tmp= "
with recursive
ancestors
as
(
  select e.emp_id, e.name, e.mgr
  from emp for system_time as of timestamp @ts as e
  where name = 'bill'
  union
  select ee.emp_id, ee.name, ee.mgr
<<<<<<< HEAD
  from emp for system_time as of timestamp @ts as ee,
  ancestors as a
=======
  from emp for system_time as of timestamp @ts as ee, ancestors as a
>>>>>>> 84e14bff
  where ee.mgr = a.emp_id
)
select * from ancestors";
prepare stmt from @tmp;
execute stmt;
emp_id	name	mgr
1	bill	0
2	bill	1
drop prepare stmt;
drop table emp;
create or replace table t1 (x int) with system versioning;
create or replace table t2 (y int) with system versioning;
insert into t1 values (1);
set @t0= now(6);
delete from t1;
insert into t1 values (2);
insert into t2 values (10);
select * from (select *, t1.sys_trx_end, t1.sys_trx_end as endo from t1) as s0;
ERROR HY000: Derived table is prohibited: multiple end system fields `t1.sys_trx_end`, `t1.sys_trx_end` in query!
select * from (select *, t1.sys_trx_end, t2.sys_trx_start from t1, t2) as s0;
ERROR HY000: Derived table is prohibited: system fields from multiple tables `t1`, `t2` in query!
# SYSTEM_TIME propagation from inner to outer
select * from (select * from t1 for system_time as of timestamp @t0, t2) as s0;
x	y
1	10
with s1 as (select * from t1 for system_time as of timestamp @t0, t2) select * from s1;
x	y
1	10
# leading table selection
select * from (select *, t1.sys_trx_end from t2, t1 for system_time as of timestamp @t0) as s2;
y	x
10	1
with s3 as (select *, t1.sys_trx_end from t2, t1 for system_time as of timestamp @t0) select * from s3;
y	x
10	1
<<<<<<< HEAD
=======
# SYSTEM_TIME propagation from outer to inner
select * from (select *, t1.sys_trx_start from t2 for system_time as of current_timestamp, t1) for system_time as of timestamp @t0 as s4;
y	x
10	1
with s5 as (select *, t1.sys_trx_start from t2 for system_time as of current_timestamp, t1) select * from s5 for system_time as of timestamp @t0;
y	x
10	1
with s6 as (select *, t1.sys_trx_start from t2 for system_time as of current_timestamp, t1) select * from s6 for system_time as of timestamp @t0;
y	x
10	1
>>>>>>> 84e14bff
### VIEW instead of t1
set @q= concat("create view vt1 as select * from t1 for system_time as of timestamp '", @t0, "'");
prepare q from @q;
execute q;
drop prepare q;
create view vt2 as select * from t1;
# SYSTEM_TIME propagation from view
select * from vt1;
x
1
# SYSTEM_TIME propagation from inner to outer
select * from (select * from vt1, t2) as s0;
x	y
1	10
### SYSTEM_TIME clash
select * from (select * from t1 for system_time all) for system_time all as dt0;
ERROR HY000: SYSTEM_TIME is not allowed outside historical `dt0`
select * from vt1 for system_time all;
ERROR HY000: SYSTEM_TIME is not allowed outside historical `vt1`
with dt1 as (select * from t1 for system_time all)
select * from dt1 for system_time all;
ERROR HY000: SYSTEM_TIME is not allowed outside historical `dt1`
### UNION
set @t1= now(6);
delete from t2;
insert into t2 values (3);
# SYSTEM_TIME is not propagated
select x from t1 union
select y from t2;
x
2
3
select x from t1 for system_time as of @t0 union
select y from t2;
x
1
3
select x from t1 union
select y from t2 for system_time as of @t1;
x
2
10
select x from t1 for system_time as of @t0 union
select y from t2 for system_time as of @t1;
x
1
10
# LEFT/RIGHT JOIN
create or replace table t1 (x int, y int) with system versioning;
create or replace table t2 (x int, y int) with system versioning;
insert into t1 values (1, 1), (1, 2), (1, 3), (4, 4), (5, 5);
insert into t2 values (1, 2), (2, 1), (3, 1);
## Outer or inner SYSTEM_TIME produces same expression
id	select_type	table	type	possible_keys	key	key_len	ref	rows	filtered	Extra
1	SIMPLE	t2	ALL	NULL	NULL	NULL	NULL	3	100.00	Using where
1	SIMPLE	t1	ALL	NULL	NULL	NULL	NULL	5	100.00	Using where; Using join buffer (flat, BNL join)
Query A:
Note	1003	select `test`.`t1`.`x` AS `x`,`test`.`t1`.`y` AS `y1`,`test`.`t2`.`x` AS `x2`,`test`.`t2`.`y` AS `y2` from `test`.`t1` FOR SYSTEM_TIME ALL join `test`.`t2` FOR SYSTEM_TIME ALL where `test`.`t1`.`x` = `test`.`t2`.`x` and `test`.`t1`.`sys_trx_end` > <cache>(cast(current_timestamp(6) as datetime(6))) and `test`.`t1`.`sys_trx_start` <= <cache>(cast(current_timestamp(6) as datetime(6))) and `test`.`t2`.`sys_trx_end` > <cache>(cast(current_timestamp(6) as datetime(6))) and `test`.`t2`.`sys_trx_start` <= <cache>(cast(current_timestamp(6) as datetime(6)))
id	select_type	table	type	possible_keys	key	key_len	ref	rows	filtered	Extra
1	SIMPLE	t2	ALL	NULL	NULL	NULL	NULL	3	100.00	Using where
1	SIMPLE	t1	ALL	NULL	NULL	NULL	NULL	5	100.00	Using where; Using join buffer (flat, BNL join)
Query B:
Note	1003	select `test`.`t1`.`x` AS `x`,`test`.`t1`.`y` AS `y1`,`test`.`t2`.`x` AS `x2`,`test`.`t2`.`y` AS `y2` from `test`.`t1` FOR SYSTEM_TIME ALL join `test`.`t2` FOR SYSTEM_TIME ALL where `test`.`t1`.`x` = `test`.`t2`.`x` and `test`.`t1`.`sys_trx_end` > <cache>(cast(current_timestamp(6) as datetime(6))) and `test`.`t1`.`sys_trx_start` <= <cache>(cast(current_timestamp(6) as datetime(6))) and `test`.`t2`.`sys_trx_end` > <cache>(cast(current_timestamp(6) as datetime(6))) and `test`.`t2`.`sys_trx_start` <= <cache>(cast(current_timestamp(6) as datetime(6)))
Fine result: queries A and B are equal.
## LEFT JOIN: t1, t2 versioned
select * from (
select t1.x as LJ1_x1, t1.y as y1, t2.x as x2, t2.y as y2
from t1 left join t2 on t1.x = t2.x)
as derived;
LJ1_x1	y1	x2	y2
1	1	1	2
1	2	1	2
1	3	1	2
4	4	NULL	NULL
5	5	NULL	NULL
alter table t2 drop system versioning;
## LEFT JOIN: t1 versioned
select * from (
select t1.x as LJ2_x1, t1.y as y1, t2.x as x2, t2.y as y2
from t1 left join t2 on t1.x = t2.x)
as derived;
LJ2_x1	y1	x2	y2
1	1	1	2
1	2	1	2
1	3	1	2
4	4	NULL	NULL
5	5	NULL	NULL
alter table t1 drop system versioning;
alter table t2 add system versioning;
## LEFT JOIN: t2 versioned
select * from (
select t1.x as LJ3_x1, t1.y as y1, t2.x as x2, t2.y as y2
from t1 left join t2 on t1.x = t2.x)
as derived;
LJ3_x1	y1	x2	y2
1	1	1	2
1	2	1	2
1	3	1	2
4	4	NULL	NULL
5	5	NULL	NULL
alter table t1 add system versioning;
## RIGHT JOIN: t1, t2 versioned
select * from (
select t1.x as RJ1_x1, t1.y as y1, t2.x as x2, t2.y as y2
from t1 right join t2 on t1.x = t2.x)
as derived;
RJ1_x1	y1	x2	y2
1	1	1	2
1	2	1	2
1	3	1	2
NULL	NULL	2	1
NULL	NULL	3	1
alter table t2 drop system versioning;
## RIGHT JOIN: t1 versioned
select * from (
select t1.x as RJ2_x1, t1.y as y1, t2.x as x2, t2.y as y2
from t1 right join t2 on t1.x = t2.x)
as derived;
RJ2_x1	y1	x2	y2
1	1	1	2
1	2	1	2
1	3	1	2
NULL	NULL	2	1
NULL	NULL	3	1
alter table t1 drop system versioning;
alter table t2 add system versioning;
## RIGHT JOIN: t2 versioned
select * from (
select t1.x as RJ3_x1, t1.y as y1, t2.x as x2, t2.y as y2
from t1 right join t2 on t1.x = t2.x)
as derived;
RJ3_x1	y1	x2	y2
1	1	1	2
1	2	1	2
1	3	1	2
NULL	NULL	2	1
NULL	NULL	3	1
drop table t1, t2;
drop view vt1, vt2;<|MERGE_RESOLUTION|>--- conflicted
+++ resolved
@@ -95,19 +95,15 @@
 where name = 'bill'
   union
 select ee.emp_id, ee.name, ee.mgr
-<<<<<<< HEAD
-from emp
-for system_time as of timestamp @ts as ee,
+from emp for system_time as of timestamp @ts as ee,
 ancestors as a
-=======
-from emp for system_time as of timestamp @ts as ee, ancestors as a
->>>>>>> 84e14bff
 where ee.mgr = a.emp_id
 )
 select * from ancestors;
 emp_id	name	mgr
 1	bill	0
 2	bill	1
+3	kate	1
 set @tmp= "
 with recursive
 ancestors
@@ -118,12 +114,8 @@
   where name = 'bill'
   union
   select ee.emp_id, ee.name, ee.mgr
-<<<<<<< HEAD
   from emp for system_time as of timestamp @ts as ee,
   ancestors as a
-=======
-  from emp for system_time as of timestamp @ts as ee, ancestors as a
->>>>>>> 84e14bff
   where ee.mgr = a.emp_id
 )
 select * from ancestors";
@@ -132,6 +124,7 @@
 emp_id	name	mgr
 1	bill	0
 2	bill	1
+3	kate	1
 drop prepare stmt;
 drop table emp;
 create or replace table t1 (x int) with system versioning;
@@ -159,19 +152,6 @@
 with s3 as (select *, t1.sys_trx_end from t2, t1 for system_time as of timestamp @t0) select * from s3;
 y	x
 10	1
-<<<<<<< HEAD
-=======
-# SYSTEM_TIME propagation from outer to inner
-select * from (select *, t1.sys_trx_start from t2 for system_time as of current_timestamp, t1) for system_time as of timestamp @t0 as s4;
-y	x
-10	1
-with s5 as (select *, t1.sys_trx_start from t2 for system_time as of current_timestamp, t1) select * from s5 for system_time as of timestamp @t0;
-y	x
-10	1
-with s6 as (select *, t1.sys_trx_start from t2 for system_time as of current_timestamp, t1) select * from s6 for system_time as of timestamp @t0;
-y	x
-10	1
->>>>>>> 84e14bff
 ### VIEW instead of t1
 set @q= concat("create view vt1 as select * from t1 for system_time as of timestamp '", @t0, "'");
 prepare q from @q;
