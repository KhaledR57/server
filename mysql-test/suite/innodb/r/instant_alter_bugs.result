SET @save_stats_persistent = @@GLOBAL.innodb_stats_persistent;
SET GLOBAL innodb_stats_persistent = 0;
#
# MDEV-17821 Assertion `!page_rec_is_supremum(rec)' failed
# in btr_pcur_store_position
#
CREATE TABLE t1 (pk INT PRIMARY KEY, c INT) ENGINE=InnoDB;
INSERT INTO t1 VALUES (1,2);
ALTER TABLE t1 ADD COLUMN f VARCHAR(255);
ALTER TABLE t1 DROP COLUMN f;
DELETE FROM t1;
HANDLER t1 OPEN;
HANDLER t1 READ `PRIMARY` <= (3);
pk	c
DROP TABLE t1;
CREATE TABLE t1 (
pk INT AUTO_INCREMENT,
f1 CHAR(32),
f2 CHAR(32),
f3 CHAR(32),
f4 INT,
f5 CHAR(32),
f6 INT,
f7 INT,
f8 INT,
PRIMARY KEY (pk),
UNIQUE (f6)
) ENGINE=InnoDB;
INSERT INTO t1 (f1,f2,f3,f4,f5,f6,f7,f8) VALUES 
('reality', 'llt', 'within', -1996816384, 'j', 160, 7, -1822687232),
('h', 'j', 'j', 251, 'civilian', NULL, 211, NULL),
('ltq', 'b', 'mud', 111, 'v', 90, 0, NULL),
('toxic', 'breakfast', 'series', 2, 'x', NULL, 118, 2),
('h', 'n', 'vision', 84, 'n', NULL, 197, 103),
('h', 'tq', 'q', 6, 'bet', -1927151616, -446038016, 3),
('pocket', 'qjt', 'jtl', 0, 'blink', NULL, 12, 0),
('k', 'uv', 'exist', 37, 'g', 149, -1610219520, NULL),
('parent', 'motion', 'u', 70, 'promote', NULL, 178, NULL),
('get', 'convict', 'liquid', -780337152, 'd', NULL, 4, NULL),
('vp', 'px', 'xi', -631111680, 'support', NULL, 8, NULL),
('ck', 'z', 'minority', 8, 'k', NULL, 864878592, NULL),
('kxx', 'g', 'container', 1, 'cholesterol', NULL, 4, 1404436480),
('xxv', 'rail', 'j', 219, 'serious', NULL, -816119808, 62),
('x', 'v', 'vr', 146, 'm', 16, 170, -1765867520),
('age', 'm', 'q', -1251278848, 'rte', 6, 224, NULL),
('discrimination', 't', 'q', 31, 'exl', 0, 2, 244),
('water', 'x', 'ldb', 98, 'r', 235, 4, 63),
('d', 'db', 'p', 248, 'so-called', 102, -255524864, 198),
('last', 'bz', 'us', 0, 'experienced', 137, 240, 134),
('q', 'z', 'attract', 67, 'code', 67, 75, 1758920704),
('yellow', 'c', 'u', 6, 'v', 1731985408, 528154624, 2),
('cognitive', 'he', 'protective', 590020608, 'sentence', NULL, 4, 102),
('eih', 'l', 'ih', 1266024448, 'traditionally', NULL, 190, NULL),
('pine', 'i', 'y', 6, 'glimpse', 214, 7, -1486880768),
('jo', 'everyone', 'ol', 0, 'lj', NULL, 1, 0),
('blood', 'f', 'scientist', 54, 'j', 1341128704, 168, NULL),
('z', 'brief', 'ambassador', 115, 'ygp', 82, 129, NULL),
('gp', 'severe', 'consist', 7, 'p', -1829961728, 602669056, 154),
('admit', 'poetry', 'x', 116, 'enemy', 174, -2128543744, -407764992),
('s', 'norm', 'decide', 2055667712, 'rtz', NULL, 99, -1233715200),
('tzg', 'f', 'beg', 2016280576, 'w', NULL, -643825664, 137),
('zgg', 'x', 'f', 148, 'y', -987496448, -708116480, 8),
('attorney', 'perfectly', 's', 49, 'z', -1865285632, 56, -1518534656),
('concentrate', 's', 'k', -1028849664, 'tir', 83, -1592459264, 1820065792),
('t', 'sacrifice', 'ir', -2143879168, 'recipe', 156, 217, NULL),
('wdf', 'd', 'f', 137, 'empty', NULL, 188, NULL),
('o', 'customer', 'qd', -2135293952, 'z', 1527840768, 227, -1174929408),
('d', 'qow', 'o', 1472266240, 'whe', NULL, 7, 197),
('deny', 'reputation', 'dutch', 59, 'v', 124, 2, 191),
('m', 'liver', 'fv', 0, 'policy', 781582336, 198574080, 177),
('vk', 'kx', 'immigrant', -1452736512, 'x', 163, 76, 6) ,
('j', 'ru', 'r', 67, 'joke', NULL, 3, NULL),
('o', 'u', 'a', -569442304, 'uz', NULL, 933298176, NULL),
('g', 'zb', 'c', -1694760960, 'fish', 18, -390463488, 1),
('bb', 'o', 'b', 6, 'z', 9, 12, NULL),
('compelling', 'xe', 'debut', 89, 'e', -734724096, 119, 175),
('md', 'r', 'object', 1046478848, 'frequently', 915537920, 0, 1506410496),
('dwn', 'wnz', 'x', 1767571456, 'nz', 241, -882180096, 9),
('zvf', 'vfo', 'g', -844824576, 'w', NULL, 1, 9),
('w', 'pose', 'r', 1029308416, 'a', -48627712, 1756168192, NULL),
('o', 'jwp', 'patient', 172, 'i', 297140224, 45809664, 3),
('w', 'p', 'american', 450297856, 'z', 20, 4, 186),
('ridiculous', 'helpful', 'vy', -2022899712, 'conspiracy', NULL, 162, -264634368),
('t', 'g', 'spite', 289931264, 'y', 4, 13, NULL),
('performer', 'i', 'tomato', -1519386624, 'mz', 8, 87, 106),
('m', 'z', 'hang', 3, 'crowded', -537919488, 1, 2),
('fu', 'uot', 'j', 1, 'o', 179, 220, -2084569088),
('ts', 'n', 'su', 1, 'o', 198, 9, 68),
('ball', 'halfway', 'uf', 40, 'l', 145948672, 9, 149),
('hunting', 'n', 'teenager', 0, 'neat', 209, 2044461056, 68),
('independent', 'along', 'fpn', 5, 'pn', 3, 1353252864, 217),
('p', 'presumably', 'n', -1977548800, 'balanced', 1909260288, 197, NULL),
('pink', 'h', 'tear', 8, 'n', 254, 8, 1006305280),
('tyy', 'n', 'yyr', 1107820544, 'yr', NULL, 0, 219),
('u', 'retirement', 'thread', -2083192832, 'rx', -678232064, 209, 1048969216),
('xk', 'kb', 'z', 9, 'ba', 218, 7, 8),
('a', 'plenty', 'forget', 36, 'c', 215, 2027094016, NULL),
('i', 'compromise', 'n', -1090256896, 'o', 10, 66, 1872887808),
('x', 'disappointment', 'cognitive', 753860608, 'ua', 77, 123, 10),
('e', 'added', 'aub', 2, 'u', NULL, 9, 92),
('bc', 'h', 'n', 146, 'master', NULL, 1003945984, NULL),
('execution', 'f', 'cgp', 574423040, 'gp', 2, -518782976, -1189085184),
('pv', 'bad', 'v', 132, 'r', 195, 6, 5),
('modify', 'participation', 'vol', 237, 'j', -842924032, 88, -747765760),
('substantially', 'i', 'congressional', 2, 'edit', NULL, 1003159552, NULL),
('tell', 'forty', 'v', -910098432, 'd', 43, 3, NULL),
('crawl', 'ad', 'respect', -1851195392, 'p', 72, -1709047808, 1343225856),
('w', 'reception', 'fiber', 56, 's', NULL, 2, -993787904),
('successful', 'instruct', 'dug', 2, 'u', 7, -411500544, NULL),
('appointment', 'pregnant', 'weird', 2, 'r', NULL, -897384448, 76),
('g', 'j', 'thin', 663617536, 'oan', 1, 7, NULL),
('secretary', 'a', 'o', 103, 'nj', 1977745408, -1291124736, -1314521088),
('g', 'jq', 'q', 1875116032, 'blame', NULL, 1, 4),
('oj', 'j', 'breast', 150, 'c', NULL, 3, NULL),
('rd', 'm', 'comprehensive', 1723334656, 't', NULL, 155, -312344576) ,
('a', 'd', 'criminal', -1155137536, 'airplane', 242, -662896640, 1),
('fast', 'i', 'k', -386662400, 'zxe', NULL, 7, 119),
('xe', 'mouse', 'c', -205717504, 'ew', NULL, -729612288, 86),
('hang', 'j', 'o', 3, 'hungry', NULL, 200, 49),
('expense', 'z', 'sum', 2, 'gob', -472055808, -538181632, NULL),
('nest', 'o', 'k', 116, 'weak', NULL, 223, NULL);
INSERT INTO t1 (f1,f2,f3,f4,f5,f6,f7,f8) VALUES ('impact', 'b', 'h', 185, 'fj', 7, 7, 3);
ERROR 23000: Duplicate entry '7' for key 'f6'
ALTER TABLE t1 ADD COLUMN filler VARCHAR(255) DEFAULT '';
SELECT * INTO OUTFILE 'load.data' FROM t1;
UPDATE IGNORE t1 SET pk = 0;
LOAD DATA INFILE 'load.data' REPLACE INTO TABLE t1;
HANDLER t1 OPEN AS h;
HANDLER h READ `PRIMARY` PREV WHERE 0;
pk	f1	f2	f3	f4	f5	f6	f7	f8	filler
HANDLER h CLOSE;
DROP TABLE t1;
#
# MDEV-19630 ALTER TABLE ... ADD COLUMN damages foreign keys
# which are pointed to the table being altered
#
CREATE TABLE t1(f1 int not null, primary key(f1))engine=innodb;
CREATE TABLE t2(f1 INT AUTO_INCREMENT NOT NULL, f2 INT NOT NULL,
status ENUM ('a', 'b', 'c'), INDEX idx1(f2),
PRIMARY KEY(f1),
FOREIGN KEY (f2) REFERENCES t1(f1))ENGINE=InnoDB;
ALTER TABLE t1 CHANGE f1 f1_id INT NOT NULL, ADD f3 VARCHAR(255) DEFAULT NULL;
ALTER TABLE t1 CHANGE f1_id f1 INT NOT NULL;
SHOW CREATE TABLE t1;
Table	Create Table
t1	CREATE TABLE `t1` (
  `f1` int(11) NOT NULL,
  `f3` varchar(255) DEFAULT NULL,
  PRIMARY KEY (`f1`)
) ENGINE=InnoDB DEFAULT CHARSET=latin1 COLLATE=latin1_swedish_ci
SHOW CREATE TABLE t2;
Table	Create Table
t2	CREATE TABLE `t2` (
  `f1` int(11) NOT NULL AUTO_INCREMENT,
  `f2` int(11) NOT NULL,
  `status` enum('a','b','c') DEFAULT NULL,
  PRIMARY KEY (`f1`),
  KEY `idx1` (`f2`),
  CONSTRAINT `t2_ibfk_1` FOREIGN KEY (`f2`) REFERENCES `t1` (`f1`)
) ENGINE=InnoDB DEFAULT CHARSET=latin1 COLLATE=latin1_swedish_ci
ALTER TABLE t2 CHANGE status status VARCHAR(20) DEFAULT NULL;
DROP TABLE t2, t1;
#
# MDEV-20938 Double free of dict_foreign_t during instant ALTER TABLE
#
CREATE TABLE t1 (id INT UNSIGNED PRIMARY KEY) ENGINE=InnoDB;
CREATE TABLE t2 (a INT UNSIGNED PRIMARY KEY, b INT UNSIGNED UNIQUE,
FOREIGN KEY fk1 (b) REFERENCES t1 (id)) ENGINE=InnoDB;
ALTER TABLE t2
DROP FOREIGN KEY fk1,
CHANGE b d INT UNSIGNED,
ADD c INT;
DROP TABLE t2, t1;
#
# MDEV-22446 InnoDB aborts while adding instant column
# for discarded tablespace
#
CREATE TABLE t1(c1 INT NOT NULL, c2 INT NOT NULL DEFAULT 0)ENGINE=InnoDB;
INSERT INTO t1(c1) VALUES(1);
ALTER TABLE t1 ADD COLUMN c3 INT DEFAULT 10;
FLUSH TABLES t1 FOR EXPORT;
backup: t1
UNLOCK TABLES;
DROP TABLE t1;
CREATE TABLE t1(c1 INT NOT NULL)Engine=InnoDB;
ALTER TABLE t1 DISCARD TABLESPACE;
FLUSH TABLES;
ALTER TABLE t1 ADD COLUMN c2 INT NOT NULL;
Warnings:
Warning	1814	Tablespace has been discarded for table `t1`
ALTER TABLE t1 ADD COLUMN c3 INT DEFAULT 10;
Warnings:
Warning	1814	Tablespace has been discarded for table `t1`
restore: t1 .ibd and .cfg files
ALTER TABLE t1 IMPORT TABLESPACE;
SHOW CREATE TABLE t1;
Table	Create Table
t1	CREATE TABLE `t1` (
  `c1` int(11) NOT NULL,
  `c2` int(11) NOT NULL,
  `c3` int(11) DEFAULT 10
) ENGINE=InnoDB DEFAULT CHARSET=latin1 COLLATE=latin1_swedish_ci
SELECT * FROM t1;
c1	c2	c3
1	0	10
DROP TABLE t1;
#
# MDEV-23801 Assertion index->table->instant... failed
#            in btr_pcur_store_position()
#
CREATE TABLE t (
pk int auto_increment,
c01 char(255) not null default repeat('a',255),
c02 char(255) default repeat('a',255),
c03 char(255) default repeat('a',255),
c04 char(255) default repeat('a',255),
c05 char(255) not null default repeat('a',255),
c06 char(255) default repeat('a',255),
c07 char(255) default repeat('a',255),
c08 char(255) not null default repeat('a',255),
c09 char(255) default repeat('a',255),
c10 char(255) default repeat('a',255),
c11 char(255) default repeat('a',255),
c12 char(255) not null default repeat('a',255),
primary key (pk)
) ENGINE=InnoDB CHARACTER SET ucs2;
INSERT INTO t () VALUES ();
ALTER TABLE t ADD c INT;
BEGIN;
INSERT INTO t () VALUES (),();
ROLLBACK;
DELETE FROM t;
InnoDB		0 transactions not purged
CREATE TABLE tt ENGINE=InnoDB AS SELECT c FROM t;
DROP TABLE t, tt;
# End of 10.3 tests
create table t (
a varchar(9),
b int,
c int,
row_start bigint unsigned generated always as row start invisible,
row_end bigint unsigned generated always as row end invisible,
period for system_time (row_start, row_end)
) engine=innodb row_format=compressed with system versioning;
insert into t values (repeat('a', 9), 1, 1);
set @@system_versioning_alter_history = keep;
alter table t modify a varchar(10), algorithm=instant;
alter table t change b bb int, algorithm=instant;
alter table t modify c int without system versioning, algorithm=instant;
set @@system_versioning_alter_history = error;
check table t;
Table	Op	Msg_type	Msg_text
test.t	check	status	OK
drop table t;
#
# MDEV-18219 Assertion `index->n_core_null_bytes <= ...' failed
# in rec_init_offsets after instant DROP COLUMN
#
CREATE TABLE t1 (a INT, b INT NOT NULL) ENGINE=InnoDB;
INSERT INTO t1 VALUES
(0,9),(2,7),(3,1),(3,4),(8,4),(3,7),(6,1),(3,8),(1,2),(4,1),(0,8),(5,3),
(1,3),(1,6),(2,1),(8,7),(6,0),(1,9),(9,4),(0,6),(9,3),(0,9),(9,4),(2,4),
(2,7),(7,8),(8,2),(2,5),(6,1),(4,5),(5,3),(6,8),(4,9),(5,7),(7,5),(5,1),
(8,8),(5,7),(3,8),(0,1),(8,4),(8,3),(9,7),(4,8),(1,1),(0,4),(2,6),(8,5),
(8,8),(8,7),(6,7),(1,7),(9,6),(3,6),(1,9),(0,3),(5,3),(2,4),(0,6),(2,0),
(6,5),(1,6),(2,4),(9,1),(3,0),(6,4),(1,3),(0,8),(3,5),(3,1),(8,9),(9,9),
(7,9),(4,5),(2,2),(3,8),(0,8),(7,1),(2,0),(1,5),(7,3),(4,4),(3,9),(7,2),
(6,2),(0,4),(2,0),(1,5),(5,7),(4,5),(3,7),(6,0),(2,1),(5,0),(1,0),(2,0),
(8,4),(5,7),(3,5),(0,5),(7,6),(5,9),(1,2),(4,2),(8,5),(8,7),(2,8),(1,8),
(4,3),(1,6),(7,8),(3,7),(4,6),(1,1),(3,0),(1,6),(2,0),(3,4),(4,8),(3,9),
(8,0),(4,9),(4,0),(3,9),(6,4),(7,4),(5,8),(4,7),(7,3),(5,9),(2,3),(7,3),
(0,4),(5,9),(9,8),(4,2),(3,6),(2,6),(1,8),(7,0),(0,0),(2,3),(1,2),(3,3),
(2,7),(6,0),(9,0),(6,9),(4,6),(9,8),(0,7),(9,1),(9,6),(4,3),(7,7),(7,7),
(4,1),(4,7),(7,3),(2,8),(5,8),(8,9),(3,9),(7,7),(0,8),(4,9),(3,2),(5,0),
(1,7),(0,3),(2,9),(9,7),(7,5),(6,9),(8,5),(3,6),(1,1),(2,8),(7,9),(4,9),
(6,6),(5,9),(5,3),(9,8),(3,3),(5,6),(0,9),(3,9),(7,9),(7,3),(5,2),(1,4),
(4,4),(8,2),(2,2),(8,3),(9,1),(4,9),(9,8),(1,8),(1,8),(9,1),(1,1),(3,0),
(4,6),(9,3),(3,3),(5,2),(0,1),(3,4),(3,2),(1,3),(4,4),(7,0),(4,6),(7,2),
(4,5),(8,7),(7,8),(8,1),(3,5),(0,6),(3,5),(2,1),(4,4),(3,4),(2,1),(4,1);
INSERT INTO t1 SELECT * FROM t1;
ALTER TABLE t1 DROP a;
ALTER TABLE t1 ADD vb INT AS (b) VIRTUAL;
DROP TABLE t1;
#
# MDEV-19030 Assertion index->n_core_null_bytes <= ... failed
# in rec_init_offsets after instant DROP COLUMN
#
CREATE TABLE t1 (a INT, b INT NOT NULL DEFAULT 0) ENGINE=InnoDB;
INSERT INTO t1 () VALUES (),(),(),();
INSERT INTO t1 SELECT * FROM t1;
INSERT INTO t1 SELECT * FROM t1;
INSERT INTO t1 SELECT * FROM t1;
INSERT INTO t1 SELECT * FROM t1;
INSERT INTO t1 SELECT * FROM t1;
ALTER TABLE t1 FORCE;
INSERT INTO t1 SELECT * FROM t1;
ALTER TABLE t1 DROP a, ADD a SMALLINT NOT NULL;
INSERT INTO t1 SELECT * FROM t1;
INSERT INTO t1 SELECT * FROM t1;
ALTER TABLE t1 ADD vb INT AS (b) VIRTUAL;
DROP TABLE t1;
#
# MDEV-18623 Assertion after DROP FULLTEXT INDEX and removing NOT NULL
#
CREATE TABLE t1 (c TEXT NOT NULL, FULLTEXT INDEX ftidx(c)) ENGINE=InnoDB
ROW_FORMAT=REDUNDANT;
ALTER TABLE t1 DROP INDEX ftidx;
ALTER TABLE t1 MODIFY c TEXT NULL, ALGORITHM=INSTANT;
ERROR 0A000: ALGORITHM=INSTANT is not supported for this operation. Try ALGORITHM=INPLACE
ALTER TABLE t1 MODIFY c TEXT NULL;
DROP TABLE t1;
#
# MDEV-20048 dtuple_get_nth_field(): Assertion 'n < tuple->n_fields'
# failed on ROLLBACK after instant DROP COLUMN
#
CREATE TABLE t1 (a INT PRIMARY KEY) ENGINE=InnoDB;
INSERT INTO t1 VALUES (1);
ALTER TABLE t1 ADD b TEXT, ALGORITHM=INSTANT;
SET @b = REPEAT('b', @@innodb_page_size / 2 + 1);
INSERT INTO t1 VALUES(2, @b), (3, @b);
BEGIN;
DELETE FROM t1 WHERE a=2;
connect  purge_control,localhost,root;
START TRANSACTION WITH CONSISTENT SNAPSHOT;
connection default;
COMMIT;
ALTER TABLE t1 DROP b, ALGORITHM=INSTANT;
BEGIN;
INSERT INTO t1 VALUES (2);
connection purge_control;
SELECT * FROM t1;
a
1
2
3
disconnect purge_control;
connection default;
ROLLBACK;
SELECT * FROM t1;
a
1
3
DROP TABLE t1;
#
# MDEV-20479: assertion failure in dict_table_get_nth_col() after INSTANT DROP COLUMN
#
CREATE TABLE t1 (a INT PRIMARY KEY) ENGINE=InnoDB;
ALTER TABLE t1 ADD COLUMN (b INT, c INT, d INT, e INT NOT NULL DEFAULT 0);
ALTER TABLE t1 ADD UNIQUE INDEX(e);
ALTER TABLE t1 DROP b, DROP c, DROP d, DROP e;
DROP TABLE t1;
#
# MDEV-20565 Assertion on CHANGE COLUMN...SYSTEM VERSIONING
#
set @@system_versioning_alter_history = keep;
CREATE TABLE t (a INT WITHOUT SYSTEM VERSIONING, b INT) ENGINE=InnoDB
WITH SYSTEM VERSIONING;
ALTER TABLE t CHANGE COLUMN a alpha INT WITH SYSTEM VERSIONING,
ALGORITHM=INSTANT;
DROP TABLE t;
CREATE TABLE t (alpha INT, b INT) ENGINE=InnoDB WITH SYSTEM VERSIONING;
ALTER TABLE t CHANGE COLUMN alpha a INT WITHOUT SYSTEM VERSIONING,
ALGORITHM=INSTANT;
DROP TABLE t;
set @@system_versioning_alter_history = error;
#
# MDEV-20117 Assertion 0 failed in row_sel_get_clust_rec_for_mysql
#
CREATE TABLE t (b INT PRIMARY KEY) ENGINE=InnoDB;
INSERT INTO t SET b=1;
ALTER TABLE t ADD COLUMN a INT FIRST, ALGORITHM=INSTANT;
DELETE FROM t;
ALTER TABLE t ADD COLUMN c INT, ALGORITHM=INSTANT;
ALTER TABLE t DROP COLUMN c, ALGORITHM=INSTANT;
SELECT * FROM t;
a	b
DROP TABLE t;
CREATE TABLE t1 (a INT PRIMARY KEY, b INT, c INT, d INT, e INT) ENGINE=InnoDB;
INSERT INTO t1 SET a=1;
INSERT INTO t1 SET a=2;
BEGIN;
UPDATE t1 SET b=1;
DELETE FROM t1;
COMMIT;
ALTER TABLE t1 DROP b, DROP c, DROP d, DROP e;
InnoDB		0 transactions not purged
SELECT * FROM t1;
a
DROP TABLE t1;
#
# MDEV-20190 Instant operation fails when add column and collation
#            change on non-indexed column
#
CREATE TABLE t1 (a CHAR)ENGINE=INNODB;
ALTER TABLE t1 DEFAULT COLLATE= latin1_general_cs;
ALTER TABLE t1 ADD COLUMN b INT NOT NULL, MODIFY a CHAR, ALGORITHM=INSTANT;
SHOW CREATE TABLE t1;
Table	Create Table
t1	CREATE TABLE `t1` (
  `a` char(1) DEFAULT NULL,
  `b` int(11) NOT NULL
) ENGINE=InnoDB DEFAULT CHARSET=latin1 COLLATE=latin1_general_cs
DROP TABLE t1;
CREATE TABLE t1 (a CHAR NOT NULL) ENGINE=InnoDB ROW_FORMAT=REDUNDANT;
ALTER TABLE t1 DEFAULT COLLATE = latin1_general_cs;
ALTER TABLE t1 MODIFY a CHAR, ALGORITHM=INSTANT;
SHOW CREATE TABLE t1;
Table	Create Table
t1	CREATE TABLE `t1` (
  `a` char(1) DEFAULT NULL
) ENGINE=InnoDB DEFAULT CHARSET=latin1 COLLATE=latin1_general_cs ROW_FORMAT=REDUNDANT
DROP TABLE t1;
CREATE TABLE t1 (a CHAR NOT NULL) CHARSET latin2 COLLATE latin2_bin
ENGINE=InnoDB ROW_FORMAT=REDUNDANT;
ALTER TABLE t1 DEFAULT COLLATE = latin2_general_ci;
ALTER TABLE t1 MODIFY a CHAR, ALGORITHM=INSTANT;
SHOW CREATE TABLE t1;
Table	Create Table
t1	CREATE TABLE `t1` (
  `a` char(1) DEFAULT NULL
) ENGINE=InnoDB DEFAULT CHARSET=latin2 COLLATE=latin2_general_ci ROW_FORMAT=REDUNDANT
DROP TABLE t1;
#
# MDEV-21645 SIGSEGV in innobase_get_computed_value
#
CREATE TABLE t1 (a INT PRIMARY KEY, b INT, va INTEGER GENERATED ALWAYS AS (a))
ENGINE=InnoDB;
INSERT INTO t1 SET a=1, b=NULL;
ALTER TABLE t1 MODIFY COLUMN b INT FIRST;
ALTER TABLE t1 ADD UNIQUE INDEX (va);
DROP TABLE t1;
#
# MDEV-22651 Assertion dict_col_get_fixed_size...
# in dict_table_t::init_instant()
#
CREATE TABLE t (i INT PRIMARY KEY) ENGINE=InnoDB;
INSERT INTO t SET i=1;
ALTER TABLE t ADD e CHAR(255) CHARACTER SET UTF32 FIRST, ALGORITHM=INSTANT;
DROP TABLE t;
#
# MDEV-23499 Assertion c.same_type(*o) failed
#
CREATE TABLE t (pk SERIAL, b TEXT CHARACTER SET utf8) ENGINE=InnoDB;
ALTER TABLE t MODIFY b TEXT CHARACTER SET utf8mb4 FIRST;
DROP TABLE t;
#
# MDEV-23672 Assertion `v.v_indexes.empty()' failed in dict_table_t::instant_column
#
create table t1 (
col_int integer,
col_text text not null,
col_int_g integer generated always as (col_int) unique,
col_text_g text generated always as (substr(col_text,1,499)) )
engine innodb row_format = redundant;
insert into t1 (col_int,col_text) values (0, 'a'), (null, 'b');
alter table t1 modify column col_text text null, algorithm = instant;
insert into t1 (col_int,col_text) values (1, null), (null, null);
update t1 set col_text= 'd';
select * from t1;
col_int	col_text	col_int_g	col_text_g
0	d	0	d
NULL	d	NULL	d
1	d	1	d
NULL	d	NULL	d
check table t1;
Table	Op	Msg_type	Msg_text
test.t1	check	status	OK
drop table t1;
#
# MDEV-24072 Assertion 'ib_table.n_v_cols' failed
# in instant_alter_column_possible()
#
CREATE TABLE t (a BLOB) ENGINE=InnoDB;
INSERT INTO t VALUES ('a');
ALTER TABLE t ADD c INT GENERATED ALWAYS AS (a+1) VIRTUAL, ADD KEY(c);
ERROR 22007: Truncated incorrect DOUBLE value: 'a'
ALTER TABLE t ADD d INT;
affected rows: 0
info: Records: 0  Duplicates: 0  Warnings: 0
DROP TABLE t;
#
# MDEV-28060 Online DDL fails while checking for instant
#		alter condition
#
CREATE TABLE t1(f1 CHAR(10) NOT NULL)ROW_FORMAT=REDUNDANT,ENGINE=InnoDB;
ALTER TABLE t1 ADD COLUMN(f2 INT NOT NULL, f3 INT NOT NULL,
f4 INT NOT NULL, f5 INT NOT NULL),
CHANGE COLUMN f1 f1 CHAR(10) DEFAULT NULL;
DROP TABLE t1;
#
# MDEV-26420 Buffer overflow on instant ADD/DROP of generated column
#
CREATE TABLE t1 (i int AS (0) STORED, j INT) ENGINE=InnoDB;
ALTER TABLE t1 ADD COLUMN i INT GENERATED ALWAYS AS (1), DROP COLUMN i;
DROP TABLE t1;
#
# MDEV-18322 Assertion "wrong_page_type" on instant ALTER
#
BEGIN NOT ATOMIC
DECLARE c TEXT
DEFAULT(SELECT CONCAT('CREATE TABLE t1 (c',
GROUP_CONCAT(seq SEPARATOR ' CHAR(200), c'),
' CHAR(211)) ENGINE=InnoDB ROW_FORMAT=REDUNDANT')
FROM seq_1_to_40);
EXECUTE IMMEDIATE c;
END;
$$
INSERT INTO t1 SET c1=NULL;
ALTER TABLE t1 ADD c41 INT FIRST;
ERROR 42000: Row size too large. The maximum row size for the used table type, not counting BLOBs, is 8123. This includes storage overhead, check the manual. You have to change some columns to TEXT or BLOBs
ALTER TABLE t1 ADD c41 INT FIRST;
ERROR 42000: Row size too large. The maximum row size for the used table type, not counting BLOBs, is 8123. This includes storage overhead, check the manual. You have to change some columns to TEXT or BLOBs
CHECK TABLE t1;
Table	Op	Msg_type	Msg_text
test.t1	check	status	OK
SELECT COUNT(*) FROM t1;
COUNT(*)
1
DROP TABLE t1;
# End of 10.4 tests
#
#  MDEV-29010  Table cannot be loaded after instant ALTER
#
CREATE TABLE t1 (a CHAR(255), b INT,
c INT as (b) VIRTUAL)ENGINE=InnoDB CHARACTER SET utf32;
ALTER TABLE t1 DROP COLUMN a;
ALTER TABLE t1 DROP COLUMN c;
DROP TABLE t1;
<<<<<<< HEAD
# End of 10.5 tests
# End of 10.6 tests
SET GLOBAL innodb_stats_persistent = @save_stats_persistent;
=======
#
#  MDEV-35122  Incorrect NULL value handling for instantly
#                 dropped BLOB columns
#
CREATE TABLE t1 (c1 INT, c2 BLOB, c3 BLOB NOT NULL) ROW_FORMAT=REDUNDANT,ENGINE=InnoDB;
ALTER TABLE t1 DROP c2;
ALTER TABLE t1 DROP c3;
INSERT INTO t1 VALUES(1);
DROP TABLE t1;
# End of 10.5 tests
>>>>>>> e927e28e
<|MERGE_RESOLUTION|>--- conflicted
+++ resolved
@@ -526,11 +526,6 @@
 ALTER TABLE t1 DROP COLUMN a;
 ALTER TABLE t1 DROP COLUMN c;
 DROP TABLE t1;
-<<<<<<< HEAD
-# End of 10.5 tests
-# End of 10.6 tests
-SET GLOBAL innodb_stats_persistent = @save_stats_persistent;
-=======
 #
 #  MDEV-35122  Incorrect NULL value handling for instantly
 #                 dropped BLOB columns
@@ -541,4 +536,5 @@
 INSERT INTO t1 VALUES(1);
 DROP TABLE t1;
 # End of 10.5 tests
->>>>>>> e927e28e
+# End of 10.6 tests
+SET GLOBAL innodb_stats_persistent = @save_stats_persistent;