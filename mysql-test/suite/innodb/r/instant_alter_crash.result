FLUSH TABLES;
#
# MDEV-11369: Instant ADD COLUMN for InnoDB
#
CREATE TABLE t1(id INT PRIMARY KEY, c2 INT UNIQUE)
ENGINE=InnoDB ROW_FORMAT=REDUNDANT;
CREATE TABLE t2 LIKE t1;
INSERT INTO t1 VALUES(0,2);
INSERT INTO t2 VALUES(2,1);
ALTER TABLE t2 ADD COLUMN (c3 TEXT NOT NULL DEFAULT 'De finibus bonorum');
BEGIN;
INSERT INTO t2 VALUES(3,4,'accusantium doloremque laudantium');
connect ddl, localhost, root;
SET DEBUG_SYNC='innodb_alter_inplace_before_commit SIGNAL ddl WAIT_FOR ever';
ALTER TABLE t1 ADD COLUMN (c3 TEXT NOT NULL DEFAULT ' et malorum');
connection default;
SET DEBUG_SYNC='now WAIT_FOR ddl';
SET GLOBAL innodb_flush_log_at_trx_commit=1;
COMMIT;
# Kill the server
disconnect ddl;
# restart
SET GLOBAL innodb_purge_rseg_truncate_frequency=1;
SELECT * FROM t1;
id	c2
0	2
SELECT * FROM t2;
id	c2	c3
2	1	De finibus bonorum
3	4	accusantium doloremque laudantium
BEGIN;
DELETE FROM t1;
ROLLBACK;
InnoDB		0 transactions not purged
INSERT INTO t2 VALUES
(16,1551,'Omnium enim rerum'),(128,1571,' principia parva sunt');
BEGIN;
UPDATE t1 SET c2=c2+1;
connect ddl, localhost, root;
SET DEBUG_SYNC='innodb_alter_inplace_before_commit SIGNAL ddl WAIT_FOR ever';
ALTER TABLE t2 DROP COLUMN c3, ADD COLUMN c5 TEXT DEFAULT 'naturam abhorrere';
connection default;
SET DEBUG_SYNC='now WAIT_FOR ddl';
SET GLOBAL innodb_flush_log_at_trx_commit=1;
COMMIT;
# Kill the server
disconnect ddl;
# restart
SET @saved_frequency= @@GLOBAL.innodb_purge_rseg_truncate_frequency;
SET GLOBAL innodb_purge_rseg_truncate_frequency=1;
SELECT * FROM t1;
id	c2
0	3
SELECT * FROM t2;
id	c2	c3
2	1	De finibus bonorum
3	4	accusantium doloremque laudantium
16	1551	Omnium enim rerum
128	1571	 principia parva sunt
BEGIN;
INSERT INTO t1 SET id=1;
DELETE FROM t2;
ROLLBACK;
InnoDB		0 transactions not purged
INSERT INTO t2 VALUES (64,42,'De finibus bonorum'), (347,33101,' et malorum');
BEGIN;
DELETE FROM t1;
connect ddl, localhost, root;
ALTER TABLE t2 DROP COLUMN c3;
SET DEBUG_SYNC='innodb_alter_inplace_before_commit SIGNAL ddl WAIT_FOR ever';
ALTER TABLE t2 ADD COLUMN (c4 TEXT NOT NULL DEFAULT ' et malorum');
connection default;
SET DEBUG_SYNC='now WAIT_FOR ddl';
SET GLOBAL innodb_flush_log_at_trx_commit=1;
COMMIT;
# Kill the server
disconnect ddl;
# restart
SET GLOBAL innodb_purge_rseg_truncate_frequency=1;
FOUND 3 /\[Note\] InnoDB: Rolled back recovered transaction / in mysqld.1.err
SELECT * FROM t1;
id	c2
SELECT * FROM t2;
id	c2
2	1
3	4
64	42
16	1551
128	1571
347	33101
BEGIN;
INSERT INTO t1 SET id=1;
DELETE FROM t2;
ROLLBACK;
InnoDB		0 transactions not purged
FLUSH TABLE t1,t2 FOR EXPORT;
t1 clustered index root page(type 17855):
N_RECS=0; LEVEL=0
header=0x010000030074 (id=0x696e66696d756d00)
header=0x010008030000 (id=0x73757072656d756d00)
t2 clustered index root page(type 18):
N_RECS=7; LEVEL=0
header=0x01000003008f (id=0x0000000000000000)
header=0x3000100c00d4 (id=0x80000000,
 DB_TRX_ID=0x000000000000,
 DB_ROLL_PTR=0x80000000000000,
 BLOB=0x000000260000000000000008,
 c2=NULL(4 bytes),
 c3=0x44652066696e6962757320626f6e6f72756d)
header=0x0000180900f4 (id=0x80000002,
 DB_TRX_ID=0x000000000000,
 DB_ROLL_PTR=0x80000000000000,
 c2=0x80000001)
header=0x0000200b0135 (id=0x80000003,
 DB_TRX_ID=0x000000000000,
 DB_ROLL_PTR=0x80000000000000,
 c2=0x80000004,
 c3=0x6163637573616e7469756d20646f6c6f72656d717565206c617564616e7469756d)
header=0x0000280b0165 (id=0x80000010,
 DB_TRX_ID=0x000000000000,
 DB_ROLL_PTR=0x80000000000000,
 c2=0x8000060f,
 c3=0x4f6d6e69756d20656e696d20726572756d)
header=0x000030090185 (id=0x80000040,
 DB_TRX_ID=0x000000000000,
 DB_ROLL_PTR=0x80000000000000,
 c2=0x8000002a)
header=0x0000380b01ba (id=0x80000080,
 DB_TRX_ID=0x000000000000,
 DB_ROLL_PTR=0x80000000000000,
 c2=0x80000623,
 c3=0x207072696e63697069612070617276612073756e74)
header=0x0000400b0074 (id=0x8000015b,
 DB_TRX_ID=0x000000000000,
 DB_ROLL_PTR=0x80000000000000,
 c2=0x8000814d,
 c3=0x206574206d616c6f72756d)
header=0x080008030000 (id=0x000000000000000100)
UNLOCK TABLES;
DELETE FROM t2;
InnoDB		0 transactions not purged
#
# MDEV-24323 Crash on recovery after kill during instant ADD COLUMN
#
BEGIN;
INSERT INTO t1 VALUES(0,0);
connect ddl, localhost, root;
CREATE TABLE t3(id INT PRIMARY KEY, c2 INT, v2 INT AS(c2) VIRTUAL, UNIQUE(v2))
ENGINE=InnoDB;
INSERT INTO t3 SET id=1,c2=1;
SET DEBUG_SYNC='innodb_alter_inplace_before_commit SIGNAL ddl WAIT_FOR ever';
ALTER TABLE t3 ADD COLUMN c3 TEXT NOT NULL DEFAULT 'sic transit gloria mundi';
connection default;
SET DEBUG_SYNC='now WAIT_FOR ddl';
SET GLOBAL innodb_flush_log_at_trx_commit=1;
COMMIT;
# Kill the server
disconnect ddl;
# restart
SHOW CREATE TABLE t1;
Table	Create Table
t1	CREATE TABLE `t1` (
  `id` int(11) NOT NULL,
  `c2` int(11) DEFAULT NULL,
  PRIMARY KEY (`id`),
  UNIQUE KEY `c2` (`c2`)
) ENGINE=InnoDB DEFAULT CHARSET=latin1 COLLATE=latin1_swedish_ci ROW_FORMAT=REDUNDANT
SHOW CREATE TABLE t2;
Table	Create Table
t2	CREATE TABLE `t2` (
  `id` int(11) NOT NULL,
  `c2` int(11) DEFAULT NULL,
  PRIMARY KEY (`id`),
  UNIQUE KEY `c2` (`c2`)
) ENGINE=InnoDB DEFAULT CHARSET=latin1 COLLATE=latin1_swedish_ci ROW_FORMAT=REDUNDANT
SHOW CREATE TABLE t3;
Table	Create Table
t3	CREATE TABLE `t3` (
  `id` int(11) NOT NULL,
  `c2` int(11) DEFAULT NULL,
  `v2` int(11) GENERATED ALWAYS AS (`c2`) VIRTUAL,
  PRIMARY KEY (`id`),
  UNIQUE KEY `v2` (`v2`)
) ENGINE=InnoDB DEFAULT CHARSET=latin1 COLLATE=latin1_swedish_ci
<<<<<<< HEAD
DROP TABLE t2,t3;
#
# MDEV-29440 InnoDB instant ALTER TABLE recovery wrongly uses
#            READ COMMITTED isolation level instead of READ UNCOMMITTED
#
CREATE TABLE t2(a INT UNSIGNED PRIMARY KEY) ENGINE=InnoDB;
INSERT INTO t2 VALUES (1),(2),(3),(4),(5),(6);
BEGIN;
DELETE FROM t1;
connect ddl, localhost, root;
SET DEBUG_SYNC='innodb_alter_inplace_before_commit SIGNAL ddl WAIT_FOR ever';
ALTER TABLE t2 ADD COLUMN b TINYINT UNSIGNED NOT NULL DEFAULT 42 FIRST;
connection default;
SET DEBUG_SYNC='now WAIT_FOR ddl';
SET GLOBAL innodb_flush_log_at_trx_commit=1;
COMMIT;
# Kill the server
disconnect ddl;
# restart
CHECK TABLE t2;
Table	Op	Msg_type	Msg_text
test.t2	check	status	OK
DROP TABLE t1,t2;
db.opt
=======
DROP TABLE t1,t2,t3;
db.opt
#
#  MDEV-26198 Assertion `0' failed in row_log_table_apply_op during
#		ADD PRIMARY KEY or OPTIMIZE TABLE
#
CREATE TABLE t1(f1 year default null, f2 year default null,
f3 text, f4 year default null, f5 year default null,
f6 year default null, f7 year default null,
f8 year default null)ENGINE=InnoDB ROW_FORMAT=REDUNDANT;
INSERT INTO t1 VALUES(1, 1, 1, 1, 1, 1, 1, 1);
ALTER TABLE t1 ADD COLUMN f9 year default null, ALGORITHM=INPLACE;
set DEBUG_SYNC="row_log_table_apply1_before SIGNAL con1_insert WAIT_FOR con1_finish";
ALTER TABLE t1 ROW_FORMAT=REDUNDANT, ADD COLUMN f10 YEAR DEFAULT NULL, ALGORITHM=INPLACE;
connect con1,localhost,root,,,;
SET DEBUG_SYNC="now WAIT_FOR con1_insert";
INSERT IGNORE INTO t1 (f3) VALUES ( 'b' );
INSERT IGNORE INTO t1 (f3) VALUES ( 'l' );
SET DEBUG_SYNC="now SIGNAL con1_finish";
connection default;
disconnect con1;
SET DEBUG_SYNC=RESET;
CHECK TABLE t1;
Table	Op	Msg_type	Msg_text
test.t1	check	status	OK
DROP TABLE t1;
>>>>>>> fb72dfbf
<|MERGE_RESOLUTION|>--- conflicted
+++ resolved
@@ -182,7 +182,6 @@
   PRIMARY KEY (`id`),
   UNIQUE KEY `v2` (`v2`)
 ) ENGINE=InnoDB DEFAULT CHARSET=latin1 COLLATE=latin1_swedish_ci
-<<<<<<< HEAD
 DROP TABLE t2,t3;
 #
 # MDEV-29440 InnoDB instant ALTER TABLE recovery wrongly uses
@@ -206,9 +205,6 @@
 Table	Op	Msg_type	Msg_text
 test.t2	check	status	OK
 DROP TABLE t1,t2;
-db.opt
-=======
-DROP TABLE t1,t2,t3;
 db.opt
 #
 #  MDEV-26198 Assertion `0' failed in row_log_table_apply_op during
@@ -233,5 +229,4 @@
 CHECK TABLE t1;
 Table	Op	Msg_type	Msg_text
 test.t1	check	status	OK
-DROP TABLE t1;
->>>>>>> fb72dfbf
+DROP TABLE t1;