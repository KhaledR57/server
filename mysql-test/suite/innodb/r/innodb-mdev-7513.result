<<<<<<< HEAD
call mtr.add_suppression("InnoDB: Cannot add field .* in table");
=======
call mtr.add_suppression("Row size too large (> 8126)*");
>>>>>>> c6ed37b8
CREATE TABLE t1 ( text1 TEXT,
text2 TEXT,
text3 TEXT,
text4 TEXT,
text5 TEXT,
text6 TEXT,
text7 TEXT,
text8 TEXT,
text9 TEXT,
text10 TEXT,
text11 TEXT,
text12 TEXT,
text13 TEXT,
text14 TEXT,
text15 TEXT,
text16 TEXT,
text17 TEXT,
text18 TEXT,
text19 TEXT,
text20 TEXT,
text21 TEXT,
text22 TEXT,
text23 TEXT,
text24 TEXT,
text25 TEXT,
text26 TEXT,
text27 TEXT,
text28 TEXT,
text29 TEXT,
text30 TEXT,
text31 TEXT,
text32 TEXT,
text33 TEXT,
text34 TEXT,
text35 TEXT,
text36 TEXT,
text37 TEXT,
text38 TEXT,
text39 TEXT,
text40 TEXT,
text41 TEXT,
text42 TEXT,
text43 TEXT,
text44 TEXT,
text45 TEXT,
text46 TEXT,
text47 TEXT,
text48 TEXT,
text49 TEXT,
text50 TEXT,
text51 TEXT,
text52 TEXT,
text53 TEXT,
text54 TEXT,
text55 TEXT,
text56 TEXT,
text57 TEXT,
text58 TEXT,
text59 TEXT,
text60 TEXT,
text61 TEXT,
text62 TEXT,
text63 TEXT,
text64 TEXT,
text65 TEXT,
text66 TEXT,
text67 TEXT,
text68 TEXT,
text69 TEXT,
text70 TEXT,
text71 TEXT,
text72 TEXT,
text73 TEXT,
text74 TEXT,
text75 TEXT,
text76 TEXT,
text77 TEXT,
text78 TEXT,
text79 TEXT,
text80 TEXT,
text81 TEXT,
text82 TEXT,
text83 TEXT,
text84 TEXT,
text85 TEXT,
text86 TEXT,
text87 TEXT,
text88 TEXT,
text89 TEXT,
text90 TEXT,
text91 TEXT,
text92 TEXT,
text93 TEXT,
text94 TEXT,
text95 TEXT,
text96 TEXT,
text97 TEXT,
text98 TEXT,
text99 TEXT,
text100 TEXT,
text101 TEXT,
text102 TEXT,
text103 TEXT,
text104 TEXT,
text105 TEXT,
text106 TEXT,
text107 TEXT,
text108 TEXT,
text109 TEXT,
text110 TEXT,
text111 TEXT,
text112 TEXT,
text113 TEXT,
text114 TEXT,
text115 TEXT,
text116 TEXT,
text117 TEXT,
text118 TEXT,
text119 TEXT,
text120 TEXT,
text121 TEXT,
text122 TEXT,
text123 TEXT,
text124 TEXT,
text125 TEXT,
text126 TEXT,
text127 TEXT,
text128 TEXT,
text129 TEXT,
text130 TEXT,
text131 TEXT,
text132 TEXT,
text133 TEXT,
text134 TEXT,
text135 TEXT,
text136 TEXT,
text137 TEXT,
text138 TEXT,
text139 TEXT,
text140 TEXT,
text141 TEXT,
text142 TEXT,
text143 TEXT,
text144 TEXT,
text145 TEXT,
text146 TEXT,
text147 TEXT,
text148 TEXT,
text149 TEXT,
text150 TEXT,
text151 TEXT,
text152 TEXT,
text153 TEXT,
text154 TEXT,
text155 TEXT,
text156 TEXT,
text157 TEXT,
text158 TEXT,
text159 TEXT,
text160 TEXT,
text161 TEXT,
text162 TEXT,
text163 TEXT,
text164 TEXT,
text165 TEXT,
text166 TEXT,
text167 TEXT,
text168 TEXT,
text169 TEXT,
text170 TEXT,
text171 TEXT,
text172 TEXT,
text173 TEXT,
text174 TEXT,
text175 TEXT,
text176 TEXT,
text177 TEXT,
text178 TEXT,
text179 TEXT,
text180 TEXT,
text181 TEXT,
text182 TEXT,
text183 TEXT,
text184 TEXT,
text185 TEXT,
text186 TEXT,
text187 TEXT,
text188 TEXT,
text189 TEXT,
text190 TEXT,
text191 TEXT,
text192 TEXT,
text193 TEXT,
text194 TEXT,
text195 TEXT,
text196 TEXT,
text197 TEXT
) ENGINE = InnoDB;
INSERT INTO t1 VALUES ('abcdef', 'abcdef', 'abcdef', 'abcdef', 'abcdef', 'abcdef', 'abcdef', 'abcdef', 'abcdef', 'abcdef', 'abcdef', 'abcdef', 'abcdef', 'abcdef', 'abcdef', 'abcdef', 'abcdef', 'abcdef', 'abcdef', 'abcdef', 'abcdef', 'abcdef', 'abcdef', 'abcdef', 'abcdef', 'abcdef', 'abcdef', 'abcdef', 'abcdef', 'abcdef', 'abcdef', 'abcdef', 'abcdef', 'abcdef', 'abcdef', 'abcdef', 'abcdef', 'abcdef', 'abcdef', 'abcdef', 'abcdef', 'abcdef', 'abcdef', 'abcdef', 'abcdef', 'abcdef', 'abcdef', 'abcdef', 'abcdef', 'abcdef', 'abcdef', 'abcdef', 'abcdef', 'abcdef', 'abcdef', 'abcdef', 'abcdef', 'abcdef', 'abcdef', 'abcdef', 'abcdef', 'abcdef', 'abcdef', 'abcdef', 'abcdef', 'abcdef', 'abcdef', 'abcdef', 'abcdef', 'abcdef', 'abcdef', 'abcdef', 'abcdef', 'abcdef', 'abcdef', 'abcdef', 'abcdef', 'abcdef', 'abcdef', 'abcdef', 'abcdef', 'abcdef', 'abcdef', 'abcdef', 'abcdef', 'abcdef', 'abcdef', 'abcdef', 'abcdef', 'abcdef', 'abcdef', 'abcdef', 'abcdef', 'abcdef', 'abcdef', 'abcdef', 'abcdef', 'abcdef', 'abcdef', 'abcdef', 'abcdef', 'abcdef', 'abcdef', 'abcdef', 'abcdef', 'abcdef', 'abcdef', 'abcdef', 'abcdef', 'abcdef', 'abcdef', 'abcdef', 'abcdef', 'abcdef', 'abcdef', 'abcdef', 'abcdef', 'abcdef', 'abcdef', 'abcdef', 'abcdef', 'abcdef', 'abcdef', 'abcdef', 'abcdef', 'abcdef', 'abcdef', 'abcdef', 'abcdef', 'abcdef', 'abcdef', 'abcdef', 'abcdef', 'abcdef', 'abcdef', 'abcdef', 'abcdef', 'abcdef', 'abcdef', 'abcdef', 'abcdef', 'abcdef', 'abcdef', 'abcdef', 'abcdef', 'abcdef', 'abcdef', 'abcdef', 'abcdef', 'abcdef', 'abcdef', 'abcdef', 'abcdef', 'abcdef', 'abcdef', 'abcdef', 'abcdef', 'abcdef', 'abcdef', 'abcdef', 'abcdef', 'abcdef', 'abcdef', 'abcdef', 'abcdef', 'abcdef', 'abcdef', 'abcdef', 'abcdef', 'abcdef', 'abcdef', 'abcdef', 'abcdef', 'abcdef', 'abcdef', 'abcdef', 'abcdef', 'abcdef', 'abcdef', 'abcdef', 'abcdef', 'abcdef', 'abcdef', 'abcdef', 'abcdef', 'abcdef', 'abcdef', 'abcdef', 'abcdef', 'abcdef', 'abcdef', 'abcdef', 'abcdef', 'abcdef', 'abcdef', 'abcdef', 'abcdef');
DELETE FROM t1 WHERE text1 = 'abcdef';
SELECT * from t1;
text1	text2	text3	text4	text5	text6	text7	text8	text9	text10	text11	text12	text13	text14	text15	text16	text17	text18	text19	text20	text21	text22	text23	text24	text25	text26	text27	text28	text29	text30	text31	text32	text33	text34	text35	text36	text37	text38	text39	text40	text41	text42	text43	text44	text45	text46	text47	text48	text49	text50	text51	text52	text53	text54	text55	text56	text57	text58	text59	text60	text61	text62	text63	text64	text65	text66	text67	text68	text69	text70	text71	text72	text73	text74	text75	text76	text77	text78	text79	text80	text81	text82	text83	text84	text85	text86	text87	text88	text89	text90	text91	text92	text93	text94	text95	text96	text97	text98	text99	text100	text101	text102	text103	text104	text105	text106	text107	text108	text109	text110	text111	text112	text113	text114	text115	text116	text117	text118	text119	text120	text121	text122	text123	text124	text125	text126	text127	text128	text129	text130	text131	text132	text133	text134	text135	text136	text137	text138	text139	text140	text141	text142	text143	text144	text145	text146	text147	text148	text149	text150	text151	text152	text153	text154	text155	text156	text157	text158	text159	text160	text161	text162	text163	text164	text165	text166	text167	text168	text169	text170	text171	text172	text173	text174	text175	text176	text177	text178	text179	text180	text181	text182	text183	text184	text185	text186	text187	text188	text189	text190	text191	text192	text193	text194	text195	text196	text197
DROP TABLE t1;<|MERGE_RESOLUTION|>--- conflicted
+++ resolved
@@ -1,8 +1,3 @@
-<<<<<<< HEAD
-call mtr.add_suppression("InnoDB: Cannot add field .* in table");
-=======
-call mtr.add_suppression("Row size too large (> 8126)*");
->>>>>>> c6ed37b8
 CREATE TABLE t1 ( text1 TEXT,
 text2 TEXT,
 text3 TEXT,
