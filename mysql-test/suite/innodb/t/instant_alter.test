--- conflicted
+++ resolved
@@ -406,7 +406,18 @@
 CHECK TABLE t1;
 DROP TABLE t1;
 
-<<<<<<< HEAD
+# MDEV-21172 Memory leak during ADD PRIMARY KEY
+
+SET innodb_strict_mode = ON;
+eval CREATE TABLE t1 (a INT, b VARCHAR(500), c TEXT, UNIQUE(a,b)) $engine;
+ALTER TABLE t1 ADD d TEXT;
+--error 0,ER_TOO_BIG_ROWSIZE
+ALTER TABLE t1 ADD PRIMARY KEY (b,a);
+# Exploit MDEV-17468 to force the table definition to be reloaded
+ALTER TABLE t1 ADD va INT AS (a) VIRTUAL;
+DROP TABLE t1;
+SET innodb_strict_mode = OFF;
+
 # MDEV-15562 Instant DROP/ADD/reorder columns
 
 eval CREATE TABLE t1 (a INT, b INT UNIQUE) $engine;
@@ -814,19 +825,6 @@
 ALTER TABLE t1 ADD vb INT AS (b);
 SELECT * FROM t1;
 DROP TABLE t1;
-=======
-# MDEV-21172 Memory leak during ADD PRIMARY KEY
-
-SET innodb_strict_mode = ON;
-eval CREATE TABLE t1 (a INT, b VARCHAR(500), c TEXT, UNIQUE(a,b)) $engine;
-ALTER TABLE t1 ADD d TEXT;
---error 0,ER_TOO_BIG_ROWSIZE
-ALTER TABLE t1 ADD PRIMARY KEY (b,a);
-# Exploit MDEV-17468 to force the table definition to be reloaded
-ALTER TABLE t1 ADD va INT AS (a) VIRTUAL;
-DROP TABLE t1;
-SET innodb_strict_mode = OFF;
->>>>>>> e5e58777
 
 dec $format;
 let $redundant_4k= 0;
