--- conflicted
+++ resolved
@@ -82,7 +82,8 @@
 SELECT * FROM t2 ORDER BY id;
 DROP TABLE t2;
 
-<<<<<<< HEAD
+--echo # End of 10.5 tests
+
 --echo #
 --echo # MDEV-27006 Assertion `!lock_trx_has_sys_table_locks(trx)'
 --echo #	failed in dberr_t row_discard_tablespace_for_mysql
@@ -93,7 +94,4 @@
 ALTER TABLE t1 DISCARD TABLESPACE;
 DROP TABLE t2, t1;
 
---echo # End of 10.6 tests
-=======
---echo # End of 10.5 tests
->>>>>>> b770633e
+--echo # End of 10.6 tests