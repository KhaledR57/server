#
# Test that a LOCK TABLE on the slave will cause all applier threads to block,
# Even though the two INSERTS are independent transactions, the fact that t1 is locked
# prevents the applier thread from committing the insert against t2, as commits are done
# in order.
#

--source include/galera_cluster.inc
--source include/have_innodb.inc

CREATE TABLE t1 (id INT PRIMARY KEY) ENGINE=InnoDB;
CREATE TABLE t2 (id INT PRIMARY KEY) ENGINE=InnoDB;

--connection node_2

--let $wsrep_slave_threads_orig = `SELECT @@wsrep_slave_threads`
--let $wsrep_sync_wait_orig = `SELECT @@wsrep_sync_wait`

SET GLOBAL wsrep_slave_threads = 2;
LOCK TABLE t1 READ;

--connection node_1
INSERT INTO t1 VALUES (1);
INSERT INTO t2 VALUES (1);

# We use a separate connection here so that we can SELECT from both tables
# without running into "table t2 was not locked" error.

--let $galera_connection_name = node_2a
--let $galera_server_number = 2
--source include/galera_connect.inc

--connection node_2a
--sleep 1
SET SESSION wsrep_sync_wait=0;
<<<<<<< HEAD
SELECT COUNT(*) = 1 FROM INFORMATION_SCHEMA.PROCESSLIST WHERE STATE LIKE 'Commit';
SELECT COUNT(*) = 1 FROM INFORMATION_SCHEMA.PROCESSLIST WHERE STATE LIKE '%Waiting for table metadata lock%';
SELECT COUNT(*) = 0 FROM t1;
SELECT COUNT(*) = 0 FROM t2;
=======
SELECT COUNT(*) AS EXPECT_1 FROM INFORMATION_SCHEMA.PROCESSLIST WHERE USER = 'system user' AND (STATE LIKE '%committing%' OR STATE LIKE 'Commit' OR STATE LIKE 'Waiting for certification');
SELECT COUNT(*) AS EXPECT_1 FROM INFORMATION_SCHEMA.PROCESSLIST WHERE USER = 'system user' AND (STATE LIKE 'Waiting for table metadata lock%' OR STATE LIKE 'Waiting to execute in isolation%');

SELECT COUNT(*) AS EXPECT_0 FROM t1;
SELECT COUNT(*) AS EXPECT_0 FROM t2;
>>>>>>> b1677304

--connection node_2
UNLOCK TABLES;

--connection node_2a
--eval SET SESSION wsrep_sync_wait = $wsrep_sync_wait_orig;
SELECT COUNT(*) AS EXPECT_1 FROM t1;
SELECT COUNT(*) AS EXPECT_1 FROM t2;
SELECT COUNT(*) AS EXPECT_2 FROM INFORMATION_SCHEMA.PROCESSLIST WHERE USER = 'system user' AND (STATE LIKE '%committed%' OR STATE LIKE 'Waiting for certification');

--disable_query_log
--eval SET GLOBAL wsrep_slave_threads = $wsrep_slave_threads_orig;
--enable_query_log

DROP TABLE t1;
DROP TABLE t2;<|MERGE_RESOLUTION|>--- conflicted
+++ resolved
@@ -33,18 +33,11 @@
 --connection node_2a
 --sleep 1
 SET SESSION wsrep_sync_wait=0;
-<<<<<<< HEAD
-SELECT COUNT(*) = 1 FROM INFORMATION_SCHEMA.PROCESSLIST WHERE STATE LIKE 'Commit';
-SELECT COUNT(*) = 1 FROM INFORMATION_SCHEMA.PROCESSLIST WHERE STATE LIKE '%Waiting for table metadata lock%';
-SELECT COUNT(*) = 0 FROM t1;
-SELECT COUNT(*) = 0 FROM t2;
-=======
 SELECT COUNT(*) AS EXPECT_1 FROM INFORMATION_SCHEMA.PROCESSLIST WHERE USER = 'system user' AND (STATE LIKE '%committing%' OR STATE LIKE 'Commit' OR STATE LIKE 'Waiting for certification');
 SELECT COUNT(*) AS EXPECT_1 FROM INFORMATION_SCHEMA.PROCESSLIST WHERE USER = 'system user' AND (STATE LIKE 'Waiting for table metadata lock%' OR STATE LIKE 'Waiting to execute in isolation%');
 
 SELECT COUNT(*) AS EXPECT_0 FROM t1;
 SELECT COUNT(*) AS EXPECT_0 FROM t2;
->>>>>>> b1677304
 
 --connection node_2
 UNLOCK TABLES;
