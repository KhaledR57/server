--- conflicted
+++ resolved
@@ -17,16 +17,12 @@
 INSERT INTO t1 VALUES ('текст');
 
 --connection node_2
-<<<<<<< HEAD
---source include/wait_until_ready.inc
-=======
 # Mare sure that DLL has replicated and insert has replicated
 --let $wait_condition = SELECT COUNT(*) = 1 FROM INFORMATION_SCHEMA.TABLES WHERE TABLE_NAME = 't1'
 --source include/wait_condition.inc
 --let $wait_condition = SELECT COUNT(*) = 1 FROM t1
 --source include/wait_condition.inc
 
->>>>>>> fa132551
 SELECT f1 = 'текст' FROM t1;
 
 #
