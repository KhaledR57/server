--- conflicted
+++ resolved
@@ -35,9 +35,7 @@
 galera_sst_xtrabackup-v2 : MDEV-11208
 galera_sst_xtrabackup-v2_encrypt_with_key : MDEV-11208
 mysql-wsrep#33 : TODO: investigate
-<<<<<<< HEAD
 galera_var_innodb_disallow_writes : MDEV-10949
-=======
 MW-258              : MDEV-11229
 galera_as_master    : MDEV-11229
 MW-44               : MDEV-11229
@@ -59,4 +57,4 @@
 galera.galera_wan : MDEV-12319 #Failed to start mysqld
 galera.rpl_row_annotate : MDEV-12319 #Failed to start mysqld
 galera_restart_on_unknown_option : Solve
->>>>>>> 97e0c260
+galera_kill_applier : Investigate; problem introduced in merge from 10.1