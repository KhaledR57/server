connection node_2;
connection node_1;
CREATE TABLE t1 (id INT PRIMARY KEY) ENGINE=InnoDB;
CREATE TABLE t2 (id INT PRIMARY KEY) ENGINE=InnoDB;
connection node_2;
SET GLOBAL wsrep_slave_threads = 2;
LOCK TABLE t1 READ;
connection node_1;
INSERT INTO t1 VALUES (1);
INSERT INTO t2 VALUES (1);
connection node_2a;
SET SESSION wsrep_sync_wait=0;
<<<<<<< HEAD
SELECT COUNT(*) = 1 FROM INFORMATION_SCHEMA.PROCESSLIST WHERE STATE LIKE 'Commit';
COUNT(*) = 1
=======
SELECT COUNT(*) AS EXPECT_1 FROM INFORMATION_SCHEMA.PROCESSLIST WHERE USER = 'system user' AND (STATE LIKE '%committing%' OR STATE LIKE 'Commit' OR STATE LIKE 'Waiting for certification');
EXPECT_1
>>>>>>> b1677304
1
SELECT COUNT(*) AS EXPECT_1 FROM INFORMATION_SCHEMA.PROCESSLIST WHERE USER = 'system user' AND (STATE LIKE 'Waiting for table metadata lock%' OR STATE LIKE 'Waiting to execute in isolation%');
EXPECT_1
1
SELECT COUNT(*) AS EXPECT_0 FROM t1;
EXPECT_0
0
SELECT COUNT(*) AS EXPECT_0 FROM t2;
EXPECT_0
0
connection node_2;
UNLOCK TABLES;
connection node_2a;
SET SESSION wsrep_sync_wait = 15;;
SELECT COUNT(*) AS EXPECT_1 FROM t1;
EXPECT_1
1
SELECT COUNT(*) AS EXPECT_1 FROM t2;
EXPECT_1
1
SELECT COUNT(*) AS EXPECT_2 FROM INFORMATION_SCHEMA.PROCESSLIST WHERE USER = 'system user' AND (STATE LIKE '%committed%' OR STATE LIKE 'Waiting for certification');
EXPECT_2
2
DROP TABLE t1;
DROP TABLE t2;<|MERGE_RESOLUTION|>--- conflicted
+++ resolved
@@ -10,13 +10,8 @@
 INSERT INTO t2 VALUES (1);
 connection node_2a;
 SET SESSION wsrep_sync_wait=0;
-<<<<<<< HEAD
-SELECT COUNT(*) = 1 FROM INFORMATION_SCHEMA.PROCESSLIST WHERE STATE LIKE 'Commit';
-COUNT(*) = 1
-=======
 SELECT COUNT(*) AS EXPECT_1 FROM INFORMATION_SCHEMA.PROCESSLIST WHERE USER = 'system user' AND (STATE LIKE '%committing%' OR STATE LIKE 'Commit' OR STATE LIKE 'Waiting for certification');
 EXPECT_1
->>>>>>> b1677304
 1
 SELECT COUNT(*) AS EXPECT_1 FROM INFORMATION_SCHEMA.PROCESSLIST WHERE USER = 'system user' AND (STATE LIKE 'Waiting for table metadata lock%' OR STATE LIKE 'Waiting to execute in isolation%');
 EXPECT_1
