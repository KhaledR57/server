CREATE TABLE t1 (f1 INTEGER PRIMARY KEY) ENGINE=InnoDB;
connection node_2;
SET AUTOCOMMIT=OFF;
INSERT INTO t1 VALUES (1);
SELECT SLEEP(1000);;
connection node_1;
INSERT INTO t1 VALUES (1);
connection node_2;
<<<<<<< HEAD
ERROR 40001: wsrep aborted transaction
=======
ERROR 40001: Deadlock: wsrep aborted transaction
>>>>>>> 287d1053
wsrep_local_aborts_increment
1
DROP TABLE t1;<|MERGE_RESOLUTION|>--- conflicted
+++ resolved
@@ -6,11 +6,7 @@
 connection node_1;
 INSERT INTO t1 VALUES (1);
 connection node_2;
-<<<<<<< HEAD
-ERROR 40001: wsrep aborted transaction
-=======
 ERROR 40001: Deadlock: wsrep aborted transaction
->>>>>>> 287d1053
 wsrep_local_aborts_increment
 1
 DROP TABLE t1;