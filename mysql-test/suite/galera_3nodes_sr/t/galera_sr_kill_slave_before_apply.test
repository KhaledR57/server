--- conflicted
+++ resolved
@@ -88,11 +88,7 @@
 --connection node_2
 SELECT COUNT(*) AS EXPECT_0 FROM mysql.wsrep_streaming_log;
 # As noted above sometimes node delivers the same view twice
-<<<<<<< HEAD
-call mtr.add_suppression("WSREP: node uuid:.*");
-=======
 call mtr.add_suppression("WSREP: node uuid:");
->>>>>>> 191209d8
 
 --connection node_1
 DROP TABLE t1;
