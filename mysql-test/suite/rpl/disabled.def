--- conflicted
+++ resolved
@@ -15,9 +15,6 @@
 rpl_row_binlog_max_cache_size : MDEV-11092
 rpl_row_index_choice      : MDEV-11666
 rpl_semi_sync_after_sync  : fails after MDEV-16172
-<<<<<<< HEAD
+rpl_semi_sync_slave_compressed_protocol : MDEV-25580 2021-05-05 Sujatha
 rpl_auto_increment_update_failure  : disabled for now
-rpl_current_user          : waits for MDEV-22374 fix
-=======
-rpl_semi_sync_slave_compressed_protocol : MDEV-25580 2021-05-05 Sujatha
->>>>>>> 98e61598
+rpl_current_user          : waits for MDEV-22374 fix