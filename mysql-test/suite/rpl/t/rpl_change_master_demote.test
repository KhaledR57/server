--- conflicted
+++ resolved
@@ -277,9 +277,6 @@
 --echo # position pointing to a previous event (because
 --echo # master_demote_to_slave=1 merges gtid_binlog_pos into gtid_slave_pos).
 
-<<<<<<< HEAD
---let $pre_start_slave_thread_count= query_get_value(SHOW STATUS LIKE 'Connections', Value, 1)
-=======
 # Note that we can't use sync_with_master_gtid.inc,
 # wait_for_slave_to_start.inc, or wait_for_slave_to_stop.inc because our MTR
 # connection thread races with the start/stop of the SQL/IO threads. So
@@ -289,34 +286,21 @@
 
 --let $pre_start_slave_conn_count= query_get_value(SHOW STATUS LIKE 'Connections', Value, 1)
 --let $pre_start_slave_process_count= `SELECT count(*) from information_schema.PROCESSLIST`
->>>>>>> 0e8fb977
 
 --replace_result $ssu_middle_binlog_pos ssu_middle_binlog_pos
 eval START SLAVE UNTIL master_gtid_pos="$ssu_middle_binlog_pos";
 
 --echo # Slave needs time to start and stop automatically
 --echo # Waiting for both SQL and IO threads to have started..
-<<<<<<< HEAD
---let $expected_cons_after_start_slave= `SELECT ($pre_start_slave_thread_count + 2)`
-=======
 --let $expected_cons_after_start_slave= `SELECT ($pre_start_slave_conn_count + 2)`
->>>>>>> 0e8fb977
 --let $status_var= Connections
 --let $status_var_value= $expected_cons_after_start_slave
 --let $status_var_comparsion= >=
 --source include/wait_for_status_var.inc
 --let $status_var_comparsion=
 
-<<<<<<< HEAD
---echo # Waiting for SQL thread to be killed..
---let $wait_condition= SELECT count(*)=0 from information_schema.PROCESSLIST where COMMAND="Slave_SQL"
---source include/wait_condition.inc
---echo # Waiting for IO thread to be killed..
---let $wait_condition= SELECT count(*)=0 from information_schema.PROCESSLIST where COMMAND="Slave_IO"
-=======
 --echo # Waiting for Slave SQL and IO threads to be killed..
 --let $wait_condition= SELECT count(*)=$pre_start_slave_process_count from information_schema.PROCESSLIST
->>>>>>> 0e8fb977
 --source include/wait_condition.inc
 
 --echo # Validating neither SQL nor IO threads are running..
