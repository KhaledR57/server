# This is the DDL function tests for innodb FTS

-- source include/have_innodb.inc
-- source include/maybe_versioning.inc

# Create FTS table
CREATE TABLE fts_test (
	id INT UNSIGNED AUTO_INCREMENT NOT NULL PRIMARY KEY,
	title VARCHAR(200),
	body TEXT
	) ENGINE=InnoDB;

# Insert six rows
INSERT INTO fts_test (title,body) VALUES
	('MySQL Tutorial','DBMS stands for DataBase ...')  ,
	('How To Use MySQL Well','After you went through a ...'),
	('Optimizing MySQL','In this tutorial we will show ...'),
	('1001 MySQL Tricks','1. Never run mysqld as root. 2. ...'),
	('MySQL vs. YourSQL','In the following database comparison ...'),
	('MySQL Security','When configured properly, MySQL ...');

# Table does rebuild when fts index builds for the first time
# Create the FTS index

if ($MTR_COMBINATION_ORIG) {
--error ER_ALTER_OPERATION_NOT_SUPPORTED
ALTER TABLE fts_test ADD FULLTEXT `idx` (title, body), ALGORITHM=NOCOPY;
ALTER TABLE fts_test ADD FULLTEXT `idx` (title, body), ALGORITHM=INPLACE;
}
if (!$MTR_COMBINATION_ORIG) {
--error ER_ALTER_OPERATION_NOT_SUPPORTED_REASON
ALTER TABLE fts_test ADD FULLTEXT `idx` (title, body), ALGORITHM=NOCOPY;
--enable_info
ALTER TABLE fts_test ADD FULLTEXT `idx` (title, body);
--disable_info
}

# Select word "tutorial" in the table
SELECT * FROM fts_test WHERE MATCH (title, body)
        AGAINST ('Tutorial' IN NATURAL LANGUAGE MODE);

# Drop the FTS idx
DROP INDEX idx ON fts_test;

# Continue insert some rows
INSERT INTO fts_test (title,body) VALUES
	('MySQL Tutorial','DBMS stands for DataBase ...')  ,
	('How To Use MySQL Well','After you went through a ...'),
	('Optimizing MySQL','In this tutorial we will show ...'),
	('1001 MySQL Tricks','1. Never run mysqld as root. 2. ...'),
	('MySQL vs. YourSQL','In the following database comparison ...'),
	('MySQL Security','When configured properly, MySQL ...');

# FTS_DOC_ID hidden column and FTS_DOC_ID index exist
if ($MTR_COMBINATION_ORIG) {
ALTER TABLE fts_test ADD FULLTEXT `idx` (title, body), ALGORITHM=NOCOPY;
}
if (!$MTR_COMBINATION_ORIG) {
--enable_info
ALTER TABLE fts_test ADD FULLTEXT `idx` (title, body);
--disable_info
}

# Select word "tutorial" in the table
SELECT * FROM fts_test WHERE MATCH (title, body)
        AGAINST ('Tutorial' IN NATURAL LANGUAGE MODE);

# Boolean search
# Select rows contain "MySQL" but not "YourSQL"
SELECT * FROM fts_test WHERE MATCH (title,body)
        AGAINST ('+MySQL -YourSQL' IN BOOLEAN MODE);

# Truncate table
let $vers=$MTR_COMBINATION_VERS+$MTR_COMBINATION_VERS_TRX;

if ($vers)
{
--disable_query_log
CREATE TABLE fts_test2 LIKE fts_test;
DROP TABLE fts_test;
RENAME TABLE fts_test2 TO fts_test;
--enable_query_log
--echo TRUNCATE TABLE fts_test;
}
if (!$vers)
{
TRUNCATE TABLE fts_test;
}

DROP INDEX idx ON fts_test;

# Continue insert some rows
INSERT INTO fts_test (title,body) VALUES
	('MySQL Tutorial','DBMS stands for DataBase ...')  ,
	('How To Use MySQL Well','After you went through a ...'),
	('Optimizing MySQL','In this tutorial we will show ...'),
	('1001 MySQL Tricks','1. Never run mysqld as root. 2. ...'),
	('MySQL vs. YourSQL','In the following database comparison ...'),
	('MySQL Security','When configured properly, MySQL ...');

# Recreate the FTS index
CREATE FULLTEXT INDEX idx on fts_test (title, body);

# Select word "tutorial" in the table
SELECT * FROM fts_test WHERE MATCH (title, body)
        AGAINST ('Tutorial' IN NATURAL LANGUAGE MODE);

DROP TABLE fts_test;

# Create FTS table
CREATE TABLE fts_test (
	FTS_DOC_ID BIGINT UNSIGNED AUTO_INCREMENT NOT NULL PRIMARY KEY,
	title VARCHAR(200),
	body TEXT
	) ENGINE=InnoDB;

# Insert six rows
INSERT INTO fts_test (title,body) VALUES
	('MySQL Tutorial','DBMS stands for DataBase ...')  ,
	('How To Use MySQL Well','After you went through a ...'),
	('Optimizing MySQL','In this tutorial we will show ...'),
	('1001 MySQL Tricks','1. Never run mysqld as root. 2. ...'),
	('MySQL vs. YourSQL','In the following database comparison ...'),
	('MySQL Security','When configured properly, MySQL ...');

# Create the FTS index
# We could support online fulltext index creation when a FTS_DOC_ID
# column already exists. This has not been implemented yet.
--error ER_ALTER_OPERATION_NOT_SUPPORTED_REASON
<<<<<<< HEAD
ALTER TABLE fts_test ADD FULLTEXT `idx` (title, body), ALGORITHM=NOCOPY, LOCK=NONE;
=======
CREATE FULLTEXT INDEX idx on fts_test (title, body) LOCK=NONE;
if ($MTR_COMBINATION_ORIG) {
>>>>>>> 683fbced
ALTER TABLE fts_test ADD FULLTEXT `idx` (title, body), ALGORITHM=NOCOPY;
}
if (!$MTR_COMBINATION_ORIG) {
--enable_info
ALTER TABLE fts_test ADD FULLTEXT `idx` (title, body);
--disable_info
}

--error ER_ALTER_OPERATION_NOT_SUPPORTED_REASON
ALTER TABLE fts_test ROW_FORMAT=REDUNDANT, ALGORITHM=INPLACE, LOCK=NONE;
ALTER TABLE fts_test ROW_FORMAT=REDUNDANT;

SELECT * FROM fts_test WHERE MATCH (title, body)
        AGAINST ('Tutorial' IN NATURAL LANGUAGE MODE);

# Drop and recreate
drop index idx on fts_test;

CREATE FULLTEXT INDEX idx on fts_test (title, body);

SELECT * FROM fts_test WHERE MATCH (title, body)
        AGAINST ('Tutorial' IN NATURAL LANGUAGE MODE);

# Drop the FTS_DOC_ID_INDEX and try again
drop index idx on fts_test;

CREATE FULLTEXT INDEX idx on fts_test (title, body);

SELECT * FROM fts_test WHERE MATCH (title, body)
        AGAINST ('Tutorial' IN NATURAL LANGUAGE MODE);

drop table fts_test;

# Test FTS_DOC_ID and FTS_DOC_ID_INDEX all in the create table clause
CREATE TABLE fts_test (
   FTS_DOC_ID bigint(20) unsigned NOT NULL AUTO_INCREMENT,
   title varchar(255) NOT NULL DEFAULT '',
   text mediumtext NOT NULL,
   PRIMARY KEY (FTS_DOC_ID),
   UNIQUE KEY FTS_DOC_ID_INDEX (FTS_DOC_ID),
   FULLTEXT KEY idx (title,text)
) ENGINE=InnoDB AUTO_INCREMENT=4 DEFAULT CHARSET=latin1;

set @@auto_increment_increment=10;

INSERT INTO fts_test (title, text) VALUES
        ('MySQL Tutorial','DBMS stands for DataBase ...'),
        ('How To Use MySQL Well','After you went through a ...'),
        ('Optimizing MySQL','In this tutorial we will show ...'),
        ('1001 MySQL Tricks','1. Never run mysqld as root. 2. ...'),
        ('MySQL vs. YourSQL','In the following database comparison ...'),
        ('MySQL Security','When configured properly, MySQL ...');
-- disable_result_log
ANALYZE TABLE fts_test;
-- enable_result_log
set @@auto_increment_increment=1;

select *, match(title, text)  AGAINST ('database') as score
from fts_test order by score desc;

drop index idx on fts_test;

drop table fts_test;

# This should fail:
# Create a FTS_DOC_ID of the wrong type (should be bigint)
--error 1166
CREATE TABLE fts_test (
   FTS_DOC_ID int(20) unsigned NOT NULL AUTO_INCREMENT,
   title varchar(255) NOT NULL DEFAULT '',
   text mediumtext NOT NULL,
   PRIMARY KEY (FTS_DOC_ID),
   UNIQUE KEY FTS_DOC_ID_INDEX (FTS_DOC_ID),
   FULLTEXT KEY idx (title,text)
) ENGINE=InnoDB AUTO_INCREMENT=4 DEFAULT CHARSET=latin1;

# This should fail:
# Create a FTS_DOC_ID_INDEX of the wrong type (should be unique)
--error ER_INNODB_FT_WRONG_DOCID_INDEX
CREATE TABLE fts_test (
   FTS_DOC_ID bigint(20) unsigned NOT NULL AUTO_INCREMENT,
   title varchar(255) NOT NULL DEFAULT '',
   text mediumtext NOT NULL,
   PRIMARY KEY (FTS_DOC_ID),
   KEY FTS_DOC_ID_INDEX (FTS_DOC_ID),
   FULLTEXT KEY idx (title,text)
) ENGINE=InnoDB AUTO_INCREMENT=4 DEFAULT CHARSET=latin1;

CREATE TABLE articles (
	FTS_DOC_ID BIGINT UNSIGNED NOT NULL ,
	title VARCHAR(200),
	body TEXT
) ENGINE=InnoDB;

INSERT INTO articles (FTS_DOC_ID, title, body) VALUES
        (9, 'MySQL Tutorial','DBMS stands for DataBase ...'),
        (10, 'How To Use MySQL Well','After you went through a ...'),
        (12, 'Optimizing MySQL','In this tutorial we will show ...'),
        (14,'1001 MySQL Tricks','1. Never run mysqld as root. 2. ...'),
        (19, 'MySQL vs. YourSQL','In the following database comparison ...'),
        (20, 'MySQL Security','When configured properly, MySQL ...');

--error ER_ALTER_OPERATION_NOT_SUPPORTED_REASON
ALTER TABLE articles ADD FULLTEXT INDEX idx (title),
		     ADD FULLTEXT INDEX idx3 (title), ALGORITHM=INPLACE;
--enable_info
ALTER TABLE articles ADD FULLTEXT INDEX idx (title),
		     ADD FULLTEXT INDEX idx3 (title);
--disable_info

ALTER TABLE articles ADD INDEX t20 (title(20)), LOCK=NONE;
ALTER TABLE articles DROP INDEX t20;

INSERT INTO articles (FTS_DOC_ID, title, body) VALUES
        (29, 'MySQL Tutorial','DBMS stands for DataBase ...'),
        (30, 'How To Use MySQL Well','After you went through a ...'),
        (32, 'Optimizing MySQL','In this tutorial we will show ...'),
        (34,'1001 MySQL Tricks','1. Never run mysqld as root. 2. ...'),
        (39, 'MySQL vs. YourSQL','In the following database comparison ...'),
        (40, 'MySQL Security','When configured properly, MySQL ...');

SELECT * FROM articles WHERE MATCH (title)
        AGAINST ('Tutorial' IN NATURAL LANGUAGE MODE);

DROP INDEX idx ON articles;

SELECT * FROM articles WHERE MATCH (title)
        AGAINST ('Tutorial' IN NATURAL LANGUAGE MODE);

CREATE FULLTEXT INDEX idx on articles (title, body);

SELECT * FROM articles WHERE MATCH (title, body)
        AGAINST ('Tutorial' IN NATURAL LANGUAGE MODE);

DROP TABLE articles;

create table articles(`FTS_DOC_ID` serial,
`col32` timestamp not null,`col115` text) engine=innodb;

create fulltext index `idx5` on articles(`col115`) ;

alter ignore table articles add primary key  (`col32`)  ;

drop table articles;

# Create a table with FTS index, this will create hidden column FTS_DOC_ID
CREATE TABLE articles (
	id INT UNSIGNED NOT NULL,
	title VARCHAR(200),
	body TEXT
	) ENGINE=InnoDB;

INSERT INTO articles VALUES
	(1, 'MySQL Tutorial','DBMS stands for DataBase ...')  ,
	(2, 'How To Use MySQL Well','After you went through a ...'),
	(3, 'Optimizing MySQL','In this tutorial we will show ...'),
	(4, '1001 MySQL Tricks','1. Never run mysqld as root. 2. ...'),
	(5, 'MySQL vs. YourSQL','In the following database comparison ...'),
	(6, 'MySQL Security','When configured properly, MySQL ...');

CREATE FULLTEXT INDEX idx on articles (title, body);

# Drop the FTS index, however, this will keep the FTS_DOC_ID hidden
# column (to avoid a table rebuild)
DROP INDEX idx ON articles;

# Now create cluster index on id online; The rebuild should still
# have the FTS_DOC_ID
CREATE UNIQUE INDEX idx2 ON articles(id);

# Recreate FTS index, this should not require a rebuild,
# since the FTS_DOC_ID is still there
CREATE FULLTEXT INDEX idx on articles (title, body);

SELECT * FROM articles WHERE MATCH (title, body)
	AGAINST ('Tutorial' IN NATURAL LANGUAGE MODE);

DROP TABLE articles;

--echo #
--echo # MDEV-22811 DDL fails to drop and re-create FTS index
--echo #
CREATE TABLE t1 (FTS_DOC_ID BIGINT UNSIGNED PRIMARY KEY,
		 f1 VARCHAR(200),FULLTEXT fidx(f1))engine=innodb;
ALTER TABLE t1 DROP index fidx, ADD FULLTEXT INDEX(f1);
DROP TABLE t1;

--echo #
--echo # MDEV-21478 Inplace alter fails to report error when
--echo #	FTS_DOC_ID is added

SET NAMES utf8;

CREATE TABLE t1(f1 INT NOT NULL)ENGINE=InnoDB;
ALTER TABLE t1 ADD FTS_DOC_ıD BIGINT UNSIGNED NOT NULL, ALGORITHM=COPY;
ALTER TABLE t1 DROP COLUMN FTS_DOC_ıD;
ALTER TABLE t1 ADD FTS_DOC_ıD BIGINT UNSIGNED NOT NULL, ALGORITHM=INPLACE;
DROP TABLE t1;

CREATE TABLE t1 (f1 INT NOT NULL)ENGINE=InnoDB;

--error ER_WRONG_COLUMN_NAME
ALTER TABLE t1 ADD FTS_DOC_İD BIGINT UNSIGNED NOT NULL, ALGORITHM=INPLACE;

--error ER_WRONG_COLUMN_NAME
ALTER TABLE t1 ADD FTS_DOC_İD BIGINT UNSIGNED NOT NULL, ALGORITHM=COPY;

--error ER_WRONG_COLUMN_NAME
ALTER TABLE t1 ADD fts_doc_id INT, ALGORITHM=COPY;

--error ER_WRONG_COLUMN_NAME
ALTER TABLE t1 ADD fts_doc_id INT, ALGORITHM=INPLACE;

--error ER_WRONG_COLUMN_NAME
ALTER TABLE t1 ADD fts_doc_id BIGINT UNSIGNED NOT NULL, ALGORITHM=COPY;

--error ER_WRONG_COLUMN_NAME
ALTER TABLE t1 ADD fts_doc_id BIGINT UNSIGNED NOT NULL, ALGORITHM=INPLACE;

--error ER_WRONG_COLUMN_NAME
ALTER TABLE t1 ADD FTS_DOC_ID INT UNSIGNED NOT NULL, ALGORITHM=COPY;

--error ER_WRONG_COLUMN_NAME
ALTER TABLE t1 ADD FTS_DOC_ID INT UNSIGNED NOT NULL, ALGORITHM=INPLACE;

SHOW CREATE TABLE t1;
DROP TABLE t1;

--echo #
--echo # MDEV-25271 Double free of table when inplace alter
--echo #        FTS add index fails
--echo #
call mtr.add_suppression("InnoDB: Operating system error number .* in a file operation.");
call mtr.add_suppression("InnoDB: Error number .* means");
call mtr.add_suppression("InnoDB: Cannot create file");
call mtr.add_suppression("InnoDB: Failed to create");

let MYSQLD_DATADIR=`select @@datadir`;
CREATE TABLE t1(a TEXT, FTS_DOC_ID BIGINT UNSIGNED NOT NULL UNIQUE) ENGINE=InnoDB;
let $fts_aux_file= `select concat('FTS_',right(concat(repeat('0',16), lower(hex(TABLE_ID))),16),'_BEING_DELETED.ibd') FROM INFORMATION_SCHEMA.INNODB_SYS_TABLES WHERE NAME='test/t1'`;
write_file $MYSQLD_DATADIR/test/$fts_aux_file;
EOF
--replace_regex /".*" from/"Resource temporarily unavailable" from/
if ($MTR_COMBINATION_ORIG) {
--error ER_GET_ERRNO
ALTER TABLE t1 ADD FULLTEXT(a), ALGORITHM=INPLACE;
}
if (!$MTR_COMBINATION_ORIG) {
--error ER_ALTER_OPERATION_NOT_SUPPORTED_REASON
ALTER TABLE t1 ADD FULLTEXT(a), ALGORITHM=INPLACE;
}
DROP TABLE t1;
remove_file $MYSQLD_DATADIR/test/$fts_aux_file;

# Add more than one FTS index
CREATE TABLE t1 (a VARCHAR(3)) ENGINE=InnoDB;
ALTER TABLE t1 ADD FULLTEXT KEY(a), ADD COLUMN b VARCHAR(3), ADD FULLTEXT KEY(b);

# Cleanup
DROP TABLE t1;

--echo #
--echo # MDEV-18152 Assertion 'num_fts_index <= 1' failed
--echo # in prepare_inplace_alter_table_dict
--echo #
CREATE TABLE t1
(a VARCHAR(128), b VARCHAR(128), FULLTEXT INDEX(a), FULLTEXT INDEX(b))
ENGINE=InnoDB;
ALTER TABLE t1 ADD c SERIAL;
DROP TABLE t1;

--echo # End of 10.3 tests

--echo #
--echo #  MDEV-27582 Fulltext DDL decrements the FTS_DOC_ID value
--echo #
CREATE TABLE t1 (
	f1 INT NOT NULL PRIMARY KEY,
        f2 VARCHAR(64), FULLTEXT ft(f2)) ENGINE=InnoDB;
INSERT INTO t1 VALUES (1,'foo'),(2,'bar');
connect(con1,localhost,root,,,);
START TRANSACTION WITH CONSISTENT SNAPSHOT;

connection default;
DELETE FROM t1 WHERE f1 = 2;
ALTER TABLE t1 DROP INDEX ft;
ALTER TABLE t1 ADD FULLTEXT INDEX ft (f2);
INSERT INTO t1 VALUES (3, 'innodb fts search');
SET GLOBAL innodb_optimize_fulltext_only=ON;
OPTIMIZE TABLE t1;
SET GLOBAL innodb_ft_aux_table = 'test/t1';
SELECT max(DOC_ID) FROM INFORMATION_SCHEMA.INNODB_FT_INDEX_TABLE;
SELECT * FROM t1 WHERE MATCH(f2) AGAINST("+innodb +search" IN BOOLEAN MODE);
DROP TABLE t1;
disconnect con1;
SET GLOBAL innodb_optimize_fulltext_only=OFF;
SET GLOBAL innodb_ft_aux_table = default;

--echo #
--echo #  MDEV-32017  Auto-increment no longer works for
--echo #		 explicit FTS_DOC_ID
--echo #
CREATE TABLE t (
  FTS_DOC_ID BIGINT UNSIGNED NOT NULL AUTO_INCREMENT PRIMARY KEY,
  f1 char(255), f2 char(255), f3 char(255), fulltext key (f3)
) ENGINE=InnoDB;
INSERT INTO t (f1,f2,f3) VALUES ('foo','bar','baz');
ALTER TABLE t ADD FULLTEXT INDEX ft1(f1);
ALTER TABLE t ADD FULLTEXT INDEX ft2(f2);
INSERT INTO t (f1,f2,f3) VALUES ('bar','baz','qux');
DROP TABLE t;<|MERGE_RESOLUTION|>--- conflicted
+++ resolved
@@ -127,12 +127,8 @@
 # We could support online fulltext index creation when a FTS_DOC_ID
 # column already exists. This has not been implemented yet.
 --error ER_ALTER_OPERATION_NOT_SUPPORTED_REASON
-<<<<<<< HEAD
 ALTER TABLE fts_test ADD FULLTEXT `idx` (title, body), ALGORITHM=NOCOPY, LOCK=NONE;
-=======
-CREATE FULLTEXT INDEX idx on fts_test (title, body) LOCK=NONE;
 if ($MTR_COMBINATION_ORIG) {
->>>>>>> 683fbced
 ALTER TABLE fts_test ADD FULLTEXT `idx` (title, body), ALGORITHM=NOCOPY;
 }
 if (!$MTR_COMBINATION_ORIG) {
