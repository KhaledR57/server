--disable_warnings
drop table if exists t1,t2;
--enable_warnings

#
# Bug#601164: DELETE/UPDATE with ORDER BY index and LIMIT
#             

create table t1 (a int, b int, v int as (a+1), index idx(b));
insert into t1(a, b) values
  (4, 40), (3, 30), (5, 50), (7, 70), (8, 80), (2, 20), (1, 10);

select * from t1 order by b;

delete from t1 where v > 6 order by b limit 1;
select * from t1 order by b;

update t1 set a=v order by b limit 1;
select * from t1 order by b;

drop table t1;

#
# Bug#604549: Expression for virtual column returns row
#             

-- error ER_ROW_EXPR_FOR_VCOL 
CREATE TABLE t1 (
  a int NOT NULL DEFAULT '0',
  v double AS ((1, a)) VIRTUAL
);

#
# Bug#603654: Virtual column in ORDER BY, no other references of table columns
#             

CREATE TABLE t1 (
 a CHAR(255) BINARY NOT NULL DEFAULT 0,
 b CHAR(255) BINARY NOT NULL DEFAULT 0,
 v CHAR(255) BINARY AS (CONCAT(a,b)) VIRTUAL );
INSERT INTO t1(a,b) VALUES ('4','7'), ('4','6');
SELECT 1 AS C FROM t1 ORDER BY v;

DROP TABLE t1;

#
# Bug#603186: Insert into a table with stored vurtual columns
#             

CREATE TABLE t1(a int, b int DEFAULT 0, v INT AS (b+10) PERSISTENT);
INSERT INTO t1(a) VALUES (1);
SELECT b, v FROM t1;

DROP TABLE t1;

CREATE TABLE t1(a int DEFAULT 100, v int AS (a+1) PERSISTENT);
INSERT INTO t1 () VALUES ();
CREATE TABLE t2(a int DEFAULT 100 , v int AS (a+1));
INSERT INTO t2 () VALUES ();

SELECT a, v FROM t1;
SELECT a, v FROM t2;

DROP TABLE t1,t2;

#
# Bug#604503: Virtual column expression with datetime comparison
#

CREATE TABLE t1 (
 a datetime NOT NULL DEFAULT '2000-01-01',
 v boolean AS (a < '2001-01-01')
);
INSERT INTO t1(a) VALUES ('2002-02-15');
INSERT INTO t1(a) VALUES ('2000-10-15');

SELECT a, v FROM t1;
SELECT a, v FROM t1;

CREATE TABLE t2 (
 a datetime NOT NULL DEFAULT '2000-01-01',
 v boolean AS (a < '2001-01-01') PERSISTENT
);
INSERT INTO t2(a) VALUES ('2002-02-15');
INSERT INTO t2(a) VALUES ('2000-10-15');

SELECT * FROM t2;

DROP TABLE t1, t2;

#
<<<<<<< HEAD
# Bug#607566: Virtual column in the select list of SELECT with ORDER BY
#

CREATE TABLE t1 (
  a char(255), b char(255), c char(255), d char(255),
  v char(255) AS (CONCAT(c,d) ) VIRTUAL
);

INSERT INTO t1(a,b,c,d) VALUES ('w','x','y','z'), ('W','X','Y','Z');

SELECT v FROM t1 ORDER BY CONCAT(a,b);

DROP TABLE t1;
=======
# Bug#607168: CREATE TABLE AS SELECT that returns virtual columns
#

CREATE TABLE t1 (f1 INTEGER, v1 INTEGER AS (f1) VIRTUAL);
CREATE TABLE t2 AS SELECT v1 FROM t1;
SHOW CREATE TABLE t2;

DROP TABLE t1,t2;
>>>>>>> a601dc05
<|MERGE_RESOLUTION|>--- conflicted
+++ resolved
@@ -89,7 +89,6 @@
 DROP TABLE t1, t2;
 
 #
-<<<<<<< HEAD
 # Bug#607566: Virtual column in the select list of SELECT with ORDER BY
 #
 
@@ -103,7 +102,8 @@
 SELECT v FROM t1 ORDER BY CONCAT(a,b);
 
 DROP TABLE t1;
-=======
+
+#
 # Bug#607168: CREATE TABLE AS SELECT that returns virtual columns
 #
 
@@ -111,5 +111,4 @@
 CREATE TABLE t2 AS SELECT v1 FROM t1;
 SHOW CREATE TABLE t2;
 
-DROP TABLE t1,t2;
->>>>>>> a601dc05
+DROP TABLE t1,t2;