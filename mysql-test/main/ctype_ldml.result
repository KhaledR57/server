--- conflicted
+++ resolved
@@ -3091,7 +3091,9 @@
 SELECT 'foo' = 'foo ' COLLATE latin1_test_replace;
 ERROR HY000: Unknown collation: 'latin1_test_replace'
 #
-<<<<<<< HEAD
+# End of 10.5 tests
+#
+#
 # MDEV-27042 UCA: Resetting contractions to ignorable does not work well
 #
 CREATE TABLE t1 (
@@ -3125,7 +3127,6 @@
 ťèl.123	10020E8B0F2E025D0E2A0E2B0E2C
 tex.123	10020E8B105A025D0E2A0E2B0E2C
 DROP TABLE t1;
-=======
-# End of 10.5 tests
-#
->>>>>>> 6aec8754
+#
+# End of 10.8 tests
+#