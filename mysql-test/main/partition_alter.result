--- conflicted
+++ resolved
@@ -213,85 +213,6 @@
 drop table t;
 # End of 10.3 tests
 #
-<<<<<<< HEAD
-# MDEV-28576 RENAME COLUMN with NOCOPY algorithm leads to corrupt partitioned table
-#
-create table t (a int)
-partition by list (a)
-subpartition by hash(a) subpartitions 2
-(partition p0 values in (1));
-alter table t rename column a to b, algorithm=nocopy;
-show create table t;
-Table	Create Table
-t	CREATE TABLE `t` (
-  `b` int(11) DEFAULT NULL
-) ENGINE=MyISAM DEFAULT CHARSET=latin1 COLLATE=latin1_swedish_ci
- PARTITION BY LIST (`b`)
-SUBPARTITION BY HASH (`b`)
-SUBPARTITIONS 2
-(PARTITION `p0` VALUES IN (1) ENGINE = MyISAM)
-alter table t rename column b to c, algorithm=copy;
-show create table t;
-Table	Create Table
-t	CREATE TABLE `t` (
-  `c` int(11) DEFAULT NULL
-) ENGINE=MyISAM DEFAULT CHARSET=latin1 COLLATE=latin1_swedish_ci
- PARTITION BY LIST (`c`)
-SUBPARTITION BY HASH (`c`)
-SUBPARTITIONS 2
-(PARTITION `p0` VALUES IN (1) ENGINE = MyISAM)
-drop table t;
-create table t (d int, e int)
-partition by list columns (d, e)
-subpartition by key (d, e)
-(partition p0 values in ((2, 3)));
-alter table t rename column d to f, rename column e to g, algorithm=nocopy;
-show create table t;
-Table	Create Table
-t	CREATE TABLE `t` (
-  `f` int(11) DEFAULT NULL,
-  `g` int(11) DEFAULT NULL
-) ENGINE=MyISAM DEFAULT CHARSET=latin1 COLLATE=latin1_swedish_ci
- PARTITION BY LIST  COLUMNS(`f`,`g`)
-SUBPARTITION BY KEY (`f`,`g`)
-(PARTITION `p0` VALUES IN ((2,3)) ENGINE = MyISAM)
-alter table t rename column f to h, rename column g to i, algorithm=copy;
-show create table t;
-Table	Create Table
-t	CREATE TABLE `t` (
-  `h` int(11) DEFAULT NULL,
-  `i` int(11) DEFAULT NULL
-) ENGINE=MyISAM DEFAULT CHARSET=latin1 COLLATE=latin1_swedish_ci
- PARTITION BY LIST  COLUMNS(`h`,`i`)
-SUBPARTITION BY KEY (`h`,`i`)
-(PARTITION `p0` VALUES IN ((2,3)) ENGINE = MyISAM)
-drop table t;
-create table t (k int, l int)
-partition by range (k)
-subpartition by hash(l) subpartitions 4
-(partition p0 values less than (5));
-alter table t rename column k to l, rename column l to k;
-show create table t;
-Table	Create Table
-t	CREATE TABLE `t` (
-  `l` int(11) DEFAULT NULL,
-  `k` int(11) DEFAULT NULL
-) ENGINE=MyISAM DEFAULT CHARSET=latin1 COLLATE=latin1_swedish_ci
- PARTITION BY RANGE (`l`)
-SUBPARTITION BY HASH (`k`)
-SUBPARTITIONS 4
-(PARTITION `p0` VALUES LESS THAN (5) ENGINE = MyISAM)
-drop table t;
-create table t (a int, b int) partition by list (b) (partition p1 values in (1, 2));
-insert into t values (0, 1), (2, 2);
-alter table t rename column b to f, rename column a to b, algorithm=nocopy;
-check table t;
-Table	Op	Msg_type	Msg_text
-test.t	check	status	OK
-delete from t order by b limit 1;
-drop table t;
-# End of 10.5 tests
-=======
 # Start of 10.4 tests
 #
 #
@@ -314,4 +235,81 @@
 #
 # End of 10.4 tests
 #
->>>>>>> 29633dc0
+#
+# MDEV-28576 RENAME COLUMN with NOCOPY algorithm leads to corrupt partitioned table
+#
+create table t (a int)
+partition by list (a)
+subpartition by hash(a) subpartitions 2
+(partition p0 values in (1));
+alter table t rename column a to b, algorithm=nocopy;
+show create table t;
+Table	Create Table
+t	CREATE TABLE `t` (
+  `b` int(11) DEFAULT NULL
+) ENGINE=MyISAM DEFAULT CHARSET=latin1 COLLATE=latin1_swedish_ci
+ PARTITION BY LIST (`b`)
+SUBPARTITION BY HASH (`b`)
+SUBPARTITIONS 2
+(PARTITION `p0` VALUES IN (1) ENGINE = MyISAM)
+alter table t rename column b to c, algorithm=copy;
+show create table t;
+Table	Create Table
+t	CREATE TABLE `t` (
+  `c` int(11) DEFAULT NULL
+) ENGINE=MyISAM DEFAULT CHARSET=latin1 COLLATE=latin1_swedish_ci
+ PARTITION BY LIST (`c`)
+SUBPARTITION BY HASH (`c`)
+SUBPARTITIONS 2
+(PARTITION `p0` VALUES IN (1) ENGINE = MyISAM)
+drop table t;
+create table t (d int, e int)
+partition by list columns (d, e)
+subpartition by key (d, e)
+(partition p0 values in ((2, 3)));
+alter table t rename column d to f, rename column e to g, algorithm=nocopy;
+show create table t;
+Table	Create Table
+t	CREATE TABLE `t` (
+  `f` int(11) DEFAULT NULL,
+  `g` int(11) DEFAULT NULL
+) ENGINE=MyISAM DEFAULT CHARSET=latin1 COLLATE=latin1_swedish_ci
+ PARTITION BY LIST  COLUMNS(`f`,`g`)
+SUBPARTITION BY KEY (`f`,`g`)
+(PARTITION `p0` VALUES IN ((2,3)) ENGINE = MyISAM)
+alter table t rename column f to h, rename column g to i, algorithm=copy;
+show create table t;
+Table	Create Table
+t	CREATE TABLE `t` (
+  `h` int(11) DEFAULT NULL,
+  `i` int(11) DEFAULT NULL
+) ENGINE=MyISAM DEFAULT CHARSET=latin1 COLLATE=latin1_swedish_ci
+ PARTITION BY LIST  COLUMNS(`h`,`i`)
+SUBPARTITION BY KEY (`h`,`i`)
+(PARTITION `p0` VALUES IN ((2,3)) ENGINE = MyISAM)
+drop table t;
+create table t (k int, l int)
+partition by range (k)
+subpartition by hash(l) subpartitions 4
+(partition p0 values less than (5));
+alter table t rename column k to l, rename column l to k;
+show create table t;
+Table	Create Table
+t	CREATE TABLE `t` (
+  `l` int(11) DEFAULT NULL,
+  `k` int(11) DEFAULT NULL
+) ENGINE=MyISAM DEFAULT CHARSET=latin1 COLLATE=latin1_swedish_ci
+ PARTITION BY RANGE (`l`)
+SUBPARTITION BY HASH (`k`)
+SUBPARTITIONS 4
+(PARTITION `p0` VALUES LESS THAN (5) ENGINE = MyISAM)
+drop table t;
+create table t (a int, b int) partition by list (b) (partition p1 values in (1, 2));
+insert into t values (0, 1), (2, 2);
+alter table t rename column b to f, rename column a to b, algorithm=nocopy;
+check table t;
+Table	Op	Msg_type	Msg_text
+test.t	check	status	OK
+delete from t order by b limit 1;
+drop table t;
+# End of 10.5 tests