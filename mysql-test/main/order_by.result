--- conflicted
+++ resolved
@@ -3400,7 +3400,6 @@
     "select_id": 1,
     "r_loops": 1,
     "r_total_time_ms": "REPLACED",
-<<<<<<< HEAD
     "nested_loop": [
       {
         "read_sorted_file": {
@@ -3422,34 +3421,11 @@
               "r_rows": 100,
               "r_table_time_ms": "REPLACED",
               "r_other_time_ms": "REPLACED",
+              "r_engine_stats": REPLACED,
               "filtered": 100,
               "r_filtered": 100
             }
           }
-=======
-    "read_sorted_file": {
-      "r_rows": 5,
-      "filesort": {
-        "sort_key": "t1.a",
-        "r_loops": 1,
-        "r_total_time_ms": "REPLACED",
-        "r_limit": 5,
-        "r_used_priority_queue": false,
-        "r_output_rows": 100,
-        "r_buffer_size": "REPLACED",
-        "r_sort_mode": "sort_key,packed_addon_fields",
-        "table": {
-          "table_name": "t1",
-          "access_type": "ALL",
-          "r_loops": 1,
-          "rows": 100,
-          "r_rows": 100,
-          "r_table_time_ms": "REPLACED",
-          "r_other_time_ms": "REPLACED",
-          "r_engine_stats": REPLACED,
-          "filtered": 100,
-          "r_filtered": 100
->>>>>>> b102872a
         }
       }
     ]
@@ -3783,7 +3759,6 @@
       {
         "read_sorted_file": {
           "r_rows": 100,
-<<<<<<< HEAD
           "filesort": {
             "sort_key": "t1.a, t1.b, t1.c",
             "r_loops": 1,
@@ -3800,17 +3775,11 @@
               "r_rows": 100,
               "r_table_time_ms": "REPLACED",
               "r_other_time_ms": "REPLACED",
+              "r_engine_stats": REPLACED,
               "filtered": 100,
               "r_filtered": 100
             }
           }
-=======
-          "r_table_time_ms": "REPLACED",
-          "r_other_time_ms": "REPLACED",
-          "r_engine_stats": REPLACED,
-          "filtered": 100,
-          "r_filtered": 100
->>>>>>> b102872a
         }
       }
     ]
@@ -3954,7 +3923,6 @@
       {
         "read_sorted_file": {
           "r_rows": 5,
-<<<<<<< HEAD
           "filesort": {
             "sort_key": "t1.b desc",
             "r_loops": 1,
@@ -3971,17 +3939,11 @@
               "r_rows": 5,
               "r_table_time_ms": "REPLACED",
               "r_other_time_ms": "REPLACED",
+              "r_engine_stats": REPLACED,
               "filtered": 100,
               "r_filtered": 100
             }
           }
-=======
-          "r_table_time_ms": "REPLACED",
-          "r_other_time_ms": "REPLACED",
-          "r_engine_stats": REPLACED,
-          "filtered": 100,
-          "r_filtered": 100
->>>>>>> b102872a
         }
       }
     ]
@@ -4008,7 +3970,6 @@
       {
         "read_sorted_file": {
           "r_rows": 6,
-<<<<<<< HEAD
           "filesort": {
             "sort_key": "t1.a, t1.b",
             "r_loops": 1,
@@ -4025,17 +3986,11 @@
               "r_rows": 6,
               "r_table_time_ms": "REPLACED",
               "r_other_time_ms": "REPLACED",
+              "r_engine_stats": REPLACED,
               "filtered": 100,
               "r_filtered": 100
             }
           }
-=======
-          "r_table_time_ms": "REPLACED",
-          "r_other_time_ms": "REPLACED",
-          "r_engine_stats": REPLACED,
-          "filtered": 100,
-          "r_filtered": 100
->>>>>>> b102872a
         }
       }
     ]
@@ -4068,7 +4023,6 @@
       {
         "read_sorted_file": {
           "r_rows": 6,
-<<<<<<< HEAD
           "filesort": {
             "sort_key": "t1.a, t1.b",
             "r_loops": 1,
@@ -4085,17 +4039,11 @@
               "r_rows": 6,
               "r_table_time_ms": "REPLACED",
               "r_other_time_ms": "REPLACED",
+              "r_engine_stats": REPLACED,
               "filtered": 100,
               "r_filtered": 100
             }
           }
-=======
-          "r_table_time_ms": "REPLACED",
-          "r_other_time_ms": "REPLACED",
-          "r_engine_stats": REPLACED,
-          "filtered": 100,
-          "r_filtered": 100
->>>>>>> b102872a
         }
       }
     ]
@@ -4142,7 +4090,6 @@
       {
         "read_sorted_file": {
           "r_rows": 10,
-<<<<<<< HEAD
           "filesort": {
             "sort_key": "t1.a",
             "r_loops": 1,
@@ -4159,17 +4106,11 @@
               "r_rows": 10,
               "r_table_time_ms": "REPLACED",
               "r_other_time_ms": "REPLACED",
+              "r_engine_stats": REPLACED,
               "filtered": 100,
               "r_filtered": 100
             }
           }
-=======
-          "r_table_time_ms": "REPLACED",
-          "r_other_time_ms": "REPLACED",
-          "r_engine_stats": REPLACED,
-          "filtered": 100,
-          "r_filtered": 100
->>>>>>> b102872a
         }
       }
     ]
@@ -4325,7 +4266,6 @@
     "select_id": 1,
     "r_loops": 1,
     "r_total_time_ms": "REPLACED",
-<<<<<<< HEAD
     "nested_loop": [
       {
         "table": {
@@ -4336,25 +4276,12 @@
           "r_rows": 50,
           "r_table_time_ms": "REPLACED",
           "r_other_time_ms": "REPLACED",
+          "r_engine_stats": REPLACED,
           "filtered": 100,
           "r_filtered": 100
         }
       }
     ],
-=======
-    "table": {
-      "table_name": "t1",
-      "access_type": "ALL",
-      "r_loops": 1,
-      "rows": 50,
-      "r_rows": 50,
-      "r_table_time_ms": "REPLACED",
-      "r_other_time_ms": "REPLACED",
-      "r_engine_stats": REPLACED,
-      "filtered": 100,
-      "r_filtered": 100
-    },
->>>>>>> b102872a
     "subqueries": [
       {
         "expression_cache": {
@@ -4373,7 +4300,6 @@
               "r_buffer_size": "REPLACED" across executions)",
               "r_sort_mode": "sort_key,rowid",
               "temporary_table": {
-<<<<<<< HEAD
                 "nested_loop": [
                   {
                     "table": {
@@ -4384,27 +4310,13 @@
                       "r_rows": 50,
                       "r_table_time_ms": "REPLACED",
                       "r_other_time_ms": "REPLACED",
+                      "r_engine_stats": REPLACED,
                       "filtered": 100,
                       "r_filtered": 2,
                       "attached_condition": "t1.b = t2.b"
                     }
                   }
                 ]
-=======
-                "table": {
-                  "table_name": "t2",
-                  "access_type": "ALL",
-                  "r_loops": 50,
-                  "rows": 50,
-                  "r_rows": 50,
-                  "r_table_time_ms": "REPLACED",
-                  "r_other_time_ms": "REPLACED",
-                  "r_engine_stats": REPLACED,
-                  "filtered": 100,
-                  "r_filtered": 2,
-                  "attached_condition": "t1.b = t2.b"
-                }
->>>>>>> b102872a
               }
             }
           }
