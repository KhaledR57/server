#
# MDEV-34125: ANALYZE FORMAT=JSON: r_engine_stats.pages_read_time_ms has wrong scale
#
create table t1 (
a varchar(255),
b varchar(255),
c varchar(255),
d varchar(255),
primary key(a,b,c,d)
) engine=innodb;
SET unique_checks=0, foreign_key_checks= 0;
begin;
insert into t1 select
repeat(uuid(), 7), 
repeat(uuid(), 7), 
repeat(uuid(), 7), 
repeat(uuid(), 7)
from seq_1_to_16384;
commit;
SET GLOBAL innodb_fast_shutdown=0;
# restart
set log_slow_verbosity='engine';
set long_query_time=0.0;
set @js='$analyze_output';
<<<<<<< HEAD
select @js;
@js
{
  "query_optimization": {
    "r_total_time_ms": "REPLACED"
  },
  "query_block": {
    "select_id": 1,
    "cost": 0.011647987,
    "r_loops": 1,
    "r_total_time_ms": "REPLACED",
    "nested_loop": [
      {
        "table": {
          "table_name": "t1",
          "access_type": "index",
          "key": "PRIMARY",
          "key_length": "1028",
          "used_key_parts": ["a", "b", "c", "d"],
          "loops": 1,
          "r_loops": 1,
          "rows": 1,
          "r_rows": 16384,
          "cost": 0.0110178,
          "r_table_time_ms": "REPLACED",
          "r_other_time_ms": "REPLACED",
          "r_engine_stats": {
            "pages_accessed": "REPLACED",
            "pages_read_count": "REPLACED",
            "pages_read_time_ms": "REPLACED"
          },
          "filtered": 100,
          "r_filtered": 100
        }
      }
    ]
  }
}
=======
>>>>>>> 4d71a117
set @pages_read_time_ms=
(select json_value(@js,'$.query_block.nested_loop[0].table.r_engine_stats.pages_read_time_ms'));


  OK: pages_read_time is same in slow log and ANALYZE

set long_query_time=default;
drop table t1;<|MERGE_RESOLUTION|>--- conflicted
+++ resolved
@@ -22,47 +22,6 @@
 set log_slow_verbosity='engine';
 set long_query_time=0.0;
 set @js='$analyze_output';
-<<<<<<< HEAD
-select @js;
-@js
-{
-  "query_optimization": {
-    "r_total_time_ms": "REPLACED"
-  },
-  "query_block": {
-    "select_id": 1,
-    "cost": 0.011647987,
-    "r_loops": 1,
-    "r_total_time_ms": "REPLACED",
-    "nested_loop": [
-      {
-        "table": {
-          "table_name": "t1",
-          "access_type": "index",
-          "key": "PRIMARY",
-          "key_length": "1028",
-          "used_key_parts": ["a", "b", "c", "d"],
-          "loops": 1,
-          "r_loops": 1,
-          "rows": 1,
-          "r_rows": 16384,
-          "cost": 0.0110178,
-          "r_table_time_ms": "REPLACED",
-          "r_other_time_ms": "REPLACED",
-          "r_engine_stats": {
-            "pages_accessed": "REPLACED",
-            "pages_read_count": "REPLACED",
-            "pages_read_time_ms": "REPLACED"
-          },
-          "filtered": 100,
-          "r_filtered": 100
-        }
-      }
-    ]
-  }
-}
-=======
->>>>>>> 4d71a117
 set @pages_read_time_ms=
 (select json_value(@js,'$.query_block.nested_loop[0].table.r_engine_stats.pages_read_time_ms'));
 
