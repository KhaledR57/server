--- conflicted
+++ resolved
@@ -1183,14 +1183,9 @@
 (2000, 3),
 (2000, 3);
 
-<<<<<<< HEAD
-select          rank() over (partition by part_id order by a) from t1;
-select distinct rank() over (partition by part_id order by a) from t1;
---source include/explain-no-costs.inc
-=======
 select          rank() over (partition by part_id order by a) as rank from t1;
 select distinct rank() over (partition by part_id order by a) as rank from t1;
->>>>>>> 034a1759
+--source include/explain-no-costs.inc
 explain format=json
 select distinct rank() over (partition by part_id order by a) as rank from t1;
 
