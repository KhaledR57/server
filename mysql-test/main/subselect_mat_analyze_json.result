--- conflicted
+++ resolved
@@ -105,64 +105,7 @@
     "subqueries": [
       {
         "materialization": {
-<<<<<<< HEAD
-          "r_strategy": "index_lookup;array merge for partial match",
-          "r_loops": 4,
-          "r_index_lookups": 3,
-          "r_partial_matches": 1,
-          "r_partial_match_buffer_size": "REPLACED",
-          "r_partial_match_array_sizes": ["2"],
-          "query_block": {
-            "select_id": 2,
-            "r_loops": 1,
-            "r_total_time_ms": "REPLACED",
-            "table": {
-              "table_name": "t2",
-              "access_type": "ALL",
-              "r_loops": 1,
-              "rows": 2,
-              "r_rows": 2,
-              "r_table_time_ms": "REPLACED",
-              "r_other_time_ms": "REPLACED",
-              "r_engine_stats": REPLACED,
-              "filtered": 100,
-              "r_filtered": 100
-            }
-          }
-        }
-      }
-    ]
-  }
-}
-# Force table scan partial matching
-set @@optimizer_switch="partial_match_rowid_merge=off,partial_match_table_scan=on";
-analyze format=json select * from t1 where a not in (select b from t2);
-ANALYZE
-{
-  "query_block": {
-    "select_id": 1,
-    "r_loops": 1,
-    "r_total_time_ms": "REPLACED",
-    "table": {
-      "table_name": "t1",
-      "access_type": "ALL",
-      "r_loops": 1,
-      "rows": 4,
-      "r_rows": 4,
-      "r_table_time_ms": "REPLACED",
-      "r_other_time_ms": "REPLACED",
-      "r_engine_stats": REPLACED,
-      "filtered": 100,
-      "r_filtered": 50,
-      "attached_condition": "!<in_optimizer>(t1.a,t1.a in (subquery#2))"
-    },
-    "subqueries": [
-      {
-        "materialization": {
-          "r_strategy": "index_lookup;full scan for partial match",
-=======
           "r_strategy": "null-aware index_lookup",
->>>>>>> ecdccdda
           "r_loops": 4,
           "r_index_lookups": 3,
           "r_partial_matches": 1,
