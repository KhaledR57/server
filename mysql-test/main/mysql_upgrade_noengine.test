#
# MDEV-11942 BLACKHOLE is no longer active in 10.1 by default, mysql_upgrade not handling the situation
#
source include/mysql_upgrade_preparation.inc;
source include/have_innodb.inc;
source include/not_embedded.inc;

if (!$HA_BLACKHOLE_SO) {
  skip Need blackhole plugin;
}
if (!$HA_ARCHIVE_SO) {
  skip Need Archive plugin;
}

source include/switch_to_mysql_user.inc;
drop view mysql.user_bak;

let $datadir= `select @@datadir`;

install soname 'ha_blackhole';
install soname 'ha_archive';

vertical_results;
create table t1 (a int) engine=blackhole;
create table t2 (a int) engine=archive;
select table_catalog, table_schema, table_name, table_type, engine, row_format, table_rows, data_length, table_comment from information_schema.tables where table_schema='test' and table_name='t1';
select table_catalog, table_schema, table_name, table_type, engine, row_format, table_rows, data_length, table_comment from information_schema.tables where table_schema='test' and table_name='t2';

flush tables;
uninstall plugin blackhole;
uninstall plugin archive;
select table_catalog, table_schema, table_name, table_type, engine, row_format, table_rows, data_length, table_comment from information_schema.tables where table_schema='test' and table_name='t1';
select table_catalog, table_schema, table_name, table_type, engine, row_format, table_rows, data_length, table_comment from information_schema.tables where table_schema='test' and table_name='t2';

--echo # upgrade from 10.1 - engines aren't enabled
--replace_regex /\d\d\.\d*\.\d*[^ .\n]*/MariaDB /
exec $MYSQL_UPGRADE --silent 2>&1;
select table_catalog, table_schema, table_name, table_type, engine, row_format, table_rows, data_length, table_comment from information_schema.tables where table_schema='test' and table_name='t1';
select table_catalog, table_schema, table_name, table_type, engine, row_format, table_rows, data_length, table_comment from information_schema.tables where table_schema='test' and table_name='t2';

drop table mysql.global_priv;
rename table mysql.global_priv_bak to mysql.global_priv;
source include/switch_to_mysql_user.inc;
drop view mysql.user_bak;

# pretend it's an upgrade from 10.0
alter table mysql.user drop column default_role, drop column max_statement_time;

# but mariadb_upgrade_info tells otherwise
remove_file $datadir/mariadb_upgrade_info;
write_file $datadir/mariadb_upgrade_info;
10.1.10-MariaDB
EOF

--echo # still upgrade from 10.1
--replace_regex /\d\d\.\d*\.\d*[^ .\n]*/MariaDB /
exec $MYSQL_UPGRADE --silent 2>&1;
select table_catalog, table_schema, table_name, table_type, engine, row_format, table_rows, data_length, table_comment from information_schema.tables where table_schema='test' and table_name='t1';
select table_catalog, table_schema, table_name, table_type, engine, row_format, table_rows, data_length, table_comment from information_schema.tables where table_schema='test' and table_name='t2';

drop table mysql.global_priv;
rename table mysql.global_priv_bak to mysql.global_priv;
source include/switch_to_mysql_user.inc;
drop view mysql.user_bak;

alter table mysql.user drop column default_role, drop column max_statement_time;
remove_file $datadir/mariadb_upgrade_info;

--echo # upgrade from 10.0 - engines are enabled
--replace_regex /\d\d\.\d*\.\d*[^ .\n]*/MariaDB /
exec $MYSQL_UPGRADE --silent 2>&1;
select table_catalog, table_schema, table_name, table_type, engine, row_format, table_rows, data_length, table_comment from information_schema.tables where table_schema='test' and table_name='t1';
select table_catalog, table_schema, table_name, table_type, engine, row_format, table_rows, data_length, table_comment from information_schema.tables where table_schema='test' and table_name='t2';

drop table t1, t2;

<<<<<<< HEAD
remove_file $datadir/mariadb_upgrade_info;
=======
remove_file $datadir/mysql_upgrade_info;
# This is needed as mysql_upgrade can load the plugins
>>>>>>> 71a1a28a
uninstall plugin blackhole;
uninstall plugin archive;

drop table mysql.global_priv;
rename table mysql.global_priv_bak to mysql.global_priv;

FLUSH PRIVILEGES;
SHOW GRANTS FOR root@localhost;<|MERGE_RESOLUTION|>--- conflicted
+++ resolved
@@ -74,12 +74,8 @@
 
 drop table t1, t2;
 
-<<<<<<< HEAD
 remove_file $datadir/mariadb_upgrade_info;
-=======
-remove_file $datadir/mysql_upgrade_info;
-# This is needed as mysql_upgrade can load the plugins
->>>>>>> 71a1a28a
+# This is needed as mariadb_upgrade can load the plugins
 uninstall plugin blackhole;
 uninstall plugin archive;
 
