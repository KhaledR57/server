--- conflicted
+++ resolved
@@ -2240,31 +2240,6 @@
 DROP USER foo;
 DROP USER FOO;
 
-<<<<<<< HEAD
---echo # End of 10.5 tests
-
---echo # Check that a user without access to the schema 'foo' cannot query
---echo # a JSON_TABLE view in that schema.
-CREATE SCHEMA foo;
-CREATE VIEW foo.v AS SELECT * FROM JSON_TABLE('[1,2,3]', '$[*]' COLUMNS (num INT PATH '$[0]')) AS jt;
-
-CREATE USER foo@localhost;
-connect (con1,localhost,foo,,);
---error ER_TABLEACCESS_DENIED_ERROR
-SELECT * FROM foo.v;
-
---echo #
---echo # Clean-up.
---echo #
-connection default;
-disconnect con1;
-drop user foo@localhost;
-drop schema foo;
---echo # End of 10.6 tests
-
-# Wait till we reached the initial number of concurrent sessions
---source include/wait_until_count_sessions.inc
-=======
 --echo #
 --echo # MDEV-36380: User has unauthorized access to a sequence through
 --echo # a view with security invoker
@@ -2313,4 +2288,25 @@
 drop user u@localhost;
 
 --echo # End of 10.5 tests
->>>>>>> 952ffb55
+
+--echo # Check that a user without access to the schema 'foo' cannot query
+--echo # a JSON_TABLE view in that schema.
+CREATE SCHEMA foo;
+CREATE VIEW foo.v AS SELECT * FROM JSON_TABLE('[1,2,3]', '$[*]' COLUMNS (num INT PATH '$[0]')) AS jt;
+
+CREATE USER foo@localhost;
+connect (con1,localhost,foo,,);
+--error ER_TABLEACCESS_DENIED_ERROR
+SELECT * FROM foo.v;
+
+--echo #
+--echo # Clean-up.
+--echo #
+connection default;
+disconnect con1;
+drop user foo@localhost;
+drop schema foo;
+--echo # End of 10.6 tests
+
+# Wait till we reached the initial number of concurrent sessions
+--source include/wait_until_count_sessions.inc