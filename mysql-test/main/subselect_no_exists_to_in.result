select @@optimizer_switch like '%exists_to_in=off%';
@@optimizer_switch like '%exists_to_in=off%'
0
set optimizer_switch='exists_to_in=off';
drop table if exists t1,t2,t3,t4,t5,t6,t7,t8,t11,t12;
drop view if exists v2;
call mtr.add_suppression("Sort aborted.*");
set @subselect_tmp=@@optimizer_switch;
set @@optimizer_switch=ifnull(@optimizer_switch_for_subselect_test,
"semijoin=on,firstmatch=on,loosescan=on,semijoin_with_cache=on,partial_match_rowid_merge=off,partial_match_table_scan=off");
set join_cache_level=1;
SET optimizer_switch='mrr=on,mrr_sort_keys=on,index_condition_pushdown=on';
SET optimizer_use_condition_selectivity=4;
select (select 2);
(select 2)
2
explain extended select (select 2);
id	select_type	table	type	possible_keys	key	key_len	ref	rows	filtered	Extra
1	SIMPLE	NULL	NULL	NULL	NULL	NULL	NULL	NULL	NULL	No tables used
Warnings:
Note	1249	Select 2 was reduced during optimization
Note	1003	select 2 AS `(select 2)`
SELECT (SELECT 1) UNION SELECT (SELECT 2);
(SELECT 1)
1
2
explain extended SELECT (SELECT 1) UNION SELECT (SELECT 2);
id	select_type	table	type	possible_keys	key	key_len	ref	rows	filtered	Extra
1	PRIMARY	NULL	NULL	NULL	NULL	NULL	NULL	NULL	NULL	No tables used
3	UNION	NULL	NULL	NULL	NULL	NULL	NULL	NULL	NULL	No tables used
NULL	UNION RESULT	<union1,3>	ALL	NULL	NULL	NULL	NULL	NULL	NULL	
Warnings:
Note	1249	Select 2 was reduced during optimization
Note	1249	Select 4 was reduced during optimization
Note	1003	/* select#1 */ select 1 AS `(SELECT 1)` union /* select#3 */ select 2 AS `(SELECT 2)`
SELECT (SELECT (SELECT 0 UNION SELECT 0));
(SELECT (SELECT 0 UNION SELECT 0))
0
explain extended SELECT (SELECT (SELECT 0 UNION SELECT 0));
id	select_type	table	type	possible_keys	key	key_len	ref	rows	filtered	Extra
1	PRIMARY	NULL	NULL	NULL	NULL	NULL	NULL	NULL	NULL	No tables used
3	SUBQUERY	NULL	NULL	NULL	NULL	NULL	NULL	NULL	NULL	No tables used
4	UNION	NULL	NULL	NULL	NULL	NULL	NULL	NULL	NULL	No tables used
NULL	UNION RESULT	<union3,4>	ALL	NULL	NULL	NULL	NULL	NULL	NULL	
Warnings:
Note	1249	Select 2 was reduced during optimization
Note	1003	/* select#1 */ select (/* select#3 */ select 0 union /* select#4 */ select 0) AS `(SELECT (SELECT 0 UNION SELECT 0))`
SELECT (SELECT 1 FROM (SELECT 1) as b HAVING a=1) as a;
ERROR 42S22: Reference 'a' not supported (forward reference in item list)
SELECT (SELECT 1 FROM (SELECT 1) as b HAVING b=1) as a,(SELECT 1 FROM (SELECT 1) as c HAVING a=1) as b;
ERROR 42S22: Reference 'b' not supported (forward reference in item list)
SELECT (SELECT 1),MAX(1) FROM (SELECT 1) as a;
(SELECT 1)	MAX(1)
1	1
SELECT (SELECT a) as a;
ERROR 42S22: Reference 'a' not supported (forward reference in item list)
EXPLAIN EXTENDED SELECT 1 FROM (SELECT 1 as a) as b  HAVING (SELECT a)=1;
id	select_type	table	type	possible_keys	key	key_len	ref	rows	filtered	Extra
1	PRIMARY	<derived2>	system	NULL	NULL	NULL	NULL	1	100.00	
3	SUBQUERY	NULL	NULL	NULL	NULL	NULL	NULL	NULL	NULL	No tables used
2	DERIVED	NULL	NULL	NULL	NULL	NULL	NULL	NULL	NULL	No tables used
Warnings:
Note	1276	Field or reference 'b.a' of SELECT #3 was resolved in SELECT #1
Note	1276	Field or reference 'b.a' of SELECT #3 was resolved in SELECT #1
Note	1003	/* select#1 */ select 1 AS `1` from dual having (/* select#3 */ select 1) = 1
SELECT 1 FROM (SELECT 1 as a) as b HAVING (SELECT a)=1;
1
1
SELECT (SELECT 1), a;
ERROR 42S22: Unknown column 'a' in 'field list'
SELECT 1 as a FROM (SELECT 1) as b HAVING (SELECT a)=1;
a
1
SELECT 1 FROM (SELECT (SELECT a) b) c;
ERROR 42S22: Unknown column 'a' in 'field list'
SELECT * FROM (SELECT 1 as id) b WHERE id IN (SELECT * FROM (SELECT 1 as id) c ORDER BY id);
id
1
SELECT * FROM (SELECT 1) a  WHERE 1 IN (SELECT 1,1);
ERROR 21000: Operand should contain 1 column(s)
SELECT 1 IN (SELECT 1);
1 IN (SELECT 1)
1
SELECT 1 FROM (SELECT 1 as a) b WHERE 1 IN (SELECT (SELECT a));
1
1
select (SELECT 1 FROM (SELECT 1) a PROCEDURE ANALYSE(1));
ERROR 42000: You have an error in your SQL syntax; check the manual that corresponds to your MariaDB server version for the right syntax to use near 'PROCEDURE ANALYSE(1))' at line 1
SELECT 1 FROM (SELECT 1) a PROCEDURE ANALYSE((SELECT 1));
ERROR 42000: PROCEDURE does not support subqueries or stored functions
SELECT (SELECT 1) as a FROM (SELECT 1) b WHERE (SELECT a) IS NULL;
ERROR 42S22: Unknown column 'a' in 'field list'
SELECT (SELECT 1) as a FROM (SELECT 1) b WHERE (SELECT a) IS NOT NULL;
ERROR 42S22: Unknown column 'a' in 'field list'
SELECT (SELECT 1,2,3) = ROW(1,2,3);
(SELECT 1,2,3) = ROW(1,2,3)
1
SELECT (SELECT 1,2,3) = ROW(1,2,1);
(SELECT 1,2,3) = ROW(1,2,1)
0
SELECT (SELECT 1,2,3) < ROW(1,2,1);
(SELECT 1,2,3) < ROW(1,2,1)
0
SELECT (SELECT 1,2,3) > ROW(1,2,1);
(SELECT 1,2,3) > ROW(1,2,1)
1
SELECT (SELECT 1,2,3) = ROW(1,2,NULL);
(SELECT 1,2,3) = ROW(1,2,NULL)
NULL
SELECT ROW(1,2,3) = (SELECT 1,2,3);
ROW(1,2,3) = (SELECT 1,2,3)
1
SELECT ROW(1,2,3) = (SELECT 1,2,1);
ROW(1,2,3) = (SELECT 1,2,1)
0
SELECT ROW(1,2,3) < (SELECT 1,2,1);
ROW(1,2,3) < (SELECT 1,2,1)
0
SELECT ROW(1,2,3) > (SELECT 1,2,1);
ROW(1,2,3) > (SELECT 1,2,1)
1
SELECT ROW(1,2,3) = (SELECT 1,2,NULL);
ROW(1,2,3) = (SELECT 1,2,NULL)
NULL
SELECT (SELECT 1.5,2,'a') = ROW(1.5,2,'a');
(SELECT 1.5,2,'a') = ROW(1.5,2,'a')
1
SELECT (SELECT 1.5,2,'a') = ROW(1.5,2,'b');
(SELECT 1.5,2,'a') = ROW(1.5,2,'b')
0
SELECT (SELECT 1.5,2,'a') = ROW('1.5b',2,'b');
(SELECT 1.5,2,'a') = ROW('1.5b',2,'b')
0
Warnings:
Warning	1292	Truncated incorrect DOUBLE value: '1.5b'
SELECT (SELECT 'b',2,'a') = ROW(1.5,2,'a');
(SELECT 'b',2,'a') = ROW(1.5,2,'a')
0
Warnings:
Warning	1292	Truncated incorrect DOUBLE value: 'b'
SELECT (SELECT 1.5,2,'a') = ROW(1.5,'2','a');
(SELECT 1.5,2,'a') = ROW(1.5,'2','a')
1
SELECT (SELECT 1.5,'c','a') = ROW(1.5,2,'a');
(SELECT 1.5,'c','a') = ROW(1.5,2,'a')
0
Warnings:
Warning	1292	Truncated incorrect DECIMAL value: 'c'
SELECT (SELECT * FROM (SELECT 'test' a,'test' b) a);
ERROR 21000: Operand should contain 1 column(s)
SELECT 1 as a,(SELECT a+a) b,(SELECT b);
a	b	(SELECT b)
1	2	2
create table t1 (a int);
create table t2 (a int, b int);
create table t3 (a int);
create table t4 (a int not null, b int not null);
insert into t1 values (2);
insert into t2 values (1,7),(2,7);
insert into t4 values (4,8),(3,8),(5,9);
select (select a from t1 where t1.a = a1) as a2, (select b from t2 where t2.b=a2) as a1;
ERROR 42S22: Reference 'a1' not supported (forward reference in item list)
select (select a from t1 where t1.a=t2.a), a from t2;
(select a from t1 where t1.a=t2.a)	a
NULL	1
2	2
select (select a from t1 where t1.a=t2.b), a from t2;
(select a from t1 where t1.a=t2.b)	a
NULL	1
NULL	2
select (select a from t1), a, (select 1 union select 2 limit 1) from t2;
(select a from t1)	a	(select 1 union select 2 limit 1)
2	1	1
2	2	1
select (select a from t3), a from t2;
(select a from t3)	a
NULL	1
NULL	2
select * from t2 where t2.a=(select a from t1);
a	b
2	7
insert into t3 values (6),(7),(3);
select * from t2 where t2.b=(select a from t3 order by 1 desc limit 1);
a	b
1	7
2	7
(select * from t2 where t2.b=(select a from t3 order by 1 desc limit 1))
union (select * from t4 order by a limit 2) order by a limit 3;
a	b
1	7
2	7
3	8
(select * from t2 where t2.b=(select a from t3 order by 1 desc limit 1)) union (select * from t4 where t4.b=(select max(t2.a)*4 from t2) order by a);
a	b
1	7
2	7
4	8
3	8
explain extended (select * from t2 where t2.b=(select a from t3 order by 1 desc limit 1)) union (select * from t4 where t4.b=(select max(t2.a)*4 from t2) order by a);
id	select_type	table	type	possible_keys	key	key_len	ref	rows	filtered	Extra
1	PRIMARY	t2	ALL	NULL	NULL	NULL	NULL	2	100.00	Using where
2	SUBQUERY	t3	ALL	NULL	NULL	NULL	NULL	3	100.00	Using filesort
3	UNION	t4	ALL	NULL	NULL	NULL	NULL	3	100.00	Using where
4	SUBQUERY	t2	ALL	NULL	NULL	NULL	NULL	2	100.00	
NULL	UNION RESULT	<union1,3>	ALL	NULL	NULL	NULL	NULL	NULL	NULL	
Warnings:
Note	1003	(/* select#1 */ select `test`.`t2`.`a` AS `a`,`test`.`t2`.`b` AS `b` from `test`.`t2` where `test`.`t2`.`b` = (/* select#2 */ select `test`.`t3`.`a` from `test`.`t3` order by 1 desc limit 1)) union (/* select#3 */ select `test`.`t4`.`a` AS `a`,`test`.`t4`.`b` AS `b` from `test`.`t4` where `test`.`t4`.`b` = (/* select#4 */ select max(`test`.`t2`.`a`) * 4 from `test`.`t2`))
select (select a from t3 where a<t2.a*4 order by 1 desc limit 1), a from t2;
(select a from t3 where a<t2.a*4 order by 1 desc limit 1)	a
3	1
7	2
select (select t3.a from t3 where a<8 order by 1 desc limit 1), a from
(select * from t2 where a>1) as tt;
(select t3.a from t3 where a<8 order by 1 desc limit 1)	a
7	2
set @tmp_optimizer_switch=@@optimizer_switch;
set optimizer_switch='derived_merge=off,derived_with_keys=off';
explain extended select (select t3.a from t3 where a<8 order by 1 desc limit 1), a from
(select * from t2 where a>1) as tt;
id	select_type	table	type	possible_keys	key	key_len	ref	rows	filtered	Extra
1	PRIMARY	<derived3>	ALL	NULL	NULL	NULL	NULL	2	100.00	
3	DERIVED	t2	ALL	NULL	NULL	NULL	NULL	2	100.00	Using where
2	SUBQUERY	t3	ALL	NULL	NULL	NULL	NULL	3	100.00	Using where; Using filesort
Warnings:
Note	1003	/* select#1 */ select (/* select#2 */ select `test`.`t3`.`a` from `test`.`t3` where `test`.`t3`.`a` < 8 order by 1 desc limit 1) AS `(select t3.a from t3 where a<8 order by 1 desc limit 1)`,`tt`.`a` AS `a` from (/* select#3 */ select `test`.`t2`.`a` AS `a`,`test`.`t2`.`b` AS `b` from `test`.`t2` where `test`.`t2`.`a` > 1) `tt`
set optimizer_switch=@tmp_optimizer_switch;
select * from t1 where t1.a=(select t2.a from t2 where t2.b=(select max(a) from t3) order by 1 desc limit 1);
a
2
select * from t1 where t1.a=(select t2.a from t2 where t2.b=(select max(a) from t3 where t3.a > t1.a) order by 1 desc limit 1);
a
2
select * from t1 where t1.a=(select t2.a from t2 where t2.b=(select max(a) from t3 where t3.a < t1.a) order by 1 desc limit 1);
a
select b,(select avg(t2.a+(select min(t3.a) from t3 where t3.a >= t4.a)) from t2) from t4;
b	(select avg(t2.a+(select min(t3.a) from t3 where t3.a >= t4.a)) from t2)
8	7.5000
8	4.5000
9	7.5000
explain extended select b,(select avg(t2.a+(select min(t3.a) from t3 where t3.a >= t4.a)) from t2) from t4;
id	select_type	table	type	possible_keys	key	key_len	ref	rows	filtered	Extra
1	PRIMARY	t4	ALL	NULL	NULL	NULL	NULL	3	100.00	
2	DEPENDENT SUBQUERY	t2	ALL	NULL	NULL	NULL	NULL	2	100.00	
3	DEPENDENT SUBQUERY	t3	ALL	NULL	NULL	NULL	NULL	3	100.00	Using where
Warnings:
Note	1276	Field or reference 'test.t4.a' of SELECT #3 was resolved in SELECT #1
Note	1003	/* select#1 */ select `test`.`t4`.`b` AS `b`,<expr_cache><`test`.`t4`.`a`>((/* select#2 */ select avg(`test`.`t2`.`a` + (/* select#3 */ select min(`test`.`t3`.`a`) from `test`.`t3` where `test`.`t3`.`a` >= `test`.`t4`.`a`)) from `test`.`t2`)) AS `(select avg(t2.a+(select min(t3.a) from t3 where t3.a >= t4.a)) from t2)` from `test`.`t4`
select * from t3 where exists (select * from t2 where t2.b=t3.a);
a
7
select * from t3 where not exists (select * from t2 where t2.b=t3.a);
a
6
3
select * from t3 where a in (select b from t2);
a
7
select * from t3 where a not in (select b from t2);
a
6
3
select * from t3 where a = some (select b from t2);
a
7
select * from t3 where a <> any (select b from t2);
a
6
3
select * from t3 where a = all (select b from t2);
a
7
select * from t3 where a <> all (select b from t2);
a
6
3
insert into t2 values (100, 5);
select * from t3 where a < any (select b from t2);
a
6
3
select * from t3 where a < all (select b from t2);
a
3
select * from t3 where a >= any (select b from t2);
a
6
7
explain extended select * from t3 where a >= any (select b from t2);
id	select_type	table	type	possible_keys	key	key_len	ref	rows	filtered	Extra
1	PRIMARY	t3	ALL	NULL	NULL	NULL	NULL	3	100.00	Using where
2	SUBQUERY	t2	ALL	NULL	NULL	NULL	NULL	3	100.00	
Warnings:
Note	1003	/* select#1 */ select `test`.`t3`.`a` AS `a` from `test`.`t3` where <nop>(<in_optimizer>(`test`.`t3`.`a`,(/* select#2 */ select min(`test`.`t2`.`b`) from `test`.`t2`) <= <cache>(`test`.`t3`.`a`)))
select * from t3 where a >= all (select b from t2);
a
7
delete from t2 where a=100;
select * from t3 where a in (select a,b from t2);
ERROR 21000: Operand should contain 1 column(s)
select * from t3 where a in (select * from t2);
ERROR 21000: Operand should contain 1 column(s)
insert into t4 values (12,7),(1,7),(10,9),(9,6),(7,6),(3,9),(1,10);
select b,max(a) as ma from t4 group by b having b < (select max(t2.a) from t2 where t2.b=t4.b);
b	ma
insert into t2 values (2,10);
select b,max(a) as ma from t4 group by b having ma < (select max(t2.a) from t2 where t2.b=t4.b);
b	ma
10	1
delete from t2 where a=2 and b=10;
select b,max(a) as ma from t4 group by b having b >= (select max(t2.a) from t2 where t2.b=t4.b);
b	ma
7	12
create table t5 (a int);
select (select a from t1 where t1.a=t2.a union select a from t5 where t5.a=t2.a), a from t2;
(select a from t1 where t1.a=t2.a union select a from t5 where t5.a=t2.a)	a
NULL	1
2	2
insert into t5 values (5);
select (select a from t1 where t1.a=t2.a union select a from t5 where t5.a=t2.a), a from t2;
(select a from t1 where t1.a=t2.a union select a from t5 where t5.a=t2.a)	a
NULL	1
2	2
insert into t5 values (2);
select (select a from t1 where t1.a=t2.a union select a from t5 where t5.a=t2.a), a from t2;
(select a from t1 where t1.a=t2.a union select a from t5 where t5.a=t2.a)	a
NULL	1
2	2
explain extended select (select a from t1 where t1.a=t2.a union select a from t5 where t5.a=t2.a), a from t2;
id	select_type	table	type	possible_keys	key	key_len	ref	rows	filtered	Extra
1	PRIMARY	t2	ALL	NULL	NULL	NULL	NULL	2	100.00	
2	DEPENDENT SUBQUERY	t1	system	NULL	NULL	NULL	NULL	1	100.00	
3	DEPENDENT UNION	t5	ALL	NULL	NULL	NULL	NULL	2	100.00	Using where
NULL	UNION RESULT	<union2,3>	ALL	NULL	NULL	NULL	NULL	NULL	NULL	
Warnings:
Note	1276	Field or reference 'test.t2.a' of SELECT #2 was resolved in SELECT #1
Note	1276	Field or reference 'test.t2.a' of SELECT #3 was resolved in SELECT #1
Note	1003	/* select#1 */ select <expr_cache><`test`.`t2`.`a`>((/* select#2 */ select 2 from dual where 2 = `test`.`t2`.`a` union /* select#3 */ select `test`.`t5`.`a` from `test`.`t5` where `test`.`t5`.`a` = `test`.`t2`.`a`)) AS `(select a from t1 where t1.a=t2.a union select a from t5 where t5.a=t2.a)`,`test`.`t2`.`a` AS `a` from `test`.`t2`
select (select a from t1 where t1.a=t2.a union all select a from t5 where t5.a=t2.a), a from t2;
ERROR 21000: Subquery returns more than 1 row
create table t6 (patient_uq int, clinic_uq int, index i1 (clinic_uq));
create table t7( uq int primary key, name char(25));
insert into t7 values(1,"Oblastnaia bolnitsa"),(2,"Bolnitsa Krasnogo Kresta");
insert into t6 values (1,1),(1,2),(2,2),(1,3);
select * from t6 where exists (select * from t7 where uq = clinic_uq);
patient_uq	clinic_uq
1	1
1	2
2	2
explain extended select * from t6 where exists (select * from t7 where uq = clinic_uq);
id	select_type	table	type	possible_keys	key	key_len	ref	rows	filtered	Extra
1	PRIMARY	t6	ALL	NULL	NULL	NULL	NULL	4	100.00	Using where
2	DEPENDENT SUBQUERY	t7	eq_ref	PRIMARY	PRIMARY	4	test.t6.clinic_uq	1	100.00	Using index
Warnings:
Note	1276	Field or reference 'test.t6.clinic_uq' of SELECT #2 was resolved in SELECT #1
Note	1003	/* select#1 */ select `test`.`t6`.`patient_uq` AS `patient_uq`,`test`.`t6`.`clinic_uq` AS `clinic_uq` from `test`.`t6` where <expr_cache><`test`.`t6`.`clinic_uq`>(exists(/* select#2 */ select 1 from `test`.`t7` where `test`.`t7`.`uq` = `test`.`t6`.`clinic_uq` limit 1))
select * from t1 where a= (select a from t2,t4 where t2.b=t4.b);
ERROR 23000: Column 'a' in field list is ambiguous
drop table t1,t2,t3;
CREATE TABLE t3 (a varchar(20),b char(1) NOT NULL default '0');
INSERT INTO t3 VALUES ('W','a'),('A','c'),('J','b');
CREATE TABLE t2 (a varchar(20),b int NOT NULL default '0');
INSERT INTO t2 VALUES ('W','1'),('A','3'),('J','2');
CREATE TABLE t1 (a varchar(20),b date NOT NULL default '0000-00-00');
INSERT INTO t1 VALUES ('W','1732-02-22'),('A','1735-10-30'),('J','1743-04-13');
SELECT * FROM t1 WHERE b = (SELECT MIN(b) FROM t1);
a	b
W	1732-02-22
SELECT * FROM t2 WHERE b = (SELECT MIN(b) FROM t2);
a	b
W	1
SELECT * FROM t3 WHERE b = (SELECT MIN(b) FROM t3);
a	b
W	a
CREATE TABLE `t8` (
`pseudo` varchar(35) character set latin1 NOT NULL default '',
`email` varchar(60) character set latin1 NOT NULL default '',
PRIMARY KEY  (`pseudo`),
UNIQUE KEY `email` (`email`)
) ENGINE=MyISAM CHARSET=latin1 ROW_FORMAT=DYNAMIC;
INSERT INTO t8 (pseudo,email) VALUES ('joce','test');
INSERT INTO t8 (pseudo,email) VALUES ('joce1','test1');
INSERT INTO t8 (pseudo,email) VALUES ('2joce1','2test1');
EXPLAIN EXTENDED SELECT pseudo,(SELECT email FROM t8 WHERE pseudo=(SELECT pseudo FROM t8 WHERE pseudo='joce')) FROM t8 WHERE pseudo=(SELECT pseudo FROM t8 WHERE pseudo='joce');
id	select_type	table	type	possible_keys	key	key_len	ref	rows	filtered	Extra
1	PRIMARY	t8	const	PRIMARY	PRIMARY	37	const	1	100.00	Using index
4	SUBQUERY	t8	const	PRIMARY	PRIMARY	37	const	1	100.00	Using index
2	SUBQUERY	t8	const	PRIMARY	PRIMARY	37	const	1	100.00	
3	SUBQUERY	t8	const	PRIMARY	PRIMARY	37	const	1	100.00	Using index
Warnings:
Note	1003	/* select#1 */ select 'joce' AS `pseudo`,(/* select#2 */ select 'test' from `test`.`t8` where 1) AS `(SELECT email FROM t8 WHERE pseudo=(SELECT pseudo FROM t8 WHERE pseudo='joce'))` from `test`.`t8` where 1
SELECT pseudo FROM t8 WHERE pseudo=(SELECT pseudo,email FROM
t8 WHERE pseudo='joce');
ERROR HY000: Illegal parameter data types varchar and row for operation '='
SELECT pseudo FROM t8 WHERE pseudo=(SELECT * FROM t8 WHERE
pseudo='joce');
ERROR HY000: Illegal parameter data types varchar and row for operation '='
SELECT pseudo FROM t8 WHERE pseudo=(SELECT pseudo FROM t8 WHERE pseudo='joce');
pseudo
joce
SELECT pseudo FROM t8 WHERE pseudo=(SELECT pseudo FROM t8 WHERE pseudo LIKE '%joce%');
ERROR 21000: Subquery returns more than 1 row
drop table if exists t1,t2,t3,t4,t5,t6,t7,t8;
CREATE TABLE `t1` (
`topic` mediumint(8) unsigned NOT NULL default '0',
`date` date NOT NULL default '0000-00-00',
`pseudo` varchar(35) character set latin1 NOT NULL default '',
PRIMARY KEY  (`pseudo`,`date`,`topic`),
KEY `topic` (`topic`)
) ENGINE=MyISAM ROW_FORMAT=DYNAMIC;
INSERT INTO t1 (topic,date,pseudo) VALUES
('43506','2002-10-02','joce'),('40143','2002-08-03','joce');
EXPLAIN EXTENDED SELECT DISTINCT date FROM t1 WHERE date='2002-08-03';
id	select_type	table	type	possible_keys	key	key_len	ref	rows	filtered	Extra
1	SIMPLE	t1	index	NULL	PRIMARY	43	NULL	2	100.00	Using where; Using index
Warnings:
Note	1003	select distinct `test`.`t1`.`date` AS `date` from `test`.`t1` where `test`.`t1`.`date` = DATE'2002-08-03'
EXPLAIN EXTENDED SELECT (SELECT DISTINCT date FROM t1 WHERE date='2002-08-03');
id	select_type	table	type	possible_keys	key	key_len	ref	rows	filtered	Extra
1	PRIMARY	NULL	NULL	NULL	NULL	NULL	NULL	NULL	NULL	No tables used
2	SUBQUERY	t1	index	NULL	PRIMARY	43	NULL	2	100.00	Using where; Using index
Warnings:
Note	1003	/* select#1 */ select (/* select#2 */ select distinct `test`.`t1`.`date` from `test`.`t1` where `test`.`t1`.`date` = DATE'2002-08-03') AS `(SELECT DISTINCT date FROM t1 WHERE date='2002-08-03')`
SELECT DISTINCT date FROM t1 WHERE date='2002-08-03';
date
2002-08-03
SELECT (SELECT DISTINCT date FROM t1 WHERE date='2002-08-03');
(SELECT DISTINCT date FROM t1 WHERE date='2002-08-03')
2002-08-03
SELECT 1 FROM t1 WHERE 1=(SELECT 1 UNION SELECT 1) UNION ALL SELECT 1;
1
1
1
1
SELECT 1 FROM t1 WHERE 1=(SELECT 1 UNION ALL SELECT 1) UNION SELECT 1;
ERROR 21000: Subquery returns more than 1 row
EXPLAIN EXTENDED SELECT 1 FROM t1 WHERE 1=(SELECT 1 UNION SELECT 1);
id	select_type	table	type	possible_keys	key	key_len	ref	rows	filtered	Extra
1	PRIMARY	t1	index	NULL	topic	3	NULL	2	100.00	Using index
2	SUBQUERY	NULL	NULL	NULL	NULL	NULL	NULL	NULL	NULL	No tables used
3	UNION	NULL	NULL	NULL	NULL	NULL	NULL	NULL	NULL	No tables used
NULL	UNION RESULT	<union2,3>	ALL	NULL	NULL	NULL	NULL	NULL	NULL	
Warnings:
Note	1003	/* select#1 */ select 1 AS `1` from `test`.`t1` where 1
drop table t1;
CREATE TABLE `t1` (
`numeropost` mediumint(8) unsigned NOT NULL auto_increment,
`maxnumrep` int(10) unsigned NOT NULL default '0',
PRIMARY KEY  (`numeropost`),
UNIQUE KEY `maxnumrep` (`maxnumrep`)
) ENGINE=MyISAM ROW_FORMAT=FIXED;
INSERT INTO t1 (numeropost,maxnumrep) VALUES (40143,1),(43506,2);
CREATE TABLE `t2` (
`mot` varchar(30) NOT NULL default '',
`topic` mediumint(8) unsigned NOT NULL default '0',
`date` date NOT NULL default '0000-00-00',
`pseudo` varchar(35) NOT NULL default '',
PRIMARY KEY  (`mot`,`pseudo`,`date`,`topic`)
) ENGINE=MyISAM ROW_FORMAT=DYNAMIC;
INSERT INTO t2 (mot,topic,date,pseudo) VALUES ('joce','40143','2002-10-22','joce'), ('joce','43506','2002-10-22','joce');
select numeropost as a FROM t1 GROUP BY (SELECT 1 FROM t1 HAVING a=1);
a
40143
SELECT numeropost,maxnumrep FROM t1 WHERE exists (SELECT 1 FROM t2 WHERE (mot='joce') AND date >= '2002-10-21' AND t1.numeropost = t2.topic) ORDER BY maxnumrep DESC LIMIT 0, 20;
numeropost	maxnumrep
43506	2
40143	1
SELECT (SELECT 1) as a FROM (SELECT 1 FROM t1 HAVING a=1) b;
ERROR 42S22: Unknown column 'a' in 'having clause'
SELECT 1 IN (SELECT 1 FROM t2 HAVING a);
ERROR 42S22: Unknown column 'a' in 'having clause'
SELECT * from t2 where topic IN (SELECT topic FROM t2 GROUP BY topic);
mot	topic	date	pseudo
joce	40143	2002-10-22	joce
joce	43506	2002-10-22	joce
SELECT * from t2 where topic IN (SELECT topic FROM t2 GROUP BY topic HAVING topic < 4100);
mot	topic	date	pseudo
SELECT * from t2 where topic IN (SELECT SUM(topic) FROM t1);
mot	topic	date	pseudo
SELECT * from t2 where topic = any (SELECT topic FROM t2 GROUP BY topic);
mot	topic	date	pseudo
joce	40143	2002-10-22	joce
joce	43506	2002-10-22	joce
SELECT * from t2 where topic = any (SELECT topic FROM t2 GROUP BY topic HAVING topic < 4100);
mot	topic	date	pseudo
SELECT * from t2 where topic = any (SELECT SUM(topic) FROM t1);
mot	topic	date	pseudo
SELECT * from t2 where topic = all (SELECT topic FROM t2 GROUP BY topic);
mot	topic	date	pseudo
SELECT * from t2 where topic = all (SELECT topic FROM t2 GROUP BY topic HAVING topic < 4100);
mot	topic	date	pseudo
joce	40143	2002-10-22	joce
joce	43506	2002-10-22	joce
SELECT *, topic = all (SELECT topic FROM t2 GROUP BY topic HAVING topic < 4100) from t2;
mot	topic	date	pseudo	topic = all (SELECT topic FROM t2 GROUP BY topic HAVING topic < 4100)
joce	40143	2002-10-22	joce	1
joce	43506	2002-10-22	joce	1
SELECT * from t2 where topic = all (SELECT SUM(topic) FROM t2);
mot	topic	date	pseudo
SELECT * from t2 where topic <> any (SELECT SUM(topic) FROM t2);
mot	topic	date	pseudo
joce	40143	2002-10-22	joce
joce	43506	2002-10-22	joce
SELECT * from t2 where topic IN (SELECT topic FROM t2 GROUP BY topic HAVING topic < 41000);
mot	topic	date	pseudo
joce	40143	2002-10-22	joce
SELECT * from t2 where topic = any (SELECT topic FROM t2 GROUP BY topic HAVING topic < 41000);
mot	topic	date	pseudo
joce	40143	2002-10-22	joce
SELECT * from t2 where topic = all (SELECT topic FROM t2 GROUP BY topic HAVING topic < 41000);
mot	topic	date	pseudo
joce	40143	2002-10-22	joce
SELECT *, topic = all (SELECT topic FROM t2 GROUP BY topic HAVING topic < 41000) from t2;
mot	topic	date	pseudo	topic = all (SELECT topic FROM t2 GROUP BY topic HAVING topic < 41000)
joce	40143	2002-10-22	joce	1
joce	43506	2002-10-22	joce	0
drop table t1,t2;
CREATE TABLE `t1` (
`numeropost` mediumint(8) unsigned NOT NULL auto_increment,
`maxnumrep` int(10) unsigned NOT NULL default '0',
PRIMARY KEY  (`numeropost`),
UNIQUE KEY `maxnumrep` (`maxnumrep`)
) ENGINE=MyISAM ROW_FORMAT=FIXED;
INSERT INTO t1 (numeropost,maxnumrep) VALUES (1,0),(2,1);
select numeropost as a FROM t1 GROUP BY (SELECT 1 FROM t1 HAVING a=1);
ERROR 21000: Subquery returns more than 1 row
select numeropost as a FROM t1 ORDER BY (SELECT 1 FROM t1 HAVING a=1);
ERROR 21000: Subquery returns more than 1 row
show warnings;
Level	Code	Message
Error	1242	Subquery returns more than 1 row
Error	1028	Sort aborted: Subquery returns more than 1 row
drop table t1;
create table t1 (a int);
insert into t1 values (1),(2),(3);
(select * from t1) union (select * from t1) order by (select a from t1 limit 1);
a
1
2
3
drop table t1;
CREATE TABLE t1 (field char(1) NOT NULL DEFAULT 'b');
INSERT INTO t1 VALUES ();
SELECT field FROM t1 WHERE 1=(SELECT 1 UNION ALL SELECT 1 FROM (SELECT 1) a HAVING field='b');
ERROR 21000: Subquery returns more than 1 row
drop table t1;
CREATE TABLE `t1` (
`numeropost` mediumint(8) unsigned NOT NULL default '0',
`numreponse` int(10) unsigned NOT NULL auto_increment,
`pseudo` varchar(35) NOT NULL default '',
PRIMARY KEY  (`numeropost`,`numreponse`),
UNIQUE KEY `numreponse` (`numreponse`),
KEY `pseudo` (`pseudo`,`numeropost`)
) ENGINE=MyISAM;
SELECT (SELECT numeropost FROM t1 HAVING numreponse=a),numreponse FROM (SELECT * FROM t1) as a;
ERROR 42S22: Reference 'numreponse' not supported (forward reference in item list)
SELECT numreponse, (SELECT numeropost FROM t1 HAVING numreponse=a) FROM (SELECT * FROM t1) as a;
ERROR 42S22: Unknown column 'a' in 'having clause'
SELECT numreponse, (SELECT numeropost FROM t1 HAVING numreponse=1) FROM (SELECT * FROM t1) as a;
numreponse	(SELECT numeropost FROM t1 HAVING numreponse=1)
INSERT INTO t1 (numeropost,numreponse,pseudo) VALUES (1,1,'joce'),(1,2,'joce'),(1,3,'test');
EXPLAIN EXTENDED SELECT numreponse FROM t1 WHERE numeropost='1' AND numreponse=(SELECT 1 FROM t1 WHERE numeropost='1');
ERROR 21000: Subquery returns more than 1 row
SELECT numreponse FROM t1 WHERE numeropost='1' AND numreponse=(SELECT 1 FROM t1 WHERE numeropost='1');
ERROR 21000: Subquery returns more than 1 row
EXPLAIN EXTENDED SELECT MAX(numreponse) FROM t1 WHERE numeropost='1';
id	select_type	table	type	possible_keys	key	key_len	ref	rows	filtered	Extra
1	SIMPLE	NULL	NULL	NULL	NULL	NULL	NULL	NULL	NULL	Select tables optimized away
Warnings:
Note	1003	select max(`test`.`t1`.`numreponse`) AS `MAX(numreponse)` from `test`.`t1` where `test`.`t1`.`numeropost` = '1'
EXPLAIN EXTENDED SELECT numreponse FROM t1 WHERE numeropost='1' AND numreponse=(SELECT MAX(numreponse) FROM t1 WHERE numeropost='1');
id	select_type	table	type	possible_keys	key	key_len	ref	rows	filtered	Extra
1	PRIMARY	t1	const	PRIMARY,numreponse	PRIMARY	7	const,const	1	100.00	Using index
2	SUBQUERY	NULL	NULL	NULL	NULL	NULL	NULL	NULL	NULL	Select tables optimized away
Warnings:
Note	1003	/* select#1 */ select 3 AS `numreponse` from `test`.`t1` where 1
drop table t1;
CREATE TABLE t1 (a int(1));
INSERT INTO t1 VALUES (1);
SELECT 1 FROM (SELECT a FROM t1) b HAVING (SELECT b.a)=1;
1
1
drop table t1;
create table t1 (a int NOT NULL, b int, primary key (a));
create table t2 (a int NOT NULL, b int, primary key (a));
insert into t1 values (0, 10),(1, 11),(2, 12);
insert into t2 values (1, 21),(2, 22),(3, 23);
select * from t1;
a	b
0	10
1	11
2	12
update t1 set b= (select b from t2);
ERROR 21000: Subquery returns more than 1 row
update t1 set b= (select b from t2 where t1.a = t2.a);
select * from t1;
a	b
0	NULL
1	21
2	22
drop table t1, t2;
create table t1 (a int NOT NULL, b int, primary key (a));
create table t2 (a int NOT NULL, b int, primary key (a));
insert into t1 values (0, 10),(1, 11),(2, 12);
insert into t2 values (1, 21),(2, 12),(3, 23);
select * from t1;
a	b
0	10
1	11
2	12
select * from t1 where b = (select b from t2 where t1.a = t2.a);
a	b
2	12
delete from t1 where b in (select b from t1);
affected rows: 3
insert into t1 values (0, 10),(1, 11),(2, 12);
delete from t1 where b = (select b from t2);
ERROR 21000: Subquery returns more than 1 row
delete from t1 where b = (select b from t2 where t1.a = t2.a);
select * from t1 order by b;
a	b
0	10
1	11
drop table t1, t2;
create table t11 (a int NOT NULL, b int, primary key (a));
create table t12 (a int NOT NULL, b int, primary key (a));
create table t2 (a int NOT NULL, b int, primary key (a));
insert into t11 values (0, 10),(1, 11),(2, 12);
insert into t12 values (33, 10),(22, 11),(2, 12);
insert into t2 values (1, 21),(2, 12),(3, 23);
select * from t11;
a	b
0	10
1	11
2	12
select * from t12;
a	b
33	10
22	11
2	12
delete t11.*, t12.* from t11,t12 where t11.a = t12.a and t11.b = (select b from t12 where t11.a = t12.a);
ERROR HY000: Table 't12' is specified twice, both as a target for 'DELETE' and as a separate source for data
delete t11.*, t12.* from t11,t12 where t11.a = t12.a and t11.b = (select b from t2);
ERROR 21000: Subquery returns more than 1 row
delete t11.*, t12.* from t11,t12 where t11.a = t12.a and t11.b = (select b from t2 where t11.a = t2.a);
select * from t11;
a	b
0	10
1	11
select * from t12;
a	b
33	10
22	11
drop table t11, t12, t2;
CREATE TABLE t1 (x int) ENGINE=MyISAM;
create table t2 (a int) ENGINE=MyISAM;
create table t3 (b int);
insert into t2 values (1);
insert into t3 values (1),(2);
INSERT INTO t1 (x) VALUES ((SELECT x FROM t1));
ERROR HY000: Table 't1' is specified twice, both as a target for 'INSERT' and as a separate source for data
INSERT INTO t1 (x) VALUES ((SELECT b FROM t3));
ERROR 21000: Subquery returns more than 1 row
INSERT INTO t1 (x) VALUES ((SELECT a FROM t2));
select * from t1;
x
1
insert into t2 values (1);
INSERT DELAYED INTO t1 (x) VALUES ((SELECT SUM(a) FROM t2));
select * from t1;
x
1
2
INSERT INTO t1 (x) select (SELECT SUM(a)+1 FROM t2) FROM t2;
select * from t1;
x
1
2
3
3
INSERT INTO t1 (x) select (SELECT SUM(x)+2 FROM t1) FROM t2;
select * from t1;
x
1
2
3
3
11
11
INSERT DELAYED INTO t1 (x) VALUES ((SELECT SUM(x) FROM t2));
ERROR 42S22: Unknown column 'x' in 'field list'
INSERT DELAYED INTO t1 (x) VALUES ((SELECT SUM(a) FROM t2));
select * from t1;
x
1
2
3
3
11
11
2
drop table t1, t2, t3;
CREATE TABLE t1 (x int not null, y int, primary key (x)) ENGINE=MyISAM;
create table t2 (a int);
create table t3 (a int);
insert into t2 values (1);
insert into t3 values (1),(2);
select * from t1;
x	y
replace into t1 (x, y) VALUES ((SELECT x FROM t1), (SELECT a+1 FROM t2));
ERROR HY000: Table 't1' is specified twice, both as a target for 'INSERT' and as a separate source for data
replace into t1 (x, y) VALUES ((SELECT a FROM t3), (SELECT a+1 FROM t2));
ERROR 21000: Subquery returns more than 1 row
replace into t1 (x, y) VALUES ((SELECT a FROM t2), (SELECT a+1 FROM t2));
select * from t1;
x	y
1	2
replace into t1 (x, y) VALUES ((SELECT a FROM t2), (SELECT a+2 FROM t2));
select * from t1;
x	y
1	3
replace DELAYED into t1 (x, y) VALUES ((SELECT a+3 FROM t2), (SELECT a FROM t2));
select * from t1;
x	y
1	3
4	1
replace DELAYED into t1 (x, y) VALUES ((SELECT a+3 FROM t2), (SELECT a+1 FROM t2));
select * from t1;
x	y
1	3
4	2
replace LOW_PRIORITY into t1 (x, y) VALUES ((SELECT a+1 FROM t2), (SELECT a FROM t2));
select * from t1;
x	y
1	3
4	2
2	1
drop table t1, t2, t3;
SELECT * FROM (SELECT 1) b WHERE 1 IN (SELECT *);
ERROR HY000: No tables used
CREATE TABLE t2 (id int(11) default NULL, KEY id (id)) ENGINE=MyISAM CHARSET=latin1;
INSERT INTO t2 VALUES (1),(2);
SELECT * FROM t2 WHERE id IN (SELECT 1);
id
1
EXPLAIN EXTENDED SELECT * FROM t2 WHERE id IN (SELECT 1);
id	select_type	table	type	possible_keys	key	key_len	ref	rows	filtered	Extra
1	SIMPLE	t2	ref	id	id	5	const	1	100.00	Using index
Warnings:
Note	1249	Select 2 was reduced during optimization
Note	1003	select `test`.`t2`.`id` AS `id` from `test`.`t2` where `test`.`t2`.`id` = 1
SELECT * FROM t2 WHERE id IN (SELECT 1 UNION SELECT 3);
id
1
SELECT * FROM t2 WHERE id IN (SELECT 1+(select 1));
id
2
EXPLAIN EXTENDED SELECT * FROM t2 WHERE id IN (SELECT 1+(select 1));
id	select_type	table	type	possible_keys	key	key_len	ref	rows	filtered	Extra
1	SIMPLE	t2	ref	id	id	5	const	1	100.00	Using where; Using index
Warnings:
Note	1249	Select 3 was reduced during optimization
Note	1249	Select 2 was reduced during optimization
Note	1003	select `test`.`t2`.`id` AS `id` from `test`.`t2` where `test`.`t2`.`id` = <cache>(1 + 1)
EXPLAIN EXTENDED SELECT * FROM t2 WHERE id IN (SELECT 1 UNION SELECT 3);
id	select_type	table	type	possible_keys	key	key_len	ref	rows	filtered	Extra
1	PRIMARY	t2	index	NULL	id	5	NULL	2	100.00	Using where; Using index
2	DEPENDENT SUBQUERY	NULL	NULL	NULL	NULL	NULL	NULL	NULL	NULL	No tables used
3	DEPENDENT UNION	NULL	NULL	NULL	NULL	NULL	NULL	NULL	NULL	No tables used
NULL	UNION RESULT	<union2,3>	ALL	NULL	NULL	NULL	NULL	NULL	NULL	
Warnings:
Note	1003	/* select#1 */ select `test`.`t2`.`id` AS `id` from `test`.`t2` where <expr_cache><`test`.`t2`.`id`>(<in_optimizer>(`test`.`t2`.`id`,<exists>(/* select#2 */ select 1 having <cache>(`test`.`t2`.`id`) = <ref_null_helper>(1) union /* select#3 */ select 3 having <cache>(`test`.`t2`.`id`) = <ref_null_helper>(3))))
SELECT * FROM t2 WHERE id IN (SELECT 5 UNION SELECT 3);
id
SELECT * FROM t2 WHERE id IN (SELECT 5 UNION SELECT 2);
id
2
INSERT INTO t2 VALUES ((SELECT * FROM t2));
ERROR HY000: Table 't2' is specified twice, both as a target for 'INSERT' and as a separate source for data
INSERT INTO t2 VALUES ((SELECT id FROM t2));
ERROR HY000: Table 't2' is specified twice, both as a target for 'INSERT' and as a separate source for data
SELECT * FROM t2;
id
1
2
CREATE TABLE t1 (id int(11) default NULL, KEY id (id)) ENGINE=MyISAM CHARSET=latin1;
INSERT INTO t1 values (1),(1);
UPDATE t2 SET id=(SELECT * FROM t1);
ERROR 21000: Subquery returns more than 1 row
drop table t2, t1;
create table t1 (a int);
insert into t1 values (1),(2),(3);
select 1 IN (SELECT * from t1);
1 IN (SELECT * from t1)
1
select 10 IN (SELECT * from t1);
10 IN (SELECT * from t1)
0
select NULL IN (SELECT * from t1);
NULL IN (SELECT * from t1)
NULL
update t1 set a=NULL where a=2;
select 1 IN (SELECT * from t1);
1 IN (SELECT * from t1)
1
select 3 IN (SELECT * from t1);
3 IN (SELECT * from t1)
1
select 10 IN (SELECT * from t1);
10 IN (SELECT * from t1)
NULL
select 1 > ALL (SELECT * from t1);
1 > ALL (SELECT * from t1)
0
select 10 > ALL (SELECT * from t1);
10 > ALL (SELECT * from t1)
NULL
select 1 > ANY (SELECT * from t1);
1 > ANY (SELECT * from t1)
NULL
select 10 > ANY (SELECT * from t1);
10 > ANY (SELECT * from t1)
1
drop table t1;
create table t1 (a varchar(20));
insert into t1 values ('A'),('BC'),('DEF');
select 'A' IN (SELECT * from t1);
'A' IN (SELECT * from t1)
1
select 'XYZS' IN (SELECT * from t1);
'XYZS' IN (SELECT * from t1)
0
select NULL IN (SELECT * from t1);
NULL IN (SELECT * from t1)
NULL
update t1 set a=NULL where a='BC';
select 'A' IN (SELECT * from t1);
'A' IN (SELECT * from t1)
1
select 'DEF' IN (SELECT * from t1);
'DEF' IN (SELECT * from t1)
1
select 'XYZS' IN (SELECT * from t1);
'XYZS' IN (SELECT * from t1)
NULL
select 'A' > ALL (SELECT * from t1);
'A' > ALL (SELECT * from t1)
0
select 'XYZS' > ALL (SELECT * from t1);
'XYZS' > ALL (SELECT * from t1)
NULL
select 'A' > ANY (SELECT * from t1);
'A' > ANY (SELECT * from t1)
NULL
select 'XYZS' > ANY (SELECT * from t1);
'XYZS' > ANY (SELECT * from t1)
1
drop table t1;
create table t1 (a float);
insert into t1 values (1.5),(2.5),(3.5);
select 1.5 IN (SELECT * from t1);
1.5 IN (SELECT * from t1)
1
select 10.5 IN (SELECT * from t1);
10.5 IN (SELECT * from t1)
0
select NULL IN (SELECT * from t1);
NULL IN (SELECT * from t1)
NULL
update t1 set a=NULL where a=2.5;
select 1.5 IN (SELECT * from t1);
1.5 IN (SELECT * from t1)
1
select 3.5 IN (SELECT * from t1);
3.5 IN (SELECT * from t1)
1
select 10.5 IN (SELECT * from t1);
10.5 IN (SELECT * from t1)
NULL
select 1.5 > ALL (SELECT * from t1);
1.5 > ALL (SELECT * from t1)
0
select 10.5 > ALL (SELECT * from t1);
10.5 > ALL (SELECT * from t1)
NULL
select 1.5 > ANY (SELECT * from t1);
1.5 > ANY (SELECT * from t1)
NULL
select 10.5 > ANY (SELECT * from t1);
10.5 > ANY (SELECT * from t1)
1
explain extended select (select a+1) from t1;
id	select_type	table	type	possible_keys	key	key_len	ref	rows	filtered	Extra
1	SIMPLE	t1	ALL	NULL	NULL	NULL	NULL	3	100.00	
Warnings:
Note	1276	Field or reference 'test.t1.a' of SELECT #2 was resolved in SELECT #1
Note	1249	Select 2 was reduced during optimization
Note	1003	select `test`.`t1`.`a` + 1 AS `(select a+1)` from `test`.`t1`
select (select a+1) from t1;
(select a+1)
2.5
NULL
4.5
drop table t1;
CREATE TABLE t1 (a int(11) NOT NULL default '0', PRIMARY KEY  (a));
CREATE TABLE t2 (a int(11) default '0', INDEX (a));
INSERT INTO t1 VALUES (1),(2),(3),(4);
INSERT INTO t2 VALUES (1),(2),(3);
SELECT t1.a, t1.a in (select t2.a from t2) FROM t1;
a	t1.a in (select t2.a from t2)
1	1
2	1
3	1
4	0
explain extended SELECT t1.a, t1.a in (select t2.a from t2) FROM t1;
id	select_type	table	type	possible_keys	key	key_len	ref	rows	filtered	Extra
1	PRIMARY	t1	index	NULL	PRIMARY	4	NULL	4	100.00	Using index
2	SUBQUERY	t2	index_subquery	a	a	5	func	2	100.00	Using index
Warnings:
Note	1003	/* select#1 */ select `test`.`t1`.`a` AS `a`,<expr_cache><`test`.`t1`.`a`>(<in_optimizer>(`test`.`t1`.`a`,<exists>(<index_lookup>(<cache>(`test`.`t1`.`a`) in t2 on a checking NULL having `test`.`t2`.`a` is null)))) AS `t1.a in (select t2.a from t2)` from `test`.`t1`
CREATE TABLE t3 (a int(11) default '0');
INSERT INTO t3 VALUES (1),(2),(3);
SELECT t1.a, t1.a in (select t2.a from t2,t3 where t3.a=t2.a) FROM t1;
a	t1.a in (select t2.a from t2,t3 where t3.a=t2.a)
1	1
2	1
3	1
4	0
explain extended SELECT t1.a, t1.a in (select t2.a from t2,t3 where t3.a=t2.a) FROM t1;
id	select_type	table	type	possible_keys	key	key_len	ref	rows	filtered	Extra
1	PRIMARY	t1	index	NULL	PRIMARY	4	NULL	4	100.00	Using index
2	DEPENDENT SUBQUERY	t2	ref_or_null	a	a	5	func	2	100.00	Using where; Using index
2	DEPENDENT SUBQUERY	t3	ALL	NULL	NULL	NULL	NULL	3	100.00	Using where; Using join buffer (flat, BNL join)
Warnings:
Note	1003	/* select#1 */ select `test`.`t1`.`a` AS `a`,<expr_cache><`test`.`t1`.`a`>(<in_optimizer>(`test`.`t1`.`a`,<exists>(/* select#2 */ select `test`.`t2`.`a` from `test`.`t2` join `test`.`t3` where `test`.`t3`.`a` = `test`.`t2`.`a` and (<cache>(`test`.`t1`.`a`) = `test`.`t2`.`a` or `test`.`t2`.`a` is null) having `test`.`t2`.`a` is null))) AS `t1.a in (select t2.a from t2,t3 where t3.a=t2.a)` from `test`.`t1`
drop table t1,t2,t3;
# check correct NULL Processing for normal IN/ALL/ANY
# and 2 ways of max/min optimization
create table t1 (a int);
insert into t1 values (1), (100), (NULL), (1000);
create table t2 (a int not null);
# subselect returns empty set (for NULL and non-NULL left part)
select a, a in (select * from t2) from t1;
a	a in (select * from t2)
1	0
100	0
NULL	0
1000	0
select a, a > any (select * from t2) from t1;
a	a > any (select * from t2)
1	0
100	0
NULL	0
1000	0
select a, a > all (select * from t2) from t1;
a	a > all (select * from t2)
1	1
100	1
NULL	1
1000	1
select a from t1 where a in (select * from t2);
a
select a from t1 where a > any (select * from t2);
a
select a from t1 where a > all (select * from t2);
a
1
100
NULL
1000
select a from t1 where a in (select * from t2 group by a);
a
select a from t1 where a > any (select * from t2 group by a);
a
select a from t1 where a > all (select * from t2 group by a);
a
1
100
NULL
1000
insert into t2 values (1),(200);
# sebselect returns non-empty set without NULLs
select a, a in (select * from t2) from t1;
a	a in (select * from t2)
1	1
100	0
NULL	NULL
1000	0
select a, a > any (select * from t2) from t1;
a	a > any (select * from t2)
1	0
100	1
NULL	NULL
1000	1
select a, a > all (select * from t2) from t1;
a	a > all (select * from t2)
1	0
100	0
NULL	NULL
1000	1
select a from t1 where a in (select * from t2);
a
1
select a from t1 where a > any (select * from t2);
a
100
1000
select a from t1 where a > all (select * from t2);
a
1000
select a from t1 where a in (select * from t2 group by a);
a
1
select a from t1 where a > any (select * from t2 group by a);
a
100
1000
select a from t1 where a > all (select * from t2 group by a);
a
1000
drop table t2;
create table t2 (a int);
insert into t2 values (1),(NULL),(200);
# sebselect returns non-empty set with NULLs
select a, a in (select * from t2) from t1;
a	a in (select * from t2)
1	1
100	NULL
NULL	NULL
1000	NULL
select a, a > any (select * from t2) from t1;
a	a > any (select * from t2)
1	NULL
100	1
NULL	NULL
1000	1
select a, a > all (select * from t2) from t1;
a	a > all (select * from t2)
1	0
100	0
NULL	NULL
1000	NULL
select a from t1 where a in (select * from t2);
a
1
select a from t1 where a > any (select * from t2);
a
100
1000
select a from t1 where a > all (select * from t2);
a
select a from t1 where a in (select * from t2 group by a);
a
1
select a from t1 where a > any (select * from t2 group by a);
a
100
1000
select a from t1 where a > all (select * from t2 group by a);
a
drop table t1, t2;
create table t1 (a float);
select 10.5 IN (SELECT * from t1 LIMIT 1);
ERROR 42000: This version of MariaDB doesn't yet support 'LIMIT & IN/ALL/ANY/SOME subquery'
select 10.5 IN (SELECT * from t1 LIMIT 1 UNION SELECT 1.5);
ERROR 42000: You have an error in your SQL syntax; check the manual that corresponds to your MariaDB server version for the right syntax to use near 'UNION SELECT 1.5)' at line 1
select 10.5 IN (SELECT * from t1 UNION SELECT 1.5 LIMIT 1);
ERROR 42000: This version of MariaDB doesn't yet support 'LIMIT & IN/ALL/ANY/SOME subquery'
drop table t1;
create table t1 (a int, b int, c varchar(10));
create table t2 (a int);
insert into t1 values (1,2,'a'),(2,3,'b'),(3,4,'c');
insert into t2 values (1),(2),(NULL);
select a, (select a,b,c from t1 where t1.a=t2.a) = ROW(a,2,'a'),(select c from t1 where a=t2.a)  from t2;
a	(select a,b,c from t1 where t1.a=t2.a) = ROW(a,2,'a')	(select c from t1 where a=t2.a)
1	1	a
2	0	b
NULL	NULL	NULL
select a, (select a,b,c from t1 where t1.a=t2.a) = ROW(a,3,'b'),(select c from t1 where a=t2.a) from t2;
a	(select a,b,c from t1 where t1.a=t2.a) = ROW(a,3,'b')	(select c from t1 where a=t2.a)
1	0	a
2	1	b
NULL	NULL	NULL
select a, (select a,b,c from t1 where t1.a=t2.a) = ROW(a,4,'c'),(select c from t1 where a=t2.a) from t2;
a	(select a,b,c from t1 where t1.a=t2.a) = ROW(a,4,'c')	(select c from t1 where a=t2.a)
1	0	a
2	0	b
NULL	NULL	NULL
drop table t1,t2;
create table t1 (a int, b real, c varchar(10));
insert into t1 values (1, 1, 'a'), (2,2,'b'), (NULL, 2, 'b');
select ROW(1, 1, 'a') IN (select a,b,c from t1);
ROW(1, 1, 'a') IN (select a,b,c from t1)
1
select ROW(1, 2, 'a') IN (select a,b,c from t1);
ROW(1, 2, 'a') IN (select a,b,c from t1)
0
select ROW(1, 1, 'a') IN (select b,a,c from t1);
ROW(1, 1, 'a') IN (select b,a,c from t1)
1
select ROW(1, 1, 'a') IN (select a,b,c from t1 where a is not null);
ROW(1, 1, 'a') IN (select a,b,c from t1 where a is not null)
1
select ROW(1, 2, 'a') IN (select a,b,c from t1 where a is not null);
ROW(1, 2, 'a') IN (select a,b,c from t1 where a is not null)
0
select ROW(1, 1, 'a') IN (select b,a,c from t1 where a is not null);
ROW(1, 1, 'a') IN (select b,a,c from t1 where a is not null)
1
select ROW(1, 1, 'a') IN (select a,b,c from t1 where c='b' or c='a');
ROW(1, 1, 'a') IN (select a,b,c from t1 where c='b' or c='a')
1
select ROW(1, 2, 'a') IN (select a,b,c from t1 where c='b' or c='a');
ROW(1, 2, 'a') IN (select a,b,c from t1 where c='b' or c='a')
0
select ROW(1, 1, 'a') IN (select b,a,c from t1 where c='b' or c='a');
ROW(1, 1, 'a') IN (select b,a,c from t1 where c='b' or c='a')
1
select ROW(1, 1, 'a') IN (select b,a,c from t1 limit 2);
ERROR 42000: This version of MariaDB doesn't yet support 'LIMIT & IN/ALL/ANY/SOME subquery'
drop table t1;
create table t1 (a int);
insert into t1 values (1);
do @a:=(SELECT a from t1);
select @a;
@a
1
set @a:=2;
set @a:=(SELECT a from t1);
select @a;
@a
1
drop table t1;
do (SELECT a from t1);
ERROR 42S02: Table 'test.t1' doesn't exist
set @a:=(SELECT a from t1);
ERROR 42S02: Table 'test.t1' doesn't exist
CREATE TABLE t1 (a int, KEY(a));
HANDLER t1 OPEN;
HANDLER t1 READ a=((SELECT 1));
ERROR 42000: HANDLER..READ does not support subqueries or stored functions
HANDLER t1 CLOSE;
drop table t1;
create table t1 (a int);
create table t2 (b int);
insert into t1 values (1),(2);
insert into t2 values (1);
select a from t1 where a in (select a from t1 where a in (select b from t2));
a
1
drop table t1, t2;
create table t1 (a int, b int);
create table t2 like t1;
insert into t1 values (1,2),(1,3),(1,4),(1,5);
insert into t2 values (1,2),(1,3);
select * from t1 where row(a,b) in (select a,b from t2);
a	b
1	2
1	3
drop table t1, t2;
CREATE TABLE `t1` (`i` int(11) NOT NULL default '0',PRIMARY KEY  (`i`)) ENGINE=MyISAM CHARSET=latin1;
INSERT INTO t1 VALUES (1);
UPDATE t1 SET i=i+1 WHERE i=(SELECT MAX(i));
select * from t1;
i
2
drop table t1;
CREATE TABLE t1 (a int(1));
EXPLAIN EXTENDED SELECT (SELECT RAND() FROM t1) FROM t1;
id	select_type	table	type	possible_keys	key	key_len	ref	rows	filtered	Extra
1	PRIMARY	t1	system	NULL	NULL	NULL	NULL	0	0.00	Const row not found
2	UNCACHEABLE SUBQUERY	t1	system	NULL	NULL	NULL	NULL	0	0.00	Const row not found
Warnings:
Note	1003	/* select#1 */ select (/* select#2 */ select rand() from `test`.`t1`) AS `(SELECT RAND() FROM t1)` from `test`.`t1`
EXPLAIN EXTENDED SELECT (SELECT ENCRYPT('test') FROM t1) FROM t1;
id	select_type	table	type	possible_keys	key	key_len	ref	rows	filtered	Extra
1	PRIMARY	t1	system	NULL	NULL	NULL	NULL	0	0.00	Const row not found
2	UNCACHEABLE SUBQUERY	t1	system	NULL	NULL	NULL	NULL	0	0.00	Const row not found
Warnings:
Note	1003	/* select#1 */ select (/* select#2 */ select encrypt('test') from `test`.`t1`) AS `(SELECT ENCRYPT('test') FROM t1)` from `test`.`t1`
EXPLAIN EXTENDED SELECT (SELECT BENCHMARK(1,1) FROM t1) FROM t1;
id	select_type	table	type	possible_keys	key	key_len	ref	rows	filtered	Extra
1	PRIMARY	t1	system	NULL	NULL	NULL	NULL	0	0.00	Const row not found
2	UNCACHEABLE SUBQUERY	t1	system	NULL	NULL	NULL	NULL	0	0.00	Const row not found
Warnings:
Note	1003	/* select#1 */ select (/* select#2 */ select benchmark(1,1) from `test`.`t1`) AS `(SELECT BENCHMARK(1,1) FROM t1)` from `test`.`t1`
drop table t1;
CREATE TABLE `t1` (
`mot` varchar(30) character set latin1 NOT NULL default '',
`topic` mediumint(8) unsigned NOT NULL default '0',
`date` date NOT NULL default '0000-00-00',
`pseudo` varchar(35) character set latin1 NOT NULL default '',
PRIMARY KEY  (`mot`,`pseudo`,`date`,`topic`),
KEY `pseudo` (`pseudo`,`date`,`topic`),
KEY `topic` (`topic`)
) ENGINE=MyISAM CHARSET=latin1 ROW_FORMAT=DYNAMIC;
CREATE TABLE `t2` (
`mot` varchar(30) character set latin1 NOT NULL default '',
`topic` mediumint(8) unsigned NOT NULL default '0',
`date` date NOT NULL default '0000-00-00',
`pseudo` varchar(35) character set latin1 NOT NULL default '',
PRIMARY KEY  (`mot`,`pseudo`,`date`,`topic`),
KEY `pseudo` (`pseudo`,`date`,`topic`),
KEY `topic` (`topic`)
) ENGINE=MyISAM CHARSET=latin1 ROW_FORMAT=DYNAMIC;
CREATE TABLE `t3` (
`numeropost` mediumint(8) unsigned NOT NULL auto_increment,
`maxnumrep` int(10) unsigned NOT NULL default '0',
PRIMARY KEY  (`numeropost`),
UNIQUE KEY `maxnumrep` (`maxnumrep`)
) ENGINE=MyISAM CHARSET=latin1;
INSERT IGNORE INTO t1 VALUES ('joce','1','','joce'),('test','2','','test');
Warnings:
Warning	1265	Data truncated for column 'date' at row 1
Warning	1265	Data truncated for column 'date' at row 2
INSERT IGNORE INTO t2 VALUES ('joce','1','','joce'),('test','2','','test');
Warnings:
Warning	1265	Data truncated for column 'date' at row 1
Warning	1265	Data truncated for column 'date' at row 2
INSERT INTO t3 VALUES (1,1);
SELECT DISTINCT topic FROM t2 WHERE NOT EXISTS(SELECT * FROM t3 WHERE
numeropost=topic);
topic
2
select * from t1;
mot	topic	date	pseudo
joce	1	0000-00-00	joce
test	2	0000-00-00	test
DELETE FROM t1 WHERE topic IN (SELECT DISTINCT topic FROM t2 WHERE NOT
EXISTS(SELECT * FROM t3 WHERE numeropost=topic));
select * from t1;
mot	topic	date	pseudo
joce	1	0000-00-00	joce
drop table t1, t2, t3;
SELECT * FROM (SELECT 1 as a,(SELECT a)) a;
a	(SELECT a)
1	1
CREATE TABLE t1 SELECT * FROM (SELECT 1 as a,(SELECT 1)) a;
SHOW CREATE TABLE t1;
Table	Create Table
t1	CREATE TABLE `t1` (
  `a` int(1) NOT NULL DEFAULT 0,
  `(SELECT 1)` int(1) NOT NULL DEFAULT 0
) ENGINE=MyISAM DEFAULT CHARSET=latin1 COLLATE=latin1_swedish_ci
drop table t1;
CREATE TABLE t1 SELECT * FROM (SELECT 1 as a,(SELECT a)) a;
SHOW CREATE TABLE t1;
Table	Create Table
t1	CREATE TABLE `t1` (
  `a` int(1) NOT NULL DEFAULT 0,
  `(SELECT a)` int(1) NOT NULL DEFAULT 0
) ENGINE=MyISAM DEFAULT CHARSET=latin1 COLLATE=latin1_swedish_ci
drop table t1;
CREATE TABLE t1 SELECT * FROM (SELECT 1 as a,(SELECT a+0)) a;
SHOW CREATE TABLE t1;
Table	Create Table
t1	CREATE TABLE `t1` (
  `a` int(1) NOT NULL DEFAULT 0,
  `(SELECT a+0)` int(3) NOT NULL DEFAULT 0
) ENGINE=MyISAM DEFAULT CHARSET=latin1 COLLATE=latin1_swedish_ci
drop table t1;
CREATE TABLE t1 SELECT (SELECT 1 as a UNION SELECT 1+1 limit 1,1) as a;
select * from t1;
a
2
SHOW CREATE TABLE t1;
Table	Create Table
t1	CREATE TABLE `t1` (
  `a` int(3) DEFAULT NULL
) ENGINE=MyISAM DEFAULT CHARSET=latin1 COLLATE=latin1_swedish_ci
drop table t1;
create table t1 (a int);
insert into t1 values (1), (2), (3);
explain extended select a,(select (select rand() from t1 limit 1)  from t1 limit 1)
from t1;
id	select_type	table	type	possible_keys	key	key_len	ref	rows	filtered	Extra
1	PRIMARY	t1	ALL	NULL	NULL	NULL	NULL	3	100.00	
2	UNCACHEABLE SUBQUERY	t1	ALL	NULL	NULL	NULL	NULL	3	100.00	
3	UNCACHEABLE SUBQUERY	t1	ALL	NULL	NULL	NULL	NULL	3	100.00	
Warnings:
Note	1003	/* select#1 */ select `test`.`t1`.`a` AS `a`,(/* select#2 */ select (/* select#3 */ select rand() from `test`.`t1` limit 1) from `test`.`t1` limit 1) AS `(select (select rand() from t1 limit 1)  from t1 limit 1)` from `test`.`t1`
drop table t1;
select t1.Continent, t2.Name, t2.Population from t1 LEFT JOIN t2 ON t1.Code = t2.Country  where t2.Population IN (select max(t2.Population) AS Population from t2, t1 where t2.Country = t1.Code group by Continent);
ERROR 42S02: Table 'test.t1' doesn't exist
CREATE TABLE t1 (
ID int(11) NOT NULL auto_increment,
name char(35) NOT NULL default '',
t2 char(3) NOT NULL default '',
District char(20) NOT NULL default '',
Population int(11) NOT NULL default '0',
PRIMARY KEY  (ID)
) ENGINE=MyISAM;
INSERT INTO t1 VALUES (130,'Sydney','AUS','New South Wales',3276207);
INSERT INTO t1 VALUES (131,'Melbourne','AUS','Victoria',2865329);
INSERT INTO t1 VALUES (132,'Brisbane','AUS','Queensland',1291117);
CREATE TABLE t2 (
Code char(3) NOT NULL default '',
Name char(52) NOT NULL default '',
Continent enum('Asia','Europe','North America','Africa','Oceania','Antarctica','South America') NOT NULL default 'Asia',
Region char(26) NOT NULL default '',
SurfaceArea float(10,2) NOT NULL default '0.00',
IndepYear smallint(6) default NULL,
Population int(11) NOT NULL default '0',
LifeExpectancy float(3,1) default NULL,
GNP float(10,2) default NULL,
GNPOld float(10,2) default NULL,
LocalName char(45) NOT NULL default '',
GovernmentForm char(45) NOT NULL default '',
HeadOfState char(60) default NULL,
Capital int(11) default NULL,
Code2 char(2) NOT NULL default '',
PRIMARY KEY  (Code)
) ENGINE=MyISAM;
INSERT INTO t2 VALUES ('AUS','Australia','Oceania','Australia and New Zealand',7741220.00,1901,18886000,79.8,351182.00,392911.00,'Australia','Constitutional Monarchy, Federation','Elisabeth II',135,'AU');
INSERT INTO t2 VALUES ('AZE','Azerbaijan','Asia','Middle East',86600.00,1991,7734000,62.9,4127.00,4100.00,'Azärbaycan','Federal Republic','Heydär Äliyev',144,'AZ');
select t2.Continent, t1.Name, t1.Population from t2 LEFT JOIN t1 ON t2.Code = t1.t2  where t1.Population IN (select max(t1.Population) AS Population from t1, t2 where t1.t2 = t2.Code group by Continent);
Continent	Name	Population
Oceania	Sydney	3276207
drop table t1, t2;
CREATE TABLE `t1` (
`id` mediumint(8) unsigned NOT NULL auto_increment,
`pseudo` varchar(35) character set latin1 NOT NULL default '',
PRIMARY KEY  (`id`),
UNIQUE KEY `pseudo` (`pseudo`)
) ENGINE=MyISAM PACK_KEYS=1 ROW_FORMAT=DYNAMIC;
INSERT INTO t1 (pseudo) VALUES ('test');
SELECT 0 IN (SELECT 1 FROM t1 a);
0 IN (SELECT 1 FROM t1 a)
0
EXPLAIN EXTENDED SELECT 0 IN (SELECT 1 FROM t1 a);
id	select_type	table	type	possible_keys	key	key_len	ref	rows	filtered	Extra
1	PRIMARY	NULL	NULL	NULL	NULL	NULL	NULL	NULL	NULL	No tables used
2	SUBQUERY	NULL	NULL	NULL	NULL	NULL	NULL	NULL	NULL	Impossible WHERE noticed after reading const tables
Warnings:
Note	1003	/* select#1 */ select <in_optimizer>(0,<exists>(/* select#2 */ select 1 from dual where 0 = 1)) AS `0 IN (SELECT 1 FROM t1 a)`
INSERT INTO t1 (pseudo) VALUES ('test1');
SELECT 0 IN (SELECT 1 FROM t1 a);
0 IN (SELECT 1 FROM t1 a)
0
EXPLAIN EXTENDED SELECT 0 IN (SELECT 1 FROM t1 a);
id	select_type	table	type	possible_keys	key	key_len	ref	rows	filtered	Extra
1	PRIMARY	NULL	NULL	NULL	NULL	NULL	NULL	NULL	NULL	No tables used
2	SUBQUERY	NULL	NULL	NULL	NULL	NULL	NULL	NULL	NULL	Impossible WHERE noticed after reading const tables
Warnings:
Note	1003	/* select#1 */ select <in_optimizer>(0,<exists>(/* select#2 */ select 1 from `test`.`t1` `a` where 0 = 1)) AS `0 IN (SELECT 1 FROM t1 a)`
drop table t1;
CREATE TABLE `t1` (
`i` int(11) NOT NULL default '0',
PRIMARY KEY  (`i`)
) ENGINE=MyISAM CHARSET=latin1;
INSERT INTO t1 VALUES (1);
UPDATE t1 SET i=i+(SELECT MAX(i) FROM (SELECT 1) t) WHERE i=(SELECT MAX(i));
UPDATE t1 SET i=i+1 WHERE i=(SELECT MAX(i));
UPDATE t1 SET t.i=i+(SELECT MAX(i) FROM (SELECT 1) t);
ERROR 42S22: Unknown column 't.i' in 'field list'
select * from t1;
i
3
drop table t1;
CREATE TABLE t1 (
id int(11) default NULL
) ENGINE=MyISAM CHARSET=latin1;
INSERT INTO t1 VALUES (1),(1),(2),(2),(1),(3);
CREATE TABLE t2 (
id int(11) default NULL,
name varchar(15) default NULL
) ENGINE=MyISAM CHARSET=latin1;
INSERT INTO t2 VALUES (4,'vita'), (1,'vita'), (2,'vita'), (1,'vita');
update t1, t2 set t2.name='lenka' where t2.id in (select id from t1);
select * from t2;
id	name
4	vita
1	lenka
2	lenka
1	lenka
drop table t1,t2;
create table t1 (a int, unique index indexa (a));
insert into t1 values (-1), (-4), (-2), (NULL);
select -10 IN (select a from t1 FORCE INDEX (indexa));
-10 IN (select a from t1 FORCE INDEX (indexa))
NULL
drop table t1;
create table t1 (id int not null auto_increment primary key, salary int, key(salary));
insert into t1 (salary) values (100),(1000),(10000),(10),(500),(5000),(50000);
explain extended SELECT id FROM t1 where salary = (SELECT MAX(salary) FROM t1);
id	select_type	table	type	possible_keys	key	key_len	ref	rows	filtered	Extra
1	PRIMARY	t1	ref	salary	salary	5	const	1	100.00	Using where
2	SUBQUERY	NULL	NULL	NULL	NULL	NULL	NULL	NULL	NULL	Select tables optimized away
Warnings:
Note	1003	/* select#1 */ select `test`.`t1`.`id` AS `id` from `test`.`t1` where `test`.`t1`.`salary` = (/* select#2 */ select max(`test`.`t1`.`salary`) from `test`.`t1`)
drop table t1;
CREATE TABLE t1 (
ID int(10) unsigned NOT NULL auto_increment,
SUB_ID int(3) unsigned NOT NULL default '0',
REF_ID int(10) unsigned default NULL,
REF_SUB int(3) unsigned default '0',
PRIMARY KEY (ID,SUB_ID),
UNIQUE KEY t1_PK (ID,SUB_ID),
KEY t1_FK (REF_ID,REF_SUB),
KEY t1_REFID (REF_ID)
) ENGINE=MyISAM CHARSET=cp1251;
INSERT INTO t1 VALUES (1,0,NULL,NULL),(2,0,NULL,NULL);
SELECT DISTINCT REF_ID FROM t1 WHERE ID= (SELECT DISTINCT REF_ID FROM t1 WHERE ID=2);
REF_ID
DROP TABLE t1;
create table t1 (a int, b int);
create table t2 (a int, b int);
insert into t1 values (1,0), (2,0), (3,0);
insert into t2 values (1,1), (2,1), (3,1), (2,2);
update ignore t1 set b=(select b from t2 where t1.a=t2.a);
Warnings:
Warning	1242	Subquery returns more than 1 row
select * from t1;
a	b
1	1
2	NULL
3	1
drop table t1, t2;
CREATE TABLE `t1` (
`id` mediumint(8) unsigned NOT NULL auto_increment,
`pseudo` varchar(35) NOT NULL default '',
`email` varchar(60) NOT NULL default '',
PRIMARY KEY  (`id`),
UNIQUE KEY `email` (`email`),
UNIQUE KEY `pseudo` (`pseudo`)
) ENGINE=MyISAM CHARSET=latin1 PACK_KEYS=1 ROW_FORMAT=DYNAMIC;
INSERT INTO t1 (id,pseudo,email) VALUES (1,'test','test'),(2,'test1','test1');
SELECT pseudo as a, pseudo as b FROM t1 GROUP BY (SELECT a) ORDER BY (SELECT id*1);
a	b
test	test
test1	test1
drop table if exists t1;
(SELECT 1 as a) UNION (SELECT 1) ORDER BY (SELECT a+0);
a
1
create table t1 (a int not null, b int, primary key (a));
create table t2 (a int not null, primary key (a));
create table t3 (a int not null, b int, primary key (a));
insert into t1 values (1,10), (2,20), (3,30),  (4,40);
insert into t2 values (2), (3), (4), (5);
insert into t3 values (10,3), (20,4), (30,5);
select * from t2 where t2.a in (select a from t1);
a
2
3
4
explain extended select * from t2 where t2.a in (select a from t1);
id	select_type	table	type	possible_keys	key	key_len	ref	rows	filtered	Extra
1	PRIMARY	t2	index	PRIMARY	PRIMARY	4	NULL	4	100.00	Using index
1	PRIMARY	t1	eq_ref	PRIMARY	PRIMARY	4	test.t2.a	1	100.00	Using index
Warnings:
Note	1003	select `test`.`t2`.`a` AS `a` from `test`.`t1` join `test`.`t2` where `test`.`t1`.`a` = `test`.`t2`.`a`
select * from t2 where t2.a in (select a from t1 where t1.b <> 30);
a
2
4
explain extended select * from t2 where t2.a in (select a from t1 where t1.b <> 30);
id	select_type	table	type	possible_keys	key	key_len	ref	rows	filtered	Extra
1	PRIMARY	t2	index	PRIMARY	PRIMARY	4	NULL	4	100.00	Using index
1	PRIMARY	t1	eq_ref	PRIMARY	PRIMARY	4	test.t2.a	1	100.00	Using where
Warnings:
Note	1003	select `test`.`t2`.`a` AS `a` from `test`.`t1` join `test`.`t2` where `test`.`t1`.`a` = `test`.`t2`.`a` and `test`.`t1`.`b` <> 30
select * from t2 where t2.a in (select t1.a from t1,t3 where t1.b=t3.a);
a
2
3
explain extended select * from t2 where t2.a in (select t1.a from t1,t3 where t1.b=t3.a);
id	select_type	table	type	possible_keys	key	key_len	ref	rows	filtered	Extra
1	PRIMARY	t2	index	PRIMARY	PRIMARY	4	NULL	4	100.00	Using index
1	PRIMARY	t1	eq_ref	PRIMARY	PRIMARY	4	test.t2.a	1	100.00	
1	PRIMARY	t3	index	PRIMARY	PRIMARY	4	NULL	3	100.00	Using where; Using index; Using join buffer (flat, BNL join)
Warnings:
Note	1003	select `test`.`t2`.`a` AS `a` from `test`.`t1` join `test`.`t3` join `test`.`t2` where `test`.`t3`.`a` = `test`.`t1`.`b` and `test`.`t1`.`a` = `test`.`t2`.`a`
drop table t1, t2, t3;
create table t1 (a int, b int, index a (a,b));
create table t2 (a int, index a (a));
create table t3 (a int, b int, index a (a));
insert into t1 values (1,10), (2,20), (3,30), (4,40);
create table t0(a int);
insert into t0 values (0),(1),(2),(3),(4),(5),(6),(7),(8),(9);
insert into t1
select rand()*100000+200,rand()*100000 from t0 A, t0 B, t0 C, t0 D;
insert into t2 values (2), (3), (4), (5);
insert into t3 values (10,3), (20,4), (30,5);
select * from t2 where t2.a in (select a from t1);
a
2
3
4
explain extended select * from t2 where t2.a in (select a from t1);
id	select_type	table	type	possible_keys	key	key_len	ref	rows	filtered	Extra
1	PRIMARY	t2	index	a	a	5	NULL	4	100.00	Using where; Using index
1	PRIMARY	t1	ref	a	a	5	test.t2.a	101	100.00	Using index; FirstMatch(t2)
Warnings:
Note	1003	select `test`.`t2`.`a` AS `a` from `test`.`t2` semi join (`test`.`t1`) where `test`.`t1`.`a` = `test`.`t2`.`a`
select * from t2 where t2.a in (select a from t1 where t1.b <> 30);
a
2
4
explain extended select * from t2 where t2.a in (select a from t1 where t1.b <> 30);
id	select_type	table	type	possible_keys	key	key_len	ref	rows	filtered	Extra
1	PRIMARY	t2	index	a	a	5	NULL	4	100.00	Using where; Using index
1	PRIMARY	t1	ref	a	a	5	test.t2.a	101	100.00	Using where; Using index; FirstMatch(t2)
Warnings:
Note	1003	select `test`.`t2`.`a` AS `a` from `test`.`t2` semi join (`test`.`t1`) where `test`.`t1`.`a` = `test`.`t2`.`a` and `test`.`t1`.`b` <> 30
select * from t2 where t2.a in (select t1.a from t1,t3 where t1.b=t3.a);
a
2
3
explain extended select * from t2 where t2.a in (select t1.a from t1,t3 where t1.b=t3.a);
id	select_type	table	type	possible_keys	key	key_len	ref	rows	filtered	Extra
1	PRIMARY	t2	index	a	a	5	NULL	4	100.00	Using where; Using index
1	PRIMARY	t3	index	a	a	5	NULL	3	100.00	Using where; Using index
1	PRIMARY	t1	ref	a	a	10	test.t2.a,test.t3.a	116	100.00	Using index; FirstMatch(t2)
Warnings:
Note	1003	select `test`.`t2`.`a` AS `a` from `test`.`t2` semi join (`test`.`t1` join `test`.`t3`) where `test`.`t1`.`b` = `test`.`t3`.`a` and `test`.`t1`.`a` = `test`.`t2`.`a`
insert into t1 values (3,31);
select * from t2 where t2.a in (select a from t1 where t1.b <> 30);
a
2
3
4
select * from t2 where t2.a in (select a from t1 where t1.b <> 30 and t1.b <> 31);
a
2
4
explain extended select * from t2 where t2.a in (select a from t1 where t1.b <> 30);
id	select_type	table	type	possible_keys	key	key_len	ref	rows	filtered	Extra
1	PRIMARY	t2	index	a	a	5	NULL	4	100.00	Using where; Using index
1	PRIMARY	t1	ref	a	a	5	test.t2.a	101	100.00	Using where; Using index; FirstMatch(t2)
Warnings:
Note	1003	select `test`.`t2`.`a` AS `a` from `test`.`t2` semi join (`test`.`t1`) where `test`.`t1`.`a` = `test`.`t2`.`a` and `test`.`t1`.`b` <> 30
drop table t0, t1, t2, t3;
create table t1 (a int, b int);
create table t2 (a int, b int);
create table t3 (a int, b int);
insert into t1 values (0,100),(1,2), (1,3), (2,2), (2,7), (2,-1), (3,10);
insert into t2 values (0,0), (1,1), (2,1), (3,1), (4,1);
insert into t3 values (3,3), (2,2), (1,1);
select a,(select count(distinct t1.b) as sum from t1,t2 where t1.a=t2.a and t2.b > 0 and t1.a <= t3.b group by t1.a order by sum limit 1) from t3;
a	(select count(distinct t1.b) as sum from t1,t2 where t1.a=t2.a and t2.b > 0 and t1.a <= t3.b group by t1.a order by sum limit 1)
3	1
2	2
1	2
drop table t1,t2,t3;
create table t1 (s1 int);
create table t2 (s1 int);
insert into t1 values (1);
insert into t2 values (1);
select * from t1 where exists (select s1 from t2 having max(t2.s1)=t1.s1);
s1
1
drop table t1,t2;
create table t1 (s1 int);
create table t2 (s1 int);
insert into t1 values (1);
insert into t2 values (1);
update t1 set  s1 = s1 + 1 where 1 = (select x.s1 as A from t2 WHERE t2.s1 > t1.s1 order by A);
ERROR 42S22: Unknown column 'x.s1' in 'field list'
DROP TABLE t1, t2;
CREATE TABLE t1 (s1 CHAR(5) COLLATE latin1_german1_ci,
s2 CHAR(5) COLLATE latin1_swedish_ci);
INSERT INTO t1 VALUES ('z','?');
select * from t1 where s1 > (select max(s2) from t1);
ERROR HY000: Illegal mix of collations (latin1_german1_ci,IMPLICIT) and (latin1_swedish_ci,IMPLICIT) for operation '>'
select * from t1 where s1 > any (select max(s2) from t1);
ERROR HY000: Illegal mix of collations (latin1_swedish_ci,IMPLICIT) and (latin1_german1_ci,IMPLICIT) for operation '<'
drop table t1;
create table t1(toid int,rd int);
create table t2(userid int,pmnew int,pmtotal int);
insert into t2 values(1,0,0),(2,0,0);
insert into t1 values(1,0),(1,0),(1,0),(1,12),(1,15),(1,123),(1,12312),(1,12312),(1,123),(2,0),(2,0),(2,1),(2,2);
select userid,pmtotal,pmnew, (select count(rd) from t1 where toid=t2.userid) calc_total, (select count(rd) from t1 where rd=0 and toid=t2.userid) calc_new from t2 where userid in (select distinct toid from t1);
userid	pmtotal	pmnew	calc_total	calc_new
1	0	0	9	3
2	0	0	4	2
drop table t1, t2;
create table t1 (s1 char(5));
select (select 'a','b' from t1 union select 'a','b' from t1) from t1;
ERROR 21000: Operand should contain 1 column(s)
insert into t1 values ('tttt');
select * from t1 where ('a','b')=(select 'a','b' from t1 union select 'a','b' from t1);
s1
tttt
explain extended (select * from t1);
id	select_type	table	type	possible_keys	key	key_len	ref	rows	filtered	Extra
1	SIMPLE	t1	system	NULL	NULL	NULL	NULL	1	100.00	
Warnings:
Note	1003	(select 'tttt' AS `s1` from dual)
(select * from t1);
s1
tttt
drop table t1;
create table t1 (s1 char(5), index s1(s1));
create table t2 (s1 char(5), index s1(s1));
insert into t1 values ('a1'),('a2'),('a3');
insert into t2 values ('a1'),('a2');
select s1, s1 NOT IN (SELECT s1 FROM t2) from t1;
s1	s1 NOT IN (SELECT s1 FROM t2)
a1	0
a2	0
a3	1
select s1, s1 = ANY (SELECT s1 FROM t2) from t1;
s1	s1 = ANY (SELECT s1 FROM t2)
a1	1
a2	1
a3	0
select s1, s1 <> ALL (SELECT s1 FROM t2) from t1;
s1	s1 <> ALL (SELECT s1 FROM t2)
a1	0
a2	0
a3	1
select s1, s1 NOT IN (SELECT s1 FROM t2 WHERE s1 < 'a2') from t1;
s1	s1 NOT IN (SELECT s1 FROM t2 WHERE s1 < 'a2')
a1	0
a2	1
a3	1
explain extended select s1, s1 NOT IN (SELECT s1 FROM t2) from t1;
id	select_type	table	type	possible_keys	key	key_len	ref	rows	filtered	Extra
1	PRIMARY	t1	index	NULL	s1	6	NULL	3	100.00	Using index
2	SUBQUERY	t2	index_subquery	s1	s1	6	func	2	100.00	Using index; Full scan on NULL key
Warnings:
Note	1003	/* select#1 */ select `test`.`t1`.`s1` AS `s1`,!<expr_cache><`test`.`t1`.`s1`>(<in_optimizer>(`test`.`t1`.`s1`,<exists>(<index_lookup>(<cache>(`test`.`t1`.`s1`) in t2 on s1 checking NULL having trigcond(`test`.`t2`.`s1` is null))))) AS `s1 NOT IN (SELECT s1 FROM t2)` from `test`.`t1`
explain extended select s1, s1 = ANY (SELECT s1 FROM t2) from t1;
id	select_type	table	type	possible_keys	key	key_len	ref	rows	filtered	Extra
1	PRIMARY	t1	index	NULL	s1	6	NULL	3	100.00	Using index
2	SUBQUERY	t2	index_subquery	s1	s1	6	func	2	100.00	Using index; Full scan on NULL key
Warnings:
Note	1003	/* select#1 */ select `test`.`t1`.`s1` AS `s1`,<expr_cache><`test`.`t1`.`s1`>(<in_optimizer>(`test`.`t1`.`s1`,<exists>(<index_lookup>(<cache>(`test`.`t1`.`s1`) in t2 on s1 checking NULL having trigcond(`test`.`t2`.`s1` is null))))) AS `s1 = ANY (SELECT s1 FROM t2)` from `test`.`t1`
explain extended select s1, s1 <> ALL (SELECT s1 FROM t2) from t1;
id	select_type	table	type	possible_keys	key	key_len	ref	rows	filtered	Extra
1	PRIMARY	t1	index	NULL	s1	6	NULL	3	100.00	Using index
2	SUBQUERY	t2	index_subquery	s1	s1	6	func	2	100.00	Using index; Full scan on NULL key
Warnings:
Note	1003	/* select#1 */ select `test`.`t1`.`s1` AS `s1`,!<expr_cache><`test`.`t1`.`s1`>(<in_optimizer>(`test`.`t1`.`s1`,<exists>(<index_lookup>(<cache>(`test`.`t1`.`s1`) in t2 on s1 checking NULL having trigcond(`test`.`t2`.`s1` is null))))) AS `s1 <> ALL (SELECT s1 FROM t2)` from `test`.`t1`
explain extended select s1, s1 NOT IN (SELECT s1 FROM t2 WHERE s1 < 'a2') from t1;
id	select_type	table	type	possible_keys	key	key_len	ref	rows	filtered	Extra
1	PRIMARY	t1	index	NULL	s1	6	NULL	3	100.00	Using index
2	SUBQUERY	t2	index_subquery	s1	s1	6	func	2	50.00	Using index; Using where; Full scan on NULL key
Warnings:
Note	1003	/* select#1 */ select `test`.`t1`.`s1` AS `s1`,!<expr_cache><`test`.`t1`.`s1`>(<in_optimizer>(`test`.`t1`.`s1`,<exists>(<index_lookup>(<cache>(`test`.`t1`.`s1`) in t2 on s1 checking NULL where `test`.`t2`.`s1` < 'a2' having trigcond(`test`.`t2`.`s1` is null))))) AS `s1 NOT IN (SELECT s1 FROM t2 WHERE s1 < 'a2')` from `test`.`t1`
drop table t1,t2;
create table t2 (a int, b int not null);
create table t3 (a int);
insert into t3 values (6),(7),(3);
select * from t3 where a >= all (select b from t2);
a
6
7
3
explain extended select * from t3 where a >= all (select b from t2);
id	select_type	table	type	possible_keys	key	key_len	ref	rows	filtered	Extra
1	PRIMARY	t3	ALL	NULL	NULL	NULL	NULL	3	100.00	Using where
2	SUBQUERY	t2	system	NULL	NULL	NULL	NULL	0	0.00	Const row not found
Warnings:
Note	1003	/* select#1 */ select `test`.`t3`.`a` AS `a` from `test`.`t3` where <not>(<in_optimizer>(`test`.`t3`.`a`,(/* select#2 */ select max(NULL) from `test`.`t2`) > <cache>(`test`.`t3`.`a`)))
select * from t3 where a >= some (select b from t2);
a
explain extended select * from t3 where a >= some (select b from t2);
id	select_type	table	type	possible_keys	key	key_len	ref	rows	filtered	Extra
1	PRIMARY	t3	ALL	NULL	NULL	NULL	NULL	3	100.00	Using where
2	SUBQUERY	t2	system	NULL	NULL	NULL	NULL	0	0.00	Const row not found
Warnings:
Note	1003	/* select#1 */ select `test`.`t3`.`a` AS `a` from `test`.`t3` where <nop>(<in_optimizer>(`test`.`t3`.`a`,(/* select#2 */ select min(NULL) from `test`.`t2`) <= <cache>(`test`.`t3`.`a`)))
select * from t3 where a >= all (select b from t2 group by 1);
a
6
7
3
explain extended select * from t3 where a >= all (select b from t2 group by 1);
id	select_type	table	type	possible_keys	key	key_len	ref	rows	filtered	Extra
1	PRIMARY	t3	ALL	NULL	NULL	NULL	NULL	3	100.00	Using where
2	SUBQUERY	t2	system	NULL	NULL	NULL	NULL	0	0.00	Const row not found
Warnings:
Note	1003	/* select#1 */ select `test`.`t3`.`a` AS `a` from `test`.`t3` where <not>(<in_optimizer>(`test`.`t3`.`a`,(/* select#2 */ select max(NULL) from `test`.`t2`) > <cache>(`test`.`t3`.`a`)))
select * from t3 where a >= some (select b from t2 group by 1);
a
explain extended select * from t3 where a >= some (select b from t2 group by 1);
id	select_type	table	type	possible_keys	key	key_len	ref	rows	filtered	Extra
1	PRIMARY	t3	ALL	NULL	NULL	NULL	NULL	3	100.00	Using where
2	SUBQUERY	t2	system	NULL	NULL	NULL	NULL	0	0.00	Const row not found
Warnings:
Note	1003	/* select#1 */ select `test`.`t3`.`a` AS `a` from `test`.`t3` where <nop>(<in_optimizer>(`test`.`t3`.`a`,(/* select#2 */ select min(NULL) from `test`.`t2`) <= <cache>(`test`.`t3`.`a`)))
select * from t3 where NULL >= any (select b from t2);
a
explain extended select * from t3 where NULL >= any (select b from t2);
id	select_type	table	type	possible_keys	key	key_len	ref	rows	filtered	Extra
1	PRIMARY	NULL	NULL	NULL	NULL	NULL	NULL	NULL	NULL	Impossible WHERE
2	SUBQUERY	NULL	NULL	NULL	NULL	NULL	NULL	NULL	NULL	no matching row in const table
Warnings:
Note	1003	/* select#1 */ select `test`.`t3`.`a` AS `a` from `test`.`t3` where 0
select * from t3 where NULL >= any (select b from t2 group by 1);
a
explain extended select * from t3 where NULL >= any (select b from t2 group by 1);
id	select_type	table	type	possible_keys	key	key_len	ref	rows	filtered	Extra
1	PRIMARY	NULL	NULL	NULL	NULL	NULL	NULL	NULL	NULL	Impossible WHERE
2	SUBQUERY	NULL	NULL	NULL	NULL	NULL	NULL	NULL	NULL	no matching row in const table
Warnings:
Note	1003	/* select#1 */ select `test`.`t3`.`a` AS `a` from `test`.`t3` where 0
select * from t3 where NULL >= some (select b from t2);
a
explain extended select * from t3 where NULL >= some (select b from t2);
id	select_type	table	type	possible_keys	key	key_len	ref	rows	filtered	Extra
1	PRIMARY	NULL	NULL	NULL	NULL	NULL	NULL	NULL	NULL	Impossible WHERE
2	SUBQUERY	NULL	NULL	NULL	NULL	NULL	NULL	NULL	NULL	no matching row in const table
Warnings:
Note	1003	/* select#1 */ select `test`.`t3`.`a` AS `a` from `test`.`t3` where 0
select * from t3 where NULL >= some (select b from t2 group by 1);
a
explain extended select * from t3 where NULL >= some (select b from t2 group by 1);
id	select_type	table	type	possible_keys	key	key_len	ref	rows	filtered	Extra
1	PRIMARY	NULL	NULL	NULL	NULL	NULL	NULL	NULL	NULL	Impossible WHERE
2	SUBQUERY	NULL	NULL	NULL	NULL	NULL	NULL	NULL	NULL	no matching row in const table
Warnings:
Note	1003	/* select#1 */ select `test`.`t3`.`a` AS `a` from `test`.`t3` where 0
insert into t2 values (2,2), (2,1), (3,3), (3,1);
select * from t3 where a > all (select max(b) from t2 group by a);
a
6
7
explain extended select * from t3 where a > all (select max(b) from t2 group by a);
id	select_type	table	type	possible_keys	key	key_len	ref	rows	filtered	Extra
1	PRIMARY	t3	ALL	NULL	NULL	NULL	NULL	3	100.00	Using where
2	SUBQUERY	t2	ALL	NULL	NULL	NULL	NULL	4	100.00	Using temporary
Warnings:
Note	1003	/* select#1 */ select `test`.`t3`.`a` AS `a` from `test`.`t3` where <not>(<in_optimizer>(`test`.`t3`.`a`,<max>(/* select#2 */ select max(`test`.`t2`.`b`) from `test`.`t2` group by `test`.`t2`.`a`) >= <cache>(`test`.`t3`.`a`)))
drop table t2, t3;
CREATE TABLE `t1` ( `id` mediumint(9) NOT NULL auto_increment, `taskid` bigint(20) NOT NULL default '0', `dbid` int(11) NOT NULL default '0', `create_date` datetime NOT NULL default '0000-00-00 00:00:00', `last_update` datetime NOT NULL default '0000-00-00 00:00:00', PRIMARY KEY  (`id`)) ENGINE=MyISAM CHARSET=latin1 AUTO_INCREMENT=3 ;
INSERT INTO `t1` (`id`, `taskid`, `dbid`, `create_date`,`last_update`) VALUES (1, 1, 15, '2003-09-29 10:31:36', '2003-09-29 10:31:36'), (2, 1, 21, now(), now());
CREATE TABLE `t2` (`db_id` int(11) NOT NULL auto_increment,`name` varchar(200) NOT NULL default '',`primary_uid` smallint(6) NOT NULL default '0',`secondary_uid` smallint(6) NOT NULL default '0',PRIMARY KEY  (`db_id`),UNIQUE KEY `name_2` (`name`),FULLTEXT KEY `name` (`name`)) ENGINE=MyISAM CHARSET=latin1 AUTO_INCREMENT=2147483647;
INSERT INTO `t2` (`db_id`, `name`, `primary_uid`, `secondary_uid`) VALUES (18, 'Not Set 1', 0, 0),(19, 'Valid', 1, 2),(20, 'Valid 2', 1, 2),(21, 'Should Not Return', 1, 2),(26, 'Not Set 2', 0, 0),(-1, 'ALL DB\'S', 0, 0);
CREATE TABLE `t3` (`taskgenid` mediumint(9) NOT NULL auto_increment,`dbid` int(11) NOT NULL default '0',`taskid` int(11) NOT NULL default '0',`mon` tinyint(4) NOT NULL default '1',`tues` tinyint(4) NOT NULL default '1',`wed` tinyint(4) NOT NULL default '1',`thur` tinyint(4) NOT NULL default '1',`fri` tinyint(4) NOT NULL default '1',`sat` tinyint(4) NOT NULL default '0',`sun` tinyint(4) NOT NULL default '0',`how_often` smallint(6) NOT NULL default '1',`userid` smallint(6) NOT NULL default '0',`active` tinyint(4) NOT NULL default '1',PRIMARY KEY  (`taskgenid`)) ENGINE=MyISAM CHARSET=latin1 AUTO_INCREMENT=2 ;
INSERT INTO `t3` (`taskgenid`, `dbid`, `taskid`, `mon`, `tues`,`wed`, `thur`, `fri`, `sat`, `sun`, `how_often`, `userid`, `active`) VALUES (1,-1, 1, 1, 1, 1, 1, 1, 0, 0, 1, 0, 1);
CREATE TABLE `t4` (`task_id` smallint(6) NOT NULL default '0',`description` varchar(200) NOT NULL default '') ENGINE=MyISAM CHARSET=latin1;
INSERT INTO `t4` (`task_id`, `description`) VALUES (1, 'Daily Check List'),(2, 'Weekly Status');
select  dbid, name, (date_format(now() , '%Y-%m-%d') - INTERVAL how_often DAY) >= ifnull((SELECT date_format(max(create_date),'%Y-%m-%d') FROM t1 WHERE dbid = b.db_id AND taskid = a.taskgenid), '1950-01-01') from t3 a, t2 b, t4  WHERE dbid = - 1 AND primary_uid = '1' AND t4.task_id = taskid;
dbid	name	(date_format(now() , '%Y-%m-%d') - INTERVAL how_often DAY) >= ifnull((SELECT date_format(max(create_date),'%Y-%m-%d') FROM t1 WHERE dbid = b.db_id AND taskid = a.taskgenid), '1950-01-01')
-1	Valid	1
-1	Valid 2	1
-1	Should Not Return	0
SELECT dbid, name FROM t3 a, t2 b, t4 WHERE dbid = - 1 AND primary_uid = '1' AND ((date_format(now() , '%Y-%m-%d') - INTERVAL how_often DAY) >= ifnull((SELECT date_format(max(create_date),'%Y-%m-%d') FROM t1 WHERE dbid = b.db_id AND taskid = a.taskgenid), '1950-01-01')) AND t4.task_id = taskid;
dbid	name
-1	Valid
-1	Valid 2
drop table t1,t2,t3,t4;
CREATE TABLE t1 (id int(11) default NULL) ENGINE=MyISAM CHARSET=latin1;
INSERT INTO t1 VALUES (1),(5);
CREATE TABLE t2 (id int(11) default NULL) ENGINE=MyISAM CHARSET=latin1;
INSERT INTO t2 VALUES (2),(6);
select * from t1 where (1,2,6) in (select * from t2);
ERROR 21000: Operand should contain 3 column(s)
DROP TABLE t1,t2;
create table t1 (s1 int);
insert into t1 values (1);
insert into t1 values (2);
set sort_buffer_size = (select s1 from t1);
ERROR 21000: Subquery returns more than 1 row
do (select * from t1);
Warnings:
Error	1242	Subquery returns more than 1 row
drop table t1;
create table t1 (s1 char);
insert into t1 values ('e');
select * from t1 where 'f' > any (select s1 from t1);
s1
e
select * from t1 where 'f' > any (select s1 from t1 union select s1 from t1);
s1
e
explain extended select * from t1 where 'f' > any (select s1 from t1 union select s1 from t1);
id	select_type	table	type	possible_keys	key	key_len	ref	rows	filtered	Extra
1	PRIMARY	t1	system	NULL	NULL	NULL	NULL	1	100.00	
2	SUBQUERY	t1	system	NULL	NULL	NULL	NULL	1	100.00	
3	UNION	t1	system	NULL	NULL	NULL	NULL	1	100.00	
NULL	UNION RESULT	<union2,3>	ALL	NULL	NULL	NULL	NULL	NULL	NULL	
Warnings:
Note	1003	/* select#1 */ select 'e' AS `s1` from dual where 1
drop table t1;
CREATE TABLE t1 (number char(11) NOT NULL default '') ENGINE=MyISAM CHARSET=latin1;
INSERT INTO t1 VALUES ('69294728265'),('18621828126'),('89356874041'),('95895001874');
CREATE TABLE t2 (code char(5) NOT NULL default '',UNIQUE KEY code (code)) ENGINE=MyISAM CHARSET=latin1;
INSERT INTO t2 VALUES ('1'),('1226'),('1245'),('1862'),('18623'),('1874'),('1967'),('6');
select c.number as phone,(select p.code from t2 p where c.number like concat(p.code, '%') order by length(p.code) desc limit 1) as code from t1 c;
phone	code
69294728265	6
18621828126	1862
89356874041	NULL
95895001874	NULL
drop table t1, t2;
create table t1 (s1 int);
create table t2 (s1 int);
select * from t1 where (select count(*) from t2 where t1.s2) = 1;
ERROR 42S22: Unknown column 't1.s2' in 'where clause'
select * from t1 where (select count(*) from t2 group by t1.s2) = 1;
ERROR 42S22: Unknown column 't1.s2' in 'group statement'
select count(*) from t2 group by t1.s2;
ERROR 42S22: Unknown column 't1.s2' in 'group statement'
drop table t1, t2;
CREATE TABLE t1(COLA FLOAT NOT NULL,COLB FLOAT NOT NULL,COLC VARCHAR(20) DEFAULT NULL,PRIMARY KEY (COLA, COLB));
CREATE TABLE t2(COLA FLOAT NOT NULL,COLB FLOAT NOT NULL,COLC CHAR(1) NOT NULL,PRIMARY KEY (COLA));
INSERT INTO t1 VALUES (1,1,'1A3240'), (1,2,'4W2365');
INSERT INTO t2 VALUES (100, 200, 'C');
SELECT DISTINCT COLC FROM t1 WHERE COLA = (SELECT COLA FROM t2 WHERE COLB = 200 AND COLC ='C' LIMIT 1);
COLC
DROP TABLE t1, t2;
CREATE TABLE t1 (a int(1));
INSERT INTO t1 VALUES (1),(1),(1),(1),(1),(2),(3),(4),(5);
SELECT DISTINCT (SELECT a) FROM t1 LIMIT 100;
(SELECT a)
1
2
3
4
5
DROP TABLE t1;
create table t1 (a int, b decimal(13, 3));
insert into t1 values (1, 0.123);
select a, (select max(b) from t1) into outfile "../../tmp/subselect.out.file.1" from t1;
delete from t1;
load data infile "../../tmp/subselect.out.file.1" into table t1;
select * from t1;
a	b
1	0.123
drop table t1;
CREATE TABLE `t1` (
`id` int(11) NOT NULL auto_increment,
`id_cns` tinyint(3) unsigned NOT NULL default '0',
`tipo` enum('','UNO','DUE') NOT NULL default '',
`anno_dep` smallint(4) unsigned zerofill NOT NULL default '0000',
`particolare` mediumint(8) unsigned NOT NULL default '0',
`generale` mediumint(8) unsigned NOT NULL default '0',
`bis` tinyint(3) unsigned NOT NULL default '0',
PRIMARY KEY  (`id`),
UNIQUE KEY `idx_cns_gen_anno` (`anno_dep`,`id_cns`,`generale`,`particolare`),
UNIQUE KEY `idx_cns_par_anno` (`id_cns`,`anno_dep`,`tipo`,`particolare`,`bis`)
);
INSERT INTO `t1` VALUES (1,16,'UNO',1987,2048,9681,0),(2,50,'UNO',1987,1536,13987,0),(3,16,'UNO',1987,2432,14594,0),(4,16,'UNO',1987,1792,13422,0),(5,16,'UNO',1987,1025,10240,0),(6,16,'UNO',1987,1026,7089,0);
CREATE TABLE `t2` (
`id` tinyint(3) unsigned NOT NULL auto_increment,
`max_anno_dep` smallint(6) unsigned NOT NULL default '0',
PRIMARY KEY  (`id`)
);
INSERT INTO `t2` VALUES (16,1987),(50,1990),(51,1990);
SELECT cns.id, cns.max_anno_dep, cns.max_anno_dep = (SELECT s.anno_dep FROM t1 AS s WHERE s.id_cns = cns.id ORDER BY s.anno_dep DESC LIMIT 1) AS PIPPO FROM t2 AS cns;
id	max_anno_dep	PIPPO
16	1987	1
50	1990	0
51	1990	NULL
DROP TABLE t1, t2;
create table t1 (a int);
insert into t1 values (1), (2), (3);
SET SQL_SELECT_LIMIT=1;
select sum(a) from (select * from t1) as a;
sum(a)
6
select 2 in (select * from t1);
2 in (select * from t1)
1
SET SQL_SELECT_LIMIT=default;
drop table t1;
CREATE TABLE t1 (a int, b int, INDEX (a));
INSERT INTO t1 VALUES (1, 1), (1, 2), (1, 3);
SELECT * FROM t1 WHERE a = (SELECT MAX(a) FROM t1 WHERE a = 1) ORDER BY b;
a	b
1	1
1	2
1	3
DROP TABLE t1;
create table t1(val varchar(10));
insert into t1 values ('aaa'), ('bbb'),('eee'),('mmm'),('ppp');
select count(*) from t1 as w1 where w1.val in (select w2.val from t1 as w2 where w2.val like 'm%') and w1.val in (select w3.val from t1 as w3 where w3.val like 'e%');
count(*)
0
drop table t1;
create table t1 (id int not null, text varchar(20) not null default '', primary key (id));
insert into t1 (id, text) values (1, 'text1'), (2, 'text2'), (3, 'text3'), (4, 'text4'), (5, 'text5'), (6, 'text6'), (7, 'text7'), (8, 'text8'), (9, 'text9'), (10, 'text10'), (11, 'text11'), (12, 'text12');
select * from t1 where id not in (select id from t1 where id < 8);
id	text
8	text8
9	text9
10	text10
11	text11
12	text12
select * from t1 as tt where not exists (select id from t1 where id < 8 and (id = tt.id or id is null) having id is not null);
id	text
8	text8
9	text9
10	text10
11	text11
12	text12
explain extended select * from t1 where id not in (select id from t1 where id < 8);
id	select_type	table	type	possible_keys	key	key_len	ref	rows	filtered	Extra
1	PRIMARY	t1	ALL	NULL	NULL	NULL	NULL	12	100.00	Using where
2	DEPENDENT SUBQUERY	t1	unique_subquery	PRIMARY	PRIMARY	4	func	1	100.00	Using index; Using where
Warnings:
Note	1003	/* select#1 */ select `test`.`t1`.`id` AS `id`,`test`.`t1`.`text` AS `text` from `test`.`t1` where !<expr_cache><`test`.`t1`.`id`>(<in_optimizer>(`test`.`t1`.`id`,<exists>(<primary_index_lookup>(<cache>(`test`.`t1`.`id`) in t1 on PRIMARY where `test`.`t1`.`id` < 8 and <cache>(`test`.`t1`.`id`) = `test`.`t1`.`id`))))
explain extended select * from t1 as tt where not exists (select id from t1 where id < 8 and (id = tt.id or id is null) having id is not null);
id	select_type	table	type	possible_keys	key	key_len	ref	rows	filtered	Extra
1	PRIMARY	tt	ALL	NULL	NULL	NULL	NULL	12	100.00	Using where
2	DEPENDENT SUBQUERY	t1	eq_ref	PRIMARY	PRIMARY	4	test.tt.id	1	100.00	Using where; Using index
Warnings:
Note	1276	Field or reference 'test.tt.id' of SELECT #2 was resolved in SELECT #1
Note	1003	/* select#1 */ select `test`.`tt`.`id` AS `id`,`test`.`tt`.`text` AS `text` from `test`.`t1` `tt` where !<expr_cache><`test`.`tt`.`id`>(exists(/* select#2 */ select `test`.`t1`.`id` from `test`.`t1` where `test`.`t1`.`id` < 8 and `test`.`t1`.`id` = `test`.`tt`.`id` having `test`.`t1`.`id` is not null limit 1))
insert into t1 (id, text) values (1000, 'text1000'), (1001, 'text1001');
create table t2 (id int not null, text varchar(20) not null default '', primary key (id));
insert into t2 (id, text) values (1, 'text1'), (2, 'text2'), (3, 'text3'), (4, 'text4'), (5, 'text5'), (6, 'text6'), (7, 'text7'), (8, 'text8'), (9, 'text9'), (10, 'text10'), (11, 'text1'), (12, 'text2'), (13, 'text3'), (14, 'text4'), (15, 'text5'), (16, 'text6'), (17, 'text7'), (18, 'text8'), (19, 'text9'), (20, 'text10'),(21, 'text1'), (22, 'text2'), (23, 'text3'), (24, 'text4'), (25, 'text5'), (26, 'text6'), (27, 'text7'), (28, 'text8'), (29, 'text9'), (30, 'text10'), (31, 'text1'), (32, 'text2'), (33, 'text3'), (34, 'text4'), (35, 'text5'), (36, 'text6'), (37, 'text7'), (38, 'text8'), (39, 'text9'), (40, 'text10'), (41, 'text1'), (42, 'text2'), (43, 'text3'), (44, 'text4'), (45, 'text5'), (46, 'text6'), (47, 'text7'), (48, 'text8'), (49, 'text9'), (50, 'text10');
select * from t1 a left join t2 b on (a.id=b.id or b.id is null) join t1 c on (if(isnull(b.id), 1000, b.id)=c.id);
id	text	id	text	id	text
1	text1	1	text1	1	text1
2	text2	2	text2	2	text2
3	text3	3	text3	3	text3
4	text4	4	text4	4	text4
5	text5	5	text5	5	text5
6	text6	6	text6	6	text6
7	text7	7	text7	7	text7
8	text8	8	text8	8	text8
9	text9	9	text9	9	text9
10	text10	10	text10	10	text10
11	text11	11	text1	11	text11
12	text12	12	text2	12	text12
1000	text1000	NULL	NULL	1000	text1000
1001	text1001	NULL	NULL	1000	text1000
explain extended select * from t1 a left join t2 b on (a.id=b.id or b.id is null) join t1 c on (if(isnull(b.id), 1000, b.id)=c.id);
id	select_type	table	type	possible_keys	key	key_len	ref	rows	filtered	Extra
1	SIMPLE	a	ALL	NULL	NULL	NULL	NULL	14	100.00	
1	SIMPLE	b	eq_ref	PRIMARY	PRIMARY	4	test.a.id	2	100.00	
1	SIMPLE	c	eq_ref	PRIMARY	PRIMARY	4	func	1	100.00	Using index condition
Warnings:
Note	1003	select `test`.`a`.`id` AS `id`,`test`.`a`.`text` AS `text`,`test`.`b`.`id` AS `id`,`test`.`b`.`text` AS `text`,`test`.`c`.`id` AS `id`,`test`.`c`.`text` AS `text` from `test`.`t1` `a` left join `test`.`t2` `b` on(`test`.`b`.`id` = `test`.`a`.`id` or `test`.`b`.`id` is null) join `test`.`t1` `c` where if(`test`.`b`.`id` is null,1000,`test`.`b`.`id`) = `test`.`c`.`id`
drop table t1,t2;
create table t1 (a int);
insert into t1 values (1);
explain select benchmark(1000, (select a from t1 where a=sha(rand())));
id	select_type	table	type	possible_keys	key	key_len	ref	rows	Extra
1	PRIMARY	NULL	NULL	NULL	NULL	NULL	NULL	NULL	No tables used
2	UNCACHEABLE SUBQUERY	t1	system	NULL	NULL	NULL	NULL	1	
drop table t1;
create table t1(id int);
create table t2(id int);
create table t3(flag int);
select (select * from t3 where id not null) from t1, t2;
ERROR 42000: You have an error in your SQL syntax; check the manual that corresponds to your MariaDB server version for the right syntax to use near 'null) from t1, t2' at line 1
drop table t1,t2,t3;
CREATE TABLE t1 (id INT);
CREATE TABLE t2 (id INT);
INSERT INTO t1 VALUES (1), (2);
INSERT INTO t2 VALUES (1);
SELECT t1.id, ( SELECT COUNT(t.id) FROM t2 AS t WHERE t.id = t1.id ) AS c FROM t1 LEFT JOIN t2 USING (id);
id	c
1	1
2	0
SELECT id, ( SELECT COUNT(t.id) FROM t2 AS t WHERE t.id = t1.id ) AS c FROM t1 LEFT JOIN t2 USING (id);
id	c
1	1
2	0
SELECT t1.id, ( SELECT COUNT(t.id) FROM t2 AS t WHERE t.id = t1.id ) AS c FROM t1 LEFT JOIN t2 USING (id) ORDER BY t1.id;
id	c
1	1
2	0
SELECT id, ( SELECT COUNT(t.id) FROM t2 AS t WHERE t.id = t1.id ) AS c FROM t1 LEFT JOIN t2 USING (id) ORDER BY id;
id	c
1	1
2	0
DROP TABLE t1,t2;
CREATE TABLE t1 ( a int, b int );
INSERT INTO t1 VALUES (1,1),(2,2),(3,3);
SELECT a FROM t1 WHERE a > ANY ( SELECT a FROM t1 WHERE b = 2 );
a
3
SELECT a FROM t1 WHERE a < ANY ( SELECT a FROM t1 WHERE b = 2 );
a
1
SELECT a FROM t1 WHERE a = ANY ( SELECT a FROM t1 WHERE b = 2 );
a
2
SELECT a FROM t1 WHERE a >= ANY ( SELECT a FROM t1 WHERE b = 2 );
a
2
3
SELECT a FROM t1 WHERE a <= ANY ( SELECT a FROM t1 WHERE b = 2 );
a
1
2
SELECT a FROM t1 WHERE a <> ANY ( SELECT a FROM t1 WHERE b = 2 );
a
1
3
SELECT a FROM t1 WHERE a > ALL ( SELECT a FROM t1 WHERE b = 2 );
a
3
SELECT a FROM t1 WHERE a < ALL ( SELECT a FROM t1 WHERE b = 2 );
a
1
SELECT a FROM t1 WHERE a = ALL ( SELECT a FROM t1 WHERE b = 2 );
a
2
SELECT a FROM t1 WHERE a >= ALL ( SELECT a FROM t1 WHERE b = 2 );
a
2
3
SELECT a FROM t1 WHERE a <= ALL ( SELECT a FROM t1 WHERE b = 2 );
a
1
2
SELECT a FROM t1 WHERE a <> ALL ( SELECT a FROM t1 WHERE b = 2 );
a
1
3
ALTER TABLE t1 ADD INDEX (a);
SELECT a FROM t1 WHERE a > ANY ( SELECT a FROM t1 WHERE b = 2 );
a
3
SELECT a FROM t1 WHERE a < ANY ( SELECT a FROM t1 WHERE b = 2 );
a
1
SELECT a FROM t1 WHERE a = ANY ( SELECT a FROM t1 WHERE b = 2 );
a
2
SELECT a FROM t1 WHERE a >= ANY ( SELECT a FROM t1 WHERE b = 2 );
a
2
3
SELECT a FROM t1 WHERE a <= ANY ( SELECT a FROM t1 WHERE b = 2 );
a
1
2
SELECT a FROM t1 WHERE a <> ANY ( SELECT a FROM t1 WHERE b = 2 );
a
1
3
SELECT a FROM t1 WHERE a > ALL ( SELECT a FROM t1 WHERE b = 2 );
a
3
SELECT a FROM t1 WHERE a < ALL ( SELECT a FROM t1 WHERE b = 2 );
a
1
SELECT a FROM t1 WHERE a = ALL ( SELECT a FROM t1 WHERE b = 2 );
a
2
SELECT a FROM t1 WHERE a >= ALL ( SELECT a FROM t1 WHERE b = 2 );
a
2
3
SELECT a FROM t1 WHERE a <= ALL ( SELECT a FROM t1 WHERE b = 2 );
a
1
2
SELECT a FROM t1 WHERE a <> ALL ( SELECT a FROM t1 WHERE b = 2 );
a
1
3
SELECT a FROM t1 WHERE a > ANY (SELECT a FROM t1 HAVING a = 2);
a
3
SELECT a FROM t1 WHERE a < ANY (SELECT a FROM t1 HAVING a = 2);
a
1
SELECT a FROM t1 WHERE a = ANY (SELECT a FROM t1 HAVING a = 2);
a
2
SELECT a FROM t1 WHERE a >= ANY (SELECT a FROM t1 HAVING a = 2);
a
2
3
SELECT a FROM t1 WHERE a <= ANY (SELECT a FROM t1 HAVING a = 2);
a
1
2
SELECT a FROM t1 WHERE a <> ANY (SELECT a FROM t1 HAVING a = 2);
a
1
3
SELECT a FROM t1 WHERE a > ALL (SELECT a FROM t1 HAVING a = 2);
a
3
SELECT a FROM t1 WHERE a < ALL (SELECT a FROM t1 HAVING a = 2);
a
1
SELECT a FROM t1 WHERE a = ALL (SELECT a FROM t1 HAVING a = 2);
a
2
SELECT a FROM t1 WHERE a >= ALL (SELECT a FROM t1 HAVING a = 2);
a
2
3
SELECT a FROM t1 WHERE a <= ALL (SELECT a FROM t1 HAVING a = 2);
a
1
2
SELECT a FROM t1 WHERE a <> ALL (SELECT a FROM t1 HAVING a = 2);
a
1
3
SELECT a FROM t1 WHERE a > ANY (SELECT a FROM t1 WHERE b = 2 UNION SELECT a FROM t1 WHERE b = 2);
a
3
SELECT a FROM t1 WHERE a < ANY (SELECT a FROM t1 WHERE b = 2 UNION SELECT a FROM t1 WHERE b = 2);
a
1
SELECT a FROM t1 WHERE a = ANY (SELECT a FROM t1 WHERE b = 2 UNION SELECT a FROM t1 WHERE b = 2);
a
2
SELECT a FROM t1 WHERE a >= ANY (SELECT a FROM t1 WHERE b = 2 UNION SELECT a FROM t1 WHERE b = 2);
a
2
3
SELECT a FROM t1 WHERE a <= ANY (SELECT a FROM t1 WHERE b = 2 UNION SELECT a FROM t1 WHERE b = 2);
a
1
2
SELECT a FROM t1 WHERE a <> ANY (SELECT a FROM t1 WHERE b = 2 UNION SELECT a FROM t1 WHERE b = 2);
a
1
3
SELECT a FROM t1 WHERE a > ALL (SELECT a FROM t1 WHERE b = 2 UNION SELECT a FROM t1 WHERE b = 2);
a
3
SELECT a FROM t1 WHERE a < ALL (SELECT a FROM t1 WHERE b = 2 UNION SELECT a FROM t1 WHERE b = 2);
a
1
SELECT a FROM t1 WHERE a = ALL (SELECT a FROM t1 WHERE b = 2 UNION SELECT a FROM t1 WHERE b = 2);
a
2
SELECT a FROM t1 WHERE a >= ALL (SELECT a FROM t1 WHERE b = 2 UNION SELECT a FROM t1 WHERE b = 2);
a
2
3
SELECT a FROM t1 WHERE a <= ALL (SELECT a FROM t1 WHERE b = 2 UNION SELECT a FROM t1 WHERE b = 2);
a
1
2
SELECT a FROM t1 WHERE a <> ALL (SELECT a FROM t1 WHERE b = 2 UNION SELECT a FROM t1 WHERE b = 2);
a
1
3
SELECT a FROM t1 WHERE a > ANY (SELECT a FROM t1 HAVING a = 2 UNION SELECT a FROM t1 HAVING a = 2);
a
3
SELECT a FROM t1 WHERE a < ANY (SELECT a FROM t1 HAVING a = 2 UNION SELECT a FROM t1 HAVING a = 2);
a
1
SELECT a FROM t1 WHERE a = ANY (SELECT a FROM t1 HAVING a = 2 UNION SELECT a FROM t1 HAVING a = 2);
a
2
SELECT a FROM t1 WHERE a >= ANY (SELECT a FROM t1 HAVING a = 2 UNION SELECT a FROM t1 HAVING a = 2);
a
2
3
SELECT a FROM t1 WHERE a <= ANY (SELECT a FROM t1 HAVING a = 2 UNION SELECT a FROM t1 HAVING a = 2);
a
1
2
SELECT a FROM t1 WHERE a <> ANY (SELECT a FROM t1 HAVING a = 2 UNION SELECT a FROM t1 HAVING a = 2);
a
1
3
SELECT a FROM t1 WHERE a > ALL (SELECT a FROM t1 HAVING a = 2 UNION SELECT a FROM t1 HAVING a = 2);
a
3
SELECT a FROM t1 WHERE a < ALL (SELECT a FROM t1 HAVING a = 2 UNION SELECT a FROM t1 HAVING a = 2);
a
1
SELECT a FROM t1 WHERE a = ALL (SELECT a FROM t1 HAVING a = 2 UNION SELECT a FROM t1 HAVING a = 2);
a
2
SELECT a FROM t1 WHERE a >= ALL (SELECT a FROM t1 HAVING a = 2 UNION SELECT a FROM t1 HAVING a = 2);
a
2
3
SELECT a FROM t1 WHERE a <= ALL (SELECT a FROM t1 HAVING a = 2 UNION SELECT a FROM t1 HAVING a = 2);
a
1
2
SELECT a FROM t1 WHERE a <> ALL (SELECT a FROM t1 HAVING a = 2 UNION SELECT a FROM t1 HAVING a = 2);
a
1
3
SELECT a FROM t1 WHERE (1,2) > ANY (SELECT a FROM t1 WHERE b = 2);
ERROR 21000: Operand should contain 1 column(s)
SELECT a FROM t1 WHERE a > ANY (SELECT a,2 FROM t1 WHERE b = 2);
ERROR 21000: Operand should contain 1 column(s)
SELECT a FROM t1 WHERE (1,2) > ANY (SELECT a,2 FROM t1 WHERE b = 2);
ERROR 21000: Operand should contain 1 column(s)
SELECT a FROM t1 WHERE (1,2) > ALL (SELECT a FROM t1 WHERE b = 2);
ERROR 21000: Operand should contain 1 column(s)
SELECT a FROM t1 WHERE a > ALL (SELECT a,2 FROM t1 WHERE b = 2);
ERROR 21000: Operand should contain 1 column(s)
SELECT a FROM t1 WHERE (1,2) > ALL (SELECT a,2 FROM t1 WHERE b = 2);
ERROR 21000: Operand should contain 1 column(s)
SELECT a FROM t1 WHERE (1,2) = ALL (SELECT a,2 FROM t1 WHERE b = 2);
ERROR 21000: Operand should contain 1 column(s)
SELECT a FROM t1 WHERE (1,2) <> ANY (SELECT a,2 FROM t1 WHERE b = 2);
ERROR 21000: Operand should contain 1 column(s)
SELECT a FROM t1 WHERE (1,2) = ANY (SELECT a FROM t1 WHERE b = 2);
ERROR 21000: Operand should contain 2 column(s)
SELECT a FROM t1 WHERE a = ANY (SELECT a,2 FROM t1 WHERE b = 2);
ERROR 21000: Operand should contain 1 column(s)
SELECT a FROM t1 WHERE (1,2) = ANY (SELECT a,2 FROM t1 WHERE b = 2);
a
SELECT a FROM t1 WHERE (1,2) <> ALL (SELECT a FROM t1 WHERE b = 2);
ERROR 21000: Operand should contain 2 column(s)
SELECT a FROM t1 WHERE a <> ALL (SELECT a,2 FROM t1 WHERE b = 2);
ERROR 21000: Operand should contain 1 column(s)
SELECT a FROM t1 WHERE (1,2) <> ALL (SELECT a,2 FROM t1 WHERE b = 2);
a
1
2
3
SELECT a FROM t1 WHERE (a,1) = ANY (SELECT a,1 FROM t1 WHERE b = 2);
a
2
SELECT a FROM t1 WHERE (a,1) <> ALL (SELECT a,1 FROM t1 WHERE b = 2);
a
1
3
SELECT a FROM t1 WHERE (a,1) = ANY (SELECT a,1 FROM t1 HAVING a = 2);
a
2
SELECT a FROM t1 WHERE (a,1) <> ALL (SELECT a,1 FROM t1 HAVING a = 2);
a
1
3
SELECT a FROM t1 WHERE (a,1) = ANY (SELECT a,1 FROM t1 WHERE b = 2 UNION SELECT a,1 FROM t1 WHERE b = 2);
a
2
SELECT a FROM t1 WHERE (a,1) <> ALL (SELECT a,1 FROM t1 WHERE b = 2 UNION SELECT a,1 FROM t1 WHERE b = 2);
a
1
3
SELECT a FROM t1 WHERE (a,1) = ANY (SELECT a,1 FROM t1 HAVING a = 2 UNION SELECT a,1 FROM t1 HAVING a = 2);
a
2
SELECT a FROM t1 WHERE (a,1) <> ALL (SELECT a,1 FROM t1 HAVING a = 2 UNION SELECT a,1 FROM t1 HAVING a = 2);
a
1
3
SELECT a FROM t1 WHERE a > ANY (SELECT a FROM t1 WHERE b = 2 group by a);
a
3
SELECT a FROM t1 WHERE a < ANY (SELECT a FROM t1 WHERE b = 2 group by a);
a
1
SELECT a FROM t1 WHERE a = ANY (SELECT a FROM t1 WHERE b = 2 group by a);
a
2
SELECT a FROM t1 WHERE a >= ANY (SELECT a FROM t1 WHERE b = 2 group by a);
a
2
3
SELECT a FROM t1 WHERE a <= ANY (SELECT a FROM t1 WHERE b = 2 group by a);
a
1
2
SELECT a FROM t1 WHERE a <> ANY (SELECT a FROM t1 WHERE b = 2 group by a);
a
1
3
SELECT a FROM t1 WHERE a > ALL (SELECT a FROM t1 WHERE b = 2 group by a);
a
3
SELECT a FROM t1 WHERE a < ALL (SELECT a FROM t1 WHERE b = 2 group by a);
a
1
SELECT a FROM t1 WHERE a = ALL (SELECT a FROM t1 WHERE b = 2 group by a);
a
2
SELECT a FROM t1 WHERE a >= ALL (SELECT a FROM t1 WHERE b = 2 group by a);
a
2
3
SELECT a FROM t1 WHERE a <= ALL (SELECT a FROM t1 WHERE b = 2 group by a);
a
1
2
SELECT a FROM t1 WHERE a <> ALL (SELECT a FROM t1 WHERE b = 2 group by a);
a
1
3
SELECT a FROM t1 WHERE a > ANY (SELECT a FROM t1 group by a HAVING a = 2);
a
3
SELECT a FROM t1 WHERE a < ANY (SELECT a FROM t1 group by a HAVING a = 2);
a
1
SELECT a FROM t1 WHERE a = ANY (SELECT a FROM t1 group by a HAVING a = 2);
a
2
SELECT a FROM t1 WHERE a >= ANY (SELECT a FROM t1 group by a HAVING a = 2);
a
2
3
SELECT a FROM t1 WHERE a <= ANY (SELECT a FROM t1 group by a HAVING a = 2);
a
1
2
SELECT a FROM t1 WHERE a <> ANY (SELECT a FROM t1 group by a HAVING a = 2);
a
1
3
SELECT a FROM t1 WHERE a > ALL (SELECT a FROM t1 group by a HAVING a = 2);
a
3
SELECT a FROM t1 WHERE a < ALL (SELECT a FROM t1 group by a HAVING a = 2);
a
1
SELECT a FROM t1 WHERE a = ALL (SELECT a FROM t1 group by a HAVING a = 2);
a
2
SELECT a FROM t1 WHERE a >= ALL (SELECT a FROM t1 group by a HAVING a = 2);
a
2
3
SELECT a FROM t1 WHERE a <= ALL (SELECT a FROM t1 group by a HAVING a = 2);
a
1
2
SELECT a FROM t1 WHERE a <> ALL (SELECT a FROM t1 group by a HAVING a = 2);
a
1
3
SELECT concat(EXISTS(SELECT a FROM t1 WHERE b = 2 and a.a > t1.a), '-') from t1 a;
concat(EXISTS(SELECT a FROM t1 WHERE b = 2 and a.a > t1.a), '-')
0-
0-
1-
SELECT concat(EXISTS(SELECT a FROM t1 WHERE b = 2 and a.a < t1.a), '-') from t1 a;
concat(EXISTS(SELECT a FROM t1 WHERE b = 2 and a.a < t1.a), '-')
1-
0-
0-
SELECT concat(EXISTS(SELECT a FROM t1 WHERE b = 2 and a.a = t1.a), '-') from t1 a;
concat(EXISTS(SELECT a FROM t1 WHERE b = 2 and a.a = t1.a), '-')
0-
1-
0-
DROP TABLE t1;
CREATE TABLE t1 ( a double, b double );
INSERT INTO t1 VALUES (1,1),(2,2),(3,3);
SELECT a FROM t1 WHERE a > ANY (SELECT a FROM t1 WHERE b = 2e0);
a
3
SELECT a FROM t1 WHERE a < ANY (SELECT a FROM t1 WHERE b = 2e0);
a
1
SELECT a FROM t1 WHERE a = ANY (SELECT a FROM t1 WHERE b = 2e0);
a
2
SELECT a FROM t1 WHERE a >= ANY (SELECT a FROM t1 WHERE b = 2e0);
a
2
3
SELECT a FROM t1 WHERE a <= ANY (SELECT a FROM t1 WHERE b = 2e0);
a
1
2
SELECT a FROM t1 WHERE a <> ANY (SELECT a FROM t1 WHERE b = 2e0);
a
1
3
SELECT a FROM t1 WHERE a > ALL (SELECT a FROM t1 WHERE b = 2e0);
a
3
SELECT a FROM t1 WHERE a < ALL (SELECT a FROM t1 WHERE b = 2e0);
a
1
SELECT a FROM t1 WHERE a = ALL (SELECT a FROM t1 WHERE b = 2e0);
a
2
SELECT a FROM t1 WHERE a >= ALL (SELECT a FROM t1 WHERE b = 2e0);
a
2
3
SELECT a FROM t1 WHERE a <= ALL (SELECT a FROM t1 WHERE b = 2e0);
a
1
2
SELECT a FROM t1 WHERE a <> ALL (SELECT a FROM t1 WHERE b = 2e0);
a
1
3
DROP TABLE t1;
CREATE TABLE t1 ( a char(1), b char(1));
INSERT INTO t1 VALUES ('1','1'),('2','2'),('3','3');
SELECT a FROM t1 WHERE a > ANY (SELECT a FROM t1 WHERE b = '2');
a
3
SELECT a FROM t1 WHERE a < ANY (SELECT a FROM t1 WHERE b = '2');
a
1
SELECT a FROM t1 WHERE a = ANY (SELECT a FROM t1 WHERE b = '2');
a
2
SELECT a FROM t1 WHERE a >= ANY (SELECT a FROM t1 WHERE b = '2');
a
2
3
SELECT a FROM t1 WHERE a <= ANY (SELECT a FROM t1 WHERE b = '2');
a
1
2
SELECT a FROM t1 WHERE a <> ANY (SELECT a FROM t1 WHERE b = '2');
a
1
3
SELECT a FROM t1 WHERE a > ALL (SELECT a FROM t1 WHERE b = '2');
a
3
SELECT a FROM t1 WHERE a < ALL (SELECT a FROM t1 WHERE b = '2');
a
1
SELECT a FROM t1 WHERE a = ALL (SELECT a FROM t1 WHERE b = '2');
a
2
SELECT a FROM t1 WHERE a >= ALL (SELECT a FROM t1 WHERE b = '2');
a
2
3
SELECT a FROM t1 WHERE a <= ALL (SELECT a FROM t1 WHERE b = '2');
a
1
2
SELECT a FROM t1 WHERE a <> ALL (SELECT a FROM t1 WHERE b = '2');
a
1
3
DROP TABLE t1;
create table t1 (a int, b int);
insert into t1 values (1,2),(3,4);
select * from t1 up where exists (select * from t1 where t1.a=up.a);
a	b
1	2
3	4
explain extended select * from t1 up where exists (select * from t1 where t1.a=up.a);
id	select_type	table	type	possible_keys	key	key_len	ref	rows	filtered	Extra
1	PRIMARY	up	ALL	NULL	NULL	NULL	NULL	2	100.00	Using where
2	DEPENDENT SUBQUERY	t1	ALL	NULL	NULL	NULL	NULL	2	100.00	Using where
Warnings:
Note	1276	Field or reference 'test.up.a' of SELECT #2 was resolved in SELECT #1
Note	1003	/* select#1 */ select `test`.`up`.`a` AS `a`,`test`.`up`.`b` AS `b` from `test`.`t1` `up` where <expr_cache><`test`.`up`.`a`>(exists(/* select#2 */ select 1 from `test`.`t1` where `test`.`t1`.`a` = `test`.`up`.`a` limit 1))
drop table t1;
CREATE TABLE t1 (t1_a int);
INSERT INTO t1 VALUES (1);
CREATE TABLE t2 (t2_a int, t2_b int, PRIMARY KEY (t2_a, t2_b));
INSERT INTO t2 VALUES (1, 1), (1, 2);
SELECT * FROM t1, t2 table2 WHERE t1_a = 1 AND table2.t2_a = 1
HAVING table2.t2_b = (SELECT MAX(t2_b) FROM t2 WHERE t2_a = table2.t2_a);
t1_a	t2_a	t2_b
1	1	2
DROP TABLE t1, t2;
CREATE TABLE t1 (id int(11) default NULL,name varchar(10) default NULL);
INSERT INTO t1 VALUES (1,'Tim'),(2,'Rebecca'),(3,NULL);
CREATE TABLE t2 (id int(11) default NULL, pet varchar(10) default NULL);
INSERT INTO t2 VALUES (1,'Fido'),(2,'Spot'),(3,'Felix');
SELECT a.*, b.* FROM (SELECT * FROM t1) AS a JOIN t2 as b on a.id=b.id;
id	name	id	pet
1	Tim	1	Fido
2	Rebecca	2	Spot
3	NULL	3	Felix
drop table t1,t2;
CREATE TABLE t1 ( a int, b int );
CREATE TABLE t2 ( c int, d int );
INSERT INTO t1 VALUES (1,2), (2,3), (3,4);
SELECT a AS abc, b FROM t1 outr WHERE b =
(SELECT MIN(b) FROM t1 WHERE a=outr.a);
abc	b
1	2
2	3
3	4
INSERT INTO t2 SELECT a AS abc, b FROM t1 outr WHERE b =
(SELECT MIN(b) FROM t1 WHERE a=outr.a);
select * from t2;
c	d
1	2
2	3
3	4
CREATE TABLE t3 SELECT a AS abc, b FROM t1 outr WHERE b =
(SELECT MIN(b) FROM t1 WHERE a=outr.a);
select * from t3;
abc	b
1	2
2	3
3	4
prepare stmt1 from "INSERT INTO t2 SELECT a AS abc, b FROM t1 outr WHERE b = (SELECT MIN(b) FROM t1 WHERE a=outr.a);";
execute stmt1;
deallocate prepare stmt1;
select * from t2;
c	d
1	2
2	3
3	4
1	2
2	3
3	4
drop table t3;
prepare stmt1 from "CREATE TABLE t3 SELECT a AS abc, b FROM t1 outr WHERE b = (SELECT MIN(b) FROM t1 WHERE a=outr.a);";
execute stmt1;
select * from t3;
abc	b
1	2
2	3
3	4
deallocate prepare stmt1;
DROP TABLE t1, t2, t3;
CREATE TABLE `t1` ( `a` int(11) default NULL) ENGINE=MyISAM DEFAULT CHARSET=latin1;
insert into t1 values (1);
CREATE TABLE `t2` ( `b` int(11) default NULL, `a` int(11) default NULL) ENGINE=MyISAM DEFAULT CHARSET=latin1;
insert into t2 values (1,2);
select t000.a, count(*) `C` FROM t1 t000 GROUP BY t000.a HAVING count(*) > ALL (SELECT count(*) FROM t2 t001 WHERE t001.a=1);
a	C
1	1
drop table t1,t2;
create table t1 (a int not null auto_increment primary key, b varchar(40), fulltext(b));
insert into t1 (b) values ('ball'),('ball games'), ('games'), ('foo'), ('foobar'), ('Serg'), ('Sergei'),('Georg'), ('Patrik'),('Hakan');
create table t2 (a int);
insert into t2 values (1),(3),(2),(7);
select a,b from t1 where match(b) against ('Ball') > 0;
a	b
1	ball
2	ball games
select a from t2 where a in (select a from t1 where match(b) against ('Ball') > 0);
a
1
2
drop table t1,t2;
CREATE TABLE t1(`IZAVORGANG_ID` VARCHAR(11) CHARACTER SET latin1 COLLATE latin1_bin,`KUERZEL` VARCHAR(10) CHARACTER SET latin1 COLLATE latin1_bin,`IZAANALYSEART_ID` VARCHAR(11) CHARACTER SET latin1 COLLATE latin1_bin,`IZAPMKZ_ID` VARCHAR(11) CHARACTER SET latin1 COLLATE latin1_bin);
CREATE INDEX AK01IZAVORGANG ON t1(izaAnalyseart_id,Kuerzel);
INSERT INTO t1(`IZAVORGANG_ID`,`KUERZEL`,`IZAANALYSEART_ID`,`IZAPMKZ_ID`)VALUES('D0000000001','601','D0000000001','I0000000001');
INSERT INTO t1(`IZAVORGANG_ID`,`KUERZEL`,`IZAANALYSEART_ID`,`IZAPMKZ_ID`)VALUES('D0000000002','602','D0000000001','I0000000001');
INSERT INTO t1(`IZAVORGANG_ID`,`KUERZEL`,`IZAANALYSEART_ID`,`IZAPMKZ_ID`)VALUES('D0000000003','603','D0000000001','I0000000001');
INSERT INTO t1(`IZAVORGANG_ID`,`KUERZEL`,`IZAANALYSEART_ID`,`IZAPMKZ_ID`)VALUES('D0000000004','101','D0000000001','I0000000001');
SELECT `IZAVORGANG_ID` FROM t1 WHERE `KUERZEL` IN(SELECT MIN(`KUERZEL`)`Feld1` FROM t1 WHERE `KUERZEL` LIKE'601%'And`IZAANALYSEART_ID`='D0000000001');
IZAVORGANG_ID
D0000000001
drop table t1;
CREATE TABLE `t1` ( `aid` int(11) NOT NULL default '0', `bid` int(11) NOT NULL default '0', PRIMARY KEY  (`aid`,`bid`));
CREATE TABLE `t2` ( `aid` int(11) NOT NULL default '0', `bid` int(11) NOT NULL default '0', PRIMARY KEY  (`aid`,`bid`));
insert into t1 values (1,1),(1,2),(2,1),(2,2);
insert into t2 values (1,2),(2,2);
select * from t1 where t1.aid not in (select aid from t2 where bid=t1.bid);
aid	bid
1	1
2	1
alter table t2 drop primary key;
alter table t2 add key KEY1 (aid, bid);
select * from t1 where t1.aid not in (select aid from t2 where bid=t1.bid);
aid	bid
1	1
2	1
alter table t2 drop key KEY1;
alter table t2 add primary key (bid, aid);
select * from t1 where t1.aid not in (select aid from t2 where bid=t1.bid);
aid	bid
1	1
2	1
drop table t1,t2;
CREATE TABLE t1 (howmanyvalues bigint, avalue int);
INSERT INTO t1 VALUES (1, 1),(2, 1),(2, 2),(3, 1),(3, 2),(3, 3),(4, 1),(4, 2),(4, 3),(4, 4);
SELECT howmanyvalues, count(*) from t1 group by howmanyvalues;
howmanyvalues	count(*)
1	1
2	2
3	3
4	4
SELECT a.howmanyvalues, (SELECT count(*) from t1 b where b.howmanyvalues = a.howmanyvalues) as mycount from t1 a group by a.howmanyvalues;
howmanyvalues	mycount
1	1
2	2
3	3
4	4
CREATE INDEX t1_howmanyvalues_idx ON t1 (howmanyvalues);
SELECT a.howmanyvalues, (SELECT count(*) from t1 b where b.howmanyvalues+1 = a.howmanyvalues+1) as mycount from t1 a group by a.howmanyvalues;
howmanyvalues	mycount
1	1
2	2
3	3
4	4
SELECT a.howmanyvalues, (SELECT count(*) from t1 b where b.howmanyvalues = a.howmanyvalues) as mycount from t1 a group by a.howmanyvalues;
howmanyvalues	mycount
1	1
2	2
3	3
4	4
SELECT a.howmanyvalues, (SELECT count(*) from t1 b where b.howmanyvalues = a.avalue) as mycount from t1 a group by a.howmanyvalues;
howmanyvalues	mycount
1	1
2	1
3	1
4	1
drop table t1;
create table t1 (x int);
select  (select b.x from t1 as b where b.x=a.x) from t1 as a where a.x=2 group by a.x;
(select b.x from t1 as b where b.x=a.x)
drop table t1;
CREATE TABLE `t1` ( `master` int(10) unsigned NOT NULL default '0', `map` smallint(6) unsigned NOT NULL default '0', `slave` int(10) unsigned NOT NULL default '0', `access` int(10) unsigned NOT NULL default '0', UNIQUE KEY `access_u` (`master`,`map`,`slave`));
INSERT INTO `t1` VALUES (1,0,0,700),(1,1,1,400),(1,5,5,400),(1,12,12,400),(1,12,32,400),(4,12,32,400);
CREATE TABLE `t2` ( `id` int(10) unsigned NOT NULL default '0', `pid` int(10) unsigned NOT NULL default '0', `map` smallint(6) unsigned NOT NULL default '0', `level` tinyint(4) unsigned NOT NULL default '0', `title` varchar(255) default NULL, PRIMARY KEY  (`id`,`pid`,`map`), KEY `level` (`level`), KEY `id` (`id`,`map`)) ;
INSERT INTO `t2` VALUES (6,5,12,7,'a'),(12,0,0,7,'a'),(12,1,0,7,'a'),(12,5,5,7,'a'),(12,5,12,7,'a');
SELECT b.sc FROM (SELECT (SELECT a.access FROM t1 a WHERE a.map = op.map AND a.slave = op.pid AND a.master = 1) ac FROM t2 op WHERE op.id = 12 AND op.map = 0) b;
ERROR 42S22: Unknown column 'b.sc' in 'field list'
SELECT b.ac FROM (SELECT (SELECT a.access FROM t1 a WHERE a.map = op.map AND a.slave = op.pid AND a.master = 1) ac FROM t2 op WHERE op.id = 12 AND op.map = 0) b;
ac
700
NULL
drop tables t1,t2;
create table t1 (a int not null, b int not null, c int, primary key (a,b));
insert into t1 values (1,1,1), (2,2,2), (3,3,3);
set @b:= 0;
explain select sum(a) from t1 where b > @b;
id	select_type	table	type	possible_keys	key	key_len	ref	rows	Extra
1	SIMPLE	t1	index	NULL	PRIMARY	8	NULL	3	Using where; Using index
set @a:= (select sum(a) from t1 where b > @b);
explain select a from t1 where c=2;
id	select_type	table	type	possible_keys	key	key_len	ref	rows	Extra
1	SIMPLE	t1	ALL	NULL	NULL	NULL	NULL	3	Using where
do @a:= (select sum(a) from t1 where b > @b);
explain select a from t1 where c=2;
id	select_type	table	type	possible_keys	key	key_len	ref	rows	Extra
1	SIMPLE	t1	ALL	NULL	NULL	NULL	NULL	3	Using where
drop table t1;
connect  root,localhost,root,,test,$MASTER_MYPORT,$MASTER_MYSOCK;
connection root;
set @got_val= (SELECT 1 FROM (SELECT 'A' as my_col) as T1 ) ;
disconnect root;
connection default;
create table t1 (a int, b int);
create table t2 (a int, b int);
insert into t1 values (1,1),(1,2),(1,3),(2,4),(2,5);
insert into t2 values (1,3),(2,1);
select distinct a,b, (select max(b) from t2 where t1.b=t2.a) from t1 order by t1.b;
a	b	(select max(b) from t2 where t1.b=t2.a)
1	1	3
1	2	1
1	3	NULL
2	4	NULL
2	5	NULL
drop table t1, t2;
create table t1 (id int);
create table t2 (id int, body text, fulltext (body));
insert into t1 values(1),(2),(3);
insert into t2 values (1,'test'), (2,'mysql'), (3,'test'), (4,'test');
select count(distinct id) from t1 where id in (select id from t2 where match(body) against ('mysql' in boolean mode));
count(distinct id)
1
drop table t2,t1;
create table t1 (s1 int,s2 int);
insert into t1 values (20,15);
select * from t1 where  (('a',null) <=> (select 'a',s2 from t1 where s1 = 0));
s1	s2
drop table t1;
create table t1 (s1 int);
insert into t1 values (1),(null);
select * from t1 where s1 < all (select s1 from t1);
s1
select s1, s1 < all (select s1 from t1) from t1;
s1	s1 < all (select s1 from t1)
1	0
NULL	NULL
drop table t1;
CREATE TABLE t1 (
Code char(3) NOT NULL default '',
Name char(52) NOT NULL default '',
Continent enum('Asia','Europe','North America','Africa','Oceania','Antarctica','South America') NOT NULL default 'Asia',
Region char(26) NOT NULL default '',
SurfaceArea float(10,2) NOT NULL default '0.00',
IndepYear smallint(6) default NULL,
Population int(11) NOT NULL default '0',
LifeExpectancy float(3,1) default NULL,
GNP float(10,2) default NULL,
GNPOld float(10,2) default NULL,
LocalName char(45) NOT NULL default '',
GovernmentForm char(45) NOT NULL default '',
HeadOfState char(60) default NULL,
Capital int(11) default NULL,
Code2 char(2) NOT NULL default ''
) ENGINE=MyISAM;
INSERT INTO t1 VALUES ('XXX','Xxxxx','Oceania','Xxxxxx',26.00,0,0,0,0,0,'Xxxxx','Xxxxx','Xxxxx',NULL,'XX');
INSERT INTO t1 VALUES ('ASM','American Samoa','Oceania','Polynesia',199.00,0,68000,75.1,334.00,NULL,'Amerika Samoa','US Territory','George W. Bush',54,'AS');
INSERT INTO t1 VALUES ('ATF','French Southern territories','Antarctica','Antarctica',7780.00,0,0,NULL,0.00,NULL,'Terres australes françaises','Nonmetropolitan Territory of France','Jacques Chirac',NULL,'TF');
INSERT INTO t1 VALUES ('UMI','United States Minor Outlying Islands','Oceania','Micronesia/Caribbean',16.00,0,0,NULL,0.00,NULL,'United States Minor Outlying Islands','Dependent Territory of the US','George W. Bush',NULL,'UM');
/*!40000 ALTER TABLE t1 ENABLE KEYS */;
SELECT DISTINCT Continent AS c FROM t1 outr WHERE
Code <> SOME ( SELECT Code FROM t1 WHERE Continent = outr.Continent AND
Population < 200);
c
Oceania
drop table t1;
create table t1 (a1 int);
create table t2 (b1 int);
select * from t1 where a2 > any(select b1 from t2);
ERROR 42S22: Unknown column 'a2' in 'IN/ALL/ANY subquery'
select * from t1 where a1 > any(select b1 from t2);
a1
drop table t1,t2;
create table t1 (a integer, b integer);
select (select * from t1) = (select 1,2);
(select * from t1) = (select 1,2)
NULL
select (select 1,2) = (select * from t1);
(select 1,2) = (select * from t1)
NULL
select  row(1,2) = ANY (select * from t1);
row(1,2) = ANY (select * from t1)
0
select  row(1,2) != ALL (select * from t1);
row(1,2) != ALL (select * from t1)
1
drop table t1;
create table t1 (a integer, b integer);
select row(1,(2,2)) in (select * from t1 );
ERROR 21000: Operand should contain 2 column(s)
select row(1,(2,2)) = (select * from t1 );
ERROR 21000: Operand should contain 2 column(s)
select (select * from t1) = row(1,(2,2));
ERROR 21000: Operand should contain 1 column(s)
drop table t1;
create  table t1 (a integer);
insert into t1 values (1);
select 1 = ALL (select 1 from t1 where 1 = xx ), 1 as xx ;
ERROR 42S22: Reference 'xx' not supported (forward reference in item list)
select 1 = ALL (select 1 from t1 where 1 = xx ), 1 as xx;
ERROR 42S22: Reference 'xx' not supported (forward reference in item list)
select 1 as xx, 1 = ALL (  select 1 from t1 where 1 = xx );
xx	1 = ALL (  select 1 from t1 where 1 = xx )
1	1
select 1 = ALL (select 1 from t1 where 1 = xx ), 1 as xx;
ERROR 42S22: Reference 'xx' not supported (forward reference in item list)
select 1 = ALL (select 1 from t1 where 1 = xx ), 1 as xx from DUAL;
ERROR 42S22: Reference 'xx' not supported (forward reference in item list)
drop table t1;
CREATE TABLE t1 (
categoryId int(11) NOT NULL,
courseId int(11) NOT NULL,
startDate datetime NOT NULL,
endDate datetime NOT NULL,
createDate datetime NOT NULL,
modifyDate timestamp NOT NULL,
attributes text NOT NULL
);
INSERT INTO t1 VALUES (1,41,'2004-02-09','2010-01-01','2004-02-09','2004-02-09',''),
(1,86,'2004-08-16','2004-08-16','2004-08-16','2004-08-16',''),
(1,87,'2004-08-16','2004-08-16','2004-08-16','2004-08-16',''),
(2,52,'2004-03-15','2004-10-01','2004-03-15','2004-09-17',''),
(2,53,'2004-03-16','2004-10-01','2004-03-16','2004-09-17',''),
(2,88,'2004-08-16','2004-08-16','2004-08-16','2004-08-16',''),
(2,89,'2004-08-16','2004-08-16','2004-08-16','2004-08-16',''),
(3,51,'2004-02-09','2010-01-01','2004-02-09','2004-02-09',''),
(5,12,'2004-02-18','2010-01-01','2004-02-18','2004-02-18','');
CREATE TABLE t2 (
userId int(11) NOT NULL,
courseId int(11) NOT NULL,
date datetime NOT NULL
);
INSERT INTO t2 VALUES (5141,71,'2003-11-18'),
(5141,72,'2003-11-25'),(5141,41,'2004-08-06'),
(5141,52,'2004-08-06'),(5141,53,'2004-08-06'),
(5141,12,'2004-08-06'),(5141,86,'2004-10-21'),
(5141,87,'2004-10-21'),(5141,88,'2004-10-21'),
(5141,89,'2004-10-22'),(5141,51,'2004-10-26');
CREATE TABLE t3 (
groupId int(11) NOT NULL,
parentId int(11) NOT NULL,
startDate datetime NOT NULL,
endDate datetime NOT NULL,
createDate datetime NOT NULL,
modifyDate timestamp NOT NULL,
ordering int(11)
);
INSERT INTO t3 VALUES (12,9,'1000-01-01','3999-12-31','2004-01-29','2004-01-29',NULL);
CREATE TABLE t4 (
id int(11) NOT NULL,
groupTypeId int(11) NOT NULL,
groupKey varchar(50) NOT NULL,
name text,
ordering int(11),
description text,
createDate datetime NOT NULL,
modifyDate timestamp NOT NULL
);
INSERT INTO t4 VALUES (9,5,'stationer','stationer',0,'Stationer','2004-01-29','2004-01-29'),
(12,5,'group2','group2',0,'group2','2004-01-29','2004-01-29');
CREATE TABLE t5 (
userId int(11) NOT NULL,
groupId int(11) NOT NULL,
createDate datetime NOT NULL,
modifyDate timestamp NOT NULL
);
INSERT INTO t5 VALUES (5141,12,'2004-08-06','2004-08-06');
select
count(distinct t2.userid) pass,
groupstuff.*,
count(t2.courseid) crse,
t1.categoryid,
t2.courseid,
date_format(date, '%b%y') as colhead
from t2
join t1 on t2.courseid=t1.courseid
join
(
select
t5.userid,
parentid,
parentgroup,
childid,
groupname,
grouptypeid
from t5
join
(
select t4.id as parentid,
t4.name as parentgroup,
t4.id as childid,
t4.name as groupname,
t4.grouptypeid
from t4
) as gin on t5.groupid=gin.childid
) as groupstuff on t2.userid = groupstuff.userid
group by
groupstuff.groupname, colhead , t2.courseid;
pass	userid	parentid	parentgroup	childid	groupname	grouptypeid	crse	categoryid	courseid	colhead
1	5141	12	group2	12	group2	5	1	5	12	Aug04
1	5141	12	group2	12	group2	5	1	1	41	Aug04
1	5141	12	group2	12	group2	5	1	2	52	Aug04
1	5141	12	group2	12	group2	5	1	2	53	Aug04
1	5141	12	group2	12	group2	5	1	3	51	Oct04
1	5141	12	group2	12	group2	5	1	1	86	Oct04
1	5141	12	group2	12	group2	5	1	1	87	Oct04
1	5141	12	group2	12	group2	5	1	2	88	Oct04
1	5141	12	group2	12	group2	5	1	2	89	Oct04
drop table t1, t2, t3, t4, t5;
create table t1 (a int);
insert into t1 values (1), (2), (3);
SELECT 1 FROM t1 WHERE (SELECT 1) in (SELECT 1);
1
1
1
1
drop table t1;
create table t1 (a int);
create table t2 (a int);
insert into t1 values (1),(2);
insert into t2 values (0),(1),(2),(3);
select a from t2 where a in (select a from t1);
a
1
2
select a from t2 having a in (select a from t1);
a
1
2
prepare stmt1 from "select a from t2 where a in (select a from t1)";
execute stmt1;
a
1
2
execute stmt1;
a
1
2
deallocate prepare stmt1;
prepare stmt1 from "select a from t2 having a in (select a from t1)";
execute stmt1;
a
1
2
execute stmt1;
a
1
2
deallocate prepare stmt1;
drop table t1, t2;
create table t1 (a int, b int);
insert into t1 values (1,2);
select 1 = (select * from t1);
ERROR HY000: Illegal parameter data types int and row for operation '='
select (select * from t1) = 1;
ERROR HY000: Illegal parameter data types row and int for operation '='
select (1,2) = (select a from t1);
ERROR HY000: Illegal parameter data types row and int for operation '='
select (select a from t1) = (1,2);
ERROR HY000: Illegal parameter data types int and row for operation '='
select (1,2,3) = (select * from t1);
ERROR 21000: Operand should contain 3 column(s)
select (select * from t1) = (1,2,3);
ERROR 21000: Operand should contain 2 column(s)
drop table t1;
CREATE TABLE `t1` (
`itemid` bigint(20) unsigned NOT NULL auto_increment,
`sessionid` bigint(20) unsigned default NULL,
`time` int(10) unsigned NOT NULL default '0',
`type` set('A','D','E','F','G','I','L','N','U') collate latin1_general_ci NOT
NULL default '',
`data` text collate latin1_general_ci NOT NULL,
PRIMARY KEY  (`itemid`)
) DEFAULT CHARSET=latin1 COLLATE=latin1_general_ci;
INSERT INTO `t1` VALUES (1, 1, 1, 'D', '');
CREATE TABLE `t2` (
`sessionid` bigint(20) unsigned NOT NULL auto_increment,
`pid` int(10) unsigned NOT NULL default '0',
`date` int(10) unsigned NOT NULL default '0',
`ip` varchar(15) collate latin1_general_ci NOT NULL default '',
PRIMARY KEY  (`sessionid`)
) DEFAULT CHARSET=latin1 COLLATE=latin1_general_ci;
INSERT INTO `t2` VALUES (1, 1, 1, '10.10.10.1');
SELECT s.ip, count( e.itemid ) FROM `t1` e JOIN t2 s ON s.sessionid = e.sessionid WHERE e.sessionid = ( SELECT sessionid FROM t2 ORDER BY sessionid DESC LIMIT 1 ) GROUP BY s.ip HAVING count( e.itemid ) >0 LIMIT 0 , 30;
ip	count( e.itemid )
10.10.10.1	1
drop tables t1,t2;
create table t1 (fld enum('0','1'));
insert into t1 values ('1');
select * from (select max(fld) from t1) as foo;
max(fld)
1
drop table t1;
set @tmp11867_optimizer_switch=@@optimizer_switch;
set optimizer_switch='semijoin_with_cache=off';
CREATE TABLE t1 (one int, two int, flag char(1));
CREATE TABLE t2 (one int, two int, flag char(1));
INSERT INTO t1 VALUES(1,2,'Y'),(2,3,'Y'),(3,4,'Y'),(5,6,'N'),(7,8,'N');
INSERT INTO t2 VALUES(1,2,'Y'),(2,3,'Y'),(3,4,'Y'),(5,6,'N'),(7,8,'N');
SELECT * FROM t1
WHERE ROW(one,two) IN (SELECT DISTINCT one,two FROM t2 WHERE flag = 'N');
one	two	flag
5	6	N
7	8	N
SELECT * FROM t1
WHERE ROW(one,two) IN (SELECT DISTINCT one,two FROM t1 WHERE flag = 'N');
one	two	flag
5	6	N
7	8	N
insert into t2 values (null,null,'N');
insert into t2 values (null,3,'0');
insert into t2 values (null,5,'0');
insert into t2 values (10,null,'0');
insert into t1 values (10,3,'0');
insert into t1 values (10,5,'0');
insert into t1 values (10,10,'0');
SELECT one,two,ROW(one,two) IN (SELECT one,two FROM t2 WHERE flag = 'N') as 'test' from t1;
one	two	test
1	2	NULL
2	3	NULL
3	4	NULL
5	6	1
7	8	1
10	3	NULL
10	5	NULL
10	10	NULL
SELECT one,two from t1 where ROW(one,two) IN (SELECT one,two FROM t2 WHERE flag = 'N');
one	two
5	6
7	8
SELECT one,two,ROW(one,two) IN (SELECT one,two FROM t2 WHERE flag = 'N' group by one,two) as 'test' from t1;
one	two	test
1	2	NULL
2	3	NULL
3	4	NULL
5	6	1
7	8	1
10	3	NULL
10	5	NULL
10	10	NULL
SELECT one,two,ROW(one,two) IN (SELECT one,two FROM t2 WHERE flag = '0') as 'test' from t1;
one	two	test
1	2	0
2	3	NULL
3	4	0
5	6	0
7	8	0
10	3	NULL
10	5	NULL
10	10	NULL
SELECT one,two,ROW(one,two) IN (SELECT one,two FROM t2 WHERE flag = '0' group by one,two) as 'test' from t1;
one	two	test
1	2	0
2	3	NULL
3	4	0
5	6	0
7	8	0
10	3	NULL
10	5	NULL
10	10	NULL
explain extended SELECT one,two,ROW(one,two) IN (SELECT one,two FROM t2 WHERE flag = '0') as 'test' from t1;
id	select_type	table	type	possible_keys	key	key_len	ref	rows	filtered	Extra
1	PRIMARY	t1	ALL	NULL	NULL	NULL	NULL	8	100.00	
2	DEPENDENT SUBQUERY	t2	ALL	NULL	NULL	NULL	NULL	9	100.00	Using where
Warnings:
Note	1003	/* select#1 */ select `test`.`t1`.`one` AS `one`,`test`.`t1`.`two` AS `two`,<expr_cache><`test`.`t1`.`one`,`test`.`t1`.`two`>(<in_optimizer>((`test`.`t1`.`one`,`test`.`t1`.`two`),<exists>(/* select#2 */ select `test`.`t2`.`one`,`test`.`t2`.`two` from `test`.`t2` where `test`.`t2`.`flag` = '0' and trigcond(trigcond(<cache>(`test`.`t1`.`one`) = `test`.`t2`.`one` or `test`.`t2`.`one` is null)) and trigcond(trigcond(<cache>(`test`.`t1`.`two`) = `test`.`t2`.`two` or `test`.`t2`.`two` is null)) having trigcond(`test`.`t2`.`one` is null) and trigcond(`test`.`t2`.`two` is null)))) AS `test` from `test`.`t1`
explain extended SELECT one,two from t1 where ROW(one,two) IN (SELECT one,two FROM t2 WHERE flag = 'N');
id	select_type	table	type	possible_keys	key	key_len	ref	rows	filtered	Extra
1	PRIMARY	t1	ALL	NULL	NULL	NULL	NULL	8	100.00	
1	PRIMARY	<subquery2>	eq_ref	distinct_key	distinct_key	8	func,func	1	100.00	
2	MATERIALIZED	t2	ALL	NULL	NULL	NULL	NULL	9	100.00	Using where
Warnings:
Note	1003	select `test`.`t1`.`one` AS `one`,`test`.`t1`.`two` AS `two` from `test`.`t1` semi join (`test`.`t2`) where `test`.`t2`.`flag` = 'N'
explain extended SELECT one,two,ROW(one,two) IN (SELECT one,two FROM t2 WHERE flag = '0' group by one,two) as 'test' from t1;
id	select_type	table	type	possible_keys	key	key_len	ref	rows	filtered	Extra
1	PRIMARY	t1	ALL	NULL	NULL	NULL	NULL	8	100.00	
2	DEPENDENT SUBQUERY	t2	ALL	NULL	NULL	NULL	NULL	9	100.00	Using where
Warnings:
Note	1003	/* select#1 */ select `test`.`t1`.`one` AS `one`,`test`.`t1`.`two` AS `two`,<expr_cache><`test`.`t1`.`one`,`test`.`t1`.`two`>(<in_optimizer>((`test`.`t1`.`one`,`test`.`t1`.`two`),<exists>(/* select#2 */ select `test`.`t2`.`one`,`test`.`t2`.`two` from `test`.`t2` where `test`.`t2`.`flag` = '0' and trigcond(trigcond(<cache>(`test`.`t1`.`one`) = `test`.`t2`.`one` or `test`.`t2`.`one` is null)) and trigcond(trigcond(<cache>(`test`.`t1`.`two`) = `test`.`t2`.`two` or `test`.`t2`.`two` is null)) having trigcond(`test`.`t2`.`one` is null) and trigcond(`test`.`t2`.`two` is null)))) AS `test` from `test`.`t1`
DROP TABLE t1,t2;
set optimizer_switch=@tmp11867_optimizer_switch;
CREATE TABLE t1 (a char(5), b char(5));
INSERT INTO t1 VALUES (NULL,'aaa'), ('aaa','aaa');
SELECT * FROM t1 WHERE (a,b) IN (('aaa','aaa'), ('aaa','bbb'));
a	b
aaa	aaa
DROP TABLE t1;
CREATE TABLE t1 (a int);
CREATE TABLE t2 (a int, b int);
CREATE TABLE t3 (b int NOT NULL);
INSERT INTO t1 VALUES (1), (2), (3), (4);
INSERT INTO t2 VALUES (1,10), (3,30);
SELECT * FROM t2 LEFT JOIN t3 ON t2.b=t3.b
WHERE t3.b IS NOT NULL OR t2.a > 10;
a	b	b
SELECT * FROM t1
WHERE t1.a NOT IN (SELECT a FROM t2 LEFT JOIN t3 ON t2.b=t3.b
WHERE t3.b IS NOT NULL OR t2.a > 10);
a
1
2
3
4
DROP TABLE t1,t2,t3;
CREATE TABLE t1 (f1 INT);
CREATE TABLE t2 (f2 INT);
INSERT INTO t1 VALUES (1);
SELECT * FROM t1 WHERE f1 > ALL (SELECT f2 FROM t2);
f1
1
SELECT * FROM t1 WHERE f1 > ALL (SELECT f2 FROM t2 WHERE 1=0);
f1
1
INSERT INTO t2 VALUES (1);
INSERT INTO t2 VALUES (2);
SELECT * FROM t1 WHERE f1 > ALL (SELECT f2 FROM t2 WHERE f2=0);
f1
1
DROP TABLE t1, t2;
select 1 from dual where 1 < any (select 2);
1
1
select 1 from dual where 1 < all (select 2);
1
1
select 1 from dual where 2 > any (select 1);
1
1
select 1 from dual where 2 > all (select 1);
1
1
select 1 from dual where 1 < any (select 2 from dual);
1
1
select 1 from dual where 1 < all (select 2 from dual where 1!=1);
1
1
create table t1 (s1 char);
insert into t1 values (1),(2);
select * from t1 where (s1 < any (select s1 from t1));
s1
1
select * from t1 where not (s1 < any (select s1 from t1));
s1
2
select * from t1 where (s1 < ALL (select s1+1 from t1));
s1
1
select * from t1 where not(s1 < ALL (select s1+1 from t1));
s1
2
select * from t1 where (s1+1 = ANY (select s1 from t1));
s1
1
select * from t1 where NOT(s1+1 = ANY (select s1 from t1));
s1
2
select * from t1 where (s1 = ALL (select s1/s1 from t1));
s1
1
select * from t1 where NOT(s1 = ALL (select s1/s1 from t1));
s1
2
drop table t1;
create table t1 (
retailerID varchar(8) NOT NULL,
statusID   int(10) unsigned NOT NULL,
changed    datetime NOT NULL,
UNIQUE KEY retailerID (retailerID, statusID, changed)
);
INSERT INTO t1 VALUES("0026", "1", "2005-12-06 12:18:56");
INSERT INTO t1 VALUES("0026", "2", "2006-01-06 12:25:53");
INSERT INTO t1 VALUES("0037", "1", "2005-12-06 12:18:56");
INSERT INTO t1 VALUES("0037", "2", "2006-01-06 12:25:53");
INSERT INTO t1 VALUES("0048", "1", "2006-01-06 12:37:50");
INSERT INTO t1 VALUES("0059", "1", "2006-01-06 12:37:50");
select * from t1 r1
where (r1.retailerID,(r1.changed)) in
(SELECT r2.retailerId,(max(changed)) from t1 r2
group by r2.retailerId);
retailerID	statusID	changed
0026	2	2006-01-06 12:25:53
0037	2	2006-01-06 12:25:53
0048	1	2006-01-06 12:37:50
0059	1	2006-01-06 12:37:50
drop table t1;
create table t1(a int, primary key (a));
insert into t1 values (10);
create table t2 (a int primary key, b varchar(32), c int, unique key b(c, b));
insert into t2(a, c, b) values (1,10,'359'), (2,10,'35988'), (3,10,'35989');
insert into t2(a, c, b) values (4,10,'360'), (5,10,'35998'), (6,10,'35999');
analyze table t1;
Table	Op	Msg_type	Msg_text
test.t1	analyze	status	Engine-independent statistics collected
test.t1	analyze	status	OK
explain SELECT sql_no_cache t1.a, r.a, r.b FROM t1 LEFT JOIN t2 r
ON r.a = (SELECT t2.a FROM t2 WHERE t2.c = t1.a AND t2.b <= '359899'
             ORDER BY t2.c DESC, t2.b DESC LIMIT 1) WHERE t1.a = 10;
id	select_type	table	type	possible_keys	key	key_len	ref	rows	Extra
1	PRIMARY	t1	system	PRIMARY	NULL	NULL	NULL	1	
1	PRIMARY	r	const	PRIMARY	PRIMARY	4	const	1	
2	SUBQUERY	t2	range	b	b	40	NULL	3	Using where
SELECT sql_no_cache t1.a, r.a, r.b FROM t1 LEFT JOIN t2 r
ON r.a = (SELECT t2.a FROM t2 WHERE t2.c = t1.a AND t2.b <= '359899'
            ORDER BY t2.c DESC, t2.b DESC LIMIT 1) WHERE t1.a = 10;
a	a	b
10	3	35989
explain SELECT sql_no_cache t1.a, r.a, r.b FROM t1 LEFT JOIN t2 r
ON r.a = (SELECT t2.a FROM t2 WHERE t2.c = t1.a AND t2.b <= '359899'
            ORDER BY t2.c, t2.b LIMIT 1) WHERE t1.a = 10;
id	select_type	table	type	possible_keys	key	key_len	ref	rows	Extra
1	PRIMARY	t1	system	PRIMARY	NULL	NULL	NULL	1	
1	PRIMARY	r	const	PRIMARY	PRIMARY	4	const	1	
2	SUBQUERY	t2	range	b	b	40	NULL	3	Using index condition
SELECT sql_no_cache t1.a, r.a, r.b FROM t1 LEFT JOIN t2 r
ON r.a = (SELECT t2.a FROM t2 WHERE t2.c = t1.a AND t2.b <= '359899'
            ORDER BY t2.c, t2.b LIMIT 1) WHERE t1.a = 10;
a	a	b
10	1	359
drop table t1,t2;
CREATE TABLE t1 (
field1 int NOT NULL,
field2 int NOT NULL,
field3 int NOT NULL,
PRIMARY KEY  (field1,field2,field3)
);
CREATE TABLE t2 (
fieldA int NOT NULL,
fieldB int NOT NULL,
PRIMARY KEY  (fieldA,fieldB)
);
INSERT INTO t1 VALUES
(1,1,1), (1,1,2), (1,2,1), (1,2,2), (1,2,3), (1,3,1);
INSERT INTO t2 VALUES (1,1), (1,2), (1,3);
SELECT field1, field2, COUNT(*)
FROM t1 GROUP BY field1, field2;
field1	field2	COUNT(*)
1	1	2
1	2	3
1	3	1
SELECT field1, field2
FROM  t1
GROUP BY field1, field2
HAVING COUNT(*) >= ALL (SELECT fieldB
FROM t2 WHERE fieldA = field1);
field1	field2
1	2
SELECT field1, field2
FROM  t1
GROUP BY field1, field2
HAVING COUNT(*) < ANY (SELECT fieldB
FROM t2 WHERE fieldA = field1);
field1	field2
1	1
1	3
DROP TABLE t1, t2;
CREATE TABLE t1(a int, INDEX (a));
INSERT INTO t1 VALUES (1), (3), (5), (7);
INSERT INTO t1 VALUES (NULL);
CREATE TABLE t2(a int);
INSERT INTO t2 VALUES (1),(2),(3);
EXPLAIN SELECT a, a IN (SELECT a FROM t1) FROM t2;
id	select_type	table	type	possible_keys	key	key_len	ref	rows	Extra
1	PRIMARY	t2	ALL	NULL	NULL	NULL	NULL	3	
2	SUBQUERY	t1	index_subquery	a	a	5	func	2	Using index; Full scan on NULL key
SELECT a, a IN (SELECT a FROM t1) FROM t2;
a	a IN (SELECT a FROM t1)
1	1
2	NULL
3	1
DROP TABLE t1,t2;
CREATE TABLE t1 (a DATETIME);
INSERT INTO t1 VALUES ('1998-09-23'), ('2003-03-25');
CREATE TABLE t2 AS SELECT
(SELECT a FROM t1 WHERE a < '2000-01-01') AS sub_a
FROM t1 WHERE a > '2000-01-01';
SHOW CREATE TABLE t2;
Table	Create Table
t2	CREATE TABLE `t2` (
  `sub_a` datetime DEFAULT NULL
) ENGINE=MyISAM DEFAULT CHARSET=latin1 COLLATE=latin1_swedish_ci
CREATE TABLE t3 AS (SELECT a FROM t1 WHERE a < '2000-01-01') UNION (SELECT a FROM t1 WHERE a > '2000-01-01');
SHOW CREATE TABLE t3;
Table	Create Table
t3	CREATE TABLE `t3` (
  `a` datetime DEFAULT NULL
) ENGINE=MyISAM DEFAULT CHARSET=latin1 COLLATE=latin1_swedish_ci
DROP TABLE t1,t2,t3;
CREATE TABLE t1 (a int);
INSERT INTO t1 VALUES (1), (2);
SELECT a FROM t1 WHERE (SELECT 1 FROM DUAL WHERE 1=0) > 0;
a
SELECT a FROM t1 WHERE (SELECT 1 FROM DUAL WHERE 1=0) IS NULL;
a
1
2
EXPLAIN SELECT a FROM t1 WHERE (SELECT 1 FROM DUAL WHERE 1=0) IS NULL;
id	select_type	table	type	possible_keys	key	key_len	ref	rows	Extra
1	PRIMARY	t1	ALL	NULL	NULL	NULL	NULL	2	
2	SUBQUERY	NULL	NULL	NULL	NULL	NULL	NULL	NULL	Impossible WHERE
DROP TABLE t1;
CREATE TABLE t1 (a int);
INSERT INTO t1 VALUES (2), (4), (1), (3);
CREATE TABLE t2 (b int, c int);
INSERT INTO t2 VALUES
(2,1), (1,3), (2,1), (4,4), (2,2), (1,4);
SELECT a FROM t1 ORDER BY (SELECT c FROM t2 WHERE b > 2 );
a
2
4
1
3
SELECT a FROM t1 ORDER BY (SELECT c FROM t2 WHERE b > 1);
ERROR 21000: Subquery returns more than 1 row
SELECT a FROM t1 ORDER BY (SELECT c FROM t2 WHERE b > 2), a;
a
1
2
3
4
SELECT a FROM t1 ORDER BY (SELECT c FROM t2 WHERE b > 1), a;
ERROR 21000: Subquery returns more than 1 row
SELECT b, MAX(c) FROM t2 GROUP BY b, (SELECT c FROM t2 WHERE b > 2);
b	MAX(c)
1	4
2	2
4	4
SELECT b, MAX(c) FROM t2 GROUP BY b, (SELECT c FROM t2 WHERE b > 1);
ERROR 21000: Subquery returns more than 1 row
SELECT a FROM t1 GROUP BY a
HAVING IFNULL((SELECT b FROM t2 WHERE b > 2),
(SELECT c FROM t2 WHERE c=a AND b > 2 ORDER BY b)) > 3;
a
1
2
3
4
SELECT a FROM t1 GROUP BY a
HAVING IFNULL((SELECT b FROM t2 WHERE b > 1),
(SELECT c FROM t2 WHERE c=a AND b > 2 ORDER BY b)) > 3;
ERROR 21000: Subquery returns more than 1 row
SELECT a FROM t1 GROUP BY a
HAVING IFNULL((SELECT b FROM t2 WHERE b > 4),
(SELECT c FROM t2 WHERE c=a AND b > 2 ORDER BY b)) > 3;
a
4
SELECT a FROM t1 GROUP BY a
HAVING IFNULL((SELECT b FROM t2 WHERE b > 4),
(SELECT c FROM t2 WHERE c=a AND b > 1 ORDER BY b)) > 3;
ERROR 21000: Subquery returns more than 1 row
SELECT a FROM t1
ORDER BY IFNULL((SELECT b FROM t2 WHERE b > 2),
(SELECT c FROM t2 WHERE c=a AND b > 2 ORDER BY b));
a
1
2
3
4
SELECT a FROM t1
ORDER BY IFNULL((SELECT b FROM t2 WHERE b > 1),
(SELECT c FROM t2 WHERE c=a AND b > 1 ORDER BY b));
ERROR 21000: Subquery returns more than 1 row
SELECT a FROM t1
ORDER BY IFNULL((SELECT b FROM t2 WHERE b > 4),
(SELECT c FROM t2 WHERE c=a AND b > 2 ORDER BY b));
a
1
2
3
4
SELECT a FROM t1
ORDER BY IFNULL((SELECT b FROM t2 WHERE b > 4),
(SELECT c FROM t2 WHERE c=a AND b > 1 ORDER BY b));
ERROR 21000: Subquery returns more than 1 row
DROP TABLE t1,t2;
create table t1 (df decimal(5,1));
insert into t1 values(1.1);
insert into t1 values(2.2);
select * from t1 where df <= all (select avg(df) from t1 group by df);
df
1.1
select * from t1 where df >= all (select avg(df) from t1 group by df);
df
2.2
drop table t1;
create table t1 (df decimal(5,1));
insert into t1 values(1.1);
select 1.1 * exists(select * from t1);
1.1 * exists(select * from t1)
1.1
drop table t1;
CREATE TABLE t1 (
grp int(11) default NULL,
a decimal(10,2) default NULL);
insert into t1 values (1, 1), (2, 2), (2, 3), (3, 4), (3, 5), (3, 6), (NULL, NULL);
select * from t1;
grp	a
1	1.00
2	2.00
2	3.00
3	4.00
3	5.00
3	6.00
NULL	NULL
select min(a) from t1 group by grp;
min(a)
NULL
1.00
2.00
4.00
drop table t1;
CREATE table t1 ( c1 integer );
INSERT INTO t1 VALUES ( 1 );
INSERT INTO t1 VALUES ( 2 );
INSERT INTO t1 VALUES ( 3 );
CREATE TABLE t2 ( c2 integer );
INSERT INTO t2 VALUES ( 1 );
INSERT INTO t2 VALUES ( 4 );
INSERT INTO t2 VALUES ( 5 );
SELECT * FROM t1 LEFT JOIN t2 ON c1 = c2 WHERE c2 IN (1);
c1	c2
1	1
SELECT * FROM t1 LEFT JOIN t2 ON c1 = c2
WHERE c2 IN ( SELECT c2 FROM t2 WHERE c2 IN ( 1 ) );
c1	c2
1	1
DROP TABLE t1,t2;
CREATE TABLE t1 ( c1 integer );
INSERT INTO t1 VALUES ( 1 );
INSERT INTO t1 VALUES ( 2 );
INSERT INTO t1 VALUES ( 3 );
INSERT INTO t1 VALUES ( 6 );
CREATE TABLE t2 ( c2 integer );
INSERT INTO t2 VALUES ( 1 );
INSERT INTO t2 VALUES ( 4 );
INSERT INTO t2 VALUES ( 5 );
INSERT INTO t2 VALUES ( 6 );
CREATE TABLE t3 ( c3 integer );
INSERT INTO t3 VALUES ( 7 );
INSERT INTO t3 VALUES ( 8 );
SELECT c1,c2 FROM t1 LEFT JOIN t2 ON c1 = c2
WHERE EXISTS (SELECT c3 FROM t3 WHERE c2 IS NULL );
c1	c2
2	NULL
3	NULL
DROP TABLE t1,t2,t3;
CREATE TABLE `t1` (
`itemid` bigint(20) unsigned NOT NULL auto_increment,
`sessionid` bigint(20) unsigned default NULL,
`time` int(10) unsigned NOT NULL default '0',
`type` set('A','D','E','F','G','I','L','N','U') collate latin1_general_ci NOT
NULL default '',
`data` text collate latin1_general_ci NOT NULL,
PRIMARY KEY  (`itemid`)
) DEFAULT CHARSET=latin1 COLLATE=latin1_general_ci;
INSERT INTO `t1` VALUES (1, 1, 1, 'D', '');
CREATE TABLE `t2` (
`sessionid` bigint(20) unsigned NOT NULL auto_increment,
`pid` int(10) unsigned NOT NULL default '0',
`date` int(10) unsigned NOT NULL default '0',
`ip` varchar(15) collate latin1_general_ci NOT NULL default '',
PRIMARY KEY  (`sessionid`)
) DEFAULT CHARSET=latin1 COLLATE=latin1_general_ci;
INSERT INTO `t2` VALUES (1, 1, 1, '10.10.10.1');
SELECT s.ip, count( e.itemid ) FROM `t1` e JOIN t2 s ON s.sessionid = e.sessionid WHERE e.sessionid = ( SELECT sessionid FROM t2 ORDER BY sessionid DESC LIMIT 1 ) GROUP BY s.ip HAVING count( e.itemid ) >0 LIMIT 0 , 30;
ip	count( e.itemid )
10.10.10.1	1
drop tables t1,t2;
CREATE TABLE t1 (EMPNUM   CHAR(3));
CREATE TABLE t2 (EMPNUM   CHAR(3) );
INSERT INTO t1 VALUES ('E1'),('E2');
INSERT INTO t2 VALUES ('E1');
DELETE FROM t1
WHERE t1.EMPNUM NOT IN
(SELECT t2.EMPNUM
FROM t2
WHERE t1.EMPNUM = t2.EMPNUM);
select * from t1;
EMPNUM
E1
DROP TABLE t1,t2;
CREATE TABLE t1(select_id BIGINT, values_id BIGINT);
INSERT INTO t1 VALUES (1, 1);
CREATE TABLE t2 (select_id BIGINT, values_id BIGINT,
PRIMARY KEY(select_id,values_id));
INSERT INTO t2 VALUES (0, 1), (0, 2), (0, 3), (1, 5);
SELECT values_id FROM t1
WHERE values_id IN (SELECT values_id FROM t2
WHERE select_id IN (1, 0));
values_id
1
SELECT values_id FROM t1
WHERE values_id IN (SELECT values_id FROM t2
WHERE select_id BETWEEN 0 AND 1);
values_id
1
SELECT values_id FROM t1
WHERE values_id IN (SELECT values_id FROM t2
WHERE select_id = 0 OR select_id = 1);
values_id
1
DROP TABLE t1, t2;
create table t1 (fld enum('0','1'));
insert into t1 values ('1');
select * from (select max(fld) from t1) as foo;
max(fld)
1
drop table t1;
CREATE TABLE t1 (a int, b int);
CREATE TABLE t2 (c int, d int);
CREATE TABLE t3 (e int);
INSERT INTO t1 VALUES
(1,10), (2,10), (1,20), (2,20), (3,20), (2,30), (4,40);
INSERT INTO t2 VALUES
(2,10), (2,20), (4,10), (5,10), (3,20), (2,40);
INSERT INTO t3 VALUES (10), (30), (10), (20) ;
SELECT a, MAX(b), MIN(b) FROM t1 GROUP BY a;
a	MAX(b)	MIN(b)
1	20	10
2	30	10
3	20	20
4	40	40
SELECT * FROM t2;
c	d
2	10
2	20
4	10
5	10
3	20
2	40
SELECT * FROM t3;
e
10
30
10
20
SELECT a FROM t1 GROUP BY a
HAVING a IN (SELECT c FROM t2 WHERE MAX(b)>20);
a
2
4
SELECT a FROM t1 GROUP BY a
HAVING a IN (SELECT c FROM t2 WHERE MAX(b)<d);
a
2
SELECT a FROM t1 GROUP BY a
HAVING a IN (SELECT c FROM t2 WHERE MAX(b)>d);
a
2
4
SELECT a FROM t1 GROUP BY a
HAVING a IN (SELECT c FROM t2
WHERE d >= SOME(SELECT e FROM t3 WHERE MAX(b)=e));
a
2
3
SELECT a FROM t1 GROUP BY a
HAVING a IN (SELECT c FROM t2
WHERE  EXISTS(SELECT e FROM t3 WHERE MAX(b)=e AND e <= d));
a
2
3
SELECT a FROM t1 GROUP BY a
HAVING a IN (SELECT c FROM t2
WHERE d > SOME(SELECT e FROM t3 WHERE MAX(b)=e));
a
2
SELECT a FROM t1 GROUP BY a
HAVING a IN (SELECT c FROM t2
WHERE  EXISTS(SELECT e FROM t3 WHERE MAX(b)=e AND e < d));
a
2
SELECT a FROM t1 GROUP BY a
HAVING a IN (SELECT c FROM t2
WHERE MIN(b) < d AND
EXISTS(SELECT e FROM t3 WHERE MAX(b)=e AND e <= d));
a
2
SELECT a, SUM(a) FROM t1 GROUP BY a;
a	SUM(a)
1	2
2	6
3	3
4	4
SELECT a FROM t1
WHERE EXISTS(SELECT c FROM t2 GROUP BY c HAVING SUM(a) = c) GROUP BY a;
a
3
4
SELECT a FROM t1 GROUP BY a
HAVING EXISTS(SELECT c FROM t2 GROUP BY c HAVING SUM(a) = c);
a
1
3
4
SELECT a FROM t1
WHERE a < 3 AND
EXISTS(SELECT c FROM t2 GROUP BY c HAVING SUM(a) != c) GROUP BY a;
a
1
2
SELECT a FROM t1
WHERE a < 3 AND
EXISTS(SELECT c FROM t2 GROUP BY c HAVING SUM(a) != c);
a
1
2
1
2
2
SELECT t1.a FROM t1 GROUP BY t1.a
HAVING t1.a < ALL(SELECT t2.c FROM t2 GROUP BY t2.c
HAVING EXISTS(SELECT t3.e FROM t3 GROUP BY t3.e
HAVING SUM(t1.a+t2.c) < t3.e/4));
a
1
2
SELECT t1.a FROM t1 GROUP BY t1.a
HAVING t1.a > ALL(SELECT t2.c FROM t2
WHERE EXISTS(SELECT t3.e FROM t3 GROUP BY t3.e
HAVING SUM(t1.a+t2.c) < t3.e/4));
a
4
SELECT t1.a FROM t1 GROUP BY t1.a
HAVING t1.a > ALL(SELECT t2.c FROM t2
WHERE EXISTS(SELECT t3.e FROM t3
WHERE SUM(t1.a+t2.c) < t3.e/4));
ERROR HY000: Invalid use of group function
SELECT t1.a from t1 GROUP BY t1.a HAVING AVG(SUM(t1.b)) > 20;
ERROR HY000: Invalid use of group function
SELECT t1.a FROM t1 GROUP BY t1.a
HAVING t1.a IN (SELECT t2.c FROM t2 GROUP BY t2.c
HAVING AVG(t2.c+SUM(t1.b)) > 20);
a
2
3
4
SELECT t1.a FROM t1 GROUP BY t1.a
HAVING t1.a IN (SELECT t2.c FROM t2 GROUP BY t2.c
HAVING AVG(SUM(t1.b)) > 20);
a
2
4
SELECT t1.a, SUM(b) AS sum  FROM t1 GROUP BY t1.a
HAVING t1.a IN (SELECT t2.c FROM t2 GROUP BY t2.c
HAVING t2.c+sum > 20);
a	sum
2	60
3	20
4	40
DROP TABLE t1,t2,t3;
CREATE TABLE t1 (a varchar(5), b varchar(10));
INSERT INTO t1 VALUES
('AAA', 5), ('BBB', 4), ('BBB', 1), ('CCC', 2),
('CCC', 7), ('AAA', 2), ('AAA', 4), ('BBB', 3), ('AAA', 8);
SELECT * FROM t1 WHERE (a,b) = ANY (SELECT a, max(b) FROM t1 GROUP BY a);
a	b
BBB	4
CCC	7
AAA	8
EXPLAIN
SELECT * FROM t1 WHERE (a,b) = ANY (SELECT a, max(b) FROM t1 GROUP BY a);
id	select_type	table	type	possible_keys	key	key_len	ref	rows	Extra
1	PRIMARY	t1	ALL	NULL	NULL	NULL	NULL	9	Using where
1	PRIMARY	<subquery2>	eq_ref	distinct_key	distinct_key	21	test.t1.a,test.t1.b	1	
2	MATERIALIZED	t1	ALL	NULL	NULL	NULL	NULL	9	Using temporary
ALTER TABLE t1 ADD INDEX(a);
SELECT * FROM t1 WHERE (a,b) = ANY (SELECT a, max(b) FROM t1 GROUP BY a);
a	b
BBB	4
CCC	7
AAA	8
EXPLAIN
SELECT * FROM t1 WHERE (a,b) = ANY (SELECT a, max(b) FROM t1 GROUP BY a);
id	select_type	table	type	possible_keys	key	key_len	ref	rows	Extra
1	PRIMARY	t1	ALL	a	NULL	NULL	NULL	9	Using where
1	PRIMARY	<subquery2>	eq_ref	distinct_key	distinct_key	21	test.t1.a,test.t1.b	1	
2	MATERIALIZED	t1	ALL	NULL	NULL	NULL	NULL	9	Using temporary
DROP TABLE t1;
create table t1( f1 int,f2 int);
insert into t1 values (1,1),(2,2);
select tt.t from (select 'crash1' as t, f2 from t1) as tt left join t1 on tt.t = 'crash2' and tt.f2 = t1.f2 where tt.t = 'crash1';
t
crash1
crash1
drop table t1;
create table t1 (c int, key(c));
insert into t1 values (1142477582), (1142455969);
create table t2 (a int, b int);
insert into t2 values (2, 1), (1, 0);
delete from t1 where c <= 1140006215 and (select b from t2 where a = 2) = 1;
drop table t1, t2;
CREATE TABLE t1 (a INT);
CREATE VIEW v1 AS SELECT * FROM t1 WHERE no_such_column = ANY (SELECT 1);
ERROR 42S22: Unknown column 'no_such_column' in 'IN/ALL/ANY subquery'
CREATE VIEW v2 AS SELECT * FROM t1 WHERE no_such_column = (SELECT 1);
ERROR 42S22: Unknown column 'no_such_column' in 'where clause'
SELECT * FROM t1 WHERE no_such_column = ANY (SELECT 1);
ERROR 42S22: Unknown column 'no_such_column' in 'IN/ALL/ANY subquery'
DROP TABLE t1;
create table t1 (i int, j bigint);
insert into t1 values (1, 2), (2, 2), (3, 2);
select * from (select min(i) from t1 where j=(select * from (select min(j) from t1) t2)) t3;
min(i)
1
drop table t1;
CREATE TABLE t1 (i BIGINT UNSIGNED);
INSERT INTO t1 VALUES (10000000000000000000);
INSERT INTO t1 VALUES (1);
CREATE TABLE t2 (i BIGINT UNSIGNED);
INSERT INTO t2 VALUES (10000000000000000000);
INSERT INTO t2 VALUES (1);
/* simple test */
SELECT t1.i FROM t1 JOIN t2 ON t1.i = t2.i;
i
10000000000000000000
1
/* subquery test */
SELECT t1.i FROM t1 WHERE t1.i = (SELECT MAX(i) FROM t2);
i
10000000000000000000
/* subquery test with cast*/
SELECT t1.i FROM t1 WHERE t1.i = CAST((SELECT MAX(i) FROM t2) AS UNSIGNED);
i
10000000000000000000
DROP TABLE t1;
DROP TABLE t2;
CREATE TABLE t1 (
id bigint(20) unsigned NOT NULL auto_increment,
name varchar(255) NOT NULL,
PRIMARY KEY  (id)
);
INSERT INTO t1 VALUES
(1, 'Balazs'), (2, 'Joe'), (3, 'Frank');
CREATE TABLE t2 (
id bigint(20) unsigned NOT NULL auto_increment,
mid bigint(20) unsigned NOT NULL,
date date NOT NULL,
PRIMARY KEY  (id)
);
INSERT INTO t2 VALUES
(1, 1, '2006-03-30'), (2, 2, '2006-04-06'), (3, 3, '2006-04-13'),
(4, 2, '2006-04-20'), (5, 1, '2006-05-01');
SELECT *,
(SELECT date FROM t2 WHERE mid = t1.id
ORDER BY date DESC LIMIT 0, 1) AS date_last,
(SELECT date FROM t2 WHERE mid = t1.id
ORDER BY date DESC LIMIT 3, 1) AS date_next_to_last
FROM t1;
id	name	date_last	date_next_to_last
1	Balazs	2006-05-01	NULL
2	Joe	2006-04-20	NULL
3	Frank	2006-04-13	NULL
SELECT *,
(SELECT COUNT(*) FROM t2 WHERE mid = t1.id
ORDER BY date DESC LIMIT 1, 1) AS date_count
FROM t1;
id	name	date_count
1	Balazs	NULL
2	Joe	NULL
3	Frank	NULL
SELECT *,
(SELECT date FROM t2 WHERE mid = t1.id
ORDER BY date DESC LIMIT 0, 1) AS date_last,
(SELECT date FROM t2 WHERE mid = t1.id
ORDER BY date DESC LIMIT 1, 1) AS date_next_to_last
FROM t1;
id	name	date_last	date_next_to_last
1	Balazs	2006-05-01	2006-03-30
2	Joe	2006-04-20	2006-04-06
3	Frank	2006-04-13	NULL
DROP TABLE t1,t2;
CREATE TABLE t1 (
i1 int(11) NOT NULL default '0',
i2 int(11) NOT NULL default '0',
t datetime NOT NULL default '0000-00-00 00:00:00',
PRIMARY KEY  (i1,i2,t)
);
INSERT INTO t1 VALUES
(24,1,'2005-03-03 16:31:31'),(24,1,'2005-05-27 12:40:07'),
(24,1,'2005-05-27 12:40:08'),(24,1,'2005-05-27 12:40:10'),
(24,1,'2005-05-27 12:40:25'),(24,1,'2005-05-27 12:40:30'),
(24,2,'2005-03-03 13:43:05'),(24,2,'2005-03-03 16:23:31'),
(24,2,'2005-03-03 16:31:30'),(24,2,'2005-05-27 12:37:02'),
(24,2,'2005-05-27 12:40:06');
CREATE TABLE t2 (
i1 int(11) NOT NULL default '0',
i2 int(11) NOT NULL default '0',
t datetime default NULL,
PRIMARY KEY  (i1)
);
INSERT INTO t2 VALUES (24,1,'2006-06-20 12:29:40');
EXPLAIN
SELECT * FROM t1,t2
WHERE t1.t = (SELECT t1.t FROM t1
WHERE t1.t < t2.t  AND t1.i2=1 AND t2.i1=t1.i1
ORDER BY t1.t DESC LIMIT 1);
id	select_type	table	type	possible_keys	key	key_len	ref	rows	Extra
1	PRIMARY	t2	system	NULL	NULL	NULL	NULL	1	
1	PRIMARY	t1	index	NULL	PRIMARY	13	NULL	11	Using where; Using index
2	SUBQUERY	t1	range	PRIMARY	PRIMARY	13	NULL	6	Using where; Using index
SELECT * FROM t1,t2
WHERE t1.t = (SELECT t1.t FROM t1
WHERE t1.t < t2.t  AND t1.i2=1 AND t2.i1=t1.i1
ORDER BY t1.t DESC LIMIT 1);
i1	i2	t	i1	i2	t
24	1	2005-05-27 12:40:30	24	1	2006-06-20 12:29:40
DROP TABLE t1, t2;
CREATE TABLE t1 (i INT);
(SELECT i FROM t1) UNION (SELECT i FROM t1);
i
SELECT sql_no_cache * FROM t1 WHERE NOT EXISTS
(
(SELECT i FROM t1) UNION
(SELECT i FROM t1)
);
i
SELECT * FROM t1
WHERE NOT EXISTS (((SELECT i FROM t1) UNION (SELECT i FROM t1)));
i
explain select ((select t11.i from t1 t11) union (select t12.i from t1 t12))
from t1;
id	select_type	table	type	possible_keys	key	key_len	ref	rows	Extra
1	PRIMARY	t1	system	NULL	NULL	NULL	NULL	0	Const row not found
2	SUBQUERY	NULL	NULL	NULL	NULL	NULL	NULL	NULL	no matching row in const table
3	UNION	NULL	NULL	NULL	NULL	NULL	NULL	NULL	no matching row in const table
NULL	UNION RESULT	<union2,3>	ALL	NULL	NULL	NULL	NULL	NULL	
explain select * from t1 where not exists
((select t11.i from t1 t11) union (select t12.i from t1 t12));
id	select_type	table	type	possible_keys	key	key_len	ref	rows	Extra
1	PRIMARY	t1	system	NULL	NULL	NULL	NULL	0	Const row not found
2	SUBQUERY	NULL	NULL	NULL	NULL	NULL	NULL	NULL	no matching row in const table
3	UNION	NULL	NULL	NULL	NULL	NULL	NULL	NULL	no matching row in const table
NULL	UNION RESULT	<union2,3>	ALL	NULL	NULL	NULL	NULL	NULL	
DROP TABLE t1;
CREATE TABLE t1 (a VARCHAR(250), b INT auto_increment, PRIMARY KEY (b));
insert into t1 (a) values (FLOOR(rand() * 100));
insert into t1 (a) select FLOOR(rand() * 100) from t1;
insert into t1 (a) select FLOOR(rand() * 100) from t1;
insert into t1 (a) select FLOOR(rand() * 100) from t1;
insert into t1 (a) select FLOOR(rand() * 100) from t1;
insert into t1 (a) select FLOOR(rand() * 100) from t1;
insert into t1 (a) select FLOOR(rand() * 100) from t1;
insert into t1 (a) select FLOOR(rand() * 100) from t1;
insert into t1 (a) select FLOOR(rand() * 100) from t1;
insert into t1 (a) select FLOOR(rand() * 100) from t1;
insert into t1 (a) select FLOOR(rand() * 100) from t1;
insert into t1 (a) select FLOOR(rand() * 100) from t1;
insert into t1 (a) select FLOOR(rand() * 100) from t1;
insert into t1 (a) select FLOOR(rand() * 100) from t1;
SELECT a,
(SELECT REPEAT(' ',250) FROM t1 i1
WHERE i1.b=t1.a ORDER BY RAND() LIMIT 1) AS a
FROM t1 ORDER BY a LIMIT 5;
a	a
0	NULL
0	NULL
0	NULL
0	NULL
0	NULL
DROP TABLE t1;
CREATE TABLE t1 (a INT, b INT);
CREATE TABLE t2 (a INT);
INSERT INTO t2 values (1);
INSERT INTO t1 VALUES (1,1),(1,2),(2,3),(3,4);
SELECT (SELECT COUNT(DISTINCT t1.b) from t2) FROM t1 GROUP BY t1.a;
(SELECT COUNT(DISTINCT t1.b) from t2)
2
1
1
SELECT (SELECT COUNT(DISTINCT t1.b) from t2 union select 1 from t2 where 12 < 3)
FROM t1 GROUP BY t1.a;
(SELECT COUNT(DISTINCT t1.b) from t2 union select 1 from t2 where 12 < 3)
2
1
1
SELECT COUNT(DISTINCT t1.b), (SELECT COUNT(DISTINCT t1.b)) FROM t1 GROUP BY t1.a;
COUNT(DISTINCT t1.b)	(SELECT COUNT(DISTINCT t1.b))
2	2
1	1
1	1
SELECT COUNT(DISTINCT t1.b),
(SELECT COUNT(DISTINCT t1.b) union select 1 from DUAL where 12 < 3)
FROM t1 GROUP BY t1.a;
COUNT(DISTINCT t1.b)	(SELECT COUNT(DISTINCT t1.b) union select 1 from DUAL where 12 < 3)
2	2
1	1
1	1
SELECT (
SELECT (
SELECT COUNT(DISTINCT t1.b)
)
)
FROM t1 GROUP BY t1.a;
(
SELECT (
SELECT COUNT(DISTINCT t1.b)
)
)
2
1
1
SELECT (
SELECT (
SELECT (
SELECT COUNT(DISTINCT t1.b)
)
)
FROM t1 GROUP BY t1.a LIMIT 1)
FROM t1 t2
GROUP BY t2.a;
(
SELECT (
SELECT (
SELECT COUNT(DISTINCT t1.b)
)
)
FROM t1 GROUP BY t1.a LIMIT 1)
2
2
2
DROP TABLE t1,t2;
CREATE TABLE t1 (a int, b int, PRIMARY KEY (b));
CREATE TABLE t2 (x int auto_increment, y int, z int,
PRIMARY KEY (x), FOREIGN KEY (y) REFERENCES t1 (b));
create table t3 (a int);
insert into t3 values (0),(1),(2),(3),(4),(5),(6),(7),(8),(9);
insert into t1 select RAND()*1000, A.a + 10*(B.a+10*(C.a+10*D.a))
from t3 A, t3 B, t3 C, t3 D where D.a<3;
insert into t2(y,z) select t1.b, RAND()*1000 from t1, t3;
SET SESSION sort_buffer_size = 32 * 1024;
SELECT SQL_NO_CACHE COUNT(*)
FROM (SELECT  a, b, (SELECT x FROM t2 WHERE y=b ORDER BY z DESC LIMIT 1) c
FROM t1) t;
COUNT(*)
3000
SET SESSION sort_buffer_size = 8 * 1024 * 1024;
SELECT SQL_NO_CACHE COUNT(*)
FROM (SELECT  a, b, (SELECT x FROM t2 WHERE y=b ORDER BY z DESC LIMIT 1) c
FROM t1) t;
COUNT(*)
3000
DROP TABLE t1,t2,t3;
CREATE TABLE t1 (id char(4) PRIMARY KEY, c int);
CREATE TABLE t2 (c int);
INSERT INTO t1 VALUES ('aa', 1);
INSERT INTO t2 VALUES (1);
SELECT * FROM t1
WHERE EXISTS (SELECT c FROM t2 WHERE c=1
UNION
SELECT c from t2 WHERE c=t1.c);
id	c
aa	1
INSERT INTO t1 VALUES ('bb', 2), ('cc', 3), ('dd',1);
SELECT * FROM t1
WHERE EXISTS (SELECT c FROM t2 WHERE c=1
UNION
SELECT c from t2 WHERE c=t1.c);
id	c
aa	1
bb	2
cc	3
dd	1
INSERT INTO t2 VALUES (2);
CREATE TABLE t3 (c int);
INSERT INTO t3 VALUES (1);
SELECT * FROM t1
WHERE EXISTS (SELECT t2.c FROM t2 JOIN t3 ON t2.c=t3.c WHERE t2.c=1
UNION
SELECT c from t2 WHERE c=t1.c);
id	c
aa	1
bb	2
cc	3
dd	1
DROP TABLE t1,t2,t3;
CREATE TABLE t1(f1 int);
CREATE TABLE t2(f2 int, f21 int, f3 timestamp);
INSERT INTO t1 VALUES (1),(1),(2),(2);
INSERT INTO t2 VALUES (1,1,"2004-02-29 11:11:11"), (2,2,"2004-02-29 11:11:11");
SELECT ((SELECT f2 FROM t2 WHERE f21=f1 LIMIT 1) * COUNT(f1)) AS sq FROM t1 GROUP BY f1;
sq
2
4
SELECT (SELECT SUM(1) FROM t2 ttt GROUP BY t2.f3 LIMIT 1) AS tt FROM t2;
tt
2
2
PREPARE stmt1 FROM 'SELECT ((SELECT f2 FROM t2 WHERE f21=f1 LIMIT 1) * COUNT(f1)) AS sq FROM t1 GROUP BY f1';
EXECUTE stmt1;
sq
2
4
EXECUTE stmt1;
sq
2
4
DEALLOCATE PREPARE stmt1;
SELECT f2, AVG(f21),
(SELECT t.f3 FROM t2 AS t WHERE t2.f2=t.f2 AND t.f3=MAX(t2.f3)) AS test
FROM t2 GROUP BY f2;
f2	AVG(f21)	test
1	1.0000	2004-02-29 11:11:11
2	2.0000	2004-02-29 11:11:11
DROP TABLE t1,t2;
CREATE TABLE t1 (a int, b INT, c CHAR(10) NOT NULL);
INSERT INTO t1 VALUES
(1,1,'a'), (1,2,'b'), (1,3,'c'), (1,4,'d'), (1,5,'e'),
(2,1,'f'), (2,2,'g'), (2,3,'h'), (3,4,'i'), (3,3,'j'),
(3,2,'k'), (3,1,'l'), (1,9,'m');
SELECT a, MAX(b),
(SELECT t.c FROM t1 AS t WHERE t1.a=t.a AND t.b=MAX(t1.b)) AS test
FROM t1 GROUP BY a;
a	MAX(b)	test
1	9	m
2	3	h
3	4	i
DROP TABLE t1;
DROP TABLE IF EXISTS t1;
DROP TABLE IF EXISTS t2;
DROP TABLE IF EXISTS t1xt2;
CREATE TABLE t1 (
id_1 int(5) NOT NULL,
t varchar(4) DEFAULT NULL
);
CREATE TABLE t2 (
id_2 int(5) NOT NULL,
t varchar(4) DEFAULT NULL
);
CREATE TABLE t1xt2 (
id_1 int(5) NOT NULL,
id_2 int(5) NOT NULL
);
INSERT INTO t1 VALUES (1, 'a'), (2, 'b'), (3, 'c'), (4, 'd');
INSERT INTO t2 VALUES (2, 'bb'), (3, 'cc'), (4, 'dd'), (12, 'aa');
INSERT INTO t1xt2 VALUES (2, 2), (3, 3), (4, 4);
SELECT DISTINCT t1.id_1 FROM t1 WHERE
(12 IN (SELECT t1xt2.id_2 FROM t1xt2 WHERE t1.id_1 = t1xt2.id_1));
id_1
SELECT DISTINCT t1.id_1 FROM t1 WHERE
(12 IN ((SELECT t1xt2.id_2 FROM t1xt2 WHERE t1.id_1 = t1xt2.id_1)));
id_1
SELECT DISTINCT t1.id_1 FROM t1 WHERE
(12 IN (((SELECT t1xt2.id_2 FROM t1xt2 WHERE t1.id_1 = t1xt2.id_1))));
id_1
SELECT DISTINCT t1.id_1 FROM t1 WHERE
(12 NOT IN (SELECT t1xt2.id_2 FROM t1xt2 WHERE t1.id_1 = t1xt2.id_1));
id_1
1
2
3
4
SELECT DISTINCT t1.id_1 FROM t1 WHERE
(12 NOT IN ((SELECT t1xt2.id_2 FROM t1xt2 where t1.id_1 = t1xt2.id_1)));
id_1
1
2
3
4
SELECT DISTINCT t1.id_1 FROM t1 WHERE
(12 NOT IN (((SELECT t1xt2.id_2 FROM t1xt2 where t1.id_1 = t1xt2.id_1))));
id_1
1
2
3
4
insert INTO t1xt2 VALUES (1, 12);
SELECT DISTINCT t1.id_1 FROM t1 WHERE
(12 IN (SELECT t1xt2.id_2 FROM t1xt2 WHERE t1.id_1 = t1xt2.id_1));
id_1
1
SELECT DISTINCT t1.id_1 FROM t1 WHERE
(12 IN ((SELECT t1xt2.id_2 FROM t1xt2 WHERE t1.id_1 = t1xt2.id_1)));
id_1
1
SELECT DISTINCT t1.id_1 FROM t1 WHERE
(12 IN (((SELECT t1xt2.id_2 FROM t1xt2 WHERE t1.id_1 = t1xt2.id_1))));
id_1
1
SELECT DISTINCT t1.id_1 FROM t1 WHERE
(12 NOT IN (SELECT t1xt2.id_2 FROM t1xt2 WHERE t1.id_1 = t1xt2.id_1));
id_1
2
3
4
SELECT DISTINCT t1.id_1 FROM t1 WHERE
(12 NOT IN ((SELECT t1xt2.id_2 FROM t1xt2 WHERE t1.id_1 = t1xt2.id_1)));
id_1
2
3
4
SELECT DISTINCT t1.id_1 FROM t1 WHERE
(12 NOT IN (((SELECT t1xt2.id_2 FROM t1xt2 WHERE t1.id_1 = t1xt2.id_1))));
id_1
2
3
4
insert INTO t1xt2 VALUES (2, 12);
SELECT DISTINCT t1.id_1 FROM t1 WHERE
(12 IN (SELECT t1xt2.id_2 FROM t1xt2 WHERE t1.id_1 = t1xt2.id_1));
id_1
1
2
SELECT DISTINCT t1.id_1 FROM t1 WHERE
(12 IN ((SELECT t1xt2.id_2 FROM t1xt2 WHERE t1.id_1 = t1xt2.id_1)));
id_1
1
2
SELECT DISTINCT t1.id_1 FROM t1 WHERE
(12 IN (((SELECT t1xt2.id_2 FROM t1xt2 WHERE t1.id_1 = t1xt2.id_1))));
id_1
1
2
SELECT DISTINCT t1.id_1 FROM t1 WHERE
(12 NOT IN (SELECT t1xt2.id_2 FROM t1xt2 WHERE t1.id_1 = t1xt2.id_1));
id_1
3
4
SELECT DISTINCT t1.id_1 FROM t1 WHERE
(12 NOT IN ((SELECT t1xt2.id_2 FROM t1xt2 WHERE t1.id_1 = t1xt2.id_1)));
id_1
3
4
SELECT DISTINCT t1.id_1 FROM t1 WHERE
(12 NOT IN (((SELECT t1xt2.id_2 FROM t1xt2 WHERE t1.id_1 = t1xt2.id_1))));
id_1
3
4
DROP TABLE t1;
DROP TABLE t2;
DROP TABLE t1xt2;
CREATE TABLE t1 (a int);
INSERT INTO t1 VALUES (3), (1), (2);
SELECT 'this is ' 'a test.' AS col1, a AS col2 FROM t1;
col1	col2
this is a test.	3
this is a test.	1
this is a test.	2
SELECT * FROM (SELECT 'this is ' 'a test.' AS col1, a AS t2 FROM t1) t;
col1	t2
this is a test.	3
this is a test.	1
this is a test.	2
DROP table t1;
CREATE TABLE t1 (a int, b int);
CREATE TABLE t2 (m int, n int);
INSERT INTO t1 VALUES (2,2), (2,2), (3,3), (3,3), (3,3), (4,4);
INSERT INTO t2 VALUES (1,11), (2,22), (3,32), (4,44), (4,44);
SELECT COUNT(*), a,
(SELECT m FROM t2 WHERE m = count(*) LIMIT 1)
FROM t1 GROUP BY a;
COUNT(*)	a	(SELECT m FROM t2 WHERE m = count(*) LIMIT 1)
2	2	2
3	3	3
1	4	1
SELECT COUNT(*), a,
(SELECT MIN(m) FROM t2 WHERE m = count(*))
FROM t1 GROUP BY a;
COUNT(*)	a	(SELECT MIN(m) FROM t2 WHERE m = count(*))
2	2	2
3	3	3
1	4	1
SELECT COUNT(*), a
FROM t1 GROUP BY a
HAVING (SELECT MIN(m) FROM t2 WHERE m = count(*)) > 1;
COUNT(*)	a
2	2
3	3
DROP TABLE t1,t2;
CREATE TABLE t1 (a int, b int);
CREATE TABLE t2 (m int, n int);
INSERT INTO t1 VALUES (2,2), (2,2), (3,3), (3,3), (3,3), (4,4);
INSERT INTO t2 VALUES (1,11), (2,22), (3,32), (4,44), (4,44);
SELECT COUNT(*) c, a,
(SELECT GROUP_CONCAT(COUNT(a)) FROM t2 WHERE m = a)
FROM t1 GROUP BY a;
c	a	(SELECT GROUP_CONCAT(COUNT(a)) FROM t2 WHERE m = a)
2	2	2
3	3	3
1	4	1,1
SELECT COUNT(*) c, a,
(SELECT GROUP_CONCAT(COUNT(a)+1) FROM t2 WHERE m = a)
FROM t1 GROUP BY a;
c	a	(SELECT GROUP_CONCAT(COUNT(a)+1) FROM t2 WHERE m = a)
2	2	3
3	3	4
1	4	2,2
DROP table t1,t2;
CREATE TABLE t1 (a int, b INT, d INT, c CHAR(10) NOT NULL, PRIMARY KEY (a, b));
INSERT INTO t1 VALUES (1,1,0,'a'), (1,2,0,'b'), (1,3,0,'c'), (1,4,0,'d'),
(1,5,0,'e'), (2,1,0,'f'), (2,2,0,'g'), (2,3,0,'h'), (3,4,0,'i'), (3,3,0,'j'),
(3,2,0,'k'), (3,1,0,'l'), (1,9,0,'m'), (1,0,10,'n'), (2,0,5,'o'), (3,0,7,'p');
SELECT a, MAX(b),
(SELECT t.c FROM t1 AS t WHERE t1.a=t.a AND t.b=MAX(t1.b + 0)) as test
FROM t1 GROUP BY a;
a	MAX(b)	test
1	9	m
2	3	h
3	4	i
SELECT a x, MAX(b),
(SELECT t.c FROM t1 AS t WHERE x=t.a AND t.b=MAX(t1.b + 0)) as test
FROM t1 GROUP BY a;
x	MAX(b)	test
1	9	m
2	3	h
3	4	i
SELECT a, AVG(b),
(SELECT t.c FROM t1 AS t WHERE t1.a=t.a AND t.b=AVG(t1.b)) AS test
FROM t1 WHERE t1.d=0 GROUP BY a;
a	AVG(b)	test
1	4.0000	d
2	2.0000	g
3	2.5000	NULL
SELECT tt.a,
(SELECT (SELECT c FROM t1 as t WHERE t1.a=t.a AND t.d=MAX(t1.b + tt.a)
LIMIT 1) FROM t1 WHERE t1.a=tt.a GROUP BY a LIMIT 1) as test
FROM t1 as tt;
a	test
1	n
1	n
1	n
1	n
1	n
1	n
1	n
2	o
2	o
2	o
2	o
3	p
3	p
3	p
3	p
3	p
SELECT tt.a,
(SELECT (SELECT t.c FROM t1 AS t WHERE t1.a=t.a AND t.d=MAX(t1.b + tt.a)
LIMIT 1)
FROM t1 WHERE t1.a=tt.a GROUP BY a LIMIT 1) as test
FROM t1 as tt GROUP BY tt.a;
a	test
1	n
2	o
3	p
SELECT tt.a, MAX(
(SELECT (SELECT t.c FROM t1 AS t WHERE t1.a=t.a AND t.d=MAX(t1.b + tt.a)
LIMIT 1)
FROM t1 WHERE t1.a=tt.a GROUP BY a LIMIT 1)) as test
FROM t1 as tt GROUP BY tt.a;
a	test
1	n
2	o
3	p
DROP TABLE t1;
CREATE TABLE t1 (a int, b int);
INSERT INTO t1 VALUES (2,22),(1,11),(2,22);
SELECT a FROM t1 WHERE (SELECT COUNT(b) FROM DUAL) > 0 GROUP BY a;
a
1
2
SELECT a FROM t1 WHERE (SELECT COUNT(b) FROM DUAL) > 1 GROUP BY a;
a
SELECT a FROM t1 t0
WHERE (SELECT COUNT(t0.b) FROM t1 t WHERE t.b>20) GROUP BY a;
a
1
2
SET @@sql_mode='ansi';
SELECT a FROM t1 WHERE (SELECT COUNT(b) FROM DUAL) > 0 GROUP BY a;
ERROR HY000: Invalid use of group function
SELECT a FROM t1 WHERE (SELECT COUNT(b) FROM DUAL) > 1 GROUP BY a;
ERROR HY000: Invalid use of group function
SELECT a FROM t1 t0
WHERE (SELECT COUNT(t0.b) FROM t1 t WHERE t.b>20) GROUP BY a;
ERROR HY000: Invalid use of group function
SET @@sql_mode=default;
DROP TABLE t1;
CREATE TABLE t1 (a INT);
INSERT INTO t1 values (1),(1),(1),(1);
CREATE TABLE t2 (x INT);
INSERT INTO t1 values (1000),(1001),(1002);
SELECT SUM( (SELECT COUNT(a) FROM t2) ) FROM t1;
ERROR HY000: Invalid use of group function
SELECT SUM( (SELECT SUM(COUNT(a)) FROM t2) ) FROM t1;
ERROR HY000: Invalid use of group function
SELECT COUNT(1) FROM DUAL;
COUNT(1)
1
SELECT SUM( (SELECT AVG( (SELECT t1.a FROM t2) ) FROM DUAL) ) FROM t1;
ERROR HY000: Invalid use of group function
SELECT
SUM( (SELECT AVG( (SELECT COUNT(*) FROM t1 t HAVING t1.a < 12) ) FROM t2) )
FROM t1;
ERROR HY000: Invalid use of group function
SELECT t1.a as XXA,
SUM( (SELECT AVG( (SELECT COUNT(*) FROM t1 t HAVING XXA < 12) ) FROM t2) )
FROM t1;
ERROR HY000: Invalid use of group function
DROP TABLE t1,t2;
CREATE TABLE t1 (a int, b int, KEY (a));
INSERT INTO t1 VALUES (1,1),(2,1);
EXPLAIN SELECT 1 FROM t1 WHERE a = (SELECT COUNT(*) FROM t1 GROUP BY b);
id	select_type	table	type	possible_keys	key	key_len	ref	rows	Extra
1	PRIMARY	t1	ref	a	a	5	const	1	Using where; Using index
2	SUBQUERY	t1	ALL	NULL	NULL	NULL	NULL	2	Using temporary; Using filesort
DROP TABLE t1;
CREATE TABLE t1 (id int NOT NULL, st CHAR(2), INDEX idx(id));
INSERT INTO t1 VALUES
(3,'FL'), (2,'GA'), (4,'FL'), (1,'GA'), (5,'NY'), (7,'FL'), (6,'NY');
CREATE TABLE t2 (id int NOT NULL, INDEX idx(id));
INSERT INTO t2 VALUES (7), (5), (1), (3);
SELECT id, st FROM t1
WHERE st IN ('GA','FL') AND EXISTS(SELECT 1 FROM t2 WHERE t2.id=t1.id);
id	st
3	FL
1	GA
7	FL
SELECT id, st FROM t1
WHERE st IN ('GA','FL') AND EXISTS(SELECT 1 FROM t2 WHERE t2.id=t1.id)
GROUP BY id;
id	st
1	GA
3	FL
7	FL
SELECT id, st FROM t1
WHERE st IN ('GA','FL') AND NOT EXISTS(SELECT 1 FROM t2 WHERE t2.id=t1.id);
id	st
2	GA
4	FL
SELECT id, st FROM t1
WHERE st IN ('GA','FL') AND NOT EXISTS(SELECT 1 FROM t2 WHERE t2.id=t1.id)
GROUP BY id;
id	st
2	GA
4	FL
DROP TABLE t1,t2;
CREATE TABLE t1 (a int);
INSERT INTO t1 VALUES (1), (2);
EXPLAIN EXTENDED
SELECT * FROM (SELECT count(*) FROM t1 GROUP BY a) as res;
id	select_type	table	type	possible_keys	key	key_len	ref	rows	filtered	Extra
1	PRIMARY	<derived2>	ALL	NULL	NULL	NULL	NULL	2	100.00	
2	DERIVED	t1	ALL	NULL	NULL	NULL	NULL	2	100.00	Using temporary; Using filesort
Warnings:
Note	1003	/* select#1 */ select `res`.`count(*)` AS `count(*)` from (/* select#2 */ select count(0) AS `count(*)` from `test`.`t1` group by `test`.`t1`.`a`) `res`
DROP TABLE t1;
CREATE TABLE t1 (
a varchar(255) default NULL,
b timestamp NOT NULL default CURRENT_TIMESTAMP on update CURRENT_TIMESTAMP,
INDEX idx(a,b)
);
CREATE TABLE t2 (
a varchar(255) default NULL
);
INSERT INTO t1 VALUES ('abcdefghijk','2007-05-07 06:00:24');
INSERT INTO t1 SELECT * FROM t1;
INSERT INTO t1 SELECT * FROM t1;
INSERT INTO t1 SELECT * FROM t1;
INSERT INTO t1 SELECT * FROM t1;
INSERT INTO t1 SELECT * FROM t1;
INSERT INTO t1 SELECT * FROM t1;
INSERT INTO t1 SELECT * FROM t1;
INSERT INTO t1 SELECT * FROM t1;
INSERT INTO `t1` VALUES ('asdf','2007-02-08 01:11:26');
INSERT INTO `t2` VALUES ('abcdefghijk');
INSERT INTO `t2` VALUES ('asdf');
SET session sort_buffer_size=8192;
SELECT (SELECT 1 FROM  t1 WHERE t1.a=t2.a ORDER BY t1.b LIMIT 1) AS d1 FROM t2;
d1
1
1
DROP TABLE t1,t2;
CREATE TABLE t1 (a INTEGER, b INTEGER);
CREATE TABLE t2 (x INTEGER);
INSERT INTO t1 VALUES (1,11), (2,22), (2,22);
INSERT INTO t2 VALUES (1), (2);
SELECT a, COUNT(b), (SELECT COUNT(b) FROM t2) FROM t1 GROUP BY a;
ERROR 21000: Subquery returns more than 1 row
SELECT a, COUNT(b), (SELECT COUNT(b)+0 FROM t2) FROM t1 GROUP BY a;
ERROR 21000: Subquery returns more than 1 row
SELECT (SELECT SUM(t1.a)/AVG(t2.x) FROM t2) FROM t1;
(SELECT SUM(t1.a)/AVG(t2.x) FROM t2)
3.3333
DROP TABLE t1,t2;
CREATE TABLE t1 (a INT, b INT);
INSERT INTO t1 VALUES (1, 2), (1,3), (1,4), (2,1), (2,2);
SELECT a1.a, COUNT(*) FROM t1 a1 WHERE a1.a = 1
AND EXISTS( SELECT a2.a FROM t1 a2 WHERE a2.a = a1.a)
GROUP BY a1.a;
a	COUNT(*)
1	3
DROP TABLE t1;
CREATE TABLE t1 (a INT);
CREATE TABLE t2 (a INT);
INSERT INTO t1 VALUES (1),(2);
INSERT INTO t2 VALUES (1),(2);
SELECT (SELECT SUM(t1.a) FROM t2 WHERE a=0) FROM t1;
(SELECT SUM(t1.a) FROM t2 WHERE a=0)
NULL
SELECT (SELECT SUM(t1.a) FROM t2 WHERE a!=0) FROM t1;
ERROR 21000: Subquery returns more than 1 row
SELECT (SELECT SUM(t1.a) FROM t2 WHERE a=1) FROM t1;
(SELECT SUM(t1.a) FROM t2 WHERE a=1)
3
DROP TABLE t1,t2;
CREATE TABLE t1 (a1 INT, a2 INT);
CREATE TABLE t2 (b1 INT, b2 INT);
INSERT INTO t1 VALUES (100, 200);
INSERT INTO t1 VALUES (101, 201);
INSERT INTO t2 VALUES (101, 201);
INSERT INTO t2 VALUES (103, 203);
SELECT ((a1,a2) IN (SELECT * FROM t2 WHERE b2 > 0)) IS NULL FROM t1;
((a1,a2) IN (SELECT * FROM t2 WHERE b2 > 0)) IS NULL
0
0
DROP TABLE t1, t2;
CREATE TABLE t1 (s1 BINARY(5), s2 VARBINARY(5));
INSERT INTO t1 VALUES (0x41,0x41), (0x42,0x42), (0x43,0x43);
SELECT s1, s2 FROM t1 WHERE s2 IN (SELECT s1 FROM t1);
s1	s2
SELECT s1, s2 FROM t1 WHERE (s2, 10) IN (SELECT s1, 10 FROM t1);
s1	s2
CREATE INDEX I1 ON t1 (s1);
CREATE INDEX I2 ON t1 (s2);
SELECT s1, s2 FROM t1 WHERE s2 IN (SELECT s1 FROM t1);
s1	s2
SELECT s1, s2 FROM t1 WHERE (s2, 10) IN (SELECT s1, 10 FROM t1);
s1	s2
TRUNCATE t1;
INSERT INTO t1 VALUES (0x41,0x41);
SELECT * FROM t1 WHERE s1 = (SELECT s2 FROM t1);
s1	s2
DROP TABLE t1;
CREATE TABLE t1 (a1 VARBINARY(2) NOT NULL DEFAULT '0', PRIMARY KEY (a1));
CREATE TABLE t2 (a2 BINARY(2) default '0', INDEX (a2));
CREATE TABLE t3 (a3 BINARY(2) default '0');
INSERT INTO t1 VALUES (1),(2),(3),(4);
INSERT INTO t2 VALUES (1),(2),(3);
INSERT INTO t3 VALUES (1),(2),(3);
SELECT LEFT(t2.a2, 1) FROM t2,t3 WHERE t3.a3=t2.a2;
LEFT(t2.a2, 1)
1
2
3
SELECT t1.a1, t1.a1 in (SELECT t2.a2 FROM t2,t3 WHERE t3.a3=t2.a2) FROM t1;
a1	t1.a1 in (SELECT t2.a2 FROM t2,t3 WHERE t3.a3=t2.a2)
1	0
2	0
3	0
4	0
DROP TABLE t1,t2,t3;
CREATE TABLE t1 (a1 BINARY(3) PRIMARY KEY, b1 VARBINARY(3));
CREATE TABLE t2 (a2 VARBINARY(3) PRIMARY KEY);
CREATE TABLE t3 (a3 VARBINARY(3) PRIMARY KEY);
INSERT INTO t1 VALUES (1,10), (2,20), (3,30), (4,40);
INSERT INTO t2 VALUES (2), (3), (4), (5);
INSERT INTO t3 VALUES (10), (20), (30);
SELECT LEFT(t1.a1,1) FROM t1,t3 WHERE t1.b1=t3.a3;
LEFT(t1.a1,1)
1
2
3
SELECT a2 FROM t2 WHERE t2.a2 IN (SELECT t1.a1 FROM t1,t3 WHERE t1.b1=t3.a3);
a2
DROP TABLE t1, t2, t3;
SET @save_optimizer_switch=@@optimizer_switch;
SET optimizer_switch='semijoin_with_cache=off';
SET optimizer_switch='materialization=off';
CREATE TABLE t1 (a CHAR(1), b VARCHAR(10));
INSERT INTO t1 VALUES ('a', 'aa');
INSERT INTO t1 VALUES ('a', 'aaa');
SELECT a,b FROM t1 WHERE b IN (SELECT a FROM t1);
a	b
CREATE INDEX I1 ON t1 (a);
CREATE INDEX I2 ON t1 (b);
EXPLAIN SELECT a,b FROM t1 WHERE b IN (SELECT a FROM t1);
id	select_type	table	type	possible_keys	key	key_len	ref	rows	Extra
1	PRIMARY	t1	ALL	I2	NULL	NULL	NULL	2	Using where
1	PRIMARY	t1	ref	I1	I1	2	test.t1.b	2	Using where; Using index; FirstMatch(t1)
SELECT a,b FROM t1 WHERE b IN (SELECT a FROM t1);
a	b
CREATE TABLE t2 (a VARCHAR(1), b VARCHAR(10));
INSERT INTO t2 SELECT * FROM t1;
CREATE INDEX I1 ON t2 (a);
CREATE INDEX I2 ON t2 (b);
EXPLAIN SELECT a,b FROM t2 WHERE b IN (SELECT a FROM t2);
id	select_type	table	type	possible_keys	key	key_len	ref	rows	Extra
1	PRIMARY	t2	ALL	I2	NULL	NULL	NULL	2	Using where
1	PRIMARY	t2	ref	I1	I1	4	test.t2.b	2	Using where; Using index; FirstMatch(t2)
SELECT a,b FROM t2 WHERE b IN (SELECT a FROM t2);
a	b
EXPLAIN
SELECT a,b FROM t1 WHERE b IN (SELECT a FROM t1 WHERE LENGTH(a)<500);
id	select_type	table	type	possible_keys	key	key_len	ref	rows	Extra
1	PRIMARY	t1	ALL	I2	NULL	NULL	NULL	2	Using where
1	PRIMARY	t1	ref	I1	I1	2	test.t1.b	2	Using where; Using index; FirstMatch(t1)
SELECT a,b FROM t1 WHERE b IN (SELECT a FROM t1 WHERE LENGTH(a)<500);
a	b
DROP TABLE t1,t2;
SET optimizer_switch= @save_optimizer_switch;
CREATE TABLE t1(a INT, b INT);
INSERT INTO t1 VALUES (1,1), (1,2), (2,3), (2,4);
EXPLAIN
SELECT a AS out_a, MIN(b) FROM t1
WHERE b > (SELECT MIN(b) FROM t1 WHERE a = out_a)
GROUP BY a;
ERROR 42S22: Unknown column 'out_a' in 'where clause'
SELECT a AS out_a, MIN(b) FROM t1
WHERE b > (SELECT MIN(b) FROM t1 WHERE a = out_a)
GROUP BY a;
ERROR 42S22: Unknown column 'out_a' in 'where clause'
EXPLAIN
SELECT a AS out_a, MIN(b) FROM t1 t1_outer
WHERE b > (SELECT MIN(b) FROM t1 WHERE a = t1_outer.a)
GROUP BY a;
id	select_type	table	type	possible_keys	key	key_len	ref	rows	Extra
1	PRIMARY	t1_outer	ALL	NULL	NULL	NULL	NULL	4	Using where; Using temporary; Using filesort
2	DEPENDENT SUBQUERY	t1	ALL	NULL	NULL	NULL	NULL	4	Using where
SELECT a AS out_a, MIN(b) FROM t1 t1_outer
WHERE b > (SELECT MIN(b) FROM t1 WHERE a = t1_outer.a)
GROUP BY a;
out_a	MIN(b)
1	2
2	4
DROP TABLE t1;
CREATE TABLE t1 (a INT);
CREATE TABLE t2 (a INT);
INSERT INTO t1 VALUES (1),(2);
INSERT INTO t2 VALUES (1),(2);
SELECT 2 FROM t1 WHERE EXISTS ((SELECT 1 FROM t2 WHERE t1.a=t2.a));
2
2
2
EXPLAIN EXTENDED
SELECT 2 FROM t1 WHERE EXISTS ((SELECT 1 FROM t2 WHERE t1.a=t2.a));
id	select_type	table	type	possible_keys	key	key_len	ref	rows	filtered	Extra
1	PRIMARY	t1	ALL	NULL	NULL	NULL	NULL	2	100.00	Using where
2	DEPENDENT SUBQUERY	t2	ALL	NULL	NULL	NULL	NULL	2	100.00	Using where
Warnings:
Note	1276	Field or reference 'test.t1.a' of SELECT #2 was resolved in SELECT #1
Note	1003	/* select#1 */ select 2 AS `2` from `test`.`t1` where <expr_cache><`test`.`t1`.`a`>(exists(/* select#2 */ select 1 from `test`.`t2` where `test`.`t1`.`a` = `test`.`t2`.`a` limit 1))
EXPLAIN EXTENDED
SELECT 2 FROM t1 WHERE EXISTS ((SELECT 1 FROM t2 WHERE t1.a=t2.a) UNION
(SELECT 1 FROM t2 WHERE t1.a = t2.a));
id	select_type	table	type	possible_keys	key	key_len	ref	rows	filtered	Extra
1	PRIMARY	t1	ALL	NULL	NULL	NULL	NULL	2	100.00	Using where
2	DEPENDENT SUBQUERY	t2	ALL	NULL	NULL	NULL	NULL	2	100.00	Using where
3	DEPENDENT UNION	t2	ALL	NULL	NULL	NULL	NULL	2	100.00	Using where
NULL	UNION RESULT	<union2,3>	ALL	NULL	NULL	NULL	NULL	NULL	NULL	
Warnings:
Note	1276	Field or reference 'test.t1.a' of SELECT #2 was resolved in SELECT #1
Note	1276	Field or reference 'test.t1.a' of SELECT #3 was resolved in SELECT #1
Note	1003	/* select#1 */ select 2 AS `2` from `test`.`t1` where <expr_cache><`test`.`t1`.`a`>(exists((/* select#2 */ select 1 from `test`.`t2` where `test`.`t1`.`a` = `test`.`t2`.`a`) union (/* select#3 */ select 1 from `test`.`t2` where `test`.`t1`.`a` = `test`.`t2`.`a`) limit 1))
DROP TABLE t1,t2;
create table t0(a int);
insert into t0 values (0),(1),(2),(3),(4),(5),(6),(7),(8),(9);
create table t1(f11 int, f12 int);
create table t2(f21 int unsigned not null, f22 int, f23 varchar(10));
insert into t1 values(1,1),(2,2), (3, 3);
insert ignore into t2
select -1 , (@a:=(A.a + 10 * (B.a + 10 * (C.a+10*D.a))))/5000 + 1, @a
from t0 A, t0 B, t0 C, t0 D;
set session sort_buffer_size= 33*1024;
select count(*) from t1 where f12 =
(select f22 from t2 where f22 = f12 order by f21 desc, f22, f23 limit 1);
count(*)
3
drop table t0,t1,t2;
CREATE TABLE t4 (
f7 varchar(32) collate utf8_bin NOT NULL default '',
f10 varchar(32) collate utf8_bin default NULL,
PRIMARY KEY  (f7)
);
INSERT INTO t4 VALUES(1,1), (2,null);
CREATE TABLE t2 (
f4 varchar(32) collate utf8_bin NOT NULL default '',
f2 varchar(50) collate utf8_bin default NULL,
f3 varchar(10) collate utf8_bin default NULL,
PRIMARY KEY  (f4),
UNIQUE KEY uk1 (f2)
);
INSERT INTO t2 VALUES(1,1,null), (2,2,null);
CREATE TABLE t1 (
f8 varchar(32) collate utf8_bin NOT NULL default '',
f1 varchar(10) collate utf8_bin default NULL,
f9 varchar(32) collate utf8_bin default NULL,
PRIMARY KEY  (f8)
);
INSERT INTO t1 VALUES (1,'P',1), (2,'P',1), (3,'R',2);
CREATE TABLE t3 (
f6 varchar(32) collate utf8_bin NOT NULL default '',
f5 varchar(50) collate utf8_bin default NULL,
PRIMARY KEY (f6)
);
INSERT INTO t3 VALUES (1,null), (2,null);
SELECT
IF(t1.f1 = 'R', a1.f2, t2.f2) AS a4,
IF(t1.f1 = 'R', a1.f3, t2.f3) AS f3,
SUM(
IF(
(SELECT VPC.f2
FROM t2 VPC, t4 a2, t2 a3
WHERE
VPC.f4 = a2.f10 AND a3.f2 = a4
LIMIT 1) IS NULL,
0,
t3.f5
)
) AS a6
FROM
t2, t3, t1 JOIN t2 a1 ON t1.f9 = a1.f4
GROUP BY a4;
a4	f3	a6
1	NULL	NULL
2	NULL	NULL
DROP TABLE t1, t2, t3, t4;
create table t1 (a float(5,4) zerofill);
create table t2 (a float(5,4),b float(2,0));
select t1.a from t1 where
t1.a= (select b from t2 limit 1) and not
t1.a= (select a from t2 limit 1) ;
a
drop table t1, t2;
CREATE TABLE t1 (a INT);
INSERT INTO t1 VALUES (1),(2);
SET @save_join_cache_level=@@join_cache_level;
SET join_cache_level=0;
EXPLAIN EXTENDED SELECT 1 FROM t1 WHERE 1 IN (SELECT min(a) FROM t1 GROUP BY a);
id	select_type	table	type	possible_keys	key	key_len	ref	rows	filtered	Extra
1	PRIMARY	<subquery2>	const	distinct_key	distinct_key	4	const	1	100.00	
1	PRIMARY	t1	ALL	NULL	NULL	NULL	NULL	2	100.00	
2	MATERIALIZED	t1	ALL	NULL	NULL	NULL	NULL	2	100.00	Using temporary
Warnings:
Note	1003	/* select#1 */ select 1 AS `1` from  <materialize> (/* select#2 */ select min(`test`.`t1`.`a`) from `test`.`t1` group by `test`.`t1`.`a`) join `test`.`t1` where `<subquery2>`.`min(a)` = 1
EXPLAIN EXTENDED SELECT 1 FROM t1 WHERE 1 IN (SELECT min(a) FROM t1 WHERE a > 3 GROUP BY a);
id	select_type	table	type	possible_keys	key	key_len	ref	rows	filtered	Extra
1	PRIMARY	<subquery2>	const	distinct_key	distinct_key	4	const	1	100.00	
1	PRIMARY	t1	ALL	NULL	NULL	NULL	NULL	2	100.00	
2	MATERIALIZED	t1	ALL	NULL	NULL	NULL	NULL	2	100.00	Using where; Using temporary
Warnings:
Note	1003	/* select#1 */ select 1 AS `1` from  <materialize> (/* select#2 */ select min(`test`.`t1`.`a`) from `test`.`t1` where `test`.`t1`.`a` > 3 group by `test`.`t1`.`a`) join `test`.`t1` where `<subquery2>`.`min(a)` = 1
SET join_cache_level=@save_join_cache_level;
DROP TABLE t1;
#
# Bug#45061: Incorrectly market field caused wrong result.
#
CREATE TABLE `C` (
`int_nokey` int(11) NOT NULL,
`int_key` int(11) NOT NULL,
KEY `int_key` (`int_key`)
);
INSERT INTO `C` VALUES (9,9), (0,0), (8,6), (3,6), (7,6), (0,4),
(1,7), (9,4), (0,8), (9,4), (0,7), (5,5), (0,0), (8,5), (8,7),
(5,2), (1,8), (7,0), (0,9), (9,5);
SELECT * FROM C WHERE `int_key` IN (SELECT `int_nokey`);
int_nokey	int_key
9	9
0	0
5	5
0	0
EXPLAIN EXTENDED SELECT * FROM C WHERE `int_key` IN (SELECT `int_nokey`);
id	select_type	table	type	possible_keys	key	key_len	ref	rows	filtered	Extra
1	SIMPLE	C	ALL	NULL	NULL	NULL	NULL	20	100.00	Using where
DROP TABLE C;
# End of test for bug#45061.
#
# Bug #46749: Segfault in add_key_fields() with outer subquery level 
#   field references
#
CREATE TABLE t1 (
a int,
b int,
UNIQUE (a), KEY (b)
);
INSERT INTO t1 VALUES (1,1), (2,1);
CREATE TABLE st1 like t1;
INSERT INTO st1 VALUES (1,1), (2,1);
CREATE TABLE st2 like t1;
INSERT INTO st2 VALUES (1,1), (2,1);
EXPLAIN
SELECT MAX(b), (SELECT COUNT(*) FROM st1,st2 WHERE st2.b <= t1.b)
FROM t1 
WHERE a = 230;
id	select_type	table	type	possible_keys	key	key_len	ref	rows	Extra
1	PRIMARY	NULL	NULL	NULL	NULL	NULL	NULL	NULL	Impossible WHERE noticed after reading const tables
2	SUBQUERY	NULL	NULL	NULL	NULL	NULL	NULL	NULL	Impossible WHERE noticed after reading const tables
SELECT MAX(b), (SELECT COUNT(*) FROM st1,st2 WHERE st2.b <= t1.b)
FROM t1 
WHERE a = 230;
MAX(b)	(SELECT COUNT(*) FROM st1,st2 WHERE st2.b <= t1.b)
NULL	NULL
DROP TABLE t1, st1, st2;
#
# Bug #48709: Assertion failed in sql_select.cc:11782: 
#   int join_read_key(JOIN_TAB*)
#
CREATE TABLE t1 (pk int PRIMARY KEY, int_key int);
INSERT INTO t1 VALUES (10,1), (14,1);
CREATE TABLE t2 (pk int PRIMARY KEY, int_key int);
INSERT INTO t2 VALUES (3,3), (5,NULL), (7,3);
# should have eq_ref for t1
EXPLAIN
SELECT * FROM t2 outr
WHERE outr.int_key NOT IN (SELECT t1.pk FROM t1, t2)  
ORDER BY outr.pk;
id	select_type	table	type	possible_keys	key	key_len	ref	rows	Extra
x	x	outr	ALL	x	x	x	x	x	x
x	x	t1	eq_ref	x	x	x	x	x	x
x	x	t2	index	x	x	x	x	x	x
# should not crash on debug binaries
SELECT * FROM t2 outr
WHERE outr.int_key NOT IN (SELECT t1.pk FROM t1, t2)  
ORDER BY outr.pk;
pk	int_key
3	3
7	3
DROP TABLE t1,t2;
#
# Bug#12329653 
# EXPLAIN, UNION, PREPARED STATEMENT, CRASH, SQL_FULL_GROUP_BY
#
CREATE TABLE t1(a1 int);
INSERT INTO t1 VALUES (1),(2);
SELECT @@session.sql_mode INTO @old_sql_mode;
SET SESSION sql_mode='ONLY_FULL_GROUP_BY';
EXPLAIN EXTENDED
SELECT 1 FROM t1 WHERE 1 < SOME (SELECT a1 FROM t1);
id	select_type	table	type	possible_keys	key	key_len	ref	rows	filtered	Extra
1	PRIMARY	t1	ALL	NULL	NULL	NULL	NULL	2	100.00	
2	SUBQUERY	t1	ALL	NULL	NULL	NULL	NULL	2	100.00	
Warnings:
Note	1003	/* select#1 */ select 1 AS `1` from `test`.`t1` where 1
SELECT 1 FROM t1 WHERE 1 < SOME (SELECT a1 FROM t1);
1
1
1
PREPARE stmt FROM 
'SELECT 1 UNION ALL 
SELECT 1 FROM t1
ORDER BY
(SELECT 1 FROM t1 AS t1_0  
  WHERE 1 < SOME (SELECT a1 FROM t1)
)' ;
EXECUTE stmt ;
ERROR 21000: Subquery returns more than 1 row
EXECUTE stmt ;
ERROR 21000: Subquery returns more than 1 row
SET SESSION sql_mode=@old_sql_mode;
DEALLOCATE PREPARE stmt;
DROP TABLE t1;
#
# Bug#12763207 - ASSERT IN SUBSELECT::SINGLE_VALUE_TRANSFORMER
#
CREATE TABLE t1(a1 int);
INSERT INTO t1 VALUES (1),(2);
CREATE TABLE t2(a1 int);
INSERT INTO t2 VALUES (3);
SELECT @@session.sql_mode INTO @old_sql_mode;
SET SESSION sql_mode='ONLY_FULL_GROUP_BY';
SELECT 1 FROM t1 WHERE 1 < SOME (SELECT 2 FROM t2);
1
1
1
SELECT 1 FROM t1 WHERE 1 < SOME (SELECT 2.0 FROM t2);
1
1
1
SELECT 1 FROM t1 WHERE 1 < SOME (SELECT 'a' FROM t2);
1
Warnings:
Warning	1292	Truncated incorrect DECIMAL value: 'a'
SELECT 1 FROM t1 WHERE 1 < SOME (SELECT a1 FROM t2);
1
1
1
SET SESSION sql_mode=@old_sql_mode;
DROP TABLE t1, t2;
#
# Bug#12763207 - ASSERT IN SUBSELECT::SINGLE_VALUE_TRANSFORMER
#
create table t2(i int);
insert into t2 values(0);
SELECT @@session.sql_mode INTO @old_sql_mode;
SET SESSION sql_mode='ONLY_FULL_GROUP_BY';
CREATE VIEW v1 AS  
SELECT 'f' FROM t2 UNION SELECT 'x' FROM t2
;
CREATE TABLE t1 (
pk int NOT NULL,
col_varchar_key varchar(1) DEFAULT NULL,
PRIMARY KEY (pk),
KEY col_varchar_key (col_varchar_key)
);
SELECT t1.pk
FROM t1
WHERE t1.col_varchar_key < ALL ( SELECT * FROM v1 )
;
pk
SET SESSION sql_mode=@old_sql_mode;
drop table t2, t1;
drop view v1;
# End of 5.0 tests.
create table t_out (subcase char(3),
a1 char(2), b1 char(2), c1 char(2));
create table t_in  (a2 char(2), b2 char(2), c2 char(2));
insert into t_out values ('A.1','2a', NULL, '2a');
insert into t_out values ('A.3', '2a', NULL, '2a');
insert into t_out values ('A.4', '2a', NULL, 'xx');
insert into t_out values ('B.1', '2a', '2a', '2a');
insert into t_out values ('B.2', '2a', '2a', '2a');
insert into t_out values ('B.3', '3a', 'xx', '3a');
insert into t_out values ('B.4', 'xx', '3a', '3a');
insert into t_in values ('1a', '1a', '1a');
insert into t_in values ('2a', '2a', '2a');
insert into t_in values (NULL, '2a', '2a');
insert into t_in values ('3a', NULL, '3a');

Test general IN semantics (not top-level)

case A.1
select subcase,
(a1, b1, c1)     IN (select * from t_in where a2 = 'no_match') pred_in,
(a1, b1, c1) NOT IN (select * from t_in where a2 = 'no_match') pred_not_in
from t_out where subcase = 'A.1';
subcase	pred_in	pred_not_in
A.1	0	1
case A.2 - impossible
case A.3
select subcase,
(a1, b1, c1)     IN (select * from t_in) pred_in,
(a1, b1, c1) NOT IN (select * from t_in) pred_not_in
from t_out where subcase = 'A.3';
subcase	pred_in	pred_not_in
A.3	NULL	NULL
case A.4
select subcase,
(a1, b1, c1)     IN (select * from t_in) pred_in,
(a1, b1, c1) NOT IN (select * from t_in) pred_not_in
from t_out where subcase = 'A.4';
subcase	pred_in	pred_not_in
A.4	0	1
case B.1
select subcase,
(a1, b1, c1)     IN (select * from t_in where a2 = 'no_match') pred_in,
(a1, b1, c1) NOT IN (select * from t_in where a2 = 'no_match') pred_not_in
from t_out where subcase = 'B.1';
subcase	pred_in	pred_not_in
B.1	0	1
case B.2
select subcase,
(a1, b1, c1)     IN (select * from t_in) pred_in,
(a1, b1, c1) NOT IN (select * from t_in) pred_not_in
from t_out where subcase = 'B.2';
subcase	pred_in	pred_not_in
B.2	1	0
case B.3
select subcase,
(a1, b1, c1)     IN (select * from t_in) pred_in,
(a1, b1, c1) NOT IN (select * from t_in) pred_not_in
from t_out where subcase = 'B.3';
subcase	pred_in	pred_not_in
B.3	NULL	NULL
case B.4
select subcase,
(a1, b1, c1)     IN (select * from t_in) pred_in,
(a1, b1, c1) NOT IN (select * from t_in) pred_not_in
from t_out where subcase = 'B.4';
subcase	pred_in	pred_not_in
B.4	0	1

Test IN as top-level predicate, and
as non-top level for cases A.3, B.3 (the only cases with NULL result).

case A.1
select case when count(*) > 0 then 'T' else 'F' end as pred_in from t_out
where subcase = 'A.1' and
(a1, b1, c1) IN (select * from t_in where a1 = 'no_match');
pred_in
F
select case when count(*) > 0 then 'T' else 'F' end as pred_not_in from t_out
where subcase = 'A.1' and
(a1, b1, c1) NOT IN (select * from t_in where a1 = 'no_match');
pred_not_in
T
select case when count(*) > 0 then 'T' else 'F' end as not_pred_in from t_out
where subcase = 'A.1' and
NOT((a1, b1, c1) IN (select * from t_in where a1 = 'no_match'));
not_pred_in
T
case A.3
select case when count(*) > 0 then 'T' else 'F' end as pred_in from t_out
where subcase = 'A.3' and
(a1, b1, c1) IN (select * from t_in);
pred_in
F
select case when count(*) > 0 then 'T' else 'F' end as pred_not_in from t_out
where subcase = 'A.3' and
(a1, b1, c1) NOT IN (select * from t_in);
pred_not_in
F
select case when count(*) > 0 then 'T' else 'F' end as not_pred_in from t_out
where subcase = 'A.3' and
NOT((a1, b1, c1) IN (select * from t_in));
not_pred_in
F
select case when count(*) > 0 then 'N' else 'wrong result' end as pred_in from t_out
where subcase = 'A.3' and
((a1, b1, c1) IN (select * from t_in)) is NULL and
((a1, b1, c1) NOT IN (select * from t_in)) is NULL;
pred_in
N
case A.4
select case when count(*) > 0 then 'T' else 'F' end as pred_in from t_out
where subcase = 'A.4' and
(a1, b1, c1) IN (select * from t_in);
pred_in
F
select case when count(*) > 0 then 'T' else 'F' end as pred_not_in from t_out
where subcase = 'A.4' and
(a1, b1, c1) NOT IN (select * from t_in);
pred_not_in
T
select case when count(*) > 0 then 'T' else 'F' end as not_pred_in from t_out
where subcase = 'A.4' and
NOT((a1, b1, c1) IN (select * from t_in));
not_pred_in
T
case B.1
select case when count(*) > 0 then 'T' else 'F' end as pred_in from t_out
where subcase = 'B.1' and
(a1, b1, c1) IN (select * from t_in where a1 = 'no_match');
pred_in
F
select case when count(*) > 0 then 'T' else 'F' end as pred_not_in from t_out
where subcase = 'B.1' and
(a1, b1, c1) NOT IN (select * from t_in where a1 = 'no_match');
pred_not_in
T
select case when count(*) > 0 then 'T' else 'F' end as not_pred_in from t_out
where subcase = 'B.1' and
NOT((a1, b1, c1) IN (select * from t_in where a1 = 'no_match'));
not_pred_in
T
case B.2
select case when count(*) > 0 then 'T' else 'F' end as pred_in from t_out
where subcase = 'B.2' and
(a1, b1, c1) IN (select * from t_in);
pred_in
T
select case when count(*) > 0 then 'T' else 'F' end as pred_not_in from t_out
where subcase = 'B.2' and
(a1, b1, c1) NOT IN (select * from t_in);
pred_not_in
F
select case when count(*) > 0 then 'T' else 'F' end as not_pred_in from t_out
where subcase = 'B.2' and
NOT((a1, b1, c1) IN (select * from t_in));
not_pred_in
F
case B.3
select case when count(*) > 0 then 'T' else 'F' end as pred_in from t_out
where subcase = 'B.3' and
(a1, b1, c1) IN (select * from t_in);
pred_in
F
select case when count(*) > 0 then 'T' else 'F' end as pred_not_in from t_out
where subcase = 'B.3' and
(a1, b1, c1) NOT IN (select * from t_in);
pred_not_in
F
select case when count(*) > 0 then 'T' else 'F' end as not_pred_in from t_out
where subcase = 'B.3' and
NOT((a1, b1, c1) IN (select * from t_in));
not_pred_in
F
select case when count(*) > 0 then 'N' else 'wrong result' end as pred_in from t_out
where subcase = 'B.3' and
((a1, b1, c1) IN (select * from t_in)) is NULL and
((a1, b1, c1) NOT IN (select * from t_in)) is NULL;
pred_in
N
case B.4
select case when count(*) > 0 then 'T' else 'F' end as pred_in from t_out
where subcase = 'B.4' and
(a1, b1, c1) IN (select * from t_in);
pred_in
F
select case when count(*) > 0 then 'T' else 'F' end as pred_not_in from t_out
where subcase = 'B.4' and
(a1, b1, c1) NOT IN (select * from t_in);
pred_not_in
T
select case when count(*) > 0 then 'T' else 'F' end as not_pred_in from t_out
where subcase = 'B.4' and
NOT((a1, b1, c1) IN (select * from t_in));
not_pred_in
T
drop table t_out;
drop table t_in;
CREATE TABLE t1 (a INT, b INT);
INSERT INTO t1 VALUES (2,22),(1,11),(2,22);
SELECT a FROM t1 WHERE (SELECT COUNT(b) FROM DUAL) > 0 GROUP BY a;
a
1
2
SELECT a FROM t1 WHERE (SELECT COUNT(b) FROM DUAL) > 1 GROUP BY a;
a
SELECT a FROM t1 t0
WHERE (SELECT COUNT(t0.b) FROM t1 t WHERE t.b>20) GROUP BY a;
a
1
2
SET @@sql_mode='ansi';
SELECT a FROM t1 WHERE (SELECT COUNT(b) FROM DUAL) > 0 GROUP BY a;
ERROR HY000: Invalid use of group function
SELECT a FROM t1 WHERE (SELECT COUNT(b) FROM DUAL) > 1 GROUP BY a;
ERROR HY000: Invalid use of group function
SELECT a FROM t1 t0
WHERE (SELECT COUNT(t0.b) FROM t1 t WHERE t.b>20) GROUP BY a;
ERROR HY000: Invalid use of group function
SET @@sql_mode=default;
DROP TABLE t1;
CREATE TABLE t1 (s1 CHAR(1));
INSERT INTO t1 VALUES ('a');
SELECT * FROM t1 WHERE _utf8'a' = ANY (SELECT s1 FROM t1);
s1
a
DROP TABLE t1;
CREATE TABLE t1(c INT, KEY(c));
CREATE TABLE t2(a INT, b INT);
INSERT INTO t2 VALUES (1, 10), (2, NULL);
INSERT INTO t1 VALUES (1), (3);
SELECT * FROM t2 WHERE b NOT IN (SELECT max(t.c) FROM t1, t1 t WHERE t.c>10);
a	b
DROP TABLE t1,t2;
CREATE TABLE t1(pk INT PRIMARY KEY, a INT, INDEX idx(a));
INSERT INTO t1 VALUES (1, 10), (3, 30), (2, 20);
CREATE TABLE t2(pk INT PRIMARY KEY, a INT, b INT, INDEX idxa(a));
INSERT INTO t2 VALUES (2, 20, 700), (1, 10, 200), (4, 10, 100);
SELECT * FROM t1
WHERE EXISTS (SELECT DISTINCT a FROM t2 WHERE t1.a < t2.a ORDER BY b);
pk	a
1	10
DROP TABLE t1,t2;
CREATE TABLE t1 (a INT, b INT, PRIMARY KEY (a), KEY b (b));
INSERT INTO t1 VALUES (1,NULL), (9,NULL);
CREATE TABLE t2 (
a INT,
b INT,
c INT,
d INT,
PRIMARY KEY (a),
UNIQUE KEY b (b,c,d),
KEY b_2 (b),
KEY c (c),
KEY d (d)
);
INSERT INTO t2 VALUES
(43, 2, 11 ,30),
(44, 2, 12 ,30),
(45, 1, 1  ,10000),
(46, 1, 2  ,10000),
(556,1, 32 ,10000);
CREATE TABLE t3 (
a INT,
b INT,
c INT,
PRIMARY KEY (a),
UNIQUE KEY b (b,c),
KEY c (c),
KEY b_2 (b)
);
INSERT INTO t3 VALUES (1,1,1), (2,32,1), (3,33,1), (4,34,2);
explain
SELECT t1.a, (SELECT 1 FROM t2 WHERE t2.b=t3.c AND t2.c=t1.a ORDER BY t2.d LIMIT 1) AS incorrect FROM t1, t3 WHERE t3.b=t1.a;
id	select_type	table	type	possible_keys	key	key_len	ref	rows	Extra
1	PRIMARY	t1	index	PRIMARY	PRIMARY	4	NULL	2	Using index
1	PRIMARY	t3	ref	b,b_2	b	5	test.t1.a	1	Using index
2	DEPENDENT SUBQUERY	t2	ref	b,b_2,c	b	10	test.t3.c,test.t1.a	1	Using where; Using index
SELECT t1.a, (SELECT 1 FROM t2 WHERE t2.b=t3.c AND t2.c=t1.a ORDER BY t2.d LIMIT 1) AS incorrect FROM t1, t3 WHERE t3.b=t1.a;
a	incorrect
1	1
DROP TABLE t1,t2,t3;
CREATE TABLE t1 (id int);
CREATE TABLE t2 (id int, c int);
INSERT INTO t1 (id) VALUES (1);
INSERT INTO t2 (id) VALUES (1);
INSERT INTO t1 (id) VALUES (1);
INSERT INTO t2 (id) VALUES (1);
CREATE VIEW v1 AS
SELECT t2.c AS c FROM t1, t2
WHERE t1.id=t2.id AND 1 IN (SELECT id FROM t1) WITH CHECK OPTION;
UPDATE v1 SET c=1;
CREATE VIEW v2 (a,b) AS
SELECT t2.id, t2.c AS c FROM t1, t2
WHERE t1.id=t2.id AND 1 IN (SELECT id FROM t1) WITH CHECK OPTION;
INSERT INTO v2(a,b) VALUES (2,2);
ERROR 44000: CHECK OPTION failed `test`.`v2`
SELECT * FROM v1;
c
1
1
1
1
CREATE VIEW v3 AS
SELECT t2.c AS c FROM t2
WHERE 1 IN (SELECT id FROM t1) WITH CHECK OPTION;
DELETE FROM v3;
DROP VIEW v1,v2,v3;
DROP TABLE t1,t2;
#
# BUG#37822 Correlated subquery with IN and IS UNKNOWN provides wrong result
#
create table t1(id integer primary key, g integer, v integer, s char(1));
create table t2(id integer primary key, g integer, v integer, s char(1));
insert into t1 values
(10, 10, 10,   'l'),
(20, 20, 20,   'l'),
(40, 40, 40,   'l'),
(41, 40, null, 'l'),
(50, 50, 50,   'l'),
(51, 50, null, 'l'),
(60, 60, 60,   'l'),
(61, 60, null, 'l'),
(70, 70, 70,   'l'),
(90, 90, null, 'l');
insert into t2 values
(10, 10, 10,   'r'),
(30, 30, 30,   'r'),
(50, 50, 50,   'r'),
(60, 60, 60,   'r'),
(61, 60, null, 'r'),
(70, 70, 70,   'r'),
(71, 70, null, 'r'),
(80, 80, 80,   'r'),
(81, 80, null, 'r'),
(100,100,null, 'r');
select *
from t1
where v in(select v
from t2
where t1.g=t2.g) is unknown;
id	g	v	s
51	50	NULL	l
61	60	NULL	l
drop table t1, t2;
#
# Bug#37822 Correlated subquery with IN and IS UNKNOWN provides wrong result
#
create table t1(id integer primary key, g integer, v integer, s char(1));
create table t2(id integer primary key, g integer, v integer, s char(1));
insert into t1 values
(10, 10, 10,   'l'),
(20, 20, 20,   'l'),
(40, 40, 40,   'l'),
(41, 40, null, 'l'),
(50, 50, 50,   'l'),
(51, 50, null, 'l'),
(60, 60, 60,   'l'),
(61, 60, null, 'l'),
(70, 70, 70,   'l'),
(90, 90, null, 'l');
insert into t2 values
(10, 10, 10,   'r'),
(30, 30, 30,   'r'),
(50, 50, 50,   'r'),
(60, 60, 60,   'r'),
(61, 60, null, 'r'),
(70, 70, 70,   'r'),
(71, 70, null, 'r'),
(80, 80, 80,   'r'),
(81, 80, null, 'r'),
(100,100,null, 'r');
select *
from t1
where v in(select v
from t2
where t1.g=t2.g) is unknown;
id	g	v	s
51	50	NULL	l
61	60	NULL	l
drop table t1, t2;
#
# Bug#33204: INTO is allowed in subselect, causing inconsistent results
#
CREATE TABLE t1( a INT );
INSERT INTO t1 VALUES (1),(2);
CREATE TABLE t2( a INT, b INT );
SELECT * 
FROM (SELECT a INTO @var FROM t1 WHERE a = 2) t1a;
ERROR 42000: You have an error in your SQL syntax; check the manual that corresponds to your MariaDB server version for the right syntax to use near 'INTO @var FROM t1 WHERE a = 2) t1a' at line 2
SELECT * 
FROM (SELECT a INTO OUTFILE 'file' FROM t1 WHERE a = 2) t1a;
ERROR 42000: You have an error in your SQL syntax; check the manual that corresponds to your MariaDB server version for the right syntax to use near 'INTO OUTFILE 'file' FROM t1 WHERE a = 2) t1a' at line 2
SELECT * 
FROM (SELECT a INTO DUMPFILE 'file' FROM t1 WHERE a = 2) t1a;
ERROR 42000: You have an error in your SQL syntax; check the manual that corresponds to your MariaDB server version for the right syntax to use near 'INTO DUMPFILE 'file' FROM t1 WHERE a = 2) t1a' at line 2
SELECT * FROM ( 
SELECT 1 a 
UNION 
SELECT a INTO @var FROM t1 WHERE a = 2 
) t1a;
ERROR 42000: You have an error in your SQL syntax; check the manual that corresponds to your MariaDB server version for the right syntax to use near 'INTO @var FROM t1 WHERE a = 2 
) t1a' at line 4
SELECT * FROM ( 
SELECT 1 a 
UNION 
SELECT a INTO OUTFILE 'file' FROM t1 WHERE a = 2 
) t1a;
ERROR 42000: You have an error in your SQL syntax; check the manual that corresponds to your MariaDB server version for the right syntax to use near 'INTO OUTFILE 'file' FROM t1 WHERE a = 2 
) t1a' at line 4
SELECT * FROM ( 
SELECT 1 a 
UNION 
SELECT a INTO DUMPFILE 'file' FROM t1 WHERE a = 2 
) t1a;
ERROR 42000: You have an error in your SQL syntax; check the manual that corresponds to your MariaDB server version for the right syntax to use near 'INTO DUMPFILE 'file' FROM t1 WHERE a = 2 
) t1a' at line 4
SELECT * FROM (SELECT a FROM t1 WHERE a = 2) t1a;
a
2
SELECT * FROM ( 
SELECT a FROM t1 WHERE a = 2 
UNION 
SELECT a FROM t1 WHERE a = 2 
) t1a;
a
2
SELECT * FROM ( 
SELECT 1 a 
UNION 
SELECT a FROM t1 WHERE a = 2 
UNION 
SELECT a FROM t1 WHERE a = 2 
) t1a;
a
1
2
SELECT * FROM ((SELECT 1 a) UNION SELECT 1 a) q;
a
1
SELECT * FROM (SELECT 1 a UNION (SELECT 1 a)) alias;
a
1
SELECT * FROM (SELECT 1 UNION SELECT 1) t1a;
1
1
SELECT * FROM ((SELECT 1 a INTO @a)) t1a;
ERROR 42000: You have an error in your SQL syntax; check the manual that corresponds to your MariaDB server version for the right syntax to use near 'INTO @a)) t1a' at line 1
SELECT * FROM ((SELECT 1 a INTO OUTFILE 'file' )) t1a;
ERROR 42000: You have an error in your SQL syntax; check the manual that corresponds to your MariaDB server version for the right syntax to use near 'INTO OUTFILE 'file' )) t1a' at line 1
SELECT * FROM ((SELECT 1 a INTO DUMPFILE 'file' )) t1a;
ERROR 42000: You have an error in your SQL syntax; check the manual that corresponds to your MariaDB server version for the right syntax to use near 'INTO DUMPFILE 'file' )) t1a' at line 1
SELECT * FROM (SELECT 1 a UNION (SELECT 1 a INTO @a)) t1a;
ERROR 42000: You have an error in your SQL syntax; check the manual that corresponds to your MariaDB server version for the right syntax to use near 'INTO @a)) t1a' at line 1
SELECT * FROM (SELECT 1 a UNION (SELECT 1 a INTO DUMPFILE 'file' )) t1a;
ERROR 42000: You have an error in your SQL syntax; check the manual that corresponds to your MariaDB server version for the right syntax to use near 'INTO DUMPFILE 'file' )) t1a' at line 1
SELECT * FROM (SELECT 1 a UNION (SELECT 1 a INTO OUTFILE 'file' )) t1a;
ERROR 42000: You have an error in your SQL syntax; check the manual that corresponds to your MariaDB server version for the right syntax to use near 'INTO OUTFILE 'file' )) t1a' at line 1
SELECT * FROM (SELECT 1 a UNION ((SELECT 1 a INTO @a))) t1a;
ERROR 42000: You have an error in your SQL syntax; check the manual that corresponds to your MariaDB server version for the right syntax to use near 'INTO @a))) t1a' at line 1
SELECT * FROM (SELECT 1 a UNION ((SELECT 1 a INTO DUMPFILE 'file' ))) t1a;
ERROR 42000: You have an error in your SQL syntax; check the manual that corresponds to your MariaDB server version for the right syntax to use near 'INTO DUMPFILE 'file' ))) t1a' at line 1
SELECT * FROM (SELECT 1 a UNION ((SELECT 1 a INTO OUTFILE 'file' ))) t1a;
ERROR 42000: You have an error in your SQL syntax; check the manual that corresponds to your MariaDB server version for the right syntax to use near 'INTO OUTFILE 'file' ))) t1a' at line 1
SELECT * FROM (SELECT 1 a ORDER BY a) t1a;
a
1
SELECT * FROM (SELECT 1 a UNION SELECT 1 a ORDER BY a) t1a;
a
1
SELECT * FROM (SELECT 1 a UNION SELECT 1 a LIMIT 1) t1a;
a
1
SELECT * FROM (SELECT 1 a UNION SELECT 1 a ORDER BY a LIMIT 1) t1a;
a
1
SELECT * FROM t1 JOIN  (SELECT 1 UNION SELECT 1) alias ON 1;
a	1
1	1
2	1
SELECT * FROM t1 JOIN ((SELECT 1 UNION SELECT 1)) ON 1;
ERROR 42000: You have an error in your SQL syntax; check the manual that corresponds to your MariaDB server version for the right syntax to use near 'ON 1' at line 1
SELECT * FROM t1 JOIN  (t1 t1a UNION SELECT 1)  ON 1;
ERROR 42000: You have an error in your SQL syntax; check the manual that corresponds to your MariaDB server version for the right syntax to use near 'UNION SELECT 1)  ON 1' at line 1
SELECT * FROM t1 JOIN ((t1 t1a UNION SELECT 1)) ON 1;
ERROR 42000: You have an error in your SQL syntax; check the manual that corresponds to your MariaDB server version for the right syntax to use near 'UNION SELECT 1)) ON 1' at line 1
SELECT * FROM t1 JOIN  (t1 t1a)  t1a ON 1;
ERROR 42000: You have an error in your SQL syntax; check the manual that corresponds to your MariaDB server version for the right syntax to use near 't1a ON 1' at line 1
SELECT * FROM t1 JOIN ((t1 t1a)) t1a ON 1;
ERROR 42000: You have an error in your SQL syntax; check the manual that corresponds to your MariaDB server version for the right syntax to use near 't1a ON 1' at line 1
SELECT * FROM t1 JOIN  (t1 t1a)  ON 1;
a	a
1	1
2	1
1	2
2	2
SELECT * FROM t1 JOIN ((t1 t1a)) ON 1;
a	a
1	1
2	1
1	2
2	2
SELECT * FROM (t1 t1a);
a
1
2
SELECT * FROM ((t1 t1a));
a
1
2
SELECT * FROM t1 JOIN  (SELECT 1 t1a) alias ON 1;
a	t1a
1	1
2	1
SELECT * FROM t1 JOIN ((SELECT 1 t1a)) alias ON 1;
a	t1a
1	1
2	1
SELECT * FROM t1 JOIN  (SELECT 1 a)  a ON 1;
a	a
1	1
2	1
SELECT * FROM t1 JOIN ((SELECT 1 a)) a ON 1;
a	a
1	1
2	1
SELECT * FROM (t1 JOIN (SELECT 1) t1a1 ON 1) t1a2;
ERROR 42000: You have an error in your SQL syntax; check the manual that corresponds to your MariaDB server version for the right syntax to use near 't1a2' at line 1
SELECT * FROM t1 WHERE a = ALL ( SELECT 1 );
a
1
SELECT * FROM t1 WHERE a = ALL ( SELECT 1 UNION SELECT 1 );
a
1
SELECT * FROM t1 WHERE a = ANY ( SELECT 3 UNION SELECT 1 );
a
1
SELECT * FROM t1 WHERE a = ANY ( SELECT 1 UNION SELECT 1 INTO @a);
ERROR 42000: You have an error in your SQL syntax; check the manual that corresponds to your MariaDB server version for the right syntax to use near 'INTO @a)' at line 1
SELECT * FROM t1 WHERE a = ANY ( SELECT 1 UNION SELECT 1 INTO OUTFILE 'file' );
ERROR 42000: You have an error in your SQL syntax; check the manual that corresponds to your MariaDB server version for the right syntax to use near 'INTO OUTFILE 'file' )' at line 1
SELECT * FROM t1 WHERE a = ANY ( SELECT 1 UNION SELECT 1 INTO DUMPFILE 'file' );
ERROR 42000: You have an error in your SQL syntax; check the manual that corresponds to your MariaDB server version for the right syntax to use near 'INTO DUMPFILE 'file' )' at line 1
SELECT * FROM t1 WHERE a = ( SELECT 1 );
a
1
SELECT * FROM t1 WHERE a = ( SELECT 1 UNION SELECT 1 );
a
1
SELECT * FROM t1 WHERE a = ( SELECT 1 INTO @a);
ERROR 42000: You have an error in your SQL syntax; check the manual that corresponds to your MariaDB server version for the right syntax to use near 'INTO @a)' at line 1
SELECT * FROM t1 WHERE a = ( SELECT 1 INTO OUTFILE 'file' );
ERROR 42000: You have an error in your SQL syntax; check the manual that corresponds to your MariaDB server version for the right syntax to use near 'INTO OUTFILE 'file' )' at line 1
SELECT * FROM t1 WHERE a = ( SELECT 1 INTO DUMPFILE 'file' );
ERROR 42000: You have an error in your SQL syntax; check the manual that corresponds to your MariaDB server version for the right syntax to use near 'INTO DUMPFILE 'file' )' at line 1
SELECT * FROM t1 WHERE a = ( SELECT 1 UNION SELECT 1 INTO @a);
ERROR 42000: You have an error in your SQL syntax; check the manual that corresponds to your MariaDB server version for the right syntax to use near 'INTO @a)' at line 1
SELECT * FROM t1 WHERE a = ( SELECT 1 UNION SELECT 1 INTO OUTFILE 'file' );
ERROR 42000: You have an error in your SQL syntax; check the manual that corresponds to your MariaDB server version for the right syntax to use near 'INTO OUTFILE 'file' )' at line 1
SELECT * FROM t1 WHERE a = ( SELECT 1 UNION SELECT 1 INTO DUMPFILE 'file' );
ERROR 42000: You have an error in your SQL syntax; check the manual that corresponds to your MariaDB server version for the right syntax to use near 'INTO DUMPFILE 'file' )' at line 1
SELECT ( SELECT 1 INTO @v );
ERROR 42000: You have an error in your SQL syntax; check the manual that corresponds to your MariaDB server version for the right syntax to use near 'INTO @v )' at line 1
SELECT ( SELECT 1 INTO OUTFILE 'file' );
ERROR 42000: You have an error in your SQL syntax; check the manual that corresponds to your MariaDB server version for the right syntax to use near 'INTO OUTFILE 'file' )' at line 1
SELECT ( SELECT 1 INTO DUMPFILE 'file' );
ERROR 42000: You have an error in your SQL syntax; check the manual that corresponds to your MariaDB server version for the right syntax to use near 'INTO DUMPFILE 'file' )' at line 1
SELECT ( SELECT 1 UNION SELECT 1 INTO @v );
ERROR 42000: You have an error in your SQL syntax; check the manual that corresponds to your MariaDB server version for the right syntax to use near 'INTO @v )' at line 1
SELECT ( SELECT 1 UNION SELECT 1 INTO OUTFILE 'file' );
ERROR 42000: You have an error in your SQL syntax; check the manual that corresponds to your MariaDB server version for the right syntax to use near 'INTO OUTFILE 'file' )' at line 1
SELECT ( SELECT 1 UNION SELECT 1 INTO DUMPFILE 'file' );
ERROR 42000: You have an error in your SQL syntax; check the manual that corresponds to your MariaDB server version for the right syntax to use near 'INTO DUMPFILE 'file' )' at line 1
SELECT ( SELECT a FROM t1 WHERE a = 1 ), a FROM t1;
( SELECT a FROM t1 WHERE a = 1 )	a
1	1
1	2
SELECT ( SELECT a FROM t1 WHERE a = 1 UNION SELECT 1 ), a FROM t1;
( SELECT a FROM t1 WHERE a = 1 UNION SELECT 1 )	a
1	1
1	2
SELECT * FROM t2 WHERE (a, b) IN (SELECT a, b FROM t2);
a	b
SELECT 1 UNION ( SELECT 1 UNION SELECT 1 );
1
1
( SELECT 1 UNION SELECT 1 ) UNION SELECT 1;
1
1
SELECT ( SELECT 1 UNION ( SELECT 1 UNION SELECT 1 ) );
( SELECT 1 UNION ( SELECT 1 UNION SELECT 1 ) )
1
SELECT ( ( SELECT 1 UNION SELECT 1 ) UNION SELECT 1;
ERROR 42000: You have an error in your SQL syntax; check the manual that corresponds to your MariaDB server version for the right syntax to use near '' at line 1
SELECT ( SELECT 1 UNION SELECT 1 UNION SELECT 1 );
( SELECT 1 UNION SELECT 1 UNION SELECT 1 )
1
SELECT ((SELECT 1 UNION SELECT 1 UNION SELECT 1));
((SELECT 1 UNION SELECT 1 UNION SELECT 1))
1
SELECT * FROM ( SELECT 1 UNION ( SELECT 1 UNION SELECT 1 ) );
ERROR 42000: You have an error in your SQL syntax; check the manual that corresponds to your MariaDB server version for the right syntax to use near '' at line 1
SELECT * FROM ( ( SELECT 1 UNION SELECT 1 ) UNION SELECT 1 );
ERROR 42000: You have an error in your SQL syntax; check the manual that corresponds to your MariaDB server version for the right syntax to use near '' at line 1
SELECT * FROM ( ( SELECT 1 UNION SELECT 1 ) UNION SELECT 1 ) a;
1
1
SELECT * FROM ( SELECT 1 UNION SELECT 1 UNION SELECT 1 ) a;
1
1
SELECT * FROM t1 WHERE a =     ( SELECT 1 UNION ( SELECT 1 UNION SELECT 1 ) );
a
1
SELECT * FROM t1 WHERE a = ALL ( SELECT 1 UNION ( SELECT 1 UNION SELECT 1 ) );
a
1
SELECT * FROM t1 WHERE a = ANY ( SELECT 1 UNION ( SELECT 1 UNION SELECT 1 ) );
a
1
SELECT * FROM t1 WHERE a IN    ( SELECT 1 UNION ( SELECT 1 UNION SELECT 1 ) );
a
1
SELECT * FROM t1 WHERE a =     ( ( SELECT 1 UNION SELECT 1 )  UNION SELECT 1 );
a
1
SELECT * FROM t1 WHERE a = ALL ( ( SELECT 1 UNION SELECT 1 )  UNION SELECT 1 );
a
1
SELECT * FROM t1 WHERE a = ANY ( ( SELECT 1 UNION SELECT 1 )  UNION SELECT 1 );
a
1
SELECT * FROM t1 WHERE a IN    ( ( SELECT 1 UNION SELECT 1 )  UNION SELECT 1 );
a
1
SELECT * FROM t1 WHERE a =     ( SELECT 1 UNION SELECT 1 UNION SELECT 1 );
a
1
SELECT * FROM t1 WHERE a = ALL ( SELECT 1 UNION SELECT 1 UNION SELECT 1 );
a
1
SELECT * FROM t1 WHERE a = ANY ( SELECT 1 UNION SELECT 1 UNION SELECT 1 );
a
1
SELECT * FROM t1 WHERE a IN    ( SELECT 1 UNION SELECT 1 UNION SELECT 1 );
a
1
SELECT * FROM t1 WHERE EXISTS ( SELECT 1 UNION SELECT 1 INTO @v );
ERROR 42000: You have an error in your SQL syntax; check the manual that corresponds to your MariaDB server version for the right syntax to use near 'INTO @v )' at line 1
SELECT EXISTS(SELECT 1+1);
EXISTS(SELECT 1+1)
1
SELECT EXISTS(SELECT 1+1 INTO @test);
ERROR 42000: You have an error in your SQL syntax; check the manual that corresponds to your MariaDB server version for the right syntax to use near 'INTO @test)' at line 1
SELECT * FROM t1 WHERE a IN ( SELECT 1 UNION SELECT 1 INTO @v );
ERROR 42000: You have an error in your SQL syntax; check the manual that corresponds to your MariaDB server version for the right syntax to use near 'INTO @v )' at line 1
SELECT * FROM t1 WHERE EXISTS ( SELECT 1 INTO @v );
ERROR 42000: You have an error in your SQL syntax; check the manual that corresponds to your MariaDB server version for the right syntax to use near 'INTO @v )' at line 1
SELECT * FROM t1 WHERE a IN ( SELECT 1 INTO @v );
ERROR 42000: You have an error in your SQL syntax; check the manual that corresponds to your MariaDB server version for the right syntax to use near 'INTO @v )' at line 1
DROP TABLE t1, t2;
CREATE TABLE t1 (a ENUM('rainbow'));
INSERT INTO t1 VALUES (),(),(),(),();
SELECT 1 FROM t1 GROUP BY (SELECT 1 FROM t1 ORDER BY AVG(LAST_INSERT_ID()));
1
1
DROP TABLE t1;
CREATE TABLE t1 (a LONGBLOB);
INSERT INTO t1 SET a = 'aaaa';
INSERT INTO t1 SET a = 'aaaa';
SELECT 1 FROM t1 GROUP BY
(SELECT LAST_INSERT_ID() FROM t1 ORDER BY MIN(a) ASC LIMIT 1);
1
1
DROP TABLE t1;
#
# Bug #49512 : subquery with aggregate function crash 
#   subselect_single_select_engine::exec()
CREATE TABLE t1(a INT);
INSERT INTO t1 VALUES();
# should not crash
SELECT 1 FROM t1 WHERE a <> SOME
(
SELECT MAX((SELECT a FROM t1 LIMIT 1)) AS d
FROM t1,t1 a
);
1
DROP TABLE t1;
#
# Bug #45989 take 2 : memory leak after explain encounters an 
# error in the query
#
CREATE TABLE t1(a LONGTEXT);
INSERT INTO t1 VALUES (repeat('a',@@global.max_allowed_packet));
INSERT INTO t1 VALUES (repeat('b',@@global.max_allowed_packet));
EXPLAIN EXTENDED SELECT DISTINCT 1 FROM t1,
(SELECT DISTINCTROW a AS away FROM t1 GROUP BY a WITH ROLLUP) AS d1  
WHERE t1.a = d1.a;
ERROR 42S22: Unknown column 'd1.a' in 'where clause'
DROP TABLE t1;
Set up test tables.
CREATE TABLE t1 (
t1_id INT UNSIGNED,
PRIMARY KEY(t1_id)
) Engine=MyISAM;
INSERT INTO t1 (t1_id) VALUES (1), (2), (3), (4), (5);
CREATE TABLE t2 SELECT * FROM t1;
CREATE TABLE t3 (
t3_id INT UNSIGNED AUTO_INCREMENT,
t1_id INT UNSIGNED,
amount DECIMAL(16,2),
PRIMARY KEY(t3_id),
KEY(t1_id)
) Engine=MyISAM;
INSERT INTO t3 (t1_id, t3_id, amount) 
VALUES (1, 1, 100.00), (2, 2, 200.00), (4, 4, 400.00);
This is the 'inner query' running by itself.
Produces correct results.
SELECT
t1.t1_id,
IFNULL((SELECT SUM(amount) FROM t3 WHERE t3.t1_id=t1.t1_id), 0) AS total_amount
FROM
t1
LEFT JOIN t2 ON t2.t1_id=t1.t1_id
GROUP BY
t1.t1_id
;
t1_id	total_amount
1	100.00
2	200.00
3	0.00
4	400.00
5	0.00
SELECT * FROM (the same inner query)
Produces correct results.
SELECT * FROM (
SELECT
t1.t1_id,
IFNULL((SELECT SUM(amount) FROM t3 WHERE t3.t1_id=t1.t1_id), 0) AS total_amount
FROM
t1
LEFT JOIN t2 ON t2.t1_id=t1.t1_id
GROUP BY
t1.t1_id
) AS t;
t1_id	total_amount
1	100.00
2	200.00
3	0.00
4	400.00
5	0.00
Now make t2.t1_id part of a key.
ALTER TABLE t2 ADD PRIMARY KEY(t1_id);
Same inner query by itself.
Still correct results.
SELECT
t1.t1_id,
IFNULL((SELECT SUM(amount) FROM t3 WHERE t3.t1_id=t1.t1_id), 0) AS total_amount
FROM
t1
LEFT JOIN t2 ON t2.t1_id=t1.t1_id
GROUP BY
t1.t1_id;
t1_id	total_amount
1	100.00
2	200.00
3	0.00
4	400.00
5	0.00
SELECT * FROM (the same inner query), now with indexes on the LEFT JOIN
SELECT * FROM (
SELECT
t1.t1_id,
IFNULL((SELECT SUM(amount) FROM t3 WHERE t3.t1_id=t1.t1_id), 0) AS total_amount
FROM
t1
LEFT JOIN t2 ON t2.t1_id=t1.t1_id
GROUP BY
t1.t1_id
) AS t;
t1_id	total_amount
1	100.00
2	200.00
3	0.00
4	400.00
5	0.00
DROP TABLE t3;
DROP TABLE t2;
DROP TABLE t1;
#
# Bug #52711: Segfault when doing EXPLAIN SELECT with 
#  union...order by (select... where...)
#
CREATE TABLE t1 (a VARCHAR(10), FULLTEXT KEY a (a));
INSERT INTO t1 VALUES (1),(2);
CREATE TABLE t2 (b INT);
INSERT INTO t2 VALUES (1),(2);
# Should not crash
EXPLAIN
SELECT * FROM t2 UNION SELECT * FROM t2
ORDER BY (SELECT * FROM t1 WHERE MATCH(a) AGAINST ('+abc' IN BOOLEAN MODE));
# Should not crash
SELECT * FROM t2 UNION SELECT * FROM t2
ORDER BY (SELECT * FROM t1 WHERE MATCH(a) AGAINST ('+abc' IN BOOLEAN MODE));
DROP TABLE t1,t2;
#
# Bug #58818: Incorrect result for IN/ANY subquery
# with HAVING condition 
#
CREATE TABLE t1(i INT);
INSERT INTO t1 VALUES (1), (2), (3);
CREATE TABLE t1s(i INT);
INSERT INTO t1s VALUES (10), (20), (30);
CREATE TABLE t2s(i INT);
INSERT INTO t2s VALUES (100), (200), (300);
SELECT * FROM t1
WHERE t1.i NOT IN
(
SELECT STRAIGHT_JOIN t2s.i 
FROM
t1s LEFT OUTER JOIN t2s ON t2s.i = t1s.i
HAVING t2s.i = 999
);
i
1
2
3
SELECT * FROM t1
WHERE t1.I IN
(
SELECT STRAIGHT_JOIN t2s.i 
FROM
t1s LEFT OUTER JOIN t2s ON t2s.i = t1s.i
HAVING t2s.i = 999
) IS UNKNOWN;
i
SELECT * FROM t1
WHERE NOT t1.I = ANY
(
SELECT STRAIGHT_JOIN t2s.i 
FROM
t1s LEFT OUTER JOIN t2s ON t2s.i = t1s.i
HAVING t2s.i = 999
);
i
1
2
3
SELECT * FROM t1
WHERE t1.i = ANY (
SELECT STRAIGHT_JOIN t2s.i 
FROM
t1s LEFT OUTER JOIN t2s ON t2s.i = t1s.i
HAVING t2s.i = 999
) IS UNKNOWN;
i
DROP TABLE t1,t1s,t2s;
# LP BUG#675248 - select->prep_where references on freed memory 
CREATE TABLE t1 (a int, b int);
insert into t1 values (1,1),(0,0);
CREATE TABLE t2 (c int);
insert into t2 values (1),(2);
prepare stmt1 from "select sum(a),(select sum(c) from t2 where table1.b) as sub
from t1 as table1 group by sub";
execute stmt1;
sum(a)	sub
0	NULL
1	3
deallocate prepare stmt1;
prepare stmt1 from "select sum(a),(select sum(c) from t2 having table1.b) as sub
from t1 as table1";
execute stmt1;
sum(a)	sub
1	3
deallocate prepare stmt1;
drop table t1,t2;
#
# Bug LP#693935/#58727: Assertion failure with 
# a single row subquery returning more than one row
#
create table t1 (a char(1) charset utf8);
insert into t1 values ('a'), ('b');
create table t2 (a binary(1));
insert into t2 values ('x'), ('y');
select * from t2 where a=(select a from t1) and a='x';
ERROR 21000: Subquery returns more than 1 row
drop table t1,t2;
# End of 5.1 tests
#
# Bug #11765713 58705:
# OPTIMIZER LET ENGINE DEPEND ON UNINITIALIZED VALUES
# CREATED BY OPT_SUM_QUERY
#
CREATE TABLE t1(a INT NOT NULL, KEY (a));
INSERT INTO t1 VALUES (0), (1);
SELECT 1 as foo FROM t1 WHERE a < SOME
(SELECT a FROM t1 WHERE a <=>
(SELECT a FROM t1)
);
ERROR 21000: Subquery returns more than 1 row
SELECT 1 as foo FROM t1 WHERE a < SOME
(SELECT a FROM t1 WHERE a <=>
(SELECT a FROM t1 where a is null)
);
foo
DROP TABLE t1;
#
# Bug #57704: Cleanup code dies with void TABLE::set_keyread(bool): 
#             Assertion `file' failed.
#
CREATE TABLE t1 (a INT);
SELECT 1 FROM 
(SELECT ROW(
(SELECT 1 FROM t1 RIGHT JOIN 
(SELECT 1 FROM t1, t1 t2) AS d ON 1),
1) FROM t1) AS e;
ERROR 21000: Operand should contain 1 column(s)
DROP TABLE t1;
#
# Bug#13721076 CRASH WITH TIME TYPE/TIMESTAMP() AND WARNINGS IN SUBQUERY
#
CREATE TABLE t1(a TIME NOT NULL);
INSERT INTO t1 VALUES ('00:00:32');
SELECT 1 FROM t1 WHERE a >
(SELECT timestamp(a) AS a FROM t1);
1
DROP TABLE t1;
#
# No BUG#, a case brought from 5.2's innodb_mysql_lock.test
#
create table t1 (i int  not null primary key);
insert into t1 values (1),(2),(3),(4),(5);
create table t2 (j int not null  primary key);
insert into t2 values (1),(2),(3),(4),(5);
create table t3 (k int not null primary key);
insert into t3 values (1),(2),(3);
create view v2 as select t2.j as j from t2 where t2.j in (select t1.i from t1);
select * from t3 where k in (select j from v2);
k
1
2
3
drop table t1,t2,t3;
drop view v2;
#
# Bug#52068: Optimizer generates invalid semijoin materialization plan
#
drop table if exists ot1, ot2, it1, it2;
CREATE TABLE ot1(a INTEGER);
INSERT INTO ot1 VALUES(5), (8);
CREATE TABLE it2(a INTEGER);
INSERT INTO it2 VALUES(9), (5), (1), (8);
CREATE TABLE it3(a INTEGER);
INSERT INTO it3 VALUES(7), (1), (0), (5), (1), (4);
CREATE TABLE ot4(a INTEGER);
INSERT INTO ot4 VALUES(1), (3), (5), (7), (9), (7), (3), (1);
SELECT * FROM ot1,ot4
WHERE (ot1.a,ot4.a) IN (SELECT it2.a,it3.a
FROM it2,it3);
a	a
5	1
8	1
5	5
8	5
5	7
8	7
5	7
8	7
5	1
8	1
explain SELECT * FROM ot1,ot4
WHERE (ot1.a,ot4.a) IN (SELECT it2.a,it3.a
FROM it2,it3);
id	select_type	table	type	possible_keys	key	key_len	ref	rows	Extra
1	PRIMARY	ot1	ALL	NULL	NULL	NULL	NULL	2	
1	PRIMARY	ot4	ALL	NULL	NULL	NULL	NULL	8	Using join buffer (flat, BNL join)
1	PRIMARY	<subquery2>	eq_ref	distinct_key	distinct_key	8	func,func	1	
2	MATERIALIZED	it2	ALL	NULL	NULL	NULL	NULL	4	
2	MATERIALIZED	it3	ALL	NULL	NULL	NULL	NULL	6	Using join buffer (flat, BNL join)
DROP TABLE IF EXISTS ot1, ot4, it2, it3;
#
# Bug#729039: NULL keys used to evaluate subquery
#
CREATE TABLE t1 (a int) ;
INSERT INTO t1 VALUES (NULL), (1), (NULL), (2);
CREATE TABLE t2 (a int, INDEX idx(a)) ;
INSERT INTO t2 VALUES (NULL), (1), (NULL);
SELECT * FROM t1
WHERE EXISTS (SELECT a FROM t2 USE INDEX () WHERE t2.a = t1.a);
a
1
EXPLAIN
SELECT * FROM t1
WHERE EXISTS (SELECT a FROM t2 USE INDEX() WHERE t2.a = t1.a);
id	select_type	table	type	possible_keys	key	key_len	ref	rows	Extra
1	PRIMARY	t1	ALL	NULL	NULL	NULL	NULL	4	Using where
2	DEPENDENT SUBQUERY	t2	ALL	NULL	NULL	NULL	NULL	3	Using where
SELECT * FROM t1
WHERE EXISTS (SELECT a FROM t2 WHERE t2.a = t1.a);
a
1
EXPLAIN
SELECT * FROM t1
WHERE EXISTS (SELECT a FROM t2 WHERE t2.a = t1.a);
id	select_type	table	type	possible_keys	key	key_len	ref	rows	Extra
1	PRIMARY	t1	ALL	NULL	NULL	NULL	NULL	4	Using where
2	DEPENDENT SUBQUERY	t2	ref	idx	idx	5	test.t1.a	2	Using index
DROP TABLE t1,t2;
#
# BUG#752992: Wrong results for a subquery with 'semijoin=on'
#
CREATE TABLE t1 (pk INTEGER PRIMARY KEY, i INTEGER NOT NULL);
INSERT INTO t1 VALUES (11,0);
INSERT INTO t1 VALUES (12,5);
INSERT INTO t1 VALUES (15,0);
CREATE TABLE t2 (pk INTEGER PRIMARY KEY, i INTEGER NOT NULL);
INSERT INTO t2 VALUES (11,1);
INSERT INTO t2 VALUES (12,2);
INSERT INTO t2 VALUES (15,4);
SET @save_join_cache_level=@@join_cache_level;
SET join_cache_level=0;
EXPLAIN SELECT * FROM t1 WHERE pk IN (SELECT it.pk FROM t2 JOIN t2 AS it ON 1);
id	select_type	table	type	possible_keys	key	key_len	ref	rows	Extra
1	PRIMARY	t1	ALL	PRIMARY	NULL	NULL	NULL	3	
1	PRIMARY	it	eq_ref	PRIMARY	PRIMARY	4	test.t1.pk	1	Using index
1	PRIMARY	t2	index	NULL	PRIMARY	4	NULL	3	Using index; FirstMatch(it)
SELECT * FROM t1 WHERE pk IN (SELECT it.pk FROM t2 JOIN t2 AS it ON 1);
pk	i
11	0
12	5
15	0
SET join_cache_level=@save_join_cache_level;
DROP table t1,t2;
#
# Bug#751350: crash with pushed condition for outer references when
#             there should be none of such conditions
#
CREATE TABLE t1 (a int, b int) ;
INSERT INTO t1 VALUES (0,0),(0,0);
set @optimizer_switch_save=@@optimizer_switch;
set @@optimizer_switch='semijoin=off,materialization=on,in_to_exists=on';
EXPLAIN
SELECT b FROM t1
WHERE ('0') IN ( SELECT a  FROM t1 GROUP BY a )
GROUP BY b;
id	select_type	table	type	possible_keys	key	key_len	ref	rows	Extra
1	PRIMARY	t1	ALL	NULL	NULL	NULL	NULL	2	Using temporary; Using filesort
2	SUBQUERY	t1	ALL	NULL	NULL	NULL	NULL	2	Using where
SELECT b FROM t1
WHERE ('0') IN ( SELECT a  FROM t1 GROUP BY a )
GROUP BY b;
b
0
set @@optimizer_switch=@optimizer_switch_save;
DROP TABLE t1;
#
# Bug #11765713 58705:
# OPTIMIZER LET ENGINE DEPEND ON UNINITIALIZED VALUES
# CREATED BY OPT_SUM_QUERY
#
CREATE TABLE t1(a INT NOT NULL, KEY (a));
INSERT INTO t1 VALUES (0), (1);
SELECT 1 as foo FROM t1 WHERE a < SOME
(SELECT a FROM t1 WHERE a <=>
(SELECT a FROM t1)
);
ERROR 21000: Subquery returns more than 1 row
SELECT 1 as foo FROM t1 WHERE a < SOME
(SELECT a FROM t1 WHERE a <=>
(SELECT a FROM t1 where a is null)
);
foo
DROP TABLE t1;
CREATE TABLE t1 (a int(11), b varchar(1));
INSERT INTO t1 VALUES (2,NULL),(5,'d'),(7,'g');
SELECT a FROM t1 WHERE b < ANY ( SELECT b FROM t1 GROUP BY b );
a
5
SELECT a FROM t1 WHERE b < ANY ( SELECT b FROM t1 );
a
5
SELECT a FROM t1 WHERE b > ANY ( SELECT b FROM t1 GROUP BY b );
a
7
SELECT a FROM t1 WHERE b > ANY ( SELECT b FROM t1 );
a
7
SELECT a FROM t1 WHERE b <= ANY ( SELECT b FROM t1 GROUP BY b );
a
5
7
SELECT a FROM t1 WHERE b <= ANY ( SELECT b FROM t1 );
a
5
7
SELECT a FROM t1 WHERE b >= ANY ( SELECT b FROM t1 GROUP BY b );
a
5
7
SELECT a FROM t1 WHERE b >= ANY ( SELECT b FROM t1 );
a
5
7
SELECT a FROM t1 WHERE b = ANY ( SELECT b FROM t1 );
a
5
7
SELECT a FROM t1 WHERE b = ANY ( SELECT b FROM t1 GROUP BY b );
a
5
7
SELECT a FROM t1 WHERE b <> ANY ( SELECT b FROM t1 );
a
5
7
SELECT a FROM t1 WHERE b <> ANY ( SELECT b FROM t1 GROUP BY b );
a
5
7
SELECT a FROM t1 WHERE b < ALL ( SELECT b FROM t1 GROUP BY b );
a
SELECT a FROM t1 WHERE b < ALL ( SELECT b FROM t1 );
a
SELECT a FROM t1 WHERE b > ALL ( SELECT b FROM t1 GROUP BY b );
a
SELECT a FROM t1 WHERE b > ALL ( SELECT b FROM t1 );
a
SELECT a FROM t1 WHERE b <= ALL ( SELECT b FROM t1 GROUP BY b );
a
SELECT a FROM t1 WHERE b <= ALL ( SELECT b FROM t1 );
a
SELECT a FROM t1 WHERE b >= ALL ( SELECT b FROM t1 GROUP BY b );
a
SELECT a FROM t1 WHERE b >= ALL ( SELECT b FROM t1 );
a
SELECT a FROM t1 WHERE b = ALL ( SELECT b FROM t1 );
a
SELECT a FROM t1 WHERE b = ALL ( SELECT b FROM t1 GROUP BY b );
a
SELECT a FROM t1 WHERE b <> ALL ( SELECT b FROM t1 );
a
SELECT a FROM t1 WHERE b <> ALL ( SELECT b FROM t1 GROUP BY b );
a
delete from t1;
INSERT INTO t1 VALUES (2,NULL),(5,'d'),(7,'g');
SELECT a FROM t1 WHERE b < ANY ( SELECT b FROM t1 GROUP BY b );
a
5
SELECT a FROM t1 WHERE b < ANY ( SELECT b FROM t1 );
a
5
SELECT a FROM t1 WHERE b > ANY ( SELECT b FROM t1 GROUP BY b );
a
7
SELECT a FROM t1 WHERE b > ANY ( SELECT b FROM t1 );
a
7
SELECT a FROM t1 WHERE b <= ANY ( SELECT b FROM t1 GROUP BY b );
a
5
7
SELECT a FROM t1 WHERE b <= ANY ( SELECT b FROM t1 );
a
5
7
SELECT a FROM t1 WHERE b >= ANY ( SELECT b FROM t1 GROUP BY b );
a
5
7
SELECT a FROM t1 WHERE b >= ANY ( SELECT b FROM t1 );
a
5
7
SELECT a FROM t1 WHERE b = ANY ( SELECT b FROM t1 );
a
5
7
SELECT a FROM t1 WHERE b = ANY ( SELECT b FROM t1 GROUP BY b );
a
5
7
SELECT a FROM t1 WHERE b <> ANY ( SELECT b FROM t1 );
a
5
7
SELECT a FROM t1 WHERE b <> ANY ( SELECT b FROM t1 GROUP BY b );
a
5
7
SELECT a FROM t1 WHERE b < ALL ( SELECT b FROM t1 GROUP BY b );
a
SELECT a FROM t1 WHERE b < ALL ( SELECT b FROM t1 );
a
SELECT a FROM t1 WHERE b > ALL ( SELECT b FROM t1 GROUP BY b );
a
SELECT a FROM t1 WHERE b > ALL ( SELECT b FROM t1 );
a
SELECT a FROM t1 WHERE b <= ALL ( SELECT b FROM t1 GROUP BY b );
a
SELECT a FROM t1 WHERE b <= ALL ( SELECT b FROM t1 );
a
SELECT a FROM t1 WHERE b >= ALL ( SELECT b FROM t1 GROUP BY b );
a
SELECT a FROM t1 WHERE b >= ALL ( SELECT b FROM t1 );
a
SELECT a FROM t1 WHERE b = ALL ( SELECT b FROM t1 );
a
SELECT a FROM t1 WHERE b = ALL ( SELECT b FROM t1 GROUP BY b );
a
SELECT a FROM t1 WHERE b <> ALL ( SELECT b FROM t1 );
a
SELECT a FROM t1 WHERE b <> ALL ( SELECT b FROM t1 GROUP BY b );
a
drop table t1;
#
# Fix of lp:780386 (NULL left part with empty ALL subquery).
#
CREATE TABLE t1 ( f11 int) ;
INSERT IGNORE INTO t1 VALUES (0),(0);
CREATE TABLE t2 ( f3 int, f10 int, KEY (f10,f3)) ;
INSERT IGNORE INTO t2 VALUES (NULL,NULL),(5,0);
DROP TABLE IF EXISTS t3;
Warnings:
Note	1051	Unknown table 'test.t3'
CREATE TABLE t3 ( f3 int) ;
INSERT INTO t3 VALUES (0),(0);
SELECT a1.f3 AS r FROM t2 AS a1 , t1 WHERE a1.f3 < ALL ( SELECT f3 FROM t3 WHERE f3 = 1 ) ;
r
NULL
5
NULL
5
DROP TABLE t1, t2, t3;
#
# Bug#12763207 - ASSERT IN SUBSELECT::SINGLE_VALUE_TRANSFORMER
#
CREATE TABLE t1(a1 int);
INSERT INTO t1 VALUES (1),(2);
CREATE TABLE t2(a1 int);
INSERT INTO t2 VALUES (3);
SELECT @@session.sql_mode INTO @old_sql_mode;
SET SESSION sql_mode='ONLY_FULL_GROUP_BY';
SELECT 1 FROM t1 WHERE 1 < SOME (SELECT 2 FROM t2);
1
1
1
SELECT 1 FROM t1 WHERE 1 < SOME (SELECT 2.0 FROM t2);
1
1
1
SELECT 1 FROM t1 WHERE 1 < SOME (SELECT 'a' FROM t2);
1
Warnings:
Warning	1292	Truncated incorrect DECIMAL value: 'a'
SELECT 1 FROM t1 WHERE 1 < SOME (SELECT a1 FROM t2);
1
1
1
SET SESSION sql_mode=@old_sql_mode;
DROP TABLE t1, t2;
create table t2(i int);
insert into t2 values(0);
SELECT @@session.sql_mode INTO @old_sql_mode;
SET SESSION sql_mode='ONLY_FULL_GROUP_BY';
CREATE VIEW v1 AS  
SELECT 'f' FROM t2 UNION SELECT 'x' FROM t2
;
CREATE TABLE t1 (
pk int NOT NULL,
col_varchar_key varchar(1) DEFAULT NULL,
PRIMARY KEY (pk),
KEY col_varchar_key (col_varchar_key)
);
SELECT t1.pk
FROM t1
WHERE t1.col_varchar_key < ALL ( SELECT * FROM v1 )
;
pk
SET SESSION sql_mode=@old_sql_mode;
drop table t2, t1;
drop view v1;
#
# BUG#50257: Missing info in REF column of the EXPLAIN 
#            lines for subselects
#
CREATE TABLE t1 (a INT, b INT, INDEX (a));
INSERT INTO t1 VALUES (3, 10), (2, 20), (7, 10), (5, 20);
EXPLAIN SELECT * FROM (SELECT * FROM t1 WHERE a=7) t;
id	select_type	table	type	possible_keys	key	key_len	ref	rows	Extra
1	SIMPLE	t1	ref	a	a	5	const	1	
EXPLAIN SELECT * FROM t1 WHERE EXISTS (SELECT * FROM t1 WHERE a=7);
id	select_type	table	type	possible_keys	key	key_len	ref	rows	Extra
1	PRIMARY	t1	ALL	NULL	NULL	NULL	NULL	4	
2	SUBQUERY	t1	ref	a	a	5	const	1	Using index
DROP TABLE t1;
#
# BUG#12616253 - WRONG RESULT WITH EXISTS(SUBQUERY) (MISSING ROWS)
# (duplicate of LP bug #888456)
#
CREATE TABLE t1 (f1 varchar(1));
INSERT INTO t1 VALUES ('v'),('s');
CREATE TABLE t2 (f1_key varchar(1), KEY (f1_key));
INSERT INTO t2 VALUES ('j'),('v'),('c'),('m'),('d'),
('d'),('y'),('t'),('d'),('s');
EXPLAIN
SELECT table1.f1, table2.f1_key FROM t1 AS table1, t2 AS table2
WHERE EXISTS (SELECT DISTINCT f1_key FROM t2 
WHERE f1_key != table2.f1_key AND f1_key >= table1.f1);
id	select_type	table	type	possible_keys	key	key_len	ref	rows	Extra
1	PRIMARY	table1	ALL	NULL	NULL	NULL	NULL	2	
1	PRIMARY	table2	index	NULL	f1_key	4	NULL	10	Using where; Using index; Using join buffer (flat, BNL join)
2	DEPENDENT SUBQUERY	t2	index	f1_key	f1_key	4	NULL	10	Using where; Using index
SELECT table1.f1, table2.f1_key FROM t1 AS table1, t2 AS table2
WHERE EXISTS (SELECT DISTINCT f1_key FROM t2 
WHERE f1_key != table2.f1_key AND f1_key >= table1.f1);
f1	f1_key
s	c
s	d
s	d
s	d
s	j
s	m
s	s
s	t
s	v
s	y
v	c
v	d
v	d
v	d
v	j
v	m
v	s
v	t
v	v
v	y
DROP TABLE t1,t2;
#
# LP bug 919427: EXPLAIN for a query over a single-row table 
#                with IN subquery in WHERE condition
# 
CREATE TABLE ot (
col_int_nokey int(11), 
col_varchar_nokey varchar(1)
) ;
INSERT INTO ot VALUES (1,'x');
CREATE TABLE it1(
col_int_key int(11), 
col_varchar_key varchar(1), 
KEY idx_cvk_cik (col_varchar_key,col_int_key)
);
INSERT INTO it1 VALUES (NULL,'x'), (NULL,'f');
CREATE TABLE it2 (
col_int_key int(11),
col_varchar_key varchar(1),
col_varchar_key2 varchar(1),
KEY idx_cvk_cvk2_cik (col_varchar_key, col_varchar_key2, col_int_key),
KEY idx_cvk_cik (col_varchar_key, col_int_key)
);
INSERT INTO it2 VALUES (NULL,'x','x'), (NULL,'f','f');
EXPLAIN
SELECT col_int_nokey FROM ot 
WHERE col_varchar_nokey IN 
(SELECT col_varchar_key FROM it1 WHERE col_int_key IS NULL);
id	select_type	table	type	possible_keys	key	key_len	ref	rows	Extra
1	PRIMARY	ot	system	NULL	NULL	NULL	NULL	1	
1	PRIMARY	<subquery2>	eq_ref	distinct_key	distinct_key	4	func	1	
2	MATERIALIZED	it1	ref	idx_cvk_cik	idx_cvk_cik	9	const,const	1	Using where; Using index
SELECT col_int_nokey FROM ot 
WHERE col_varchar_nokey IN 
(SELECT col_varchar_key FROM it1 WHERE col_int_key IS NULL);
col_int_nokey
1
EXPLAIN
SELECT col_int_nokey FROM ot
WHERE (col_varchar_nokey, 'x') IN
(SELECT col_varchar_key, col_varchar_key2 FROM it2);
id	select_type	table	type	possible_keys	key	key_len	ref	rows	Extra
1	PRIMARY	ot	system	NULL	NULL	NULL	NULL	1	
1	PRIMARY	<subquery2>	eq_ref	distinct_key	distinct_key	8	func,func	1	
2	MATERIALIZED	it2	ref	idx_cvk_cvk2_cik,idx_cvk_cik	idx_cvk_cvk2_cik	8	const,const	1	Using where; Using index
SELECT col_int_nokey FROM ot
WHERE (col_varchar_nokey, 'x') IN
(SELECT col_varchar_key, col_varchar_key2 FROM it2);
col_int_nokey
1
DROP TABLE ot,it1,it2;
#
# MDEV-746
# Bug#13651009 WRONG RESULT FROM DERIVED TABLE IF THE SUBQUERY
# HAS AN EMPTY RESULT
#
CREATE TABLE t1 (
pk int NOT NULL,
col_int_nokey int NOT NULL,
col_int_key int NOT NULL,
col_time_key time NOT NULL,
col_varchar_key varchar(1) NOT NULL,
col_varchar_nokey varchar(1) NOT NULL,
PRIMARY KEY (pk),
KEY col_int_key (col_int_key),
KEY col_time_key (col_time_key),
KEY col_varchar_key (col_varchar_key,col_int_key)
) ENGINE=MyISAM;
CREATE TABLE t2 (
pk int NOT NULL AUTO_INCREMENT,
col_int_nokey int NOT NULL,
col_int_key int NOT NULL,
col_time_key time NOT NULL,
col_varchar_key varchar(1) NOT NULL,
col_varchar_nokey varchar(1) NOT NULL,
PRIMARY KEY (pk),
KEY col_int_key (col_int_key),
KEY col_time_key (col_time_key),
KEY col_varchar_key (col_varchar_key,col_int_key)
) ENGINE=MyISAM;
INSERT INTO t2 VALUES (1,4,4,'00:00:00','b','b');
SET @var2:=4, @var3:=8;

Testcase without inner subquery
EXPLAIN SELECT @var3:=12, sq4_alias1.*
FROM t1 AS sq4_alias1
WHERE (sq4_alias1.col_varchar_key + NULL) IS NULL OR
sq4_alias1.col_varchar_key = @var3;
id	select_type	table	type	possible_keys	key	key_len	ref	rows	Extra
1	SIMPLE	sq4_alias1	system	NULL	NULL	NULL	NULL	0	Const row not found
SELECT @var3:=12, sq4_alias1.*
FROM t1 AS sq4_alias1
WHERE (sq4_alias1.col_varchar_key + NULL) IS NULL OR
sq4_alias1.col_varchar_key = @var3;
@var3:=12	pk	col_int_nokey	col_int_key	col_time_key	col_varchar_key	col_varchar_nokey
SELECT @var3;
@var3
8
EXPLAIN SELECT * FROM ( SELECT @var3:=12, sq4_alias1.*
FROM t1 AS sq4_alias1
WHERE (sq4_alias1.col_varchar_key + NULL) IS NULL OR
sq4_alias1.col_varchar_key = @var3 ) AS alias3;
id	select_type	table	type	possible_keys	key	key_len	ref	rows	Extra
1	PRIMARY	<derived2>	system	NULL	NULL	NULL	NULL	0	Const row not found
2	DERIVED	NULL	NULL	NULL	NULL	NULL	NULL	NULL	no matching row in const table
SELECT * FROM ( SELECT @var3:=12, sq4_alias1.*
FROM t1 AS sq4_alias1
WHERE (sq4_alias1.col_varchar_key + NULL) IS NULL OR
sq4_alias1.col_varchar_key = @var3 ) AS alias3;
@var3:=12	pk	col_int_nokey	col_int_key	col_time_key	col_varchar_key	col_varchar_nokey
SELECT @var3;
@var3
8

Testcase with inner subquery; crashed WL#6095
SET @var3=8;
EXPLAIN SELECT sq4_alias1.*
FROM t1 AS sq4_alias1
WHERE (sq4_alias1.col_varchar_key , sq4_alias1.col_varchar_nokey)
NOT IN
(SELECT c_sq1_alias1.col_varchar_key AS c_sq1_field1,
c_sq1_alias1.col_varchar_nokey AS c_sq1_field2
FROM t2 AS c_sq1_alias1
WHERE (c_sq1_alias1.col_int_nokey != @var2
OR c_sq1_alias1.pk != @var3));
id	select_type	table	type	possible_keys	key	key_len	ref	rows	Extra
1	PRIMARY	NULL	NULL	NULL	NULL	NULL	NULL	NULL	Impossible WHERE noticed after reading const tables
2	DEPENDENT SUBQUERY	c_sq1_alias1	system	PRIMARY	NULL	NULL	NULL	1	
SELECT sq4_alias1.*
FROM t1 AS sq4_alias1
WHERE (sq4_alias1.col_varchar_key , sq4_alias1.col_varchar_nokey)
NOT IN
(SELECT c_sq1_alias1.col_varchar_key AS c_sq1_field1,
c_sq1_alias1.col_varchar_nokey AS c_sq1_field2
FROM t2 AS c_sq1_alias1
WHERE (c_sq1_alias1.col_int_nokey != @var2
OR c_sq1_alias1.pk != @var3));
pk	col_int_nokey	col_int_key	col_time_key	col_varchar_key	col_varchar_nokey
EXPLAIN SELECT * FROM ( SELECT sq4_alias1.*
FROM t1 AS sq4_alias1
WHERE (sq4_alias1.col_varchar_key , sq4_alias1.col_varchar_nokey)
NOT IN
(SELECT c_sq1_alias1.col_varchar_key AS c_sq1_field1,
c_sq1_alias1.col_varchar_nokey AS c_sq1_field2
FROM t2 AS c_sq1_alias1
WHERE (c_sq1_alias1.col_int_nokey != @var2
OR c_sq1_alias1.pk != @var3)) ) AS alias3;
id	select_type	table	type	possible_keys	key	key_len	ref	rows	Extra
1	PRIMARY	NULL	NULL	NULL	NULL	NULL	NULL	NULL	Impossible WHERE noticed after reading const tables
3	DEPENDENT SUBQUERY	c_sq1_alias1	system	PRIMARY	NULL	NULL	NULL	1	
SELECT * FROM ( SELECT sq4_alias1.*
FROM t1 AS sq4_alias1
WHERE (sq4_alias1.col_varchar_key , sq4_alias1.col_varchar_nokey)
NOT IN
(SELECT c_sq1_alias1.col_varchar_key AS c_sq1_field1,
c_sq1_alias1.col_varchar_nokey AS c_sq1_field2
FROM t2 AS c_sq1_alias1
WHERE (c_sq1_alias1.col_int_nokey != @var2
OR c_sq1_alias1.pk != @var3)) ) AS alias3;
pk	col_int_nokey	col_int_key	col_time_key	col_varchar_key	col_varchar_nokey
DROP TABLE t1,t2;
# End of 5.2 tests
#
# BUG#779885: Crash in eliminate_item_equal with materialization=on in
#
CREATE TABLE t1 ( f1 int );
INSERT INTO t1 VALUES (19), (20);
CREATE TABLE t2 ( f10 varchar(32) );
INSERT INTO t2 VALUES ('c'),('d');
CREATE TABLE t3 ( f10 varchar(32) );
INSERT INTO t3 VALUES ('a'),('b');
SELECT *
FROM t1
WHERE
( 't' ) IN (
SELECT t3.f10
FROM t3
JOIN t2
ON t2.f10 = t3.f10
);
f1
DROP TABLE t1,t2,t3;
#
# BUG lp:813473: Wrong result with outer join + NOT IN subquery
# This bug is a duplicate of Bug#11764086 whose test case is added below
#
CREATE TABLE t1 (c int) ;
INSERT INTO t1 VALUES (5),(6);
CREATE TABLE t2 (a int, b int) ;
INSERT INTO t2 VALUES (20,9),(20,9);
create table t3 (d int, e int);
insert into t3 values (2, 9), (3,10);
SET @save_optimizer_switch=@@optimizer_switch;
SET optimizer_switch='outer_join_with_cache=off';
EXPLAIN
SELECT t2.b , t1.c
FROM t2 LEFT JOIN t1 ON t1.c < 3
WHERE (t2.b , t1.c) NOT IN (SELECT * from t3);
id	select_type	table	type	possible_keys	key	key_len	ref	rows	Extra
1	PRIMARY	t2	ALL	NULL	NULL	NULL	NULL	2	
1	PRIMARY	t1	ALL	NULL	NULL	NULL	NULL	2	Using where
2	DEPENDENT SUBQUERY	t3	ALL	NULL	NULL	NULL	NULL	2	Using where
SELECT t2.b , t1.c
FROM t2 LEFT JOIN t1 ON t1.c < 3
WHERE (t2.b, t1.c) NOT IN (SELECT * from t3);
b	c
9	NULL
9	NULL
SET optimizer_switch=@save_optimizer_switch;
drop table t1, t2, t3;
#
# BUG#50257: Missing info in REF column of the EXPLAIN 
#            lines for subselects
#
CREATE TABLE t1 (a INT, b INT, INDEX (a));
INSERT INTO t1 VALUES (3, 10), (2, 20), (7, 10), (5, 20);

set @tmp_optimizer_switch=@@optimizer_switch;
set optimizer_switch='derived_merge=off,derived_with_keys=off';
EXPLAIN SELECT * FROM (SELECT * FROM t1 WHERE a=7) t;
id	select_type	table	type	possible_keys	key	key_len	ref	rows	Extra
1	PRIMARY	<derived2>	ALL	NULL	NULL	NULL	NULL	2	
2	DERIVED	t1	ref	a	a	5	const	1	
set optimizer_switch=@tmp_optimizer_switch;

EXPLAIN SELECT * FROM t1 WHERE EXISTS (SELECT * FROM t1 WHERE a=7);
id	select_type	table	type	possible_keys	key	key_len	ref	rows	Extra
1	PRIMARY	t1	ALL	NULL	NULL	NULL	NULL	4	
2	SUBQUERY	t1	ref	a	a	5	const	1	Using index

DROP TABLE t1;
#
# Bug#11764086: Null left operand to NOT IN in WHERE clause
# behaves differently than real NULL
#
CREATE TABLE parent (id int);
INSERT INTO parent VALUES (1), (2);
CREATE TABLE child (parent_id int, other int);
INSERT INTO child VALUES (1,NULL);
# Offending query (c.parent_id is NULL for null-complemented rows only)
SELECT    p.id, c.parent_id
FROM      parent p
LEFT JOIN child  c
ON        p.id = c.parent_id
WHERE     c.parent_id NOT IN (
SELECT parent_id 
FROM   child
WHERE  parent_id = 3
);
id	parent_id
1	1
2	NULL
# Some syntactic variations with IS FALSE and IS NOT TRUE
SELECT    p.id, c.parent_id
FROM      parent p
LEFT JOIN child  c
ON        p.id = c.parent_id
WHERE     c.parent_id IN (
SELECT parent_id 
FROM   child
WHERE  parent_id = 3
) IS NOT TRUE;
id	parent_id
1	1
2	NULL
SELECT    p.id, c.parent_id
FROM      parent p
LEFT JOIN child  c
ON        p.id = c.parent_id
WHERE     c.parent_id IN (
SELECT parent_id 
FROM   child
WHERE  parent_id = 3
) IS FALSE;
id	parent_id
1	1
2	NULL
DROP TABLE parent, child;
# End of test for bug#11764086.
#
# Bug 11765699 - 58690: !TABLE || (!TABLE->READ_SET || 
#                BITMAP_IS_SET(TABLE->READ_SET, FIELD_INDEX
#
CREATE TABLE t1(a INT);
INSERT INTO t1 VALUES (0), (1);
CREATE TABLE t2(
b TEXT, 
c INT, 
PRIMARY KEY (b(1))
);
INSERT INTO t2 VALUES ('a', 2), ('b', 3);
SELECT 1 FROM t1 WHERE a = 
(SELECT 1 FROM t2 WHERE b = 
(SELECT 1 FROM t1 t11 WHERE c = 1 OR t1.a = 1 AND 1 = 2)
ORDER BY b
);
1
Warnings:
Warning	1292	Truncated incorrect DECIMAL value: 'a'
Warning	1292	Truncated incorrect DECIMAL value: 'b'
Warning	1292	Truncated incorrect DECIMAL value: 'a'
Warning	1292	Truncated incorrect DECIMAL value: 'b'
SELECT 1 FROM t1 WHERE a = 
(SELECT 1 FROM t2 WHERE b = 
(SELECT 1 FROM t1 t11 WHERE c = 1 OR t1.a = 1 AND 1 = 2)
GROUP BY b
);
1
Warnings:
Warning	1292	Truncated incorrect DECIMAL value: 'a'
Warning	1292	Truncated incorrect DECIMAL value: 'b'
Warning	1292	Truncated incorrect DECIMAL value: 'a'
Warning	1292	Truncated incorrect DECIMAL value: 'b'
DROP TABLE t1, t2;
#
# BUG#12616253 - WRONG RESULT WITH EXISTS(SUBQUERY) (MISSING ROWS)
#
CREATE TABLE t1 (f1 varchar(1));
INSERT INTO t1 VALUES ('v'),('s');
CREATE TABLE t2 (f1_key varchar(1), KEY (f1_key));
INSERT INTO t2 VALUES ('j'),('v'),('c'),('m'),('d'),
('d'),('y'),('t'),('d'),('s');
SELECT table1.f1, table2.f1_key
FROM t1 AS table1, t2 AS table2
WHERE EXISTS 
( 
SELECT DISTINCT f1_key 
FROM t2 
WHERE f1_key != table2.f1_key AND f1_key >= table1.f1 );
f1	f1_key
s	c
s	d
s	d
s	d
s	j
s	m
s	s
s	t
s	v
s	y
v	c
v	d
v	d
v	d
v	j
v	m
v	s
v	t
v	v
v	y
explain SELECT table1.f1, table2.f1_key
FROM t1 AS table1, t2 AS table2
WHERE EXISTS 
( 
SELECT DISTINCT f1_key 
FROM t2 
WHERE f1_key != table2.f1_key AND f1_key >= table1.f1 );
id	select_type	table	type	possible_keys	key	key_len	ref	rows	Extra
1	PRIMARY	table1	ALL	NULL	NULL	NULL	NULL	2	
1	PRIMARY	table2	index	NULL	f1_key	4	NULL	10	Using where; Using index; Using join buffer (flat, BNL join)
2	DEPENDENT SUBQUERY	t2	index	f1_key	f1_key	4	NULL	10	Using where; Using index
DROP TABLE t1,t2;
#
# lp:826279: assertion failure with GROUP BY a result of subquery
#
CREATE TABLE t1 (a int);
INSERT INTO t1 VALUES (0), (0);
CREATE TABLE t2 (a int, b int, c int);
INSERT INTO t2 VALUES (10,7,0), (0,7,0);
CREATE TABLE t3 (a int, b int);
INSERT INTO t3 VALUES (10,7), (0,7);
SELECT SUM(DISTINCT b),
(SELECT t2.a FROM t1 JOIN t2 ON t2.c != 0
WHERE t.a != 0 AND t2.a != 0)
FROM (SELECT * FROM t3) AS t
GROUP BY 2;
SUM(DISTINCT b)	(SELECT t2.a FROM t1 JOIN t2 ON t2.c != 0
WHERE t.a != 0 AND t2.a != 0)
7	NULL
SELECT SUM(DISTINCT b), 
(SELECT t2.a FROM t1,t2 WHERE t.a != 0 or 1=2 LIMIT 1)
FROM (SELECT * FROM t3) AS t
GROUP BY 2;
SUM(DISTINCT b)	(SELECT t2.a FROM t1,t2 WHERE t.a != 0 or 1=2 LIMIT 1)
7	NULL
7	10
DROP TABLE t1,t2,t3;
#
# Bug#12329653 
# EXPLAIN, UNION, PREPARED STATEMENT, CRASH, SQL_FULL_GROUP_BY
#
CREATE TABLE t1(a1 int);
INSERT INTO t1 VALUES (1),(2);
SELECT @@session.sql_mode INTO @old_sql_mode;
SET SESSION sql_mode='ONLY_FULL_GROUP_BY';
SELECT 1 FROM t1 WHERE 1 < SOME (SELECT a1 FROM t1);
1
1
1
PREPARE stmt FROM 
'SELECT 1 UNION ALL 
SELECT 1 FROM t1
ORDER BY
(SELECT 1 FROM t1 AS t1_0  
  WHERE 1 < SOME (SELECT a1 FROM t1)
)' ;
EXECUTE stmt ;
ERROR 21000: Subquery returns more than 1 row
EXECUTE stmt ;
ERROR 21000: Subquery returns more than 1 row
SET SESSION sql_mode=@old_sql_mode;
DEALLOCATE PREPARE stmt;
DROP TABLE t1;
#
# LP BUG#833777 Performance regression with deeply nested subqueries
#
create table t1 (a int not null, b char(10) not null);
insert into t1 values (1, 'a');
set @@optimizer_switch='in_to_exists=on,semijoin=off,materialization=off,subquery_cache=off';
select a from t1 where a in (select a from t1 where a in (select a from t1 where a in (select a from t1 where a in (select a from t1 where a in (select a from t1 where a in (select a from t1 where a in (select a from t1 where a in (select a from t1 where a in (select a from t1 where a in (select a from t1 where a in (select a from t1 where a in (select a from t1 where a in (select a from t1 where a in (select a from t1 where a in (select a from t1 where a in (select a from t1 where a in (select a from t1 where a in (select a from t1 where a in (select a from t1 where a in (select a from t1 where a in (select a from t1 where a in (select a from t1 where a in (select a from t1 where a in (select a from t1 where a in (select a from t1 where a in (select a from t1 where a in (select a from t1 where a in (select a from t1 where a in (select a from t1)))))))))))))))))))))))))))));
a
1
set @@optimizer_switch=@subselect_tmp;
drop table t1;
#
# LP BUG#894397 Wrong result with in_to_exists, constant table , semijoin=OFF,materialization=OFF
#
CREATE TABLE t1 (a varchar(3));
INSERT INTO t1 VALUES ('AAA'),('BBB');
CREATE TABLE t2 (a varchar(3));
INSERT INTO t2 VALUES ('CCC');
set @@optimizer_switch='semijoin=off,materialization=off,in_to_exists=on,subquery_cache=off';
SELECT * FROM t1 WHERE t1.a IN (SELECT t2.a FROM t2 WHERE t2.a < 'ZZZ');
a
set @@optimizer_switch=@subselect_tmp;
drop table t1, t2;
#
# LP bug #859375: Assertion `0' failed in st_select_lex_unit::optimize
# with view , UNION and prepared statement (rewriting fake_select
# condition).
#
CREATE TABLE t1 ( f1 int NOT NULL, f4 varchar(1) NOT NULL) ;
INSERT INTO t1 VALUES (6,'d'),(7,'y');
CREATE TABLE t2 ( f1 int NOT NULL, f2 int NOT NULL) ;
INSERT INTO t2 VALUES (10,7);
CREATE VIEW v2 AS SELECT * FROM t2;
PREPARE st1 FROM "
        SELECT *
        FROM t1
        LEFT JOIN v2 ON ( v2.f2 = t1.f1 )
        WHERE v2.f1 NOT IN (
                SELECT 1 UNION
                SELECT 247
        )
";
EXECUTE st1;
f1	f4	f1	f2
7	y	10	7
deallocate prepare st1;
DROP VIEW v2;
DROP TABLE t1,t2;
#
# LP bug #887458 Crash in subselect_union_engine::no_rows with
# double UNION and join_cache_level=3,8
# (IN/ALL/ANY optimizations should not be applied to fake_select)
CREATE TABLE t2 ( a int, b varchar(1)) ;
INSERT IGNORE INTO t2 VALUES (8,'y'),(8,'y');
CREATE TABLE t1 ( b varchar(1)) ;
INSERT IGNORE INTO t1 VALUES (NULL),(NULL);
set @save_join_cache_level=@@join_cache_level;
SET SESSION join_cache_level=3;
SELECT *
FROM t1, t2
WHERE t2.b IN (
SELECT 'm' UNION
SELECT 'm'
) OR t1.b <> SOME (
SELECT 'v' UNION
SELECT 't'
);
b	a	b
set @@join_cache_level= @save_join_cache_level;
drop table t1,t2;
#
# LP bug #885162 Got error 124 from storage engine with UNION inside
# subquery and join_cache_level=3..8
# (IN/ALL/ANY optimizations should not be applied to fake_select)
#
CREATE TABLE t1 (
f1 varchar(1) DEFAULT NULL
);
INSERT INTO t1 VALUES ('c');
set @save_join_cache_level=@@join_cache_level;
SET SESSION join_cache_level=8;
SELECT * FROM t1 WHERE t1.f1 IN ( SELECT 'k' UNION SELECT 'e' );
f1
set @@join_cache_level= @save_join_cache_level;
drop table t1;
#
# LP BUG#747278 incorrect values of the NULL (no rows) single 
# row subquery requested via element_index() interface
#
CREATE TABLE t1 (f1a int, f1b int) ;
INSERT IGNORE INTO t1 VALUES (1,1),(2,2);
CREATE TABLE t2 ( f2 int);
INSERT IGNORE INTO t2 VALUES (3),(4);
CREATE TABLE t3 (f3a int default 1, f3b int default 2);
INSERT INTO t3 VALUES (1,1),(2,2);
set @old_optimizer_switch = @@session.optimizer_switch;
set @@optimizer_switch='materialization=on,partial_match_rowid_merge=on,partial_match_table_scan=off,subquery_cache=off,semijoin=off';
SELECT (SELECT f3a FROM t3 where f3a > 3) NOT IN (SELECT f1a FROM t1) FROM t2;
(SELECT f3a FROM t3 where f3a > 3) NOT IN (SELECT f1a FROM t1)
NULL
NULL
SELECT (SELECT f3a,f3a  FROM t3 where f3a > 3) NOT IN (SELECT f1a,f1a FROM t1) FROM t2;
(SELECT f3a,f3a  FROM t3 where f3a > 3) NOT IN (SELECT f1a,f1a FROM t1)
NULL
NULL
SELECT (SELECT f3a, f3b FROM t3 where f3a > 3) NOT IN (SELECT f1a, f1b FROM t1) FROM t2;
(SELECT f3a, f3b FROM t3 where f3a > 3) NOT IN (SELECT f1a, f1b FROM t1)
NULL
NULL
SELECT (SELECT f3a, f3b FROM t3 where f3a > 3) NOT IN (SELECT f1a, f1b FROM t1);
(SELECT f3a, f3b FROM t3 where f3a > 3) NOT IN (SELECT f1a, f1b FROM t1)
NULL
SELECT (SELECT f3a FROM t3 where f3a > 3) IN (SELECT f1a FROM t1) FROM t2;
(SELECT f3a FROM t3 where f3a > 3) IN (SELECT f1a FROM t1)
NULL
NULL
SELECT (SELECT f3a,f3a  FROM t3 where f3a > 3) IN (SELECT f1a,f1a FROM t1) FROM t2;
(SELECT f3a,f3a  FROM t3 where f3a > 3) IN (SELECT f1a,f1a FROM t1)
NULL
NULL
SELECT (SELECT f3a, f3b FROM t3 where f3a > 3) IN (SELECT f1a, f1b FROM t1) FROM t2;
(SELECT f3a, f3b FROM t3 where f3a > 3) IN (SELECT f1a, f1b FROM t1)
NULL
NULL
SELECT (SELECT f3a, f3b FROM t3 where f3a > 3) IN (SELECT f1a, f1b FROM t1);
(SELECT f3a, f3b FROM t3 where f3a > 3) IN (SELECT f1a, f1b FROM t1)
NULL
set @@session.optimizer_switch=@old_optimizer_switch;
SELECT (SELECT f3a FROM t3 where f3a > 3) NOT IN (SELECT f1a FROM t1) FROM t2;
(SELECT f3a FROM t3 where f3a > 3) NOT IN (SELECT f1a FROM t1)
NULL
NULL
SELECT (SELECT f3a,f3a  FROM t3 where f3a > 3) NOT IN (SELECT f1a,f1a FROM t1) FROM t2;
(SELECT f3a,f3a  FROM t3 where f3a > 3) NOT IN (SELECT f1a,f1a FROM t1)
NULL
NULL
SELECT (SELECT f3a, f3b FROM t3 where f3a > 3) NOT IN (SELECT f1a, f1b FROM t1) FROM t2;
(SELECT f3a, f3b FROM t3 where f3a > 3) NOT IN (SELECT f1a, f1b FROM t1)
NULL
NULL
SELECT (SELECT f3a, f3b FROM t3 where f3a > 3) NOT IN (SELECT f1a, f1b FROM t1);
(SELECT f3a, f3b FROM t3 where f3a > 3) NOT IN (SELECT f1a, f1b FROM t1)
NULL
SELECT (SELECT f3a FROM t3 where f3a > 3) IN (SELECT f1a FROM t1) FROM t2;
(SELECT f3a FROM t3 where f3a > 3) IN (SELECT f1a FROM t1)
NULL
NULL
SELECT (SELECT f3a,f3a  FROM t3 where f3a > 3) IN (SELECT f1a,f1a FROM t1) FROM t2;
(SELECT f3a,f3a  FROM t3 where f3a > 3) IN (SELECT f1a,f1a FROM t1)
NULL
NULL
SELECT (SELECT f3a, f3b FROM t3 where f3a > 3) IN (SELECT f1a, f1b FROM t1) FROM t2;
(SELECT f3a, f3b FROM t3 where f3a > 3) IN (SELECT f1a, f1b FROM t1)
NULL
NULL
SELECT (SELECT f3a, f3b FROM t3 where f3a > 3) IN (SELECT f1a, f1b FROM t1);
(SELECT f3a, f3b FROM t3 where f3a > 3) IN (SELECT f1a, f1b FROM t1)
NULL
select (null, null) = (null, null);
(null, null) = (null, null)
NULL
SELECT (SELECT f3a, f3a FROM t3  where f3a > 3) = (0, 0);
(SELECT f3a, f3a FROM t3  where f3a > 3) = (0, 0)
NULL
drop tables t1,t2,t3;
#
# LP BUG#825051 Wrong result with date/datetime and subquery with GROUP BY and in_to_exists
#
CREATE TABLE t1 (a date, KEY (a)) ;
INSERT INTO t1 VALUES ('2009-01-01'),('2009-02-02');
set @old_optimizer_switch = @@optimizer_switch;
SET @@optimizer_switch='semijoin=off,materialization=off,in_to_exists=on,subquery_cache=off';
EXPLAIN SELECT * FROM t1 WHERE a IN (SELECT a AS field1 FROM t1 GROUP BY field1);
id	select_type	table	type	possible_keys	key	key_len	ref	rows	Extra
1	PRIMARY	t1	index	NULL	a	4	NULL	2	Using where; Using index
2	DEPENDENT SUBQUERY	t1	index_subquery	a	a	4	func	2	Using index
SELECT * FROM t1 WHERE a IN (SELECT a AS field1 FROM t1 GROUP BY field1);
a
2009-01-01
2009-02-02
SET @@optimizer_switch='semijoin=off,materialization=on,in_to_exists=off,subquery_cache=off';
EXPLAIN SELECT * FROM t1 WHERE a IN (SELECT a AS field1 FROM t1 GROUP BY field1);
id	select_type	table	type	possible_keys	key	key_len	ref	rows	Extra
1	PRIMARY	t1	index	NULL	a	4	NULL	2	Using where; Using index
2	MATERIALIZED	t1	index	NULL	a	4	NULL	2	Using index
SELECT * FROM t1 WHERE a IN (SELECT a AS field1 FROM t1 GROUP BY field1);
a
2009-01-01
2009-02-02
set @@optimizer_switch=@old_optimizer_switch;
drop table t1;
#
# LP BUG#908269 incorrect condition in case of subqueries depending
# on constant tables
#
CREATE TABLE t1 ( a INT );
INSERT INTO t1 VALUES (1),(5);
CREATE TABLE t2 ( b INT ) ENGINE=MyISAM;
INSERT INTO t2 VALUES (1);
CREATE TABLE t3 ( c INT );
INSERT INTO t3 VALUES (4),(5);
SET optimizer_switch='subquery_cache=off';
SELECT ( SELECT b FROM t2 WHERE b = a OR EXISTS ( SELECT c FROM t3 WHERE c = b ) ) FROM t1;
( SELECT b FROM t2 WHERE b = a OR EXISTS ( SELECT c FROM t3 WHERE c = b ) )
1
NULL
SELECT ( SELECT b FROM t2 WHERE b = a OR b * 0) FROM t1;
( SELECT b FROM t2 WHERE b = a OR b * 0)
1
NULL
SELECT ( SELECT b FROM t2 WHERE b = a OR rand() * 0) FROM t1;
( SELECT b FROM t2 WHERE b = a OR rand() * 0)
1
NULL
drop table t1,t2,t3;
set optimizer_switch=@subselect_tmp;
#
# LP BUG#905353 Wrong non-empty result with a constant table,
# aggregate function in subquery, MyISAM or Aria
#
CREATE TABLE t1 ( a INT ) ENGINE=MyISAM;
INSERT INTO t1 VALUES (1);
SELECT a FROM t1 WHERE ( SELECT MIN(a) = 100 );
a
drop table t1;
#
# LP BUG#985667 Wrong result with subquery in SELECT clause, and constant table in 
# main query and implicit grouping
#
CREATE TABLE t1 (f1 int) engine=MyISAM;
INSERT INTO t1 VALUES (7),(8);
CREATE TABLE t2 (f2 int, f3 varchar(1)) engine=MyISAM;
INSERT INTO t2 VALUES (3,'f');
EXPLAIN
SELECT COUNT(f1), (SELECT f1 FROM t1 WHERE f2 > 0 limit 1) AS f4 FROM t2, t1 WHERE 'v'= f3;
id	select_type	table	type	possible_keys	key	key_len	ref	rows	Extra
1	PRIMARY	NULL	NULL	NULL	NULL	NULL	NULL	NULL	Impossible WHERE noticed after reading const tables
2	SUBQUERY	t1	ALL	NULL	NULL	NULL	NULL	2	
SELECT COUNT(f1), (SELECT f1 FROM t1 WHERE f2 > 0 limit 1) AS f4 FROM t2, t1 WHERE 'v'= f3;
COUNT(f1)	f4
0	NULL
EXPLAIN
SELECT COUNT(f1), exists(SELECT f1 FROM t1 WHERE f2 > 0 limit 1) AS f4 FROM t2, t1 WHERE 'v'= f3;
id	select_type	table	type	possible_keys	key	key_len	ref	rows	Extra
1	PRIMARY	NULL	NULL	NULL	NULL	NULL	NULL	NULL	Impossible WHERE noticed after reading const tables
2	SUBQUERY	t1	ALL	NULL	NULL	NULL	NULL	2	
SELECT COUNT(f1), exists(SELECT f1 FROM t1 WHERE f2 > 0 limit 1) AS f4 FROM t2, t1 WHERE 'v'= f3;
COUNT(f1)	f4
0	0
EXPLAIN
SELECT COUNT(f1), f2 > ALL (SELECT f1 FROM t1 WHERE f2 > 0) AS f4 FROM t2, t1 WHERE 'v'= f3;
id	select_type	table	type	possible_keys	key	key_len	ref	rows	Extra
1	PRIMARY	NULL	NULL	NULL	NULL	NULL	NULL	NULL	Impossible WHERE noticed after reading const tables
2	DEPENDENT SUBQUERY	t1	ALL	NULL	NULL	NULL	NULL	2	Using where
SELECT COUNT(f1), f2 > ALL (SELECT f1 FROM t1 WHERE f2 > 0) AS f4 FROM t2, t1 WHERE 'v'= f3;
COUNT(f1)	f4
0	1
EXPLAIN
SELECT COUNT(f1), f2 IN (SELECT f1 FROM t1 WHERE f2 > 0) AS f4 FROM t2, t1 WHERE 'v'= f3;
id	select_type	table	type	possible_keys	key	key_len	ref	rows	Extra
1	PRIMARY	NULL	NULL	NULL	NULL	NULL	NULL	NULL	Impossible WHERE noticed after reading const tables
2	DEPENDENT SUBQUERY	t1	ALL	NULL	NULL	NULL	NULL	2	Using where
SELECT COUNT(f1), f2 IN (SELECT f1 FROM t1 WHERE f2 > 0) AS f4 FROM t2, t1 WHERE 'v'= f3;
COUNT(f1)	f4
0	0
drop table t1,t2;
#
# LP BUG#1002079 Server crashes in Item_singlerow_subselect::val_int with constant table,
# HAVING, UNION in subquery
#
CREATE TABLE t1 (a INT);
INSERT INTO t1 VALUES (7),(0);
CREATE TABLE t2 (b INT);
EXPLAIN
SELECT SUM(a) AS f1, a AS f2 FROM (t1, t2) HAVING f2 >= ALL (SELECT 4 UNION SELECT 5) AND f1 = 7;
id	select_type	table	type	possible_keys	key	key_len	ref	rows	Extra
1	PRIMARY	t2	system	NULL	NULL	NULL	NULL	0	Const row not found
1	PRIMARY	t1	ALL	NULL	NULL	NULL	NULL	2	
2	SUBQUERY	NULL	NULL	NULL	NULL	NULL	NULL	NULL	No tables used
3	UNION	NULL	NULL	NULL	NULL	NULL	NULL	NULL	No tables used
NULL	UNION RESULT	<union2,3>	ALL	NULL	NULL	NULL	NULL	NULL	
SELECT SUM(a) AS f1, a AS f2 FROM (t1, t2) HAVING f2 >= ALL (SELECT 4 UNION SELECT 5) AND f1 = 7;
f1	f2
drop table t1,t2;
#
# LP BUG#1008686 Server crashes in subselect_union_engine::no_rows on SELECT with impossible
# WHERE and UNION in HAVING
#
CREATE TABLE t1 (a INT);
INSERT INTO t1 VALUES (1),(7);
EXPLAIN
SELECT MIN(a) AS min_a, a FROM t1 WHERE 0 HAVING a NOT IN ( SELECT 2 UNION SELECT 5 ) OR min_a != 1;
id	select_type	table	type	possible_keys	key	key_len	ref	rows	Extra
1	PRIMARY	NULL	NULL	NULL	NULL	NULL	NULL	NULL	Impossible WHERE
2	DEPENDENT SUBQUERY	NULL	NULL	NULL	NULL	NULL	NULL	NULL	No tables used
3	DEPENDENT UNION	NULL	NULL	NULL	NULL	NULL	NULL	NULL	No tables used
NULL	UNION RESULT	<union2,3>	ALL	NULL	NULL	NULL	NULL	NULL	
SELECT MIN(a) AS min_a, a FROM t1 WHERE 0 HAVING a NOT IN ( SELECT 2 UNION SELECT 5 ) OR min_a != 1;
min_a	a
EXPLAIN
SELECT MIN(a) AS min_a, a FROM t1 WHERE 1=2 HAVING a NOT IN ( SELECT a from t1 UNION select a+1 from t1 ) OR min_a != 1;
id	select_type	table	type	possible_keys	key	key_len	ref	rows	Extra
1	PRIMARY	NULL	NULL	NULL	NULL	NULL	NULL	NULL	Impossible WHERE
2	DEPENDENT SUBQUERY	t1	ALL	NULL	NULL	NULL	NULL	2	Using where
3	DEPENDENT UNION	t1	ALL	NULL	NULL	NULL	NULL	2	Using where
NULL	UNION RESULT	<union2,3>	ALL	NULL	NULL	NULL	NULL	NULL	
SELECT MIN(a) AS min_a, a FROM t1 WHERE 1=2 HAVING a NOT IN ( SELECT a from t1 UNION select a+1 from t1 ) OR min_a != 1;
min_a	a
drop table t1;
#
# MDEV-367: Different results with and without subquery_cache on
# a query with a constant NOT IN condition
#
CREATE TABLE t1 (a INT) ENGINE=MyISAM;
INSERT INTO t1 VALUES (1),(2),(3);
set @mdev367_optimizer_switch = @@optimizer_switch;
set optimizer_switch = 'subquery_cache=on';
SELECT * FROM t1 WHERE ( 3, 3 ) NOT IN ( SELECT NULL, NULL ) OR a > 100;
a
SELECT *, ( 3, 3 ) NOT IN ( SELECT NULL, NULL ) FROM t1;
a	( 3, 3 ) NOT IN ( SELECT NULL, NULL )
1	NULL
2	NULL
3	NULL
set optimizer_switch=@mdev367_optimizer_switch;
set optimizer_switch = 'subquery_cache=off';
SELECT * FROM t1 WHERE ( 3, 3 ) NOT IN ( SELECT NULL, NULL ) OR a > 100;
a
SELECT *, ( 3, 3 ) NOT IN ( SELECT NULL, NULL ) FROM t1;
a	( 3, 3 ) NOT IN ( SELECT NULL, NULL )
1	NULL
2	NULL
3	NULL
set optimizer_switch=@mdev367_optimizer_switch;
DROP TABLE t1;
#
# MDEV-521 single value subselect transformation problem
#
CREATE TABLE t1 (f1 char(2), PRIMARY KEY (f1)) ENGINE=MyISAM;
INSERT INTO t1 VALUES ('u1'),('u2');
SELECT a.* FROM t1 a WHERE ( SELECT EXISTS ( SELECT 1 FROM t1 b WHERE b.f1 = a.f1 ) );
f1
u1
u2
FLUSH TABLES;
SELECT a.* FROM t1 a WHERE ( SELECT EXISTS ( SELECT 1 FROM t1 b WHERE b.f1 = a.f1 ) );
f1
u1
u2
DROP TABLE t1;
# return optimizer switch changed in the beginning of this test
set optimizer_switch=@subselect_tmp;
#
# lp:944706 Query with impossible or constant subquery in WHERE or HAVING is not
# precomputed and thus not part of optimization
#
CREATE TABLE t1 ( a VARCHAR(16), KEY (a) );
INSERT INTO t1 VALUES ('Abilene'),('Akron'),('Albany'),('Albuquerque'),('Alexandria'),('Allentown'),
('Amarillo'),('Anaheim'),('Anchorage'),('Ann Arbor'),('Arden-Arcade');
EXPLAIN
SELECT MAX( alias2.a ) AS field
FROM t1 AS alias1, t1 AS alias2, t1 AS alias3
WHERE alias1.a = alias2.a OR alias1.a = 'y'
HAVING field>'B' AND ( 'Moscow' ) IN ( SELECT a FROM t1 );
id	select_type	table	type	possible_keys	key	key_len	ref	rows	Extra
1	PRIMARY	NULL	NULL	NULL	NULL	NULL	NULL	NULL	Impossible HAVING
2	SUBQUERY	t1	index_subquery	a	a	19	const	1	Using index; Using where
SELECT MAX( alias2.a ) AS field
FROM t1 AS alias1, t1 AS alias2, t1 AS alias3
WHERE alias1.a = alias2.a OR alias1.a = 'y'
HAVING field>'B' AND ( 'Moscow' ) IN ( SELECT a FROM t1 );
field
EXPLAIN
SELECT MAX( alias2.a )
FROM t1 AS alias1, t1 AS alias2, t1 AS alias3
WHERE alias1.a = alias2.a OR ('Moscow') IN ( SELECT a FROM t1 );
id	select_type	table	type	possible_keys	key	key_len	ref	rows	Extra
1	PRIMARY	alias1	index	a	a	19	NULL	11	Using where; Using index
1	PRIMARY	alias2	ref	a	a	19	test.alias1.a	2	Using index
1	PRIMARY	alias3	index	NULL	a	19	NULL	11	Using index; Using join buffer (flat, BNL join)
2	SUBQUERY	t1	index_subquery	a	a	19	const	1	Using index; Using where
SELECT MAX( alias2.a )
FROM t1 AS alias1, t1 AS alias2, t1 AS alias3
WHERE alias1.a = alias2.a OR ('Moscow') IN ( SELECT a FROM t1 );
MAX( alias2.a )
Arden-Arcade
drop table t1;
#
# MDEV-277 CHEAP SQ: Server crashes in st_join_table::get_examined_rows
# with semijoin+materialization, IN and = subqueries
#
CREATE TABLE t1 (a1 INT);
INSERT INTO t1 VALUES (4),(6);
CREATE TABLE t2 (b1 INT);
INSERT INTO t2 VALUES (1),(7);
EXPLAIN
SELECT * FROM t1
WHERE a1 = (SELECT COUNT(*) FROM t1 WHERE a1 IN (SELECT a1 FROM t1, t2));
id	select_type	table	type	possible_keys	key	key_len	ref	rows	Extra
1	PRIMARY	t1	ALL	NULL	NULL	NULL	NULL	2	Using where
2	SUBQUERY	t1	ALL	NULL	NULL	NULL	NULL	2	
2	SUBQUERY	<subquery3>	eq_ref	distinct_key	distinct_key	4	func	1	
3	MATERIALIZED	t1	ALL	NULL	NULL	NULL	NULL	2	
3	MATERIALIZED	t2	ALL	NULL	NULL	NULL	NULL	2	Using join buffer (flat, BNL join)
SELECT * FROM t1
WHERE a1 = (SELECT COUNT(*) FROM t1 WHERE a1 IN (SELECT a1 FROM t1, t2));
a1
drop table t1, t2;
#
# MDEV-287 CHEAP SQ: A query with subquery in SELECT list, EXISTS,
# inner joins takes hundreds times longer
#
CREATE TABLE t1 (a INT);
INSERT INTO t1 VALUES (1),(7);
CREATE TABLE t2 (b INT);
INSERT INTO t2 VALUES (4),(5);
CREATE TABLE t3 (c INT);
INSERT INTO t3 VALUES (8),(3);
set @@expensive_subquery_limit= 0;
EXPLAIN
SELECT (SELECT MIN(b) FROM t1, t2 WHERE b = a AND (b = alias1.b OR EXISTS (SELECT * FROM t3)))
FROM t2 alias1, t1 alias2, t1 alias3;
id	select_type	table	type	possible_keys	key	key_len	ref	rows	Extra
1	PRIMARY	alias1	ALL	NULL	NULL	NULL	NULL	2	
1	PRIMARY	alias2	ALL	NULL	NULL	NULL	NULL	2	Using join buffer (flat, BNL join)
1	PRIMARY	alias3	ALL	NULL	NULL	NULL	NULL	2	Using join buffer (flat, BNL join)
2	DEPENDENT SUBQUERY	t1	ALL	NULL	NULL	NULL	NULL	2	Using where
2	DEPENDENT SUBQUERY	t2	ALL	NULL	NULL	NULL	NULL	2	Using where; Using join buffer (flat, BNL join)
3	SUBQUERY	t3	ALL	NULL	NULL	NULL	NULL	2	
flush status;
SELECT (SELECT MIN(b) FROM t1, t2 WHERE b = a AND (b = alias1.b OR EXISTS (SELECT * FROM t3)))
FROM t2 alias1, t1 alias2, t1 alias3;
(SELECT MIN(b) FROM t1, t2 WHERE b = a AND (b = alias1.b OR EXISTS (SELECT * FROM t3)))
NULL
NULL
NULL
NULL
NULL
NULL
NULL
NULL
show status like "subquery_cache%";
Variable_name	Value
Subquery_cache_hit	6
Subquery_cache_miss	2
show status like '%Handler_read%';
Variable_name	Value
Handler_read_first	0
Handler_read_key	8
Handler_read_last	0
Handler_read_next	0
Handler_read_prev	0
Handler_read_retry	0
Handler_read_rnd	0
Handler_read_rnd_deleted	0
Handler_read_rnd_next	22
set @@expensive_subquery_limit= default;
EXPLAIN
SELECT (SELECT MIN(b) FROM t1, t2 WHERE b = a AND (b = alias1.b OR EXISTS (SELECT * FROM t3)))
FROM t2 alias1, t1 alias2, t1 alias3;
id	select_type	table	type	possible_keys	key	key_len	ref	rows	Extra
1	PRIMARY	alias1	ALL	NULL	NULL	NULL	NULL	2	
1	PRIMARY	alias2	ALL	NULL	NULL	NULL	NULL	2	Using join buffer (flat, BNL join)
1	PRIMARY	alias3	ALL	NULL	NULL	NULL	NULL	2	Using join buffer (flat, BNL join)
2	SUBQUERY	t1	ALL	NULL	NULL	NULL	NULL	2	
2	SUBQUERY	t2	ALL	NULL	NULL	NULL	NULL	2	Using where; Using join buffer (flat, BNL join)
3	SUBQUERY	t3	ALL	NULL	NULL	NULL	NULL	2	
flush status;
SELECT (SELECT MIN(b) FROM t1, t2 WHERE b = a AND (b = alias1.b OR EXISTS (SELECT * FROM t3)))
FROM t2 alias1, t1 alias2, t1 alias3;
(SELECT MIN(b) FROM t1, t2 WHERE b = a AND (b = alias1.b OR EXISTS (SELECT * FROM t3)))
NULL
NULL
NULL
NULL
NULL
NULL
NULL
NULL
show status like "subquery_cache%";
Variable_name	Value
Subquery_cache_hit	0
Subquery_cache_miss	0
show status like '%Handler_read%';
Variable_name	Value
Handler_read_first	0
Handler_read_key	0
Handler_read_last	0
Handler_read_next	0
Handler_read_prev	0
Handler_read_retry	0
Handler_read_rnd	0
Handler_read_rnd_deleted	0
Handler_read_rnd_next	16
drop table t1, t2, t3;
#
# MDEV-288 CHEAP SQ: Valgrind warnings "Memory lost" with IN and EXISTS nested subquery, materialization+semijoin
#
CREATE TABLE t1 (a INT);
INSERT INTO t1 VALUES (0),(8);
CREATE TABLE t2 (b INT PRIMARY KEY);
INSERT INTO t2 VALUES (1),(2);
EXPLAIN
SELECT * FROM t1 WHERE 4 IN (SELECT MAX(b) FROM t2 WHERE EXISTS (SELECT * FROM t1));
id	select_type	table	type	possible_keys	key	key_len	ref	rows	Extra
1	PRIMARY	NULL	NULL	NULL	NULL	NULL	NULL	NULL	Impossible WHERE
2	MATERIALIZED	NULL	NULL	NULL	NULL	NULL	NULL	NULL	Select tables optimized away
3	SUBQUERY	t1	ALL	NULL	NULL	NULL	NULL	2	
SELECT * FROM t1 WHERE 4 IN (SELECT MAX(b) FROM t2 WHERE EXISTS (SELECT * FROM t1));
a
drop table t1,t2;
#
# MDEV-410: EXPLAIN shows type=range, while SHOW EXPLAIN and userstat show full table scan is used
#
CREATE TABLE t1 (a VARCHAR(3) PRIMARY KEY) ENGINE=MyISAM;
INSERT INTO t1 VALUES ('USA');
CREATE TABLE t2 (b INT, c VARCHAR(52), KEY(b)) ENGINE=MyISAM;
INSERT INTO t2 VALUES (3813,'United States'),(3940,'Russia');
CREATE TABLE t3 (d INT, KEY(d)) ENGINE=MyISAM;
INSERT INTO t3 VALUES (12),(22),(9),(45);
create table t4 like t3;
insert into t4 select * from t3;
# This should not show range access for table t2
explain
SELECT MIN(b) FROM ( SELECT * FROM t1, t2, t3 WHERE d = b ) AS alias1 
WHERE SLEEP(0.1) OR c < 'p' OR b = ( SELECT MIN(b) FROM t2 );
id	select_type	table	type	possible_keys	key	key_len	ref	rows	Extra
1	PRIMARY	t1	system	NULL	NULL	NULL	NULL	1	
1	PRIMARY	t2	ALL	b	NULL	NULL	NULL	2	Using where
1	PRIMARY	t3	ref	d	d	5	test.t2.b	2	Using index
3	SUBQUERY	NULL	NULL	NULL	NULL	NULL	NULL	NULL	Select tables optimized away
set @tmp_mdev410=@@global.userstat;
set global userstat=on;
flush table_statistics;
flush index_statistics;
SELECT MIN(b) FROM ( SELECT * FROM t1, t2, t3 WHERE d = b ) AS alias1 
WHERE SLEEP(0.1) OR c < 'p' OR b = ( SELECT MIN(b) FROM t2 );
MIN(b)
NULL
# The following shows that t2 was indeed scanned with a full scan.
show table_statistics;
Table_schema	Table_name	Rows_read	Rows_changed	Rows_changed_x_#indexes
test	t1	2	0	0
test	t2	3	0	0
show index_statistics;
Table_schema	Table_name	Index_name	Rows_read
test	t2	b	1
set global userstat=@tmp_mdev410;
DROP TABLE t1,t2,t3,t4;
#
# MDEV-430: Server crashes in select_describe on EXPLAIN with 
#    materialization+semijoin, 2 nested subqueries, aggregate functions
#
CREATE TABLE t1 (a INT, KEY(a));
INSERT INTO t1 VALUES (1),(8);
CREATE TABLE t2 (b INT, KEY(b));
INSERT INTO t2 VALUES (45),(17),(20);
EXPLAIN SELECT * FROM t1 WHERE EXISTS ( SELECT a FROM t1, t2 WHERE b = a GROUP BY a HAVING a <> 1 ) ;
id	select_type	table	type	possible_keys	key	key_len	ref	rows	Extra
1	PRIMARY	NULL	NULL	NULL	NULL	NULL	NULL	NULL	Impossible WHERE
2	SUBQUERY	t1	range	a	a	5	NULL	2	Using where; Using index
2	SUBQUERY	t2	ref	b	b	5	test.t1.a	2	Using index
DROP TABLE t1,t2;
#
# MDEV-435: Expensive subqueries may be evaluated during optimization in merge_key_fields
#
CREATE TABLE t1 (a INT, KEY(a)) ENGINE=MyISAM;
INSERT INTO t1 VALUES (8),(0);
CREATE TABLE t2 (b INT, c VARCHAR(1)) ENGINE=MyISAM;
INSERT INTO t2 VALUES (4,'j'),(6,'v');
CREATE TABLE t3 (d VARCHAR(1)) ENGINE=MyISAM;
INSERT INTO t3 VALUES ('b'),('c');
EXPLAIN
SELECT * FROM t1
WHERE a = (SELECT MAX(b) FROM t2 WHERE c IN (SELECT MAX(d) FROM t3)) OR a = 10;
id	select_type	table	type	possible_keys	key	key_len	ref	rows	Extra
1	PRIMARY	t1	index	a	a	5	NULL	2	Using where; Using index
2	SUBQUERY	t2	ALL	NULL	NULL	NULL	NULL	2	Using where
2	SUBQUERY	<subquery3>	eq_ref	distinct_key	distinct_key	4	test.t2.c	1	
3	MATERIALIZED	t3	ALL	NULL	NULL	NULL	NULL	2	
SELECT * FROM t1
WHERE a = (SELECT MAX(b) FROM t2 WHERE c IN (SELECT MAX(d) FROM t3)) OR a = 10;
a
drop table t1, t2, t3;
#
# MDEV-405: Server crashes in test_if_skip_sort_order on EXPLAIN with GROUP BY and HAVING in EXISTS subquery
#
CREATE TABLE t1 (a INT, KEY(a));
INSERT INTO t1 VALUES (1),(8);
CREATE TABLE t2 (b INT, KEY(b));
INSERT INTO t2 VALUES (45),(17),(20);
EXPLAIN SELECT * FROM t1 WHERE EXISTS ( SELECT a FROM t1, t2 WHERE b = a GROUP BY a HAVING a <> 1 ) ;
id	select_type	table	type	possible_keys	key	key_len	ref	rows	Extra
1	PRIMARY	NULL	NULL	NULL	NULL	NULL	NULL	NULL	Impossible WHERE
2	SUBQUERY	t1	range	a	a	5	NULL	2	Using where; Using index
2	SUBQUERY	t2	ref	b	b	5	test.t1.a	2	Using index
DROP TABLE t1,t2;
#
# MDEV-5991: crash in Item_field::used_tables
#
create table t1 (c int);
select exists(select 1 from t1 group by `c` in (select `c` from t1));
exists(select 1 from t1 group by `c` in (select `c` from t1))
0
drop table t1;
#
# MDEV-7565: Server crash with Signal 6 (part 2)
#
Select 
(Select Sum(`TestCase`.Revenue) From mysql.slow_log E           
Where TestCase.TemplateID not in (Select 1 from mysql.slow_log where 2=2)
) As `ControlRev`
From 
(Select  3 as Revenue, 4 as TemplateID) As `TestCase` 
Group By  TestCase.Revenue, TestCase.TemplateID;
ControlRev
NULL
#
# MDEV-7445:Server crash with Signal 6
#
CREATE PROCEDURE procedure2()
BEGIN
Select 
(Select Sum(`TestCase`.Revenue) From mysql.slow_log E           
Where TestCase.TemplateID not in (Select 1 from mysql.slow_log where 2=2)
) As `ControlRev`
  From 
(Select  3 as Revenue, 4 as TemplateID) As `TestCase` 
Group By  TestCase.Revenue, TestCase.TemplateID;
END |
call procedure2();
ControlRev
NULL
call procedure2();
ControlRev
NULL
drop procedure procedure2;
#
# MDEV-7846:Server crashes in Item_subselect::fix
#_fields or fails with Thread stack overrun
#
CREATE TABLE t1 (column1 INT) ENGINE=MyISAM;
INSERT INTO t1 VALUES (3),(9);
CREATE TABLE t2 (column2 INT) ENGINE=MyISAM;
INSERT INTO t2 VALUES (1),(4);
CREATE TABLE t3 (column3 INT) ENGINE=MyISAM;
INSERT INTO t3 VALUES (6),(8);
CREATE TABLE t4 (column4 INT) ENGINE=MyISAM;
INSERT INTO t4 VALUES (2),(5);
PREPARE stmt FROM "
SELECT ( 
  SELECT MAX( table1.column1 ) AS field1 
  FROM t1 AS table1
  WHERE table3.column3 IN ( SELECT table2.column2 AS field2 FROM t2 AS table2 ) 
) AS sq
FROM t3 AS table3, t4 AS table4 GROUP BY sq
";
EXECUTE stmt;
sq
NULL
EXECUTE stmt;
sq
NULL
deallocate prepare stmt;
drop table t1,t2,t3,t4;
#
# MDEV-7122
# Assertion `0' failed in subselect_hash_sj_engine::init
#
SET SESSION big_tables=1;
CREATE TABLE t1(a char(255) DEFAULT '', KEY(a(10))) ENGINE=MyISAM DEFAULT CHARSET=utf8mb4 COLLATE=utf8mb4_general_ci;
INSERT INTO t1 VALUES(0),(0),(0);
SELECT * FROM t1 WHERE a IN(SELECT MIN(a) FROM t1);
a
0
0
0
DROP TABLE t1;
SET SESSION big_tables=0;
#
# MDEV-10776: Server crash on query
#
create table t1 (field1 int);
insert into t1 values (1);
select round((select 1 from t1 limit 1))
from t1
group by round((select 1 from t1 limit 1));
round((select 1 from t1 limit 1))
1
drop table t1;
#
# MDEV-7930: Assertion `table_share->tmp_table != NO_TMP_TABLE ||
# m_lock_type != 2' failed in  handler::ha_index_read_map
#
CREATE TABLE t1 (f1 INT);
INSERT INTO t1 VALUES (1),(2);
CREATE TABLE t2 (f2 INT, KEY(f2));
INSERT INTO t2 VALUES (3);
CREATE ALGORITHM=MERGE VIEW v2 AS SELECT * FROM t2;
SELECT ( SELECT MIN(t2.f2) FROM t1 ) AS sq FROM t2 GROUP BY sq;
ERROR 42000: Can't group on 'sq'
SELECT ( SELECT MIN(v2.f2) FROM t1 ) AS sq FROM v2 GROUP BY sq;
ERROR 42000: Can't group on 'sq'
SELECT * FROM v2 where ( SELECT MIN(v2.f2) FROM t1 ) > 0;
f2
3
SELECT count(*) FROM v2 group by ( SELECT MIN(v2.f2) FROM t1 );
count(*)
1
delete from t1;
SELECT ( SELECT MIN(t2.f2) FROM t1 ) AS sq FROM t2 GROUP BY sq;
ERROR 42000: Can't group on 'sq'
SELECT ( SELECT MIN(v2.f2) FROM t1 ) AS sq FROM v2 GROUP BY sq;
ERROR 42000: Can't group on 'sq'
drop view v2;
drop table t1,t2;
#
# MDEV-10386 Assertion `fixed == 1' failed in virtual String* Item_func_conv_charset::val_str(String*)
#
CREATE TABLE t1 (f1 CHAR(3) CHARACTER SET utf8 NULL, f2 CHAR(3) CHARACTER SET latin1 NULL);
INSERT INTO t1 VALUES ('foo','bar');
SELECT * FROM t1 WHERE f2 >= SOME ( SELECT f1 FROM t1 );
f1	f2
SELECT * FROM t1 WHERE f2 <= SOME ( SELECT f1 FROM t1 );
f1	f2
foo	bar
DROP TABLE t1;
#
# MDEV-10146: Wrong result (or questionable result and behavior)
# with aggregate function in uncorrelated SELECT subquery
#
CREATE TABLE t1 (f1 INT);
CREATE VIEW v1 AS SELECT * FROM t1;
INSERT INTO t1 VALUES (1),(2);
CREATE TABLE t2 (f2 int);
INSERT INTO t2 VALUES (3);
SELECT ( SELECT MAX(f1) FROM t2 ) FROM t1;
( SELECT MAX(f1) FROM t2 )
2
SELECT ( SELECT MAX(f1) FROM t2 ) FROM v1;
( SELECT MAX(f1) FROM t2 )
2
INSERT INTO t2 VALUES (4);
SELECT ( SELECT MAX(f1) FROM t2 ) FROM v1;
ERROR 21000: Subquery returns more than 1 row
SELECT ( SELECT MAX(f1) FROM t2 ) FROM t1;
ERROR 21000: Subquery returns more than 1 row
drop view v1;
drop table t1,t2;
CREATE TABLE t1 (f1 INT, KEY(f1)) ENGINE=MyISAM;
INSERT t1 VALUES (4),(8);
CREATE TABLE t2 (f2 INT, KEY(f2)) ENGINE=MyISAM;
INSERT t2 VALUES (6);
SELECT (SELECT MAX(sq.f2) FROM t1) FROM (SELECT * FROM t2) AS sq WHERE f2 = 2;
(SELECT MAX(sq.f2) FROM t1)
NULL
#
# Disable this query till MDEV-13399 is resolved
#
# INSERT t2 VALUES (9);
# --error ER_SUBQUERY_NO_1_ROW
# SELECT (SELECT MAX(sq.f2) FROM t1) FROM (SELECT * FROM t2) AS sq WHERE f2 = 2;
#
drop table t1, t2;
#
# MDEV-13933: Wrong results in COUNT() query with EXISTS and exists_to_in
# (5.5 test)
#
SET @optimiser_switch_save= @@optimizer_switch;
CREATE TABLE t1 (a INT NOT NULL);
INSERT INTO t1 VALUES (1),(1),(1),(5),(5);
CREATE TABLE t2 (b INT);
INSERT INTO t2 VALUES (5),(1);
CREATE TABLE t3 (c INT, KEY(c));
INSERT INTO t3 VALUES (5),(5);
SET optimizer_switch='semijoin=on';
select t1.a from t1 where t1.a in (select `test`.`t2`.`b` from `test`.`t2`)
and t1.a in (select `test`.`t3`.`c` from `test`.`t3`);
a
5
5
SET optimizer_switch='semijoin=off';
select t1.a from t1 where t1.a in (select `test`.`t2`.`b` from `test`.`t2`)
and t1.a in (select `test`.`t3`.`c` from `test`.`t3`);
a
5
5
SET @@optimizer_switch= @optimiser_switch_save;
DROP TABLE t1, t2, t3;
#
# MDEV-16820: impossible where with inexpensive subquery
#
create table t1 (a int) engine=myisam;
insert into t1 values (3), (1), (7);
create table t2 (b int, index idx(b));
insert into t2 values (2), (5), (3), (2);
explain select * from t1 where (select max(b) from t2) = 10;
id	select_type	table	type	possible_keys	key	key_len	ref	rows	Extra
1	PRIMARY	NULL	NULL	NULL	NULL	NULL	NULL	NULL	Impossible WHERE
2	SUBQUERY	NULL	NULL	NULL	NULL	NULL	NULL	NULL	Select tables optimized away
explain select * from t1 where (select max(b) from t2) = 10 and t1.a > 3;
id	select_type	table	type	possible_keys	key	key_len	ref	rows	Extra
1	PRIMARY	NULL	NULL	NULL	NULL	NULL	NULL	NULL	Impossible WHERE
2	SUBQUERY	NULL	NULL	NULL	NULL	NULL	NULL	NULL	Select tables optimized away
drop table t1,t2;
#
# MDEV-19429: Wrong query result with EXISTS and LIMIT 0
#
create table t10 (a int);
insert into t10 values (1),(2),(3);
create table t12 (a int);
insert into t12 values (1),(2),(3);
select * from t10 where exists (select * from t12 order by a limit 0);
a
explain select * from t10 where exists (select * from t12 order by a limit 0);
id	select_type	table	type	possible_keys	key	key_len	ref	rows	Extra
1	PRIMARY	NULL	NULL	NULL	NULL	NULL	NULL	NULL	Impossible WHERE
2	SUBQUERY	NULL	NULL	NULL	NULL	NULL	NULL	NULL	Zero limit
prepare stmt1 from "select * from t10 where exists (select * from t12 order by a limit ?)";
set @l=1;
execute stmt1 using @l;
a
1
2
3
set @l=2;
execute stmt1 using @l;
a
1
2
3
set @l=0;
execute stmt1 using @l;
a
deallocate prepare stmt1;
drop table t10, t12;
End of 5.5 tests
# End of 10.0 tests
#
# MDEV-9487: Server crashes in Time_and_counter_tracker::incr_loops
# with UNION in ALL subquery
#
SET NAMES utf8;
CREATE TABLE t1 (f VARCHAR(8)) ENGINE=MyISAM;
INSERT INTO t1 VALUES ('foo');
SELECT f FROM t1 WHERE f > ALL ( SELECT 'bar' UNION SELECT 'baz' );
f
foo
SELECT f FROM t1 WHERE f > ALL ( SELECT 'bar');
f
foo
drop table t1;
SET NAMES default;
#
# MDEV-10045: Server crashes in Time_and_counter_tracker::incr_loops
#
SET NAMES utf8;
CREATE TABLE t1 (f1 VARCHAR(3), f2 INT UNSIGNED) ENGINE=MyISAM;
CREATE TABLE t2 (f3 INT) ENGINE=MyISAM;
SELECT * FROM t1, t2 WHERE f3 = f2 AND f1 > ANY ( SELECT 'foo' UNION SELECT 'bar' );
f1	f2	f3
SELECT * FROM t1, t2 WHERE f3 = f2 AND f1 > ANY ( SELECT 'foo');
f1	f2	f3
DROP TABLE t1, t2;
SET NAMES default;
# End of 10.1 tests
#
# MDEV-12564: IN TO EXISTS transformation for rows after 
#             conversion an outer join to inner join
#
CREATE TABLE t (
pk int PRIMARY KEY, i int NOT NULL, c varchar(8), KEY(c)
) ENGINE=MyISAM;
INSERT INTO t VALUES (1,10,'foo'),(2,20,'bar');
SELECT * FROM t t1 RIGHT JOIN t t2 ON (t2.pk = t1.pk)
WHERE (t2.i, t2.pk) NOT IN ( SELECT t3.i, t3.i FROM t t3, t t4 ) AND t1.c = 'foo';
pk	i	c	pk	i	c
1	10	foo	1	10	foo
DROP TABLE t;
#
# MDEV-25002: Outer reference in ON clause of subselect
#
create table t1 (
pk int primary key,
a int
) engine=myisam;
insert into t1 values (1,1), (2,2);
create table t2 (
pk int primary key,
b int
) engine=myisam;
insert into t2 values (1,1), (2,3);
create table t3 (a int);
insert into t3 values (1),(2);
select a,
(select count(*) from t1, t2
where t2.pk=t3.a and t1.pk=1) as sq
from t3;
a	sq
1	1
2	1
select a,
(select count(*) from t1 join t2 on t2.pk=t3.a
where t1.pk=1) as sq
from t3;
a	sq
1	1
2	1
select a from t3
where a in (select t2.b from t1,t2 where t2.pk=t3.a and t1.pk=1);
a
1
select a from t3
where a in (select t2.b from t1 join t2 on t2.pk=t3.a where t1.pk=1);
a
1
drop table t1,t2,t3;
# End of 10.2 tests
#
<<<<<<< HEAD
# Start of 10.4 tests
#
#
# MDEV-16861 Split Item::update_null_value() into a new virtual method in Type_handler
#
SELECT ROW(1,2) = EXISTS (SELECT 1);
ERROR HY000: Illegal parameter data types row and boolean for operation '='
SELECT ROW(1,2) = 1 IN (SELECT 1 UNION SELECT 2);
ERROR HY000: Illegal parameter data types row and boolean for operation '='
SELECT ROW(1,2) = (1 = ANY (SELECT 1 UNION SELECT 2));
ERROR HY000: Illegal parameter data types row and boolean for operation '='
#
# End of 10.4 tests
=======
# MDEV-29926: ASAN heap-use-after-free in Explain_query::~Explain_query
#
CREATE TABLE t (a VARCHAR(1)) CHARACTER SET utf8mb3;
EXECUTE IMMEDIATE "SELECT COUNT(*) FROM t WHERE a < (SELECT 'x')";
COUNT(*)
0
DROP TABLE t;
#
# End of 10.3 tests
>>>>>>> 3303748f
#
set optimizer_switch=default;
select @@optimizer_switch like '%exists_to_in=off%';
@@optimizer_switch like '%exists_to_in=off%'
0<|MERGE_RESOLUTION|>--- conflicted
+++ resolved
@@ -7384,7 +7384,17 @@
 drop table t1,t2,t3;
 # End of 10.2 tests
 #
-<<<<<<< HEAD
+# MDEV-29926: ASAN heap-use-after-free in Explain_query::~Explain_query
+#
+CREATE TABLE t (a VARCHAR(1)) CHARACTER SET utf8mb3;
+EXECUTE IMMEDIATE "SELECT COUNT(*) FROM t WHERE a < (SELECT 'x')";
+COUNT(*)
+0
+DROP TABLE t;
+#
+# End of 10.3 tests
+#
+#
 # Start of 10.4 tests
 #
 #
@@ -7398,17 +7408,6 @@
 ERROR HY000: Illegal parameter data types row and boolean for operation '='
 #
 # End of 10.4 tests
-=======
-# MDEV-29926: ASAN heap-use-after-free in Explain_query::~Explain_query
-#
-CREATE TABLE t (a VARCHAR(1)) CHARACTER SET utf8mb3;
-EXECUTE IMMEDIATE "SELECT COUNT(*) FROM t WHERE a < (SELECT 'x')";
-COUNT(*)
-0
-DROP TABLE t;
-#
-# End of 10.3 tests
->>>>>>> 3303748f
 #
 set optimizer_switch=default;
 select @@optimizer_switch like '%exists_to_in=off%';
