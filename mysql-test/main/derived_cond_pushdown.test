--- conflicted
+++ resolved
@@ -4189,30 +4189,6 @@
 
 drop table t1, t2;
 
-<<<<<<< HEAD
---echo # End of 10.5 tests
-
---echo #
---echo # MDEV-28958: condition pushable into view after simplification
---echo #             contains constant TRUE/FALSE as subformula
---echo #
-
-create table t1 (c1 int);
-insert into t1 values (3), (7), (1), (3), (1), (3);
-
-create table t2 (c2 int);
-insert into t2 values (3), (5), (7), (3);
-
-create view v1 as select * from t1 group by c1;
-create view v2 as select c1 as a, c2 as b from v1,t2 where c1=c2;
-
-select * from v2 group by a,b having a=b or b > a+10;
-
-drop view v1,v2;
-drop table t1,t2;
-
---echo # End of 10.7 tests
-=======
 --echo #
 --echo # MDEV-35276: Assertion failure in find_producing_item upon a query
 --echo # from a view
@@ -4244,4 +4220,24 @@
 
 
 --echo # End of 10.5 tests
->>>>>>> a67ac8d4
+
+--echo #
+--echo # MDEV-28958: condition pushable into view after simplification
+--echo #             contains constant TRUE/FALSE as subformula
+--echo #
+
+create table t1 (c1 int);
+insert into t1 values (3), (7), (1), (3), (1), (3);
+
+create table t2 (c2 int);
+insert into t2 values (3), (5), (7), (3);
+
+create view v1 as select * from t1 group by c1;
+create view v2 as select c1 as a, c2 as b from v1,t2 where c1=c2;
+
+select * from v2 group by a,b having a=b or b > a+10;
+
+drop view v1,v2;
+drop table t1,t2;
+
+--echo # End of 10.7 tests