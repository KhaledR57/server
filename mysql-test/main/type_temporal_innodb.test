--source include/have_innodb.inc

#
# testing of temporal data types with InnoDB
#


--echo #
--echo # MDEV-9604 crash in Item::save_in_field with empty enum value
--echo #

SELECT TIME'00:00:00'='';

CREATE TABLE t1 (a ENUM('a'), b TIME, c INT, KEY(b)) ENGINE=InnoDB;
INSERT IGNORE INTO t1 VALUES ('','00:00:00',0);
SELECT * FROM t1 WHERE b='';
SELECT * FROM t1 IGNORE KEY (b) WHERE b='';
SELECT * FROM t1 WHERE a=b;
SELECT 1 FROM t1 WHERE (SELECT a FROM t1 group by c) = b;

ALTER TABLE t1 ENGINE=MyISAM;
SELECT * FROM t1 WHERE b='';
SELECT * FROM t1 IGNORE KEY (b) WHERE b='';
SELECT * FROM t1 WHERE a=b;
SELECT 1 FROM t1 WHERE (SELECT a FROM t1 group by c) = b;
DROP TABLE t1;


SELECT DATE'0000-00-00'='';

CREATE TABLE t1 (a ENUM('a'), b DATE, c INT, KEY(b)) ENGINE=InnoDB;
INSERT IGNORE INTO t1 VALUES ('','0000-00-00',0);
SELECT * FROM t1 WHERE b='';
SELECT * FROM t1 IGNORE KEY (b) WHERE b='';
SELECT * FROM t1 WHERE a=b;
SELECT 1 FROM t1 WHERE (SELECT a FROM t1 group by c) = b;

ALTER TABLE t1 ENGINE=MyISAM;
SELECT * FROM t1 WHERE b='';
SELECT * FROM t1 IGNORE KEY (b) WHERE b='';
SELECT * FROM t1 WHERE a=b;
SELECT 1 FROM t1 WHERE (SELECT a FROM t1 group by c) = b;
DROP TABLE t1;


SELECT TIMESTAMP'0000-00-00 00:00:00'='';

CREATE TABLE t1 (a ENUM('a'), b DATETIME, c INT, KEY(b)) ENGINE=InnoDB;
INSERT IGNORE INTO t1 VALUES ('','0000-00-00 00:00:00',0);
SELECT * FROM t1 WHERE b='';
SELECT * FROM t1 IGNORE KEY (b) WHERE b='';
SELECT * FROM t1 WHERE a=b;
SELECT 1 FROM t1 WHERE (SELECT a FROM t1 group by c) = b;

ALTER TABLE t1 ENGINE=MyISAM;
SELECT * FROM t1 WHERE b='';
SELECT * FROM t1 IGNORE KEY (b) WHERE b='';
SELECT * FROM t1 WHERE a=b;
SELECT 1 FROM t1 WHERE (SELECT a FROM t1 group by c) = b;
DROP TABLE t1;

#
# MDEV-15570 Assertion `Item_cache_temporal::field_type() != MYSQL_TYPE_TIME' failed in Item_cache_temporal::val_datetime_packed
#
CREATE TABLE t1 (d DATE) ENGINE=InnoDB;
INSERT INTO t1 VALUES ('2012-12-21');
SELECT * FROM t1 WHERE LEAST( UTC_TIME(), d );
DROP TABLE t1;

--echo #
--echo # MDEV-17969 Assertion `name' failed in THD::push_warning_truncated_value_for_field
--echo #

CREATE TABLE t1 (c1 DATE , c2 TIMESTAMP) ENGINE=InnoDB;
INSERT INTO t1  VALUES ('2006-07-17','0000-00-00 00:00:00');
CREATE TABLE t2 (pk INT, a1 TIME) Engine=InnoDB;
INSERT INTO t2 VALUES (6,'00:00:00');
SET SESSION sql_mode= 'strict_all_tables,no_zero_date';
--error ER_TRUNCATED_WRONG_VALUE
CREATE TABLE tbl SELECT * FROM t1 WHERE t1.c1 = (SELECT c2 FROM t2 WHERE pk = 6);
# ^^^ there is no column c2 in table t2
DROP TABLE t1,t2;
SET sql_mode=DEFAULT;

<<<<<<< HEAD

--echo #
--echo # MDEV-19166 Assertion `!is_zero_datetime()' failed in Timestamp_or_zero_datetime::tv
--echo #

CREATE TABLE t1 (f TIMESTAMP DEFAULT 0) ENGINE=InnoDB;
INSERT INTO t1 VALUES ('2024-02-29');
SELECT * FROM t1 WHERE SUBSTR(1 FROM BIT_LENGTH(f) FOR DEFAULT(f));
DROP TABLE t1;


--echo #
--echo # End of 10.4 tests
=======
--echo #
--echo # End of 10.3 tests
>>>>>>> 48493132
--echo #<|MERGE_RESOLUTION|>--- conflicted
+++ resolved
@@ -82,7 +82,9 @@
 DROP TABLE t1,t2;
 SET sql_mode=DEFAULT;
 
-<<<<<<< HEAD
+--echo #
+--echo # End of 10.3 tests
+--echo #
 
 --echo #
 --echo # MDEV-19166 Assertion `!is_zero_datetime()' failed in Timestamp_or_zero_datetime::tv
@@ -93,11 +95,6 @@
 SELECT * FROM t1 WHERE SUBSTR(1 FROM BIT_LENGTH(f) FOR DEFAULT(f));
 DROP TABLE t1;
 
-
 --echo #
 --echo # End of 10.4 tests
-=======
---echo #
---echo # End of 10.3 tests
->>>>>>> 48493132
 --echo #