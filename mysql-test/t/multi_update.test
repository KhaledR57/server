--- conflicted
+++ resolved
@@ -309,44 +309,6 @@
   where t1.id1=t2.id2 and 0=1;
 
 drop table t1,t2;
-<<<<<<< HEAD
-
-
-#
-# Test for bug #1820.
-#
-
-create table t1 ( a int not null, b int not null) ;
---disable_query_log
-insert into t1 values (1,1),(2,2),(3,3),(4,4);
-let $1=19;
-set @d=4;
-while ($1)
-{
-  eval insert into t1 select a+@d,b+@d from t1;
-  eval set @d=@d*2;
-  dec $1;
-}
-
---enable_query_log
-alter table t1 add index i1(a);
-delete from t1 where a > 2000000;
-create table t2 like t1;
-insert into t2 select * from t1;
-
-select 't2 rows before small delete', count(*) from t1;
-delete t1,t2 from t1,t2 where t1.b=t2.a and t1.a < 2;
-select 't2 rows after small delete', count(*) from t2;
-select 't1 rows after small delete', count(*) from t1;
-
-## Try deleting many rows 
-
-delete t1,t2 from t1,t2 where t1.b=t2.a and t1.a < 100*1000;
-select 't2 rows after big delete', count(*) from t2;
-select 't1 rows after big delete', count(*) from t1;
-
-drop table t1,t2;
-=======
 create table `t1` (`id` int( 11 ) not null  ,primary key ( `id` )) type = innodb;
 insert into `t1`values ( 1 ) ;
 create table `t2` (`id` int( 11 ) not null default '0',unique key `id` ( `id` ) ,constraint `t1_id_fk` foreign key ( `id` ) references `t1` (`id` )) type = innodb;
@@ -360,4 +322,38 @@
 --error 1109
 update t3 set  t3.id=7  where t1.id =1 and t2.id = t1.id and t3.id = t2.id;
 drop table t3,t2,t1;
->>>>>>> e74182fe
+
+#
+# Test for bug #1820.
+#
+
+create table t1 ( a int not null, b int not null) ;
+--disable_query_log
+insert into t1 values (1,1),(2,2),(3,3),(4,4);
+let $1=19;
+set @d=4;
+while ($1)
+{
+  eval insert into t1 select a+@d,b+@d from t1;
+  eval set @d=@d*2;
+  dec $1;
+}
+
+--enable_query_log
+alter table t1 add index i1(a);
+delete from t1 where a > 2000000;
+create table t2 like t1;
+insert into t2 select * from t1;
+
+select 't2 rows before small delete', count(*) from t1;
+delete t1,t2 from t1,t2 where t1.b=t2.a and t1.a < 2;
+select 't2 rows after small delete', count(*) from t2;
+select 't1 rows after small delete', count(*) from t1;
+
+## Try deleting many rows 
+
+delete t1,t2 from t1,t2 where t1.b=t2.a and t1.a < 100*1000;
+select 't2 rows after big delete', count(*) from t2;
+select 't1 rows after big delete', count(*) from t1;
+
+drop table t1,t2;