#
# Problem with range optimizer
#

--disable_warnings
drop table if exists t1, t2, t3;
--enable_warnings

CREATE TABLE t1 (
  event_date date DEFAULT '0000-00-00' NOT NULL,
  type int(11) DEFAULT '0' NOT NULL,
  event_id int(11) DEFAULT '0' NOT NULL,
  PRIMARY KEY (event_date,type,event_id)
);

INSERT INTO t1 VALUES ('1999-07-10',100100,24), ('1999-07-11',100100,25),
('1999-07-13',100600,0), ('1999-07-13',100600,4), ('1999-07-13',100600,26),
('1999-07-14',100600,10), ('1999-07-15',100600,16), ('1999-07-15',100800,45),
('1999-07-15',101000,47), ('1999-07-16',100800,46), ('1999-07-20',100600,5),
('1999-07-20',100600,27), ('1999-07-21',100600,11), ('1999-07-22',100600,17),
('1999-07-23',100100,39), ('1999-07-24',100100,39), ('1999-07-24',100500,40),
('1999-07-25',100100,39), ('1999-07-27',100600,1), ('1999-07-27',100600,6),
('1999-07-27',100600,28), ('1999-07-28',100600,12), ('1999-07-29',100500,41),
('1999-07-29',100600,18), ('1999-07-30',100500,41), ('1999-07-31',100500,41),
('1999-08-01',100700,34), ('1999-08-03',100600,7), ('1999-08-03',100600,29),
('1999-08-04',100600,13), ('1999-08-05',100500,42), ('1999-08-05',100600,19),
('1999-08-06',100500,42), ('1999-08-07',100500,42), ('1999-08-08',100500,42),
('1999-08-10',100600,2), ('1999-08-10',100600,9), ('1999-08-10',100600,30),
('1999-08-11',100600,14), ('1999-08-12',100600,20), ('1999-08-17',100500,8),
('1999-08-17',100600,31), ('1999-08-18',100600,15), ('1999-08-19',100600,22),
('1999-08-24',100600,3), ('1999-08-24',100600,32), ('1999-08-27',100500,43),
('1999-08-31',100600,33), ('1999-09-17',100100,37), ('1999-09-18',100100,37),
('1999-09-19',100100,37), ('2000-12-18',100700,38);

select event_date,type,event_id from t1 WHERE event_date >= "1999-07-01" AND event_date < "1999-07-15" AND (type=100600 OR type=100100) ORDER BY event_date;
explain select event_date,type,event_id from t1 WHERE type = 100601 and event_date >= "1999-07-01" AND event_date < "1999-07-15" AND (type=100600 OR type=100100) ORDER BY event_date;
select event_date,type,event_id from t1 WHERE event_date >= "1999-07-01" AND event_date <= "1999-07-15" AND (type=100600 OR type=100100) or event_date >= "1999-07-01" AND event_date <= "1999-07-15" AND type=100099;
drop table t1;

CREATE TABLE t1 (
  PAPER_ID smallint(6) DEFAULT '0' NOT NULL,
  YEAR smallint(6) DEFAULT '0' NOT NULL,
  ISSUE smallint(6) DEFAULT '0' NOT NULL,
  CLOSED tinyint(4) DEFAULT '0' NOT NULL,
  ISS_DATE date DEFAULT '0000-00-00' NOT NULL,
  PRIMARY KEY (PAPER_ID,YEAR,ISSUE)
);
INSERT INTO t1 VALUES (3,1999,34,0,'1999-07-12'), (1,1999,111,0,'1999-03-23'),
                      (1,1999,222,0,'1999-03-23'), (3,1999,33,0,'1999-07-12'),
                      (3,1999,32,0,'1999-07-12'), (3,1999,31,0,'1999-07-12'),
                      (3,1999,30,0,'1999-07-12'), (3,1999,29,0,'1999-07-12'),
                      (3,1999,28,0,'1999-07-12'), (1,1999,40,1,'1999-05-01'),
                      (1,1999,41,1,'1999-05-01'), (1,1999,42,1,'1999-05-01'),
                      (1,1999,46,1,'1999-05-01'), (1,1999,47,1,'1999-05-01'),
                      (1,1999,48,1,'1999-05-01'), (1,1999,49,1,'1999-05-01'),
                      (1,1999,50,0,'1999-05-01'), (1,1999,51,0,'1999-05-01'),
                      (1,1999,200,0,'1999-06-28'), (1,1999,52,0,'1999-06-28'),
                      (1,1999,53,0,'1999-06-28'), (1,1999,54,0,'1999-06-28'),
                      (1,1999,55,0,'1999-06-28'), (1,1999,56,0,'1999-07-01'),
                      (1,1999,57,0,'1999-07-01'), (1,1999,58,0,'1999-07-01'),
                      (1,1999,59,0,'1999-07-01'), (1,1999,60,0,'1999-07-01'),
                      (3,1999,35,0,'1999-07-12');
select YEAR,ISSUE from t1 where PAPER_ID=3 and (YEAR>1999 or (YEAR=1999 and ISSUE>28))  order by YEAR,ISSUE;
check table t1;
repair table t1;
drop table t1;

CREATE TABLE t1 (
  id int(11) NOT NULL auto_increment,
  parent_id int(11) DEFAULT '0' NOT NULL,
  level tinyint(4) DEFAULT '0' NOT NULL,
  PRIMARY KEY (id),
  KEY parent_id (parent_id),
  KEY level (level)
);
INSERT INTO t1 VALUES (1,0,0), (3,1,1), (4,1,1), (8,2,2), (9,2,2), (17,3,2),
(22,4,2), (24,4,2), (28,5,2), (29,5,2), (30,5,2), (31,6,2), (32,6,2), (33,6,2),
(203,7,2), (202,7,2), (20,3,2), (157,0,0), (193,5,2), (40,7,2), (2,1,1),
(15,2,2), (6,1,1), (34,6,2), (35,6,2), (16,3,2), (7,1,1), (36,7,2), (18,3,2),
(26,5,2), (27,5,2), (183,4,2), (38,7,2), (25,5,2), (37,7,2), (21,4,2),
(19,3,2), (5,1,1), (179,5,2);
SELECT * FROM t1 WHERE level = 1 AND parent_id = 1;
# The following select returned 0 rows in 3.23.8
SELECT * FROM t1 WHERE level = 1 AND parent_id = 1 order by id;
drop table t1;

#
# Testing of bug in range optimizer with many key parts and > and <
#

create table t1(
		Satellite		varchar(25)	not null,
		SensorMode		varchar(25)	not null,
		FullImageCornersUpperLeftLongitude	double	not null,
		FullImageCornersUpperRightLongitude	double	not null,
		FullImageCornersUpperRightLatitude	double	not null,
		FullImageCornersLowerRightLatitude	double	not null,
	        index two (Satellite, SensorMode, FullImageCornersUpperLeftLongitude, FullImageCornersUpperRightLongitude, FullImageCornersUpperRightLatitude, FullImageCornersLowerRightLatitude));

insert into t1 values("OV-3","PAN1",91,-92,40,50);
insert into t1 values("OV-4","PAN1",91,-92,40,50);

select * from t1 where t1.Satellite = "OV-3" and t1.SensorMode = "PAN1" and t1.FullImageCornersUpperLeftLongitude > -90.000000 and t1.FullImageCornersUpperRightLongitude < -82.000000;
drop table t1;

create table t1 ( aString char(100) not null default "", key aString (aString(10)) );
insert t1 (aString) values ( "believe in myself" ), ( "believe" ), ("baaa" ), ( "believe in love");
select * from t1 where aString < "believe in myself" order by aString;
select * from t1 where aString > "believe in love" order by aString;
alter table t1 drop key aString;
select * from t1 where aString < "believe in myself" order by aString;
select * from t1 where aString > "believe in love" order by aString;
drop table t1;

#
# Problem with binary strings
#

CREATE TABLE t1 (
  t1ID int(10) unsigned NOT NULL auto_increment,
  art binary(1) NOT NULL default '',
  KNR char(5) NOT NULL default '',
  RECHNR char(6) NOT NULL default '',
  POSNR char(2) NOT NULL default '',
  ARTNR char(10) NOT NULL default '',
  TEX char(70) NOT NULL default '',
  PRIMARY KEY  (t1ID),
  KEY IdxArt (art),
  KEY IdxKnr (KNR),
  KEY IdxArtnr (ARTNR)
) ENGINE=MyISAM;

INSERT INTO t1 (art) VALUES ('j'),('J'),('j'),('J'),('j'),('J'),('j'),('J'),('j'),('J'),
('j'),('J'),('j'),('J'),('j'),('J'),('j'),('J'),('j'),('J'),('j'),('J'),('j'),('J'),('j'),('J'),
('j'),('J'),('j'),('J'),('j'),('J'),('j'),('J'),('j'),('J'),('j'),('J'),('j'),('J'),('j'),('J'),
('j'),('J'),('j'),('J'),('j'),('J'),('j'),('J'),('j'),('J'),('j'),('J'),('j'),('J'),('j'),('J'),
('j'),('J'),('j'),('J'),('j'),('J'),('j'),('J'),('j'),('J'),('j'),('J'),('j'),('J'),('j'),('J'),
('j'),('J'),('j'),('J'),('j'),('J'),('j'),('J'),('j'),('J'),('j'),('J'),('j'),('J'),('j'),('J'),
('j'),('J'),('j'),('J'),('j'),('J'),('j'),('J'),('j'),('J'),('j'),('J'),('j'),('J'),('j'),('J'),
('j'),('J'),('j'),('J'),('j'),('J'),('j'),('J'),('j'),('J'),('j'),('J'),('j'),('J'),('j'),('J'),
('j'),('J'),('j'),('J'),('j'),('J'),('j'),('J'),('j'),('J'),('j'),('J'),('j'),('J'),('j'),('J'),
('j'),('J'),('j'),('J'),('j'),('J'),('j'),('J'),('j'),('J'),('j'),('J'),('j'),('J'),('j'),('J'),
('j'),('J'),('j'),('J'),('j'),('J'),('j'),('J'),('j'),('J'),('j'),('J'),('j'),('J'),('j'),('J'),
('j'),('J'),('j'),('J'),('j'),('J'),('j'),('J'),('j'),('J'),('j'),('J'),('j'),('J'),('j'),('J'),
('j'),('J'),('j'),('J'),('j'),('J'),('j'),('J'),('j'),('J'),('j'),('J'),('j'),('J'),('j'),('J'),
('j'),('J'),('j'),('J'),('j'),('J'),('j'),('J'),('j'),('J'),('j'),('J'),('j'),('J'),('j'),('J'),
('j'),('J'),('j'),('J'),('j'),('J'),('j'),('J'),('j'),('J'),('j'),('J'),('j'),('J'),('j'),('J'),
('j'),('J'),('j'),('J'),('j'),('J'),('j'),('J'),('j'),('J'),('j'),('J'),('j'),('J'),('j'),('J'),
('j'),('J'),('j'),('J'),('j'),('J'),('j'),('J'),('j'),('J'),('j'),('J'),('j'),('J'),('j'),('J'),
('j'),('J'),('j'),('J'),('j'),('J'),('j'),('J'),('j'),('J'),('j'),('J'),('j'),('J'),('j'),('J'),
('j'),('J'),('j'),('J'),('j'),('J'),('j'),('J'),('j'),('J'),('j'),('J'),('j'),('J'),('j'),('J'),
('j'),('J'),('j'),('J'),('j'),('J'),('j'),('J'),('j'),('J'),('j'),('J'),('j'),('J'),('j'),('J'),
('j'),('J'),('j'),('J'),('j'),('J'),('j'),('J'),('j'),('J'),('j'),('J'),('j'),('J'),('j'),('J'),
('j'),('J'),('j'),('J'),('j'),('J'),('j'),('J'),('j'),('J'),('j'),('J'),('j'),('J'),('j'),('J'),
('j'),('J'),('j'),('J'),('j'),('J'),('j'),('J'),('j'),('J'),('j'),('J'),('j'),('J'),('j'),('J'),
('j'),('J'),('j'),('J'),('j'),('J'),('j'),('J'),('j'),('J'),('j'),('J'),('j'),('J'),('j'),('J'),
('j'),('J'),('j'),('J'),('j'),('J'),('j'),('J'),('j'),('J'),('j'),('J'),('j'),('J'),('j'),('J'),
('j'),('J'),('j'),('J'),('j'),('J'),('j'),('J'),('j'),('J'),('j'),('J'),('j'),('J'),('j'),('J'),
('j'),('J'),('j'),('J'),('j'),('J'),('j'),('J'),('j'),('J'),('j'),('J'),('j'),('J'),('j'),('J'),
('j'),('j'),('j'),('j'),('j'),('j'),('j'),('j'),('j'),('j'),('j'),('j'),('j'),('j'),('j'),('j'),
('j'),('j'),('j'),('j'),('j'),('j'),('j'),('j'),('j'),('j'),('j'),('j'),('j'),('j'),('j'),('j'),
('j'),('j'),('j'),('j'),('j'),('j'),('j'),('j'),('j'),('j'),('j'),('j'),('j'),('j'),('j'),('j'),
('j'),('j'),('j'),('j'),('j'),('j'),('j'),('j'),('j'),('j'),('j'),('j'),('j'),('j'),('j'),('j'),
('j'),('j'),('j'),('j'),('j'),('j'),('j'),('j'),('j'),('j'),('j'),('j'),('j'),('j'),('j'),('j'),
('j'),('j'),('j'),('j'),('j'),('j'),('j'),('j'),('j'),('j'),('j'),('j'),('j'),('j'),('j'),('j'),
('j'),('j'),('j'),('j'),('j'),('j'),('j'),('j'),('j'),('j'),('j'),('j'),('j'),('j'),('j'),('j'),
('j'),('j'),('j'),('j'),('j'),('j'),('j'),('j'),('j'),('j'),('j'),('j'),('j'),('j'),('j'),('j'),
('j'),('j'),('j'),('j'),('j'),('j'),('j'),('j'),('j'),('j'),('j'),('j'),('j'),('j'),('j'),('j'),
('j'),('j'),('j'),('j'),('j'),('j'),('j'),('j'),('j'),('j'),('j'),('j'),('j'),('j'),('j'),('j'),
('j'),('j'),('j'),('j'),('j'),('j'),('j'),('j'),('j'),('j'),('j'),('j'),('j'),('j'),('j'),('j');
select count(*) from t1 where upper(art) = 'J';
select count(*) from t1 where art = 'J' or art = 'j';
select count(*) from t1 where art = 'j' or art = 'J';
select count(*) from t1 where art = 'j';
select count(*) from t1 where art = 'J';
drop table t1;
#
# BETWEEN problems
#
create table t1 (x int, y int, index(x), index(y));
insert into t1 (x) values (1),(2),(3),(4),(5),(6),(7),(8),(9);
update t1 set y=x;
# between with only one end fixed
explain select * from t1, t1 t2 where t1.y = 8 and t2.x between 7 and t1.y+0;
explain select * from t1, t1 t2 where t1.y = 8 and t2.x >= 7 and t2.x <= t1.y+0;
# between with both expressions on both ends
explain select * from t1, t1 t2 where t1.y = 2 and t2.x between t1.y-1 and t1.y+1;
explain select * from t1, t1 t2 where t1.y = 2 and t2.x >= t1.y-1 and t2.x <= t1.y+1;
# equation propagation
explain select * from t1, t1 t2 where t1.y = 2 and t2.x between 0 and t1.y;
explain select * from t1, t1 t2 where t1.y = 2 and t2.x >= 0 and t2.x <= t1.y;
# testing IN
explain select count(*) from t1 where x in (1);
explain select count(*) from t1 where x in (1,2);
drop table t1;

#
# bug #1172: "Force index" option caused server crash
#
CREATE TABLE t1 (key1 int(11) NOT NULL default '0', KEY i1 (key1));
INSERT INTO t1 VALUES (0),(0),(0),(0),(0),(1),(1);
CREATE TABLE t2 (keya int(11) NOT NULL default '0', KEY j1 (keya));
INSERT INTO t2 VALUES (0),(0),(1),(1),(2),(2);
explain select * from t1, t2 where (t1.key1 <t2.keya + 1) and t2.keya=3;
explain select * from t1 force index(i1), t2 force index(j1) where 
 (t1.key1 <t2.keya + 1) and t2.keya=3;
DROP TABLE t1,t2;

#
# bug #1724: use RANGE on more selective column instead of REF on less
# selective

CREATE TABLE t1 (
  a int(11) default NULL,
  b int(11) default NULL,
  KEY a (a),
  KEY b (b)
) ENGINE=MyISAM;


INSERT INTO t1 VALUES
(1,1),(2,1),(3,1),(4,1),(5,1),(6,1),(7,1),(8,1),(9,1),(10,2),(10,2),
(13,2),(14,2),(15,2),(16,2),(17,3),(17,3),(16,3),(17,3),(19,3),(20,3),
(21,4),(22,5),(23,5),(24,5),(25,5),(26,5),(30,5),(31,5),(32,5),(33,5),
(33,5),(33,5),(33,5),(33,5),(34,5),(35,5);

# we expect that optimizer will choose index on A
EXPLAIN SELECT * FROM t1 WHERE a IN(1,2) AND b=5;
SELECT * FROM t1 WHERE a IN(1,2) AND b=5;
DROP TABLE t1;

#
# Test problem with range optimzer and sub ranges
#

CREATE TABLE t1 (a int, b int, c int, INDEX (c,a,b));
INSERT INTO t1 VALUES (1,0,0),(1,0,0),(1,0,0);
INSERT INTO t1 VALUES (0,1,0),(0,1,0),(0,1,0);
# -- First reports 3; second reports 6
SELECT COUNT(*) FROM t1 WHERE (c=0 and a=1) or (c=0 and b=1);
SELECT COUNT(*) FROM t1 WHERE (c=0 and b=1) or (c=0 and a=1);
DROP TABLE t1;

#
# Test problem with range optimization over overlapping ranges (#2448)
#

CREATE TABLE t1 ( a int not null, b int not null, INDEX ab(a,b) );
INSERT INTO t1 VALUES (47,1), (70,1), (15,1), (15, 4);
SELECT * FROM t1
WHERE
(
    ( b =1 AND a BETWEEN 14 AND 21 ) OR
    ( b =2 AND a BETWEEN 16 AND 18 ) OR
    ( b =3 AND a BETWEEN 15 AND 19 ) OR
    (a BETWEEN 19 AND 47)
);
DROP TABLE t1;

#
# Test of problem with IN on many different keyparts. (Bug #4157)
#

CREATE TABLE t1 (
id int( 11 ) unsigned NOT NULL AUTO_INCREMENT ,
line int( 5 ) unsigned NOT NULL default '0',
columnid int( 3 ) unsigned NOT NULL default '0',
owner int( 3 ) unsigned NOT NULL default '0',
ordinal int( 3 ) unsigned NOT NULL default '0',
showid smallint( 6 ) unsigned NOT NULL default '1',
tableid int( 1 ) unsigned NOT NULL default '1',
content int( 5 ) unsigned NOT NULL default '188',
PRIMARY KEY ( owner, id ) ,
KEY menu( owner, showid, columnid ) ,
KEY `COLUMN` ( owner, columnid, line ) ,
KEY `LINES` ( owner, tableid, content, id ) ,
KEY recount( owner, line ) 
) ENGINE = MYISAM;

INSERT into t1 (owner,id,columnid,line) values (11,15,15,1),(11,13,13,5);

SELECT id, columnid, tableid, content, showid, line, ordinal FROM t1 WHERE owner=11 AND ((columnid IN ( 15, 13, 14 ) AND line IN ( 1, 2, 5, 6, 7, 8, 9, 10, 11, 12, 13, 14, 15, 16, 17, 18, 31 )) OR (columnid IN ( 13, 14 ) AND line IN ( 15 ))) LIMIT 0 , 30;
drop table t1;

#
# test for a bug with in() and unique key
#

create  table t1 (id int(10) primary key);
insert into t1 values (1),(2),(3),(4),(5),(6),(7),(8),(9);

select id from t1 where id in (2,5,9) ;
select id from t1 where id=2 or id=5 or id=9 ;
drop table t1;
create table t1 ( id1 int not null, id2 int not null, idnull int null, c char(20), primary key (id1,id2));
insert into t1 values (0,1,NULL,"aaa"), (1,1,NULL,"aaa"), (2,1,NULL,"aaa"),
                      (3,1,NULL,"aaa"), (4,1,NULL,"aaa"), (5,1,NULL,"aaa"),
                      (6,1,NULL,"aaa"), (7,1,NULL,"aaa"), (8,1,NULL,"aaa"),
                      (9,1,NULL,"aaa"), (10,1,NULL,"aaa"), (11,1,NULL,"aaa"),
                      (12,1,NULL,"aaa"), (13,1,NULL,"aaa"), (14,1,NULL,"aaa"),
                      (15,1,NULL,"aaa"), (16,1,NULL,"aaa"), (17,1,NULL,"aaa"),
                      (18,1,NULL,"aaa"), (19,1,NULL,"aaa"), (20,1,NULL,"aaa");
select a.id1, b.idnull from t1 as a, t1 as b where a.id2=1 and a.id1=1 and b.id1=a.idnull order by b.id2 desc limit 1;
drop table t1;


#
# Problem with optimizing !=
#

create table t1 (
  id int not null auto_increment,
  name char(1) not null,
  uid int not null,
  primary key (id),
  index uid_index (uid));
  
create table t2 (
  id int not null auto_increment,
  name char(1) not null,
  uid int not null,
  primary key (id),
  index uid_index (uid));
  
insert into t1(id, uid, name) values(1, 0, ' ');
insert into t1(uid, name) values(0, ' ');

insert into t2(uid, name) select uid, name from t1;
insert into t1(uid, name) select uid, name from t2;
insert into t2(uid, name) select uid, name from t1;
insert into t1(uid, name) select uid, name from t2;
insert into t2(uid, name) select uid, name from t1;
insert into t1(uid, name) select uid, name from t2;
insert into t2(uid, name) select uid, name from t1;
insert into t1(uid, name) select uid, name from t2;
insert into t2(uid, name) select uid, name from t1;
insert into t1(uid, name) select uid, name from t2;
insert into t2(uid, name) select uid, name from t1;
insert into t2(uid, name) select uid, name from t1;
insert into t2(uid, name) select uid, name from t1;
insert into t2(uid, name) select uid, name from t1;
insert into t1(uid, name) select uid, name from t2;

delete from t2;
insert into t2(uid, name) values 
  (1, CHAR(64+1)),
  (2, CHAR(64+2)),
  (3, CHAR(64+3)),
  (4, CHAR(64+4)),
  (5, CHAR(64+5)),
  (6, CHAR(64+6)),
  (7, CHAR(64+7)),
  (8, CHAR(64+8)),
  (9, CHAR(64+9)),
  (10, CHAR(64+10)),
  (11, CHAR(64+11)),
  (12, CHAR(64+12)),
  (13, CHAR(64+13)),
  (14, CHAR(64+14)),
  (15, CHAR(64+15)),
  (16, CHAR(64+16)),
  (17, CHAR(64+17)),
  (18, CHAR(64+18)),
  (19, CHAR(64+19)),
  (20, CHAR(64+20)),
  (21, CHAR(64+21)),
  (22, CHAR(64+22)),
  (23, CHAR(64+23)),
  (24, CHAR(64+24)),
  (25, CHAR(64+25)),
  (26, CHAR(64+26));

insert into t1(uid, name) select uid, name from t2 order by uid;

delete from t2;
insert into t2(id, uid, name) select id, uid, name from t1;

select count(*) from t1;  
select count(*) from t2;

analyze table t1,t2;

explain select * from t1, t2  where t1.uid=t2.uid AND t1.uid > 0;
explain select * from t1, t2  where t1.uid=t2.uid AND t2.uid > 0;
explain select * from t1, t2  where t1.uid=t2.uid AND t1.uid != 0;
explain select * from t1, t2  where t1.uid=t2.uid AND t2.uid != 0;

select * from t1, t2  where t1.uid=t2.uid AND t1.uid > 0;
select * from t1, t2  where t1.uid=t2.uid AND t1.uid != 0;

drop table t1,t2;

# Fix for bug#4488 
#
create table t1 (x bigint unsigned not null);
insert into t1(x) values (0xfffffffffffffff0);
insert into t1(x) values (0xfffffffffffffff1);
select * from t1;
select count(*) from t1 where x>0;
select count(*) from t1 where x=0;
select count(*) from t1 where x<0;
select count(*) from t1 where x < -16;
select count(*) from t1 where x = -16;
select count(*) from t1 where x > -16;
select count(*) from t1 where x = 18446744073709551601;


create table t2 (x bigint not null);
insert into t2(x) values (-16);
insert into t2(x) values (-15);
select * from t2;
select count(*) from t2 where x>0;
select count(*) from t2 where x=0;
select count(*) from t2 where x<0;
select count(*) from t2 where x < -16;
select count(*) from t2 where x = -16;
select count(*) from t2 where x > -16;
select count(*) from t2 where x = 18446744073709551601;
drop table t1,t2;

--disable_warnings
create table t1 (x bigint unsigned not null primary key) engine=innodb;
--enable_warnings
insert into t1(x) values (0xfffffffffffffff0);
insert into t1(x) values (0xfffffffffffffff1);
select * from t1;
select count(*) from t1 where x>0;
select count(*) from t1 where x=0;
select count(*) from t1 where x<0;
select count(*) from t1 where x < -16;
select count(*) from t1 where x = -16;
select count(*) from t1 where x > -16;
select count(*) from t1 where x = 18446744073709551601;

drop table t1;

#
# Bug #11185 incorrect comparison of unsigned int to signed constant
#
create table t1 (a bigint unsigned);
create index t1i on t1(a);
insert into t1 select 18446744073709551615;
insert into t1 select 18446744073709551614;

explain select * from t1 where a <> -1;
select * from t1 where a <> -1;
explain select * from t1 where a > -1 or a < -1;
select * from t1 where a > -1 or a < -1;
explain select * from t1 where a > -1;
select * from t1 where a > -1;
explain select * from t1 where a < -1;
select * from t1 where a < -1;

drop table t1;

#
# Bug #6045: Binary Comparison regression in MySQL 4.1
# Binary searches didn't use a case insensitive index.
#
set names latin1;
create table t1 (a char(10), b text, key (a)) character set latin1;
INSERT INTO t1 (a) VALUES
('111'),('222'),('222'),('222'),('222'),('444'),('aaa'),('AAA'),('bbb');
# all these three can be optimized
explain select * from t1 where a='aaa';
explain select * from t1 where a=binary 'aaa';
explain select * from t1 where a='aaa' collate latin1_bin;
# this one cannot:
explain select * from t1 where a='aaa' collate latin1_german1_ci;
drop table t1;

# Test for BUG#9348 "result for WHERE A AND (B OR C) differs from WHERE a AND (C OR B)"
--disable_warnings
CREATE TABLE t1 (
  `CLIENT` char(3) character set latin1 collate latin1_bin NOT NULL default '000',
  `ARG1` char(3) character set latin1 collate latin1_bin NOT NULL default '',
  `ARG2` char(3) character set latin1 collate latin1_bin NOT NULL default '',
  `FUNCTION` varchar(10) character set latin1 collate latin1_bin NOT NULL default '',
  `FUNCTINT` int(11) NOT NULL default '0',
  KEY `VERI_CLNT~2` (`ARG1`)
) ENGINE=InnoDB DEFAULT CHARSET=latin1;
--enable_warnings

INSERT INTO t1 VALUES ('000',' 0',' 0','Text 001',0), ('000',' 0',' 1','Text 002',0),
  ('000',' 1',' 2','Text 003',0), ('000',' 2',' 3','Text 004',0),
  ('001',' 3',' 0','Text 017',0);

SELECT count(*) FROM t1 WHERE CLIENT='000' AND (ARG1 != ' 1' OR ARG1 != ' 2');

SELECT count(*) FROM t1 WHERE CLIENT='000' AND (ARG1 != ' 2' OR ARG1 != ' 1');
drop table t1;

# BUG#16168: Wrong range optimizer results, "Use_count: Wrong count ..."
#            warnings in server stderr.
create table t1 (a int);
insert into t1 values (0),(1),(2),(3),(4),(5),(6),(7),(8),(9);

CREATE TABLE t2 (
  pk1 int(11) NOT NULL,
  pk2 int(11) NOT NULL,
  pk3 int(11) NOT NULL,
  pk4 int(11) NOT NULL,
  filler char(82),
  PRIMARY KEY (pk1,pk2,pk3,pk4)
) DEFAULT CHARSET=latin1;

insert into t2 select 1, A.a+10*B.a, 432, 44, 'fillerZ' from t1 A, t1 B;
INSERT INTO t2 VALUES (2621, 2635, 0, 0,'filler'), (2621, 2635, 1, 0,'filler'),
  (2621, 2635, 10, 0,'filler'), (2621, 2635, 11, 0,'filler'),
  (2621, 2635, 14, 0,'filler'), (2621, 2635, 1000015, 0,'filler');

SELECT * FROM t2
WHERE ((((pk4 =0) AND (pk1 =2621) AND (pk2 =2635)))
OR ((pk4 =1) AND (((pk1 IN ( 7, 2, 1 ))) OR (pk1 =522)) AND ((pk2 IN ( 0, 2635))))
) AND (pk3 >=1000000);
drop table t1, t2;

#
# Bug #20732: Partial index and long sjis search with '>' fails sometimes
#

create table t1(a char(2), key(a(1)));
insert into t1 values ('x'), ('xx');
explain select a from t1 where a > 'x';
select a from t1 where a > 'x';
drop table t1;

#
# Bug #24776: assertion abort for 'range checked for each record' 
#

CREATE TABLE t1 (
  OXID varchar(32) COLLATE latin1_german2_ci NOT NULL DEFAULT '',
  OXPARENTID varchar(32) COLLATE latin1_german2_ci NOT NULL DEFAULT 'oxrootid',
  OXLEFT int NOT NULL DEFAULT '0',
  OXRIGHT int NOT NULL DEFAULT '0',
  OXROOTID varchar(32) COLLATE latin1_german2_ci NOT NULL DEFAULT '',
  PRIMARY KEY  (OXID),
  KEY OXNID (OXID),
  KEY OXLEFT (OXLEFT),
  KEY OXRIGHT (OXRIGHT),
  KEY OXROOTID (OXROOTID)
) ENGINE=MyISAM DEFAULT CHARSET=latin1 COLLATE=latin1_german2_ci;

INSERT INTO t1 VALUES
('d8c4177d09f8b11f5.52725521','oxrootid',1,40,'d8c4177d09f8b11f5.52725521'),
('d8c4177d151affab2.81582770','d8c4177d09f8b11f5.52725521',2,3,
 'd8c4177d09f8b11f5.52725521'),
('d8c4177d206a333d2.74422679','d8c4177d09f8b11f5.52725521',4,5,
 'd8c4177d09f8b11f5.52725521'),
('d8c4177d225791924.30714720','d8c4177d09f8b11f5.52725521',6,7,
 'd8c4177d09f8b11f5.52725521'),
('d8c4177d2380fc201.39666693','d8c4177d09f8b11f5.52725521',8,9,
 'd8c4177d09f8b11f5.52725521'),
('d8c4177d24ccef970.14957924','d8c4177d09f8b11f5.52725521',10,11,
 'd8c4177d09f8b11f5.52725521');

EXPLAIN
SELECT s.oxid FROM t1 v, t1 s 
  WHERE s.oxrootid = 'd8c4177d09f8b11f5.52725521' AND
        v.oxrootid ='d8c4177d09f8b11f5.52725521' AND
        s.oxleft > v.oxleft AND s.oxleft < v.oxright;

SELECT s.oxid FROM t1 v, t1 s 
  WHERE s.oxrootid = 'd8c4177d09f8b11f5.52725521' AND
        v.oxrootid ='d8c4177d09f8b11f5.52725521' AND
        s.oxleft > v.oxleft AND s.oxleft < v.oxright;

DROP TABLE t1;

# BUG#26624 high mem usage (crash) in range optimizer (depends on order of fields in where)
create table t1 (
  c1  char(10), c2  char(10), c3  char(10), c4  char(10),
  c5  char(10), c6  char(10), c7  char(10), c8  char(10),
  c9  char(10), c10 char(10), c11 char(10), c12 char(10),
  c13 char(10), c14 char(10), c15 char(10), c16 char(10),
  index(c1, c2, c3, c4, c5, c6, c7, c8, c9, c10, c11, c12,c13,c14,c15,c16)
);
insert into t1 (c1) values ('1'),('1'),('1'),('1');

# This must run without crash and fast:
select * from t1 where
     c1 in ("abcdefgh", "123456789", "qwertyuio", "asddfgh", 
            "abcdefg1", "123456781", "qwertyui1", "asddfg1", 
            "abcdefg2", "123456782", "qwertyui2", "asddfg2", 
            "abcdefg3", "123456783", "qwertyui3", "asddfg3", 
            "abcdefg4", "123456784", "qwertyui4", "asddfg4",
            "abcdefg5", "123456785", "qwertyui5", "asddfg5",
            "abcdefg6", "123456786", "qwertyui6", "asddfg6",
            "abcdefg7", "123456787", "qwertyui7", "asddfg7",
            "abcdefg8", "123456788", "qwertyui8", "asddfg8",
            "abcdefg9", "123456789", "qwertyui9", "asddfg9",
            "abcdefgA", "12345678A", "qwertyuiA", "asddfgA",
            "abcdefgB", "12345678B", "qwertyuiB", "asddfgB",
            "abcdefgC", "12345678C", "qwertyuiC", "asddfgC")
 and c2 in ("abcdefgh", "123456789", "qwertyuio", "asddfgh", 
            "abcdefg1", "123456781", "qwertyui1", "asddfg1", 
            "abcdefg2", "123456782", "qwertyui2", "asddfg2", 
            "abcdefg3", "123456783", "qwertyui3", "asddfg3", 
            "abcdefg4", "123456784", "qwertyui4", "asddfg4", 
            "abcdefg5", "123456785", "qwertyui5", "asddfg5",
            "abcdefg6", "123456786", "qwertyui6", "asddfg6",
            "abcdefg7", "123456787", "qwertyui7", "asddfg7",
            "abcdefg8", "123456788", "qwertyui8", "asddfg8",
            "abcdefg9", "123456789", "qwertyui9", "asddfg9",
            "abcdefgA", "12345678A", "qwertyuiA", "asddfgA",
            "abcdefgB", "12345678B", "qwertyuiB", "asddfgB",
            "abcdefgC", "12345678C", "qwertyuiC", "asddfgC")
 and c3 in ("abcdefgh", "123456789", "qwertyuio", "asddfgh", 
            "abcdefg1", "123456781", "qwertyui1", "asddfg1", 
            "abcdefg2", "123456782", "qwertyui2", "asddfg2", 
            "abcdefg3", "123456783", "qwertyui3", "asddfg3", 
            "abcdefg4", "123456784", "qwertyui4", "asddfg4", 
            "abcdefg5", "123456785", "qwertyui5", "asddfg5",
            "abcdefg6", "123456786", "qwertyui6", "asddfg6",
            "abcdefg7", "123456787", "qwertyui7", "asddfg7",
            "abcdefg8", "123456788", "qwertyui8", "asddfg8",
            "abcdefg9", "123456789", "qwertyui9", "asddfg9",
            "abcdefgA", "12345678A", "qwertyuiA", "asddfgA",
            "abcdefgB", "12345678B", "qwertyuiB", "asddfgB",
            "abcdefgC", "12345678C", "qwertyuiC", "asddfgC")
 and c4 in ("abcdefgh", "123456789", "qwertyuio", "asddfgh", 
            "abcdefg1", "123456781", "qwertyui1", "asddfg1", 
            "abcdefg2", "123456782", "qwertyui2", "asddfg2", 
            "abcdefg3", "123456783", "qwertyui3", "asddfg3", 
            "abcdefg4", "123456784", "qwertyui4", "asddfg4", 
            "abcdefg5", "123456785", "qwertyui5", "asddfg5", 
            "abcdefg6", "123456786", "qwertyui6", "asddfg6",
            "abcdefg7", "123456787", "qwertyui7", "asddfg7",
            "abcdefg8", "123456788", "qwertyui8", "asddfg8",
            "abcdefg9", "123456789", "qwertyui9", "asddfg9",
            "abcdefgA", "12345678A", "qwertyuiA", "asddfgA",
            "abcdefgB", "12345678B", "qwertyuiB", "asddfgB",
            "abcdefgC", "12345678C", "qwertyuiC", "asddfgC")
 and c5 in ("abcdefgh", "123456789", "qwertyuio", "asddfgh", 
            "abcdefg1", "123456781", "qwertyui1", "asddfg1", 
            "abcdefg2", "123456782", "qwertyui2", "asddfg2", 
            "abcdefg3", "123456783", "qwertyui3", "asddfg3", 
            "abcdefg4", "123456784", "qwertyui4", "asddfg4",
            "abcdefg5", "123456785", "qwertyui5", "asddfg5",
            "abcdefg6", "123456786", "qwertyui6", "asddfg6",
            "abcdefg7", "123456787", "qwertyui7", "asddfg7",
            "abcdefg8", "123456788", "qwertyui8", "asddfg8",
            "abcdefg9", "123456789", "qwertyui9", "asddfg9",
            "abcdefgA", "12345678A", "qwertyuiA", "asddfgA",
            "abcdefgB", "12345678B", "qwertyuiB", "asddfgB",
            "abcdefgC", "12345678C", "qwertyuiC", "asddfgC")
 and c6 in ("abcdefgh", "123456789", "qwertyuio", "asddfgh", 
            "abcdefg1", "123456781", "qwertyui1", "asddfg1", 
            "abcdefg2", "123456782", "qwertyui2", "asddfg2", 
            "abcdefg3", "123456783", "qwertyui3", "asddfg3", 
            "abcdefg4", "123456784", "qwertyui4", "asddfg4",
            "abcdefg5", "123456785", "qwertyui5", "asddfg5",
            "abcdefg6", "123456786", "qwertyui6", "asddfg6",
            "abcdefg7", "123456787", "qwertyui7", "asddfg7",
            "abcdefg8", "123456788", "qwertyui8", "asddfg8",
            "abcdefg9", "123456789", "qwertyui9", "asddfg9",
            "abcdefgA", "12345678A", "qwertyuiA", "asddfgA",
            "abcdefgB", "12345678B", "qwertyuiB", "asddfgB",
            "abcdefgC", "12345678C", "qwertyuiC", "asddfgC")
 and c7 in ("abcdefgh", "123456789", "qwertyuio", "asddfgh", 
            "abcdefg1", "123456781", "qwertyui1", "asddfg1", 
            "abcdefg2", "123456782", "qwertyui2", "asddfg2", 
            "abcdefg3", "123456783", "qwertyui3", "asddfg3", 
            "abcdefg4", "123456784", "qwertyui4", "asddfg4", 
            "abcdefg5", "123456785", "qwertyui5", "asddfg5",
            "abcdefg6", "123456786", "qwertyui6", "asddfg6",
            "abcdefg7", "123456787", "qwertyui7", "asddfg7",
            "abcdefg8", "123456788", "qwertyui8", "asddfg8",
            "abcdefg9", "123456789", "qwertyui9", "asddfg9",
            "abcdefgA", "12345678A", "qwertyuiA", "asddfgA",
            "abcdefgB", "12345678B", "qwertyuiB", "asddfgB",
            "abcdefgC", "12345678C", "qwertyuiC", "asddfgC")
 and c8 in ("abcdefgh", "123456789", "qwertyuio", "asddfgh", 
            "abcdefg1", "123456781", "qwertyui1", "asddfg1", 
            "abcdefg2", "123456782", "qwertyui2", "asddfg2", 
            "abcdefg3", "123456783", "qwertyui3", "asddfg3", 
            "abcdefg4", "123456784", "qwertyui4", "asddfg4", 
            "abcdefg5", "123456785", "qwertyui5", "asddfg5",
            "abcdefg6", "123456786", "qwertyui6", "asddfg6",
            "abcdefg7", "123456787", "qwertyui7", "asddfg7",
            "abcdefg8", "123456788", "qwertyui8", "asddfg8",
            "abcdefg9", "123456789", "qwertyui9", "asddfg9",
            "abcdefgA", "12345678A", "qwertyuiA", "asddfgA",
            "abcdefgB", "12345678B", "qwertyuiB", "asddfgB",
            "abcdefgC", "12345678C", "qwertyuiC", "asddfgC")
 and c9 in ("abcdefgh", "123456789", "qwertyuio", "asddfgh", 
            "abcdefg1", "123456781", "qwertyui1", "asddfg1", 
            "abcdefg2", "123456782", "qwertyui2", "asddfg2", 
            "abcdefg3", "123456783", "qwertyui3", "asddfg3", 
            "abcdefg4", "123456784", "qwertyui4", "asddfg4", 
            "abcdefg5", "123456785", "qwertyui5", "asddfg5",
            "abcdefg6", "123456786", "qwertyui6", "asddfg6",
            "abcdefg7", "123456787", "qwertyui7", "asddfg7",
            "abcdefg8", "123456788", "qwertyui8", "asddfg8",
            "abcdefg9", "123456789", "qwertyui9", "asddfg9",
            "abcdefgA", "12345678A", "qwertyuiA", "asddfgA",
            "abcdefgB", "12345678B", "qwertyuiB", "asddfgB",
            "abcdefgC", "12345678C", "qwertyuiC", "asddfgC")
 and c10 in ("abcdefgh", "123456789", "qwertyuio", "asddfgh", 
            "abcdefg1", "123456781", "qwertyui1", "asddfg1", 
            "abcdefg2", "123456782", "qwertyui2", "asddfg2", 
            "abcdefg3", "123456783", "qwertyui3", "asddfg3", 
            "abcdefg4", "123456784", "qwertyui4", "asddfg4", 
            "abcdefg5", "123456785", "qwertyui5", "asddfg5",
            "abcdefg6", "123456786", "qwertyui6", "asddfg6",
            "abcdefg7", "123456787", "qwertyui7", "asddfg7",
            "abcdefg8", "123456788", "qwertyui8", "asddfg8",
            "abcdefg9", "123456789", "qwertyui9", "asddfg9",
            "abcdefgA", "12345678A", "qwertyuiA", "asddfgA",
            "abcdefgB", "12345678B", "qwertyuiB", "asddfgB",
            "abcdefgC", "12345678C", "qwertyuiC", "asddfgC");
drop table t1;
--echo End of 4.1 tests

#
# Test for optimization request #10561: to use keys for
# NOT IN (c1,...,cn) and NOT BETWEEN c1 AND c2
#

CREATE TABLE t1 (
  id int(11) NOT NULL auto_increment,
  status varchar(20),
  PRIMARY KEY  (id),
  KEY (status)
);

INSERT INTO t1 VALUES
(1,'B'), (2,'B'), (3,'B'), (4,'B'), (5,'B'), (6,'B'),
(7,'B'), (8,'B'), (9,'B'), (10,'B'), (11,'B'), (12,'B'),
(13,'B'), (14,'B'), (15,'B'), (16,'B'), (17,'B'), (18,'B'),
(19,'B'), (20,'B'), (21,'B'), (22,'B'), (23,'B'), (24,'B'), 
(25,'A'), (26,'A'), (27,'A'), (28,'A'), (29,'A'), (30,'A'),
(31,'A'), (32,'A'), (33,'A'), (34,'A'), (35,'A'), (36,'A'),
(37,'A'), (38,'A'), (39,'A'), (40,'A'), (41,'A'), (42,'A'),
(43,'A'), (44,'A'), (45,'A'), (46,'A'), (47,'A'), (48,'A'),
(49,'A'), (50,'A'), (51,'A'), (52,'A'), (53,'C'), (54,'C'),
(55,'C'), (56,'C'), (57,'C'), (58,'C'), (59,'C'), (60,'C');

EXPLAIN SELECT * FROM t1 WHERE status <> 'A' AND status <> 'B';
EXPLAIN SELECT * FROM t1 WHERE status NOT IN ('A','B');

SELECT * FROM t1 WHERE status <> 'A' AND status <> 'B';
SELECT * FROM t1 WHERE status NOT IN ('A','B');

EXPLAIN SELECT status FROM t1 WHERE status <> 'A' AND status <> 'B';
EXPLAIN SELECT status FROM t1 WHERE status NOT IN ('A','B');

EXPLAIN SELECT * FROM t1 WHERE status NOT BETWEEN 'A' AND 'B';
EXPLAIN SELECT * FROM t1 WHERE status < 'A' OR status > 'B';

SELECT * FROM t1 WHERE status NOT BETWEEN 'A' AND 'B';
SELECT * FROM t1 WHERE status < 'A' OR status > 'B';

DROP TABLE t1;

#
# Test for bug #10031: range to be used over a view
#

CREATE TABLE  t1 (a int, b int, primary key(a,b));

INSERT INTO  t1 VALUES
  (1,1),(1,2),(1,3),(2,1),(2,2),(2,3),(3,1),(3,2),(3,3),(4,1),(4,2),(4,3);

CREATE VIEW v1 as SELECT a,b FROM t1 WHERE b=3;

EXPLAIN SELECT a,b FROM t1 WHERE a < 2 and b=3;
EXPLAIN SELECT a,b FROM v1 WHERE a < 2 and b=3;

EXPLAIN SELECT a,b FROM t1 WHERE a < 2;
EXPLAIN SELECT a,b FROM v1 WHERE a < 2;

SELECT a,b FROM t1 WHERE a < 2 and b=3;
SELECT a,b FROM v1 WHERE a < 2 and b=3; 

DROP VIEW v1;
DROP TABLE t1;

#
# Bug #11853: DELETE statement with a NOT (LIKE/<=>) where condition
#             for an indexed attribute              
#             

CREATE TABLE t1 (name varchar(15) NOT NULL, KEY idx(name));
INSERT INTO t1 VALUES ('Betty'), ('Anna');

SELECT * FROM t1;
DELETE FROM t1 WHERE name NOT LIKE 'A%a';
SELECT * FROM t1;

DROP TABLE t1;

CREATE TABLE t1 (a int, KEY idx(a));
INSERT INTO t1 VALUES (NULL), (1), (2), (3);

SELECT * FROM t1;
DELETE FROM t1 WHERE NOT(a <=> 2);
SELECT * FROM t1;

DROP TABLE t1;

#
# BUG#13317: range optimization doesn't work for IN over VIEW.
#
create table t1 (a int, b int, primary key(a,b));
create view v1 as select a, b from t1;

INSERT INTO `t1` VALUES
(0,0),(1,0),(2,0),(3,0),(4,0),(5,1),(6,1),(7,1),(8,1),(9,1),(10,2),(11,2),(12,2)
,(13,2),(14,2),(15,3),(16,3),(17,3),(18,3),(19,3);

--replace_column 9 #
explain select * from t1 where a in (3,4)  and b in (1,2,3);
--replace_column 9 #
explain select * from v1 where a in (3,4)  and b in (1,2,3);
--replace_column 9 #
explain select * from t1 where a between 3 and 4 and b between 1 and 2;
--replace_column 9 #
explain select * from v1 where a between 3 and 4 and b between 1 and 2;
 
drop view v1;
drop table t1;

# BUG#13455: 
create table t3 (a int);
insert into t3 values (0),(1),(2),(3),(4),(5),(6),(7),(8),(9);

create table t1 (a varchar(10), filler char(200), key(a)) charset=binary;
insert into t1 values ('a','');
insert into t1 values ('a ','');
insert into t1 values ('a  ', '');
insert into t1 select concat('a', 1000 + A.a + 10 * (B.a + 10 * C.a)), ''
  from t3 A, t3 B, t3 C;

create table t2 (a varchar(10), filler char(200), key(a));
insert into t2 select * from t1;

--replace_column 9 #
explain select * from t1 where a between 'a' and 'a '; 
--replace_column 9 #
explain select * from t1 where a = 'a' or a='a ';

--replace_column 9 #
explain select * from t2 where a between 'a' and 'a '; 
--replace_column 9 #
explain select * from t2 where a = 'a' or a='a ';

update t1 set a='b' where a<>'a';
--replace_column 9 #
explain select * from t1 where a not between 'b' and 'b'; 
select a, hex(filler) from t1 where a not between 'b' and 'b'; 

drop table t1,t2,t3;

#
# BUG#21282
#
create table t1 (a int);
insert into t1 values (0),(1),(2),(3),(4),(5),(6),(7),(8),(9);
create table t2 (a int, key(a));
insert into t2 select 2*(A.a + 10*(B.a + 10*C.a)) from t1 A, t1 B, t1 C;

set @a="select * from t2 force index (a) where a NOT IN(0";
select count(*) from (select @a:=concat(@a, ',', a) from t2 ) Z;
set @a=concat(@a, ')');

insert into t2 values (11),(13),(15);

set @b= concat("explain ", @a);

prepare stmt1 from @b;
execute stmt1;

prepare stmt1 from @a;
execute stmt1;

drop table t1, t2;

#
# Bug #18165: range access for BETWEEN with a constant for the first argument 
#

CREATE TABLE t1 (
  id int NOT NULL DEFAULT '0',
  b int NOT NULL DEFAULT '0',
  c int NOT NULL DEFAULT '0', 
  INDEX idx1(b,c), INDEX idx2(c));

INSERT INTO t1(id) VALUES (1), (2), (3), (4), (5), (6), (7), (8);

INSERT INTO t1(b,c) VALUES (3,4), (3,4);

SELECT * FROM t1 WHERE b<=3 AND 3<=c;
SELECT * FROM t1 WHERE 3 BETWEEN b AND c;

EXPLAIN  SELECT * FROM t1 WHERE b<=3 AND 3<=c;
EXPLAIN  SELECT * FROM t1 WHERE 3 BETWEEN b AND c;

SELECT * FROM t1 WHERE 0 < b OR 0 > c;
SELECT * FROM t1 WHERE 0 NOT BETWEEN b AND c;

EXPLAIN SELECT * FROM t1 WHERE 0 < b OR 0 > c;
EXPLAIN SELECT * FROM t1 WHERE 0 NOT BETWEEN b AND c;

DROP TABLE t1;

#
# Bug #16249: different results for a range with an without index 
#             when a range condition use an invalid datetime constant 
#

CREATE TABLE t1 (                                      
  item char(20) NOT NULL default '',                          
  started datetime NOT NULL default '0000-00-00 00:00:00', 
  price decimal(16,3) NOT NULL default '0.000',                 
  PRIMARY KEY (item,started)                     
) ENGINE=MyISAM;   

INSERT INTO t1 VALUES
('A1','2005-11-01 08:00:00',1000),
('A1','2005-11-15 00:00:00',2000),
('A1','2005-12-12 08:00:00',3000),
('A2','2005-12-01 08:00:00',1000);

EXPLAIN SELECT * FROM t1 WHERE item='A1' AND started<='2005-12-01 24:00:00';
SELECT * FROM t1 WHERE item='A1' AND started<='2005-12-01 24:00:00';
SELECT * FROM t1 WHERE item='A1' AND started<='2005-12-02 00:00:00';

DROP INDEX `PRIMARY` ON t1;

EXPLAIN SELECT * FROM t1 WHERE item='A1' AND started<='2005-12-01 24:00:00';
SELECT * FROM t1 WHERE item='A1' AND started<='2005-12-01 24:00:00';
SELECT * FROM t1 WHERE item='A1' AND started<='2005-12-02 00:00:00';

DROP TABLE t1;

--echo
--echo BUG#32198 "Comparison of DATE with DATETIME still not using indexes correctly"
--echo
CREATE TABLE t1 (
  id int(11) NOT NULL auto_increment,
  dateval date default NULL,
  PRIMARY KEY  (id),
  KEY dateval (dateval)
) AUTO_INCREMENT=173;

INSERT INTO t1 VALUES
(1,'2007-01-01'),(2,'2007-01-02'),(3,'2007-01-03'),(4,'2007-01-04'),
(5,'2007-01-05'),(6,'2007-01-06'),(7,'2007-01-07'),(8,'2007-01-08'),
(9,'2007-01-09'),(10,'2007-01-10'),(11,'2007-01-11');

--echo This must use range access:
explain select * from t1 where dateval >= '2007-01-01 00:00:00' and dateval <= '2007-01-02 23:59:59';

drop table t1;

#
# Bug #33833: different or-ed predicates were erroneously merged into one that
# resulted in ref access instead of range access and  a wrong result set
#

CREATE TABLE t1 (
  a varchar(32), index (a)
) DEFAULT CHARSET=latin1 COLLATE=latin1_bin;

INSERT INTO t1 VALUES
  ('B'), ('A'), ('A'), ('C'), ('B'), ('A'), ('A');

SELECT a FROM t1 WHERE a='b' OR a='B';
EXPLAIN SELECT a FROM t1 WHERE a='b' OR a='B';

DROP TABLE t1;

#
# Bug #34731: highest possible value for INT erroneously filtered by WHERE
#

# test UNSIGNED. only occurs when indexed.
CREATE TABLE t1 (f1 TINYINT(11) UNSIGNED NOT NULL, PRIMARY KEY (f1));

INSERT INTO t1 VALUES (127),(254),(0),(1),(255);

# test upper bound
# count 5
SELECT SQL_NO_CACHE COUNT(*) FROM t1 WHERE f1 < 256;
SELECT SQL_NO_CACHE COUNT(*) FROM t1 WHERE f1 < 256.0;
# count 4
SELECT SQL_NO_CACHE COUNT(*) FROM t1 WHERE f1 < 255;

# show we don't fiddle with lower bound on UNSIGNED
# count 0
SELECT SQL_NO_CACHE COUNT(*) FROM t1 WHERE f1 < -1;
# count 5
SELECT SQL_NO_CACHE COUNT(*) FROM t1 WHERE f1 > -1;

DROP TABLE t1;


# test signed. only occurs when index.
CREATE TABLE t1 ( f1 TINYINT(11) NOT NULL, PRIMARY KEY (f1));

INSERT INTO t1 VALUES (127),(126),(0),(-128),(-127);

# test upper bound
# count 5
SELECT SQL_NO_CACHE COUNT(*) FROM t1 WHERE f1 < 128;
SELECT SQL_NO_CACHE COUNT(*) FROM t1 WHERE f1 < 128.0;
# count 4
SELECT SQL_NO_CACHE COUNT(*) FROM t1 WHERE f1 < 127;

# test lower bound
# count 5
SELECT SQL_NO_CACHE COUNT(*) FROM t1 WHERE f1 > -129;
SELECT SQL_NO_CACHE COUNT(*) FROM t1 WHERE f1 > -129.0;
# count 4
SELECT SQL_NO_CACHE COUNT(*) FROM t1 WHERE f1 > -128;

DROP TABLE t1;

# End of 5.0 tests

# BUG#22393 fix: Adjust 'ref' estimate if we have 'range' estimate for
#                a smaller scan interval
create table t1 (a int);
insert into t1 values (0),(1),(2),(3),(4),(5),(6),(7),(8),(9);

create table t2 (a int, b int, filler char(100));
insert into t2 select A.a + 10 * (B.a + 10 * C.a), 10, 'filler' from t1 A,
t1 B, t1 C where A.a < 5;

insert into t2 select 1000, b, 'filler' from t2;
alter table t2 add index (a,b);
# t2 values 
#  ( 1  , 10, 'filler')
#  ( 2  , 10, 'filler')
#  ( 3  , 10, 'filler')
#  (... , 10, 'filler')
#   ...
#  (1000, 10, 'filler') - 500 times

# 500 rows, 1 row

select 'In following EXPLAIN the access method should be ref, #rows~=500 (and not 2)' Z;
explain select * from t2 where a=1000 and b<11;

drop table t1, t2;

#
# Bug#42846: wrong result returned for range scan when using covering index
#
CREATE TABLE t1( a INT, b INT, KEY( a, b ) );

CREATE TABLE t2( a INT, b INT, KEY( a, b ) );

CREATE TABLE t3( a INT, b INT, KEY( a, b ) );

INSERT INTO t1( a, b ) 
VALUES (0, 1), (1, 2), (1, 4), (2, 3), (5, 0), (9, 7);

INSERT INTO t2( a, b ) 
VALUES ( 1, 1), ( 2, 1), ( 3, 1), ( 4, 1), ( 5, 1),
       ( 6, 1), ( 7, 1), ( 8, 1), ( 9, 1), (10, 1), 
       (11, 1), (12, 1), (13, 1), (14, 1), (15, 1),
       (16, 1), (17, 1), (18, 1), (19, 1), (20, 1);

INSERT INTO t2 SELECT a, 2 FROM t2 WHERE b = 1;
INSERT INTO t2 SELECT a, 3 FROM t2 WHERE b = 1;

# To make range scan compelling to the optimizer
INSERT INTO t2 SELECT -1, -1 FROM t2;
INSERT INTO t2 SELECT -1, -1 FROM t2;
INSERT INTO t2 SELECT -1, -1 FROM t2;

INSERT INTO t3
VALUES (1, 0), (2, 0), (3, 0), (4, 0), (5, 0),
       (6, 0), (7, 0), (8, 0), (9, 0), (10, 0);

# To make range scan compelling to the optimizer
INSERT INTO t3 SELECT * FROM t3 WHERE a = 10;
INSERT INTO t3 SELECT * FROM t3 WHERE a = 10;


#
# Problem#1 Test queries. Will give missing results unless Problem#1 is fixed.
# With one exception, they are independent of Problem#2.
#
SELECT * FROM t1 WHERE
3 <= a AND a < 5 OR 
5 < a AND b = 3 OR
3 <= a;

EXPLAIN
SELECT * FROM t1 WHERE
3 <= a AND a < 5 OR 
5 < a AND b = 3 OR
3 <= a;

# Query below: Tests both Problem#1 and Problem#2 (EXPLAIN differs as well)
SELECT * FROM t1 WHERE
3 <= a AND a < 5 OR 
5 <= a AND b = 3 OR
3 <= a;

EXPLAIN
SELECT * FROM t1 WHERE
3 <= a AND a < 5 OR 
5 <= a AND b = 3 OR
3 <= a;

SELECT * FROM t1 WHERE
3 <= a AND a <= 5 OR 
5 <= a AND b = 3 OR
3 <= a;

EXPLAIN
SELECT * FROM t1 WHERE
3 <= a AND a <= 5 OR 
5 <= a AND b = 3 OR
3 <= a;

SELECT * FROM t1 WHERE
3 <= a AND a <= 5 OR 
3 <= a;

EXPLAIN
SELECT * FROM t1 WHERE
3 <= a AND a <= 5 OR 
3 <= a;

#
# Problem#2 Test queries. 
# These queries will give missing results if Problem#1 is fixed.
# But Problem#1 also hides this bug.
#
SELECT * FROM t2 WHERE
5 <= a AND a < 10 AND b = 1 OR
15 <= a AND a < 20 AND b = 3
OR
1 <= a AND b = 1;

EXPLAIN
SELECT * FROM t2 WHERE
5 <= a AND a < 10 AND b = 1 OR
15 <= a AND a < 20 AND b = 3
OR
1 <= a AND b = 1;

SELECT * FROM t2 WHERE
5 <= a AND a < 10 AND b = 2 OR
15 <= a AND a < 20 AND b = 3
OR
1 <= a AND b = 1;

EXPLAIN
SELECT * FROM t2 WHERE
5 <= a AND a < 10 AND b = 2 OR
15 <= a AND a < 20 AND b = 3
OR
1 <= a AND b = 1;

SELECT * FROM t3 WHERE
5 <= a AND a < 10 AND b = 3 OR 
a < 5 OR
a < 10;

EXPLAIN
SELECT * FROM t3 WHERE
5 <= a AND a < 10 AND b = 3 OR 
a < 5 OR
a < 10;

DROP TABLE t1, t2, t3;

--echo #
--echo # Bug #47123: Endless 100% CPU loop with STRAIGHT_JOIN
--echo #

CREATE TABLE t1(a INT, KEY(a));
INSERT INTO t1 VALUES (1), (NULL);
SELECT * FROM t1 WHERE a <> NULL and (a <> NULL or a <= NULL);
DROP TABLE t1;

<<<<<<< HEAD
=======
--echo #
--echo # Bug#47925: regression of range optimizer and date comparison in 5.1.39!
--echo #
CREATE TABLE t1 ( a DATE,     KEY ( a ) );
CREATE TABLE t2 ( a DATETIME, KEY ( a ) );

--echo # Make optimizer choose range scan
INSERT INTO t1 VALUES ('2009-09-22'), ('2009-09-22'), ('2009-09-22');
INSERT INTO t1 VALUES ('2009-09-23'), ('2009-09-23'), ('2009-09-23');

INSERT INTO t2 VALUES ('2009-09-22 12:00:00'), ('2009-09-22 12:00:00'),
                      ('2009-09-22 12:00:00');
INSERT INTO t2 VALUES ('2009-09-23 12:00:00'), ('2009-09-23 12:00:00'),
                      ('2009-09-23 12:00:00');

--echo # DATE vs DATE
--replace_column 1 X 2 X 3 X 7 X 8 X 9 X 10 X
EXPLAIN
SELECT * FROM t1 WHERE a >= '2009/09/23';
SELECT * FROM t1 WHERE a >= '2009/09/23';
SELECT * FROM t1 WHERE a >= '20090923';
SELECT * FROM t1 WHERE a >=  20090923;
SELECT * FROM t1 WHERE a >= '2009-9-23';
SELECT * FROM t1 WHERE a >= '2009.09.23';
SELECT * FROM t1 WHERE a >= '2009:09:23';

--echo # DATE vs DATETIME
--replace_column 1 X 2 X 3 X 7 X 8 X 9 X 10 X
EXPLAIN
SELECT * FROM t2 WHERE a >= '2009/09/23';
SELECT * FROM t2 WHERE a >= '2009/09/23';
SELECT * FROM t2 WHERE a >= '2009/09/23';
SELECT * FROM t2 WHERE a >= '20090923';
SELECT * FROM t2 WHERE a >=  20090923;
SELECT * FROM t2 WHERE a >= '2009-9-23';
SELECT * FROM t2 WHERE a >= '2009.09.23';
SELECT * FROM t2 WHERE a >= '2009:09:23';

--echo # DATETIME vs DATETIME
--replace_column 1 X 2 X 3 X 7 X 8 X 9 X 10 X
EXPLAIN
SELECT * FROM t2 WHERE a >= '2009/09/23 12:00:00';
SELECT * FROM t2 WHERE a >= '2009/09/23 12:00:00';
SELECT * FROM t2 WHERE a >= '20090923120000';
SELECT * FROM t2 WHERE a >=  20090923120000;
SELECT * FROM t2 WHERE a >= '2009-9-23 12:00:00';
SELECT * FROM t2 WHERE a >= '2009.09.23 12:00:00';
SELECT * FROM t2 WHERE a >= '2009:09:23 12:00:00';

--echo # DATETIME vs DATE
--replace_column 1 X 2 X 3 X 7 X 8 X 9 X 10 X
EXPLAIN
SELECT * FROM t1 WHERE a >= '2009/09/23 00:00:00';
SELECT * FROM t1 WHERE a >= '2009/09/23 00:00:00';
SELECT * FROM t1 WHERE a >= '2009/09/23 00:00:00';
SELECT * FROM t1 WHERE a >= '20090923000000';
SELECT * FROM t1 WHERE a >=  20090923000000;
SELECT * FROM t1 WHERE a >= '2009-9-23 00:00:00';
SELECT * FROM t1 WHERE a >= '2009.09.23 00:00:00';
SELECT * FROM t1 WHERE a >= '2009:09:23 00:00:00';

--echo # Test of the new get_date_from_str implementation
--echo # Behavior differs slightly between the trunk and mysql-pe.
--echo # The former may give errors for the truncated values, while the latter
--echo # gives warnings. The purpose of this test is not to interfere, and only
--echo # preserve existing behavior.
SELECT str_to_date('2007-10-00', '%Y-%m-%d') >= '' AND 
       str_to_date('2007-10-00', '%Y-%m-%d') <= '2007/10/20';

SELECT str_to_date('2007-20-00', '%Y-%m-%d') >= '2007/10/20' AND 
       str_to_date('2007-20-00', '%Y-%m-%d') <= '';

SELECT str_to_date('2007-10-00', '%Y-%m-%d') BETWEEN '' AND '2007/10/20';
SELECT str_to_date('2007-20-00', '%Y-%m-%d') BETWEEN '2007/10/20' AND '';

SELECT str_to_date('', '%Y-%m-%d');

DROP TABLE t1, t2;

>>>>>>> 72a5aefb
--echo End of 5.1 tests<|MERGE_RESOLUTION|>--- conflicted
+++ resolved
@@ -1181,8 +1181,6 @@
 SELECT * FROM t1 WHERE a <> NULL and (a <> NULL or a <= NULL);
 DROP TABLE t1;
 
-<<<<<<< HEAD
-=======
 --echo #
 --echo # Bug#47925: regression of range optimizer and date comparison in 5.1.39!
 --echo #
@@ -1262,5 +1260,4 @@
 
 DROP TABLE t1, t2;
 
->>>>>>> 72a5aefb
 --echo End of 5.1 tests