#
# Include this script to wait until the connection to the
# server has been restored or timeout occurs.
# You should have done --enable_reconnect first
# When you change this file you may have to chance its cousin
# wait_until_disconnected.inc

--disable_result_log
--disable_query_log
<<<<<<< HEAD
let $counter= 5000;
let $mysql_errno= 1;
while ($mysql_errno)
{
  --error 0,2002,2003,2006,1053
=======
let $counter= 500;
let $mysql_errno= 9999;
while ($mysql_errno)
{
  # Strangely enough, the server might return "Too many connections"
  # while being shutdown, thus 1040 is an "allowed" error
  # See BUG#36228
  --error 0,1040,1053,2002,2003,2006,2013
>>>>>>> e9b815a3
  show status;

  dec $counter;
  if (!$counter)
  {
    --die Server failed to restart
  }
  --sleep 0.1
}
--enable_query_log
--enable_result_log<|MERGE_RESOLUTION|>--- conflicted
+++ resolved
@@ -7,22 +7,14 @@
 
 --disable_result_log
 --disable_query_log
-<<<<<<< HEAD
 let $counter= 5000;
 let $mysql_errno= 1;
-while ($mysql_errno)
-{
-  --error 0,2002,2003,2006,1053
-=======
-let $counter= 500;
-let $mysql_errno= 9999;
 while ($mysql_errno)
 {
   # Strangely enough, the server might return "Too many connections"
   # while being shutdown, thus 1040 is an "allowed" error
   # See BUG#36228
   --error 0,1040,1053,2002,2003,2006,2013
->>>>>>> e9b815a3
   show status;
 
   dec $counter;
