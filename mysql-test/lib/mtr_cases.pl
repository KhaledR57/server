--- conflicted
+++ resolved
@@ -593,10 +593,7 @@
 
   while ( my $line= <$F> )
   {
-<<<<<<< HEAD
-=======
-
->>>>>>> 0c9530f2
+
     # Skip line if it start's with #
     next if ( $line =~ /^#/ );
 
