--- conflicted
+++ resolved
@@ -118,10 +118,6 @@
   plan(5);
   MY_INIT("pfs_timer-t");
   do_all_tests();
-<<<<<<< HEAD
   my_end(0);
-  return exit_status();
-=======
   return (exit_status());
->>>>>>> 24ff1793
 }
