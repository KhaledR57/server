--- conflicted
+++ resolved
@@ -48,7 +48,7 @@
 #include "table_file_summary_by_instance.h"
 #include "table_file_summary_by_event_name.h"
 #include "table_threads.h"
-#include "table_processlist.h"
+//#include "table_processlist.h"
 
 #include "table_ews_by_host_by_event_name.h"
 #include "table_ews_by_user_by_event_name.h"
@@ -334,61 +334,10 @@
   //&table_global_variables::m_share,
   //&table_session_variables::m_share,
 
-  &table_processlist::m_share,
+  //&table_processlist::m_share,
 
   NULL
 };
-
-<<<<<<< HEAD
-=======
-/**
-  Check all the tables structure.
-  @param thd              current thread
-*/
-void PFS_engine_table_share::check_all_tables(THD *thd)
-{
-  PFS_engine_table_share **current;
-
-  DBUG_EXECUTE_IF("tampered_perfschema_table1",
-                  {
-                    /* Hack SETUP_INSTRUMENT, incompatible change. */
-                    all_shares[20]->m_field_def->count++;
-                  });
-
-  for (current= &all_shares[0]; (*current) != NULL; current++)
-    (*current)->check_one_table(thd);
-}
-
-/** Error reporting for schema integrity checks. */
-class PFS_check_intact : public Table_check_intact
-{
-protected:
-  virtual void report_error(uint code, const char *fmt, ...);
-
-public:
-  PFS_check_intact()
-  {}
-
-  ~PFS_check_intact()
-  {}
-};
-
-void PFS_check_intact::report_error(uint code, const char *fmt, ...)
-{
-  va_list args;
-  char buff[MYSQL_ERRMSG_SIZE];
-
-  va_start(args, fmt);
-  my_vsnprintf(buff, sizeof(buff), fmt, args);
-  va_end(args);
-
-  /*
-    This is an install/upgrade issue:
-    - do not report it in the user connection, there is none in main(),
-    - report it in the server error log.
-  */
-  sql_print_error("%s", buff);
-}
 
 /** Error reporting for schema integrity checks. */
 class PFS_silent_check_intact : public Table_check_intact
@@ -405,83 +354,7 @@
 };
 
 
-/**
-  Check integrity of the actual table schema.
-  The actual table schema (.frm) is compared to the expected schema.
-  @param thd              current thread
-*/
-void PFS_engine_table_share::check_one_table(THD *thd)
-{
-  TABLE_LIST tables;
-
-  tables.init_one_table(PERFORMANCE_SCHEMA_str.str,
-                        PERFORMANCE_SCHEMA_str.length,
-                        m_name.str, m_name.length,
-                        m_name.str, TL_READ);
-  TABLE_LIST *tl = &tables;
-  uint count = 1;
-
-  /* Work around until Bug#32115 is backported. */
-  LEX dummy_lex;
-  LEX *old_lex= thd->lex;
-  thd->lex= &dummy_lex;
-  lex_start(thd);
-
-  if (! open_tables(thd, &tl, &count, MYSQL_LOCK_IGNORE_TIMEOUT))
-  {
-    PFS_check_intact checker;
-
-    if (!checker.check(tables.table, m_field_def)) {
-      m_state->m_checked= true;
-    }
-    close_thread_tables(thd);
-  }
-  else
-  {
-    if (m_optional) {
-      /*
-        TABLE performance_schema.PROCESSLIST is:
-        - a backport from 8.0
-        - a native table
-        - an optional table, not created by upgrade scripts
-      */
-      sql_print_warning(ER(ER_WARN_WRONG_NATIVE_TABLE_STRUCTURE),
-                        PERFORMANCE_SCHEMA_str.str, m_name.str);
-    } else {
-      sql_print_error(ER(ER_WRONG_NATIVE_TABLE_STRUCTURE),
-                      PERFORMANCE_SCHEMA_str.str, m_name.str);
-    }
-  }
-
-  lex_end(&dummy_lex);
-  thd->lex= old_lex;
-}
-
-bool PFS_engine_table_share::is_table_checked(TABLE *table) const {
-  if (! m_state->m_checked) {
-    if (m_optional) {
-      /*
-        For optional tables (i.e., processlist),
-        the DBA can add the table with CREATE TABLE
-        at any time.
-        The m_checked flag can be still false if the
-        table was missing during server bootstrap.
-        We do not want to force a server shutdown + restart
-        to re-evaluate this flag for an upgraded instance,
-        so perform a last chance check dynamically here.
-      */
-      PFS_silent_check_intact checker;
-
-      if (! checker.check(table, m_field_def)) {
-        m_state->m_checked= true;
-      }
-    }
-  }
-
-  return m_state->m_checked;
-}
-
->>>>>>> 61d08f74
+
 /** Initialize all the table share locks. */
 void PFS_engine_table_share::init_all_locks(void)
 {
@@ -508,20 +381,6 @@
 int PFS_engine_table_share::write_row(TABLE *table, const unsigned char *buf,
                                       Field **fields) const
 {
-<<<<<<< HEAD
-=======
-  my_bitmap_map *org_bitmap;
-
-  /*
-    Make sure the table structure is as expected before mapping
-    hard wired columns in m_write_row.
-  */
-  if (! is_table_checked(table))
-  {
-    return HA_ERR_TABLE_NEEDS_UPGRADE;
-  }
-
->>>>>>> 61d08f74
   if (m_write_row == NULL)
   {
     return HA_ERR_WRONG_COMMAND;
@@ -591,18 +450,6 @@
   Field *f;
   Field **fields_reset;
 
-<<<<<<< HEAD
-=======
-  /*
-    Make sure the table structure is as expected before mapping
-    hard wired columns in read_row_values.
-  */
-  if (! m_share_ptr->is_table_checked(table))
-  {
-    return HA_ERR_TABLE_NEEDS_UPGRADE;
-  }
-
->>>>>>> 61d08f74
   /* We must read all columns in case a table is opened for update */
   bool read_all= !bitmap_is_clear_all(table->write_set);
 
@@ -637,20 +484,6 @@
                                  const unsigned char *new_buf,
                                  Field **fields)
 {
-<<<<<<< HEAD
-=======
-  my_bitmap_map *org_bitmap;
-
-  /*
-    Make sure the table structure is as expected before mapping
-    hard wired columns in update_row_values.
-  */
-  if (! m_share_ptr->is_table_checked(table))
-  {
-    return HA_ERR_TABLE_NEEDS_UPGRADE;
-  }
-
->>>>>>> 61d08f74
   /* We internally read from Fields to support the write interface */
   MY_BITMAP *org_bitmap= dbug_tmp_use_all_columns(table, &table->read_set);
   int result= update_row_values(table, old_buf, new_buf, fields);
@@ -663,20 +496,6 @@
                                  const unsigned char *buf,
                                  Field **fields)
 {
-<<<<<<< HEAD
-=======
-  my_bitmap_map *org_bitmap;
-
-  /*
-    Make sure the table structure is as expected before mapping
-    hard wired columns in delete_row_values.
-  */
-  if (! m_share_ptr->is_table_checked(table))
-  {
-    return HA_ERR_TABLE_NEEDS_UPGRADE;
-  }
-
->>>>>>> 61d08f74
   /* We internally read from Fields to support the delete interface */
   MY_BITMAP *org_bitmap= dbug_tmp_use_all_columns(table, &table->read_set);
   int result= delete_row_values(table, buf, fields);
@@ -973,7 +792,7 @@
 PFS_readonly_processlist_acl pfs_readonly_processlist_acl;
 
 ACL_internal_access_result PFS_readonly_processlist_acl::check(
-    ulong want_access, ulong *save_priv) const {
+    privilege_t want_access, privilege_t *save_priv) const {
   ACL_internal_access_result res =
       PFS_readonly_acl::check(want_access, save_priv);
 
