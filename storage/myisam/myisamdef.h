/* Copyright (C) 2000-2006 MySQL AB

   This program is free software; you can redistribute it and/or modify
   it under the terms of the GNU General Public License as published by
   the Free Software Foundation; version 2 of the License.

   This program is distributed in the hope that it will be useful,
   but WITHOUT ANY WARRANTY; without even the implied warranty of
   MERCHANTABILITY or FITNESS FOR A PARTICULAR PURPOSE.  See the
   GNU General Public License for more details.

   You should have received a copy of the GNU General Public License
   along with this program; if not, write to the Free Software
   Foundation, Inc., 59 Temple Place, Suite 330, Boston, MA  02111-1307  USA */

/* This file is included by all internal myisam files */

#include "myisam.h"                     /* Structs & some defines */
#include "myisampack.h"                 /* packing of keys */
#include <my_tree.h>
#ifdef THREAD
#include <my_pthread.h>
#include <thr_lock.h>
#else
#include <my_no_pthread.h>
#endif

#if defined(my_write) && !defined(MAP_TO_USE_RAID)
/* undef map from my_nosys; We need test-if-disk full */
#undef my_write
#endif

typedef struct st_mi_status_info
{
  ha_rows records;                      /* Rows in table */
  ha_rows del;                          /* Removed rows */
  my_off_t empty;                       /* lost space in datafile */
  my_off_t key_empty;                   /* lost space in indexfile */
  my_off_t key_file_length;
  my_off_t data_file_length;
  ha_checksum checksum;
  my_bool uncacheable;                  /* Active concurrent insert */
} MI_STATUS_INFO;

typedef struct st_mi_state_info
{
  struct
  {                                     /* Fileheader */
    uchar file_version[4];
    uchar options[2];
    uchar header_length[2];
    uchar state_info_length[2];
    uchar base_info_length[2];
    uchar base_pos[2];
    uchar key_parts[2];                 /* Key parts */
    uchar unique_key_parts[2];          /* Key parts + unique parts */
    uchar keys;                         /* number of keys in file */
    uchar uniques;                      /* number of UNIQUE definitions */
    uchar language;                     /* Language for indexes */
    uchar max_block_size_index;         /* max keyblock size */
    uchar fulltext_keys;
    uchar not_used;                     /* To align to 8 */
  } header;

  MI_STATUS_INFO state;
  ha_rows split;                        /* number of split blocks */
  my_off_t dellink;                     /* Link to next removed block */
  ulonglong auto_increment;
  ulong process;                        /* process that updated table last */
  ulong unique;                         /* Unique number for this process */
  ulong update_count;                   /* Updated for each write lock */
  ulong status;
  ulong *rec_per_key_part;
  ha_checksum checksum;                 /* Table checksum */
  my_off_t *key_root;                   /* Start of key trees */
  my_off_t *key_del;                    /* delete links for trees */
  my_off_t rec_per_key_rows;            /* Rows when calculating rec_per_key */

  ulong sec_index_changed;              /* Updated when new sec_index */
  ulong sec_index_used;                 /* which extra index are in use */
  ulonglong key_map;                    /* Which keys are in use */
  ulong version;                        /* timestamp of create */
  time_t create_time;                   /* Time when created database */
  time_t recover_time;                  /* Time for last recover */
  time_t check_time;                    /* Time for last check */
  uint sortkey;                         /* sorted by this key (not used) */
  uint open_count;
  uint8 changed;                        /* Changed since myisamchk */

  /* the following isn't saved on disk */
  uint state_diff_length;               /* Should be 0 */
  uint state_length;                    /* Length of state header in file */
  ulong *key_info;
} MI_STATE_INFO;

#define MI_STATE_INFO_SIZE      (24+14*8+7*4+2*2+8)
#define MI_STATE_KEY_SIZE       8
#define MI_STATE_KEYBLOCK_SIZE  8
#define MI_STATE_KEYSEG_SIZE    4
#define MI_STATE_EXTRA_SIZE ((MI_MAX_KEY+MI_MAX_KEY_BLOCK_SIZE)*MI_STATE_KEY_SIZE + MI_MAX_KEY*HA_MAX_KEY_SEG*MI_STATE_KEYSEG_SIZE)
#define MI_KEYDEF_SIZE          (2+ 5*2)
#define MI_UNIQUEDEF_SIZE       (2+1+1)
#define HA_KEYSEG_SIZE          (6+ 2*2 + 4*2)
#define MI_COLUMNDEF_SIZE       (2*3+1)
#define MI_BASE_INFO_SIZE       (5*8 + 8*4 + 4 + 4*2 + 16)
#define MI_INDEX_BLOCK_MARGIN   16      /* Safety margin for .MYI tables */

typedef struct st_mi_base_info
{
  my_off_t keystart;                    /* Start of keys */
  my_off_t max_data_file_length;
  my_off_t max_key_file_length;
  my_off_t margin_key_file_length;
  ha_rows records, reloc;               /* Create information */
  ulong mean_row_length;                /* Create information */
  ulong reclength;                      /* length of unpacked record */
  ulong pack_reclength;                 /* Length of full packed rec. */
  ulong min_pack_length;
  ulong max_pack_length;                /* Max possibly length of packed rec.*/
  ulong min_block_length;
  ulong fields,                         /* fields in table */
    pack_fields;                        /* packed fields in table */
  uint rec_reflength;                   /* = 2-8 */
  uint key_reflength;                   /* = 2-8 */
  uint keys;                            /* same as in state.header */
  uint auto_key;                        /* Which key-1 is a auto key */
  uint blobs;                           /* Number of blobs */
  uint pack_bits;                       /* Length of packed bits */
  uint max_key_block_length;            /* Max block length */
  uint max_key_length;                  /* Max key length */
  /* Extra allocation when using dynamic record format */
  uint extra_alloc_bytes;
  uint extra_alloc_procent;
  /* Info about raid */
  uint raid_type, raid_chunks;
  ulong raid_chunksize;
  /* The following are from the header */
  uint key_parts, all_key_parts;
} MI_BASE_INFO;


        /* Structs used intern in database */

typedef struct st_mi_blob               /* Info of record */
{
  ulong offset;                         /* Offset to blob in record */
  uint pack_length;                     /* Type of packed length */
  ulong length;                         /* Calc:ed for each record */
} MI_BLOB;


typedef struct st_mi_isam_pack
{
  ulong header_length;
  uint ref_length;
  uchar version;
} MI_PACK;

#define MAX_NONMAPPED_INSERTS 1000

typedef struct st_mi_isam_share
{                                       /* Shared between opens */
  MI_STATE_INFO state;
  MI_BASE_INFO base;
  MI_KEYDEF ft2_keyinfo;                /* Second-level ft-key definition */
  MI_KEYDEF *keyinfo;                   /* Key definitions */
  MI_UNIQUEDEF *uniqueinfo;             /* unique definitions */
  HA_KEYSEG *keyparts;                  /* key part info */
  MI_COLUMNDEF *rec;                    /* Pointer to field information */
  MI_PACK pack;                         /* Data about packed records */
  MI_BLOB *blobs;                       /* Pointer to blobs */
  char *unique_file_name;               /* realpath() of index file */
  char *data_file_name,                 /* Resolved path names from symlinks */
   *index_file_name;
  uchar *file_map;                       /* mem-map of file if possible */
  KEY_CACHE *key_cache;                 /* ref to the current key cache */
  /* To mark the key cache partitions containing dirty pages for this file */ 
  ulonglong dirty_part_map;   
  MI_DECODE_TREE *decode_trees;
  uint16 *decode_tables;
  /* Function to use for a row checksum. */
  int(*read_record) (struct st_myisam_info *, my_off_t, uchar*);
  int(*write_record) (struct st_myisam_info *, const uchar*);
  int(*update_record) (struct st_myisam_info *, my_off_t, const uchar*);
  int(*delete_record) (struct st_myisam_info *);
  int(*read_rnd) (struct st_myisam_info *, uchar*, my_off_t, my_bool);
  int(*compare_record) (struct st_myisam_info *, const uchar*);
  ha_checksum(*calc_checksum) (struct st_myisam_info *, const uchar*);
  /* calculate checksum for a row during check table */
  ha_checksum(*calc_check_checksum)(struct st_myisam_info *, const uchar *);
  int(*compare_unique) (struct st_myisam_info *, MI_UNIQUEDEF *,
                        const uchar *record, my_off_t pos);
    size_t (*file_read) (MI_INFO *, uchar *, size_t, my_off_t, myf);
    size_t (*file_write) (MI_INFO *, const uchar *, size_t, my_off_t, myf);
  /* query cache invalidator for merged tables */
  invalidator_by_filename invalidator;
  /* query cache invalidator for changing state */
  invalidator_by_filename chst_invalidator;
  ulong this_process;                   /* processid */
  ulong last_process;                   /* For table-change-check */
  ulong last_version;                   /* Version on start */
  ulong options;                        /* Options used */
  ulong min_pack_length;                /* Theese are used by packed data */
  ulong max_pack_length;
  ulong state_diff_length;
  uint	rec_reflength;			/* rec_reflength in use now */
  uint  unique_name_length;
  uint32 ftkeys;                        /* Number of full-text keys + 1 */
  File	kfile;				/* Shared keyfile */
  File	data_file;			/* Shared data file */
  int	mode;				/* mode of file on open */
  uint	reopen;				/* How many times reopened */
  uint	w_locks,r_locks,tot_locks;	/* Number of read/write locks */
  uint	blocksize;			/* blocksize of keyfile */
  myf write_flag;
  enum data_file_type data_file_type;
  /* Below flag is needed to make log tables work with concurrent insert */
  my_bool is_log_table;
  /* This is 1 if they table checksum is of old type */
  my_bool has_null_fields;
  my_bool has_varchar_fields;

  my_bool changed,                      /* If changed since lock */
    global_changed,                     /* If changed since open */
    not_flushed, temporary, delay_key_write, concurrent_insert;
  my_bool deleting;                     /* we are going to delete this table */
#ifdef THREAD
  THR_LOCK lock;
  pthread_mutex_t intern_lock;          /* Locking for use with _locking */
  rw_lock_t *key_root_lock;
#endif
  my_off_t mmaped_length;
  /* counter of writing in non-mmaped area */
  uint nonmmaped_inserts;
  rw_lock_t mmap_lock;
} MYISAM_SHARE;

typedef ICP_RESULT (*index_cond_func_t)(void *param);

struct st_myisam_info
{
  MYISAM_SHARE *s;                      /* Shared between open:s */
  MI_STATUS_INFO *state, save_state;
  MI_BLOB *blobs;                       /* Pointer to blobs */
  MI_BIT_BUFF bit_buff;
  /* accumulate indexfile changes between write's */
  TREE *bulk_insert;
  DYNAMIC_ARRAY *ft1_to_ft2;            /* used only in ft1->ft2 conversion */
  MEM_ROOT      ft_memroot;             /* used by the parser               */
  MYSQL_FTPARSER_PARAM *ftparser_param; /* share info between init/deinit */
  char *filename;                       /* parameter to open filename */
  uchar *buff,                          /* Temp area for key */
   *lastkey, *lastkey2;                 /* Last used search key */
  uchar *first_mbr_key;                 /* Searhed spatial key */
  uchar *rec_buff;                       /* Tempbuff for recordpack */
  uchar *int_keypos,                    /* Save position for next/previous */
   *int_maxpos;                         /* -""- */
  uint int_nod_flag;                    /* -""- */
  uint32 int_keytree_version;           /* -""- */
  int(*read_record) (struct st_myisam_info *, my_off_t, uchar *);
  invalidator_by_filename invalidator;  /* query cache invalidator */
  ulong this_unique;                    /* uniq filenumber or thread */
  ulong last_unique;                    /* last unique number */
  ulong this_loop;                      /* counter for this open */
  ulong last_loop;                      /* last used counter */
  my_off_t lastpos,                     /* Last record position */
    nextpos;                            /* Position to next record */
  my_off_t save_lastpos;
  my_off_t pos;                         /* Intern variable */
  my_off_t last_keypage;                /* Last key page read */
  my_off_t last_search_keypage;         /* Last keypage when searching */
  my_off_t dupp_key_pos;
  ha_checksum checksum;                 /* Temp storage for row checksum */
  /*
    QQ: the folloing two xxx_length fields should be removed,
     as they are not compatible with parallel repair
  */
  ulong packed_length, blob_length;     /* Length of found, packed record */
  int dfile;                            /* The datafile */
  uint open_flag;                       /* Parameters for open */
  uint opt_flag;                        /* Optim. for space/speed */
  uint once_flags;                      /* For MYISAMMRG */
  uint update;                          /* If file changed since open */
  int lastinx;                          /* Last used index */
  uint lastkey_length;                  /* Length of key in lastkey */
  uint last_rkey_length;                /* Last length in mi_rkey() */
  enum ha_rkey_function last_key_func;  /* CONTAIN, OVERLAP, etc */
  uint save_lastkey_length;
  uint pack_key_length;                 /* For MYISAMMRG */
  uint16 last_used_keyseg;              /* For MyISAMMRG */
  int errkey;                           /* Got last error on this key */
  int lock_type;                        /* How database was locked */
  int tmp_lock_type;                    /* When locked by readinfo */
  uint data_changed;                    /* Somebody has changed data */
  uint save_update;                     /* When using KEY_READ */
  int save_lastinx;
  LIST open_list;
  IO_CACHE rec_cache;                   /* When cacheing records */
  uint preload_buff_size;               /* When preloading indexes */
  myf lock_wait;                        /* is 0 or MY_SHORT_WAIT */
  my_bool was_locked;                   /* Was locked in panic */
  my_bool append_insert_at_end;         /* Set if concurrent insert */
  my_bool quick_mode;
  /* If info->buff can't be used for rnext */
  my_bool page_changed;
  /* If info->buff has to be reread for rnext */
  my_bool buff_used;
<<<<<<< HEAD
  my_bool once_flags;                   /* For MYISAMMRG */
  index_cond_func_t index_cond_func;   /* Index condition function */
  void *index_cond_func_arg;           /* parameter for the func */
#ifdef __WIN__
  my_bool owned_by_merge;                       /* This MyISAM table is part of a merge union */
#endif
=======
>>>>>>> 7647c274
#ifdef THREAD
  THR_LOCK_DATA lock;
#endif
  uchar *rtree_recursion_state;         /* For RTREE */
  int rtree_recursion_depth;
};

#define USE_WHOLE_KEY   HA_MAX_KEY_BUFF*2 /* Use whole key in _mi_search() */
#define F_EXTRA_LCK     -1
/* bits in opt_flag */
#define MEMMAP_USED     32
#define REMEMBER_OLD_POS 64

#define WRITEINFO_UPDATE_KEYFILE        1
#define WRITEINFO_NO_UNLOCK             2

/* once_flags */
#define USE_PACKED_KEYS         1
#define RRND_PRESERVE_LASTINX   2

/* bits in state.changed */
#define STATE_CHANGED           1
#define STATE_CRASHED           2
#define STATE_CRASHED_ON_REPAIR 4
#define STATE_NOT_ANALYZED      8
#define STATE_NOT_OPTIMIZED_KEYS 16
#define STATE_NOT_SORTED_PAGES  32

/* options to mi_read_cache */
#define READING_NEXT    1
#define READING_HEADER  2

#define mi_getint(x)    ((uint) mi_uint2korr(x) & 32767)
#define mi_putint(x,y,nod) { uint16 boh=(nod ? (uint16) 32768 : 0) + (uint16) (y);\
                          mi_int2store(x,boh); }
#define mi_test_if_nod(x) (x[0] & 128 ? info->s->base.key_reflength : 0)
#define mi_mark_crashed(x) do{(x)->s->state.changed|= STATE_CRASHED; \
                              DBUG_PRINT("error", ("Marked table crashed")); \
                           }while(0)
#define mi_mark_crashed_on_repair(x) do{(x)->s->state.changed|= \
                                        STATE_CRASHED|STATE_CRASHED_ON_REPAIR; \
                                        (x)->update|= HA_STATE_CHANGED; \
                                        DBUG_PRINT("error", \
                                                   ("Marked table crashed")); \
                                     }while(0)
#define mi_is_crashed(x) ((x)->s->state.changed & STATE_CRASHED)
#define mi_is_crashed_on_repair(x) ((x)->s->state.changed & STATE_CRASHED_ON_REPAIR)
#define mi_print_error(SHARE, ERRNO)                     \
        mi_report_error((ERRNO), (SHARE)->index_file_name)

/* Functions to store length of space packed keys, VARCHAR or BLOB keys */

#define store_key_length(key,length) \
{ if ((length) < 255) \
  { *(key)=(length); } \
  else \
  { *(key)=255; mi_int2store((key)+1,(length)); } \
}

#define get_key_full_length(length,key) \
{ if ((uchar) *(key) != 255) \
    length= ((uint) (uchar) *((key)++))+1; \
  else \
  { length=mi_uint2korr((key)+1)+3; (key)+=3; } \
}

#define get_key_full_length_rdonly(length,key) \
{ if ((uchar) *(key) != 255) \
    length= ((uint) (uchar) *((key)))+1; \
  else \
  { length=mi_uint2korr((key)+1)+3; } \
}

#define get_pack_length(length) ((length) >= 255 ? 3 : 1)

#define MI_MIN_BLOCK_LENGTH     20      /* Because of delete-link */
#define MI_EXTEND_BLOCK_LENGTH  20      /* Don't use to small record-blocks */
#define MI_SPLIT_LENGTH ((MI_EXTEND_BLOCK_LENGTH+4)*2)
#define MI_MAX_DYN_BLOCK_HEADER 20      /* Max prefix of record-block */
#define MI_BLOCK_INFO_HEADER_LENGTH 20
#define MI_DYN_DELETE_BLOCK_HEADER 20   /* length of delete-block-header */
#define MI_DYN_MAX_BLOCK_LENGTH ((1L << 24)-4L)
#define MI_DYN_MAX_ROW_LENGTH   (MI_DYN_MAX_BLOCK_LENGTH - MI_SPLIT_LENGTH)
#define MI_DYN_ALIGN_SIZE       4       /* Align blocks on this */
#define MI_MAX_DYN_HEADER_BYTE  13      /* max header byte for dynamic rows */
#define MI_MAX_BLOCK_LENGTH     ((((ulong) 1 << 24)-1) & (~ (ulong) (MI_DYN_ALIGN_SIZE-1)))
#define MI_REC_BUFF_OFFSET      ALIGN_SIZE(MI_DYN_DELETE_BLOCK_HEADER+sizeof(uint32))


#define PACK_TYPE_SELECTED      1       /* Bits in field->pack_type */
#define PACK_TYPE_SPACE_FIELDS  2
#define PACK_TYPE_ZERO_FILL     4
#define MI_FOUND_WRONG_KEY 32738        /* Impossible value from ha_key_cmp */

#define MI_MAX_KEY_BLOCK_SIZE   (MI_MAX_KEY_BLOCK_LENGTH/MI_MIN_KEY_BLOCK_LENGTH)
#define MI_BLOCK_SIZE(key_length,data_pointer,key_pointer,block_size) (((((key_length)+(data_pointer)+(key_pointer))*4+(key_pointer)+2)/(block_size)+1)*(block_size))
#define MI_MAX_KEYPTR_SIZE      5       /* For calculating block lengths */
#define MI_MIN_KEYBLOCK_LENGTH  50      /* When to split delete blocks */

#define MI_MIN_SIZE_BULK_INSERT_TREE 16384 /* this is per key */
#define MI_MIN_ROWS_TO_USE_BULK_INSERT 100
#define MI_MIN_ROWS_TO_DISABLE_INDEXES 100
#define MI_MIN_ROWS_TO_USE_WRITE_CACHE 10

/* The UNIQUE check is done with a hashed long key */

#define MI_UNIQUE_HASH_TYPE     HA_KEYTYPE_ULONG_INT
#define mi_unique_store(A,B)    mi_int4store((A),(B))

#ifdef THREAD
extern pthread_mutex_t THR_LOCK_myisam;
#endif
#if !defined(THREAD) || defined(DONT_USE_RW_LOCKS)
#define rw_wrlock(A) {}
#define rw_rdlock(A) {}
#define rw_unlock(A) {}
#endif

/* Some extern variables */

extern LIST *myisam_open_list;
extern uchar NEAR myisam_file_magic[], NEAR myisam_pack_file_magic[];
extern uint NEAR myisam_read_vec[], NEAR myisam_readnext_vec[];
extern uint myisam_quick_table_bits;
extern File myisam_log_file;
extern ulong myisam_pid;

/* This is used by _mi_calc_xxx_key_length och _mi_store_key */

typedef struct st_mi_s_param
{
  uint ref_length, key_length,
    n_ref_length,
    n_length, totlength, part_of_prev_key, prev_length, pack_marker;
  uchar *key, *prev_key, *next_key_pos;
  my_bool store_not_null;
} MI_KEY_PARAM;

/* Prototypes for intern functions */

extern int _mi_read_dynamic_record(MI_INFO *info, my_off_t filepos, uchar *buf);
extern int _mi_write_dynamic_record(MI_INFO *, const uchar *);
extern int _mi_update_dynamic_record(MI_INFO *, my_off_t, const uchar *);
extern int _mi_delete_dynamic_record(MI_INFO *info);
extern int _mi_cmp_dynamic_record(MI_INFO *info, const uchar *record);
extern int _mi_read_rnd_dynamic_record(MI_INFO *, uchar *, my_off_t, my_bool);
extern int _mi_write_blob_record(MI_INFO *, const uchar *);
extern int _mi_update_blob_record(MI_INFO *, my_off_t, const uchar *);
extern int _mi_read_static_record(MI_INFO *info, my_off_t filepos, uchar *buf);
extern int _mi_write_static_record(MI_INFO *, const uchar *);
extern int _mi_update_static_record(MI_INFO *, my_off_t, const uchar *);
extern int _mi_delete_static_record(MI_INFO *info);
extern int _mi_cmp_static_record(MI_INFO *info, const uchar *record);
extern int _mi_read_rnd_static_record(MI_INFO *, uchar *, my_off_t, my_bool);
extern int _mi_ck_write(MI_INFO *info, uint keynr, uchar *key, uint length);
extern int _mi_ck_real_write_btree(MI_INFO *info, MI_KEYDEF *keyinfo,
                                   uchar *key, uint key_length,
                                   my_off_t *root, uint comp_flag);
extern int _mi_enlarge_root(MI_INFO *info, MI_KEYDEF *keyinfo, uchar *key,
                            my_off_t *root);
extern int _mi_insert(MI_INFO *info, MI_KEYDEF *keyinfo, uchar *key,
                      uchar *anc_buff, uchar *key_pos, uchar *key_buff,
                      uchar *father_buff, uchar *father_keypos,
                      my_off_t father_page, my_bool insert_last);
extern int _mi_split_page(MI_INFO *info, MI_KEYDEF *keyinfo, uchar *key,
                          uchar *buff, uchar *key_buff, my_bool insert_last);
extern uchar *_mi_find_half_pos(uint nod_flag, MI_KEYDEF *keyinfo,
                                uchar *page, uchar *key,
                                uint *return_key_length, uchar ** after_key);
extern int _mi_calc_static_key_length(MI_KEYDEF *keyinfo, uint nod_flag,
                                      uchar *key_pos, uchar *org_key,
                                      uchar *key_buff, uchar *key,
                                      MI_KEY_PARAM *s_temp);
extern int _mi_calc_var_key_length(MI_KEYDEF *keyinfo, uint nod_flag,
                                   uchar *key_pos, uchar *org_key,
                                   uchar *key_buff, uchar *key,
                                   MI_KEY_PARAM *s_temp);
extern int _mi_calc_var_pack_key_length(MI_KEYDEF *keyinfo, uint nod_flag,
                                        uchar *key_pos, uchar *org_key,
                                        uchar *prev_key, uchar *key,
                                        MI_KEY_PARAM *s_temp);
extern int _mi_calc_bin_pack_key_length(MI_KEYDEF *keyinfo, uint nod_flag,
                                        uchar *key_pos, uchar *org_key,
                                        uchar *prev_key, uchar *key,
                                        MI_KEY_PARAM *s_temp);
void _mi_store_static_key(MI_KEYDEF *keyinfo, uchar *key_pos,
                          MI_KEY_PARAM *s_temp);
void _mi_store_var_pack_key(MI_KEYDEF *keyinfo, uchar *key_pos,
                            MI_KEY_PARAM *s_temp);
#ifdef NOT_USED
void _mi_store_pack_key(MI_KEYDEF *keyinfo, uchar *key_pos,
                        MI_KEY_PARAM *s_temp);
#endif
void _mi_store_bin_pack_key(MI_KEYDEF *keyinfo, uchar *key_pos,
                            MI_KEY_PARAM *s_temp);

extern int _mi_ck_delete(MI_INFO *info, uint keynr, uchar *key,
                         uint key_length);
extern int _mi_readinfo(MI_INFO *info, int lock_flag, int check_keybuffer);
extern int _mi_writeinfo(MI_INFO *info, uint options);
extern int _mi_test_if_changed(MI_INFO *info);
extern int _mi_mark_file_changed(MI_INFO *info);
extern int _mi_decrement_open_count(MI_INFO *info);
extern int _mi_check_index(MI_INFO *info, int inx);
extern int _mi_search(MI_INFO *info, MI_KEYDEF *keyinfo, uchar *key,
                      uint key_len, uint nextflag, my_off_t pos);
extern int _mi_bin_search(struct st_myisam_info *info, MI_KEYDEF *keyinfo,
                          uchar *page, uchar *key, uint key_len,
                          uint comp_flag, uchar **ret_pos, uchar *buff,
                          my_bool *was_last_key);
extern int _mi_seq_search(MI_INFO *info, MI_KEYDEF *keyinfo, uchar *page,
                          uchar *key, uint key_len, uint comp_flag,
                          uchar ** ret_pos, uchar *buff,
                          my_bool *was_last_key);
extern int _mi_prefix_search(MI_INFO *info, MI_KEYDEF *keyinfo, uchar *page,
                             uchar *key, uint key_len, uint comp_flag,
                             uchar ** ret_pos, uchar *buff,
                             my_bool *was_last_key);
extern my_off_t _mi_kpos(uint nod_flag, uchar *after_key);
extern void _mi_kpointer(MI_INFO *info, uchar *buff, my_off_t pos);
extern my_off_t _mi_dpos(MI_INFO *info, uint nod_flag, uchar *after_key);
extern my_off_t _mi_rec_pos(MYISAM_SHARE *info, uchar *ptr);
extern void _mi_dpointer(MI_INFO *info, uchar *buff, my_off_t pos);
extern uint _mi_get_static_key(MI_KEYDEF *keyinfo, uint nod_flag,
                               uchar **page, uchar *key);
extern uint _mi_get_pack_key(MI_KEYDEF *keyinfo, uint nod_flag, uchar **page,
                             uchar *key);
extern uint _mi_get_binary_pack_key(MI_KEYDEF *keyinfo, uint nod_flag,
                                    uchar ** page_pos, uchar *key);
extern uchar *_mi_get_last_key(MI_INFO *info, MI_KEYDEF *keyinfo,
                               uchar *keypos, uchar *lastkey, uchar *endpos,
                               uint *return_key_length);
extern uchar *_mi_get_key(MI_INFO *info, MI_KEYDEF *keyinfo, uchar *page,
                          uchar *key, uchar *keypos,
                          uint *return_key_length);
extern uint _mi_keylength(MI_KEYDEF *keyinfo, uchar *key);
extern uint _mi_keylength_part(MI_KEYDEF *keyinfo, register uchar *key,
                               HA_KEYSEG *end);
extern uchar *_mi_move_key(MI_KEYDEF *keyinfo, uchar *to, uchar *from);
extern int _mi_search_next(MI_INFO *info, MI_KEYDEF *keyinfo, uchar *key,
                           uint key_length, uint nextflag, my_off_t pos);
extern int _mi_search_first(MI_INFO *info, MI_KEYDEF *keyinfo, my_off_t pos);
extern int _mi_search_last(MI_INFO *info, MI_KEYDEF *keyinfo, my_off_t pos);
extern uchar *_mi_fetch_keypage(MI_INFO *info, MI_KEYDEF *keyinfo,
                                my_off_t page, int level, uchar *buff,
                                int return_buffer);
extern int _mi_write_keypage(MI_INFO *info, MI_KEYDEF *keyinfo, my_off_t page,
                             int level, uchar *buff);
extern int _mi_dispose(MI_INFO *info, MI_KEYDEF *keyinfo, my_off_t pos,
                       int level);
extern my_off_t _mi_new(MI_INFO *info, MI_KEYDEF *keyinfo, int level);
extern uint _mi_make_key(MI_INFO *info, uint keynr, uchar *key,
                         const uchar *record, my_off_t filepos);
extern uint _mi_pack_key(MI_INFO *info, uint keynr, uchar *key,
                         uchar *old, key_part_map keypart_map,
                         HA_KEYSEG ** last_used_keyseg);
extern int _mi_read_key_record(MI_INFO *info, my_off_t filepos, uchar *buf);
extern int _mi_read_cache(IO_CACHE *info, uchar *buff, my_off_t pos,
                          uint length, int re_read_if_possibly);
extern ulonglong retrieve_auto_increment(MI_INFO *info, const uchar *record);

extern uchar *mi_alloc_rec_buff(MI_INFO *, ulong, uchar **);
#define mi_get_rec_buff_ptr(info,buf)                              \
        ((((info)->s->options & HA_OPTION_PACK_RECORD) && (buf)) ? \
        (buf) - MI_REC_BUFF_OFFSET : (buf))
#define mi_get_rec_buff_len(info,buf)                              \
        (*((uint32 *)(mi_get_rec_buff_ptr(info,buf))))

extern ulong _mi_rec_unpack(MI_INFO *info, uchar *to, uchar *from,
                            ulong reclength);
extern my_bool _mi_rec_check(MI_INFO *info,const uchar *record, uchar *packpos,
                             ulong packed_length, my_bool with_checkum);
extern int _mi_write_part_record(MI_INFO *info, my_off_t filepos, ulong length,
                                 my_off_t next_filepos, uchar ** record,
                                 ulong *reclength, int *flag);
extern void _mi_print_key(FILE *stream, HA_KEYSEG *keyseg, const uchar *key,
                          uint length);
extern my_bool _mi_read_pack_info(MI_INFO *info, pbool fix_keys);
extern int _mi_read_pack_record(MI_INFO *info, my_off_t filepos, uchar *buf);
extern int _mi_read_rnd_pack_record(MI_INFO *, uchar *, my_off_t, my_bool);
extern int _mi_pack_rec_unpack(MI_INFO *info, MI_BIT_BUFF *bit_buff,
                               uchar *to, uchar *from, ulong reclength);
extern ulonglong mi_safe_mul(ulonglong a, ulonglong b);
extern int _mi_ft_update(MI_INFO *info, uint keynr, uchar *keybuf,
                         const uchar *oldrec, const uchar *newrec,
                         my_off_t pos);

struct st_sort_info;


typedef struct st_mi_block_info         /* Parameter to _mi_get_block_info */
{
  uchar header[MI_BLOCK_INFO_HEADER_LENGTH];
  ulong rec_len;
  ulong data_len;
  ulong block_len;
  ulong blob_len;
  my_off_t filepos;
  my_off_t next_filepos;
  my_off_t prev_filepos;
  uint second_read;
  uint offset;
} MI_BLOCK_INFO;

        /* bits in return from _mi_get_block_info */

#define BLOCK_FIRST     1
#define BLOCK_LAST      2
#define BLOCK_DELETED   4
#define BLOCK_ERROR     8               /* Wrong data */
#define BLOCK_SYNC_ERROR 16             /* Right data at wrong place */
#define BLOCK_FATAL_ERROR 32            /* hardware-error */

#define NEED_MEM        ((uint) 10*4*(IO_SIZE+32)+32) /* Nead for recursion */
#define MAXERR                  20
#define BUFFERS_WHEN_SORTING    16      /* Alloc for sort-key-tree */
#define WRITE_COUNT             MY_HOW_OFTEN_TO_WRITE
#define INDEX_TMP_EXT           ".TMM"
#define DATA_TMP_EXT            ".TMD"

#define UPDATE_TIME             1
#define UPDATE_STAT             2
#define UPDATE_SORT             4
#define UPDATE_AUTO_INC         8
#define UPDATE_OPEN_COUNT       16

#define USE_BUFFER_INIT         (((1024L*512L-MALLOC_OVERHEAD)/IO_SIZE)*IO_SIZE)
#define READ_BUFFER_INIT        (1024L*256L-MALLOC_OVERHEAD)
#define SORT_BUFFER_INIT        (2048L*1024L-MALLOC_OVERHEAD)
#define MIN_SORT_BUFFER         (4096-MALLOC_OVERHEAD)

enum myisam_log_commands
{
  MI_LOG_OPEN, MI_LOG_WRITE, MI_LOG_UPDATE, MI_LOG_DELETE, MI_LOG_CLOSE,
    MI_LOG_EXTRA, MI_LOG_LOCK, MI_LOG_DELETE_ALL
};

#define myisam_log(a,b,c,d) if (myisam_log_file >= 0) _myisam_log(a,b,c,d)
#define myisam_log_command(a,b,c,d,e) if (myisam_log_file >= 0) _myisam_log_command(a,b,c,d,e)
#define myisam_log_record(a,b,c,d,e) if (myisam_log_file >= 0) _myisam_log_record(a,b,c,d,e)

#define fast_mi_writeinfo(INFO) if (!(INFO)->s->tot_locks) (void) _mi_writeinfo((INFO),0)
#define fast_mi_readinfo(INFO) ((INFO)->lock_type == F_UNLCK) && _mi_readinfo((INFO),F_RDLCK,1)

#ifdef  __cplusplus
extern "C" {
#endif
 extern uint _mi_get_block_info(MI_BLOCK_INFO *, File, my_off_t);
extern uint _mi_rec_pack(MI_INFO *info, uchar *to, const uchar *from);
extern uint _mi_pack_get_block_info(MI_INFO *myisam, MI_BIT_BUFF *bit_buff,
                                    MI_BLOCK_INFO *info, uchar **rec_buff_p,
                                    File file, my_off_t filepos);
extern void _mi_store_blob_length(uchar *pos, uint pack_length, uint length);
extern void _myisam_log(enum myisam_log_commands command, MI_INFO *info,
                        const uchar *buffert, uint length);
extern void _myisam_log_command(enum myisam_log_commands command,
                                MI_INFO *info, const uchar *buffert,
                                uint length, int result);
extern void _myisam_log_record(enum myisam_log_commands command, MI_INFO *info,
                               const uchar *record, my_off_t filepos,
                               int result);
extern void mi_report_error(int errcode, const char *file_name);
extern my_bool _mi_memmap_file(MI_INFO *info);
extern void _mi_unmap_file(MI_INFO *info);
extern uint save_pack_length(uint version, uchar *block_buff, ulong length);
extern uint calc_pack_length(uint version, ulong length);
extern size_t mi_mmap_pread(MI_INFO *info, uchar *Buffer,
                            size_t Count, my_off_t offset, myf MyFlags);
extern size_t mi_mmap_pwrite(MI_INFO *info, const uchar *Buffer,
                             size_t Count, my_off_t offset, myf MyFlags);
extern size_t mi_nommap_pread(MI_INFO *info, uchar *Buffer,
                              size_t Count, my_off_t offset, myf MyFlags);
extern size_t mi_nommap_pwrite(MI_INFO *info, const uchar *Buffer,
                               size_t Count, my_off_t offset, myf MyFlags);

uint mi_state_info_write(File file, MI_STATE_INFO *state, uint pWrite);
uchar *mi_state_info_read(uchar *ptr, MI_STATE_INFO *state);
uint mi_state_info_read_dsk(File file, MI_STATE_INFO *state, my_bool pRead);
uint mi_base_info_write(File file, MI_BASE_INFO *base);
uchar *mi_n_base_info_read(uchar *ptr, MI_BASE_INFO *base);
int mi_keyseg_write(File file, const HA_KEYSEG *keyseg);
uchar *mi_keyseg_read(uchar *ptr, HA_KEYSEG *keyseg);
uint mi_keydef_write(File file, MI_KEYDEF *keydef);
uchar *mi_keydef_read(uchar *ptr, MI_KEYDEF *keydef);
uint mi_uniquedef_write(File file, MI_UNIQUEDEF *keydef);
uchar *mi_uniquedef_read(uchar *ptr, MI_UNIQUEDEF *keydef);
uint mi_recinfo_write(File file, MI_COLUMNDEF *recinfo);
uchar *mi_recinfo_read(uchar *ptr, MI_COLUMNDEF *recinfo);
extern int mi_disable_indexes(MI_INFO *info);
extern int mi_enable_indexes(MI_INFO *info);
extern int mi_indexes_are_disabled(MI_INFO *info);
ulong _mi_calc_total_blob_length(MI_INFO *info, const uchar *record);
ha_checksum mi_checksum(MI_INFO *info, const uchar *buf);
ha_checksum mi_static_checksum(MI_INFO *info, const uchar *buf);
my_bool mi_check_unique(MI_INFO *info, MI_UNIQUEDEF *def, uchar *record,
                        ha_checksum unique_hash, my_off_t pos);
ha_checksum mi_unique_hash(MI_UNIQUEDEF *def, const uchar *buf);
int _mi_cmp_static_unique(MI_INFO *info, MI_UNIQUEDEF *def,
                          const uchar *record, my_off_t pos);
int _mi_cmp_dynamic_unique(MI_INFO *info, MI_UNIQUEDEF *def,
                           const uchar *record, my_off_t pos);
int mi_unique_comp(MI_UNIQUEDEF *def, const uchar *a, const uchar *b,
                   my_bool null_are_equal);
void mi_get_status(void *param, my_bool concurrent_insert);
void mi_update_status(void *param);
void mi_restore_status(void *param);
void mi_copy_status(void *to, void *from);
my_bool mi_check_status(void *param);
void mi_fix_status(MI_INFO *org_table, MI_INFO *new_table);
void mi_disable_non_unique_index(MI_INFO *info, ha_rows rows);

extern MI_INFO *test_if_reopen(char *filename);
my_bool check_table_is_closed(const char *name, const char *where);
int mi_open_datafile(MI_INFO *info, MYISAM_SHARE *share, const char *orn_name,
                     File file_to_dup);

int mi_open_keyfile(MYISAM_SHARE *share);
void mi_setup_functions(register MYISAM_SHARE *share);
my_bool mi_dynmap_file(MI_INFO *info, my_off_t size);
int mi_munmap_file(MI_INFO *info);
void mi_remap_file(MI_INFO *info, my_off_t size);

int mi_check_index_cond(register MI_INFO *info, uint keynr, uchar *record);
    /* Functions needed by mi_check */
int killed_ptr(HA_CHECK *param);
void mi_check_print_error _VARARGS((HA_CHECK *param, const char *fmt, ...));
void mi_check_print_warning _VARARGS((HA_CHECK *param, const char *fmt, ...));
void mi_check_print_info _VARARGS((HA_CHECK *param, const char *fmt, ...));
#ifdef THREAD
pthread_handler_t thr_find_all_keys(void *arg);
#endif
extern void mi_set_index_cond_func(MI_INFO *info, index_cond_func_t func,
                                   void *func_arg);
int flush_blocks(HA_CHECK *param, KEY_CACHE *key_cache, File file,
                 ulonglong *dirty_part_map);
#ifdef __cplusplus
}
#endif<|MERGE_RESOLUTION|>--- conflicted
+++ resolved
@@ -305,15 +305,8 @@
   my_bool page_changed;
   /* If info->buff has to be reread for rnext */
   my_bool buff_used;
-<<<<<<< HEAD
-  my_bool once_flags;                   /* For MYISAMMRG */
   index_cond_func_t index_cond_func;   /* Index condition function */
   void *index_cond_func_arg;           /* parameter for the func */
-#ifdef __WIN__
-  my_bool owned_by_merge;                       /* This MyISAM table is part of a merge union */
-#endif
-=======
->>>>>>> 7647c274
 #ifdef THREAD
   THR_LOCK_DATA lock;
 #endif
