/*****************************************************************************

Copyright (c) 1995, 2021, Oracle and/or its affiliates. All Rights Reserved.
Copyright (c) 2014, 2023, MariaDB Corporation.

This program is free software; you can redistribute it and/or modify it under
the terms of the GNU General Public License as published by the Free Software
Foundation; version 2 of the License.

This program is distributed in the hope that it will be useful, but WITHOUT
ANY WARRANTY; without even the implied warranty of MERCHANTABILITY or FITNESS
FOR A PARTICULAR PURPOSE. See the GNU General Public License for more details.

You should have received a copy of the GNU General Public License along with
this program; if not, write to the Free Software Foundation, Inc.,
51 Franklin Street, Fifth Floor, Boston, MA 02110-1335 USA

*****************************************************************************/

/**************************************************//**
@file fil/fil0fil.cc
The tablespace memory cache

Created 10/25/1995 Heikki Tuuri
*******************************************************/

#include "fil0fil.h"
#include "fil0crypt.h"

#include "btr0btr.h"
#include "buf0buf.h"
#include "dict0boot.h"
#include "dict0dict.h"
#include "dict0load.h"
#include "fsp0file.h"
#include "fsp0fsp.h"
#include "hash0hash.h"
#include "log0log.h"
#include "log0recv.h"
#include "mach0data.h"
#include "mtr0log.h"
#include "os0file.h"
#include "page0zip.h"
#include "row0mysql.h"
#include "srv0start.h"
#include "trx0purge.h"
#include "buf0lru.h"
#include "buf0flu.h"
#include "log.h"
#ifdef __linux__
# include <sys/types.h>
# include <sys/sysmacros.h>
# include <dirent.h>
#endif

#include "lz4.h"
#include "lzo/lzo1x.h"
#include "lzma.h"
#include "bzlib.h"
#include "snappy-c.h"

ATTRIBUTE_COLD bool fil_space_t::set_corrupted() const noexcept
{
  if (!is_stopping() && !is_corrupted.test_and_set())
  {
    sql_print_error("InnoDB: File '%s' is corrupted", chain.start->name);
    return true;
  }
  return false;
}

/** Try to close a file to adhere to the innodb_open_files limit.
@param ignore_space Ignore the tablespace which is acquired by caller
@param print_info   whether to diagnose why a file cannot be closed
@return whether a file was closed */
bool fil_space_t::try_to_close(fil_space_t *ignore_space, bool print_info)
{
  mysql_mutex_assert_owner(&fil_system.mutex);
  for (fil_space_t &space : fil_system.space_list)
  {
    if (&space == ignore_space || space.is_being_imported() ||
        space.id == TRX_SYS_SPACE || space.id == SRV_TMP_SPACE_ID ||
        srv_is_undo_tablespace(space.id))
      continue;
    ut_ad(!space.is_temporary());

    /* We are using an approximation of LRU replacement policy. In
    fil_node_open_file_low(), newly opened files are moved to the end
    of fil_system.space_list, so that they would be less likely to be
    closed here. */
    fil_node_t *node= UT_LIST_GET_FIRST(space.chain);
    if (!node)
      /* fil_ibd_create() did not invoke fil_space_t::add() yet */
      continue;
    ut_ad(!UT_LIST_GET_NEXT(chain, node));

    if (!node->is_open())
      continue;

    const auto n= space.set_closing();
    if (n & STOPPING)
      /* Let fil_space_t::drop() in another thread handle this. */
      continue;
    if (n & (PENDING | NEEDS_FSYNC))
    {
      if (!print_info)
        continue;
      print_info= false;
      const time_t now= time(nullptr);
      if (now - fil_system.n_open_exceeded_time < 5)
        continue; /* We display messages at most once in 5 seconds. */
      fil_system.n_open_exceeded_time= now;

      if (n & PENDING)
        sql_print_information("InnoDB: Cannot close file %s because of "
                              UINT32PF " pending operations%s", node->name,
                              n & PENDING,
                              (n & NEEDS_FSYNC) ? " and pending fsync" : "");
      else if (n & NEEDS_FSYNC)
        sql_print_information("InnoDB: Cannot close file %s because of "
                              "pending fsync", node->name);
      continue;
    }

    node->close();

    fil_system.move_closed_last_to_space_list(node->space);

    return true;
  }

  return false;
}

/*
		IMPLEMENTATION OF THE TABLESPACE MEMORY CACHE
		=============================================

The tablespace cache is responsible for providing fast read/write access to
tablespaces and logs of the database. File creation and deletion is done
in other modules which know more of the logic of the operation, however.

A tablespace consists of a chain of files. The size of the files does not
have to be divisible by the database block size, because we may just leave
the last incomplete block unused. When a new file is appended to the
tablespace, the maximum size of the file is also specified. At the moment,
we think that it is best to extend the file to its maximum size already at
the creation of the file, because then we can avoid dynamically extending
the file when more space is needed for the tablespace.

A block's position in the tablespace is specified with a 32-bit unsigned
integer. The files in the chain are thought to be catenated, and the block
corresponding to an address n is the nth block in the catenated file (where
the first block is named the 0th block, and the incomplete block fragments
at the end of files are not taken into account). A tablespace can be extended
by appending a new file at the end of the chain.

Our tablespace concept is similar to the one of Oracle.

To acquire more speed in disk transfers, a technique called disk striping is
sometimes used. This means that logical block addresses are divided in a
round-robin fashion across several disks. Windows NT supports disk striping,
so there we do not need to support it in the database. Disk striping is
implemented in hardware in RAID disks. We conclude that it is not necessary
to implement it in the database. Oracle 7 does not support disk striping,
either.

Another trick used at some database sites is replacing tablespace files by
raw disks, that is, the whole physical disk drive, or a partition of it, is
opened as a single file, and it is accessed through byte offsets calculated
from the start of the disk or the partition. This is recommended in some
books on database tuning to achieve more speed in i/o. Using raw disk
certainly prevents the OS from fragmenting disk space, but it is not clear
if it really adds speed. We measured on the Pentium 100 MHz + NT + NTFS file
system + EIDE Conner disk only a negligible difference in speed when reading
from a file, versus reading from a raw disk.

To have fast access to a tablespace or a log file, we put the data structures
to a hash table. Each tablespace and log file is given an unique 32-bit
identifier. */

/** Reference to the server data directory. Usually it is the
current working directory ".", but in the MariaDB Embedded Server Library
it is an absolute path. */
const char*	fil_path_to_mysql_datadir;

/** Common InnoDB file extensions */
const char* dot_ext[] = { "", ".ibd", ".isl", ".cfg" };

/** Number of pending tablespace flushes */
Atomic_counter<ulint> fil_n_pending_tablespace_flushes;

/** The tablespace memory cache. This variable is NULL before the module is
initialized. */
fil_system_t	fil_system;

/** At this age or older a space/page will be rotated */
extern uint srv_fil_crypt_rotate_key_age;

#ifdef UNIV_DEBUG
/** Try fil_validate() every this many times */
# define FIL_VALIDATE_SKIP	17

/******************************************************************//**
Checks the consistency of the tablespace cache some of the time.
@return true if ok or the check was skipped */
static
bool
fil_validate_skip(void)
/*===================*/
{
	/** The fil_validate() call skip counter. */
	static Atomic_counter<uint32_t> fil_validate_count;

	/* We want to reduce the call frequency of the costly fil_validate()
	check in debug builds. */
	return (fil_validate_count++ % FIL_VALIDATE_SKIP) || fil_validate();
}
#endif /* UNIV_DEBUG */

fil_space_t *fil_space_get_by_id(uint32_t id) noexcept
{
  ut_ad(fil_system.is_initialised());
  mysql_mutex_assert_owner(&fil_system.mutex);
  return fil_system.spaces.cell_get(id)->find
    (&fil_space_t::hash, [id](const fil_space_t *s) { return s->id == id; });
}

/** Look up a tablespace.
The caller should hold an InnoDB table lock or a MDL that prevents
the tablespace from being dropped during the operation,
or the caller should be in single-threaded crash recovery mode
(no user connections that could drop tablespaces).
Normally, fil_space_t::get() should be used instead.
@param[in]	id	tablespace ID
@return tablespace, or NULL if not found */
fil_space_t *fil_space_get(uint32_t id)
{
  mysql_mutex_lock(&fil_system.mutex);
  fil_space_t *space= fil_space_get_by_id(id);
  mysql_mutex_unlock(&fil_system.mutex);
  return space;
}

/** Check if the compression algorithm is loaded
@param[in]	comp_algo ulint compression algorithm
@return whether the compression algorithm is loaded */
bool fil_comp_algo_loaded(ulint comp_algo)
{
	switch (comp_algo) {
	case PAGE_UNCOMPRESSED:
	case PAGE_ZLIB_ALGORITHM:
		return true;

	case PAGE_LZ4_ALGORITHM:
		return provider_service_lz4->is_loaded;

	case PAGE_LZO_ALGORITHM:
		return provider_service_lzo->is_loaded;

	case PAGE_LZMA_ALGORITHM:
		return provider_service_lzma->is_loaded;

	case PAGE_BZIP2_ALGORITHM:
		return provider_service_bzip2->is_loaded;

	case PAGE_SNAPPY_ALGORITHM:
		return provider_service_snappy->is_loaded;
	}

	return false;
}

/** Append a file to the chain of files of a space.
@param[in]	name		file name of a file that is not open
@param[in]	handle		file handle, or OS_FILE_CLOSED
@param[in]	size		file size in entire database pages
@param[in]	is_raw		whether this is a raw device
@param[in]	atomic_write	true if atomic write could be enabled
@param[in]	max_pages	maximum number of pages in file,
or UINT32_MAX for unlimited
@return file object */
fil_node_t* fil_space_t::add(const char* name, pfs_os_file_t handle,
			     uint32_t size, bool is_raw, bool atomic_write,
			     uint32_t max_pages)
{
	mysql_mutex_assert_owner(&fil_system.mutex);

	fil_node_t*	node;

	ut_ad(name != NULL);
	ut_ad(fil_system.is_initialised());

	node = reinterpret_cast<fil_node_t*>(ut_zalloc_nokey(sizeof(*node)));

	node->handle = handle;

	node->name = mem_strdup(name);

	ut_a(!is_raw || srv_start_raw_disk_in_use);

	node->is_raw_disk = is_raw;

	node->size = size;

	node->init_size = size;
	node->max_size = max_pages;

	node->space = this;

	node->atomic_write = atomic_write;

	this->size += size;
	UT_LIST_ADD_LAST(chain, node);
	if (node->is_open()) {
		clear_closing();
		if (++fil_system.n_open >= srv_max_n_open_files) {
			reacquire();
			try_to_close(this, true);
			release();
		}
	}

	return node;
}

__attribute__((warn_unused_result, nonnull(1)))
/** Open a tablespace file.
@param node  data file
@param page  first page of the tablespace, or nullptr
@param no_lsn  whether to skip the FIL_PAGE_LSN check
@return whether the file was successfully opened */
static bool fil_node_open_file_low(fil_node_t *node, const byte *page,
                                   bool no_lsn)
{
  ut_ad(!node->is_open());
  ut_ad(node->space->is_closing());
  mysql_mutex_assert_owner(&fil_system.mutex);
  static_assert(((UNIV_ZIP_SIZE_MIN >> 1) << 3) == 4096, "compatibility");
#if defined _WIN32 || defined O_DIRECT
  ulint type;
  switch (FSP_FLAGS_GET_ZIP_SSIZE(node->space->flags)) {
  case 1:
  case 2:
    type= OS_DATA_FILE_NO_O_DIRECT;
    break;
  default:
    type= OS_DATA_FILE;
  }
#else
  constexpr auto type= OS_DATA_FILE;
#endif

  for (;;)
  {
    bool success;
    node->handle= os_file_create(innodb_data_file_key, node->name,
                                 node->is_raw_disk
                                 ? OS_FILE_OPEN_RAW : OS_FILE_OPEN,
                                 type,
                                 srv_read_only_mode, &success);

    if (success && node->is_open())
    {
#ifndef _WIN32
      if (!node->space->id && !srv_read_only_mode && my_disable_locking &&
          os_file_lock(node->handle, node->name))
      {
        os_file_close(node->handle);
        node->handle= OS_FILE_CLOSED;
        return false;
      }
#endif
      break;
    }

    /* The following call prints an error message */
    if (os_file_get_last_error(true) == EMFILE + 100 &&
        fil_space_t::try_to_close(nullptr, true))
      continue;

    ib::warn() << "Cannot open '" << node->name << "'.";
    return false;
  }

  ulint comp_algo = node->space->get_compression_algo();
  bool comp_algo_invalid = false;

  if (node->size);
  else if (!node->read_page0(page, no_lsn) ||
            // validate compression algorithm for full crc32 format
            (node->space->full_crc32() &&
             (comp_algo_invalid = !fil_comp_algo_loaded(comp_algo))))
  {
    if (comp_algo_invalid)
    {
      if (comp_algo <= PAGE_ALGORITHM_LAST)
        ib::warn() << "'" << node->name << "' is compressed with "
                   << page_compression_algorithms[comp_algo]
                   << ", which is not currently loaded";
      else
        ib::warn() << "'" << node->name << "' is compressed with "
                   << "invalid algorithm: " << comp_algo;
    }

    os_file_close(node->handle);
    node->handle= OS_FILE_CLOSED;
    return false;
  }

  ut_ad(node->is_open());

  fil_system.move_opened_last_to_space_list(node->space);

  fil_system.n_open++;
  return true;
}

/** Open a tablespace file.
@param node  data file
@param page  first page of the tablespace, or nullptr
@param no_lsn  whether to skip the FIL_PAGE_LSN check
@return whether the file was successfully opened */
static bool fil_node_open_file(fil_node_t *node, const byte *page, bool no_lsn)
{
  mysql_mutex_assert_owner(&fil_system.mutex);
  ut_ad(!node->is_open());
  ut_ad(!is_predefined_tablespace(node->space->id) ||
        srv_operation == SRV_OPERATION_BACKUP ||
        srv_operation == SRV_OPERATION_RESTORE ||
        srv_operation == SRV_OPERATION_RESTORE_DELTA);
  ut_ad(!node->space->is_temporary());
  ut_ad(node->space->referenced());

  const auto old_time= fil_system.n_open_exceeded_time;

  for (ulint count= 0; fil_system.n_open >= srv_max_n_open_files; count++)
  {
    if (fil_space_t::try_to_close(nullptr, count > 1))
      count= 0;
    else if (count >= 2)
    {
      if (old_time != fil_system.n_open_exceeded_time)
        sql_print_warning("InnoDB: innodb_open_files=" ULINTPF
                          " is exceeded (" ULINTPF " files stay open)",
                          srv_max_n_open_files, fil_system.n_open);
      break;
    }
    else
    {
      mysql_mutex_unlock(&fil_system.mutex);
      std::this_thread::sleep_for(std::chrono::milliseconds(20));
      /* Flush tablespaces so that we can close modified files. */
      fil_flush_file_spaces();
      mysql_mutex_lock(&fil_system.mutex);
      if (node->is_open())
        return true;
    }
  }

  /* The node can be opened beween releasing and acquiring fil_system.mutex
  in the above code */
  return node->is_open() || fil_node_open_file_low(node, page, no_lsn);
}

/** Close the file handle. */
void fil_node_t::close()
{
  prepare_to_close_or_detach();

  /* printf("Closing file %s\n", name); */
  int ret= os_file_close(handle);
  ut_a(ret);
  handle= OS_FILE_CLOSED;
}

pfs_os_file_t fil_node_t::detach()
{
  prepare_to_close_or_detach();

  pfs_os_file_t result= handle;
  handle= OS_FILE_CLOSED;
  return result;
}

void fil_node_t::prepare_to_close_or_detach()
{
  mysql_mutex_assert_owner(&fil_system.mutex);
  ut_ad(space->is_ready_to_close() || srv_operation == SRV_OPERATION_BACKUP ||
        srv_operation == SRV_OPERATION_RESTORE_DELTA);
  ut_a(is_open());
  ut_a(!being_extended);
  ut_a(space->is_ready_to_close() || space->is_temporary() ||
       srv_fast_shutdown == 2 || !srv_was_started);

  ut_a(fil_system.n_open > 0);
  fil_system.n_open--;
}

/** Flush any writes cached by the file system. */
void fil_space_t::flush_low()
{
  mysql_mutex_assert_not_owner(&fil_system.mutex);

  uint32_t n= 1;
  while (!n_pending.compare_exchange_strong(n, n | NEEDS_FSYNC,
                                            std::memory_order_acquire,
                                            std::memory_order_relaxed))
  {
    ut_ad(n & PENDING);
    if (n & STOPPING_WRITES)
      return;
    if (n & NEEDS_FSYNC)
      break;
  }

  if (fil_system.is_write_through())
    goto skip_flush;

  fil_n_pending_tablespace_flushes++;
  for (fil_node_t *node= UT_LIST_GET_FIRST(chain); node;
       node= UT_LIST_GET_NEXT(chain, node))
  {
    if (!node->is_open())
    {
      ut_ad(!is_in_unflushed_spaces);
      continue;
    }
    IF_WIN(if (node->is_raw_disk) continue,);
    os_file_flush(node->handle);
  }

  if (is_in_unflushed_spaces)
  {
    mysql_mutex_lock(&fil_system.mutex);
    if (is_in_unflushed_spaces)
    {
      is_in_unflushed_spaces= false;
      fil_system.unflushed_spaces.remove(*this);
    }
    mysql_mutex_unlock(&fil_system.mutex);
  }

  fil_n_pending_tablespace_flushes--;
skip_flush:
  clear_flush();
}

/** Try to extend a tablespace.
@param[in,out]	space	tablespace to be extended
@param[in,out]	node	last file of the tablespace
@param[in]	size	desired size in number of pages
@param[out]	success	whether the operation succeeded
@return	whether the operation should be retried */
static ATTRIBUTE_COLD __attribute__((warn_unused_result, nonnull))
bool
fil_space_extend_must_retry(
	fil_space_t*	space,
	fil_node_t*	node,
	uint32_t	size,
	bool*		success)
{
	mysql_mutex_assert_owner(&fil_system.mutex);
	ut_ad(UT_LIST_GET_LAST(space->chain) == node);
	ut_ad(size >= FIL_IBD_FILE_INITIAL_SIZE);
	ut_ad(node->space == space);
	ut_ad(space->referenced());

	*success = space->size >= size;

	if (*success) {
		/* Space already big enough */
		return(false);
	}

	if (node->being_extended) {
		/* Another thread is currently extending the file. Wait
		for it to finish.
		It'd have been better to use event driven mechanism but
		the entire module is peppered with polling stuff. */
		mysql_mutex_unlock(&fil_system.mutex);
		std::this_thread::sleep_for(std::chrono::milliseconds(100));
		return(true);
	}

	node->being_extended = true;

	/* At this point it is safe to release fil_system.mutex. No
	other thread can rename, delete, close or extend the file because
	we have set the node->being_extended flag. */
	mysql_mutex_unlock(&fil_system.mutex);

	ut_ad(size >= space->size);

	uint32_t	last_page_no		= space->size;
	const uint32_t	file_start_page_no	= last_page_no - node->size;

	const unsigned	page_size = space->physical_size();

	/* Datafile::read_first_page() expects innodb_page_size bytes.
	fil_node_t::read_page0() expects at least 4 * innodb_page_size bytes.
	os_file_set_size() expects multiples of 4096 bytes.
	For ROW_FORMAT=COMPRESSED tables using 1024-byte or 2048-byte
	pages, we will preallocate up to an integer multiple of 4096 bytes,
	and let normal writes append 1024, 2048, or 3072 bytes to the file. */
	os_offset_t new_size = std::max(
		(os_offset_t(size - file_start_page_no) * page_size)
		& ~os_offset_t(4095),
		os_offset_t(FIL_IBD_FILE_INITIAL_SIZE << srv_page_size_shift));

	*success = os_file_set_size(node->name, node->handle, new_size,
				    node->punch_hole == 1);

	os_has_said_disk_full = *success;
	if (*success) {
		os_file_flush(node->handle);
		last_page_no = size;
	} else {
		/* Let us measure the size of the file
		to determine how much we were able to
		extend it */
		os_offset_t	fsize = os_file_get_size(node->handle);
		ut_a(fsize != os_offset_t(-1));

		last_page_no = uint32_t(fsize / page_size)
			+ file_start_page_no;
	}
	mysql_mutex_lock(&fil_system.mutex);

	ut_a(node->being_extended);
	node->being_extended = false;
	ut_a(last_page_no - file_start_page_no >= node->size);

	uint32_t file_size = last_page_no - file_start_page_no;
	space->size += file_size - node->size;
	node->size = file_size;
	const uint32_t pages_in_MiB = node->size
		& ~uint32_t((1U << (20U - srv_page_size_shift)) - 1);

	/* Keep the last data file size info up to date, rounded to
	full megabytes */

	switch (space->id) {
	case TRX_SYS_SPACE:
		srv_sys_space.set_last_file_size(pages_in_MiB);
	do_flush:
		space->reacquire();
		mysql_mutex_unlock(&fil_system.mutex);
		space->flush_low();
		space->release();
		mysql_mutex_lock(&fil_system.mutex);
		break;
	default:
		ut_ad(!space->is_temporary());
		if (!space->is_being_imported()) {
			goto do_flush;
		}
		break;
	case SRV_TMP_SPACE_ID:
		ut_ad(space->is_temporary());
		srv_tmp_space.set_last_file_size(pages_in_MiB);
		break;
	}

	return false;
}

bool recv_sys_t::check_sys_truncate()
{
  mysql_mutex_assert_owner(&fil_system.mutex);
  if (!truncated_sys_space.lsn)
    return false;
  if (fil_system.sys_space->size <= fil_system.sys_space->recv_size)
  {
    truncated_sys_space={0,0};
    return false;
  }
  return true;
}

/** @return whether the file is usable for io() */
ATTRIBUTE_COLD bool fil_space_t::prepare_acquired()
{
  ut_ad(referenced());
  mysql_mutex_assert_owner(&fil_system.mutex);
  fil_node_t *node= UT_LIST_GET_LAST(chain);
  ut_ad(!id || is_temporary() || node == UT_LIST_GET_FIRST(chain));

  const bool is_open= node &&
    (node->is_open() || fil_node_open_file(node, nullptr, false));

  if (!is_open)
    release();
  else if (node->deferred);
  else if (auto desired_size= recv_size)
  {
    if (id == TRX_SYS_SPACE && recv_sys.check_sys_truncate())
      goto clear;
    bool success;
    while (fil_space_extend_must_retry(this, node, desired_size, &success))
      mysql_mutex_lock(&fil_system.mutex);

    mysql_mutex_assert_owner(&fil_system.mutex);
    /* Crash recovery requires the file extension to succeed. */
    ut_a(success);
    /* InnoDB data files cannot shrink. */
    ut_a(size >= desired_size);
    if (desired_size > committed_size)
      committed_size= desired_size;

    /* There could be multiple concurrent I/O requests for this
    tablespace (multiple threads trying to extend this tablespace).

    Also, fil_space_set_recv_size_and_flags() may have been invoked
    again during the file extension while fil_system.mutex was not
    being held by us.

    Only if recv_size matches what we read originally, reset the
    field. In this way, a subsequent I/O request will handle any
    pending fil_space_set_recv_size_and_flags(). */

    if (desired_size == recv_size)
    {
      recv_size= 0;
      goto clear;
    }
  }
  else
clear:
    clear_closing();

  return is_open;
}

/** @return whether the file is usable for io() */
ATTRIBUTE_COLD bool fil_space_t::acquire_and_prepare()
{
  mysql_mutex_lock(&fil_system.mutex);
  const auto flags= acquire_low() & (STOPPING | CLOSING);
  const bool is_open= !flags || (flags == CLOSING && prepare_acquired());
  mysql_mutex_unlock(&fil_system.mutex);
  return is_open;
}

/** Try to extend a tablespace if it is smaller than the specified size.
@param[in,out]	space	tablespace
@param[in]	size	desired size in pages
@return whether the tablespace is at least as big as requested */
bool fil_space_extend(fil_space_t *space, uint32_t size)
{
  ut_ad(!srv_read_only_mode || space->is_temporary());
  bool success= false;
  const bool acquired= space->acquire();
  mysql_mutex_lock(&fil_system.mutex);
  if (acquired)
    while (fil_space_extend_must_retry(space, UT_LIST_GET_LAST(space->chain),
                                       size, &success))
      mysql_mutex_lock(&fil_system.mutex);
  mysql_mutex_unlock(&fil_system.mutex);
  if (acquired)
    space->release();
  return success;
}

/** Prepare to free a file from fil_system. */
inline pfs_os_file_t fil_node_t::close_to_free(bool detach_handle)
{
  mysql_mutex_assert_owner(&fil_system.mutex);
  ut_a(!being_extended);

  if (is_open() &&
      (space->n_pending.fetch_or(fil_space_t::CLOSING,
                                 std::memory_order_acquire) &
       fil_space_t::PENDING))
  {
    mysql_mutex_unlock(&fil_system.mutex);
    while (space->referenced())
      std::this_thread::sleep_for(std::chrono::microseconds(100));
    mysql_mutex_lock(&fil_system.mutex);
  }

  while (is_open())
  {
    if (space->is_in_unflushed_spaces)
    {
      space->is_in_unflushed_spaces= false;
      fil_system.unflushed_spaces.remove(*space);
    }

    ut_a(!being_extended);
    if (detach_handle)
    {
      auto result= handle;
      handle= OS_FILE_CLOSED;
      return result;
    }
    bool ret= os_file_close(handle);
    ut_a(ret);
    handle= OS_FILE_CLOSED;
    break;
  }

  return OS_FILE_CLOSED;
}

/** Detach a tablespace from the cache and close the files.
@param space tablespace
@param detach_handle whether to detach the handle, instead of closing
@return detached handle
@retval OS_FILE_CLOSED if no handle was detached */
pfs_os_file_t fil_system_t::detach(fil_space_t *space, bool detach_handle)
{
  mysql_mutex_assert_owner(&fil_system.mutex);
  spaces.cell_get(space->id)->remove(*space, &fil_space_t::hash);

  if (space->is_in_unflushed_spaces)
  {
    space->is_in_unflushed_spaces= false;
    unflushed_spaces.remove(*space);
  }

  if (space->is_in_default_encrypt)
  {
    space->is_in_default_encrypt= false;
    default_encrypt_tables.remove(*space);
  }

  {
    space_list_t::iterator s= space_list_t::iterator(space);
    if (space_list_last_opened == space)
    {
      if (s == space_list.begin())
      {
        ut_ad(srv_operation > SRV_OPERATION_EXPORT_RESTORED ||
              srv_shutdown_state > SRV_SHUTDOWN_NONE);
        space_list_last_opened= nullptr;
      }
      else
      {
        space_list_t::iterator prev= s;
        space_list_last_opened= &*--prev;
      }
    }
    space_list.erase(s);
  }

  if (space == sys_space)
    sys_space= nullptr;
  else if (space == temp_space)
    temp_space= nullptr;

  for (fil_node_t* node= UT_LIST_GET_FIRST(space->chain); node;
       node= UT_LIST_GET_NEXT(chain, node))
    if (node->is_open())
    {
      ut_ad(n_open > 0);
      n_open--;
    }

  ut_ad(!detach_handle || space->id);
  ut_ad(!detach_handle || UT_LIST_GET_LEN(space->chain) <= 1);

  pfs_os_file_t handle= OS_FILE_CLOSED;

  for (fil_node_t* node= UT_LIST_GET_FIRST(space->chain); node;
       node= UT_LIST_GET_NEXT(chain, node))
    handle= node->close_to_free(detach_handle);

  ut_ad(!space->referenced());
  return handle;
}

/** Free a tablespace object on which fil_system_t::detach() was invoked.
There must not be any pending i/o's or flushes on the files.
@param[in,out]	space		tablespace */
static
void
fil_space_free_low(
	fil_space_t*	space)
{
	/* The tablespace must not be in fil_system.named_spaces. */
	ut_ad(srv_fast_shutdown == 2 || !srv_was_started
	      || space->max_lsn == 0);

	/* Wait for fil_space_t::release() after
	fil_system_t::detach(), the tablespace cannot be found, so
	fil_space_t::get() would return NULL */
	while (space->referenced()) {
		std::this_thread::sleep_for(std::chrono::microseconds(100));
	}

	for (fil_node_t* node = UT_LIST_GET_FIRST(space->chain);
	     node != NULL; ) {
		ut_d(space->size -= node->size);
		ut_free(node->name);
		fil_node_t* old_node = node;
		node = UT_LIST_GET_NEXT(chain, node);
		ut_free(old_node);
	}

	ut_ad(space->size == 0);

	fil_space_destroy_crypt_data(&space->crypt_data);

	space->~fil_space_t();
	ut_free(space);
}

/** Frees a space object from the tablespace memory cache.
Closes the files in the chain but does not delete them.
There must not be any pending i/o's or flushes on the files.
@param id          tablespace identifier
@param x_latched   whether the caller holds exclusive fil_space_t::latch
@return true if success */
bool fil_space_free(uint32_t id, bool x_latched)
{
	ut_ad(id != TRX_SYS_SPACE);

	mysql_mutex_lock(&fil_system.mutex);
	fil_space_t*	space = fil_space_get_by_id(id);

	if (space != NULL) {
		fil_system.detach(space);
	}

	mysql_mutex_unlock(&fil_system.mutex);

	if (space != NULL) {
		if (x_latched) {
			space->x_unlock();
		}

		if (!recv_recovery_is_on()) {
			log_sys.latch.wr_lock(SRW_LOCK_CALL);

			if (space->max_lsn) {
				ut_d(space->max_lsn = 0);
				fil_system.named_spaces.remove(*space);
			}

			log_sys.latch.wr_unlock();
		} else {
			ut_ad(log_sys.latch_have_wr());
			if (space->max_lsn) {
				ut_d(space->max_lsn = 0);
				fil_system.named_spaces.remove(*space);
			}
		}

		fil_space_free_low(space);
	}

	return(space != NULL);
}

fil_space_t::fil_space_t(uint32_t id, uint32_t flags, bool being_imported,
                         fil_space_crypt_t *crypt_data) noexcept :
  id(id), crypt_data(crypt_data), being_imported(being_imported), flags(flags)
{
  UT_LIST_INIT(chain, &fil_node_t::chain);
  memset((void*) &latch, 0, sizeof latch);
  latch.SRW_LOCK_INIT(fil_space_latch_key);
}

fil_space_t *fil_space_t::create(uint32_t id, uint32_t flags,
                                 bool being_imported,
                                 fil_space_crypt_t *crypt_data,
                                 fil_encryption_t mode,
                                 bool opened) noexcept
{
  mysql_mutex_assert_owner(&fil_system.mutex);
  ut_ad(fil_system.is_initialised());
  ut_ad(fil_space_t::is_valid_flags(flags & ~FSP_FLAGS_MEM_MASK, id));
  ut_ad(srv_page_size == UNIV_PAGE_SIZE_ORIG || flags != 0);

  DBUG_EXECUTE_IF("fil_space_create_failure", return nullptr;);

  fil_space_t** after= fil_system.spaces.cell_get(id)->search
    (&fil_space_t::hash, [id](const fil_space_t *space)
    { return !space || space->id == id; });
  ut_a(!*after);
  fil_space_t *space= new (ut_malloc_nokey(sizeof(*space)))
    fil_space_t(id, flags, being_imported, crypt_data);
  *after= space;

  if (crypt_data)
    DBUG_PRINT("crypt", ("Tablespace %" PRIu32 " encryption %d key id %" PRIu32
                         ":%s %s",
                         id, crypt_data->encryption, crypt_data->key_id,
                         fil_crypt_get_mode(crypt_data),
                         fil_crypt_get_type(crypt_data)));

  if (opened)
    fil_system.add_opened_last_to_space_list(space);
  else
    fil_system.space_list.push_back(*space);

  switch (id) {
  case 0:
    ut_ad(!fil_system.sys_space);
    fil_system.sys_space= space;
    break;
  case SRV_TMP_SPACE_ID:
    ut_ad(!fil_system.temp_space);
    fil_system.temp_space= space;
    return space;
  default:
    if (UNIV_LIKELY(id <= fil_system.max_assigned_id))
      break;
    if (UNIV_UNLIKELY(srv_operation == SRV_OPERATION_BACKUP))
      break;
    if (!fil_system.space_id_reuse_warned)
     sql_print_warning("InnoDB: Allocated tablespace ID %" PRIu32
                       ", old maximum was %" PRIu32,
                       id, fil_system.max_assigned_id);
    fil_system.max_assigned_id = id;
  }

  if ((mode == FIL_ENCRYPTION_ON ||
       (mode == FIL_ENCRYPTION_OFF || srv_encrypt_tables)) &&
      !space->is_being_imported() && fil_crypt_must_default_encrypt())
  {
    fil_system.default_encrypt_tables.push_back(*space);
    space->is_in_default_encrypt= true;

    if (srv_n_fil_crypt_threads_started)
    {
      mysql_mutex_unlock(&fil_system.mutex);
      fil_crypt_threads_signal();
      mysql_mutex_lock(&fil_system.mutex);
    }
  }

  return space;
}

/*******************************************************************//**
Assigns a new space id for a new single-table tablespace. This works simply by
incrementing the global counter. If 4 billion id's is not enough, we may need
to recycle id's.
@return true if assigned, false if not */
bool fil_assign_new_space_id(uint32_t *space_id)
{
	uint32_t id = *space_id;
	bool	success;

	mysql_mutex_lock(&fil_system.mutex);

	if (id < fil_system.max_assigned_id) {
		id = fil_system.max_assigned_id;
	}

	id++;

	if (id > (SRV_SPACE_ID_UPPER_BOUND / 2) && (id % 1000000UL == 0)) {
		ib::warn() << "You are running out of new single-table"
			" tablespace id's. Current counter is " << id
			<< " and it must not exceed" <<SRV_SPACE_ID_UPPER_BOUND
			<< "! To reset the counter to zero you have to dump"
			" all your tables and recreate the whole InnoDB"
			" installation.";
	}

	success = (id < SRV_SPACE_ID_UPPER_BOUND);

	if (success) {
		*space_id = fil_system.max_assigned_id = id;
	} else {
		ib::warn() << "You have run out of single-table tablespace"
			" id's! Current counter is " << id
			<< ". To reset the counter to zero"
			" you have to dump all your tables and"
			" recreate the whole InnoDB installation.";
		*space_id = UINT32_MAX;
	}

	mysql_mutex_unlock(&fil_system.mutex);

	return(success);
}

/** Read the first page of a data file.
@param dpage   copy of a first page, from the doublewrite buffer, or nullptr
@param no_lsn  whether to skip the FIL_PAGE_LSN check
@return whether the page was found valid */
bool fil_space_t::read_page0(const byte *dpage, bool no_lsn) noexcept
{
  ut_ad(fil_system.is_initialised());
  mysql_mutex_assert_owner(&fil_system.mutex);
  if (size)
    return true;

  fil_node_t *node= UT_LIST_GET_FIRST(chain);
  if (!node)
    return false;
  ut_ad(!UT_LIST_GET_NEXT(chain, node));

  if (UNIV_UNLIKELY(acquire_low() & STOPPING))
  {
    ut_ad("this should not happen" == 0);
    return false;
  }
  const bool ok= node->is_open() || fil_node_open_file(node, dpage, no_lsn);
  release();
  return ok;
}

void fil_space_set_recv_size_and_flags(uint32_t id, uint32_t size,
                                       uint32_t flags)
{
  ut_ad(id < SRV_SPACE_ID_UPPER_BOUND);
  mysql_mutex_assert_owner(&recv_sys.mutex);
  mysql_mutex_lock(&fil_system.mutex);
  if (fil_space_t *space= fil_space_get_by_id(id))
    if (space->read_page0(recv_sys.dblwr.find_page(page_id_t(id, 0), LSN_MAX),
                          true))
    {
      if (size)
        space->recv_size= size;
      if (flags != FSP_FLAGS_FCRC32_MASK_MARKER)
        space->flags= flags;
    }
  mysql_mutex_unlock(&fil_system.mutex);
}

/** Open each file. Never invoked on .ibd files.
@param create_new_db    whether to skip the call to fil_node_t::read_page0()
@return whether all files were opened */
bool fil_space_t::open(bool create_new_db)
{
  ut_ad(fil_system.is_initialised());
  ut_ad(!id || create_new_db);

  bool success= true;
  bool skip_read= create_new_db;

  const page_t *page= skip_read
    ? nullptr
    : recv_sys.dblwr.find_page(page_id_t{id, 0}, LSN_MAX);

  mysql_mutex_lock(&fil_system.mutex);

  for (fil_node_t *node= UT_LIST_GET_FIRST(chain); node;
       node= UT_LIST_GET_NEXT(chain, node))
  {
    if (!node->is_open() && !fil_node_open_file_low(node, page, page))
    {
err_exit:
      success= false;
      break;
    }

    if (create_new_db)
    {
      node->find_metadata();
      continue;
    }
    if (skip_read)
    {
      size+= node->size;
      continue;
    }

    if (!node->read_page0(page, true))
    {
      fil_system.n_open--;
      os_file_close(node->handle);
      node->handle= OS_FILE_CLOSED;
      goto err_exit;
    }

    skip_read= true;
    page= nullptr;
  }

  if (!create_new_db)
    committed_size= size;
  mysql_mutex_unlock(&fil_system.mutex);
  return success;
}

/** Close each file. Only invoked on fil_system.temp_space. */
void fil_space_t::close()
{
	if (!fil_system.is_initialised()) {
		return;
	}

	mysql_mutex_lock(&fil_system.mutex);
	ut_ad(this == fil_system.temp_space
	      || srv_operation == SRV_OPERATION_BACKUP
	      || srv_operation == SRV_OPERATION_RESTORE
	      || srv_operation == SRV_OPERATION_RESTORE_DELTA);

	for (fil_node_t* node = UT_LIST_GET_FIRST(chain);
	     node != NULL;
	     node = UT_LIST_GET_NEXT(chain, node)) {
		if (node->is_open()) {
			node->close();
		}
	}

	mysql_mutex_unlock(&fil_system.mutex);
}

void fil_system_t::create(ulint hash_size)
{
	ut_ad(this == &fil_system);
	ut_ad(!is_initialised());
	ut_ad(!(srv_page_size % FSP_EXTENT_SIZE));
	ut_ad(srv_page_size);

	compile_time_assert(!(UNIV_PAGE_SIZE_MAX % FSP_EXTENT_SIZE_MAX));
	compile_time_assert(!(UNIV_PAGE_SIZE_MIN % FSP_EXTENT_SIZE_MIN));

	ut_ad(hash_size > 0);

	mysql_mutex_init(fil_system_mutex_key, &mutex, nullptr);

	spaces.create(hash_size);

	need_unflushed_spaces = !write_through && buf_dblwr.need_fsync();

	fil_space_crypt_init();
#ifdef __linux__
	ssd.clear();
	char fn[sizeof(dirent::d_name)
		+ sizeof "/sys/block/" "/queue/rotational"];
	const size_t sizeof_fnp = (sizeof fn) - sizeof "/sys/block";
	memcpy(fn, "/sys/block/", sizeof "/sys/block");
	char* fnp = &fn[sizeof "/sys/block"];

	std::set<std::string> ssd_devices;
	if (DIR* d = opendir("/sys/block")) {
		while (struct dirent* e = readdir(d)) {
			if (e->d_name[0] == '.') {
				continue;
			}
			snprintf(fnp, sizeof_fnp, "%s/queue/rotational",
				 e->d_name);
			int f = open(fn, O_RDONLY);
			if (f == -1) {
				continue;
			}
			char b[sizeof "4294967295:4294967295\n"];
			ssize_t l = read(f, b, sizeof b);
			::close(f);
			if (l != 2 || memcmp("0\n", b, 2)) {
				continue;
			}
			snprintf(fnp, sizeof_fnp, "%s/dev", e->d_name);
			f = open(fn, O_RDONLY);
			if (f == -1) {
				continue;
			}
			l = read(f, b, sizeof b);
			::close(f);
			if (l <= 0 || b[l - 1] != '\n') {
				continue;
			}
			b[l - 1] = '\0';
			char* end = b;
			unsigned long dev_major = strtoul(b, &end, 10);
			if (b == end || *end != ':'
			    || dev_major != unsigned(dev_major)) {
				continue;
			}
			char* c = end + 1;
			unsigned long dev_minor = strtoul(c, &end, 10);
			if (c == end || *end
			    || dev_minor != unsigned(dev_minor)) {
				continue;
			}
			ssd.push_back(makedev(unsigned(dev_major),
					      unsigned(dev_minor)));
		}
		closedir(d);
	}
	/* fil_system_t::is_ssd() assumes the following */
	ut_ad(makedev(0, 8) == 8);
	ut_ad(makedev(0, 4) == 4);
	ut_ad(makedev(0, 2) == 2);
	ut_ad(makedev(0, 1) == 1);
#endif
}

void fil_system_t::close()
{
  ut_ad(this == &fil_system);
  ut_a(unflushed_spaces.empty());
  ut_a(space_list.empty());
  ut_ad(!sys_space);
  ut_ad(!temp_space);

  if (is_initialised())
  {
    spaces.free();
    mysql_mutex_destroy(&mutex);
    fil_space_crypt_cleanup();
  }

  ut_ad(!is_initialised());

#ifdef __linux__
  ssd.clear();
  ssd.shrink_to_fit();
#endif /* __linux__ */
}

void fil_system_t::add_opened_last_to_space_list(fil_space_t *space)
{
  if (UNIV_LIKELY(space_list_last_opened != nullptr))
    space_list.insert(++space_list_t::iterator(space_list_last_opened), *space);
  else
    space_list.push_front(*space);
  space_list_last_opened= space;
}

/** Extend all open data files to the recovered size */
ATTRIBUTE_COLD void fil_system_t::extend_to_recv_size()
{
  ut_ad(is_initialised());
  mysql_mutex_lock(&mutex);
  for (fil_space_t &space : fil_system.space_list)
  {
    const uint32_t size= space.recv_size;

    if (size > space.size)
    {
      if (space.is_closing())
        continue;
      space.reacquire();
      bool success;
      while (fil_space_extend_must_retry(&space, UT_LIST_GET_LAST(space.chain),
                                         size, &success))
        mysql_mutex_lock(&mutex);
      /* Crash recovery requires the file extension to succeed. */
      ut_a(success);
      space.release();
    }
  }
  mysql_mutex_unlock(&mutex);
}

ATTRIBUTE_COLD void fil_space_t::reopen_all()
{
  mysql_mutex_assert_owner(&fil_system.mutex);
  fil_system.freeze_space_list++;

  for (fil_space_t &space : fil_system.space_list)
  {
    for (fil_node_t *node= UT_LIST_GET_FIRST(space.chain); node;
         node= UT_LIST_GET_NEXT(chain, node))
      if (node->is_open())
        goto need_to_close;
    continue;

  need_to_close:
    uint32_t p= space.n_pending.fetch_or(CLOSING, std::memory_order_acquire);
    if (p & (STOPPING | CLOSING))
      continue;

    for (fil_node_t *node= UT_LIST_GET_FIRST(space.chain); node;
         node= UT_LIST_GET_NEXT(chain, node))
    {
      if (!node->is_open())
        continue;

      ulint type= OS_DATA_FILE;

#if defined _WIN32 || defined O_DIRECT
      switch (FSP_FLAGS_GET_ZIP_SSIZE(space.flags)) {
      case 1: case 2:
        type= OS_DATA_FILE_NO_O_DIRECT;
      }
#endif

      for (ulint count= 10000; count--;)
      {
        p= space.pending();

        if (!(p & CLOSING) || (p & STOPPING))
          break;

        if (!(p & PENDING) && !node->being_extended)
        {
          space.reacquire();
          mysql_mutex_unlock(&fil_system.mutex);
          /* Unconditionally flush the file, because
          fil_system.write_through was updated prematurely,
          potentially causing some flushes to be lost. */
          os_file_flush(node->handle);
          mysql_mutex_lock(&fil_system.mutex);
          p= space.n_pending.fetch_sub(1, std::memory_order_relaxed) - 1;

          if (!(p & CLOSING) || (p & STOPPING))
            break;

          if (!(p & PENDING) && !node->being_extended)
          {
            ut_a(os_file_close(node->handle));
            bool success;
            node->handle= os_file_create(innodb_data_file_key, node->name,
                                         node->is_raw_disk
                                         ? OS_FILE_OPEN_RAW : OS_FILE_OPEN,
                                         type,
                                         srv_read_only_mode, &success);
            ut_a(success);
            goto next_file;
          }
        }

        space.reacquire();
        mysql_mutex_unlock(&fil_system.mutex);
        std::this_thread::sleep_for(std::chrono::microseconds(100));
        mysql_mutex_lock(&fil_system.mutex);
        space.release();

        if (!node->is_open())
          goto next_file;
      }

      if (!(p & CLOSING) || (p & STOPPING))
      next_file:
        continue;

      sql_print_error("InnoDB: Failed to reopen file '%s' due to " UINT32PF
                      " operations", node->name, p & PENDING);
    }
  }

  fil_system.freeze_space_list--;
}

void fil_system_t::set_write_through(bool write_through)
{
  mysql_mutex_lock(&mutex);

  if (write_through != is_write_through())
  {
    this->write_through= write_through;
    fil_space_t::reopen_all();
    need_unflushed_spaces = !write_through && buf_dblwr.need_fsync();
  }

  mysql_mutex_unlock(&mutex);
}

void fil_system_t::set_buffered(bool buffered)
{
  mysql_mutex_lock(&mutex);

  if (buffered != is_buffered())
  {
    this->buffered= buffered;
    fil_space_t::reopen_all();
  }

  mysql_mutex_unlock(&mutex);
}

/** Close all tablespace files at shutdown */
void fil_space_t::close_all()
{
  if (!fil_system.is_initialised())
    return;

  /* At shutdown, we should not have any files in this list. */
  ut_ad(srv_fast_shutdown == 2 || !srv_was_started ||
        fil_system.named_spaces.empty());
  fil_flush_file_spaces();

  mysql_mutex_lock(&fil_system.mutex);

  while (!fil_system.space_list.empty())
  {
    fil_space_t &space= fil_system.space_list.front();

    for (fil_node_t *node= UT_LIST_GET_FIRST(space.chain); node != NULL;
         node= UT_LIST_GET_NEXT(chain, node))
    {
      if (!node->is_open())
      next:
        continue;

      for (ulint count= 10000; count--;)
      {
        const auto n= space.set_closing();
        if (n & STOPPING)
          goto next;
        if (!(n & (PENDING | NEEDS_FSYNC)))
        {
          node->close();
          goto next;
        }
        mysql_mutex_unlock(&fil_system.mutex);
        std::this_thread::sleep_for(std::chrono::microseconds(100));
        mysql_mutex_lock(&fil_system.mutex);
        if (!node->is_open())
          goto next;
      }

      sql_print_error("InnoDB: File '%s' has " UINT32PF " operations",
                      node->name, space.referenced());
    }

    fil_system.detach(&space);
    mysql_mutex_unlock(&fil_system.mutex);
    fil_space_free_low(&space);
    mysql_mutex_lock(&fil_system.mutex);
  }

  mysql_mutex_unlock(&fil_system.mutex);

  ut_ad(srv_fast_shutdown == 2 || !srv_was_started ||
        fil_system.named_spaces.empty());
}

/*******************************************************************//**
Sets the max tablespace id counter if the given number is bigger than the
previous value. */
void fil_set_max_space_id_if_bigger(uint32_t max_id)
{
	ut_a(max_id < SRV_SPACE_ID_UPPER_BOUND);

	mysql_mutex_lock(&fil_system.mutex);

	if (fil_system.max_assigned_id < max_id) {

		fil_system.max_assigned_id = max_id;
	}

	mysql_mutex_unlock(&fil_system.mutex);
}

/** Acquire a tablespace reference.
@param id      tablespace identifier
@return tablespace
@retval nullptr if the tablespace is missing or inaccessible */
fil_space_t *fil_space_t::get(uint32_t id)
{
  mysql_mutex_lock(&fil_system.mutex);
  fil_space_t *space= fil_space_get_by_id(id);
  const uint32_t n= space ? space->acquire_low() : 0;

  if (n & STOPPING)
    space= nullptr;
  else if ((n & CLOSING) && !space->prepare_acquired())
    space= nullptr;

  mysql_mutex_unlock(&fil_system.mutex);
  return space;
}

/** Write a log record about a file operation.
@param type           file operation
@param first_page_no  first page number in the file
@param path           file path
@param new_path       new file path for type=FILE_RENAME */
inline void mtr_t::log_file_op(mfile_type_t type, uint32_t space_id,
			       const char *path, const char *new_path)
{
  ut_ad((new_path != nullptr) == (type == FILE_RENAME));
  ut_ad(!(byte(type) & 15));

  /* fil_name_parse() requires that there be at least one path
  separator and that the file path end with ".ibd". */
  ut_ad(strchr(path, '/'));
  ut_ad(!strcmp(&path[strlen(path) - strlen(DOT_IBD)], DOT_IBD));

  m_modifications= true;
  if (!is_logged())
    return;
  m_last= nullptr;

  const size_t len= strlen(path);
  const size_t new_len= new_path ? 1 + strlen(new_path) : 0;
  ut_ad(len > 0);
  byte *const log_ptr= m_log.open(1 + 3/*length*/ + 5/*space_id*/ +
                                  1/*page_no=0*/);
  *log_ptr= type;
  byte *end= log_ptr + 1;
  end= mlog_encode_varint(end, space_id);
  *end++= 0;
  const byte *const final_end= end + len + new_len;
  if (UNIV_LIKELY(final_end >= &log_ptr[16]))
  {
    size_t total_len= final_end - log_ptr - 15;
    if (total_len >= MIN_3BYTE)
      total_len+= 2;
    else if (total_len >= MIN_2BYTE)
      total_len++;
    end= mlog_encode_varint(log_ptr + 1, total_len);
    end= mlog_encode_varint(end, space_id);
    *end++= 0;
  }
  else
  {
    *log_ptr= static_cast<byte>(*log_ptr | (final_end - &log_ptr[1]));
    ut_ad(*log_ptr & 15);
  }

  m_log.close(end);

  if (new_path)
  {
    ut_ad(strchr(new_path, '/'));
    m_log.push(reinterpret_cast<const byte*>(path), uint32_t(len + 1));
    m_log.push(reinterpret_cast<const byte*>(new_path), uint32_t(new_len - 1));
  }
  else
    m_log.push(reinterpret_cast<const byte*>(path), uint32_t(len));
}

/** Write FILE_MODIFY for a file.
@param[in]	space_id	tablespace id
@param[in]	name		tablespace file name
@param[in,out]	mtr		mini-transaction */
static void fil_name_write(uint32_t space_id, const char *name,
                           mtr_t *mtr)
{
  ut_ad(!is_predefined_tablespace(space_id));
  mtr->log_file_op(FILE_MODIFY, space_id, name);
}

fil_space_t *fil_space_t::drop(uint32_t id, pfs_os_file_t *detached_handle)
{
  ut_a(!is_system_tablespace(id));
  ut_ad(id != SRV_TMP_SPACE_ID);
  mysql_mutex_lock(&fil_system.mutex);
  fil_space_t *space= fil_space_get_by_id(id);

  if (!space)
  {
    mysql_mutex_unlock(&fil_system.mutex);
    return nullptr;
  }

  if (space->pending() & STOPPING)
  {
    /* A thread executing DDL and another thread executing purge may
    be executing fil_delete_tablespace() concurrently for the same
    tablespace. Wait for the other thread to complete the operation. */
    for (ulint count= 0;; count++)
    {
      space= fil_space_get_by_id(id);
      ut_ad(!space || space->is_stopping());
      mysql_mutex_unlock(&fil_system.mutex);
      if (!space)
        return nullptr;
      /* Issue a warning every 10.24 seconds, starting after 2.56 seconds */
      if ((count & 511) == 128)
        sql_print_warning("InnoDB: Waiting for tablespace " UINT32PF
                          " to be deleted", id);
      std::this_thread::sleep_for(std::chrono::milliseconds(20));
      mysql_mutex_lock(&fil_system.mutex);
    }
  }

  /* We must be the first one to set either STOPPING flag on the .ibd file,
  because the flags are only being set here, within a critical section of
  fil_system.mutex. */
  unsigned pending;
  ut_d(pending=)
    space->n_pending.fetch_add(STOPPING_READS + 1, std::memory_order_relaxed);
  ut_ad(!(pending & STOPPING));
  mysql_mutex_unlock(&fil_system.mutex);

  if (space->crypt_data)
    fil_space_crypt_close_tablespace(space);

  if (!space->is_being_imported())
  {
    if (id >= srv_undo_space_id_start &&
        id < srv_undo_space_id_start + srv_undo_tablespaces_open)
    {
      os_file_delete(innodb_data_file_key, space->chain.start->name);
      goto deleted;
    }

    /* Before deleting the file, persistently write a log record. */
    mtr_t mtr;
    mtr.start();
    mtr.log_file_op(FILE_DELETE, id, space->chain.start->name);
    mtr.commit_file(*space, nullptr);

    if (FSP_FLAGS_HAS_DATA_DIR(space->flags))
      RemoteDatafile::delete_link_file(space->name());

    os_file_delete(innodb_data_file_key, space->chain.start->name);
  }

  if (char *cfg_name= fil_make_filepath(space->chain.start->name,
                                        fil_space_t::name_type{}, CFG, false))
  {
    os_file_delete_if_exists(innodb_data_file_key, cfg_name, nullptr);
    ut_free(cfg_name);
  }

 deleted:
  mysql_mutex_lock(&fil_system.mutex);
  ut_ad(space == fil_space_get_by_id(id));
  pending=
    space->n_pending.fetch_add(STOPPING_WRITES - 1, std::memory_order_relaxed);
  ut_ad((pending & STOPPING) == STOPPING_READS);
  ut_ad(pending & PENDING);
  pending&= PENDING;
  if (--pending)
  {
    for (ulint count= 0;; count++)
    {
      ut_ad(space == fil_space_get_by_id(id));
      pending= space->n_pending.load(std::memory_order_relaxed) & PENDING;
      if (!pending)
        break;
      mysql_mutex_unlock(&fil_system.mutex);
      /* Issue a warning every 10.24 seconds, starting after 2.56 seconds */
      if ((count & 511) == 128)
        sql_print_warning("InnoDB: Trying to delete tablespace '%s' "
                          "but there are %u pending operations",
                          space->chain.start->name, pending);
      std::this_thread::sleep_for(std::chrono::milliseconds(20));
      mysql_mutex_lock(&fil_system.mutex);
    }
  }

  pfs_os_file_t handle= fil_system.detach(space, true);
  mysql_mutex_unlock(&fil_system.mutex);
  if (detached_handle)
    *detached_handle = handle;
  else
    os_file_close(handle);
  return space;
}

/** Close a single-table tablespace on failed IMPORT TABLESPACE.
The tablespace must be cached in the memory cache.
Free all pages used by the tablespace. */
void fil_close_tablespace(uint32_t id)
{
	ut_ad(!is_system_tablespace(id));
	fil_space_t* space = fil_space_t::drop(id, nullptr);
	if (!space) {
		return;
	}

	space->x_lock();
	ut_ad(space->is_stopping());

	/* Invalidate in the buffer pool all pages belonging to the
	tablespace. Since space->is_stopping() holds, readahead
	can no longer read more pages of this tablespace to buf_pool.
	Thus we can clean the tablespace out of buf_pool
	completely and permanently. */
	while (buf_flush_list_space(space));

	space->x_unlock();
	log_sys.latch.wr_lock(SRW_LOCK_CALL);
	if (space->max_lsn != 0) {
		ut_d(space->max_lsn = 0);
		fil_system.named_spaces.remove(*space);
	}
	log_sys.latch.wr_unlock();
	fil_space_free_low(space);
}

/** Delete a tablespace and associated .ibd file.
@param id    tablespace identifier
@return detached file handle (to be closed by the caller)
@return	OS_FILE_CLOSED if no file existed */
pfs_os_file_t fil_delete_tablespace(uint32_t id)
{
  ut_ad(!is_system_tablespace(id));
  pfs_os_file_t handle= OS_FILE_CLOSED;
  if (fil_space_t *space= fil_space_t::drop(id, &handle))
    fil_space_free_low(space);
  return handle;
}

/*******************************************************************//**
Allocates and builds a file name from a path, a table or tablespace name
and a suffix. The string must be freed by caller with ut_free().
@param[in] path nullptr or the directory path or the full path and filename
@param[in] name {} if path is full, or Table/Tablespace name
@param[in] extension the file extension to use
@param[in] trim_name true if the last name on the path should be trimmed
@return own: file name */
char* fil_make_filepath_low(const char *path,
                            const fil_space_t::name_type &name,
                            ib_extention extension, bool trim_name)
{
	/* The path may contain the basename of the file, if so we do not
	need the name.  If the path is NULL, we can use the default path,
	but there needs to be a name. */
	ut_ad(path || name.data());

	if (path == NULL) {
		path = fil_path_to_mysql_datadir;
	}

	ulint	len		= 0;	/* current length */
	ulint	path_len	= strlen(path);
	const char* suffix	= dot_ext[extension];
	ulint	suffix_len	= strlen(suffix);
	ulint	full_len	= path_len + 1 + name.size() + suffix_len + 1;

	char*	full_name = static_cast<char*>(ut_malloc_nokey(full_len));
	if (full_name == NULL) {
		return NULL;
	}

	/* If the name is a relative or absolute path, do not prepend "./". */
	if (path[0] == '.'
	    && (path[1] == '\0' || path[1] == '/' IF_WIN(|| path[1] == '\\',))
	    && name.size() && (name.data()[0] == '.'
			       || is_absolute_path(name.data()))) {
		path = NULL;
		path_len = 0;
	}

	if (path != NULL) {
		memcpy(full_name, path, path_len);
		len = path_len;
	}

	full_name[len] = '\0';

	if (trim_name) {
		/* Find the offset of the last DIR separator and set it to
		null in order to strip off the old basename from this path. */
		char* last_dir_sep = strrchr(full_name, '/');
#ifdef _WIN32
		if (char *last = strrchr(full_name, '\\')) {
			if (last > last_dir_sep) {
				last_dir_sep = last;
			}
		}
#endif
		if (last_dir_sep) {
			last_dir_sep[0] = '\0';
			len = strlen(full_name);
		}
	}

	if (name.size()) {
		if (len && full_name[len - 1] != '/') {
			/* Add a DIR separator */
			full_name[len] = '/';
			full_name[++len] = '\0';
		}

		char*	ptr = &full_name[len];
		memcpy(ptr, name.data(), name.size());
		len += name.size();
		full_name[len] = '\0';
	}

	/* Make sure that the specified suffix is at the end of the filepath
	string provided. This assumes that the suffix starts with '.'.
	If the first char of the suffix is found in the filepath at the same
	length as the suffix from the end, then we will assume that there is
	a previous suffix that needs to be replaced. */
	if (suffix != NULL) {
		/* Need room for the trailing null byte. */
		ut_ad(len < full_len);

		if ((len > suffix_len)
		   && (full_name[len - suffix_len] == suffix[0])) {
			/* Another suffix exists, make it the one requested. */
			memcpy(&full_name[len - suffix_len], suffix, suffix_len);

		} else {
			/* No previous suffix, add it. */
			ut_ad(len + suffix_len < full_len);
			memcpy(&full_name[len], suffix, suffix_len);
			full_name[len + suffix_len] = '\0';
		}
	}

	return(full_name);
}

char *fil_make_filepath(const char* path, const table_name_t name,
                        ib_extention suffix, bool strip_name)
{
  return fil_make_filepath_low(path, {name.m_name, strlen(name.m_name)},
                               suffix, strip_name);
}

/** Wrapper function over fil_make_filepath_low() to build directory name.
@param path the directory path or the full path and filename
@return own: directory name */
static inline char *fil_make_dirpath(const char *path)
{
  return fil_make_filepath_low(path, fil_space_t::name_type{}, NO_EXT, true);
}

dberr_t fil_space_t::rename(const char *path, bool log, bool replace)
{
  ut_ad(UT_LIST_GET_LEN(chain) == 1);
  ut_ad(!is_predefined_tablespace(id));

  const char *old_path= chain.start->name;

  ut_ad(strchr(old_path, '/'));
  ut_ad(strchr(path, '/'));

  if (!strcmp(path, old_path))
    return DB_SUCCESS;

  if (!log)
  {
    if (!os_file_rename(innodb_data_file_key, old_path, path))
      return DB_ERROR;
    mysql_mutex_lock(&fil_system.mutex);
    ut_free(chain.start->name);
    chain.start->name= mem_strdup(path);
    mysql_mutex_unlock(&fil_system.mutex);
    return DB_SUCCESS;
  }

  bool exists= false;
  os_file_type_t ftype;

  /* Check upfront if the rename operation might succeed, because we
  must durably write redo log before actually attempting to execute
  the rename in the file system. */
  if (os_file_status(old_path, &exists, &ftype) && !exists)
  {
    sql_print_error("InnoDB: Cannot rename '%s' to '%s'"
                    " because the source file does not exist.",
                    old_path, path);
    return DB_TABLESPACE_NOT_FOUND;
  }

  if (!replace)
  {
    char *schema_path= fil_make_dirpath(path);
    if (!schema_path)
      return DB_ERROR;

    exists= false;
    bool schema_fail= os_file_status(schema_path, &exists, &ftype) && !exists;
    ut_free(schema_path);

    if (schema_fail)
    {
      sql_print_error("InnoDB: Cannot rename '%s' to '%s'"
                      " because the target schema directory doesn't exist.",
                      old_path, path);
      return DB_ERROR;
    }

    exists= false;
    if (!os_file_status(path, &exists, &ftype) || exists)
    {
      sql_print_error("InnoDB: Cannot rename '%s' to '%s'"
                      " because the target file exists.",
                      old_path, path);
      return DB_TABLESPACE_EXISTS;
    }
  }

  mtr_t mtr;
  mtr.start();
  mtr.log_file_op(FILE_RENAME, id, old_path, path);
  return mtr.commit_file(*this, path) ? DB_SUCCESS : DB_ERROR;
}

/** Create a tablespace file.
@param[in]	space_id	Tablespace ID
@param[in]	name		Tablespace name in dbname/tablename format.
@param[in]	path		Path and filename of the datafile to create.
@param[in]	flags		Tablespace flags
@param[in]	size		Initial size of the tablespace file in pages,
must be >= FIL_IBD_FILE_INITIAL_SIZE
@param[in]	mode		MariaDB encryption mode
@param[in]	key_id		MariaDB encryption key_id
@param[out]	err		DB_SUCCESS or error code
@return	the created tablespace
@retval	NULL	on error */
fil_space_t*
fil_ibd_create(
	uint32_t	space_id,
	const table_name_t name,
	const char*	path,
	uint32_t	flags,
	uint32_t	size,
	fil_encryption_t mode,
	uint32_t	key_id,
	dberr_t*	err) noexcept
{
	pfs_os_file_t	file;
	bool		success;
	mtr_t		mtr;
	bool		has_data_dir = FSP_FLAGS_HAS_DATA_DIR(flags) != 0;

	ut_ad(!is_system_tablespace(space_id));
	ut_ad(!srv_read_only_mode);
	ut_a(space_id < SRV_SPACE_ID_UPPER_BOUND);
	ut_a(size >= FIL_IBD_FILE_INITIAL_SIZE);
	ut_a(fil_space_t::is_valid_flags(flags & ~FSP_FLAGS_MEM_MASK, space_id));

	/* Create the subdirectories in the path, if they are
	not there already. */
	*err = os_file_create_subdirs_if_needed(path);
	if (*err != DB_SUCCESS) {
		return NULL;
	}

	mtr.start();
	mtr.log_file_op(FILE_CREATE, space_id, path);
	log_sys.latch.wr_lock(SRW_LOCK_CALL);
	auto lsn= mtr.commit_files();
	log_sys.latch.wr_unlock();
	mtr.flag_wr_unlock();
	log_write_up_to(lsn, true);

	static_assert(((UNIV_ZIP_SIZE_MIN >> 1) << 3) == 4096,
		      "compatibility");
#if defined _WIN32 || defined O_DIRECT
	ulint type;
	switch (FSP_FLAGS_GET_ZIP_SSIZE(flags)) {
	case 1:
	case 2:
		type = OS_DATA_FILE_NO_O_DIRECT;
		break;
	default:
		type = OS_DATA_FILE;
	}
#else
	constexpr auto type = OS_DATA_FILE;
#endif

	file = os_file_create(
		innodb_data_file_key, path,
		OS_FILE_CREATE,
		type, srv_read_only_mode, &success);

	if (!success) {
		/* The following call will print an error message */
		switch (os_file_get_last_error(true)) {
		case OS_FILE_ALREADY_EXISTS:
			ib::info() << "The file '" << path << "'"
				" already exists though the"
				" corresponding table did not exist"
				" in the InnoDB data dictionary."
				" You can resolve the problem by removing"
				" the file.";
			*err = DB_TABLESPACE_EXISTS;
			break;
		case OS_FILE_DISK_FULL:
			*err = DB_OUT_OF_FILE_SPACE;
			break;
		default:
			*err = DB_ERROR;
		}
		ib::error() << "Cannot create file '" << path << "'";
		return NULL;
	}

	const bool is_compressed = fil_space_t::is_compressed(flags);
#ifdef _WIN32
	const bool is_sparse = is_compressed;
	if (is_compressed) {
		os_file_set_sparse_win32(file);
	}
#else
	const bool is_sparse = is_compressed
		&& DB_SUCCESS == os_file_punch_hole(file, 0, 4096)
		&& !my_test_if_thinly_provisioned(file);
#endif

	if (fil_space_t::full_crc32(flags)) {
		flags |= FSP_FLAGS_FCRC32_PAGE_SSIZE();
	} else {
		flags |= FSP_FLAGS_PAGE_SSIZE();
	}

	/* Create crypt data if the tablespace is either encrypted or user has
	requested it to remain unencrypted. */
	fil_space_crypt_t* crypt_data = (mode != FIL_ENCRYPTION_DEFAULT
					 || srv_encrypt_tables)
		? fil_space_create_crypt_data(mode, key_id)
		: nullptr;

	if (!os_file_set_size(path, file,
			      os_offset_t(size) << srv_page_size_shift,
			      is_sparse)) {
		*err = DB_OUT_OF_FILE_SPACE;
err_exit:
		os_file_close(file);
		os_file_delete(innodb_data_file_key, path);
		free(crypt_data);
		return nullptr;
	}

	fil_space_t::name_type space_name;

	if (has_data_dir) {
		/* Make the ISL file if the IBD file is not
		in the default location. */
		space_name = {name.m_name, strlen(name.m_name)};
		*err = RemoteDatafile::create_link_file(space_name, path);
		if (*err != DB_SUCCESS) {
			goto err_exit;
		}
	}

	DBUG_EXECUTE_IF("checkpoint_after_file_create",
			log_make_checkpoint(););

	mysql_mutex_lock(&fil_system.mutex);
	if (fil_space_t* space = fil_space_t::create(space_id,
						     flags, false,
						     crypt_data, mode, true)) {
		fil_node_t* node = space->add(path, file, size, false, true);
		node->find_metadata(IF_WIN(,true));
		mysql_mutex_unlock(&fil_system.mutex);
		mtr.start();
		mtr.set_named_space(space);
		ut_a(fsp_header_init(space, size, &mtr) == DB_SUCCESS);
		mtr.commit();
		return space;
	} else {
		mysql_mutex_unlock(&fil_system.mutex);
	}

	if (space_name.data()) {
		RemoteDatafile::delete_link_file(space_name);
	}

	*err = DB_ERROR;
	goto err_exit;
}

fil_space_t *fil_ibd_open(uint32_t id, uint32_t flags,
                          fil_space_t::validate validate,
                          fil_space_t::name_type name,
                          const char *path_in, dberr_t *err) noexcept
{
	mysql_mutex_lock(&fil_system.mutex);
	fil_space_t* space = fil_space_get_by_id(id);
	mysql_mutex_unlock(&fil_system.mutex);
	if (space) {
		if (validate == fil_space_t::VALIDATE_SPACE_ID
		    && !srv_read_only_mode) {
			fsp_flags_try_adjust(space,
					     flags & ~FSP_FLAGS_MEM_MASK);
		}
		return space;
	}

	dberr_t local_err = DB_SUCCESS;

	/* Table flags can be ULINT_UNDEFINED if
	dict_tf_to_fsp_flags_failure is set. */
	if (flags == UINT32_MAX) {
corrupted:
		local_err = DB_CORRUPTION;
func_exit:
		if (err) *err = local_err;
		return space;
	}

	ut_ad(fil_space_t::is_valid_flags(flags & ~FSP_FLAGS_MEM_MASK, id));

	Datafile	df_default;	/* default location */
	RemoteDatafile	df_remote;	/* remote location */
	ulint		tablespaces_found = 0;
	ulint		valid_tablespaces_found = 0;

	df_default.init(flags);
	df_remote.init(flags);

	/* Discover the correct file by looking in three possible locations
	while avoiding unecessary effort. */

	/* We will always look for an ibd in the default location. */
	df_default.make_filepath(nullptr, name, IBD);

	/* Look for a filepath embedded in an ISL where the default file
	would be. */
	bool must_validate = df_remote.open_link_file(name);

	if (must_validate) {
		if (df_remote.open_read_only(true) == DB_SUCCESS) {
			ut_ad(df_remote.is_open());
			++tablespaces_found;
		} else {
			/* The following call prints an error message */
			os_file_get_last_error(true);
			ib::error() << "A link file was found named '"
				    << df_remote.link_filepath()
				    << "' but the linked tablespace '"
				    << df_remote.filepath()
				    << "' could not be opened read-only.";
		}
	} else if (path_in && !df_default.same_filepath_as(path_in)) {
		/* Dict path is not the default path. Always validate
		remote files. If default is opened, it was moved. */
		must_validate = true;
	} else if (validate >= fil_space_t::VALIDATE_SPACE_ID) {
		must_validate = true;
	}

	const bool operation_not_for_export =
	  srv_operation != SRV_OPERATION_RESTORE_EXPORT
	  && srv_operation != SRV_OPERATION_EXPORT_RESTORED;

	/* Always look for a file at the default location. But don't log
	an error if the tablespace is already open in remote or dict. */
	ut_a(df_default.filepath());

	/* Mariabackup will not copy files whose names start with
	#sql-. We will suppress messages about such files missing on
	the first server startup. The tables ought to be dropped by
	drop_garbage_tables_after_restore() a little later. */

	const bool strict = (validate != fil_space_t::MAYBE_MISSING)
		&& !tablespaces_found
		&& operation_not_for_export
		&& !(srv_operation == SRV_OPERATION_NORMAL
		     && srv_start_after_restore
		     && srv_force_recovery < SRV_FORCE_NO_BACKGROUND
		     && dict_table_t::is_temporary_name(
			     df_default.filepath()));

	if (df_default.open_read_only(strict) == DB_SUCCESS) {
		ut_ad(df_default.is_open());
		++tablespaces_found;
	}

	/* Check if multiple locations point to the same file. */
	if (tablespaces_found > 1 && df_default.same_as(df_remote)) {
		/* A link file was found with the default path in it.
		Use the default path and delete the link file. */
		--tablespaces_found;
		df_remote.delete_link_file();
		df_remote.close();
	}

	/*  We have now checked all possible tablespace locations and
	have a count of how many unique files we found.  If things are
	normal, we only found 1. */
	/* For encrypted tablespace, we need to check the
	encryption in header of first page. */
	if (!must_validate && tablespaces_found == 1) {
		goto skip_validate;
	}

	/* Read and validate the first page of these three tablespace
	locations, if found. */
	valid_tablespaces_found +=
		(df_remote.validate_to_dd(id, flags) == DB_SUCCESS);

	valid_tablespaces_found +=
		(df_default.validate_to_dd(id, flags) == DB_SUCCESS);

	/* Make sense of these three possible locations.
	First, bail out if no tablespace files were found. */
	if (valid_tablespaces_found == 0) {
		if (!strict
		    && IF_WIN(GetLastError() == ERROR_FILE_NOT_FOUND
			      || GetLastError() == ERROR_PATH_NOT_FOUND,
			      errno == ENOENT)) {
			/* Suppress a message about a missing file. */
			goto corrupted;
		}

		if (!operation_not_for_export) {
			goto corrupted;
		}
		sql_print_error("InnoDB: Could not find a valid tablespace"
				" file for %.*s. %s",
				static_cast<int>(name.size()), name.data(),
				TROUBLESHOOT_DATADICT_MSG);
		goto corrupted;
	}
	if (!must_validate) {
		goto skip_validate;
	}

	/* Do not open any tablespaces if more than one tablespace with
	the correct space ID and flags were found. */
	if (df_default.is_open() && df_remote.is_open()) {
		ib::error()
			<< "A tablespace has been found in multiple places: "
			<< df_default.filepath()
			<< "(Space ID=" << df_default.space_id()
			<< ", Flags=" << df_default.flags()
			<< ") and "
			<< df_remote.filepath()
			<< "(Space ID=" << df_remote.space_id()
			<< ", Flags=" << df_remote.flags()
			<< (valid_tablespaces_found > 1 || srv_force_recovery
			    ? "); will not open"
			    : ")");

		/* Force-recovery will allow some tablespaces to be
		skipped by REDO if there was more than one file found.
		Unlike during the REDO phase of recovery, we now know
		if the tablespace is valid according to the dictionary,
		which was not available then. So if we did not force
		recovery and there is only one good tablespace, ignore
		any bad tablespaces. */
		if (valid_tablespaces_found > 1 || srv_force_recovery > 0) {
			/* If the file is not open it cannot be valid. */
			ut_ad(df_default.is_open() || !df_default.is_valid());
			ut_ad(df_remote.is_open()  || !df_remote.is_valid());

			/* Having established that, this is an easy way to
			look for corrupted data files. */
			if (df_default.is_open() != df_default.is_valid()
			    || df_remote.is_open() != df_remote.is_valid()) {
				goto corrupted;
			}
error:
			local_err = DB_ERROR;
			goto func_exit;
		}

		/* There is only one valid tablespace found and we did
		not use srv_force_recovery during REDO.  Use this one
		tablespace and clean up invalid tablespace pointers */
		if (df_default.is_open() && !df_default.is_valid()) {
			df_default.close();
			tablespaces_found--;
		}

		if (df_remote.is_open() && !df_remote.is_valid()) {
			df_remote.close();
			tablespaces_found--;
		}
	}

	/* At this point, there should be only one filepath. */
	ut_a(tablespaces_found == 1);
	ut_a(valid_tablespaces_found == 1);

skip_validate:
	const byte* first_page =
		df_default.is_open() ? df_default.get_first_page() :
		df_remote.get_first_page();

	fil_space_crypt_t* crypt_data = first_page
		? fil_space_read_crypt_data(fil_space_t::zip_size(flags),
					    first_page)
		: NULL;

	mysql_mutex_lock(&fil_system.mutex);
	space = fil_space_t::create(id, flags,
				    validate == fil_space_t::VALIDATE_IMPORT,
				    crypt_data);
	if (!space) {
		mysql_mutex_unlock(&fil_system.mutex);
		goto error;
	}

	/* We do not measure the size of the file, that is why
	we pass the 0 below */

	space->add(
		df_remote.is_open() ? df_remote.filepath() :
		df_default.filepath(), OS_FILE_CLOSED, 0, false, true);
	mysql_mutex_unlock(&fil_system.mutex);

	if (must_validate && !srv_read_only_mode) {
		df_remote.close();
		df_default.close();
		if (space->acquire()) {
			if (validate < fil_space_t::VALIDATE_IMPORT) {
				fsp_flags_try_adjust(space, flags
						     & ~FSP_FLAGS_MEM_MASK);
			}
			space->release();
		}
	}

	goto func_exit;
}

/** Discover the correct IBD file to open given a remote or missing
filepath from the REDO log. Administrators can move a crashed
database to another location on the same machine and try to recover it.
Remote IBD files might be moved as well to the new location.
    The problem with this is that the REDO log contains the old location
which may be still accessible.  During recovery, if files are found in
both locations, we can chose on based on these priorities;
1. Default location
2. ISL location
3. REDO location
@param[in]	space_id	tablespace ID
@param[in]	df		Datafile object with path from redo
@return true if a valid datafile was found, false if not */
static
bool
fil_ibd_discover(
	ulint		space_id,
	Datafile&	df)
{
	Datafile	df_def_per;	/* default file-per-table datafile */
	RemoteDatafile	df_rem_per;	/* remote file-per-table datafile */

	/* Look for the datafile in the default location. */
	const char*	filename = df.filepath();
	const char*	basename = base_name(filename);

	/* If this datafile is file-per-table it will have a schema dir. */
	ulint		sep_found = 0;
	const char*	db = basename;
	for (; db > filename && sep_found < 2; db--) {
		switch (db[0]) {
#ifdef _WIN32
		case '\\':
#endif
		case '/':
			sep_found++;
		}
	}
	if (sep_found == 2) {
		db += 2;
		df_def_per.init(0);
		df_def_per.set_filepath(db);
		if (df_def_per.open_read_only(false) == DB_SUCCESS
		    && df_def_per.validate_for_recovery() == DB_SUCCESS
		    && df_def_per.space_id() == space_id) {
			df.set_filepath(df_def_per.filepath());
			df.open_read_only(false);
			return(true);
		}

		/* Look for a remote file-per-table tablespace. */

		switch (srv_operation) {
		case SRV_OPERATION_BACKUP:
		case SRV_OPERATION_RESTORE_DELTA:
		case SRV_OPERATION_BACKUP_NO_DEFER:
			ut_ad(0);
			break;
		case SRV_OPERATION_RESTORE_EXPORT:
		case SRV_OPERATION_RESTORE:
			break;
		case SRV_OPERATION_NORMAL:
		case SRV_OPERATION_EXPORT_RESTORED:
			size_t len= strlen(db);
			if (len <= 4 || strcmp(db + len - 4, dot_ext[IBD])) {
				break;
			}
			df_rem_per.open_link_file({db, len - 4});

			if (!df_rem_per.filepath()) {
				break;
			}

			/* An ISL file was found with contents. */
			if (df_rem_per.open_read_only(false) != DB_SUCCESS
				|| df_rem_per.validate_for_recovery()
				   != DB_SUCCESS) {

				/* Assume that this ISL file is intended to
				be used. Do not continue looking for another
				if this file cannot be opened or is not
				a valid IBD file. */
				ib::error() << "ISL file '"
					<< df_rem_per.link_filepath()
					<< "' was found but the linked file '"
					<< df_rem_per.filepath()
					<< "' could not be opened or is"
					" not correct.";
				return(false);
			}

			/* Use this file if it has the space_id from the
			FILE_ record. */
			if (df_rem_per.space_id() == space_id) {
				df.set_filepath(df_rem_per.filepath());
				df.open_read_only(false);
				return(true);
			}

			/* Since old MLOG records can use the same basename
			in multiple CREATE/DROP TABLE sequences, this ISL
			file could be pointing to a later version of this
			basename.ibd file which has a different space_id.
			Keep looking. */
		}
	}

	/* No ISL files were found in the default location. Use the location
	given in the redo log. */
	if (df.open_read_only(false) == DB_SUCCESS
	    && df.validate_for_recovery() == DB_SUCCESS
	    && df.space_id() == space_id) {
		return(true);
	}

	/* A datafile was not discovered for the filename given. */
	return(false);
}

bool fil_crypt_check(fil_space_crypt_t *crypt_data, const char *f_name)
{
  if (crypt_data->is_key_found())
    return true;
  sql_print_error("InnoDB: Encryption key is not found for %s", f_name);
  crypt_data->~fil_space_crypt_t();
  ut_free(crypt_data);
  return false;
}

/** Open an ibd tablespace and add it to the InnoDB data structures.
This is similar to fil_ibd_open() except that it is used while processing
the REDO log, so the data dictionary is not available and very little
validation is done. The tablespace name is extracred from the
dbname/tablename.ibd portion of the filename, which assumes that the file
is a file-per-table tablespace.  Any name will do for now.  General
tablespace names will be read from the dictionary after it has been
recovered.  The tablespace flags are read at this time from the first page
of the file in validate_for_recovery().
@param[in]	space_id	tablespace ID
@param[in]	filename	path/to/databasename/tablename.ibd
@param[out]	space		the tablespace, or NULL on error
@return status of the operation */
enum fil_load_status
fil_ibd_load(uint32_t space_id, const char *filename, fil_space_t *&space)
{
	/* If the a space is already in the file system cache with this
	space ID, then there is nothing to do. */
	mysql_mutex_lock(&fil_system.mutex);
	space = fil_space_get_by_id(space_id);
	mysql_mutex_unlock(&fil_system.mutex);

	if (space) {
		sql_print_information("InnoDB: Ignoring data file '%s'"
				      " with space ID %" PRIu32
				      ". Another data file called %s"
				      " exists"
				      " with the same space ID.",
				      filename, space->id,
				      UT_LIST_GET_FIRST(space->chain)->name);
		space = NULL;
		return FIL_LOAD_ID_CHANGED;
	}

	if (srv_operation == SRV_OPERATION_RESTORE) {
		/* Replace absolute DATA DIRECTORY file paths with
		short names relative to the backup directory. */
		const char* name = strrchr(filename, '/');
#ifdef _WIN32
		if (const char *last = strrchr(filename, '\\')) {
			if (last > name) {
				name = last;
			}
		}
#endif
		if (name) {
			while (--name > filename
#ifdef _WIN32
			       && *name != '\\'
#endif
			       && *name != '/');
			if (name > filename) {
				filename = name + 1;
			}
		}
	}

	Datafile	file;
	file.set_filepath(filename);
	file.open_read_only(false);

	if (!file.is_open()) {
		/* The file has been moved or it is a remote datafile. */
		if (!fil_ibd_discover(space_id, file)
		    || !file.is_open()) {
			return(FIL_LOAD_NOT_FOUND);
		}
	}

	os_offset_t	size;
	bool		deferred_space = false;

	/* Read and validate the first page of the tablespace.
	Assign a tablespace name based on the tablespace type. */
	switch (file.validate_for_recovery()) {
		os_offset_t	minimum_size;
	case DB_SUCCESS:
		deferred_space = file.m_defer;

		if (deferred_space) {
			goto tablespace_check;
		}

		if (file.space_id() != space_id) {
			return(FIL_LOAD_ID_CHANGED);
		}
tablespace_check:
		/* Get and test the file size. */
		size = os_file_get_size(file.handle());

		/* Every .ibd file is created >= 4 pages in size.
		Smaller files cannot be OK. */
		minimum_size = os_offset_t(FIL_IBD_FILE_INITIAL_SIZE)
			<< srv_page_size_shift;

		if (size == static_cast<os_offset_t>(-1)) {
			/* The following call prints an error message */
			os_file_get_last_error(true);

			ib::error() << "Could not measure the size of"
				" single-table tablespace file '"
				<< file.filepath() << "'";
		} else if (deferred_space) {
			return FIL_LOAD_DEFER;
		} else if (size < minimum_size) {
			ib::error() << "The size of tablespace file '"
				<< file.filepath() << "' is only " << size
				<< ", should be at least " << minimum_size
				<< "!";
		} else {
			/* Everything is fine so far. */
			break;
		}

		/* fall through */

	case DB_TABLESPACE_EXISTS:
		return(FIL_LOAD_INVALID);

	default:
		return(FIL_LOAD_NOT_FOUND);
	}

	ut_ad(space == NULL);

	/* Adjust the memory-based flags that would normally be set by
	dict_tf_to_fsp_flags(). In recovery, we have no data dictionary. */
	uint32_t flags = file.flags();
	if (fil_space_t::is_compressed(flags)) {
		flags |= page_zip_level
			<< FSP_FLAGS_MEM_COMPRESSION_LEVEL;
	}

	const byte* first_page = file.get_first_page();
	fil_space_crypt_t* crypt_data = first_page
		? fil_space_read_crypt_data(fil_space_t::zip_size(flags),
					    first_page)
		: NULL;

	if (crypt_data && !fil_crypt_check(crypt_data, filename)) {
		return FIL_LOAD_INVALID;
	}

	mysql_mutex_lock(&fil_system.mutex);

	space = fil_space_t::create(uint32_t(space_id), flags, false,
				    crypt_data);

	if (space == NULL) {
		mysql_mutex_unlock(&fil_system.mutex);
		return(FIL_LOAD_INVALID);
	}

	ut_ad(space->id == file.space_id());
	ut_ad(space->id == space_id);

	/* We do not use the size information we have about the file, because
	the rounding formula for extents and pages is somewhat complex; we
	let fil_node_open() do that task. */

	space->add(file.filepath(), OS_FILE_CLOSED, 0, false, false);
	mysql_mutex_unlock(&fil_system.mutex);

	return(FIL_LOAD_OK);
}

/** Try to adjust FSP_SPACE_FLAGS if they differ from the expectations.
(Typically when upgrading from MariaDB 10.1.0..10.1.20.)
@param[in,out]	space		tablespace
@param[in]	flags		desired tablespace flags */
void fsp_flags_try_adjust(fil_space_t *space, uint32_t flags)
{
	ut_ad(!srv_read_only_mode);
	ut_ad(fil_space_t::is_valid_flags(flags, space->id));
	ut_ad(!space->is_being_imported());
	ut_ad(!space->is_temporary());
	if (space->full_crc32() || fil_space_t::full_crc32(flags)) {
		return;
	}
	if (!space->size || !space->get_size()) {
		return;
	}
	mtr_t	mtr;
	mtr.start();
	if (buf_block_t* b = buf_page_get(
		    page_id_t(space->id, 0), space->zip_size(),
		    RW_X_LATCH, &mtr)) {
		uint32_t f = fsp_header_get_flags(b->page.frame);
		if (fil_space_t::full_crc32(f)) {
			goto func_exit;
		}
		if (fil_space_t::is_flags_equal(f, flags)) {
			goto func_exit;
		}
		/* Suppress the message if only the DATA_DIR flag to differs. */
		if ((f ^ flags) & ~(1U << FSP_FLAGS_POS_RESERVED)) {
			ib::warn()
				<< "adjusting FSP_SPACE_FLAGS of file '"
				<< UT_LIST_GET_FIRST(space->chain)->name
				<< "' from " << ib::hex(f)
				<< " to " << ib::hex(flags);
		}
		mtr.set_named_space(space);
		mtr.write<4,mtr_t::FORCED>(*b,
					   FSP_HEADER_OFFSET + FSP_SPACE_FLAGS
					   + b->page.frame, flags);
	}
func_exit:
	mtr.commit();
}

/** Determine if a matching tablespace exists in the InnoDB tablespace
memory cache. Note that if we have not done a crash recovery at the database
startup, there may be many tablespaces which are not yet in the memory cache.
@param[in]	id		Tablespace ID
@param[in]	table_flags	table flags
@return the tablespace
@retval	NULL	if no matching tablespace exists in the memory cache */
fil_space_t *fil_space_for_table_exists_in_mem(uint32_t id,
                                               uint32_t table_flags)
{
	const uint32_t expected_flags = dict_tf_to_fsp_flags(table_flags);

	mysql_mutex_lock(&fil_system.mutex);
	if (fil_space_t* space = fil_space_get_by_id(id)) {
		uint32_t tf = expected_flags & ~FSP_FLAGS_MEM_MASK;
		uint32_t sf = space->flags & ~FSP_FLAGS_MEM_MASK;

		if (!fil_space_t::is_flags_equal(tf, sf)
		    && !fil_space_t::is_flags_equal(sf, tf)) {
			goto func_exit;
		}

		/* Adjust the flags that are in FSP_FLAGS_MEM_MASK.
		FSP_SPACE_FLAGS will not be written back here. */
		space->flags = (space->flags & ~FSP_FLAGS_MEM_MASK)
			| (expected_flags & FSP_FLAGS_MEM_MASK);
		mysql_mutex_unlock(&fil_system.mutex);
		if (!srv_read_only_mode) {
			fsp_flags_try_adjust(space, expected_flags
					     & ~FSP_FLAGS_MEM_MASK);
		}
		return space;
	}

func_exit:
	mysql_mutex_unlock(&fil_system.mutex);
	return NULL;
}

/*============================ FILE I/O ================================*/

/** Report information about an invalid page access. */
ATTRIBUTE_COLD
static void fil_invalid_page_access_msg(const char *name,
                                        os_offset_t offset, ulint len,
                                        bool is_read)
{
  sql_print_error("%s %zu bytes at " UINT64PF
                  " outside the bounds of the file: %s",
                  is_read
                  ? "InnoDB: Trying to read"
                  : "[FATAL] InnoDB: Trying to write", len, offset, name);
  if (!is_read)
    abort();
}

/** Update the data structures on write completion */
void fil_space_t::complete_write()
{
  mysql_mutex_assert_not_owner(&fil_system.mutex);

<<<<<<< HEAD
  if (purpose != FIL_TYPE_TEMPORARY &&
      fil_system.use_unflushed_spaces() && set_needs_flush())
=======
  if (!space->is_temporary() &&
      srv_file_flush_method != SRV_O_DIRECT_NO_FSYNC &&
      space->set_needs_flush())
>>>>>>> 28b29580
  {
    mysql_mutex_lock(&fil_system.mutex);
    if (!is_in_unflushed_spaces)
    {
      is_in_unflushed_spaces= true;
      fil_system.unflushed_spaces.push_front(*this);
    }
    mysql_mutex_unlock(&fil_system.mutex);
  }
}

/** Read or write data.
@param type     I/O context
@param offset   offset in bytes
@param len      number of bytes
@param buf      the data to be read or written
@param bpage    buffer block (for type.is_async() completion callback)
@return status and file descriptor */
fil_io_t fil_space_t::io(const IORequest &type, os_offset_t offset, size_t len,
                         void *buf, buf_page_t *bpage)
{
	ut_ad(referenced());
	ut_ad(offset % UNIV_ZIP_SIZE_MIN == 0);
	ut_ad(len % 512 == 0); /* page_compressed */
	ut_ad(fil_validate_skip());
	ut_ad(type.is_read() || type.is_write());
	ut_ad(type.type != IORequest::DBLWR_BATCH);

	if (type.is_read()) {
		srv_stats.data_read.add(len);
	} else {
		ut_ad(!srv_read_only_mode || this == fil_system.temp_space);
		srv_stats.data_written.add(len);
	}

	fil_node_t* node= UT_LIST_GET_FIRST(chain);
	ut_ad(node);
	ulint p = static_cast<ulint>(offset >> srv_page_size_shift);
	dberr_t err;

	if (type.type == IORequest::READ_ASYNC && is_stopping()) {
		err = DB_TABLESPACE_DELETED;
		node = nullptr;
		goto release;
	}

	DBUG_EXECUTE_IF("intermittent_recovery_failure",
			if (type.is_read() && !(~my_timer_cycles() & 0x3ff0))
			goto io_error;);

	DBUG_EXECUTE_IF("intermittent_read_failure",
			if (srv_was_started && type.is_read() &&
			    !(~my_timer_cycles() & 0x3ff0)) goto io_error;);

	if (UNIV_LIKELY_NULL(UT_LIST_GET_NEXT(chain, node))) {
		ut_ad(this == fil_system.sys_space
		      || this == fil_system.temp_space);
		ut_ad(!(offset & ((1 << srv_page_size_shift) - 1)));

		while (node->size <= p) {
			p -= node->size;
			node = UT_LIST_GET_NEXT(chain, node);
			if (!node) {
fail:
				if (type.type != IORequest::READ_ASYNC) {
					fil_invalid_page_access_msg(
						node->name,
						offset, len,
						type.is_read());
				}
#ifndef DBUG_OFF
io_error:
#endif
				set_corrupted();
				err = DB_CORRUPTION;
				node = nullptr;
				goto release;
			}
		}

		offset = os_offset_t{p} << srv_page_size_shift;
	}

	if (UNIV_UNLIKELY(node->size <= p)) {
		goto fail;
	}

	if (type.type == IORequest::PUNCH_RANGE) {
		err = os_file_punch_hole(node->handle, offset, len);
		/* Punch hole is not supported, make space not to
		support punch hole */
		if (UNIV_UNLIKELY(err == DB_IO_NO_PUNCH_HOLE)) {
			node->punch_hole = false;
			err = DB_SUCCESS;
		}
		goto release_sync_write;
	} else {
		/* Queue the aio request */
		err = os_aio(IORequest{bpage, type.slot, node, type.type},
			     buf, offset, len);
	}

	if (!type.is_async()) {
		if (type.is_write()) {
release_sync_write:
			complete_write();
release:
			release();
			goto func_exit;
		}
		ut_ad(fil_validate_skip());
	}
	if (err != DB_SUCCESS) {
		goto release;
	}
func_exit:
	return {err, node};
}

#include <tpool.h>

void IORequest::write_complete(int io_error) const
{
  ut_ad(fil_validate_skip());
  ut_ad(node);
  fil_space_t *space= node->space;
  ut_ad(is_write());

  if (!bpage)
  {
    ut_ad(!srv_read_only_mode);
    if (type == IORequest::DBLWR_BATCH)
    {
      buf_dblwr.flush_buffered_writes_completed(*this);
      /* Above, we already invoked os_file_flush() on the
      doublewrite buffer if needed. */
      goto func_exit;
    }
    else
      ut_ad(type == IORequest::WRITE_ASYNC);
  }
  else
    buf_page_write_complete(*this, io_error);

  space->complete_write();
 func_exit:
  space->release();
}

void IORequest::read_complete(int io_error) const
{
  ut_ad(fil_validate_skip());
  ut_ad(node);
  ut_ad(is_read());
  ut_ad(bpage);

  const page_id_t id(bpage->id());

  if (UNIV_UNLIKELY(io_error != 0))
  {
    sql_print_error("InnoDB: Read error %d of page " UINT32PF " in file %s",
                    io_error, id.page_no(), node->name);
    recv_sys.free_corrupted_page(id, *node);
    buf_pool.corrupted_evict(bpage, buf_page_t::READ_FIX);
  corrupted:
    if (recv_recovery_is_on() && !srv_force_recovery)
    {
      mysql_mutex_lock(&recv_sys.mutex);
      recv_sys.set_corrupt_fs();
      mysql_mutex_unlock(&recv_sys.mutex);
    }
  }
  else if (bpage->read_complete(*node))
    goto corrupted;

  node->space->release();
}

/** Flush to disk the writes in file spaces of the given type
possibly cached by the OS. */
void fil_flush_file_spaces()
{
rescan:
  mysql_mutex_lock(&fil_system.mutex);

  for (fil_space_t &space : fil_system.unflushed_spaces)
  {
    if (space.needs_flush_not_stopping())
    {
      space.reacquire();
      mysql_mutex_unlock(&fil_system.mutex);
      space.flush_low();
      space.release();
      goto rescan;
    }
  }

  mysql_mutex_unlock(&fil_system.mutex);
}

/** Functor to validate the file node list of a tablespace. */
struct	Check {
	/** Total size of file nodes visited so far */
	ulint	size;
	/** Total number of open files visited so far */
	ulint	n_open;

	/** Constructor */
	Check() : size(0), n_open(0) {}

	/** Visit a file node
	@param[in]	elem	file node to visit */
	void	operator()(const fil_node_t* elem)
	{
		n_open += elem->is_open();
		size += elem->size;
	}

	/** Validate a tablespace.
	@param[in]	space	tablespace to validate
	@return		number of open file nodes */
	static ulint validate(const fil_space_t* space)
	{
		mysql_mutex_assert_owner(&fil_system.mutex);
		Check	check;
		ut_list_validate(space->chain, check);
		ut_a(space->size == check.size);

		switch (space->id) {
		case TRX_SYS_SPACE:
			ut_ad(fil_system.sys_space == NULL
			      || fil_system.sys_space == space);
			break;
		case SRV_TMP_SPACE_ID:
			ut_ad(fil_system.temp_space == NULL
			      || fil_system.temp_space == space);
			break;
		default:
			break;
		}

		return(check.n_open);
	}
};

/******************************************************************//**
Checks the consistency of the tablespace cache.
@return true if ok */
bool fil_validate()
{
	ulint		n_open		= 0;

	mysql_mutex_lock(&fil_system.mutex);

	for (fil_space_t &space : fil_system.space_list) {
		n_open += Check::validate(&space);
	}

	ut_a(fil_system.n_open == n_open);

	mysql_mutex_unlock(&fil_system.mutex);

	return(true);
}

/*********************************************************************//**
Sets the file page type. */
void
fil_page_set_type(
/*==============*/
	byte*	page,	/*!< in/out: file page */
	ulint	type)	/*!< in: type */
{
	ut_ad(page);

	mach_write_to_2(page + FIL_PAGE_TYPE, type);
}

/********************************************************************//**
Delete the tablespace file and any related files like .cfg.
This should not be called for temporary tables.
@param[in] ibd_filepath File path of the IBD tablespace */
void fil_delete_file(const char *ibd_filepath)
{
  ib::info() << "Deleting " << ibd_filepath;
  os_file_delete_if_exists(innodb_data_file_key, ibd_filepath, nullptr);

  if (char *cfg_filepath= fil_make_filepath(ibd_filepath,
					    fil_space_t::name_type{}, CFG,
					    false))
  {
    os_file_delete_if_exists(innodb_data_file_key, cfg_filepath, nullptr);
    ut_free(cfg_filepath);
  }
}

#ifdef UNIV_DEBUG
/** Check that a tablespace is valid for mtr_commit().
@param[in]	space	persistent tablespace that has been changed */
static
void
fil_space_validate_for_mtr_commit(
	const fil_space_t*	space)
{
	mysql_mutex_assert_not_owner(&fil_system.mutex);
	ut_ad(space != NULL);
	ut_ad(!is_predefined_tablespace(space->id));
	ut_ad(!space->is_being_imported());

	/* We are serving mtr_commit(). While there is an active
	mini-transaction, we should have !space->is_stopping(). This is
	guaranteed by meta-data locks or transactional locks. */
	ut_ad(!space->is_stopping() || space->referenced());
}
#endif /* UNIV_DEBUG */

/** Note that a non-predefined persistent tablespace has been modified
by redo log.
@param[in,out]	space	tablespace */
void
fil_names_dirty(
	fil_space_t*	space)
{
	ut_ad(log_sys.latch_have_wr());
	ut_ad(recv_recovery_is_on());
	ut_ad(log_sys.get_lsn() != 0);
	ut_ad(space->max_lsn == 0);
	ut_d(fil_space_validate_for_mtr_commit(space));

	fil_system.named_spaces.push_back(*space);
	space->max_lsn = log_sys.get_lsn();
}

/** Write a FILE_MODIFY record when a non-predefined persistent
tablespace was modified for the first time since fil_names_clear(). */
ATTRIBUTE_NOINLINE ATTRIBUTE_COLD void mtr_t::name_write()
{
  ut_ad(log_sys.latch_have_wr());
  ut_d(fil_space_validate_for_mtr_commit(m_user_space));
  ut_ad(!m_user_space->max_lsn);
  m_user_space->max_lsn= log_sys.get_lsn();

  fil_system.named_spaces.push_back(*m_user_space);
  ut_ad(UT_LIST_GET_LEN(m_user_space->chain) == 1);

  mtr_t mtr;
  mtr.start();
  fil_name_write(m_user_space->id,
                 UT_LIST_GET_FIRST(m_user_space->chain)->name,
                 &mtr);
  mtr.commit_files();
}

/** On a log checkpoint, reset fil_names_dirty_and_write() flags
and write out FILE_MODIFY if needed, and write FILE_CHECKPOINT.
@param lsn  checkpoint LSN
@return current LSN */
ATTRIBUTE_COLD lsn_t fil_names_clear(lsn_t lsn)
{
	mtr_t	mtr;

	ut_ad(log_sys.latch_have_wr());
	ut_ad(lsn);
	ut_ad(log_sys.is_latest());

	mtr.start();

	for (auto it = fil_system.named_spaces.begin();
	     it != fil_system.named_spaces.end(); ) {
		if (mtr.get_log_size() + strlen(it->chain.start->name)
		    >= recv_sys.MTR_SIZE_MAX - (3 + 5)) {
			/* Prevent log parse buffer overflow */
			mtr.commit_files();
			mtr.start();
		}

		auto next = std::next(it);

		ut_ad(it->max_lsn > 0);
		if (it->max_lsn < lsn) {
			/* The tablespace was last dirtied before the
			checkpoint LSN. Remove it from the list, so
			that if the tablespace is not going to be
			modified any more, subsequent checkpoints will
			avoid calling fil_names_write() on it. */
			it->max_lsn = 0;
			fil_system.named_spaces.erase(it);
		}

		/* max_lsn is the last LSN where fil_names_dirty_and_write()
		was called. If we kept track of "min_lsn" (the first LSN
		where max_lsn turned nonzero), we could avoid the
		fil_names_write() call if min_lsn > lsn. */
		ut_ad(UT_LIST_GET_LEN((*it).chain) == 1);
		fil_name_write((*it).id, UT_LIST_GET_FIRST((*it).chain)->name,
			       &mtr);
		it = next;
	}

	return mtr.commit_files(lsn);
}

/* Unit Tests */
#ifdef UNIV_ENABLE_UNIT_TEST_MAKE_FILEPATH
#define MF  fil_make_filepath
#define DISPLAY ib::info() << path
void
test_make_filepath()
{
	char* path;
	const char* long_path =
		"this/is/a/very/long/path/including/a/very/"
		"looooooooooooooooooooooooooooooooooooooooooooooooo"
		"oooooooooooooooooooooooooooooooooooooooooooooooooo"
		"oooooooooooooooooooooooooooooooooooooooooooooooooo"
		"oooooooooooooooooooooooooooooooooooooooooooooooooo"
		"oooooooooooooooooooooooooooooooooooooooooooooooooo"
		"oooooooooooooooooooooooooooooooooooooooooooooooooo"
		"oooooooooooooooooooooooooooooooooooooooooooooooooo"
		"oooooooooooooooooooooooooooooooooooooooooooooooooo"
		"oooooooooooooooooooooooooooooooooooooooooooooooooo"
		"oooooooooooooooooooooooooooooooooooooooooooooooong"
		"/folder/name";
	path = MF("/this/is/a/path/with/a/filename", NULL, IBD, false); DISPLAY;
	path = MF("/this/is/a/path/with/a/filename", NULL, ISL, false); DISPLAY;
	path = MF("/this/is/a/path/with/a/filename", NULL, CFG, false); DISPLAY;
	path = MF("/this/is/a/path/with/a/filename.ibd", NULL, IBD, false); DISPLAY;
	path = MF("/this/is/a/path/with/a/filename.ibd", NULL, IBD, false); DISPLAY;
	path = MF("/this/is/a/path/with/a/filename.dat", NULL, IBD, false); DISPLAY;
	path = MF(NULL, "tablespacename", NO_EXT, false); DISPLAY;
	path = MF(NULL, "tablespacename", IBD, false); DISPLAY;
	path = MF(NULL, "dbname/tablespacename", NO_EXT, false); DISPLAY;
	path = MF(NULL, "dbname/tablespacename", IBD, false); DISPLAY;
	path = MF(NULL, "dbname/tablespacename", ISL, false); DISPLAY;
	path = MF(NULL, "dbname/tablespacename", CFG, false); DISPLAY;
	path = MF(NULL, "dbname\\tablespacename", NO_EXT, false); DISPLAY;
	path = MF(NULL, "dbname\\tablespacename", IBD, false); DISPLAY;
	path = MF("/this/is/a/path", "dbname/tablespacename", IBD, false); DISPLAY;
	path = MF("/this/is/a/path", "dbname/tablespacename", IBD, true); DISPLAY;
	path = MF("./this/is/a/path", "dbname/tablespacename.ibd", IBD, true); DISPLAY;
	path = MF("this\\is\\a\\path", "dbname/tablespacename", IBD, true); DISPLAY;
	path = MF("/this/is/a/path", "dbname\\tablespacename", IBD, true); DISPLAY;
	path = MF(long_path, NULL, IBD, false); DISPLAY;
	path = MF(long_path, "tablespacename", IBD, false); DISPLAY;
	path = MF(long_path, "tablespacename", IBD, true); DISPLAY;
}
#endif /* UNIV_ENABLE_UNIT_TEST_MAKE_FILEPATH */
/* @} */

/** Determine the block size of the data file.
@param[in]	space		tablespace
@param[in]	offset		page number
@return	block size */
ulint fil_space_get_block_size(const fil_space_t *space, unsigned offset)
{
	ulint block_size = 512;

	for (fil_node_t* node = UT_LIST_GET_FIRST(space->chain);
	     node != NULL;
	     node = UT_LIST_GET_NEXT(chain, node)) {
		block_size = node->block_size;
		if (node->size > offset) {
			ut_ad(node->size <= 0xFFFFFFFFU);
			break;
		}
		offset -= static_cast<unsigned>(node->size);
	}

	/* Currently supporting block size up to 4K,
	fall back to default if bigger requested. */
	if (block_size > 4096) {
		block_size = 512;
	}

	return block_size;
}

/** @return the tablespace name (databasename/tablename) */
fil_space_t::name_type fil_space_t::name() const
{
  switch (id) {
  case 0:
    return name_type{"innodb_system", 13};
  case SRV_TMP_SPACE_ID:
    return name_type{"innodb_temporary", 16};
  }

  if (!UT_LIST_GET_FIRST(chain) || srv_is_undo_tablespace(id))
    return name_type{};

  ut_ad(!is_temporary());
  ut_ad(UT_LIST_GET_LEN(chain) == 1);

  const char *path= UT_LIST_GET_FIRST(chain)->name;
  const char *sep= strchr(path, '/');
  ut_ad(sep);

  while (const char *next_sep= strchr(sep + 1, '/'))
    path= sep + 1, sep= next_sep;

#ifdef _WIN32
  if (const char *last_sep= strchr(path, '\\'))
    if (last_sep < sep)
      path= last_sep;
#endif

  size_t len= strlen(path);
  ut_ad(len > 4);
  len-= 4;
  ut_ad(!strcmp(&path[len], DOT_IBD));

  return name_type{path, len};
}

#ifdef UNIV_DEBUG

fil_space_t *fil_space_t::next_in_space_list()
{
  space_list_t::iterator it(this);
  auto end= fil_system.space_list.end();
  if (it == end)
    return nullptr;
  ++it;
  return it == end ? nullptr : &*it;
}

fil_space_t *fil_space_t::prev_in_space_list()
{
  space_list_t::iterator it(this);
  if (it == fil_system.space_list.begin())
    return nullptr;
  --it;
  return &*it;
}

fil_space_t *fil_space_t::next_in_unflushed_spaces()
{
  sized_ilist<fil_space_t, unflushed_spaces_tag_t>::iterator it(this);
  auto end= fil_system.unflushed_spaces.end();
  if (it == end)
    return nullptr;
  ++it;
  return it == end ? nullptr : &*it;
}

fil_space_t *fil_space_t::prev_in_unflushed_spaces()
{
  sized_ilist<fil_space_t, unflushed_spaces_tag_t>::iterator it(this);
  if (it == fil_system.unflushed_spaces.begin())
    return nullptr;
  --it;
  return &*it;
}

#endif<|MERGE_RESOLUTION|>--- conflicted
+++ resolved
@@ -2781,14 +2781,8 @@
 {
   mysql_mutex_assert_not_owner(&fil_system.mutex);
 
-<<<<<<< HEAD
-  if (purpose != FIL_TYPE_TEMPORARY &&
+  if (!is_temporary() &&
       fil_system.use_unflushed_spaces() && set_needs_flush())
-=======
-  if (!space->is_temporary() &&
-      srv_file_flush_method != SRV_O_DIRECT_NO_FSYNC &&
-      space->set_needs_flush())
->>>>>>> 28b29580
   {
     mysql_mutex_lock(&fil_system.mutex);
     if (!is_in_unflushed_spaces)
