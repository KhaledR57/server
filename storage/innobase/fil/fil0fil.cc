/*****************************************************************************

Copyright (c) 1995, 2017, Oracle and/or its affiliates. All Rights Reserved.
Copyright (c) 2014, 2020, MariaDB Corporation.

This program is free software; you can redistribute it and/or modify it under
the terms of the GNU General Public License as published by the Free Software
Foundation; version 2 of the License.

This program is distributed in the hope that it will be useful, but WITHOUT
ANY WARRANTY; without even the implied warranty of MERCHANTABILITY or FITNESS
FOR A PARTICULAR PURPOSE. See the GNU General Public License for more details.

You should have received a copy of the GNU General Public License along with
this program; if not, write to the Free Software Foundation, Inc.,
51 Franklin Street, Fifth Floor, Boston, MA 02110-1335 USA

*****************************************************************************/

/**************************************************//**
@file fil/fil0fil.cc
The tablespace memory cache

Created 10/25/1995 Heikki Tuuri
*******************************************************/

#include "fil0fil.h"
#include "fil0crypt.h"

#include "btr0btr.h"
#include "buf0buf.h"
#include "dict0boot.h"
#include "dict0dict.h"
#include "dict0load.h"
#include "fsp0file.h"
#include "fsp0fsp.h"
#include "hash0hash.h"
#include "log0log.h"
#include "log0recv.h"
#include "mach0data.h"
#include "mtr0log.h"
#include "os0file.h"
#include "page0zip.h"
#include "row0mysql.h"
#include "srv0start.h"
#include "trx0purge.h"
#include "buf0lru.h"
#include "ibuf0ibuf.h"
#include "os0event.h"
#include "sync0sync.h"
#include "buf0flu.h"
#include "os0api.h"
#ifdef UNIV_LINUX
# include <sys/types.h>
# include <sys/sysmacros.h>
# include <dirent.h>
#endif

/** Tries to close a file in the LRU list. The caller must hold the fil_sys
mutex.
@return true if success, false if should retry later; since i/o's
generally complete in < 100 ms, and as InnoDB writes at most 128 pages
from the buffer pool in a batch, and then immediately flushes the
files, there is a good chance that the next time we find a suitable
node from the LRU list.
@param[in] print_info	if true, prints information why it
                        cannot close a file */
static
bool
fil_try_to_close_file_in_LRU(bool print_info);

/** Test if a tablespace file can be renamed to a new filepath by checking
if that the old filepath exists and the new filepath does not exist.
@param[in]	old_path	old filepath
@param[in]	new_path	new filepath
@param[in]	is_discarded	whether the tablespace is discarded
@param[in]	replace_new	whether to ignore the existence of new_path
@return innodb error code */
static dberr_t
fil_rename_tablespace_check(
	const char*	old_path,
	const char*	new_path,
	bool		is_discarded,
	bool		replace_new = false);
/** Rename a single-table tablespace.
The tablespace must exist in the memory cache.
@param[in]	id		tablespace identifier
@param[in]	old_path	old file name
@param[in]	new_name	new table name in the
databasename/tablename format
@param[in]	new_path_in	new file name,
or NULL if it is located in the normal data directory
@return true if success */
static bool
fil_rename_tablespace(
	ulint		id,
	const char*	old_path,
	const char*	new_name,
	const char*	new_path_in);

/*
		IMPLEMENTATION OF THE TABLESPACE MEMORY CACHE
		=============================================

The tablespace cache is responsible for providing fast read/write access to
tablespaces and logs of the database. File creation and deletion is done
in other modules which know more of the logic of the operation, however.

A tablespace consists of a chain of files. The size of the files does not
have to be divisible by the database block size, because we may just leave
the last incomplete block unused. When a new file is appended to the
tablespace, the maximum size of the file is also specified. At the moment,
we think that it is best to extend the file to its maximum size already at
the creation of the file, because then we can avoid dynamically extending
the file when more space is needed for the tablespace.

A block's position in the tablespace is specified with a 32-bit unsigned
integer. The files in the chain are thought to be catenated, and the block
corresponding to an address n is the nth block in the catenated file (where
the first block is named the 0th block, and the incomplete block fragments
at the end of files are not taken into account). A tablespace can be extended
by appending a new file at the end of the chain.

Our tablespace concept is similar to the one of Oracle.

To acquire more speed in disk transfers, a technique called disk striping is
sometimes used. This means that logical block addresses are divided in a
round-robin fashion across several disks. Windows NT supports disk striping,
so there we do not need to support it in the database. Disk striping is
implemented in hardware in RAID disks. We conclude that it is not necessary
to implement it in the database. Oracle 7 does not support disk striping,
either.

Another trick used at some database sites is replacing tablespace files by
raw disks, that is, the whole physical disk drive, or a partition of it, is
opened as a single file, and it is accessed through byte offsets calculated
from the start of the disk or the partition. This is recommended in some
books on database tuning to achieve more speed in i/o. Using raw disk
certainly prevents the OS from fragmenting disk space, but it is not clear
if it really adds speed. We measured on the Pentium 100 MHz + NT + NTFS file
system + EIDE Conner disk only a negligible difference in speed when reading
from a file, versus reading from a raw disk.

To have fast access to a tablespace or a log file, we put the data structures
to a hash table. Each tablespace and log file is given an unique 32-bit
identifier.

Some operating systems do not support many open files at the same time,
though NT seems to tolerate at least 900 open files. Therefore, we put the
open files in an LRU-list. If we need to open another file, we may close the
file at the end of the LRU-list. When an i/o-operation is pending on a file,
the file cannot be closed. We take the file nodes with pending i/o-operations
out of the LRU-list and keep a count of pending operations. When an operation
completes, we decrement the count and return the file node to the LRU-list if
the count drops to zero. */

/** Reference to the server data directory. Usually it is the
current working directory ".", but in the MySQL Embedded Server Library
it is an absolute path. */
const char*	fil_path_to_mysql_datadir;

/** Common InnoDB file extensions */
const char* dot_ext[] = { "", ".ibd", ".isl", ".cfg" };

/** The number of fsyncs done to the log */
ulint	fil_n_log_flushes			= 0;

/** Number of pending redo log flushes */
ulint	fil_n_pending_log_flushes		= 0;
/** Number of pending tablespace flushes */
ulint	fil_n_pending_tablespace_flushes	= 0;

/** The tablespace memory cache. This variable is NULL before the module is
initialized. */
fil_system_t	fil_system;

/** At this age or older a space/page will be rotated */
UNIV_INTERN extern uint srv_fil_crypt_rotate_key_age;
UNIV_INTERN extern ib_mutex_t fil_crypt_threads_mutex;

/** Determine if user has explicitly disabled fsync(). */
# define fil_buffering_disabled(s)	\
	((s)->purpose == FIL_TYPE_TABLESPACE	\
	 && srv_file_flush_method	\
	 == SRV_O_DIRECT_NO_FSYNC)

/** Determine if the space id is a user tablespace id or not.
@param[in]	space_id	Space ID to check
@return true if it is a user tablespace ID */
inline
bool
fil_is_user_tablespace_id(ulint space_id)
{
	return(space_id != TRX_SYS_SPACE
	       && space_id != SRV_TMP_SPACE_ID
	       && !srv_is_undo_tablespace(space_id));
}

#ifdef UNIV_DEBUG
/** Try fil_validate() every this many times */
# define FIL_VALIDATE_SKIP	17

/******************************************************************//**
Checks the consistency of the tablespace cache some of the time.
@return true if ok or the check was skipped */
static
bool
fil_validate_skip(void)
/*===================*/
{
	/** The fil_validate() call skip counter. */
	static Atomic_counter<uint32_t> fil_validate_count;

	/* We want to reduce the call frequency of the costly fil_validate()
	check in debug builds. */
	return (fil_validate_count++ % FIL_VALIDATE_SKIP) || fil_validate();
}
#endif /* UNIV_DEBUG */

/********************************************************************//**
Determines if a file node belongs to the least-recently-used list.
@return true if the file belongs to fil_system.LRU mutex. */
UNIV_INLINE
bool
fil_space_belongs_in_lru(
/*=====================*/
	const fil_space_t*	space)	/*!< in: file space */
{
	switch (space->purpose) {
	case FIL_TYPE_TEMPORARY:
	case FIL_TYPE_LOG:
		return(false);
	case FIL_TYPE_TABLESPACE:
		return(fil_is_user_tablespace_id(space->id));
	case FIL_TYPE_IMPORT:
		return(true);
	}

	ut_ad(0);
	return(false);
}

/********************************************************************//**
NOTE: you must call fil_mutex_enter_and_prepare_for_io() first!

Prepares a file node for i/o. Opens the file if it is closed. Updates the
pending i/o's field in the node and the system appropriately. Takes the node
off the LRU list if it is in the LRU list. The caller must hold the fil_sys
mutex.
@return false if the file can't be opened, otherwise true */
static
bool
fil_node_prepare_for_io(
/*====================*/
	fil_node_t*	node,	/*!< in: file node */
	fil_space_t*	space);	/*!< in: space */

/** Update the data structures when an i/o operation finishes.
@param[in,out] node		file node
@param[in] type			IO context */
static
void
fil_node_complete_io(fil_node_t* node, const IORequest& type);

/** Reads data from a space to a buffer. Remember that the possible incomplete
blocks at the end of file are ignored: they are not taken into account when
calculating the byte offset within a space.
@param[in]	page_id		page id
@param[in]	zip_size	ROW_FORMAT=COMPRESSED page size, or 0
@param[in]	byte_offset	remainder of offset in bytes; in aio this
must be divisible by the OS block size
@param[in]	len		how many bytes to read; this must not cross a
file boundary; in aio this must be a block size multiple
@param[in,out]	buf		buffer where to store data read; in aio this
must be appropriately aligned
@return DB_SUCCESS, or DB_TABLESPACE_DELETED if we are trying to do
i/o on a tablespace which does not exist */
UNIV_INLINE
dberr_t
fil_read(
	const page_id_t		page_id,
	ulint			zip_size,
	ulint			byte_offset,
	ulint			len,
	void*			buf)
{
	return(fil_io(IORequestRead, true, page_id, zip_size,
			byte_offset, len, buf, NULL));
}

/** Writes data to a space from a buffer. Remember that the possible incomplete
blocks at the end of file are ignored: they are not taken into account when
calculating the byte offset within a space.
@param[in]	page_id		page id
@param[in]	zip_size	ROW_FORMAT=COMPRESSED page size, or 0
@param[in]	byte_offset	remainder of offset in bytes; in aio this
must be divisible by the OS block size
@param[in]	len		how many bytes to write; this must not cross
a file boundary; in aio this must be a block size multiple
@param[in]	buf		buffer from which to write; in aio this must
be appropriately aligned
@return DB_SUCCESS, or DB_TABLESPACE_DELETED if we are trying to do
i/o on a tablespace which does not exist */
UNIV_INLINE
dberr_t
fil_write(
	const page_id_t		page_id,
	ulint			zip_size,
	ulint			byte_offset,
	ulint			len,
	void*			buf)
{
	ut_ad(!srv_read_only_mode);

	return(fil_io(IORequestWrite, true, page_id, zip_size,
		      byte_offset, len, buf, NULL));
}

/*******************************************************************//**
Returns the table space by a given id, NULL if not found.
It is unsafe to dereference the returned pointer. It is fine to check
for NULL. */
fil_space_t*
fil_space_get_by_id(
/*================*/
	ulint	id)	/*!< in: space id */
{
	fil_space_t*	space;

	ut_ad(fil_system.is_initialised());
	ut_ad(mutex_own(&fil_system.mutex));

	HASH_SEARCH(hash, fil_system.spaces, id,
		    fil_space_t*, space,
		    ut_ad(space->magic_n == FIL_SPACE_MAGIC_N),
		    space->id == id);

	return(space);
}

/** Look up a tablespace.
The caller should hold an InnoDB table lock or a MDL that prevents
the tablespace from being dropped during the operation,
or the caller should be in single-threaded crash recovery mode
(no user connections that could drop tablespaces).
If this is not the case, fil_space_acquire() and fil_space_t::release()
should be used instead.
@param[in]	id	tablespace ID
@return tablespace, or NULL if not found */
fil_space_t*
fil_space_get(
	ulint	id)
{
	mutex_enter(&fil_system.mutex);
	fil_space_t*	space = fil_space_get_by_id(id);
	mutex_exit(&fil_system.mutex);
	ut_ad(space == NULL || space->purpose != FIL_TYPE_LOG);
	return(space);
}

<<<<<<< HEAD
/** Returns the latch of a file space.
@param[in]	id	space id
@param[out]	flags	tablespace flags
@return latch protecting storage allocation */
rw_lock_t*
fil_space_get_latch(
	ulint	id,
	ulint*	flags)
{
	fil_space_t*	space;

	ut_ad(fil_system.is_initialised());

	mutex_enter(&fil_system.mutex);

	space = fil_space_get_by_id(id);

	ut_a(space);

	if (flags) {
		*flags = space->flags;
	}

	mutex_exit(&fil_system.mutex);

	return(&(space->latch));
=======
/** Note that the tablespace has been imported.
Initially, purpose=FIL_TYPE_IMPORT so that no redo log is
written while the space ID is being updated in each page. */
void fil_space_t::set_imported()
{
	ut_ad(purpose == FIL_TYPE_IMPORT);
	const fil_node_t* node = UT_LIST_GET_FIRST(chain);
	atomic_write_supported = node->atomic_write
		&& srv_use_atomic_writes
		&& my_test_if_atomic_write(node->handle,
					   int(page_size_t(flags).physical()));
	purpose = FIL_TYPE_TABLESPACE;
>>>>>>> acc58fd8
}

/**********************************************************************//**
Checks if all the file nodes in a space are flushed.
@return true if all are flushed */
static
bool
fil_space_is_flushed(
/*=================*/
	fil_space_t*	space)	/*!< in: space */
{
	ut_ad(mutex_own(&fil_system.mutex));

	for (const fil_node_t* node = UT_LIST_GET_FIRST(space->chain);
	     node != NULL;
	     node = UT_LIST_GET_NEXT(chain, node)) {

		if (node->needs_flush) {

			ut_ad(!fil_buffering_disabled(space));
			return(false);
		}
	}

	return(true);
}

/** Validate the compression algorithm for full crc32 format.
@param[in]	space	tablespace object
@return whether the compression algorithm support */
static bool fil_comp_algo_validate(const fil_space_t* space)
{
	if (!space->full_crc32()) {
		return true;
	}

	DBUG_EXECUTE_IF("fil_comp_algo_validate_fail",
			return false;);

	ulint	comp_algo = space->get_compression_algo();
	switch (comp_algo) {
	case PAGE_UNCOMPRESSED:
	case PAGE_ZLIB_ALGORITHM:
#ifdef HAVE_LZ4
	case PAGE_LZ4_ALGORITHM:
#endif /* HAVE_LZ4 */
#ifdef HAVE_LZO
	case PAGE_LZO_ALGORITHM:
#endif /* HAVE_LZO */
#ifdef HAVE_LZMA
	case PAGE_LZMA_ALGORITHM:
#endif /* HAVE_LZMA */
#ifdef HAVE_BZIP2
	case PAGE_BZIP2_ALGORITHM:
#endif /* HAVE_BZIP2 */
#ifdef HAVE_SNAPPY
	case PAGE_SNAPPY_ALGORITHM:
#endif /* HAVE_SNAPPY */
		return true;
	}

	return false;
}

/** Append a file to the chain of files of a space.
@param[in]	name		file name of a file that is not open
@param[in]	handle		file handle, or OS_FILE_CLOSED
@param[in]	size		file size in entire database pages
@param[in]	is_raw		whether this is a raw device
@param[in]	atomic_write	true if atomic write could be enabled
@param[in]	max_pages	maximum number of pages in file,
or ULINT_MAX for unlimited
@return file object */
fil_node_t* fil_space_t::add(const char* name, pfs_os_file_t handle,
			     ulint size, bool is_raw, bool atomic_write,
			     ulint max_pages)
{
	fil_node_t*	node;

	ut_ad(name != NULL);
	ut_ad(fil_system.is_initialised());

	node = reinterpret_cast<fil_node_t*>(ut_zalloc_nokey(sizeof(*node)));

	node->handle = handle;

	node->name = mem_strdup(name);

	ut_a(!is_raw || srv_start_raw_disk_in_use);

	node->is_raw_disk = is_raw;

	node->size = size;

	node->magic_n = FIL_NODE_MAGIC_N;

	node->init_size = size;
	node->max_size = max_pages;

	node->space = this;

	node->atomic_write = atomic_write;

	mutex_enter(&fil_system.mutex);
	this->size += size;
	UT_LIST_ADD_LAST(chain, node);
	if (node->is_open()) {
		fil_system.n_open++;
	}
	mutex_exit(&fil_system.mutex);

	return node;
}

<<<<<<< HEAD
=======
/** Read the first page of a data file.
@param[in]	first	whether this is the very first read
@return	whether the page was found valid */
bool fil_node_t::read_page0(bool first)
{
	ut_ad(mutex_own(&fil_system.mutex));
	ut_a(space->purpose != FIL_TYPE_LOG);
	const page_size_t page_size(space->flags);
	const ulint psize = page_size.physical();

	os_offset_t size_bytes = os_file_get_size(handle);
	ut_a(size_bytes != (os_offset_t) -1);
	const ulint min_size = FIL_IBD_FILE_INITIAL_SIZE * psize;

	if (size_bytes < min_size) {
		ib::error() << "The size of the file " << name
			    << " is only " << size_bytes
			    << " bytes, should be at least " << min_size;
		return false;
	}

	byte* buf2 = static_cast<byte*>(ut_malloc_nokey(2 * psize));

	/* Align the memory for file i/o if we might have O_DIRECT set */
	byte* page = static_cast<byte*>(ut_align(buf2, psize));
	IORequest request(IORequest::READ);
	if (os_file_read(request, handle, page, 0, psize) != DB_SUCCESS) {
		ib::error() << "Unable to read first page of file " << name;
		ut_free(buf2);
		return false;
	}
	srv_stats.page0_read.add(1);
	const ulint space_id = fsp_header_get_space_id(page);
	ulint flags = fsp_header_get_flags(page);
	const ulint size = fsp_header_get_field(page, FSP_SIZE);
	const ulint free_limit = fsp_header_get_field(page, FSP_FREE_LIMIT);
	const ulint free_len = flst_get_len(FSP_HEADER_OFFSET + FSP_FREE
					    + page);
	/* Try to read crypt_data from page 0 if it is not yet read. */
	if (!space->crypt_data) {
		space->crypt_data = fil_space_read_crypt_data(page_size, page);
	}
	ut_free(buf2);

	if (!fsp_flags_is_valid(flags, space->id)) {
		ulint cflags = fsp_flags_convert_from_101(flags);
		if (cflags == ULINT_UNDEFINED
		    || (cflags ^ space->flags) & ~FSP_FLAGS_MEM_MASK) {
			ib::error()
				<< "Expected tablespace flags "
				<< ib::hex(space->flags)
				<< " but found " << ib::hex(flags)
				<< " in the file " << name;
			return false;
		}

		flags = cflags;
	}

	if (UNIV_UNLIKELY(space_id != space->id)) {
		ib::error() << "Expected tablespace id " << space->id
			<< " but found " << space_id
			<< " in the file " << name;
		return false;
	}

	if (first) {
		ut_ad(space->id != TRX_SYS_SPACE);

		/* Truncate the size to a multiple of extent size. */
		ulint	mask = psize * FSP_EXTENT_SIZE - 1;

		if (size_bytes <= mask) {
			/* .ibd files start smaller than an
			extent size. Do not truncate valid data. */
		} else {
			size_bytes &= ~os_offset_t(mask);
		}

		this->size = ulint(size_bytes / psize);
		space->committed_size = space->size += this->size;
	} else if (space->id != TRX_SYS_SPACE || space->size_in_header) {
		/* If this is not the first-time open, do nothing.
		For the system tablespace, we always get invoked as
		first=false, so we detect the true first-time-open based
		on size_in_header and proceed to initialize the data. */
		return true;
	} else {
		/* Initialize the size of predefined tablespaces
		to FSP_SIZE. */
		space->committed_size = size;
	}

	ut_ad(space->free_limit == 0 || space->free_limit == free_limit);
	ut_ad(space->free_len == 0 || space->free_len == free_len);
	space->size_in_header = size;
	space->free_limit = free_limit;
	space->free_len = free_len;
	return true;
}

>>>>>>> acc58fd8
/** Open a file node of a tablespace.
@param[in,out]	node	File node
@return false if the file can't be opened, otherwise true */
static bool fil_node_open_file(fil_node_t* node)
{
	bool		success;
	bool		read_only_mode;
	fil_space_t*	space = node->space;

	ut_ad(mutex_own(&fil_system.mutex));
	ut_a(node->n_pending == 0);
	ut_a(!node->is_open());

	read_only_mode = space->purpose != FIL_TYPE_TEMPORARY
		&& srv_read_only_mode;

	const bool first_time_open = node->size == 0;

	if (first_time_open
	    || (space->purpose == FIL_TYPE_TABLESPACE
		&& node == UT_LIST_GET_FIRST(space->chain)
		&& srv_startup_is_before_trx_rollback_phase)) {
		/* We do not know the size of the file yet. First we
		open the file in the normal mode, no async I/O here,
		for simplicity. Then do some checks, and close the
		file again.  NOTE that we could not use the simple
		file read function os_file_read() in Windows to read
		from a file opened for async I/O! */

retry:
		node->handle = os_file_create(
			innodb_data_file_key, node->name,
			node->is_raw_disk
			? OS_FILE_OPEN_RAW | OS_FILE_ON_ERROR_NO_EXIT
			: OS_FILE_OPEN | OS_FILE_ON_ERROR_NO_EXIT,
			OS_FILE_AIO, OS_DATA_FILE, read_only_mode, &success);

		if (!success) {
			/* The following call prints an error message */
			ulint err = os_file_get_last_error(true);
			if (err == EMFILE + 100) {
				if (fil_try_to_close_file_in_LRU(true))
					goto retry;
			}

			ib::warn() << "Cannot open '" << node->name << "'."
				" Have you deleted .ibd files under a"
				" running mysqld server?";
			return(false);
		}

		if (!node->read_page0(first_time_open)) {
fail:
			os_file_close(node->handle);
			node->handle = OS_FILE_CLOSED;
			return false;
		}

		if (first_time_open && !fil_comp_algo_validate(space)) {
			goto fail;
		}

	} else if (space->purpose == FIL_TYPE_LOG) {
		node->handle = os_file_create(
			innodb_log_file_key, node->name, OS_FILE_OPEN,
			OS_FILE_AIO, OS_LOG_FILE, read_only_mode, &success);
	} else {
		node->handle = os_file_create(
			innodb_data_file_key, node->name,
			node->is_raw_disk
			? OS_FILE_OPEN_RAW | OS_FILE_ON_ERROR_NO_EXIT
			: OS_FILE_OPEN | OS_FILE_ON_ERROR_NO_EXIT,
			OS_FILE_AIO, OS_DATA_FILE, read_only_mode, &success);
	}

	ut_a(success);
	ut_a(node->is_open());

	fil_system.n_open++;

	if (fil_space_belongs_in_lru(space)) {

		/* Put the node to the LRU list */
		UT_LIST_ADD_FIRST(fil_system.LRU, node);
	}

	return(true);
}

/** Close the file handle. */
void fil_node_t::close()
{
	bool	ret;

	ut_ad(mutex_own(&fil_system.mutex));
	ut_a(is_open());
	ut_a(n_pending == 0);
	ut_a(n_pending_flushes == 0);
	ut_a(!being_extended);
	ut_a(!needs_flush
	     || space->purpose == FIL_TYPE_TEMPORARY
	     || srv_fast_shutdown == 2
	     || !srv_was_started);

	ret = os_file_close(handle);
	ut_a(ret);

	/* printf("Closing file %s\n", name); */

	handle = OS_FILE_CLOSED;
	ut_ad(!is_open());
	ut_a(fil_system.n_open > 0);
	fil_system.n_open--;

	if (fil_space_belongs_in_lru(space)) {
		ut_a(UT_LIST_GET_LEN(fil_system.LRU) > 0);
		UT_LIST_REMOVE(fil_system.LRU, this);
	}
}

/** Tries to close a file in the LRU list. The caller must hold the fil_sys
mutex.
@return true if success, false if should retry later; since i/o's
generally complete in < 100 ms, and as InnoDB writes at most 128 pages
from the buffer pool in a batch, and then immediately flushes the
files, there is a good chance that the next time we find a suitable
node from the LRU list.
@param[in] print_info	if true, prints information why it
			cannot close a file*/
static
bool
fil_try_to_close_file_in_LRU(

	bool	print_info)
{
	fil_node_t*	node;

	ut_ad(mutex_own(&fil_system.mutex));

	if (print_info) {
		ib::info() << "fil_sys open file LRU len "
			<< UT_LIST_GET_LEN(fil_system.LRU);
	}

	for (node = UT_LIST_GET_LAST(fil_system.LRU);
	     node != NULL;
	     node = UT_LIST_GET_PREV(LRU, node)) {

		if (!node->needs_flush
		    && node->n_pending_flushes == 0
		    && !node->being_extended) {

			node->close();

			return(true);
		}

		if (!print_info) {
			continue;
		}

		if (node->n_pending_flushes > 0) {

			ib::info() << "Cannot close file " << node->name
				<< ", because n_pending_flushes "
				<< node->n_pending_flushes;
		}

		if (node->needs_flush) {
			ib::warn() << "Cannot close file " << node->name
				<< ", because is should be flushed first";
		}

		if (node->being_extended) {
			ib::info() << "Cannot close file " << node->name
				<< ", because it is being extended";
		}
	}

	return(false);
}

/** Flush any writes cached by the file system.
@param[in,out]	space		tablespace
@param[in]	metadata	whether to update file system metadata */
static void fil_flush_low(fil_space_t* space, bool metadata = false)
{
	ut_ad(mutex_own(&fil_system.mutex));
	ut_ad(space);
	ut_ad(!space->stop_new_ops);

	if (fil_buffering_disabled(space)) {

		/* No need to flush. User has explicitly disabled
		buffering. */
		ut_ad(!space->is_in_unflushed_spaces);
		ut_ad(fil_space_is_flushed(space));
		ut_ad(space->n_pending_flushes == 0);

#ifdef UNIV_DEBUG
		for (fil_node_t* node = UT_LIST_GET_FIRST(space->chain);
		     node != NULL;
		     node = UT_LIST_GET_NEXT(chain, node)) {
			ut_ad(!node->needs_flush);
			ut_ad(node->n_pending_flushes == 0);
		}
#endif /* UNIV_DEBUG */

		if (!metadata) return;
	}

	/* Prevent dropping of the space while we are flushing */
	space->n_pending_flushes++;

	for (fil_node_t* node = UT_LIST_GET_FIRST(space->chain);
	     node != NULL;
	     node = UT_LIST_GET_NEXT(chain, node)) {

		if (!node->needs_flush) {
			continue;
		}

		ut_a(node->is_open());

		switch (space->purpose) {
		case FIL_TYPE_TEMPORARY:
			ut_ad(0); // we already checked for this
			/* fall through */
		case FIL_TYPE_TABLESPACE:
		case FIL_TYPE_IMPORT:
			fil_n_pending_tablespace_flushes++;
			break;
		case FIL_TYPE_LOG:
			fil_n_pending_log_flushes++;
			fil_n_log_flushes++;
			break;
		}
#ifdef _WIN32
		if (node->is_raw_disk) {

			goto skip_flush;
		}
#endif /* _WIN32 */

		ut_a(node->is_open());
		node->n_pending_flushes++;
		node->needs_flush = false;

		mutex_exit(&fil_system.mutex);

		os_file_flush(node->handle);

		mutex_enter(&fil_system.mutex);

		node->n_pending_flushes--;
#ifdef _WIN32
skip_flush:
#endif /* _WIN32 */
		if (!node->needs_flush) {
			if (space->is_in_unflushed_spaces
			    && fil_space_is_flushed(space)) {

				fil_system.unflushed_spaces.remove(*space);
				space->is_in_unflushed_spaces = false;
			}
		}

		switch (space->purpose) {
		case FIL_TYPE_TEMPORARY:
			break;
		case FIL_TYPE_TABLESPACE:
		case FIL_TYPE_IMPORT:
			fil_n_pending_tablespace_flushes--;
			continue;
		case FIL_TYPE_LOG:
			fil_n_pending_log_flushes--;
			continue;
		}

		ut_ad(0);
	}

	space->n_pending_flushes--;
}

/** Try to extend a tablespace.
@param[in,out]	space	tablespace to be extended
@param[in,out]	node	last file of the tablespace
@param[in]	size	desired size in number of pages
@param[out]	success	whether the operation succeeded
@return	whether the operation should be retried */
static ATTRIBUTE_COLD __attribute__((warn_unused_result, nonnull))
bool
fil_space_extend_must_retry(
	fil_space_t*	space,
	fil_node_t*	node,
	ulint		size,
	bool*		success)
{
	ut_ad(mutex_own(&fil_system.mutex));
	ut_ad(UT_LIST_GET_LAST(space->chain) == node);
	ut_ad(size >= FIL_IBD_FILE_INITIAL_SIZE);

	*success = space->size >= size;

	if (*success) {
		/* Space already big enough */
		return(false);
	}

	if (node->being_extended) {
		/* Another thread is currently extending the file. Wait
		for it to finish.
		It'd have been better to use event driven mechanism but
		the entire module is peppered with polling stuff. */
		mutex_exit(&fil_system.mutex);
		os_thread_sleep(100000);
		return(true);
	}

	node->being_extended = true;

	if (!fil_node_prepare_for_io(node, space)) {
		/* The tablespace data file, such as .ibd file, is missing */
		node->being_extended = false;
		return(false);
	}

	/* At this point it is safe to release fil_system.mutex. No
	other thread can rename, delete, close or extend the file because
	we have set the node->being_extended flag. */
	mutex_exit(&fil_system.mutex);

	ut_ad(size >= space->size);

	ulint		last_page_no		= space->size;
	const ulint	file_start_page_no	= last_page_no - node->size;

	const ulint	page_size = space->physical_size();

	/* fil_read_first_page() expects srv_page_size bytes.
	fil_node_open_file() expects at least 4 * srv_page_size bytes.*/
	os_offset_t new_size = std::max(
		os_offset_t(size - file_start_page_no) * page_size,
		os_offset_t(FIL_IBD_FILE_INITIAL_SIZE << srv_page_size_shift));

	*success = os_file_set_size(node->name, node->handle, new_size,
		FSP_FLAGS_HAS_PAGE_COMPRESSION(space->flags));

	os_has_said_disk_full = *success;
	if (*success) {
		os_file_flush(node->handle);
		last_page_no = size;
	} else {
		/* Let us measure the size of the file
		to determine how much we were able to
		extend it */
		os_offset_t	fsize = os_file_get_size(node->handle);
		ut_a(fsize != os_offset_t(-1));

		last_page_no = ulint(fsize / page_size)
			+ file_start_page_no;
	}
	mutex_enter(&fil_system.mutex);

	ut_a(node->being_extended);
	node->being_extended = false;
	ut_a(last_page_no - file_start_page_no >= node->size);

	ulint file_size = last_page_no - file_start_page_no;
	space->size += file_size - node->size;
	node->size = file_size;
	const ulint pages_in_MiB = node->size
		& ~ulint((1U << (20U - srv_page_size_shift)) - 1);

	fil_node_complete_io(node,IORequestRead);

	/* Keep the last data file size info up to date, rounded to
	full megabytes */

	switch (space->id) {
	case TRX_SYS_SPACE:
		srv_sys_space.set_last_file_size(pages_in_MiB);
		fil_flush_low(space, true);
		return(false);
	default:
		ut_ad(space->purpose == FIL_TYPE_TABLESPACE
		      || space->purpose == FIL_TYPE_IMPORT);
		if (space->purpose == FIL_TYPE_TABLESPACE
		    && !space->is_being_truncated) {
			fil_flush_low(space, true);
		}
		return(false);
	case SRV_TMP_SPACE_ID:
		ut_ad(space->purpose == FIL_TYPE_TEMPORARY);
		srv_tmp_space.set_last_file_size(pages_in_MiB);
		return(false);
	}
}

/*******************************************************************//**
Reserves the fil_system.mutex and tries to make sure we can open at least one
file while holding it. This should be called before calling
fil_node_prepare_for_io(), because that function may need to open a file. */
static
void
fil_mutex_enter_and_prepare_for_io(
/*===============================*/
	ulint	space_id)	/*!< in: space id */
{
	for (ulint count = 0;;) {
		mutex_enter(&fil_system.mutex);

		if (space_id >= SRV_LOG_SPACE_FIRST_ID) {
			/* We keep log files always open. */
			break;
		}

		fil_space_t*	space = fil_space_get_by_id(space_id);

		if (space == NULL) {
			break;
		}

		fil_node_t*	node = UT_LIST_GET_LAST(space->chain);
		ut_ad(space->id == 0
		      || node == UT_LIST_GET_FIRST(space->chain));

		if (space->id == 0) {
			/* We keep the system tablespace files always
			open; this is important in preventing
			deadlocks in this module, as a page read
			completion often performs another read from
			the insert buffer. The insert buffer is in
			tablespace 0, and we cannot end up waiting in
			this function. */
		} else if (!node || node->is_open()) {
			/* If the file is already open, no need to do
			anything; if the space does not exist, we handle the
			situation in the function which called this
			function */
		} else {
			while (fil_system.n_open >= srv_max_n_open_files) {
				/* Too many files are open */
				if (fil_try_to_close_file_in_LRU(count > 1)) {
					/* No problem */
				} else if (count >= 2) {
					ib::warn() << "innodb_open_files="
						<< srv_max_n_open_files
						<< " is exceeded ("
						<< fil_system.n_open
						<< ") files stay open)";
					break;
				} else {
					mutex_exit(&fil_system.mutex);
					os_aio_simulated_wake_handler_threads();
					os_thread_sleep(20000);
					/* Flush tablespaces so that we can
					close modified files in the LRU list */
					fil_flush_file_spaces(FIL_TYPE_TABLESPACE);

					count++;
					mutex_enter(&fil_system.mutex);
					continue;
				}
			}
		}

		ulint size = space->recv_size;
		if (UNIV_UNLIKELY(size != 0)) {
			ut_ad(node);
			bool	success;
			if (fil_space_extend_must_retry(space, node, size,
							&success)) {
				continue;
			}

			ut_ad(mutex_own(&fil_system.mutex));
			/* Crash recovery requires the file extension
			to succeed. */
			ut_a(success);
			/* InnoDB data files cannot shrink. */
			ut_a(space->size >= size);
			if (size > space->committed_size) {
				space->committed_size = size;
			}

			/* There could be multiple concurrent I/O requests for
			this tablespace (multiple threads trying to extend
			this tablespace).

			Also, fil_space_set_recv_size() may have been invoked
			again during the file extension while fil_system.mutex
			was not being held by us.

			Only if space->recv_size matches what we read
			originally, reset the field. In this way, a
			subsequent I/O request will handle any pending
			fil_space_set_recv_size(). */

			if (size == space->recv_size) {
				space->recv_size = 0;
			}
		}

		break;
	}
}

/** Try to extend a tablespace if it is smaller than the specified size.
@param[in,out]	space	tablespace
@param[in]	size	desired size in pages
@return whether the tablespace is at least as big as requested */
bool
fil_space_extend(
	fil_space_t*	space,
	ulint		size)
{
	ut_ad(!srv_read_only_mode || space->purpose == FIL_TYPE_TEMPORARY);

	bool	success;

	do {
		fil_mutex_enter_and_prepare_for_io(space->id);
	} while (fil_space_extend_must_retry(
			 space, UT_LIST_GET_LAST(space->chain), size,
			 &success));

	mutex_exit(&fil_system.mutex);
	return(success);
}

/** Prepare to free a file node object from a tablespace memory cache.
@param[in,out]	node	file node
@param[in]	space	tablespace */
static
void
fil_node_close_to_free(
	fil_node_t*	node,
	fil_space_t*	space)
{
	ut_ad(mutex_own(&fil_system.mutex));
	ut_a(node->magic_n == FIL_NODE_MAGIC_N);
	ut_a(node->n_pending == 0);
	ut_a(!node->being_extended);

	if (node->is_open()) {
		/* We fool the assertion in fil_node_t::close() to think
		there are no unflushed modifications in the file */

		node->needs_flush = false;

		if (fil_buffering_disabled(space)) {

			ut_ad(!space->is_in_unflushed_spaces);
			ut_ad(fil_space_is_flushed(space));

		} else if (space->is_in_unflushed_spaces
			   && fil_space_is_flushed(space)) {

			fil_system.unflushed_spaces.remove(*space);
			space->is_in_unflushed_spaces = false;
		}

		node->close();
	}
}

/** Detach a space object from the tablespace memory cache.
Closes the files in the chain but does not delete them.
There must not be any pending i/o's or flushes on the files.
@param[in,out]	space		tablespace */
static
void
fil_space_detach(
	fil_space_t*	space)
{
	ut_ad(mutex_own(&fil_system.mutex));

	HASH_DELETE(fil_space_t, hash, fil_system.spaces, space->id, space);

	if (space->is_in_unflushed_spaces) {

		ut_ad(!fil_buffering_disabled(space));
		fil_system.unflushed_spaces.remove(*space);
		space->is_in_unflushed_spaces = false;
	}

	if (space->is_in_rotation_list) {
		fil_system.rotation_list.remove(*space);
		space->is_in_rotation_list = false;
	}

	UT_LIST_REMOVE(fil_system.space_list, space);

	ut_a(space->magic_n == FIL_SPACE_MAGIC_N);
	ut_a(space->n_pending_flushes == 0);

	for (fil_node_t* fil_node = UT_LIST_GET_FIRST(space->chain);
	     fil_node != NULL;
	     fil_node = UT_LIST_GET_NEXT(chain, fil_node)) {

		fil_node_close_to_free(fil_node, space);
	}

	if (space == fil_system.sys_space) {
		fil_system.sys_space = NULL;
	} else if (space == fil_system.temp_space) {
		fil_system.temp_space = NULL;
	}
}

/** Free a tablespace object on which fil_space_detach() was invoked.
There must not be any pending i/o's or flushes on the files.
@param[in,out]	space		tablespace */
static
void
fil_space_free_low(
	fil_space_t*	space)
{
	/* The tablespace must not be in fil_system.named_spaces. */
	ut_ad(srv_fast_shutdown == 2 || !srv_was_started
	      || space->max_lsn == 0);

	/* Wait for fil_space_t::release_for_io(); after
	fil_space_detach(), the tablespace cannot be found, so
	fil_space_acquire_for_io() would return NULL */
	while (space->pending_io()) {
		os_thread_sleep(100);
	}

	for (fil_node_t* node = UT_LIST_GET_FIRST(space->chain);
	     node != NULL; ) {
		ut_d(space->size -= node->size);
		ut_free(node->name);
		fil_node_t* old_node = node;
		node = UT_LIST_GET_NEXT(chain, node);
		ut_free(old_node);
	}

	ut_ad(space->size == 0);

	rw_lock_free(&space->latch);
	fil_space_destroy_crypt_data(&space->crypt_data);

	ut_free(space->name);
	ut_free(space);
}

/** Frees a space object from the tablespace memory cache.
Closes the files in the chain but does not delete them.
There must not be any pending i/o's or flushes on the files.
@param[in]	id		tablespace identifier
@param[in]	x_latched	whether the caller holds X-mode space->latch
@return true if success */
bool
fil_space_free(
	ulint		id,
	bool		x_latched)
{
	ut_ad(id != TRX_SYS_SPACE);

	mutex_enter(&fil_system.mutex);
	fil_space_t*	space = fil_space_get_by_id(id);

	if (space != NULL) {
		fil_space_detach(space);
	}

	mutex_exit(&fil_system.mutex);

	if (space != NULL) {
		if (x_latched) {
			rw_lock_x_unlock(&space->latch);
		}

		if (!recv_recovery_is_on()) {
			log_mutex_enter();
		}

		ut_ad(log_mutex_own());

		if (space->max_lsn != 0) {
			ut_d(space->max_lsn = 0);
			UT_LIST_REMOVE(fil_system.named_spaces, space);
		}

		if (!recv_recovery_is_on()) {
			log_mutex_exit();
		}

		fil_space_free_low(space);
	}

	return(space != NULL);
}

/** Create a space memory object and put it to the fil_system hash table.
Error messages are issued to the server log.
@param[in]	name		tablespace name
@param[in]	id		tablespace identifier
@param[in]	flags		tablespace flags
@param[in]	purpose		tablespace purpose
@param[in,out]	crypt_data	encryption information
@param[in]	mode		encryption mode
@return pointer to created tablespace, to be filled in with fil_space_t::add()
@retval NULL on failure (such as when the same tablespace exists) */
fil_space_t*
fil_space_create(
	const char*		name,
	ulint			id,
	ulint			flags,
	fil_type_t		purpose,
	fil_space_crypt_t*	crypt_data,
	fil_encryption_t	mode)
{
	fil_space_t*	space;

	ut_ad(fil_system.is_initialised());
	ut_ad(fil_space_t::is_valid_flags(flags & ~FSP_FLAGS_MEM_MASK, id));
	ut_ad(purpose == FIL_TYPE_LOG
	      || srv_page_size == UNIV_PAGE_SIZE_ORIG || flags != 0);

	DBUG_EXECUTE_IF("fil_space_create_failure", return(NULL););

	mutex_enter(&fil_system.mutex);

	space = fil_space_get_by_id(id);

	if (space != NULL) {
		ib::error() << "Trying to add tablespace '" << name
			<< "' with id " << id
			<< " to the tablespace memory cache, but tablespace '"
			<< space->name << "' already exists in the cache!";
		mutex_exit(&fil_system.mutex);
		return(NULL);
	}

	space = static_cast<fil_space_t*>(ut_zalloc_nokey(sizeof(*space)));

	space->id = id;
	space->name = mem_strdup(name);

	UT_LIST_INIT(space->chain, &fil_node_t::chain);

	if ((purpose == FIL_TYPE_TABLESPACE || purpose == FIL_TYPE_IMPORT)
	    && !recv_recovery_is_on()
	    && id > fil_system.max_assigned_id) {
		if (!fil_system.space_id_reuse_warned) {
			fil_system.space_id_reuse_warned = true;

			ib::warn() << "Allocated tablespace ID " << id
				<< " for " << name << ", old maximum was "
				<< fil_system.max_assigned_id;
		}

		fil_system.max_assigned_id = id;
	}

	space->purpose = purpose;
	space->flags = flags;

	space->magic_n = FIL_SPACE_MAGIC_N;
	space->crypt_data = crypt_data;

	DBUG_LOG("tablespace",
		 "Created metadata for " << id << " name " << name);
	if (crypt_data) {
		DBUG_LOG("crypt",
			 "Tablespace " << id << " name " << name
			 << " encryption " << crypt_data->encryption
			 << " key id " << crypt_data->key_id
			 << ":" << fil_crypt_get_mode(crypt_data)
			 << " " << fil_crypt_get_type(crypt_data));
	}

	rw_lock_create(fil_space_latch_key, &space->latch, SYNC_FSP);

	if (space->purpose == FIL_TYPE_TEMPORARY) {
		/* SysTablespace::open_or_create() would pass
		size!=0 to fil_space_t::add(), so first_time_open
		would not hold in fil_node_open_file(), and we
		must assign this manually. We do not care about
		the durability or atomicity of writes to the
		temporary tablespace files. */
		space->atomic_write_supported = true;
	}

	HASH_INSERT(fil_space_t, hash, fil_system.spaces, id, space);

	UT_LIST_ADD_LAST(fil_system.space_list, space);

	if (id < SRV_LOG_SPACE_FIRST_ID && id > fil_system.max_assigned_id) {

		fil_system.max_assigned_id = id;
	}

	/* Inform key rotation that there could be something
	to do */
	if (purpose == FIL_TYPE_TABLESPACE
	    && !srv_fil_crypt_rotate_key_age && fil_crypt_threads_event &&
	    (mode == FIL_ENCRYPTION_ON || mode == FIL_ENCRYPTION_OFF
	     || srv_encrypt_tables)) {
		/* Key rotation is not enabled, need to inform background
		encryption threads. */
		fil_system.rotation_list.push_back(*space);
		space->is_in_rotation_list = true;
		mutex_exit(&fil_system.mutex);
		os_event_set(fil_crypt_threads_event);
	} else {
		mutex_exit(&fil_system.mutex);
	}

	return(space);
}

/*******************************************************************//**
Assigns a new space id for a new single-table tablespace. This works simply by
incrementing the global counter. If 4 billion id's is not enough, we may need
to recycle id's.
@return true if assigned, false if not */
bool
fil_assign_new_space_id(
/*====================*/
	ulint*	space_id)	/*!< in/out: space id */
{
	ulint	id;
	bool	success;

	mutex_enter(&fil_system.mutex);

	id = *space_id;

	if (id < fil_system.max_assigned_id) {
		id = fil_system.max_assigned_id;
	}

	id++;

	if (id > (SRV_LOG_SPACE_FIRST_ID / 2) && (id % 1000000UL == 0)) {
		ib::warn() << "You are running out of new single-table"
			" tablespace id's. Current counter is " << id
			<< " and it must not exceed" << SRV_LOG_SPACE_FIRST_ID
			<< "! To reset the counter to zero you have to dump"
			" all your tables and recreate the whole InnoDB"
			" installation.";
	}

	success = (id < SRV_LOG_SPACE_FIRST_ID);

	if (success) {
		*space_id = fil_system.max_assigned_id = id;
	} else {
		ib::warn() << "You have run out of single-table tablespace"
			" id's! Current counter is " << id
			<< ". To reset the counter to zero"
			" you have to dump all your tables and"
			" recreate the whole InnoDB installation.";
		*space_id = ULINT_UNDEFINED;
	}

	mutex_exit(&fil_system.mutex);

	return(success);
}

/** Trigger a call to fil_node_t::read_page0()
@param[in]	id	tablespace identifier
@return	tablespace
@retval	NULL	if the tablespace does not exist or cannot be read */
fil_space_t* fil_system_t::read_page0(ulint id)
{
	mutex_exit(&mutex);

	ut_ad(id != 0);

	/* It is possible that the tablespace is dropped while we are
	not holding the mutex. */
	fil_mutex_enter_and_prepare_for_io(id);

	fil_space_t* space = fil_space_get_by_id(id);

	if (space == NULL || UT_LIST_GET_LEN(space->chain) == 0) {
		return(NULL);
	}

	/* The following code must change when InnoDB supports
	multiple datafiles per tablespace. */
	ut_a(1 == UT_LIST_GET_LEN(space->chain));

	fil_node_t* node = UT_LIST_GET_FIRST(space->chain);

	/* It must be a single-table tablespace and we have not opened
	the file yet; the following calls will open it and update the
	size fields */

	if (!fil_node_prepare_for_io(node, space)) {
		/* The single-table tablespace can't be opened,
		because the ibd file is missing. */
		return(NULL);
	}

	fil_node_complete_io(node, IORequestRead);

	return space;
}

/*******************************************************************//**
Returns a pointer to the fil_space_t that is in the memory cache
associated with a space id. The caller must lock fil_system.mutex.
@return file_space_t pointer, NULL if space not found */
UNIV_INLINE
fil_space_t*
fil_space_get_space(
/*================*/
	ulint	id)	/*!< in: space id */
{
	fil_space_t* space = fil_space_get_by_id(id);
	if (space == NULL || space->size != 0) {
		return(space);
	}

	switch (space->purpose) {
	case FIL_TYPE_LOG:
		break;
	case FIL_TYPE_TEMPORARY:
	case FIL_TYPE_TABLESPACE:
	case FIL_TYPE_IMPORT:
		space = fil_system.read_page0(id);
	}

	return(space);
}

/** Set the recovered size of a tablespace in pages.
@param id	tablespace ID
@param size	recovered size in pages */
UNIV_INTERN
void
fil_space_set_recv_size(ulint id, ulint size)
{
	mutex_enter(&fil_system.mutex);
	ut_ad(size);
	ut_ad(id < SRV_LOG_SPACE_FIRST_ID);

	if (fil_space_t* space = fil_space_get_space(id)) {
		space->recv_size = size;
	}

	mutex_exit(&fil_system.mutex);
}

/*******************************************************************//**
Returns the size of the space in pages. The tablespace must be cached in the
memory cache.
@return space size, 0 if space not found */
ulint
fil_space_get_size(
/*===============*/
	ulint	id)	/*!< in: space id */
{
	fil_space_t*	space;
	ulint		size;

	ut_ad(fil_system.is_initialised());
	mutex_enter(&fil_system.mutex);

	space = fil_space_get_space(id);

	size = space ? space->size : 0;

	mutex_exit(&fil_system.mutex);

	return(size);
}

/*******************************************************************//**
Returns the flags of the space. The tablespace must be cached
in the memory cache.
@return flags, ULINT_UNDEFINED if space not found */
ulint
fil_space_get_flags(
/*================*/
	ulint	id)	/*!< in: space id */
{
	fil_space_t*	space;
	ulint		flags;

	ut_ad(fil_system.is_initialised());

	mutex_enter(&fil_system.mutex);

	space = fil_space_get_space(id);

	if (space == NULL) {
		mutex_exit(&fil_system.mutex);

		return(ULINT_UNDEFINED);
	}

	flags = space->flags;

	mutex_exit(&fil_system.mutex);

	return(flags);
}

/** Open each file. Only invoked on fil_system.temp_space.
@return whether all files were opened */
bool fil_space_t::open()
{
	ut_ad(fil_system.is_initialised());

	mutex_enter(&fil_system.mutex);
	ut_ad(this == fil_system.temp_space
	      || srv_operation == SRV_OPERATION_BACKUP
	      || srv_operation == SRV_OPERATION_RESTORE
	      || srv_operation == SRV_OPERATION_RESTORE_DELTA);

	for (fil_node_t* node = UT_LIST_GET_FIRST(chain);
	     node != NULL;
	     node = UT_LIST_GET_NEXT(chain, node)) {
		if (!node->is_open() && !fil_node_open_file(node)) {
			mutex_exit(&fil_system.mutex);
			return false;
		}
	}

	mutex_exit(&fil_system.mutex);
	return true;
}

/** Close each file. Only invoked on fil_system.temp_space. */
void fil_space_t::close()
{
	if (!fil_system.is_initialised()) {
		return;
	}

	mutex_enter(&fil_system.mutex);
	ut_ad(this == fil_system.temp_space
	      || srv_operation == SRV_OPERATION_BACKUP
	      || srv_operation == SRV_OPERATION_RESTORE
	      || srv_operation == SRV_OPERATION_RESTORE_DELTA);

	for (fil_node_t* node = UT_LIST_GET_FIRST(chain);
	     node != NULL;
	     node = UT_LIST_GET_NEXT(chain, node)) {
		if (node->is_open()) {
			node->close();
		}
	}

	mutex_exit(&fil_system.mutex);
}

void fil_system_t::create(ulint hash_size)
{
	ut_ad(this == &fil_system);
	ut_ad(!is_initialised());
	ut_ad(!(srv_page_size % FSP_EXTENT_SIZE));
	ut_ad(srv_page_size);
	ut_ad(!spaces);

	m_initialised = true;

	compile_time_assert(!(UNIV_PAGE_SIZE_MAX % FSP_EXTENT_SIZE_MAX));
	compile_time_assert(!(UNIV_PAGE_SIZE_MIN % FSP_EXTENT_SIZE_MIN));

	ut_ad(hash_size > 0);

	mutex_create(LATCH_ID_FIL_SYSTEM, &mutex);

	spaces = hash_create(hash_size);

	fil_space_crypt_init();
#ifdef UNIV_LINUX
	ssd.clear();
	char fn[sizeof(dirent::d_name)
		+ sizeof "/sys/block/" "/queue/rotational"];
	const size_t sizeof_fnp = (sizeof fn) - sizeof "/sys/block";
	memcpy(fn, "/sys/block/", sizeof "/sys/block");
	char* fnp = &fn[sizeof "/sys/block"];

	std::set<std::string> ssd_devices;
	if (DIR* d = opendir("/sys/block")) {
		while (struct dirent* e = readdir(d)) {
			if (e->d_name[0] == '.') {
				continue;
			}
			snprintf(fnp, sizeof_fnp, "%s/queue/rotational",
				 e->d_name);
			int f = open(fn, O_RDONLY);
			if (f == -1) {
				continue;
			}
			char b[sizeof "4294967295:4294967295\n"];
			ssize_t l = read(f, b, sizeof b);
			::close(f);
			if (l != 2 || memcmp("0\n", b, 2)) {
				continue;
			}
			snprintf(fnp, sizeof_fnp, "%s/dev", e->d_name);
			f = open(fn, O_RDONLY);
			if (f == -1) {
				continue;
			}
			l = read(f, b, sizeof b);
			::close(f);
			if (l <= 0 || b[l - 1] != '\n') {
				continue;
			}
			b[l - 1] = '\0';
			char* end = b;
			unsigned long dev_major = strtoul(b, &end, 10);
			if (b == end || *end != ':'
			    || dev_major != unsigned(dev_major)) {
				continue;
			}
			char* c = end + 1;
			unsigned long dev_minor = strtoul(c, &end, 10);
			if (c == end || *end
			    || dev_minor != unsigned(dev_minor)) {
				continue;
			}
			ssd.push_back(makedev(unsigned(dev_major),
					      unsigned(dev_minor)));
		}
		closedir(d);
	}
	/* fil_system_t::is_ssd() assumes the following */
	ut_ad(makedev(0, 8) == 8);
	ut_ad(makedev(0, 4) == 4);
	ut_ad(makedev(0, 2) == 2);
	ut_ad(makedev(0, 1) == 1);
#endif
}

void fil_system_t::close()
{
	ut_ad(this == &fil_system);
	ut_a(!UT_LIST_GET_LEN(LRU));
	ut_a(unflushed_spaces.empty());
	ut_a(!UT_LIST_GET_LEN(space_list));
	ut_ad(!sys_space);
	ut_ad(!temp_space);

	if (is_initialised()) {
		m_initialised = false;
		hash_table_free(spaces);
		spaces = NULL;
		mutex_free(&mutex);
		fil_space_crypt_cleanup();
	}

	ut_ad(!spaces);
}

/*******************************************************************//**
Opens all log files and system tablespace data files. They stay open until the
database server shutdown. This should be called at a server startup after the
space objects for the log and the system tablespace have been created. The
purpose of this operation is to make sure we never run out of file descriptors
if we need to read from the insert buffer or to write to the log. */
void
fil_open_log_and_system_tablespace_files(void)
/*==========================================*/
{
	fil_space_t*	space;

	mutex_enter(&fil_system.mutex);

	for (space = UT_LIST_GET_FIRST(fil_system.space_list);
	     space != NULL;
	     space = UT_LIST_GET_NEXT(space_list, space)) {

		fil_node_t*	node;

		if (fil_space_belongs_in_lru(space)) {

			continue;
		}

		for (node = UT_LIST_GET_FIRST(space->chain);
		     node != NULL;
		     node = UT_LIST_GET_NEXT(chain, node)) {

			if (!node->is_open()) {
				if (!fil_node_open_file(node)) {
					/* This func is called during server's
					startup. If some file of log or system
					tablespace is missing, the server
					can't start successfully. So we should
					assert for it. */
					ut_a(0);
				}
			}

			if (srv_max_n_open_files < 10 + fil_system.n_open) {

				ib::warn() << "You must raise the value of"
					" innodb_open_files in my.cnf!"
					" Remember that InnoDB keeps all"
					" log files and all system"
					" tablespace files open"
					" for the whole time mysqld is"
					" running, and needs to open also"
					" some .ibd files if the"
					" file-per-table storage model is used."
					" Current open files "
					<< fil_system.n_open
					<< ", max allowed open files "
					<< srv_max_n_open_files
					<< ".";
			}
		}
	}

	mutex_exit(&fil_system.mutex);
}

/*******************************************************************//**
Closes all open files. There must not be any pending i/o's or not flushed
modifications in the files. */
void
fil_close_all_files(void)
/*=====================*/
{
	fil_space_t*	space;

	/* At shutdown, we should not have any files in this list. */
	ut_ad(fil_system.is_initialised());
	ut_ad(srv_fast_shutdown == 2
	      || !srv_was_started
	      || UT_LIST_GET_LEN(fil_system.named_spaces) == 0);

	mutex_enter(&fil_system.mutex);

	for (space = UT_LIST_GET_FIRST(fil_system.space_list);
	     space != NULL; ) {
		fil_node_t*	node;
		fil_space_t*	prev_space = space;

		for (node = UT_LIST_GET_FIRST(space->chain);
		     node != NULL;
		     node = UT_LIST_GET_NEXT(chain, node)) {

			if (node->is_open()) {
				node->close();
			}
		}

		space = UT_LIST_GET_NEXT(space_list, space);
		fil_space_detach(prev_space);
		fil_space_free_low(prev_space);
	}

	mutex_exit(&fil_system.mutex);

	ut_ad(srv_fast_shutdown == 2
	      || !srv_was_started
	      || UT_LIST_GET_LEN(fil_system.named_spaces) == 0);
}

/*******************************************************************//**
Closes the redo log files. There must not be any pending i/o's or not
flushed modifications in the files. */
void
fil_close_log_files(
/*================*/
	bool	free)	/*!< in: whether to free the memory object */
{
	fil_space_t*	space;

	mutex_enter(&fil_system.mutex);

	space = UT_LIST_GET_FIRST(fil_system.space_list);

	while (space != NULL) {
		fil_node_t*	node;
		fil_space_t*	prev_space = space;

		if (space->purpose != FIL_TYPE_LOG) {
			space = UT_LIST_GET_NEXT(space_list, space);
			continue;
		}

		/* Log files are not in the fil_system.named_spaces list. */
		ut_ad(space->max_lsn == 0);

		for (node = UT_LIST_GET_FIRST(space->chain);
		     node != NULL;
		     node = UT_LIST_GET_NEXT(chain, node)) {

			if (node->is_open()) {
				node->close();
			}
		}

		space = UT_LIST_GET_NEXT(space_list, space);

		if (free) {
			fil_space_detach(prev_space);
			fil_space_free_low(prev_space);
		}
	}

	mutex_exit(&fil_system.mutex);

	if (free) {
		log_sys.log.close();
	}
}

/*******************************************************************//**
Sets the max tablespace id counter if the given number is bigger than the
previous value. */
void
fil_set_max_space_id_if_bigger(
/*===========================*/
	ulint	max_id)	/*!< in: maximum known id */
{
	if (max_id >= SRV_LOG_SPACE_FIRST_ID) {
		ib::fatal() << "Max tablespace id is too high, " << max_id;
	}

	mutex_enter(&fil_system.mutex);

	if (fil_system.max_assigned_id < max_id) {

		fil_system.max_assigned_id = max_id;
	}

	mutex_exit(&fil_system.mutex);
}

/** Write the flushed LSN to the page header of the first page in the
system tablespace.
@param[in]	lsn	flushed LSN
@return DB_SUCCESS or error number */
dberr_t
fil_write_flushed_lsn(
	lsn_t	lsn)
{
	byte*	buf1;
	byte*	buf;
	dberr_t	err = DB_TABLESPACE_NOT_FOUND;

	buf1 = static_cast<byte*>(ut_malloc_nokey(2U << srv_page_size_shift));
	buf = static_cast<byte*>(ut_align(buf1, srv_page_size));

	const page_id_t	page_id(TRX_SYS_SPACE, 0);

	err = fil_read(page_id, 0, 0, srv_page_size, buf);

	if (err == DB_SUCCESS) {
		mach_write_to_8(buf + FIL_PAGE_FILE_FLUSH_LSN_OR_KEY_VERSION, lsn);

		ulint fsp_flags = mach_read_from_4(
			buf + FSP_HEADER_OFFSET + FSP_SPACE_FLAGS);

		if (fil_space_t::full_crc32(fsp_flags)) {
			buf_flush_assign_full_crc32_checksum(buf);
		}

		err = fil_write(page_id, 0, 0, srv_page_size, buf);
		fil_flush_file_spaces(FIL_TYPE_TABLESPACE);
	}

	ut_free(buf1);
	return(err);
}

/** Acquire a tablespace when it could be dropped concurrently.
Used by background threads that do not necessarily hold proper locks
for concurrency control.
@param[in]	id	tablespace ID
@param[in]	silent	whether to silently ignore missing tablespaces
@return	the tablespace
@retval	NULL if missing or being deleted */
fil_space_t* fil_space_acquire_low(ulint id, bool silent)
{
	fil_space_t*	space;

	mutex_enter(&fil_system.mutex);

	space = fil_space_get_by_id(id);

	if (space == NULL) {
		if (!silent) {
			ib::warn() << "Trying to access missing"
				" tablespace " << id;
		}
	} else if (space->is_stopping()) {
		space = NULL;
	} else {
		space->acquire();
	}

	mutex_exit(&fil_system.mutex);

	return(space);
}

/** Acquire a tablespace for reading or writing a block,
when it could be dropped concurrently.
@param[in]	id	tablespace ID
@return	the tablespace
@retval	NULL if missing */
fil_space_t*
fil_space_acquire_for_io(ulint id)
{
	mutex_enter(&fil_system.mutex);

	fil_space_t* space = fil_space_get_by_id(id);

	if (space) {
		space->acquire_for_io();
	}

	mutex_exit(&fil_system.mutex);

	return(space);
}

/** Write a log record about an operation on a tablespace file.
@param[in]	type		MLOG_FILE_NAME or MLOG_FILE_DELETE
or MLOG_FILE_CREATE2 or MLOG_FILE_RENAME2
@param[in]	space_id	tablespace identifier
@param[in]	first_page_no	first page number in the file
@param[in]	path		file path
@param[in]	new_path	if type is MLOG_FILE_RENAME2, the new name
@param[in]	flags		if type is MLOG_FILE_CREATE2, the space flags
@param[in,out]	mtr		mini-transaction */
static
void
fil_op_write_log(
	mlog_id_t	type,
	ulint		space_id,
	ulint		first_page_no,
	const char*	path,
	const char*	new_path,
	ulint		flags,
	mtr_t*		mtr)
{
	byte*		log_ptr;
	ulint		len;

	ut_ad(first_page_no == 0 || type == MLOG_FILE_CREATE2);
	ut_ad(fil_space_t::is_valid_flags(flags, space_id));

	/* fil_name_parse() requires that there be at least one path
	separator and that the file path end with ".ibd". */
	ut_ad(strchr(path, OS_PATH_SEPARATOR) != NULL);
	ut_ad(first_page_no /* trimming an undo tablespace */
	      || !strcmp(&path[strlen(path) - strlen(DOT_IBD)], DOT_IBD));

	log_ptr = mlog_open(mtr, 11 + 4 + 2 + 1);

	if (log_ptr == NULL) {
		/* Logging in mtr is switched off during crash recovery:
		in that case mlog_open returns NULL */
		return;
	}

	log_ptr = mlog_write_initial_log_record_low(
		type, space_id, first_page_no, log_ptr, mtr);

	if (type == MLOG_FILE_CREATE2) {
		mach_write_to_4(log_ptr, flags);
		log_ptr += 4;
	}

	/* Let us store the strings as null-terminated for easier readability
	and handling */

	len = strlen(path) + 1;

	mach_write_to_2(log_ptr, len);
	log_ptr += 2;
	mlog_close(mtr, log_ptr);

	mlog_catenate_string(
		mtr, reinterpret_cast<const byte*>(path), len);

	switch (type) {
	case MLOG_FILE_RENAME2:
		ut_ad(strchr(new_path, OS_PATH_SEPARATOR) != NULL);
		len = strlen(new_path) + 1;
		log_ptr = mlog_open(mtr, 2 + len);
		ut_a(log_ptr);
		mach_write_to_2(log_ptr, len);
		log_ptr += 2;
		mlog_close(mtr, log_ptr);

		mlog_catenate_string(
			mtr, reinterpret_cast<const byte*>(new_path), len);
		break;
	case MLOG_FILE_NAME:
	case MLOG_FILE_DELETE:
	case MLOG_FILE_CREATE2:
		break;
	default:
		ut_ad(0);
	}
}

/** Write redo log for renaming a file.
@param[in]	space_id	tablespace id
@param[in]	first_page_no	first page number in the file
@param[in]	old_name	tablespace file name
@param[in]	new_name	tablespace file name after renaming
@param[in,out]	mtr		mini-transaction */
static
void
fil_name_write_rename_low(
	ulint		space_id,
	ulint		first_page_no,
	const char*	old_name,
	const char*	new_name,
	mtr_t*		mtr)
{
	ut_ad(!is_predefined_tablespace(space_id));

	fil_op_write_log(
		MLOG_FILE_RENAME2,
		space_id, first_page_no, old_name, new_name, 0, mtr);
}

/** Write redo log for renaming a file.
@param[in]	space_id	tablespace id
@param[in]	old_name	tablespace file name
@param[in]	new_name	tablespace file name after renaming */
static void
fil_name_write_rename(
	ulint		space_id,
	const char*	old_name,
	const char*	new_name)
{
	mtr_t	mtr;
	mtr.start();
	fil_name_write_rename_low(space_id, 0, old_name, new_name, &mtr);
	mtr.commit();
	log_write_up_to(mtr.commit_lsn(), true);
}

/** Write MLOG_FILE_NAME for a file.
@param[in]	space_id	tablespace id
@param[in]	first_page_no	first page number in the file
@param[in]	name		tablespace file name
@param[in,out]	mtr		mini-transaction */
static
void
fil_name_write(
	ulint		space_id,
	ulint		first_page_no,
	const char*	name,
	mtr_t*		mtr)
{
	fil_op_write_log(
		MLOG_FILE_NAME, space_id, first_page_no, name, NULL, 0, mtr);
}
/** Write MLOG_FILE_NAME for a file.
@param[in]	space		tablespace
@param[in]	first_page_no	first page number in the file
@param[in]	file		tablespace file
@param[in,out]	mtr		mini-transaction */
static
void
fil_name_write(
	const fil_space_t*	space,
	ulint			first_page_no,
	const fil_node_t*	file,
	mtr_t*			mtr)
{
	fil_name_write(space->id, first_page_no, file->name, mtr);
}

/** Replay a file rename operation if possible.
@param[in]	space_id	tablespace identifier
@param[in]	first_page_no	first page number in the file
@param[in]	name		old file name
@param[in]	new_name	new file name
@return	whether the operation was successfully applied
(the name did not exist, or new_name did not exist and
name was successfully renamed to new_name)  */
bool
fil_op_replay_rename(
	ulint		space_id,
	ulint		first_page_no,
	const char*	name,
	const char*	new_name)
{
	ut_ad(first_page_no == 0);

	/* In order to replay the rename, the following must hold:
	* The new name is not already used.
	* A tablespace exists with the old name.
	* The space ID for that tablepace matches this log entry.
	This will prevent unintended renames during recovery. */
	fil_space_t*	space = fil_space_get(space_id);

	if (space == NULL) {
		return(true);
	}

	const bool name_match
		= strcmp(name, UT_LIST_GET_FIRST(space->chain)->name) == 0;

	if (!name_match) {
		return(true);
	}

	/* Create the database directory for the new name, if
	it does not exist yet */

	const char*	namend = strrchr(new_name, OS_PATH_SEPARATOR);
	ut_a(namend != NULL);

	char*		dir = static_cast<char*>(
		ut_malloc_nokey(ulint(namend - new_name) + 1));

	memcpy(dir, new_name, ulint(namend - new_name));
	dir[namend - new_name] = '\0';

	bool		success = os_file_create_directory(dir, false);
	ut_a(success);

	ulint		dirlen = 0;

	if (const char* dirend = strrchr(dir, OS_PATH_SEPARATOR)) {
		dirlen = ulint(dirend - dir) + 1;
	}

	ut_free(dir);

	/* New path must not exist. */
	dberr_t		err = fil_rename_tablespace_check(
		name, new_name, false);
	if (err != DB_SUCCESS) {
		ib::error() << " Cannot replay file rename."
			" Remove either file and try again.";
		return(false);
	}

	char*		new_table = mem_strdupl(
		new_name + dirlen,
		strlen(new_name + dirlen)
		- 4 /* remove ".ibd" */);

	ut_ad(new_table[ulint(namend - new_name) - dirlen]
	      == OS_PATH_SEPARATOR);
#if OS_PATH_SEPARATOR != '/'
	new_table[namend - new_name - dirlen] = '/';
#endif

	if (!fil_rename_tablespace(
		    space_id, name, new_table, new_name)) {
		ut_error;
	}

	ut_free(new_table);
	return(true);
}

/** File operations for tablespace */
enum fil_operation_t {
	FIL_OPERATION_DELETE,	/*!< delete a single-table tablespace */
	FIL_OPERATION_CLOSE,	/*!< close a single-table tablespace */
	FIL_OPERATION_TRUNCATE	/*!< truncate an undo tablespace */
};

/** Check for pending operations.
@param[in]	space	tablespace
@param[in]	count	number of attempts so far
@return 0 if no operations else count + 1. */
static ulint fil_check_pending_ops(const fil_space_t* space, ulint count)
{
	ut_ad(mutex_own(&fil_system.mutex));

	if (space == NULL) {
		return 0;
	}

	if (ulint n_pending_ops = space->n_pending_ops) {

          /* Give a warning every 10 second, starting after 1 second */
          if ((count % 500) == 50) {
			ib::warn() << "Trying to delete"
				" tablespace '" << space->name
				<< "' but there are " << n_pending_ops
				<< " pending operations on it.";
		}

		return(count + 1);
	}

	return(0);
}

/*******************************************************************//**
Check for pending IO.
@return 0 if no pending else count + 1. */
static
ulint
fil_check_pending_io(
/*=================*/
	fil_operation_t	operation,	/*!< in: File operation */
	fil_space_t*	space,		/*!< in/out: Tablespace to check */
	fil_node_t**	node,		/*!< out: Node in space list */
	ulint		count)		/*!< in: number of attempts so far */
{
	ut_ad(mutex_own(&fil_system.mutex));
	ut_ad(!space->referenced());

	switch (operation) {
	case FIL_OPERATION_DELETE:
	case FIL_OPERATION_CLOSE:
		break;
	case FIL_OPERATION_TRUNCATE:
		space->is_being_truncated = true;
		break;
	}

	/* The following code must change when InnoDB supports
	multiple datafiles per tablespace. */
	ut_a(UT_LIST_GET_LEN(space->chain) == 1);

	*node = UT_LIST_GET_FIRST(space->chain);

	if (space->n_pending_flushes > 0 || (*node)->n_pending > 0) {

		ut_a(!(*node)->being_extended);

		if (count > 1000) {
			ib::warn() << "Trying to delete"
				" tablespace '" << space->name
				<< "' but there are "
				<< space->n_pending_flushes
				<< " flushes and " << (*node)->n_pending
				<< " pending i/o's on it.";
		}

		return(count + 1);
	}

	return(0);
}

/*******************************************************************//**
Check pending operations on a tablespace.
@return DB_SUCCESS or error failure. */
static
dberr_t
fil_check_pending_operations(
/*=========================*/
	ulint		id,		/*!< in: space id */
	fil_operation_t	operation,	/*!< in: File operation */
	fil_space_t**	space,		/*!< out: tablespace instance
					in memory */
	char**		path)		/*!< out/own: tablespace path */
{
	ulint		count = 0;

	ut_a(!is_system_tablespace(id));
	ut_ad(space);

	*space = 0;

	mutex_enter(&fil_system.mutex);
	fil_space_t* sp = fil_space_get_by_id(id);

	if (sp) {
		sp->stop_new_ops = true;
		if (sp->crypt_data) {
			sp->acquire();
			mutex_exit(&fil_system.mutex);
			fil_space_crypt_close_tablespace(sp);
			mutex_enter(&fil_system.mutex);
			sp->release();
		}
	}

	/* Check for pending operations. */

	do {
		sp = fil_space_get_by_id(id);

		count = fil_check_pending_ops(sp, count);

		mutex_exit(&fil_system.mutex);

		if (count > 0) {
			os_thread_sleep(20000);
		}

		mutex_enter(&fil_system.mutex);
	} while (count > 0);

	/* Check for pending IO. */

	for (;;) {
		sp = fil_space_get_by_id(id);

		if (sp == NULL) {
			mutex_exit(&fil_system.mutex);
			return(DB_TABLESPACE_NOT_FOUND);
		}

		fil_node_t*	node;

		count = fil_check_pending_io(operation, sp, &node, count);

		if (count == 0 && path) {
			*path = mem_strdup(node->name);
		}

		mutex_exit(&fil_system.mutex);

		if (count == 0) {
			break;
		}

		os_thread_sleep(20000);
		mutex_enter(&fil_system.mutex);
	}

	ut_ad(sp);

	*space = sp;
	return(DB_SUCCESS);
}

/*******************************************************************//**
Closes a single-table tablespace. The tablespace must be cached in the
memory cache. Free all pages used by the tablespace.
@return DB_SUCCESS or error */
dberr_t
fil_close_tablespace(
/*=================*/
	trx_t*		trx,	/*!< in/out: Transaction covering the close */
	ulint		id)	/*!< in: space id */
{
	char*		path = 0;
	fil_space_t*	space = 0;
	dberr_t		err;

	ut_a(!is_system_tablespace(id));

	err = fil_check_pending_operations(id, FIL_OPERATION_CLOSE,
					   &space, &path);

	if (err != DB_SUCCESS) {
		return(err);
	}

	ut_a(space);
	ut_a(path != 0);

	rw_lock_x_lock(&space->latch);

	/* Invalidate in the buffer pool all pages belonging to the
	tablespace. Since we have set space->stop_new_ops = true, readahead
	or ibuf merge can no longer read more pages of this tablespace to the
	buffer pool. Thus we can clean the tablespace out of the buffer pool
	completely and permanently. The flag stop_new_ops also prevents
	fil_flush() from being applied to this tablespace. */

	{
		FlushObserver observer(space, trx, NULL);
		buf_LRU_flush_or_remove_pages(id, &observer);
	}

	/* If the free is successful, the X lock will be released before
	the space memory data structure is freed. */

	if (!fil_space_free(id, true)) {
		rw_lock_x_unlock(&space->latch);
		err = DB_TABLESPACE_NOT_FOUND;
	} else {
		err = DB_SUCCESS;
	}

	/* If it is a delete then also delete any generated files, otherwise
	when we drop the database the remove directory will fail. */

	char*	cfg_name = fil_make_filepath(path, NULL, CFG, false);
	if (cfg_name != NULL) {
		os_file_delete_if_exists(innodb_data_file_key, cfg_name, NULL);
		ut_free(cfg_name);
	}

	ut_free(path);

	return(err);
}

/** Determine whether a table can be accessed in operations that are
not (necessarily) protected by meta-data locks.
(Rollback would generally be protected, but rollback of
FOREIGN KEY CASCADE/SET NULL is not protected by meta-data locks
but only by InnoDB table locks, which may be broken by
lock_remove_all_on_table().)
@param[in]	table	persistent table
checked @return whether the table is accessible */
bool fil_table_accessible(const dict_table_t* table)
{
	if (UNIV_UNLIKELY(!table->is_readable() || table->corrupted)) {
		return(false);
	}

	mutex_enter(&fil_system.mutex);
	bool accessible = table->space && !table->space->is_stopping();
	mutex_exit(&fil_system.mutex);
	ut_ad(accessible || dict_table_is_file_per_table(table));
	return accessible;
}

/** Delete a tablespace and associated .ibd file.
@param[in]	id		tablespace identifier
@param[in]	if_exists	whether to ignore missing tablespace
@return	DB_SUCCESS or error */
dberr_t fil_delete_tablespace(ulint id, bool if_exists)
{
	char*		path = 0;
	fil_space_t*	space = 0;

	ut_a(!is_system_tablespace(id));

	dberr_t err = fil_check_pending_operations(
		id, FIL_OPERATION_DELETE, &space, &path);

	if (err != DB_SUCCESS) {
		if (!if_exists) {
			ib::error() << "Cannot delete tablespace " << id
				    << " because it is not found"
				       " in the tablespace memory cache.";
		}

		return(err);
	}

	ut_a(space);
	ut_a(path != 0);

	/* IMPORTANT: Because we have set space::stop_new_ops there
	can't be any new ibuf merges, reads or flushes. We are here
	because node::n_pending was zero above. However, it is still
	possible to have pending read and write requests:

	A read request can happen because the reader thread has
	gone through the ::stop_new_ops check in buf_page_init_for_read()
	before the flag was set and has not yet incremented ::n_pending
	when we checked it above.

	A write request can be issued any time because we don't check
	the ::stop_new_ops flag when queueing a block for write.

	We deal with pending write requests in the following function
	where we'd minimally evict all dirty pages belonging to this
	space from the flush_list. Note that if a block is IO-fixed
	we'll wait for IO to complete.

	To deal with potential read requests, we will check the
	::stop_new_ops flag in fil_io(). */

	buf_LRU_flush_or_remove_pages(id, NULL);

	/* If it is a delete then also delete any generated files, otherwise
	when we drop the database the remove directory will fail. */
	{
		/* Before deleting the file, write a log record about
		it, so that InnoDB crash recovery will expect the file
		to be gone. */
		mtr_t		mtr;

		mtr_start(&mtr);
		fil_op_write_log(MLOG_FILE_DELETE, id, 0, path, NULL, 0, &mtr);
		mtr_commit(&mtr);
		/* Even if we got killed shortly after deleting the
		tablespace file, the record must have already been
		written to the redo log. */
		log_write_up_to(mtr.commit_lsn(), true);

		char*	cfg_name = fil_make_filepath(path, NULL, CFG, false);
		if (cfg_name != NULL) {
			os_file_delete_if_exists(innodb_data_file_key, cfg_name, NULL);
			ut_free(cfg_name);
		}
	}

	/* Delete the link file pointing to the ibd file we are deleting. */
	if (FSP_FLAGS_HAS_DATA_DIR(space->flags)) {
		RemoteDatafile::delete_link_file(space->name);
	}

	mutex_enter(&fil_system.mutex);

	/* Double check the sanity of pending ops after reacquiring
	the fil_system::mutex. */
	if (const fil_space_t* s = fil_space_get_by_id(id)) {
		ut_a(s == space);
		ut_a(!space->referenced());
		ut_a(UT_LIST_GET_LEN(space->chain) == 1);
		fil_node_t* node = UT_LIST_GET_FIRST(space->chain);
		ut_a(node->n_pending == 0);

		fil_space_detach(space);
		mutex_exit(&fil_system.mutex);

		log_mutex_enter();

		if (space->max_lsn != 0) {
			ut_d(space->max_lsn = 0);
			UT_LIST_REMOVE(fil_system.named_spaces, space);
		}

		log_mutex_exit();
		fil_space_free_low(space);

		if (!os_file_delete(innodb_data_file_key, path)
		    && !os_file_delete_if_exists(
			    innodb_data_file_key, path, NULL)) {

			/* Note: This is because we have removed the
			tablespace instance from the cache. */

			err = DB_IO_ERROR;
		}
	} else {
		mutex_exit(&fil_system.mutex);
		err = DB_TABLESPACE_NOT_FOUND;
	}

	ut_free(path);

	return(err);
}

/** Prepare to truncate an undo tablespace.
@param[in]	space_id	undo tablespace id
@return	the tablespace
@retval	NULL if tablespace not found */
fil_space_t* fil_truncate_prepare(ulint space_id)
{
	/* Stop all I/O on the tablespace and ensure that related
	pages are flushed to disk. */
	fil_space_t* space;
	if (fil_check_pending_operations(space_id, FIL_OPERATION_TRUNCATE,
					 &space, NULL) != DB_SUCCESS) {
		return NULL;
	}
	ut_ad(space != NULL);
	return space;
}

/** Write log about an undo tablespace truncate operation. */
void fil_truncate_log(fil_space_t* space, ulint size, mtr_t* mtr)
{
	/* Write a MLOG_FILE_CREATE2 record with the new size, so that
	recovery and backup will ignore any preceding redo log records
	for writing pages that are after the new end of the tablespace. */
	ut_ad(UT_LIST_GET_LEN(space->chain) == 1);
	const fil_node_t* file = UT_LIST_GET_FIRST(space->chain);
	fil_op_write_log(MLOG_FILE_CREATE2, space->id, size, file->name,
			 NULL, space->flags & ~FSP_FLAGS_MEM_MASK, mtr);
}

/*******************************************************************//**
Allocates and builds a file name from a path, a table or tablespace name
and a suffix. The string must be freed by caller with ut_free().
@param[in] path NULL or the direcory path or the full path and filename.
@param[in] name NULL if path is full, or Table/Tablespace name
@param[in] suffix NULL or the file extention to use.
@param[in] trim_name true if the last name on the path should be trimmed.
@return own: file name */
char*
fil_make_filepath(
	const char*	path,
	const char*	name,
	ib_extention	ext,
	bool		trim_name)
{
	/* The path may contain the basename of the file, if so we do not
	need the name.  If the path is NULL, we can use the default path,
	but there needs to be a name. */
	ut_ad(path != NULL || name != NULL);

	/* If we are going to strip a name off the path, there better be a
	path and a new name to put back on. */
	ut_ad(!trim_name || (path != NULL && name != NULL));

	if (path == NULL) {
		path = fil_path_to_mysql_datadir;
	}

	ulint	len		= 0;	/* current length */
	ulint	path_len	= strlen(path);
	ulint	name_len	= (name ? strlen(name) : 0);
	const char* suffix	= dot_ext[ext];
	ulint	suffix_len	= strlen(suffix);
	ulint	full_len	= path_len + 1 + name_len + suffix_len + 1;

	char*	full_name = static_cast<char*>(ut_malloc_nokey(full_len));
	if (full_name == NULL) {
		return NULL;
	}

	/* If the name is a relative path, do not prepend "./". */
	if (path[0] == '.'
	    && (path[1] == '\0' || path[1] == OS_PATH_SEPARATOR)
	    && name != NULL && name[0] == '.') {
		path = NULL;
		path_len = 0;
	}

	if (path != NULL) {
		memcpy(full_name, path, path_len);
		len = path_len;
		full_name[len] = '\0';
		os_normalize_path(full_name);
	}

	if (trim_name) {
		/* Find the offset of the last DIR separator and set it to
		null in order to strip off the old basename from this path. */
		char* last_dir_sep = strrchr(full_name, OS_PATH_SEPARATOR);
		if (last_dir_sep) {
			last_dir_sep[0] = '\0';
			len = strlen(full_name);
		}
	}

	if (name != NULL) {
		if (len && full_name[len - 1] != OS_PATH_SEPARATOR) {
			/* Add a DIR separator */
			full_name[len] = OS_PATH_SEPARATOR;
			full_name[++len] = '\0';
		}

		char*	ptr = &full_name[len];
		memcpy(ptr, name, name_len);
		len += name_len;
		full_name[len] = '\0';
		os_normalize_path(ptr);
	}

	/* Make sure that the specified suffix is at the end of the filepath
	string provided. This assumes that the suffix starts with '.'.
	If the first char of the suffix is found in the filepath at the same
	length as the suffix from the end, then we will assume that there is
	a previous suffix that needs to be replaced. */
	if (suffix != NULL) {
		/* Need room for the trailing null byte. */
		ut_ad(len < full_len);

		if ((len > suffix_len)
		   && (full_name[len - suffix_len] == suffix[0])) {
			/* Another suffix exists, make it the one requested. */
			memcpy(&full_name[len - suffix_len], suffix, suffix_len);

		} else {
			/* No previous suffix, add it. */
			ut_ad(len + suffix_len < full_len);
			memcpy(&full_name[len], suffix, suffix_len);
			full_name[len + suffix_len] = '\0';
		}
	}

	return(full_name);
}

/** Test if a tablespace file can be renamed to a new filepath by checking
if that the old filepath exists and the new filepath does not exist.
@param[in]	old_path	old filepath
@param[in]	new_path	new filepath
@param[in]	is_discarded	whether the tablespace is discarded
@param[in]	replace_new	whether to ignore the existence of new_path
@return innodb error code */
static dberr_t
fil_rename_tablespace_check(
	const char*	old_path,
	const char*	new_path,
	bool		is_discarded,
	bool		replace_new)
{
	bool	exists = false;
	os_file_type_t	ftype;

	if (!is_discarded
	    && os_file_status(old_path, &exists, &ftype)
	    && !exists) {
		ib::error() << "Cannot rename '" << old_path
			<< "' to '" << new_path
			<< "' because the source file"
			<< " does not exist.";
		return(DB_TABLESPACE_NOT_FOUND);
	}

	exists = false;
	if (os_file_status(new_path, &exists, &ftype) && !exists) {
		return DB_SUCCESS;
	}

	if (!replace_new) {
		ib::error() << "Cannot rename '" << old_path
			<< "' to '" << new_path
			<< "' because the target file exists."
			" Remove the target file and try again.";
		return(DB_TABLESPACE_EXISTS);
	}

	/* This must be during the ROLLBACK of TRUNCATE TABLE.
	Because InnoDB only allows at most one data dictionary
	transaction at a time, and because this incomplete TRUNCATE
	would have created a new tablespace file, we must remove
	a possibly existing tablespace that is associated with the
	new tablespace file. */
retry:
	mutex_enter(&fil_system.mutex);
	for (fil_space_t* space = UT_LIST_GET_FIRST(fil_system.space_list);
	     space; space = UT_LIST_GET_NEXT(space_list, space)) {
		ulint id = space->id;
		if (id && id < SRV_LOG_SPACE_FIRST_ID
		    && space->purpose == FIL_TYPE_TABLESPACE
		    && !strcmp(new_path,
			       UT_LIST_GET_FIRST(space->chain)->name)) {
			ib::info() << "TRUNCATE rollback: " << id
				<< "," << new_path;
			mutex_exit(&fil_system.mutex);
			dberr_t err = fil_delete_tablespace(id);
			if (err != DB_SUCCESS) {
				return err;
			}
			goto retry;
		}
	}
	mutex_exit(&fil_system.mutex);
	fil_delete_file(new_path);

	return(DB_SUCCESS);
}

dberr_t fil_space_t::rename(const char* name, const char* path, bool log,
			    bool replace)
{
	ut_ad(UT_LIST_GET_LEN(chain) == 1);
	ut_ad(!is_system_tablespace(id));

	if (log) {
		dberr_t err = fil_rename_tablespace_check(
			chain.start->name, path, false, replace);
		if (err != DB_SUCCESS) {
			return(err);
		}
		fil_name_write_rename(id, chain.start->name, path);
	}

	return fil_rename_tablespace(id, chain.start->name, name, path)
		? DB_SUCCESS : DB_ERROR;
}

/** Rename a single-table tablespace.
The tablespace must exist in the memory cache.
@param[in]	id		tablespace identifier
@param[in]	old_path	old file name
@param[in]	new_name	new table name in the
databasename/tablename format
@param[in]	new_path_in	new file name,
or NULL if it is located in the normal data directory
@return true if success */
static bool
fil_rename_tablespace(
	ulint		id,
	const char*	old_path,
	const char*	new_name,
	const char*	new_path_in)
{
	fil_space_t*	space;
	fil_node_t*	node;
	ut_a(id != 0);

	ut_ad(strchr(new_name, '/') != NULL);

	mutex_enter(&fil_system.mutex);

	space = fil_space_get_by_id(id);

	if (space == NULL) {
		ib::error() << "Cannot find space id " << id
			<< " in the tablespace memory cache, though the file '"
			<< old_path
			<< "' in a rename operation should have that id.";
		mutex_exit(&fil_system.mutex);
		return(false);
	}

	/* The following code must change when InnoDB supports
	multiple datafiles per tablespace. */
	ut_a(UT_LIST_GET_LEN(space->chain) == 1);
	node = UT_LIST_GET_FIRST(space->chain);
	space->n_pending_ops++;

	mutex_exit(&fil_system.mutex);

	char*	new_file_name = new_path_in == NULL
		? fil_make_filepath(NULL, new_name, IBD, false)
		: mem_strdup(new_path_in);
	char*	old_file_name = node->name;
	char*	new_space_name = mem_strdup(new_name);
	char*	old_space_name = space->name;

	ut_ad(strchr(old_file_name, OS_PATH_SEPARATOR) != NULL);
	ut_ad(strchr(new_file_name, OS_PATH_SEPARATOR) != NULL);

	if (!recv_recovery_is_on()) {
		fil_name_write_rename(id, old_file_name, new_file_name);
		log_mutex_enter();
	}

	/* log_sys.mutex is above fil_system.mutex in the latching order */
	ut_ad(log_mutex_own());
	mutex_enter(&fil_system.mutex);
	ut_ad(space->n_pending_ops);
	space->n_pending_ops--;
	ut_ad(space->name == old_space_name);
	ut_ad(node->name == old_file_name);
	bool success;
	DBUG_EXECUTE_IF("fil_rename_tablespace_failure_2",
			goto skip_second_rename; );
	success = os_file_rename(innodb_data_file_key,
				 old_file_name,
				 new_file_name);
	DBUG_EXECUTE_IF("fil_rename_tablespace_failure_2",
skip_second_rename:
                       success = false; );

	ut_ad(node->name == old_file_name);

	if (success) {
		node->name = new_file_name;
	}

	if (!recv_recovery_is_on()) {
		log_mutex_exit();
	}

	ut_ad(space->name == old_space_name);
	if (success) {
		space->name = new_space_name;
	} else {
		/* Because nothing was renamed, we must free the new
		names, not the old ones. */
		old_file_name = new_file_name;
		old_space_name = new_space_name;
	}

	mutex_exit(&fil_system.mutex);

	ut_free(old_file_name);
	ut_free(old_space_name);

	return(success);
}

/* FIXME: remove this! */
IF_WIN(, bool os_is_sparse_file_supported(os_file_t fh));

/** Create a tablespace file.
@param[in]	space_id	Tablespace ID
@param[in]	name		Tablespace name in dbname/tablename format.
@param[in]	path		Path and filename of the datafile to create.
@param[in]	flags		Tablespace flags
@param[in]	size		Initial size of the tablespace file in pages,
must be >= FIL_IBD_FILE_INITIAL_SIZE
@param[in]	mode		MariaDB encryption mode
@param[in]	key_id		MariaDB encryption key_id
@param[out]	err		DB_SUCCESS or error code
@return	the created tablespace
@retval	NULL	on error */
fil_space_t*
fil_ibd_create(
	ulint		space_id,
	const char*	name,
	const char*	path,
	ulint		flags,
	ulint		size,
	fil_encryption_t mode,
	uint32_t	key_id,
	dberr_t*	err)
{
	pfs_os_file_t	file;
	byte*		buf2;
	byte*		page;
	bool		success;
	bool		has_data_dir = FSP_FLAGS_HAS_DATA_DIR(flags) != 0;

	ut_ad(!is_system_tablespace(space_id));
	ut_ad(!srv_read_only_mode);
	ut_a(space_id < SRV_LOG_SPACE_FIRST_ID);
	ut_a(size >= FIL_IBD_FILE_INITIAL_SIZE);
	ut_a(fil_space_t::is_valid_flags(flags & ~FSP_FLAGS_MEM_MASK, space_id));

	/* Create the subdirectories in the path, if they are
	not there already. */
	*err = os_file_create_subdirs_if_needed(path);
	if (*err != DB_SUCCESS) {
		return NULL;
	}

	file = os_file_create(
		innodb_data_file_key, path,
		OS_FILE_CREATE | OS_FILE_ON_ERROR_NO_EXIT,
		OS_FILE_NORMAL,
		OS_DATA_FILE,
		srv_read_only_mode,
		&success);

	if (!success) {
		/* The following call will print an error message */
		switch (os_file_get_last_error(true)) {
		case OS_FILE_ALREADY_EXISTS:
			ib::info() << "The file '" << path << "'"
				" already exists though the"
				" corresponding table did not exist"
				" in the InnoDB data dictionary."
				" You can resolve the problem by removing"
				" the file.";
			*err = DB_TABLESPACE_EXISTS;
			break;
		case OS_FILE_DISK_FULL:
			*err = DB_OUT_OF_FILE_SPACE;
			break;
		default:
			*err = DB_ERROR;
		}
		ib::error() << "Cannot create file '" << path << "'";
		return NULL;
	}

	const bool is_compressed = FSP_FLAGS_HAS_PAGE_COMPRESSION(flags);
	bool punch_hole = is_compressed;

#ifdef _WIN32
	if (is_compressed) {
		os_file_set_sparse_win32(file);
	}
#endif

	if (!os_file_set_size(
		path, file,
		os_offset_t(size) << srv_page_size_shift, is_compressed)) {
		*err = DB_OUT_OF_FILE_SPACE;
err_exit:
		os_file_close(file);
		os_file_delete(innodb_data_file_key, path);
		return NULL;
	}

	/* FIXME: remove this */
	IF_WIN(, punch_hole = punch_hole && os_is_sparse_file_supported(file));

	/* We have to write the space id to the file immediately and flush the
	file to disk. This is because in crash recovery we must be aware what
	tablespaces exist and what are their space id's, so that we can apply
	the log records to the right file. It may take quite a while until
	buffer pool flush algorithms write anything to the file and flush it to
	disk. If we would not write here anything, the file would be filled
	with zeros from the call of os_file_set_size(), until a buffer pool
	flush would write to it. */

	buf2 = static_cast<byte*>(ut_malloc_nokey(3U << srv_page_size_shift));
	/* Align the memory for file i/o if we might have O_DIRECT set */
	page = static_cast<byte*>(ut_align(buf2, srv_page_size));

	memset(page, '\0', srv_page_size);

	if (fil_space_t::full_crc32(flags)) {
		flags |= FSP_FLAGS_FCRC32_PAGE_SSIZE();
	} else {
		flags |= FSP_FLAGS_PAGE_SSIZE();
	}

	fsp_header_init_fields(page, space_id, flags);
	mach_write_to_4(page + FIL_PAGE_ARCH_LOG_NO_OR_SPACE_ID, space_id);

	/* Create crypt data if the tablespace is either encrypted or user has
	requested it to remain unencrypted. */
	fil_space_crypt_t *crypt_data = (mode != FIL_ENCRYPTION_DEFAULT
					 || srv_encrypt_tables)
		? fil_space_create_crypt_data(mode, key_id)
		: NULL;

	if (crypt_data) {
		/* Write crypt data information in page0 while creating
		ibd file. */
		crypt_data->fill_page0(flags, page);
	}

	if (ulint zip_size = fil_space_t::zip_size(flags)) {
		page_zip_des_t	page_zip;
		page_zip_set_size(&page_zip, zip_size);
		page_zip.data = page + srv_page_size;
#ifdef UNIV_DEBUG
		page_zip.m_start =
#endif /* UNIV_DEBUG */
			page_zip.m_end = page_zip.m_nonempty =
			page_zip.n_blobs = 0;

		buf_flush_init_for_writing(NULL, page, &page_zip, 0, false);

		*err = os_file_write(
			IORequestWrite, path, file, page_zip.data, 0, zip_size);
	} else {
		buf_flush_init_for_writing(NULL, page, NULL, 0,
					   fil_space_t::full_crc32(flags));

		*err = os_file_write(
			IORequestWrite, path, file, page, 0, srv_page_size);
	}

	ut_free(buf2);

	if (*err != DB_SUCCESS) {
		ib::error()
			<< "Could not write the first page to"
			<< " tablespace '" << path << "'";
		goto err_exit;
	}

	if (!os_file_flush(file)) {
		ib::error() << "File flush of tablespace '"
			<< path << "' failed";
		*err = DB_ERROR;
		goto err_exit;
	}

	if (has_data_dir) {
		/* Make the ISL file if the IBD file is not
		in the default location. */
		*err = RemoteDatafile::create_link_file(name, path);
		if (*err != DB_SUCCESS) {
			goto err_exit;
		}
	}

	fil_space_t* space = fil_space_create(name, space_id, flags,
					      FIL_TYPE_TABLESPACE,
					      crypt_data, mode);
	if (!space) {
		free(crypt_data);
		*err = DB_ERROR;
	} else {
		space->punch_hole = punch_hole;
		/* FIXME: Keep the file open! */
		fil_node_t* node = space->add(path, OS_FILE_CLOSED, size,
					      false, true);
		mtr_t mtr;
		mtr.start();
		fil_op_write_log(
			MLOG_FILE_CREATE2, space_id, 0, node->name,
			NULL, space->flags & ~FSP_FLAGS_MEM_MASK, &mtr);
		fil_name_write(space, 0, node, &mtr);
		mtr.commit();

		node->find_metadata(file);
		*err = DB_SUCCESS;
	}

	os_file_close(file);

	if (*err != DB_SUCCESS) {
		if (has_data_dir) {
			RemoteDatafile::delete_link_file(name);
		}

		os_file_delete(innodb_data_file_key, path);
	}

	return space;
}

/** Try to open a single-table tablespace and optionally check that the
space id in it is correct. If this does not succeed, print an error message
to the .err log. This function is used to open a tablespace when we start
mysqld after the dictionary has been booted, and also in IMPORT TABLESPACE.

NOTE that we assume this operation is used either at the database startup
or under the protection of the dictionary mutex, so that two users cannot
race here. This operation does not leave the file associated with the
tablespace open, but closes it after we have looked at the space id in it.

If the validate boolean is set, we read the first page of the file and
check that the space id in the file is what we expect. We assume that
this function runs much faster if no check is made, since accessing the
file inode probably is much faster (the OS caches them) than accessing
the first page of the file.  This boolean may be initially false, but if
a remote tablespace is found it will be changed to true.

If the fix_dict boolean is set, then it is safe to use an internal SQL
statement to update the dictionary tables if they are incorrect.

@param[in]	validate	true if we should validate the tablespace
@param[in]	fix_dict	true if the dictionary is available to be fixed
@param[in]	purpose		FIL_TYPE_TABLESPACE or FIL_TYPE_TEMPORARY
@param[in]	id		tablespace ID
@param[in]	flags		expected FSP_SPACE_FLAGS
@param[in]	space_name	tablespace name of the datafile
If file-per-table, it is the table name in the databasename/tablename format
@param[in]	path_in		expected filepath, usually read from dictionary
@param[out]	err		DB_SUCCESS or error code
@return	tablespace
@retval	NULL	if the tablespace could not be opened */
fil_space_t*
fil_ibd_open(
	bool			validate,
	bool			fix_dict,
	fil_type_t		purpose,
	ulint			id,
	ulint			flags,
	const table_name_t&	tablename,
	const char*		path_in,
	dberr_t*		err)
{
	mutex_enter(&fil_system.mutex);
	if (fil_space_t* space = fil_space_get_by_id(id)) {
		if (strcmp(space->name, tablename.m_name)) {
			table_name_t space_name;
			space_name.m_name = space->name;
			ib::error()
				<< "Trying to open table " << tablename
				<< " with id " << id
				<< ", conflicting with " << space_name;
			space = NULL;
			if (err) *err = DB_TABLESPACE_EXISTS;
		} else if (err) *err = DB_SUCCESS;

		mutex_exit(&fil_system.mutex);

		if (space && validate && !srv_read_only_mode) {
			fsp_flags_try_adjust(space,
					     flags & ~FSP_FLAGS_MEM_MASK);
		}

		return space;
	}
	mutex_exit(&fil_system.mutex);

	bool		dict_filepath_same_as_default = false;
	bool		link_file_found = false;
	bool		link_file_is_bad = false;
	Datafile	df_default;	/* default location */
	Datafile	df_dict;	/* dictionary location */
	RemoteDatafile	df_remote;	/* remote location */
	ulint		tablespaces_found = 0;
	ulint		valid_tablespaces_found = 0;

	if (fix_dict) {
		ut_d(dict_sys.assert_locked());
		ut_ad(!srv_read_only_mode);
		ut_ad(srv_log_file_size != 0);
	}

	ut_ad(fil_type_is_data(purpose));

	/* Table flags can be ULINT_UNDEFINED if
	dict_tf_to_fsp_flags_failure is set. */
	if (flags == ULINT_UNDEFINED) {
corrupted:
		if (err) *err = DB_CORRUPTION;
		return NULL;
	}

	ut_ad(fil_space_t::is_valid_flags(flags & ~FSP_FLAGS_MEM_MASK, id));
	df_default.init(tablename.m_name, flags);
	df_dict.init(tablename.m_name, flags);
	df_remote.init(tablename.m_name, flags);

	/* Discover the correct file by looking in three possible locations
	while avoiding unecessary effort. */

	/* We will always look for an ibd in the default location. */
	df_default.make_filepath(NULL, tablename.m_name, IBD);

	/* Look for a filepath embedded in an ISL where the default file
	would be. */
	if (df_remote.open_read_only(true) == DB_SUCCESS) {
		ut_ad(df_remote.is_open());

		/* Always validate a file opened from an ISL pointer */
		validate = true;
		++tablespaces_found;
		link_file_found = true;
	} else if (df_remote.filepath() != NULL) {
		/* An ISL file was found but contained a bad filepath in it.
		Better validate anything we do find. */
		validate = true;
	}

	/* Attempt to open the tablespace at the dictionary filepath. */
	if (path_in) {
		if (df_default.same_filepath_as(path_in)) {
			dict_filepath_same_as_default = true;
		} else {
			/* Dict path is not the default path. Always validate
			remote files. If default is opened, it was moved. */
			validate = true;
			df_dict.set_filepath(path_in);
			if (df_dict.open_read_only(true) == DB_SUCCESS) {
				ut_ad(df_dict.is_open());
				++tablespaces_found;
			}
		}
	}

	/* Always look for a file at the default location. But don't log
	an error if the tablespace is already open in remote or dict. */
	ut_a(df_default.filepath());
	const bool	strict = (tablespaces_found == 0);
	if (df_default.open_read_only(strict) == DB_SUCCESS) {
		ut_ad(df_default.is_open());
		++tablespaces_found;
	}

	/* Check if multiple locations point to the same file. */
	if (tablespaces_found > 1 && df_default.same_as(df_remote)) {
		/* A link file was found with the default path in it.
		Use the default path and delete the link file. */
		--tablespaces_found;
		df_remote.delete_link_file();
		df_remote.close();
	}
	if (tablespaces_found > 1 && df_default.same_as(df_dict)) {
		--tablespaces_found;
		df_dict.close();
	}
	if (tablespaces_found > 1 && df_remote.same_as(df_dict)) {
		--tablespaces_found;
		df_dict.close();
	}

	/*  We have now checked all possible tablespace locations and
	have a count of how many unique files we found.  If things are
	normal, we only found 1. */
	/* For encrypted tablespace, we need to check the
	encryption in header of first page. */
	if (!validate && tablespaces_found == 1) {
		goto skip_validate;
	}

	/* Read and validate the first page of these three tablespace
	locations, if found. */
	valid_tablespaces_found +=
		(df_remote.validate_to_dd(id, flags) == DB_SUCCESS);

	valid_tablespaces_found +=
		(df_default.validate_to_dd(id, flags) == DB_SUCCESS);

	valid_tablespaces_found +=
		(df_dict.validate_to_dd(id, flags) == DB_SUCCESS);

	/* Make sense of these three possible locations.
	First, bail out if no tablespace files were found. */
	if (valid_tablespaces_found == 0) {
		os_file_get_last_error(true);
		ib::error() << "Could not find a valid tablespace file for `"
			<< tablename << "`. " << TROUBLESHOOT_DATADICT_MSG;
		goto corrupted;
	}
	if (!validate) {
		goto skip_validate;
	}

	/* Do not open any tablespaces if more than one tablespace with
	the correct space ID and flags were found. */
	if (tablespaces_found > 1) {
		ib::error() << "A tablespace for `" << tablename
			<< "` has been found in multiple places;";

		if (df_default.is_open()) {
			ib::error() << "Default location: "
				<< df_default.filepath()
				<< ", Space ID=" << df_default.space_id()
				<< ", Flags=" << df_default.flags();
		}
		if (df_remote.is_open()) {
			ib::error() << "Remote location: "
				<< df_remote.filepath()
				<< ", Space ID=" << df_remote.space_id()
				<< ", Flags=" << df_remote.flags();
		}
		if (df_dict.is_open()) {
			ib::error() << "Dictionary location: "
				<< df_dict.filepath()
				<< ", Space ID=" << df_dict.space_id()
				<< ", Flags=" << df_dict.flags();
		}

		/* Force-recovery will allow some tablespaces to be
		skipped by REDO if there was more than one file found.
		Unlike during the REDO phase of recovery, we now know
		if the tablespace is valid according to the dictionary,
		which was not available then. So if we did not force
		recovery and there is only one good tablespace, ignore
		any bad tablespaces. */
		if (valid_tablespaces_found > 1 || srv_force_recovery > 0) {
			ib::error() << "Will not open tablespace `"
				<< tablename << "`";

			/* If the file is not open it cannot be valid. */
			ut_ad(df_default.is_open() || !df_default.is_valid());
			ut_ad(df_dict.is_open()    || !df_dict.is_valid());
			ut_ad(df_remote.is_open()  || !df_remote.is_valid());

			/* Having established that, this is an easy way to
			look for corrupted data files. */
			if (df_default.is_open() != df_default.is_valid()
			    || df_dict.is_open() != df_dict.is_valid()
			    || df_remote.is_open() != df_remote.is_valid()) {
				goto corrupted;
			}
error:
			if (err) *err = DB_ERROR;
			return NULL;
		}

		/* There is only one valid tablespace found and we did
		not use srv_force_recovery during REDO.  Use this one
		tablespace and clean up invalid tablespace pointers */
		if (df_default.is_open() && !df_default.is_valid()) {
			df_default.close();
			tablespaces_found--;
		}

		if (df_dict.is_open() && !df_dict.is_valid()) {
			df_dict.close();
			/* Leave dict.filepath so that SYS_DATAFILES
			can be corrected below. */
			tablespaces_found--;
		}

		if (df_remote.is_open() && !df_remote.is_valid()) {
			df_remote.close();
			tablespaces_found--;
			link_file_is_bad = true;
		}
	}

	/* At this point, there should be only one filepath. */
	ut_a(tablespaces_found == 1);
	ut_a(valid_tablespaces_found == 1);

	/* Only fix the dictionary at startup when there is only one thread.
	Calls to dict_load_table() can be done while holding other latches. */
	if (!fix_dict) {
		goto skip_validate;
	}

	/* We may need to update what is stored in SYS_DATAFILES or
	SYS_TABLESPACES or adjust the link file.  Since a failure to
	update SYS_TABLESPACES or SYS_DATAFILES does not prevent opening
	and using the tablespace either this time or the next, we do not
	check the return code or fail to open the tablespace. But if it
	fails, dict_update_filepath() will issue a warning to the log. */
	if (df_dict.filepath()) {
		ut_ad(path_in != NULL);
		ut_ad(df_dict.same_filepath_as(path_in));

		if (df_remote.is_open()) {
			if (!df_remote.same_filepath_as(path_in)) {
				dict_update_filepath(id, df_remote.filepath());
			}

		} else if (df_default.is_open()) {
			ut_ad(!dict_filepath_same_as_default);
			dict_update_filepath(id, df_default.filepath());
			if (link_file_is_bad) {
				RemoteDatafile::delete_link_file(
					tablename.m_name);
			}

		} else if (!link_file_found || link_file_is_bad) {
			ut_ad(df_dict.is_open());
			/* Fix the link file if we got our filepath
			from the dictionary but a link file did not
			exist or it did not point to a valid file. */
			RemoteDatafile::delete_link_file(tablename.m_name);
			RemoteDatafile::create_link_file(
				tablename.m_name, df_dict.filepath());
		}

	} else if (df_remote.is_open()) {
		if (dict_filepath_same_as_default) {
			dict_update_filepath(id, df_remote.filepath());

		} else if (path_in == NULL) {
			/* SYS_DATAFILES record for this space ID
			was not found. */
			dict_replace_tablespace_and_filepath(
				id, tablename.m_name,
				df_remote.filepath(), flags);
		}

	} else if (df_default.is_open()) {
		/* We opened the tablespace in the default location.
		SYS_DATAFILES.PATH needs to be updated if it is different
		from this default path or if the SYS_DATAFILES.PATH was not
		supplied and it should have been. Also update the dictionary
		if we found an ISL file (since !df_remote.is_open).  Since
		path_in is not suppled for file-per-table, we must assume
		that it matched the ISL. */
		if ((path_in != NULL && !dict_filepath_same_as_default)
		    || (path_in == NULL && DICT_TF_HAS_DATA_DIR(flags))
		    || df_remote.filepath() != NULL) {
			dict_replace_tablespace_and_filepath(
				id, tablename.m_name, df_default.filepath(),
				flags);
		}
	}

skip_validate:
	const byte* first_page =
		df_default.is_open() ? df_default.get_first_page() :
		df_dict.is_open() ? df_dict.get_first_page() :
		df_remote.get_first_page();

	fil_space_crypt_t* crypt_data = first_page
		? fil_space_read_crypt_data(fil_space_t::zip_size(flags),
					    first_page)
		: NULL;

	fil_space_t* space = fil_space_create(
		tablename.m_name, id, flags, purpose, crypt_data);
	if (!space) {
		goto error;
	}

	/* We do not measure the size of the file, that is why
	we pass the 0 below */

	space->add(
		df_remote.is_open() ? df_remote.filepath() :
		df_dict.is_open() ? df_dict.filepath() :
		df_default.filepath(), OS_FILE_CLOSED, 0, false, true);

	if (validate && purpose != FIL_TYPE_IMPORT && !srv_read_only_mode) {
		df_remote.close();
		df_dict.close();
		df_default.close();
		fsp_flags_try_adjust(space, flags & ~FSP_FLAGS_MEM_MASK);
	}

	if (err) *err = DB_SUCCESS;
	return space;
}

/** Looks for a pre-existing fil_space_t with the given tablespace ID
and, if found, returns the name and filepath in newly allocated buffers
that the caller must free.
@param[in]	space_id	The tablespace ID to search for.
@param[out]	name		Name of the tablespace found.
@param[out]	filepath	The filepath of the first datafile for the
tablespace.
@return true if tablespace is found, false if not. */
bool
fil_space_read_name_and_filepath(
	ulint	space_id,
	char**	name,
	char**	filepath)
{
	bool	success = false;
	*name = NULL;
	*filepath = NULL;

	mutex_enter(&fil_system.mutex);

	fil_space_t*	space = fil_space_get_by_id(space_id);

	if (space != NULL) {
		*name = mem_strdup(space->name);

		fil_node_t* node = UT_LIST_GET_FIRST(space->chain);
		*filepath = mem_strdup(node->name);

		success = true;
	}

	mutex_exit(&fil_system.mutex);

	return(success);
}

/** Convert a file name to a tablespace name.
@param[in]	filename	directory/databasename/tablename.ibd
@return database/tablename string, to be freed with ut_free() */
char*
fil_path_to_space_name(
	const char*	filename)
{
	/* Strip the file name prefix and suffix, leaving
	only databasename/tablename. */
	ulint		filename_len	= strlen(filename);
	const char*	end		= filename + filename_len;
#ifdef HAVE_MEMRCHR
	const char*	tablename	= 1 + static_cast<const char*>(
		memrchr(filename, OS_PATH_SEPARATOR,
			filename_len));
	const char*	dbname		= 1 + static_cast<const char*>(
		memrchr(filename, OS_PATH_SEPARATOR,
			tablename - filename - 1));
#else /* HAVE_MEMRCHR */
	const char*	tablename	= filename;
	const char*	dbname		= NULL;

	while (const char* t = static_cast<const char*>(
		       memchr(tablename, OS_PATH_SEPARATOR,
			      ulint(end - tablename)))) {
		dbname = tablename;
		tablename = t + 1;
	}
#endif /* HAVE_MEMRCHR */

	ut_ad(dbname != NULL);
	ut_ad(tablename > dbname);
	ut_ad(tablename < end);
	ut_ad(end - tablename > 4);
	ut_ad(memcmp(end - 4, DOT_IBD, 4) == 0);

	char*	name = mem_strdupl(dbname, ulint(end - dbname) - 4);

	ut_ad(name[tablename - dbname - 1] == OS_PATH_SEPARATOR);
#if OS_PATH_SEPARATOR != '/'
	/* space->name uses '/', not OS_PATH_SEPARATOR. */
	name[tablename - dbname - 1] = '/';
#endif

	return(name);
}

/** Discover the correct IBD file to open given a remote or missing
filepath from the REDO log. Administrators can move a crashed
database to another location on the same machine and try to recover it.
Remote IBD files might be moved as well to the new location.
    The problem with this is that the REDO log contains the old location
which may be still accessible.  During recovery, if files are found in
both locations, we can chose on based on these priorities;
1. Default location
2. ISL location
3. REDO location
@param[in]	space_id	tablespace ID
@param[in]	df		Datafile object with path from redo
@return true if a valid datafile was found, false if not */
static
bool
fil_ibd_discover(
	ulint		space_id,
	Datafile&	df)
{
	Datafile	df_def_per;	/* default file-per-table datafile */
	RemoteDatafile	df_rem_per;	/* remote file-per-table datafile */

	/* Look for the datafile in the default location. */
	const char*	filename = df.filepath();
	const char*	basename = base_name(filename);

	/* If this datafile is file-per-table it will have a schema dir. */
	ulint		sep_found = 0;
	const char*	db = basename;
	for (; db > filename && sep_found < 2; db--) {
		if (db[0] == OS_PATH_SEPARATOR) {
			sep_found++;
		}
	}
	if (sep_found == 2) {
		db += 2;
		df_def_per.init(db, 0);
		df_def_per.make_filepath(NULL, db, IBD);
		if (df_def_per.open_read_only(false) == DB_SUCCESS
		    && df_def_per.validate_for_recovery() == DB_SUCCESS
		    && df_def_per.space_id() == space_id) {
			df.set_filepath(df_def_per.filepath());
			df.open_read_only(false);
			return(true);
		}

		/* Look for a remote file-per-table tablespace. */

		switch (srv_operation) {
		case SRV_OPERATION_BACKUP:
		case SRV_OPERATION_RESTORE_DELTA:
			ut_ad(0);
			break;
		case SRV_OPERATION_RESTORE_ROLLBACK_XA:
		case SRV_OPERATION_RESTORE_EXPORT:
		case SRV_OPERATION_RESTORE:
			break;
		case SRV_OPERATION_NORMAL:
			df_rem_per.set_name(db);
			if (df_rem_per.open_link_file() != DB_SUCCESS) {
				break;
			}

			/* An ISL file was found with contents. */
			if (df_rem_per.open_read_only(false) != DB_SUCCESS
				|| df_rem_per.validate_for_recovery()
				   != DB_SUCCESS) {

				/* Assume that this ISL file is intended to
				be used. Do not continue looking for another
				if this file cannot be opened or is not
				a valid IBD file. */
				ib::error() << "ISL file '"
					<< df_rem_per.link_filepath()
					<< "' was found but the linked file '"
					<< df_rem_per.filepath()
					<< "' could not be opened or is"
					" not correct.";
				return(false);
			}

			/* Use this file if it has the space_id from the
			MLOG record. */
			if (df_rem_per.space_id() == space_id) {
				df.set_filepath(df_rem_per.filepath());
				df.open_read_only(false);
				return(true);
			}

			/* Since old MLOG records can use the same basename
			in multiple CREATE/DROP TABLE sequences, this ISL
			file could be pointing to a later version of this
			basename.ibd file which has a different space_id.
			Keep looking. */
		}
	}

	/* No ISL files were found in the default location. Use the location
	given in the redo log. */
	if (df.open_read_only(false) == DB_SUCCESS
	    && df.validate_for_recovery() == DB_SUCCESS
	    && df.space_id() == space_id) {
		return(true);
	}

	/* A datafile was not discovered for the filename given. */
	return(false);
}
/** Open an ibd tablespace and add it to the InnoDB data structures.
This is similar to fil_ibd_open() except that it is used while processing
the REDO log, so the data dictionary is not available and very little
validation is done. The tablespace name is extracred from the
dbname/tablename.ibd portion of the filename, which assumes that the file
is a file-per-table tablespace.  Any name will do for now.  General
tablespace names will be read from the dictionary after it has been
recovered.  The tablespace flags are read at this time from the first page
of the file in validate_for_recovery().
@param[in]	space_id	tablespace ID
@param[in]	filename	path/to/databasename/tablename.ibd
@param[out]	space		the tablespace, or NULL on error
@return status of the operation */
enum fil_load_status
fil_ibd_load(
	ulint		space_id,
	const char*	filename,
	fil_space_t*&	space)
{
	/* If the a space is already in the file system cache with this
	space ID, then there is nothing to do. */
	mutex_enter(&fil_system.mutex);
	space = fil_space_get_by_id(space_id);
	mutex_exit(&fil_system.mutex);

	if (space != NULL) {
		/* Compare the filename we are trying to open with the
		filename from the first node of the tablespace we opened
		previously. Fail if it is different. */
		fil_node_t* node = UT_LIST_GET_FIRST(space->chain);
		if (0 != strcmp(innobase_basename(filename),
				innobase_basename(node->name))) {
			ib::info()
				<< "Ignoring data file '" << filename
				<< "' with space ID " << space->id
				<< ". Another data file called " << node->name
				<< " exists with the same space ID.";
				space = NULL;
				return(FIL_LOAD_ID_CHANGED);
		}
		return(FIL_LOAD_OK);
	}

	if (is_mariabackup_restore()) {
		/* Replace absolute DATA DIRECTORY file paths with
		short names relative to the backup directory. */
		if (const char* name = strrchr(filename, OS_PATH_SEPARATOR)) {
			while (--name > filename
			       && *name != OS_PATH_SEPARATOR);
			if (name > filename) {
				filename = name + 1;
			}
		}
	}

	Datafile	file;
	file.set_filepath(filename);
	file.open_read_only(false);

	if (!file.is_open()) {
		/* The file has been moved or it is a remote datafile. */
		if (!fil_ibd_discover(space_id, file)
		    || !file.is_open()) {
			return(FIL_LOAD_NOT_FOUND);
		}
	}

	os_offset_t	size;

	/* Read and validate the first page of the tablespace.
	Assign a tablespace name based on the tablespace type. */
	switch (file.validate_for_recovery()) {
		os_offset_t	minimum_size;
	case DB_SUCCESS:
		if (file.space_id() != space_id) {
			ib::info()
				<< "Ignoring data file '"
				<< file.filepath()
				<< "' with space ID " << file.space_id()
				<< ", since the redo log references "
				<< file.filepath() << " with space ID "
				<< space_id << ".";
			return(FIL_LOAD_ID_CHANGED);
		}
		/* Get and test the file size. */
		size = os_file_get_size(file.handle());

		/* Every .ibd file is created >= 4 pages in size.
		Smaller files cannot be OK. */
		minimum_size = os_offset_t(FIL_IBD_FILE_INITIAL_SIZE)
			<< srv_page_size_shift;

		if (size == static_cast<os_offset_t>(-1)) {
			/* The following call prints an error message */
			os_file_get_last_error(true);

			ib::error() << "Could not measure the size of"
				" single-table tablespace file '"
				<< file.filepath() << "'";
		} else if (size < minimum_size) {
			ib::error() << "The size of tablespace file '"
				<< file.filepath() << "' is only " << size
				<< ", should be at least " << minimum_size
				<< "!";
		} else {
			/* Everything is fine so far. */
			break;
		}

		/* fall through */

	case DB_TABLESPACE_EXISTS:
		return(FIL_LOAD_INVALID);

	default:
		return(FIL_LOAD_NOT_FOUND);
	}

	ut_ad(space == NULL);

	/* Adjust the memory-based flags that would normally be set by
	dict_tf_to_fsp_flags(). In recovery, we have no data dictionary. */
	ulint flags = file.flags();
	if (FSP_FLAGS_HAS_PAGE_COMPRESSION(flags)) {
		flags |= page_zip_level
			<< FSP_FLAGS_MEM_COMPRESSION_LEVEL;
	}

	const byte* first_page = file.get_first_page();
	fil_space_crypt_t* crypt_data = first_page
		? fil_space_read_crypt_data(fil_space_t::zip_size(flags),
					    first_page)
		: NULL;
	space = fil_space_create(
		file.name(), space_id, flags, FIL_TYPE_TABLESPACE, crypt_data);

	if (space == NULL) {
		return(FIL_LOAD_INVALID);
	}

	ut_ad(space->id == file.space_id());
	ut_ad(space->id == space_id);

	/* We do not use the size information we have about the file, because
	the rounding formula for extents and pages is somewhat complex; we
	let fil_node_open() do that task. */

	space->add(file.filepath(), OS_FILE_CLOSED, 0, false, false);

	return(FIL_LOAD_OK);
}

/***********************************************************************//**
A fault-tolerant function that tries to read the next file name in the
directory. We retry 100 times if os_file_readdir_next_file() returns -1. The
idea is to read as much good data as we can and jump over bad data.
@return 0 if ok, -1 if error even after the retries, 1 if at the end
of the directory */
int
fil_file_readdir_next_file(
/*=======================*/
	dberr_t*	err,	/*!< out: this is set to DB_ERROR if an error
				was encountered, otherwise not changed */
	const char*	dirname,/*!< in: directory name or path */
	os_file_dir_t	dir,	/*!< in: directory stream */
	os_file_stat_t*	info)	/*!< in/out: buffer where the
				info is returned */
{
	for (ulint i = 0; i < 100; i++) {
		int	ret = os_file_readdir_next_file(dirname, dir, info);

		if (ret != -1) {

			return(ret);
		}

		ib::error() << "os_file_readdir_next_file() returned -1 in"
			" directory " << dirname
			<< ", crash recovery may have failed"
			" for some .ibd files!";

		*err = DB_ERROR;
	}

	return(-1);
}

/** Try to adjust FSP_SPACE_FLAGS if they differ from the expectations.
(Typically when upgrading from MariaDB 10.1.0..10.1.20.)
@param[in,out]	space		tablespace
@param[in]	flags		desired tablespace flags */
void fsp_flags_try_adjust(fil_space_t* space, ulint flags)
{
	ut_ad(!srv_read_only_mode);
	ut_ad(fil_space_t::is_valid_flags(flags, space->id));
	if (space->full_crc32() || fil_space_t::full_crc32(flags)) {
		return;
	}
	if (!space->size && (space->purpose != FIL_TYPE_TABLESPACE
			     || !fil_space_get_size(space->id))) {
		return;
	}
	/* This code is executed during server startup while no
	connections are allowed. We do not need to protect against
	DROP TABLE by fil_space_acquire(). */
	mtr_t	mtr;
	mtr.start();
	if (buf_block_t* b = buf_page_get(
		    page_id_t(space->id, 0), space->zip_size(),
		    RW_X_LATCH, &mtr)) {
		ulint f = fsp_header_get_flags(b->frame);
		if (fil_space_t::full_crc32(f)) {
			goto func_exit;
		}
		if (fil_space_t::is_flags_equal(f, flags)) {
			goto func_exit;
		}
		/* Suppress the message if only the DATA_DIR flag to differs. */
		if ((f ^ flags) & ~(1U << FSP_FLAGS_POS_RESERVED)) {
			ib::warn()
				<< "adjusting FSP_SPACE_FLAGS of file '"
				<< UT_LIST_GET_FIRST(space->chain)->name
				<< "' from " << ib::hex(f)
				<< " to " << ib::hex(flags);
		}
		mtr.set_named_space(space);
		mlog_write_ulint(FSP_HEADER_OFFSET + FSP_SPACE_FLAGS
				 + b->frame, flags, MLOG_4BYTES, &mtr);
	}
func_exit:
	mtr.commit();
}

/** Determine if a matching tablespace exists in the InnoDB tablespace
memory cache. Note that if we have not done a crash recovery at the database
startup, there may be many tablespaces which are not yet in the memory cache.
@param[in]	id		Tablespace ID
@param[in]	name		Tablespace name used in fil_space_create().
@param[in]	table_flags	table flags
@return the tablespace
@retval	NULL	if no matching tablespace exists in the memory cache */
fil_space_t*
fil_space_for_table_exists_in_mem(
	ulint		id,
	const char*	name,
	ulint		table_flags)
{
	const ulint	expected_flags = dict_tf_to_fsp_flags(table_flags);

	mutex_enter(&fil_system.mutex);
	if (fil_space_t* space = fil_space_get_by_id(id)) {
		ulint tf = expected_flags & ~FSP_FLAGS_MEM_MASK;
		ulint sf = space->flags & ~FSP_FLAGS_MEM_MASK;

		if (!fil_space_t::is_flags_equal(tf, sf)
		    && !fil_space_t::is_flags_equal(sf, tf)) {
			goto func_exit;
		}

		if (strcmp(space->name, name)) {
			ib::error() << "Table " << name
				<< " in InnoDB data dictionary"
				" has tablespace id " << id
				<< ", but the tablespace"
				" with that id has name " << space->name << "."
				" Have you deleted or moved .ibd files?";
			ib::info() << TROUBLESHOOT_DATADICT_MSG;
			goto func_exit;
		}

		/* Adjust the flags that are in FSP_FLAGS_MEM_MASK.
		FSP_SPACE_FLAGS will not be written back here. */
		space->flags = (space->flags & ~FSP_FLAGS_MEM_MASK)
			| (expected_flags & FSP_FLAGS_MEM_MASK);
		mutex_exit(&fil_system.mutex);
		if (!srv_read_only_mode) {
			fsp_flags_try_adjust(space, expected_flags
					     & ~FSP_FLAGS_MEM_MASK);
		}
		return space;
	}

func_exit:
	mutex_exit(&fil_system.mutex);
	return NULL;
}

/*============================ FILE I/O ================================*/

/********************************************************************//**
NOTE: you must call fil_mutex_enter_and_prepare_for_io() first!

Prepares a file node for i/o. Opens the file if it is closed. Updates the
pending i/o's field in the node and the system appropriately. Takes the node
off the LRU list if it is in the LRU list. The caller must hold the fil_sys
mutex.
@return false if the file can't be opened, otherwise true */
static
bool
fil_node_prepare_for_io(
/*====================*/
	fil_node_t*	node,	/*!< in: file node */
	fil_space_t*	space)	/*!< in: space */
{
	ut_ad(node && space);
	ut_ad(mutex_own(&fil_system.mutex));

	if (fil_system.n_open > srv_max_n_open_files + 5) {
		ib::warn() << "Open files " << fil_system.n_open
			<< " exceeds the limit " << srv_max_n_open_files;
	}

	if (!node->is_open()) {
		/* File is closed: open it */
		ut_a(node->n_pending == 0);

		if (!fil_node_open_file(node)) {
			return(false);
		}
	}

	if (node->n_pending == 0 && fil_space_belongs_in_lru(space)) {
		/* The node is in the LRU list, remove it */
		ut_a(UT_LIST_GET_LEN(fil_system.LRU) > 0);
		UT_LIST_REMOVE(fil_system.LRU, node);
	}

	node->n_pending++;

	return(true);
}

/** Update the data structures when an i/o operation finishes.
@param[in,out] node		file node
@param[in] type			IO context */
static
void
fil_node_complete_io(fil_node_t* node, const IORequest& type)
{
	ut_ad(mutex_own(&fil_system.mutex));
	ut_a(node->n_pending > 0);

	--node->n_pending;

	ut_ad(type.validate());

	if (type.is_write()) {

		ut_ad(!srv_read_only_mode
		      || node->space->purpose == FIL_TYPE_TEMPORARY);

		if (fil_buffering_disabled(node->space)) {

			/* We don't need to keep track of unflushed
			changes as user has explicitly disabled
			buffering. */
			ut_ad(!node->space->is_in_unflushed_spaces);
			ut_ad(node->needs_flush == false);

		} else {
			node->needs_flush = true;

			if (!node->space->is_in_unflushed_spaces) {
				node->space->is_in_unflushed_spaces = true;
				fil_system.unflushed_spaces.push_front(
					*node->space);
			}
		}
	}

	if (node->n_pending == 0 && fil_space_belongs_in_lru(node->space)) {

		/* The node must be put back to the LRU list */
		UT_LIST_ADD_FIRST(fil_system.LRU, node);
	}
}

/** Report information about an invalid page access. */
static
void
fil_report_invalid_page_access(
	ulint		block_offset,	/*!< in: block offset */
	ulint		space_id,	/*!< in: space id */
	const char*	space_name,	/*!< in: space name */
	ulint		byte_offset,	/*!< in: byte offset */
	ulint		len,		/*!< in: I/O length */
	bool		is_read)	/*!< in: I/O type */
{
	ib::fatal()
		<< "Trying to " << (is_read ? "read" : "write")
		<< " page number " << block_offset << " in"
		" space " << space_id << ", space name " << space_name << ","
		" which is outside the tablespace bounds. Byte offset "
		<< byte_offset << ", len " << len <<
		(space_id == 0 && !srv_was_started
		? "Please check that the configuration matches"
		" the InnoDB system tablespace location (ibdata files)"
		: "");
}

inline void IORequest::set_fil_node(fil_node_t* node)
{
	if (!node->space->punch_hole) {
		clear_punch_hole();
	}

	m_fil_node = node;
}

/** Reads or writes data. This operation could be asynchronous (aio).

@param[in,out] type	IO context
@param[in] sync		true if synchronous aio is desired
@param[in] page_id	page id
@param[in] zip_size	ROW_FORMAT=COMPRESSED page size, or 0
@param[in] byte_offset	remainder of offset in bytes; in aio this
			must be divisible by the OS block size
@param[in] len		how many bytes to read or write; this must
			not cross a file boundary; in aio this must
			be a block size multiple
@param[in,out] buf	buffer where to store read data or from where
			to write; in aio this must be appropriately
			aligned
@param[in] message	message for aio handler if non-sync aio
			used, else ignored
@param[in] ignore_missing_space true=ignore missing space duging read
@return DB_SUCCESS, or DB_TABLESPACE_DELETED
	if we are trying to do i/o on a tablespace which does not exist */
dberr_t
fil_io(
	const IORequest&	type,
	bool			sync,
	const page_id_t		page_id,
	ulint			zip_size,
	ulint			byte_offset,
	ulint			len,
	void*			buf,
	void*			message,
	bool			ignore_missing_space)
{
	os_offset_t		offset;
	IORequest		req_type(type);

	ut_ad(req_type.validate());

	ut_ad(len > 0);
	ut_ad(byte_offset < srv_page_size);
	ut_ad(!zip_size || byte_offset == 0);
	ut_ad(srv_page_size == 1UL << srv_page_size_shift);
	compile_time_assert((1U << UNIV_PAGE_SIZE_SHIFT_MAX)
			    == UNIV_PAGE_SIZE_MAX);
	compile_time_assert((1U << UNIV_PAGE_SIZE_SHIFT_MIN)
			    == UNIV_PAGE_SIZE_MIN);
	ut_ad(fil_validate_skip());

	/* ibuf bitmap pages must be read in the sync AIO mode: */
	ut_ad(recv_no_ibuf_operations
	      || req_type.is_write()
	      || !ibuf_bitmap_page(page_id, zip_size)
	      || sync
	      || req_type.is_log());

	ulint	mode;

	if (sync) {

		mode = OS_AIO_SYNC;

	} else if (req_type.is_log()) {

		mode = OS_AIO_LOG;

	} else if (req_type.is_read()
		   && !recv_no_ibuf_operations
		   && ibuf_page(page_id, zip_size, NULL)) {

		mode = OS_AIO_IBUF;

		/* Reduce probability of deadlock bugs in connection with ibuf:
		do not let the ibuf i/o handler sleep */

		req_type.clear_do_not_wake();
	} else {
		mode = OS_AIO_NORMAL;
	}

	if (req_type.is_read()) {

		srv_stats.data_read.add(len);

	} else if (req_type.is_write()) {

		ut_ad(!srv_read_only_mode
		      || fsp_is_system_temporary(page_id.space()));

		srv_stats.data_written.add(len);
	}

	/* Reserve the fil_system mutex and make sure that we can open at
	least one file while holding it, if the file is not already open */

	fil_mutex_enter_and_prepare_for_io(page_id.space());

	fil_space_t*	space = fil_space_get_by_id(page_id.space());

	/* If we are deleting a tablespace we don't allow async read operations
	on that. However, we do allow write operations and sync read operations. */
	if (space == NULL
	    || (req_type.is_read()
		&& !sync
		&& space->stop_new_ops
		&& !space->is_being_truncated)) {

		mutex_exit(&fil_system.mutex);

		if (!req_type.ignore_missing() && !ignore_missing_space) {
			ib::error()
				<< "Trying to do I/O to a tablespace which"
				" does not exist. I/O type: "
				<< (req_type.is_read() ? "read" : "write")
				<< ", page: " << page_id
				<< ", I/O length: " << len << " bytes";
		}

		return(DB_TABLESPACE_DELETED);
	}

	ut_ad(mode != OS_AIO_IBUF || fil_type_is_data(space->purpose));

	ulint		cur_page_no = page_id.page_no();
	fil_node_t*	node = UT_LIST_GET_FIRST(space->chain);

	for (;;) {

		if (node == NULL) {

			if (req_type.ignore_missing()) {
				mutex_exit(&fil_system.mutex);
				return(DB_ERROR);
			}

			fil_report_invalid_page_access(
				page_id.page_no(), page_id.space(),
				space->name, byte_offset, len,
				req_type.is_read());

		} else if (fil_is_user_tablespace_id(space->id)
			   && node->size == 0) {

			/* We do not know the size of a single-table tablespace
			before we open the file */
			break;

		} else if (node->size > cur_page_no) {
			/* Found! */
			break;

		} else {
			cur_page_no -= node->size;

			node = UT_LIST_GET_NEXT(chain, node);
		}
	}

	/* Open file if closed */
	if (!fil_node_prepare_for_io(node, space)) {
		if (fil_type_is_data(space->purpose)
		    && fil_is_user_tablespace_id(space->id)) {
			mutex_exit(&fil_system.mutex);

			if (!req_type.ignore_missing()) {
				ib::error()
					<< "Trying to do I/O to a tablespace"
					" which exists without .ibd data file."
					" I/O type: "
					<< (req_type.is_read()
					    ? "read" : "write")
					<< ", page: "
					<< page_id_t(page_id.space(),
						     cur_page_no)
					<< ", I/O length: " << len << " bytes";
			}

			return(DB_TABLESPACE_DELETED);
		}

		/* The tablespace is for log. Currently, we just assert here
		to prevent handling errors along the way fil_io returns.
		Also, if the log files are missing, it would be hard to
		promise the server can continue running. */
		ut_a(0);
	}

	/* Check that at least the start offset is within the bounds of a
	single-table tablespace, including rollback tablespaces. */
	if (node->size <= cur_page_no
	    && space->id != TRX_SYS_SPACE
	    && fil_type_is_data(space->purpose)) {

		if (req_type.ignore_missing()) {
			/* If we can tolerate the non-existent pages, we
			should return with DB_ERROR and let caller decide
			what to do. */
			fil_node_complete_io(node, req_type);
			mutex_exit(&fil_system.mutex);
			return(DB_ERROR);
		}

		fil_report_invalid_page_access(
			page_id.page_no(), page_id.space(),
			space->name, byte_offset, len, req_type.is_read());
	}

	/* Now we have made the changes in the data structures of fil_system */
	mutex_exit(&fil_system.mutex);

	if (!zip_size) zip_size = srv_page_size;

	offset = os_offset_t(cur_page_no) * zip_size + byte_offset;
	ut_ad(node->size - cur_page_no >= (len + (zip_size - 1)) / zip_size);

	/* Do AIO */

	ut_a(byte_offset % OS_FILE_LOG_BLOCK_SIZE == 0);
	ut_a((len % OS_FILE_LOG_BLOCK_SIZE) == 0);

	const char* name = node->name == NULL ? space->name : node->name;

	req_type.set_fil_node(node);

	ut_ad(!req_type.is_write()
	      || page_id.space() == SRV_LOG_SPACE_FIRST_ID
	      || !fil_is_user_tablespace_id(page_id.space())
	      || offset == page_id.page_no() * zip_size);

	/* Queue the aio request */
	dberr_t err = os_aio(
		req_type,
		mode, name, node->handle, buf, offset, len,
		space->purpose != FIL_TYPE_TEMPORARY
		&& srv_read_only_mode,
		node, message);

	/* We an try to recover the page from the double write buffer if
	the decompression fails or the page is corrupt. */

	ut_a(req_type.is_dblwr_recover() || err == DB_SUCCESS);

	if (sync) {
		/* The i/o operation is already completed when we return from
		os_aio: */

		mutex_enter(&fil_system.mutex);

		fil_node_complete_io(node, req_type);

		mutex_exit(&fil_system.mutex);

		ut_ad(fil_validate_skip());
	}

	return(err);
}

/**********************************************************************//**
Waits for an aio operation to complete. This function is used to write the
handler for completed requests. The aio array of pending requests is divided
into segments (see os0file.cc for more info). The thread specifies which
segment it wants to wait for. */
void
fil_aio_wait(
/*=========*/
	ulint	segment)	/*!< in: the number of the segment in the aio
				array to wait for */
{
	fil_node_t*	node;
	IORequest	type;
	void*		message;

	ut_ad(fil_validate_skip());

	dberr_t	err = os_aio_handler(segment, &node, &message, &type);

	ut_a(err == DB_SUCCESS);

	if (node == NULL) {
		ut_ad(srv_shutdown_state == SRV_SHUTDOWN_EXIT_THREADS);
		return;
	}

	srv_set_io_thread_op_info(segment, "complete io for fil node");

	mutex_enter(&fil_system.mutex);

	fil_node_complete_io(node, type);
	const fil_type_t	purpose	= node->space->purpose;
	const ulint		space_id= node->space->id;
	const bool		dblwr	= node->space->use_doublewrite();

	mutex_exit(&fil_system.mutex);

	ut_ad(fil_validate_skip());

	/* Do the i/o handling */
	/* IMPORTANT: since i/o handling for reads will read also the insert
	buffer in tablespace 0, you have to be very careful not to introduce
	deadlocks in the i/o system. We keep tablespace 0 data files always
	open, and use a special i/o thread to serve insert buffer requests. */

	switch (purpose) {
	case FIL_TYPE_LOG:
		srv_set_io_thread_op_info(segment, "complete io for log");
		/* We use synchronous writing of the logs
		and can only end up here when writing a log checkpoint! */
		ut_a(ptrdiff_t(message) == 1);
		/* It was a checkpoint write */
		switch (srv_flush_t(srv_file_flush_method)) {
		case SRV_O_DSYNC:
		case SRV_NOSYNC:
			break;
		case SRV_FSYNC:
		case SRV_LITTLESYNC:
		case SRV_O_DIRECT:
		case SRV_O_DIRECT_NO_FSYNC:
#ifdef _WIN32
		case SRV_ALL_O_DIRECT_FSYNC:
#endif
			fil_flush(SRV_LOG_SPACE_FIRST_ID);
		}

		DBUG_PRINT("ib_log", ("checkpoint info written"));
		log_sys.complete_checkpoint();
		return;
	case FIL_TYPE_TABLESPACE:
	case FIL_TYPE_TEMPORARY:
	case FIL_TYPE_IMPORT:
		srv_set_io_thread_op_info(segment, "complete io for buf page");

		/* async single page writes from the dblwr buffer don't have
		access to the page */
		buf_page_t* bpage = static_cast<buf_page_t*>(message);
		if (!bpage) {
			return;
		}

		ulint offset = bpage->id.page_no();
		dberr_t err = buf_page_io_complete(bpage, dblwr);
		if (err == DB_SUCCESS) {
			return;
		}

		ut_ad(type.is_read());
		if (recv_recovery_is_on() && !srv_force_recovery) {
			recv_sys.found_corrupt_fs = true;
		}

		if (fil_space_t* space = fil_space_acquire_for_io(space_id)) {
			if (space == node->space) {
				ib::error() << "Failed to read file '"
					    << node->name
					    << "' at offset " << offset
					    << ": " << err;
			}

			space->release_for_io();
		}
		return;
	}

	ut_ad(0);
}

/**********************************************************************//**
Flushes to disk possible writes cached by the OS. If the space does not exist
or is being dropped, does not do anything. */
void
fil_flush(
/*======*/
	ulint	space_id)	/*!< in: file space id (this can be a group of
				log files or a tablespace of the database) */
{
	mutex_enter(&fil_system.mutex);

	if (fil_space_t* space = fil_space_get_by_id(space_id)) {
		if (space->purpose != FIL_TYPE_TEMPORARY
		    && !space->is_stopping()) {
			fil_flush_low(space);
		}
	}

	mutex_exit(&fil_system.mutex);
}

/** Flush a tablespace.
@param[in,out]	space	tablespace to flush */
void
fil_flush(fil_space_t* space)
{
	ut_ad(space->pending_io());
	ut_ad(space->purpose == FIL_TYPE_TABLESPACE
	      || space->purpose == FIL_TYPE_IMPORT);

	if (!space->is_stopping()) {
		mutex_enter(&fil_system.mutex);
		if (!space->is_stopping()) {
			fil_flush_low(space);
		}
		mutex_exit(&fil_system.mutex);
	}
}

/** Flush to disk the writes in file spaces of the given type
possibly cached by the OS.
@param[in]	purpose	FIL_TYPE_TABLESPACE or FIL_TYPE_LOG */
void
fil_flush_file_spaces(
	fil_type_t	purpose)
{
	ulint*		space_ids;
	ulint		n_space_ids;

	ut_ad(purpose == FIL_TYPE_TABLESPACE || purpose == FIL_TYPE_LOG);

	mutex_enter(&fil_system.mutex);

	n_space_ids = fil_system.unflushed_spaces.size();
	if (n_space_ids == 0) {

		mutex_exit(&fil_system.mutex);
		return;
	}

	space_ids = static_cast<ulint*>(
		ut_malloc_nokey(n_space_ids * sizeof(*space_ids)));

	n_space_ids = 0;

	for (sized_ilist<fil_space_t, unflushed_spaces_tag_t>::iterator it
	     = fil_system.unflushed_spaces.begin(),
	     end = fil_system.unflushed_spaces.end();
	     it != end; ++it) {

		if (it->purpose == purpose && !it->is_stopping()) {
			space_ids[n_space_ids++] = it->id;
		}
	}

	mutex_exit(&fil_system.mutex);

	/* Flush the spaces.  It will not hurt to call fil_flush() on
	a non-existing space id. */
	for (ulint i = 0; i < n_space_ids; i++) {

		fil_flush(space_ids[i]);
	}

	ut_free(space_ids);
}

/** Functor to validate the file node list of a tablespace. */
struct	Check {
	/** Total size of file nodes visited so far */
	ulint	size;
	/** Total number of open files visited so far */
	ulint	n_open;

	/** Constructor */
	Check() : size(0), n_open(0) {}

	/** Visit a file node
	@param[in]	elem	file node to visit */
	void	operator()(const fil_node_t* elem)
	{
		ut_a(elem->is_open() || !elem->n_pending);
		n_open += elem->is_open();
		size += elem->size;
	}

	/** Validate a tablespace.
	@param[in]	space	tablespace to validate
	@return		number of open file nodes */
	static ulint validate(const fil_space_t* space)
	{
		ut_ad(mutex_own(&fil_system.mutex));
		Check	check;
		ut_list_validate(space->chain, check);
		ut_a(space->size == check.size);

		switch (space->id) {
		case TRX_SYS_SPACE:
			ut_ad(fil_system.sys_space == NULL
			      || fil_system.sys_space == space);
			break;
		case SRV_TMP_SPACE_ID:
			ut_ad(fil_system.temp_space == NULL
			      || fil_system.temp_space == space);
			break;
		default:
			break;
		}

		return(check.n_open);
	}
};

/******************************************************************//**
Checks the consistency of the tablespace cache.
@return true if ok */
bool
fil_validate(void)
/*==============*/
{
	fil_node_t*	fil_node;
	ulint		n_open		= 0;

	mutex_enter(&fil_system.mutex);

	for (fil_space_t *space = UT_LIST_GET_FIRST(fil_system.space_list);
	     space != NULL;
	     space = UT_LIST_GET_NEXT(space_list, space)) {
		n_open += Check::validate(space);
	}

	ut_a(fil_system.n_open == n_open);

	ut_list_validate(fil_system.LRU);

	for (fil_node = UT_LIST_GET_FIRST(fil_system.LRU);
	     fil_node != 0;
	     fil_node = UT_LIST_GET_NEXT(LRU, fil_node)) {

		ut_a(fil_node->n_pending == 0);
		ut_a(!fil_node->being_extended);
		ut_a(fil_node->is_open());
		ut_a(fil_space_belongs_in_lru(fil_node->space));
	}

	mutex_exit(&fil_system.mutex);

	return(true);
}

/********************************************************************//**
Returns true if file address is undefined.
@return true if undefined */
bool
fil_addr_is_null(
/*=============*/
	fil_addr_t	addr)	/*!< in: address */
{
	return(addr.page == FIL_NULL);
}

/********************************************************************//**
Get the predecessor of a file page.
@return FIL_PAGE_PREV */
ulint
fil_page_get_prev(
/*==============*/
	const byte*	page)	/*!< in: file page */
{
	return(mach_read_from_4(page + FIL_PAGE_PREV));
}

/********************************************************************//**
Get the successor of a file page.
@return FIL_PAGE_NEXT */
ulint
fil_page_get_next(
/*==============*/
	const byte*	page)	/*!< in: file page */
{
	return(mach_read_from_4(page + FIL_PAGE_NEXT));
}

/*********************************************************************//**
Sets the file page type. */
void
fil_page_set_type(
/*==============*/
	byte*	page,	/*!< in/out: file page */
	ulint	type)	/*!< in: type */
{
	ut_ad(page);

	mach_write_to_2(page + FIL_PAGE_TYPE, type);
}

/********************************************************************//**
Delete the tablespace file and any related files like .cfg.
This should not be called for temporary tables.
@param[in] ibd_filepath File path of the IBD tablespace */
void
fil_delete_file(
/*============*/
	const char*	ibd_filepath)
{
	/* Force a delete of any stale .ibd files that are lying around. */

	ib::info() << "Deleting " << ibd_filepath;
	os_file_delete_if_exists(innodb_data_file_key, ibd_filepath, NULL);

	char*	cfg_filepath = fil_make_filepath(
		ibd_filepath, NULL, CFG, false);
	if (cfg_filepath != NULL) {
		os_file_delete_if_exists(
			innodb_data_file_key, cfg_filepath, NULL);
		ut_free(cfg_filepath);
	}
}

/** Generate redo log for swapping two .ibd files
@param[in]	old_table	old table
@param[in]	new_table	new table
@param[in]	tmp_name	temporary table name
@param[in,out]	mtr		mini-transaction
@return innodb error code */
dberr_t
fil_mtr_rename_log(
	const dict_table_t*	old_table,
	const dict_table_t*	new_table,
	const char*		tmp_name,
	mtr_t*			mtr)
{
	ut_ad(old_table->space != fil_system.temp_space);
	ut_ad(new_table->space != fil_system.temp_space);
	ut_ad(old_table->space->id == old_table->space_id);
	ut_ad(new_table->space->id == new_table->space_id);

	/* If neither table is file-per-table,
	there will be no renaming of files. */
	if (!old_table->space_id && !new_table->space_id) {
		return(DB_SUCCESS);
	}

	const bool has_data_dir = DICT_TF_HAS_DATA_DIR(old_table->flags);

	if (old_table->space_id) {
		char*	tmp_path = fil_make_filepath(
			has_data_dir ? old_table->data_dir_path : NULL,
			tmp_name, IBD, has_data_dir);
		if (tmp_path == NULL) {
			return(DB_OUT_OF_MEMORY);
		}

		const char* old_path = old_table->space->chain.start->name;
		/* Temp filepath must not exist. */
		dberr_t err = fil_rename_tablespace_check(
			old_path, tmp_path, !old_table->space);
		if (err != DB_SUCCESS) {
			ut_free(tmp_path);
			return(err);
		}

		fil_name_write_rename_low(
			old_table->space_id, 0, old_path, tmp_path, mtr);

		ut_free(tmp_path);
	}

	if (new_table->space_id) {
		const char* new_path = new_table->space->chain.start->name;
		char* old_path = fil_make_filepath(
			has_data_dir ? old_table->data_dir_path : NULL,
			old_table->name.m_name, IBD, has_data_dir);

		/* Destination filepath must not exist unless this ALTER
		TABLE starts and ends with a file_per-table tablespace. */
		if (!old_table->space_id) {
			dberr_t err = fil_rename_tablespace_check(
				new_path, old_path, !new_table->space);
			if (err != DB_SUCCESS) {
				ut_free(old_path);
				return(err);
			}
		}

		fil_name_write_rename_low(
			new_table->space_id, 0, new_path, old_path, mtr);
		ut_free(old_path);
	}

	return DB_SUCCESS;
}

#ifdef UNIV_DEBUG
/** Check that a tablespace is valid for mtr_commit().
@param[in]	space	persistent tablespace that has been changed */
static
void
fil_space_validate_for_mtr_commit(
	const fil_space_t*	space)
{
	ut_ad(!mutex_own(&fil_system.mutex));
	ut_ad(space != NULL);
	ut_ad(space->purpose == FIL_TYPE_TABLESPACE);
	ut_ad(!is_predefined_tablespace(space->id));

	/* We are serving mtr_commit(). While there is an active
	mini-transaction, we should have !space->stop_new_ops. This is
	guaranteed by meta-data locks or transactional locks, or
	dict_sys.latch (X-lock in DROP, S-lock in purge).

	However, a file I/O thread can invoke change buffer merge
	while fil_check_pending_operations() is waiting for operations
	to quiesce. This is not a problem, because
	ibuf_merge_or_delete_for_page() would call
	fil_space_acquire() before mtr_start() and
	fil_space_t::release() after mtr_commit(). This is why
	n_pending_ops should not be zero if stop_new_ops is set. */
	ut_ad(!space->stop_new_ops
	      || space->is_being_truncated /* fil_truncate_prepare() */
	      || space->referenced());
}
#endif /* UNIV_DEBUG */

/** Write a MLOG_FILE_NAME record for a persistent tablespace.
@param[in]	space	tablespace
@param[in,out]	mtr	mini-transaction */
static
void
fil_names_write(
	const fil_space_t*	space,
	mtr_t*			mtr)
{
	ut_ad(UT_LIST_GET_LEN(space->chain) == 1);
	fil_name_write(space, 0, UT_LIST_GET_FIRST(space->chain), mtr);
}

/** Note that a non-predefined persistent tablespace has been modified
by redo log.
@param[in,out]	space	tablespace */
void
fil_names_dirty(
	fil_space_t*	space)
{
	ut_ad(log_mutex_own());
	ut_ad(recv_recovery_is_on());
	ut_ad(log_sys.lsn != 0);
	ut_ad(space->max_lsn == 0);
	ut_d(fil_space_validate_for_mtr_commit(space));

	UT_LIST_ADD_LAST(fil_system.named_spaces, space);
	space->max_lsn = log_sys.lsn;
}

/** Write MLOG_FILE_NAME records when a non-predefined persistent
tablespace was modified for the first time since the latest
fil_names_clear().
@param[in,out]	space	tablespace
@param[in,out]	mtr	mini-transaction */
void
fil_names_dirty_and_write(
	fil_space_t*	space,
	mtr_t*		mtr)
{
	ut_ad(log_mutex_own());
	ut_d(fil_space_validate_for_mtr_commit(space));
	ut_ad(space->max_lsn == log_sys.lsn);

	UT_LIST_ADD_LAST(fil_system.named_spaces, space);
	fil_names_write(space, mtr);

	DBUG_EXECUTE_IF("fil_names_write_bogus",
			{
				char bogus_name[] = "./test/bogus file.ibd";
				os_normalize_path(bogus_name);
				fil_name_write(
					SRV_LOG_SPACE_FIRST_ID, 0,
					bogus_name, mtr);
			});
}

/** On a log checkpoint, reset fil_names_dirty_and_write() flags
and write out MLOG_FILE_NAME and MLOG_CHECKPOINT if needed.
@param[in]	lsn		checkpoint LSN
@param[in]	do_write	whether to always write MLOG_CHECKPOINT
@return whether anything was written to the redo log
@retval false	if no flags were set and nothing written
@retval true	if anything was written to the redo log */
bool
fil_names_clear(
	lsn_t	lsn,
	bool	do_write)
{
	mtr_t	mtr;
	ulint	mtr_checkpoint_size = LOG_CHECKPOINT_FREE_PER_THREAD;

	DBUG_EXECUTE_IF(
		"increase_mtr_checkpoint_size",
		mtr_checkpoint_size = 75 * 1024;
		);

	ut_ad(log_mutex_own());

	if (log_sys.append_on_checkpoint) {
		mtr_write_log(log_sys.append_on_checkpoint);
		do_write = true;
	}

	mtr.start();

	for (fil_space_t* space = UT_LIST_GET_FIRST(fil_system.named_spaces);
	     space != NULL; ) {
		fil_space_t*	next = UT_LIST_GET_NEXT(named_spaces, space);

		ut_ad(space->max_lsn > 0);
		if (space->max_lsn < lsn) {
			/* The tablespace was last dirtied before the
			checkpoint LSN. Remove it from the list, so
			that if the tablespace is not going to be
			modified any more, subsequent checkpoints will
			avoid calling fil_names_write() on it. */
			space->max_lsn = 0;
			UT_LIST_REMOVE(fil_system.named_spaces, space);
		}

		/* max_lsn is the last LSN where fil_names_dirty_and_write()
		was called. If we kept track of "min_lsn" (the first LSN
		where max_lsn turned nonzero), we could avoid the
		fil_names_write() call if min_lsn > lsn. */

		fil_names_write(space, &mtr);
		do_write = true;

		const mtr_buf_t* mtr_log = mtr_get_log(&mtr);

		/** If the mtr buffer size exceeds the size of
		LOG_CHECKPOINT_FREE_PER_THREAD then commit the multi record
		mini-transaction, start the new mini-transaction to
		avoid the parsing buffer overflow error during recovery. */

		if (mtr_log->size() > mtr_checkpoint_size) {
			ut_ad(mtr_log->size() < (RECV_PARSING_BUF_SIZE / 2));
			mtr.commit_checkpoint(lsn, false);
			mtr.start();
		}

		space = next;
	}

	if (do_write) {
		mtr.commit_checkpoint(lsn, true);
	} else {
		ut_ad(!mtr.has_modifications());
	}

	return(do_write);
}

/* Unit Tests */
#ifdef UNIV_ENABLE_UNIT_TEST_MAKE_FILEPATH
#define MF  fil_make_filepath
#define DISPLAY ib::info() << path
void
test_make_filepath()
{
	char* path;
	const char* long_path =
		"this/is/a/very/long/path/including/a/very/"
		"looooooooooooooooooooooooooooooooooooooooooooooooo"
		"oooooooooooooooooooooooooooooooooooooooooooooooooo"
		"oooooooooooooooooooooooooooooooooooooooooooooooooo"
		"oooooooooooooooooooooooooooooooooooooooooooooooooo"
		"oooooooooooooooooooooooooooooooooooooooooooooooooo"
		"oooooooooooooooooooooooooooooooooooooooooooooooooo"
		"oooooooooooooooooooooooooooooooooooooooooooooooooo"
		"oooooooooooooooooooooooooooooooooooooooooooooooooo"
		"oooooooooooooooooooooooooooooooooooooooooooooooooo"
		"oooooooooooooooooooooooooooooooooooooooooooooooong"
		"/folder/name";
	path = MF("/this/is/a/path/with/a/filename", NULL, IBD, false); DISPLAY;
	path = MF("/this/is/a/path/with/a/filename", NULL, ISL, false); DISPLAY;
	path = MF("/this/is/a/path/with/a/filename", NULL, CFG, false); DISPLAY;
	path = MF("/this/is/a/path/with/a/filename.ibd", NULL, IBD, false); DISPLAY;
	path = MF("/this/is/a/path/with/a/filename.ibd", NULL, IBD, false); DISPLAY;
	path = MF("/this/is/a/path/with/a/filename.dat", NULL, IBD, false); DISPLAY;
	path = MF(NULL, "tablespacename", NO_EXT, false); DISPLAY;
	path = MF(NULL, "tablespacename", IBD, false); DISPLAY;
	path = MF(NULL, "dbname/tablespacename", NO_EXT, false); DISPLAY;
	path = MF(NULL, "dbname/tablespacename", IBD, false); DISPLAY;
	path = MF(NULL, "dbname/tablespacename", ISL, false); DISPLAY;
	path = MF(NULL, "dbname/tablespacename", CFG, false); DISPLAY;
	path = MF(NULL, "dbname\\tablespacename", NO_EXT, false); DISPLAY;
	path = MF(NULL, "dbname\\tablespacename", IBD, false); DISPLAY;
	path = MF("/this/is/a/path", "dbname/tablespacename", IBD, false); DISPLAY;
	path = MF("/this/is/a/path", "dbname/tablespacename", IBD, true); DISPLAY;
	path = MF("./this/is/a/path", "dbname/tablespacename.ibd", IBD, true); DISPLAY;
	path = MF("this\\is\\a\\path", "dbname/tablespacename", IBD, true); DISPLAY;
	path = MF("/this/is/a/path", "dbname\\tablespacename", IBD, true); DISPLAY;
	path = MF(long_path, NULL, IBD, false); DISPLAY;
	path = MF(long_path, "tablespacename", IBD, false); DISPLAY;
	path = MF(long_path, "tablespacename", IBD, true); DISPLAY;
}
#endif /* UNIV_ENABLE_UNIT_TEST_MAKE_FILEPATH */
/* @} */

/** Return the next fil_space_t.
Once started, the caller must keep calling this until it returns NULL.
fil_space_t::acquire() and fil_space_t::release() are invoked here which
blocks a concurrent operation from dropping the tablespace.
@param[in]	prev_space	Pointer to the previous fil_space_t.
If NULL, use the first fil_space_t on fil_system.space_list.
@return pointer to the next fil_space_t.
@retval NULL if this was the last*/
fil_space_t*
fil_space_next(fil_space_t* prev_space)
{
	fil_space_t*		space=prev_space;

	mutex_enter(&fil_system.mutex);

	if (!space) {
		space = UT_LIST_GET_FIRST(fil_system.space_list);
	} else {
		ut_a(space->referenced());

		/* Move on to the next fil_space_t */
		space->release();
		space = UT_LIST_GET_NEXT(space_list, space);
	}

	/* Skip spaces that are being created by
	fil_ibd_create(), or dropped, or !tablespace. */
	while (space != NULL
	       && (UT_LIST_GET_LEN(space->chain) == 0
		   || space->is_stopping()
		   || space->purpose != FIL_TYPE_TABLESPACE)) {
		space = UT_LIST_GET_NEXT(space_list, space);
	}

	if (space != NULL) {
		space->acquire();
	}

	mutex_exit(&fil_system.mutex);

	return(space);
}

/**
Remove space from key rotation list if there are no more
pending operations.
@param[in,out]	space		Tablespace */
static
void
fil_space_remove_from_keyrotation(fil_space_t* space)
{
	ut_ad(mutex_own(&fil_system.mutex));
	ut_ad(space);

	if (!space->referenced() && space->is_in_rotation_list) {
		space->is_in_rotation_list = false;
		ut_a(!fil_system.rotation_list.empty());
		fil_system.rotation_list.remove(*space);
	}
}


/** Return the next fil_space_t from key rotation list.
Once started, the caller must keep calling this until it returns NULL.
fil_space_t::acquire() and fil_space_t::release() are invoked here which
blocks a concurrent operation from dropping the tablespace.
@param[in]	prev_space	Pointer to the previous fil_space_t.
If NULL, use the first fil_space_t on fil_system.space_list.
@param[in]	recheck		recheck of the tablespace is needed or
				still encryption thread does write page0 for it
@param[in]	key_version	key version of the key state thread
@return pointer to the next fil_space_t.
@retval NULL if this was the last */
fil_space_t *fil_system_t::keyrotate_next(fil_space_t *prev_space,
                                          bool recheck, uint key_version)
{
  mutex_enter(&fil_system.mutex);

  /* If one of the encryption threads already started the encryption
  of the table then don't remove the unencrypted spaces from rotation list

  If there is a change in innodb_encrypt_tables variables value then
  don't remove the last processed tablespace from the rotation list. */
  const bool remove= (!recheck || prev_space->crypt_data) &&
                     !key_version == !srv_encrypt_tables;
  sized_ilist<fil_space_t, rotation_list_tag_t>::iterator it=
    prev_space ? prev_space : fil_system.rotation_list.end();

  if (it == fil_system.rotation_list.end())
    it= fil_system.rotation_list.begin();
  else
  {
    /* Move on to the next fil_space_t */
    prev_space->release();

    ++it;

    while (it != fil_system.rotation_list.end() &&
           (UT_LIST_GET_LEN(it->chain) == 0 || it->is_stopping()))
      ++it;

    if (remove)
      fil_space_remove_from_keyrotation(prev_space);
  }

  fil_space_t *space= it == fil_system.rotation_list.end() ? NULL : &*it;

  if (space)
    space->acquire();

  mutex_exit(&fil_system.mutex);
  return space;
}

/** Determine the block size of the data file.
@param[in]	space		tablespace
@param[in]	offset		page number
@return	block size */
UNIV_INTERN
ulint
fil_space_get_block_size(const fil_space_t* space, unsigned offset)
{
	ulint block_size = 512;

	for (fil_node_t* node = UT_LIST_GET_FIRST(space->chain);
	     node != NULL;
	     node = UT_LIST_GET_NEXT(chain, node)) {
		block_size = node->block_size;
		if (node->size > offset) {
			ut_ad(node->size <= 0xFFFFFFFFU);
			break;
		}
		offset -= static_cast<unsigned>(node->size);
	}

	/* Currently supporting block size up to 4K,
	fall back to default if bigger requested. */
	if (block_size > 4096) {
		block_size = 512;
	}

	return block_size;
}

/*******************************************************************//**
Returns the table space by a given id, NULL if not found. */
fil_space_t*
fil_space_found_by_id(
/*==================*/
	ulint	id)	/*!< in: space id */
{
	fil_space_t* space = NULL;
	mutex_enter(&fil_system.mutex);
	space = fil_space_get_by_id(id);

	/* Not found if space is being deleted */
	if (space && space->stop_new_ops) {
		space = NULL;
	}

	mutex_exit(&fil_system.mutex);
	return space;
}<|MERGE_RESOLUTION|>--- conflicted
+++ resolved
@@ -358,49 +358,6 @@
 	return(space);
 }
 
-<<<<<<< HEAD
-/** Returns the latch of a file space.
-@param[in]	id	space id
-@param[out]	flags	tablespace flags
-@return latch protecting storage allocation */
-rw_lock_t*
-fil_space_get_latch(
-	ulint	id,
-	ulint*	flags)
-{
-	fil_space_t*	space;
-
-	ut_ad(fil_system.is_initialised());
-
-	mutex_enter(&fil_system.mutex);
-
-	space = fil_space_get_by_id(id);
-
-	ut_a(space);
-
-	if (flags) {
-		*flags = space->flags;
-	}
-
-	mutex_exit(&fil_system.mutex);
-
-	return(&(space->latch));
-=======
-/** Note that the tablespace has been imported.
-Initially, purpose=FIL_TYPE_IMPORT so that no redo log is
-written while the space ID is being updated in each page. */
-void fil_space_t::set_imported()
-{
-	ut_ad(purpose == FIL_TYPE_IMPORT);
-	const fil_node_t* node = UT_LIST_GET_FIRST(chain);
-	atomic_write_supported = node->atomic_write
-		&& srv_use_atomic_writes
-		&& my_test_if_atomic_write(node->handle,
-					   int(page_size_t(flags).physical()));
-	purpose = FIL_TYPE_TABLESPACE;
->>>>>>> acc58fd8
-}
-
 /**********************************************************************//**
 Checks if all the file nodes in a space are flushed.
 @return true if all are flushed */
@@ -513,110 +470,6 @@
 	return node;
 }
 
-<<<<<<< HEAD
-=======
-/** Read the first page of a data file.
-@param[in]	first	whether this is the very first read
-@return	whether the page was found valid */
-bool fil_node_t::read_page0(bool first)
-{
-	ut_ad(mutex_own(&fil_system.mutex));
-	ut_a(space->purpose != FIL_TYPE_LOG);
-	const page_size_t page_size(space->flags);
-	const ulint psize = page_size.physical();
-
-	os_offset_t size_bytes = os_file_get_size(handle);
-	ut_a(size_bytes != (os_offset_t) -1);
-	const ulint min_size = FIL_IBD_FILE_INITIAL_SIZE * psize;
-
-	if (size_bytes < min_size) {
-		ib::error() << "The size of the file " << name
-			    << " is only " << size_bytes
-			    << " bytes, should be at least " << min_size;
-		return false;
-	}
-
-	byte* buf2 = static_cast<byte*>(ut_malloc_nokey(2 * psize));
-
-	/* Align the memory for file i/o if we might have O_DIRECT set */
-	byte* page = static_cast<byte*>(ut_align(buf2, psize));
-	IORequest request(IORequest::READ);
-	if (os_file_read(request, handle, page, 0, psize) != DB_SUCCESS) {
-		ib::error() << "Unable to read first page of file " << name;
-		ut_free(buf2);
-		return false;
-	}
-	srv_stats.page0_read.add(1);
-	const ulint space_id = fsp_header_get_space_id(page);
-	ulint flags = fsp_header_get_flags(page);
-	const ulint size = fsp_header_get_field(page, FSP_SIZE);
-	const ulint free_limit = fsp_header_get_field(page, FSP_FREE_LIMIT);
-	const ulint free_len = flst_get_len(FSP_HEADER_OFFSET + FSP_FREE
-					    + page);
-	/* Try to read crypt_data from page 0 if it is not yet read. */
-	if (!space->crypt_data) {
-		space->crypt_data = fil_space_read_crypt_data(page_size, page);
-	}
-	ut_free(buf2);
-
-	if (!fsp_flags_is_valid(flags, space->id)) {
-		ulint cflags = fsp_flags_convert_from_101(flags);
-		if (cflags == ULINT_UNDEFINED
-		    || (cflags ^ space->flags) & ~FSP_FLAGS_MEM_MASK) {
-			ib::error()
-				<< "Expected tablespace flags "
-				<< ib::hex(space->flags)
-				<< " but found " << ib::hex(flags)
-				<< " in the file " << name;
-			return false;
-		}
-
-		flags = cflags;
-	}
-
-	if (UNIV_UNLIKELY(space_id != space->id)) {
-		ib::error() << "Expected tablespace id " << space->id
-			<< " but found " << space_id
-			<< " in the file " << name;
-		return false;
-	}
-
-	if (first) {
-		ut_ad(space->id != TRX_SYS_SPACE);
-
-		/* Truncate the size to a multiple of extent size. */
-		ulint	mask = psize * FSP_EXTENT_SIZE - 1;
-
-		if (size_bytes <= mask) {
-			/* .ibd files start smaller than an
-			extent size. Do not truncate valid data. */
-		} else {
-			size_bytes &= ~os_offset_t(mask);
-		}
-
-		this->size = ulint(size_bytes / psize);
-		space->committed_size = space->size += this->size;
-	} else if (space->id != TRX_SYS_SPACE || space->size_in_header) {
-		/* If this is not the first-time open, do nothing.
-		For the system tablespace, we always get invoked as
-		first=false, so we detect the true first-time-open based
-		on size_in_header and proceed to initialize the data. */
-		return true;
-	} else {
-		/* Initialize the size of predefined tablespaces
-		to FSP_SIZE. */
-		space->committed_size = size;
-	}
-
-	ut_ad(space->free_limit == 0 || space->free_limit == free_limit);
-	ut_ad(space->free_len == 0 || space->free_len == free_len);
-	space->size_in_header = size;
-	space->free_limit = free_limit;
-	space->free_len = free_len;
-	return true;
-}
-
->>>>>>> acc58fd8
 /** Open a file node of a tablespace.
 @param[in,out]	node	File node
 @return false if the file can't be opened, otherwise true */
