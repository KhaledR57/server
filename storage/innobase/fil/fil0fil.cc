--- conflicted
+++ resolved
@@ -344,12 +344,7 @@
 	this->size += size;
 	UT_LIST_ADD_LAST(chain, node);
 	if (node->is_open()) {
-<<<<<<< HEAD
 		clear_closing();
-=======
-		node->find_metadata();
-		n_pending.fetch_and(~CLOSING, std::memory_order_relaxed);
->>>>>>> decdd4bf
 		if (++fil_system.n_open >= srv_max_n_open_files) {
 			reacquire();
 			try_to_close(this, true);
@@ -2084,7 +2079,7 @@
 						     FIL_TYPE_TABLESPACE,
 						     crypt_data, mode, true)) {
 		fil_node_t* node = space->add(path, file, size, false, true);
-		IF_WIN(node->find_metadata(), node->find_metadata(file, true));
+		node->find_metadata(IF_WIN(,true));
 		mysql_mutex_unlock(&fil_system.mutex);
 		mtr.start();
 		mtr.set_named_space(space);
