/*****************************************************************************

Copyright (c) 1995, 2017, Oracle and/or its affiliates. All Rights Reserved.
Copyright (c) 2014, 2020, MariaDB Corporation.

This program is free software; you can redistribute it and/or modify it under
the terms of the GNU General Public License as published by the Free Software
Foundation; version 2 of the License.

This program is distributed in the hope that it will be useful, but WITHOUT
ANY WARRANTY; without even the implied warranty of MERCHANTABILITY or FITNESS
FOR A PARTICULAR PURPOSE. See the GNU General Public License for more details.

You should have received a copy of the GNU General Public License along with
this program; if not, write to the Free Software Foundation, Inc.,
51 Franklin Street, Fifth Floor, Boston, MA 02110-1335 USA

*****************************************************************************/

/**************************************************//**
@file fil/fil0fil.cc
The tablespace memory cache

Created 10/25/1995 Heikki Tuuri
*******************************************************/

#include "fil0fil.h"
#include "fil0crypt.h"

#include "btr0btr.h"
#include "buf0buf.h"
#include "dict0boot.h"
#include "dict0dict.h"
#include "dict0load.h"
#include "fsp0file.h"
#include "fsp0fsp.h"
#include "hash0hash.h"
#include "log0log.h"
#include "log0recv.h"
#include "mach0data.h"
#include "mtr0log.h"
#include "os0file.h"
#include "page0zip.h"
#include "row0mysql.h"
#include "srv0start.h"
#include "trx0purge.h"
#include "buf0lru.h"
#include "ibuf0ibuf.h"
#include "os0event.h"
#include "sync0sync.h"
#include "buf0flu.h"
#include "os0api.h"
#ifdef UNIV_LINUX
# include <sys/types.h>
# include <sys/sysmacros.h>
# include <dirent.h>
#endif

/** Tries to close a file in the LRU list. The caller must hold the fil_sys
mutex.
@return true if success, false if should retry later; since i/o's
generally complete in < 100 ms, and as InnoDB writes at most 128 pages
from the buffer pool in a batch, and then immediately flushes the
files, there is a good chance that the next time we find a suitable
node from the LRU list.
@param[in] print_info	if true, prints information why it
                        cannot close a file */
static
bool
fil_try_to_close_file_in_LRU(bool print_info);

/** Test if a tablespace file can be renamed to a new filepath by checking
if that the old filepath exists and the new filepath does not exist.
@param[in]	old_path	old filepath
@param[in]	new_path	new filepath
@param[in]	is_discarded	whether the tablespace is discarded
@param[in]	replace_new	whether to ignore the existence of new_path
@return innodb error code */
static dberr_t
fil_rename_tablespace_check(
	const char*	old_path,
	const char*	new_path,
	bool		is_discarded,
	bool		replace_new = false);
/** Rename a single-table tablespace.
The tablespace must exist in the memory cache.
@param[in]	id		tablespace identifier
@param[in]	old_path	old file name
@param[in]	new_name	new table name in the
databasename/tablename format
@param[in]	new_path_in	new file name,
or NULL if it is located in the normal data directory
@return true if success */
static bool
fil_rename_tablespace(
	ulint		id,
	const char*	old_path,
	const char*	new_name,
	const char*	new_path_in);

/*
		IMPLEMENTATION OF THE TABLESPACE MEMORY CACHE
		=============================================

The tablespace cache is responsible for providing fast read/write access to
tablespaces and logs of the database. File creation and deletion is done
in other modules which know more of the logic of the operation, however.

A tablespace consists of a chain of files. The size of the files does not
have to be divisible by the database block size, because we may just leave
the last incomplete block unused. When a new file is appended to the
tablespace, the maximum size of the file is also specified. At the moment,
we think that it is best to extend the file to its maximum size already at
the creation of the file, because then we can avoid dynamically extending
the file when more space is needed for the tablespace.

A block's position in the tablespace is specified with a 32-bit unsigned
integer. The files in the chain are thought to be catenated, and the block
corresponding to an address n is the nth block in the catenated file (where
the first block is named the 0th block, and the incomplete block fragments
at the end of files are not taken into account). A tablespace can be extended
by appending a new file at the end of the chain.

Our tablespace concept is similar to the one of Oracle.

To acquire more speed in disk transfers, a technique called disk striping is
sometimes used. This means that logical block addresses are divided in a
round-robin fashion across several disks. Windows NT supports disk striping,
so there we do not need to support it in the database. Disk striping is
implemented in hardware in RAID disks. We conclude that it is not necessary
to implement it in the database. Oracle 7 does not support disk striping,
either.

Another trick used at some database sites is replacing tablespace files by
raw disks, that is, the whole physical disk drive, or a partition of it, is
opened as a single file, and it is accessed through byte offsets calculated
from the start of the disk or the partition. This is recommended in some
books on database tuning to achieve more speed in i/o. Using raw disk
certainly prevents the OS from fragmenting disk space, but it is not clear
if it really adds speed. We measured on the Pentium 100 MHz + NT + NTFS file
system + EIDE Conner disk only a negligible difference in speed when reading
from a file, versus reading from a raw disk.

To have fast access to a tablespace or a log file, we put the data structures
to a hash table. Each tablespace and log file is given an unique 32-bit
identifier.

Some operating systems do not support many open files at the same time,
though NT seems to tolerate at least 900 open files. Therefore, we put the
open files in an LRU-list. If we need to open another file, we may close the
file at the end of the LRU-list. When an i/o-operation is pending on a file,
the file cannot be closed. We take the file nodes with pending i/o-operations
out of the LRU-list and keep a count of pending operations. When an operation
completes, we decrement the count and return the file node to the LRU-list if
the count drops to zero. */

/** Reference to the server data directory. Usually it is the
current working directory ".", but in the MySQL Embedded Server Library
it is an absolute path. */
const char*	fil_path_to_mysql_datadir;

/** Common InnoDB file extensions */
const char* dot_ext[] = { "", ".ibd", ".isl", ".cfg" };

/** Number of pending tablespace flushes */
ulint	fil_n_pending_tablespace_flushes	= 0;

/** The tablespace memory cache. This variable is NULL before the module is
initialized. */
fil_system_t	fil_system;

/** At this age or older a space/page will be rotated */
UNIV_INTERN extern uint srv_fil_crypt_rotate_key_age;
UNIV_INTERN extern ib_mutex_t fil_crypt_threads_mutex;

/** Determine if the space id is a user tablespace id or not.
@param[in]	space_id	Space ID to check
@return true if it is a user tablespace ID */
inline
bool
fil_is_user_tablespace_id(ulint space_id)
{
	return(space_id != TRX_SYS_SPACE
	       && space_id != SRV_TMP_SPACE_ID
	       && !srv_is_undo_tablespace(space_id));
}

#ifdef UNIV_DEBUG
/** Try fil_validate() every this many times */
# define FIL_VALIDATE_SKIP	17

/******************************************************************//**
Checks the consistency of the tablespace cache some of the time.
@return true if ok or the check was skipped */
static
bool
fil_validate_skip(void)
/*===================*/
{
	/** The fil_validate() call skip counter. */
	static Atomic_counter<uint32_t> fil_validate_count;

	/* We want to reduce the call frequency of the costly fil_validate()
	check in debug builds. */
	return (fil_validate_count++ % FIL_VALIDATE_SKIP) || fil_validate();
}
#endif /* UNIV_DEBUG */

/********************************************************************//**
Determines if a file node belongs to the least-recently-used list.
@return true if the file belongs to fil_system.LRU mutex. */
UNIV_INLINE
bool
fil_space_belongs_in_lru(
/*=====================*/
	const fil_space_t*	space)	/*!< in: file space */
{
	switch (space->purpose) {
	case FIL_TYPE_TEMPORARY:
		return(false);
	case FIL_TYPE_TABLESPACE:
		return(fil_is_user_tablespace_id(space->id));
	case FIL_TYPE_IMPORT:
		return(true);
	}

	ut_ad(0);
	return(false);
}

/********************************************************************//**
NOTE: you must call fil_mutex_enter_and_prepare_for_io() first!

Prepares a file node for i/o. Opens the file if it is closed. Updates the
pending i/o's field in the node and the system appropriately. Takes the node
off the LRU list if it is in the LRU list. The caller must hold the fil_sys
mutex.
@return false if the file can't be opened, otherwise true */
static
bool
fil_node_prepare_for_io(
/*====================*/
	fil_node_t*	node,	/*!< in: file node */
	fil_space_t*	space);	/*!< in: space */

/*******************************************************************//**
Returns the table space by a given id, NULL if not found.
It is unsafe to dereference the returned pointer. It is fine to check
for NULL. */
fil_space_t*
fil_space_get_by_id(
/*================*/
	ulint	id)	/*!< in: space id */
{
	fil_space_t*	space;

	ut_ad(fil_system.is_initialised());
	ut_ad(mutex_own(&fil_system.mutex));

	HASH_SEARCH(hash, &fil_system.spaces, id,
		    fil_space_t*, space,
		    ut_ad(space->magic_n == FIL_SPACE_MAGIC_N),
		    space->id == id);

	return(space);
}

/** Look up a tablespace.
The caller should hold an InnoDB table lock or a MDL that prevents
the tablespace from being dropped during the operation,
or the caller should be in single-threaded crash recovery mode
(no user connections that could drop tablespaces).
If this is not the case, fil_space_acquire() and fil_space_t::release()
should be used instead.
@param[in]	id	tablespace ID
@return tablespace, or NULL if not found */
fil_space_t*
fil_space_get(
	ulint	id)
{
	mutex_enter(&fil_system.mutex);
	fil_space_t*	space = fil_space_get_by_id(id);
	mutex_exit(&fil_system.mutex);
	return(space);
}

/** Returns the latch of a file space.
@param[in]	id	space id
@param[out]	flags	tablespace flags
@return latch protecting storage allocation */
rw_lock_t*
fil_space_get_latch(
	ulint	id,
	ulint*	flags)
{
	fil_space_t*	space;

	ut_ad(fil_system.is_initialised());

	mutex_enter(&fil_system.mutex);

	space = fil_space_get_by_id(id);

	ut_a(space);

	if (flags) {
		*flags = space->flags;
	}

	mutex_exit(&fil_system.mutex);

	return(&(space->latch));
}

/**********************************************************************//**
Checks if all the file nodes in a space are flushed.
@return true if all are flushed */
static
bool
fil_space_is_flushed(
/*=================*/
	fil_space_t*	space)	/*!< in: space */
{
	ut_ad(mutex_own(&fil_system.mutex));

	for (const fil_node_t* node = UT_LIST_GET_FIRST(space->chain);
	     node != NULL;
	     node = UT_LIST_GET_NEXT(chain, node)) {

		if (node->needs_flush) {
			ut_ad(srv_file_flush_method != SRV_O_DIRECT_NO_FSYNC);
			return(false);
		}
	}

	return(true);
}

/** Validate the compression algorithm for full crc32 format.
@param[in]	space	tablespace object
@return whether the compression algorithm support */
static bool fil_comp_algo_validate(const fil_space_t* space)
{
	if (!space->full_crc32()) {
		return true;
	}

	DBUG_EXECUTE_IF("fil_comp_algo_validate_fail",
			return false;);

	ulint	comp_algo = space->get_compression_algo();
	switch (comp_algo) {
	case PAGE_UNCOMPRESSED:
	case PAGE_ZLIB_ALGORITHM:
#ifdef HAVE_LZ4
	case PAGE_LZ4_ALGORITHM:
#endif /* HAVE_LZ4 */
#ifdef HAVE_LZO
	case PAGE_LZO_ALGORITHM:
#endif /* HAVE_LZO */
#ifdef HAVE_LZMA
	case PAGE_LZMA_ALGORITHM:
#endif /* HAVE_LZMA */
#ifdef HAVE_BZIP2
	case PAGE_BZIP2_ALGORITHM:
#endif /* HAVE_BZIP2 */
#ifdef HAVE_SNAPPY
	case PAGE_SNAPPY_ALGORITHM:
#endif /* HAVE_SNAPPY */
		return true;
	}

	return false;
}

/** Append a file to the chain of files of a space.
@param[in]	name		file name of a file that is not open
@param[in]	handle		file handle, or OS_FILE_CLOSED
@param[in]	size		file size in entire database pages
@param[in]	is_raw		whether this is a raw device
@param[in]	atomic_write	true if atomic write could be enabled
@param[in]	max_pages	maximum number of pages in file,
or ULINT_MAX for unlimited
@return file object */
fil_node_t* fil_space_t::add(const char* name, pfs_os_file_t handle,
			     ulint size, bool is_raw, bool atomic_write,
			     ulint max_pages)
{
	fil_node_t*	node;

	ut_ad(name != NULL);
	ut_ad(fil_system.is_initialised());

	node = reinterpret_cast<fil_node_t*>(ut_zalloc_nokey(sizeof(*node)));

	node->handle = handle;

	node->name = mem_strdup(name);

	ut_a(!is_raw || srv_start_raw_disk_in_use);

	node->is_raw_disk = is_raw;

	node->size = size;

	node->magic_n = FIL_NODE_MAGIC_N;

	node->init_size = size;
	node->max_size = max_pages;

	node->space = this;

	node->atomic_write = atomic_write;

	mutex_enter(&fil_system.mutex);
	this->size += size;
	UT_LIST_ADD_LAST(chain, node);
	if (node->is_open()) {
		fil_system.n_open++;
	}
	mutex_exit(&fil_system.mutex);

	return node;
}

/** Open a file node of a tablespace.
@param[in,out]	node	File node
@return false if the file can't be opened, otherwise true */
static bool fil_node_open_file(fil_node_t* node)
{
	bool		success;
	bool		read_only_mode;
	fil_space_t*	space = node->space;

	ut_ad(mutex_own(&fil_system.mutex));
	ut_a(node->n_pending == 0);
	ut_a(!node->is_open());

	read_only_mode = space->purpose != FIL_TYPE_TEMPORARY
		&& srv_read_only_mode;

	const bool first_time_open = node->size == 0;

	if (first_time_open
	    || (space->purpose == FIL_TYPE_TABLESPACE
		&& node == UT_LIST_GET_FIRST(space->chain)
		&& srv_startup_is_before_trx_rollback_phase)) {
		/* We do not know the size of the file yet. First we
		open the file in the normal mode, no async I/O here,
		for simplicity. Then do some checks, and close the
		file again.  NOTE that we could not use the simple
		file read function os_file_read() in Windows to read
		from a file opened for async I/O! */

retry:
		node->handle = os_file_create(
			innodb_data_file_key, node->name,
			node->is_raw_disk
			? OS_FILE_OPEN_RAW | OS_FILE_ON_ERROR_NO_EXIT
			: OS_FILE_OPEN | OS_FILE_ON_ERROR_NO_EXIT,
			OS_FILE_AIO, OS_DATA_FILE, read_only_mode, &success);

		if (!success) {
			/* The following call prints an error message */
			ulint err = os_file_get_last_error(true);
			if (err == EMFILE + 100) {
				if (fil_try_to_close_file_in_LRU(true))
					goto retry;
			}

			ib::warn() << "Cannot open '" << node->name << "'."
				" Have you deleted .ibd files under a"
				" running mysqld server?";
			return(false);
		}

		if (!node->read_page0(first_time_open)) {
fail:
			os_file_close(node->handle);
			node->handle = OS_FILE_CLOSED;
			return false;
		}

		if (first_time_open && !fil_comp_algo_validate(space)) {
			goto fail;
		}

	} else {
		node->handle = os_file_create(
			innodb_data_file_key, node->name,
			node->is_raw_disk
			? OS_FILE_OPEN_RAW | OS_FILE_ON_ERROR_NO_EXIT
			: OS_FILE_OPEN | OS_FILE_ON_ERROR_NO_EXIT,
			OS_FILE_AIO, OS_DATA_FILE, read_only_mode, &success);
	}

	ut_a(success);
	ut_a(node->is_open());

	fil_system.n_open++;

	if (fil_space_belongs_in_lru(space)) {

		/* Put the node to the LRU list */
		UT_LIST_ADD_FIRST(fil_system.LRU, node);
	}

	return(true);
}

/** Close the file handle. */
void fil_node_t::close()
{
  prepare_to_close_or_detach();

  /* printf("Closing file %s\n", name); */
  int ret= os_file_close(handle);
  ut_a(ret);
  handle= OS_FILE_CLOSED;
}

pfs_os_file_t fil_node_t::detach()
{
  prepare_to_close_or_detach();

  pfs_os_file_t result= handle;
  handle= OS_FILE_CLOSED;
  return result;
}

void fil_node_t::prepare_to_close_or_detach()
{
  ut_ad(mutex_own(&fil_system.mutex));
  ut_a(is_open());
  ut_a(n_pending == 0);
  ut_a(n_pending_flushes == 0);
  ut_a(!being_extended);
  ut_a(!needs_flush || space->purpose == FIL_TYPE_TEMPORARY ||
       srv_fast_shutdown == 2 || !srv_was_started);

  ut_a(fil_system.n_open > 0);
  fil_system.n_open--;

  if (fil_space_belongs_in_lru(space))
  {
    ut_a(UT_LIST_GET_LEN(fil_system.LRU) > 0);
    UT_LIST_REMOVE(fil_system.LRU, this);
  }
}

/** Tries to close a file in the LRU list. The caller must hold the fil_sys
mutex.
@return true if success, false if should retry later; since i/o's
generally complete in < 100 ms, and as InnoDB writes at most 128 pages
from the buffer pool in a batch, and then immediately flushes the
files, there is a good chance that the next time we find a suitable
node from the LRU list.
@param[in] print_info	if true, prints information why it
			cannot close a file*/
static
bool
fil_try_to_close_file_in_LRU(

	bool	print_info)
{
	fil_node_t*	node;

	ut_ad(mutex_own(&fil_system.mutex));

	if (print_info) {
		ib::info() << "fil_sys open file LRU len "
			<< UT_LIST_GET_LEN(fil_system.LRU);
	}

	for (node = UT_LIST_GET_LAST(fil_system.LRU);
	     node != NULL;
	     node = UT_LIST_GET_PREV(LRU, node)) {

		if (!node->needs_flush
		    && node->n_pending_flushes == 0
		    && !node->being_extended) {

			node->close();

			return(true);
		}

		if (!print_info) {
			continue;
		}

		if (node->n_pending_flushes > 0) {

			ib::info() << "Cannot close file " << node->name
				<< ", because n_pending_flushes "
				<< node->n_pending_flushes;
		}

		if (node->needs_flush) {
			ib::warn() << "Cannot close file " << node->name
				<< ", because is should be flushed first";
		}

		if (node->being_extended) {
			ib::info() << "Cannot close file " << node->name
				<< ", because it is being extended";
		}
	}

	return(false);
}

/** Flush any writes cached by the file system.
@param[in,out]	space		tablespace
@param[in]	metadata	whether to update file system metadata */
static void fil_flush_low(fil_space_t* space, bool metadata = false)
{
	ut_ad(mutex_own(&fil_system.mutex));
	ut_ad(space);
	ut_ad(!space->stop_new_ops);

	if (srv_file_flush_method == SRV_O_DIRECT_NO_FSYNC) {
		/* No need to flush. User has explicitly disabled
		buffering. */
		ut_ad(!space->is_in_unflushed_spaces);
		ut_ad(fil_space_is_flushed(space));
		ut_ad(space->n_pending_flushes == 0);

#ifdef UNIV_DEBUG
		for (fil_node_t* node = UT_LIST_GET_FIRST(space->chain);
		     node != NULL;
		     node = UT_LIST_GET_NEXT(chain, node)) {
			ut_ad(!node->needs_flush);
			ut_ad(node->n_pending_flushes == 0);
		}
#endif /* UNIV_DEBUG */

		if (!metadata) return;
	}

	/* Prevent dropping of the space while we are flushing */
	space->n_pending_flushes++;

	for (fil_node_t* node = UT_LIST_GET_FIRST(space->chain);
	     node != NULL;
	     node = UT_LIST_GET_NEXT(chain, node)) {

		if (!node->needs_flush) {
			continue;
		}

		ut_a(node->is_open());

		fil_n_pending_tablespace_flushes++;

#ifdef _WIN32
		if (node->is_raw_disk) {

			goto skip_flush;
		}
#endif /* _WIN32 */

		ut_a(node->is_open());
		node->n_pending_flushes++;
		node->needs_flush = false;

		mutex_exit(&fil_system.mutex);

		os_file_flush(node->handle);

		mutex_enter(&fil_system.mutex);

		node->n_pending_flushes--;
#ifdef _WIN32
skip_flush:
#endif /* _WIN32 */
		if (!node->needs_flush) {
			if (space->is_in_unflushed_spaces
			    && fil_space_is_flushed(space)) {

				fil_system.unflushed_spaces.remove(*space);
				space->is_in_unflushed_spaces = false;
			}
		}

		fil_n_pending_tablespace_flushes--;
	}

	space->n_pending_flushes--;
}

/** Try to extend a tablespace.
@param[in,out]	space	tablespace to be extended
@param[in,out]	node	last file of the tablespace
@param[in]	size	desired size in number of pages
@param[out]	success	whether the operation succeeded
@return	whether the operation should be retried */
static ATTRIBUTE_COLD __attribute__((warn_unused_result, nonnull))
bool
fil_space_extend_must_retry(
	fil_space_t*	space,
	fil_node_t*	node,
	ulint		size,
	bool*		success)
{
	ut_ad(mutex_own(&fil_system.mutex));
	ut_ad(UT_LIST_GET_LAST(space->chain) == node);
	ut_ad(size >= FIL_IBD_FILE_INITIAL_SIZE);

	*success = space->size >= size;

	if (*success) {
		/* Space already big enough */
		return(false);
	}

	if (node->being_extended) {
		/* Another thread is currently extending the file. Wait
		for it to finish.
		It'd have been better to use event driven mechanism but
		the entire module is peppered with polling stuff. */
		mutex_exit(&fil_system.mutex);
		os_thread_sleep(100000);
		return(true);
	}

	node->being_extended = true;

	if (!fil_node_prepare_for_io(node, space)) {
		/* The tablespace data file, such as .ibd file, is missing */
		node->being_extended = false;
		return(false);
	}

	/* At this point it is safe to release fil_system.mutex. No
	other thread can rename, delete, close or extend the file because
	we have set the node->being_extended flag. */
	mutex_exit(&fil_system.mutex);

	ut_ad(size >= space->size);

	ulint		last_page_no		= space->size;
	const ulint	file_start_page_no	= last_page_no - node->size;

	const ulint	page_size = space->physical_size();

	/* fil_read_first_page() expects srv_page_size bytes.
	fil_node_open_file() expects at least 4 * srv_page_size bytes.*/
	os_offset_t new_size = std::max(
		os_offset_t(size - file_start_page_no) * page_size,
		os_offset_t(FIL_IBD_FILE_INITIAL_SIZE << srv_page_size_shift));

	*success = os_file_set_size(node->name, node->handle, new_size,
		FSP_FLAGS_HAS_PAGE_COMPRESSION(space->flags));

	os_has_said_disk_full = *success;
	if (*success) {
		os_file_flush(node->handle);
		last_page_no = size;
	} else {
		/* Let us measure the size of the file
		to determine how much we were able to
		extend it */
		os_offset_t	fsize = os_file_get_size(node->handle);
		ut_a(fsize != os_offset_t(-1));

		last_page_no = ulint(fsize / page_size)
			+ file_start_page_no;
	}
	mutex_enter(&fil_system.mutex);

	ut_a(node->being_extended);
	node->being_extended = false;
	ut_a(last_page_no - file_start_page_no >= node->size);

	ulint file_size = last_page_no - file_start_page_no;
	space->size += file_size - node->size;
	node->size = file_size;
	const ulint pages_in_MiB = node->size
		& ~ulint((1U << (20U - srv_page_size_shift)) - 1);

	node->complete_io();

	/* Keep the last data file size info up to date, rounded to
	full megabytes */

	switch (space->id) {
	case TRX_SYS_SPACE:
		srv_sys_space.set_last_file_size(pages_in_MiB);
		fil_flush_low(space, true);
		return(false);
	default:
		ut_ad(space->purpose == FIL_TYPE_TABLESPACE
		      || space->purpose == FIL_TYPE_IMPORT);
		if (space->purpose == FIL_TYPE_TABLESPACE
		    && !space->is_being_truncated) {
			fil_flush_low(space, true);
		}
		return(false);
	case SRV_TMP_SPACE_ID:
		ut_ad(space->purpose == FIL_TYPE_TEMPORARY);
		srv_tmp_space.set_last_file_size(pages_in_MiB);
		return(false);
	}
}

/** Acquire fil_system.mutex and try to make sure we can open at least one
file while holding it. This should be called before calling
fil_node_prepare_for_io(), because that function may need to open a file. */
static
fil_space_t*
fil_mutex_enter_and_prepare_for_io(
	ulint	space_id)	/*!< in: space id */
{
	for (ulint count = 0;;) {
		mutex_enter(&fil_system.mutex);

		fil_space_t*	space = fil_space_get_by_id(space_id);

		if (!space) {
			return nullptr;
		}

		fil_node_t*	node = UT_LIST_GET_LAST(space->chain);
		ut_ad(space->id == 0
		      || node == UT_LIST_GET_FIRST(space->chain));

		if (space->id == 0) {
			/* We keep the system tablespace files always
			open; this is important in preventing
			deadlocks in this module, as a page read
			completion often performs another read from
			the insert buffer. The insert buffer is in
			tablespace 0, and we cannot end up waiting in
			this function. */
		} else if (!node || node->is_open()) {
			/* If the file is already open, no need to do
			anything; if the space does not exist, we handle the
			situation in the function which called this
			function */
		} else {
			while (fil_system.n_open >= srv_max_n_open_files) {
				/* Too many files are open */
				if (fil_try_to_close_file_in_LRU(count > 1)) {
					/* No problem */
				} else if (count >= 2) {
					ib::warn() << "innodb_open_files="
						<< srv_max_n_open_files
						<< " is exceeded ("
						<< fil_system.n_open
						<< ") files stay open)";
					break;
				} else {
					mutex_exit(&fil_system.mutex);
					os_thread_sleep(20000);
					/* Flush tablespaces so that we can
					close modified files in the LRU list */
					fil_flush_file_spaces();

					count++;
					mutex_enter(&fil_system.mutex);
					continue;
				}
			}
		}

		ulint size = space->recv_size;
		if (UNIV_UNLIKELY(size != 0)) {
			ut_ad(node);
			bool	success;
			if (fil_space_extend_must_retry(space, node, size,
							&success)) {
				continue;
			}

			ut_ad(mutex_own(&fil_system.mutex));
			/* Crash recovery requires the file extension
			to succeed. */
			ut_a(success);
			/* InnoDB data files cannot shrink. */
			ut_a(space->size >= size);

			/* There could be multiple concurrent I/O requests for
			this tablespace (multiple threads trying to extend
			this tablespace).

			Also, fil_space_set_recv_size() may have been invoked
			again during the file extension while fil_system.mutex
			was not being held by us.

			Only if space->recv_size matches what we read
			originally, reset the field. In this way, a
			subsequent I/O request will handle any pending
			fil_space_set_recv_size(). */

			if (size == space->recv_size) {
				space->recv_size = 0;
			}
		}

		return space;
	}
}

/** Try to extend a tablespace if it is smaller than the specified size.
@param[in,out]	space	tablespace
@param[in]	size	desired size in pages
@return whether the tablespace is at least as big as requested */
bool
fil_space_extend(
	fil_space_t*	space,
	ulint		size)
{
	ut_ad(!srv_read_only_mode || space->purpose == FIL_TYPE_TEMPORARY);

	bool	success;

	do {
		fil_mutex_enter_and_prepare_for_io(space->id);
	} while (fil_space_extend_must_retry(
			 space, UT_LIST_GET_LAST(space->chain), size,
			 &success));

	mutex_exit(&fil_system.mutex);
	return(success);
}

/** Prepare to free a file from fil_system. */
pfs_os_file_t fil_node_t::close_to_free(bool detach_handle)
{
  ut_ad(mutex_own(&fil_system.mutex));
  ut_a(magic_n == FIL_NODE_MAGIC_N);
  ut_a(!being_extended);

  while (is_open())
  {
    if (space->is_in_unflushed_spaces)
    {
      ut_ad(srv_file_flush_method != SRV_O_DIRECT_NO_FSYNC);
      space->is_in_unflushed_spaces= false;
      fil_system.unflushed_spaces.remove(*space);
    }

    if (n_pending)
    {
      mutex_exit(&fil_system.mutex);
      os_thread_sleep(100);
      mutex_enter(&fil_system.mutex);
      continue;
    }

    if (srv_file_flush_method == SRV_O_DIRECT_NO_FSYNC)
    {
      ut_ad(!space->is_in_unflushed_spaces);
      ut_ad(fil_space_is_flushed(space));
    }
    else if (space->is_in_unflushed_spaces && fil_space_is_flushed(space))
    {
      space->is_in_unflushed_spaces= false;
      fil_system.unflushed_spaces.remove(*space);
    }

    if (fil_space_belongs_in_lru(space))
    {
      ut_ad(UT_LIST_GET_LEN(fil_system.LRU) > 0);
      UT_LIST_REMOVE(fil_system.LRU, this);
    }
    ut_a(!n_pending_flushes);
    ut_a(!being_extended);
    if (detach_handle)
    {
      auto result= handle;
      handle= OS_FILE_CLOSED;
      return result;
    }
    bool ret= os_file_close(handle);
    ut_a(ret);
    handle= OS_FILE_CLOSED;
    break;
  }

  return OS_FILE_CLOSED;
}

/** Detach a tablespace from the cache and close the files. */
std::vector<pfs_os_file_t> fil_system_t::detach(fil_space_t *space,
                                                bool detach_handle)
{
  ut_ad(mutex_own(&fil_system.mutex));
  HASH_DELETE(fil_space_t, hash, &spaces, space->id, space);

  if (space->is_in_unflushed_spaces)
  {
    ut_ad(srv_file_flush_method != SRV_O_DIRECT_NO_FSYNC);
    space->is_in_unflushed_spaces= false;
    unflushed_spaces.remove(*space);
  }

  if (space->is_in_rotation_list)
  {
    space->is_in_rotation_list= false;
    rotation_list.remove(*space);
  }
  UT_LIST_REMOVE(space_list, space);
  if (space == sys_space)
    sys_space= nullptr;
  else if (space == temp_space)
    temp_space= nullptr;

  ut_a(space->magic_n == FIL_SPACE_MAGIC_N);
  ut_a(space->n_pending_flushes == 0);

  for (fil_node_t* node= UT_LIST_GET_FIRST(space->chain); node;
       node= UT_LIST_GET_NEXT(chain, node))
    if (node->is_open())
    {
      ut_ad(n_open > 0);
      n_open--;
    }

  std::vector<pfs_os_file_t> handles;
  handles.reserve(UT_LIST_GET_LEN(space->chain));

  for (fil_node_t* node= UT_LIST_GET_FIRST(space->chain); node;
       node= UT_LIST_GET_NEXT(chain, node))
  {
    auto handle= node->close_to_free(detach_handle);
    if (handle != OS_FILE_CLOSED)
      handles.push_back(handle);
  }

  return handles;
}

/** Free a tablespace object on which fil_system_t::detach() was invoked.
There must not be any pending i/o's or flushes on the files.
@param[in,out]	space		tablespace */
static
void
fil_space_free_low(
	fil_space_t*	space)
{
	/* The tablespace must not be in fil_system.named_spaces. */
	ut_ad(srv_fast_shutdown == 2 || !srv_was_started
	      || space->max_lsn == 0);

	/* Wait for fil_space_t::release_for_io(); after
	fil_system_t::detach(), the tablespace cannot be found, so
	fil_space_acquire_for_io() would return NULL */
	while (space->pending_io()) {
		os_thread_sleep(100);
	}

	for (fil_node_t* node = UT_LIST_GET_FIRST(space->chain);
	     node != NULL; ) {
		ut_d(space->size -= node->size);
		ut_free(node->name);
		fil_node_t* old_node = node;
		node = UT_LIST_GET_NEXT(chain, node);
		ut_free(old_node);
	}

	ut_ad(space->size == 0);

	rw_lock_free(&space->latch);
	fil_space_destroy_crypt_data(&space->crypt_data);

	space->~fil_space_t();
	ut_free(space->name);
	ut_free(space);
}

/** Frees a space object from the tablespace memory cache.
Closes the files in the chain but does not delete them.
There must not be any pending i/o's or flushes on the files.
@param[in]	id		tablespace identifier
@param[in]	x_latched	whether the caller holds X-mode space->latch
@return true if success */
bool
fil_space_free(
	ulint		id,
	bool		x_latched)
{
	ut_ad(id != TRX_SYS_SPACE);

	mutex_enter(&fil_system.mutex);
	fil_space_t*	space = fil_space_get_by_id(id);

	if (space != NULL) {
		fil_system.detach(space);
	}

	mutex_exit(&fil_system.mutex);

	if (space != NULL) {
		if (x_latched) {
			rw_lock_x_unlock(&space->latch);
		}

		if (!recv_recovery_is_on()) {
			log_mutex_enter();
		}

		ut_ad(log_mutex_own());

		if (space->max_lsn != 0) {
			ut_d(space->max_lsn = 0);
			UT_LIST_REMOVE(fil_system.named_spaces, space);
		}

		if (!recv_recovery_is_on()) {
			log_mutex_exit();
		}

		fil_space_free_low(space);
	}

	return(space != NULL);
}

/** Create a space memory object and put it to the fil_system hash table.
Error messages are issued to the server log.
@param[in]	name		tablespace name
@param[in]	id		tablespace identifier
@param[in]	flags		tablespace flags
@param[in]	purpose		tablespace purpose
@param[in,out]	crypt_data	encryption information
@param[in]	mode		encryption mode
@return pointer to created tablespace, to be filled in with fil_space_t::add()
@retval NULL on failure (such as when the same tablespace exists) */
fil_space_t*
fil_space_create(
	const char*		name,
	ulint			id,
	ulint			flags,
	fil_type_t		purpose,
	fil_space_crypt_t*	crypt_data,
	fil_encryption_t	mode)
{
	fil_space_t*	space;

	ut_ad(fil_system.is_initialised());
	ut_ad(fil_space_t::is_valid_flags(flags & ~FSP_FLAGS_MEM_MASK, id));
	ut_ad(srv_page_size == UNIV_PAGE_SIZE_ORIG || flags != 0);

	DBUG_EXECUTE_IF("fil_space_create_failure", return(NULL););

	mutex_enter(&fil_system.mutex);

	space = fil_space_get_by_id(id);

	if (space != NULL) {
		ib::error() << "Trying to add tablespace '" << name
			<< "' with id " << id
			<< " to the tablespace memory cache, but tablespace '"
			<< space->name << "' already exists in the cache!";
		mutex_exit(&fil_system.mutex);
		return(NULL);
	}

	/* FIXME: if calloc() is defined as an inline function that calls
	memset() or bzero(), then GCC 6 -flifetime-dse can optimize it away */
	space= new (ut_zalloc_nokey(sizeof(*space))) fil_space_t;

	space->id = id;
	space->name = mem_strdup(name);

	UT_LIST_INIT(space->chain, &fil_node_t::chain);

	if ((purpose == FIL_TYPE_TABLESPACE || purpose == FIL_TYPE_IMPORT)
	    && !recv_recovery_is_on()
	    && id > fil_system.max_assigned_id) {
		if (!fil_system.space_id_reuse_warned) {
			fil_system.space_id_reuse_warned = true;

			ib::warn() << "Allocated tablespace ID " << id
				<< " for " << name << ", old maximum was "
				<< fil_system.max_assigned_id;
		}

		fil_system.max_assigned_id = id;
	}

	space->purpose = purpose;
	space->flags = flags;

	space->magic_n = FIL_SPACE_MAGIC_N;
	space->crypt_data = crypt_data;

	DBUG_LOG("tablespace",
		 "Created metadata for " << id << " name " << name);
	if (crypt_data) {
		DBUG_LOG("crypt",
			 "Tablespace " << id << " name " << name
			 << " encryption " << crypt_data->encryption
			 << " key id " << crypt_data->key_id
			 << ":" << fil_crypt_get_mode(crypt_data)
			 << " " << fil_crypt_get_type(crypt_data));
	}

	rw_lock_create(fil_space_latch_key, &space->latch, SYNC_FSP);

	if (space->purpose == FIL_TYPE_TEMPORARY) {
		/* SysTablespace::open_or_create() would pass
		size!=0 to fil_space_t::add(), so first_time_open
		would not hold in fil_node_open_file(), and we
		must assign this manually. We do not care about
		the durability or atomicity of writes to the
		temporary tablespace files. */
		space->atomic_write_supported = true;
	}

	HASH_INSERT(fil_space_t, hash, &fil_system.spaces, id, space);

	UT_LIST_ADD_LAST(fil_system.space_list, space);

	if (id < SRV_SPACE_ID_UPPER_BOUND && id > fil_system.max_assigned_id) {

		fil_system.max_assigned_id = id;
	}

	/* Inform key rotation that there could be something
	to do */
	if (purpose == FIL_TYPE_TABLESPACE
	    && !srv_fil_crypt_rotate_key_age && fil_crypt_threads_event &&
	    (mode == FIL_ENCRYPTION_ON || mode == FIL_ENCRYPTION_OFF
	     || srv_encrypt_tables)) {
		/* Key rotation is not enabled, need to inform background
		encryption threads. */
		fil_system.rotation_list.push_back(*space);
		space->is_in_rotation_list = true;
		mutex_exit(&fil_system.mutex);
		os_event_set(fil_crypt_threads_event);
	} else {
		mutex_exit(&fil_system.mutex);
	}

	return(space);
}

/*******************************************************************//**
Assigns a new space id for a new single-table tablespace. This works simply by
incrementing the global counter. If 4 billion id's is not enough, we may need
to recycle id's.
@return true if assigned, false if not */
bool
fil_assign_new_space_id(
/*====================*/
	ulint*	space_id)	/*!< in/out: space id */
{
	ulint	id;
	bool	success;

	mutex_enter(&fil_system.mutex);

	id = *space_id;

	if (id < fil_system.max_assigned_id) {
		id = fil_system.max_assigned_id;
	}

	id++;

	if (id > (SRV_SPACE_ID_UPPER_BOUND / 2) && (id % 1000000UL == 0)) {
		ib::warn() << "You are running out of new single-table"
			" tablespace id's. Current counter is " << id
			<< " and it must not exceed" <<SRV_SPACE_ID_UPPER_BOUND
			<< "! To reset the counter to zero you have to dump"
			" all your tables and recreate the whole InnoDB"
			" installation.";
	}

	success = (id < SRV_SPACE_ID_UPPER_BOUND);

	if (success) {
		*space_id = fil_system.max_assigned_id = id;
	} else {
		ib::warn() << "You have run out of single-table tablespace"
			" id's! Current counter is " << id
			<< ". To reset the counter to zero"
			" you have to dump all your tables and"
			" recreate the whole InnoDB installation.";
		*space_id = ULINT_UNDEFINED;
	}

	mutex_exit(&fil_system.mutex);

	return(success);
}

/** Trigger a call to fil_node_t::read_page0()
@param[in]	id	tablespace identifier
@return	tablespace
@retval	NULL	if the tablespace does not exist or cannot be read */
fil_space_t* fil_system_t::read_page0(ulint id)
{
	mutex_exit(&mutex);

	ut_ad(id != 0);

	/* It is possible that the tablespace is dropped while we are
	not holding the mutex. */
	fil_space_t* space = fil_mutex_enter_and_prepare_for_io(id);

	if (space == NULL || UT_LIST_GET_LEN(space->chain) == 0) {
		return(NULL);
	}

	/* The following code must change when InnoDB supports
	multiple datafiles per tablespace. */
	ut_a(1 == UT_LIST_GET_LEN(space->chain));

	fil_node_t* node = UT_LIST_GET_FIRST(space->chain);

	/* It must be a single-table tablespace and we have not opened
	the file yet; the following calls will open it and update the
	size fields */

	if (!fil_node_prepare_for_io(node, space)) {
		/* The single-table tablespace can't be opened,
		because the ibd file is missing. */
		return(NULL);
	}

	node->complete_io();

	return space;
}

/*******************************************************************//**
Returns a pointer to the fil_space_t that is in the memory cache
associated with a space id. The caller must lock fil_system.mutex.
@return file_space_t pointer, NULL if space not found */
UNIV_INLINE
fil_space_t*
fil_space_get_space(
/*================*/
	ulint	id)	/*!< in: space id */
{
	fil_space_t* space = fil_space_get_by_id(id);
	if (space == NULL || space->size != 0) {
		return(space);
	}

	space = fil_system.read_page0(id);
	return(space);
}

/** Set the recovered size of a tablespace in pages.
@param id	tablespace ID
@param size	recovered size in pages */
UNIV_INTERN
void
fil_space_set_recv_size(ulint id, ulint size)
{
	mutex_enter(&fil_system.mutex);
	ut_ad(size);
	ut_ad(id < SRV_SPACE_ID_UPPER_BOUND);

	if (fil_space_t* space = fil_space_get_space(id)) {
		space->recv_size = size;
	}

	mutex_exit(&fil_system.mutex);
}

/*******************************************************************//**
Returns the size of the space in pages. The tablespace must be cached in the
memory cache.
@return space size, 0 if space not found */
ulint
fil_space_get_size(
/*===============*/
	ulint	id)	/*!< in: space id */
{
	fil_space_t*	space;
	ulint		size;

	ut_ad(fil_system.is_initialised());
	mutex_enter(&fil_system.mutex);

	space = fil_space_get_space(id);

	size = space ? space->size : 0;

	mutex_exit(&fil_system.mutex);

	return(size);
}

/** Open each file. Only invoked on fil_system.temp_space.
@return whether all files were opened */
bool fil_space_t::open()
{
	ut_ad(fil_system.is_initialised());

	mutex_enter(&fil_system.mutex);
	ut_ad(this == fil_system.temp_space
	      || srv_operation == SRV_OPERATION_BACKUP
	      || srv_operation == SRV_OPERATION_RESTORE
	      || srv_operation == SRV_OPERATION_RESTORE_DELTA);

	for (fil_node_t* node = UT_LIST_GET_FIRST(chain);
	     node != NULL;
	     node = UT_LIST_GET_NEXT(chain, node)) {
		if (!node->is_open() && !fil_node_open_file(node)) {
			mutex_exit(&fil_system.mutex);
			return false;
		}
	}

	mutex_exit(&fil_system.mutex);
	return true;
}

/** Close each file. Only invoked on fil_system.temp_space. */
void fil_space_t::close()
{
	if (!fil_system.is_initialised()) {
		return;
	}

	mutex_enter(&fil_system.mutex);
	ut_ad(this == fil_system.temp_space
	      || srv_operation == SRV_OPERATION_BACKUP
	      || srv_operation == SRV_OPERATION_RESTORE
	      || srv_operation == SRV_OPERATION_RESTORE_DELTA);

	for (fil_node_t* node = UT_LIST_GET_FIRST(chain);
	     node != NULL;
	     node = UT_LIST_GET_NEXT(chain, node)) {
		if (node->is_open()) {
			node->close();
		}
	}

	mutex_exit(&fil_system.mutex);
}

void fil_system_t::create(ulint hash_size)
{
	ut_ad(this == &fil_system);
	ut_ad(!is_initialised());
	ut_ad(!(srv_page_size % FSP_EXTENT_SIZE));
	ut_ad(srv_page_size);
	ut_ad(!spaces.array);

	m_initialised = true;

	compile_time_assert(!(UNIV_PAGE_SIZE_MAX % FSP_EXTENT_SIZE_MAX));
	compile_time_assert(!(UNIV_PAGE_SIZE_MIN % FSP_EXTENT_SIZE_MIN));

	ut_ad(hash_size > 0);

	mutex_create(LATCH_ID_FIL_SYSTEM, &mutex);

	spaces.create(hash_size);

	fil_space_crypt_init();
#ifdef UNIV_LINUX
	ssd.clear();
	char fn[sizeof(dirent::d_name)
		+ sizeof "/sys/block/" "/queue/rotational"];
	const size_t sizeof_fnp = (sizeof fn) - sizeof "/sys/block";
	memcpy(fn, "/sys/block/", sizeof "/sys/block");
	char* fnp = &fn[sizeof "/sys/block"];

	std::set<std::string> ssd_devices;
	if (DIR* d = opendir("/sys/block")) {
		while (struct dirent* e = readdir(d)) {
			if (e->d_name[0] == '.') {
				continue;
			}
			snprintf(fnp, sizeof_fnp, "%s/queue/rotational",
				 e->d_name);
			int f = open(fn, O_RDONLY);
			if (f == -1) {
				continue;
			}
			char b[sizeof "4294967295:4294967295\n"];
			ssize_t l = read(f, b, sizeof b);
			::close(f);
			if (l != 2 || memcmp("0\n", b, 2)) {
				continue;
			}
			snprintf(fnp, sizeof_fnp, "%s/dev", e->d_name);
			f = open(fn, O_RDONLY);
			if (f == -1) {
				continue;
			}
			l = read(f, b, sizeof b);
			::close(f);
			if (l <= 0 || b[l - 1] != '\n') {
				continue;
			}
			b[l - 1] = '\0';
			char* end = b;
			unsigned long dev_major = strtoul(b, &end, 10);
			if (b == end || *end != ':'
			    || dev_major != unsigned(dev_major)) {
				continue;
			}
			char* c = end + 1;
			unsigned long dev_minor = strtoul(c, &end, 10);
			if (c == end || *end
			    || dev_minor != unsigned(dev_minor)) {
				continue;
			}
			ssd.push_back(makedev(unsigned(dev_major),
					      unsigned(dev_minor)));
		}
		closedir(d);
	}
	/* fil_system_t::is_ssd() assumes the following */
	ut_ad(makedev(0, 8) == 8);
	ut_ad(makedev(0, 4) == 4);
	ut_ad(makedev(0, 2) == 2);
	ut_ad(makedev(0, 1) == 1);
#endif
}

void fil_system_t::close()
{
	ut_ad(this == &fil_system);
	ut_a(!UT_LIST_GET_LEN(LRU));
	ut_a(unflushed_spaces.empty());
	ut_a(!UT_LIST_GET_LEN(space_list));
	ut_ad(!sys_space);
	ut_ad(!temp_space);

	if (is_initialised()) {
		m_initialised = false;
		spaces.free();
		mutex_free(&mutex);
		fil_space_crypt_cleanup();
	}

	ut_ad(!spaces.array);
}

/** Opens all system tablespace data files. They stay open until the
database server shutdown. This should be called at a server startup after the
space objects for the system tablespace have been created. The
purpose of this operation is to make sure we never run out of file descriptors
if we need to read from the insert buffer. */
void
fil_open_system_tablespace_files()
{
	fil_space_t*	space;

	mutex_enter(&fil_system.mutex);

	for (space = UT_LIST_GET_FIRST(fil_system.space_list);
	     space != NULL;
	     space = UT_LIST_GET_NEXT(space_list, space)) {

		fil_node_t*	node;

		if (fil_space_belongs_in_lru(space)) {

			continue;
		}

		for (node = UT_LIST_GET_FIRST(space->chain);
		     node != NULL;
		     node = UT_LIST_GET_NEXT(chain, node)) {

			if (!node->is_open()) {
				if (!fil_node_open_file(node)) {
					/* This func is called during server's
					startup. If some file of log or system
					tablespace is missing, the server
					can't start successfully. So we should
					assert for it. */
					ut_a(0);
				}
			}

			if (srv_max_n_open_files < 10 + fil_system.n_open) {

				ib::warn() << "You must raise the value of"
					" innodb_open_files in my.cnf!"
					" Remember that InnoDB keeps all"
					" log files and all system"
					" tablespace files open"
					" for the whole time mysqld is"
					" running, and needs to open also"
					" some .ibd files if the"
					" file-per-table storage model is used."
					" Current open files "
					<< fil_system.n_open
					<< ", max allowed open files "
					<< srv_max_n_open_files
					<< ".";
			}
		}
	}

	mutex_exit(&fil_system.mutex);
}

/** Close all tablespace files at shutdown */
void fil_close_all_files()
{
	if (!fil_system.is_initialised()) {
		return;
	}

	fil_space_t*	space;

	/* At shutdown, we should not have any files in this list. */
	ut_ad(srv_fast_shutdown == 2
	      || !srv_was_started
	      || UT_LIST_GET_LEN(fil_system.named_spaces) == 0);
	fil_flush_file_spaces();

	mutex_enter(&fil_system.mutex);

	for (space = UT_LIST_GET_FIRST(fil_system.space_list); space; ) {
		fil_node_t*	node;
		fil_space_t*	prev_space = space;

		for (node = UT_LIST_GET_FIRST(space->chain);
		     node != NULL;
		     node = UT_LIST_GET_NEXT(chain, node)) {

			if (!node->is_open()) {
next:
				continue;
			}

			for (ulint count = 10000; count--; ) {
				mutex_exit(&fil_system.mutex);
				os_thread_sleep(100);
				mutex_enter(&fil_system.mutex);
				if (!node->is_open()) {
					goto next;
				}
				if (!node->n_pending) {
					node->close();
					goto next;
				}
			}

			ib::error() << "File '" << node->name
				    << "' has " << node->n_pending
				    << " operations";
		}

		space = UT_LIST_GET_NEXT(space_list, space);
		fil_system.detach(prev_space);
		fil_space_free_low(prev_space);
	}

	mutex_exit(&fil_system.mutex);

	ut_ad(srv_fast_shutdown == 2
	      || !srv_was_started
	      || UT_LIST_GET_LEN(fil_system.named_spaces) == 0);
}

/*******************************************************************//**
Sets the max tablespace id counter if the given number is bigger than the
previous value. */
void
fil_set_max_space_id_if_bigger(
/*===========================*/
	ulint	max_id)	/*!< in: maximum known id */
{
	if (max_id >= SRV_SPACE_ID_UPPER_BOUND) {
		ib::fatal() << "Max tablespace id is too high, " << max_id;
	}

	mutex_enter(&fil_system.mutex);

	if (fil_system.max_assigned_id < max_id) {

		fil_system.max_assigned_id = max_id;
	}

	mutex_exit(&fil_system.mutex);
}

/** Write the flushed LSN to the page header of the first page in the
system tablespace.
@param[in]	lsn	flushed LSN
@return DB_SUCCESS or error number */
dberr_t
fil_write_flushed_lsn(
	lsn_t	lsn)
{
	byte*	buf;
	ut_ad(!srv_read_only_mode);

	buf = static_cast<byte*>(aligned_malloc(srv_page_size, srv_page_size));

	const page_id_t	page_id(TRX_SYS_SPACE, 0);

	fil_io_t fio = fil_io(IORequestRead, true, page_id, 0, 0,
			      srv_page_size, buf, NULL);

	if (fio.err == DB_SUCCESS) {
		fio.node->space->release_for_io();
		mach_write_to_8(buf + FIL_PAGE_FILE_FLUSH_LSN_OR_KEY_VERSION, lsn);

		ulint fsp_flags = mach_read_from_4(
			buf + FSP_HEADER_OFFSET + FSP_SPACE_FLAGS);

		if (fil_space_t::full_crc32(fsp_flags)) {
			buf_flush_assign_full_crc32_checksum(buf);
		}

		fio = fil_io(IORequestWrite, true, page_id, 0, 0,
			     srv_page_size, buf, NULL);
		fil_flush_file_spaces();
	}

	if (fio.node) {
		fio.node->space->release_for_io();
	}

	aligned_free(buf);
	return fio.err;
}

/** Acquire a tablespace when it could be dropped concurrently.
Used by background threads that do not necessarily hold proper locks
for concurrency control.
@param[in]	id	tablespace ID
@param[in]	silent	whether to silently ignore missing tablespaces
@return	the tablespace
@retval	NULL if missing or being deleted */
fil_space_t* fil_space_acquire_low(ulint id, bool silent)
{
	fil_space_t*	space;

	mutex_enter(&fil_system.mutex);

	space = fil_space_get_by_id(id);

	if (space == NULL) {
		if (!silent) {
			ib::warn() << "Trying to access missing"
				" tablespace " << id;
		}
	} else if (space->is_stopping()) {
		space = NULL;
	} else {
		space->acquire();
	}

	mutex_exit(&fil_system.mutex);

	return(space);
}

/** Acquire a tablespace for reading or writing a block,
when it could be dropped concurrently.
@param[in]	id	tablespace ID
@return	the tablespace
@retval	NULL if missing */
fil_space_t*
fil_space_acquire_for_io(ulint id)
{
	mutex_enter(&fil_system.mutex);

	fil_space_t* space = fil_space_get_by_id(id);

	if (space) {
		space->acquire_for_io();
	}

	mutex_exit(&fil_system.mutex);

	return(space);
}

<<<<<<< HEAD
/********************************************************//**
Creates the database directory for a table if it does not exist yet. */
void
fil_create_directory_for_tablename(
/*===============================*/
	const char*	name)	/*!< in: name in the standard
				'databasename/tablename' format */
{
	const char*	namend;
	char*		path;
	ulint		len;

	len = strlen(fil_path_to_mysql_datadir);
	namend = strchr(name, '/');
	ut_a(namend);
	path = static_cast<char*>(
		ut_malloc_nokey(len + ulint(namend - name) + 2));

	memcpy(path, fil_path_to_mysql_datadir, len);
	path[len] = '/';
	memcpy(path + len + 1, name, ulint(namend - name));
	path[len + ulint(namend - name) + 1] = 0;

	os_normalize_path(path);

	bool	success = os_file_create_directory(path, false);
	ut_a(success);

	ut_free(path);
}

/** Write a log record about a file operation.
@param type           file operation
@param first_page_no  first page number in the file
@param path           file path
@param new_path       new file path for type=FILE_RENAME */
inline void mtr_t::log_file_op(mfile_type_t type, ulint space_id,
			       const char *path, const char *new_path)
=======
/** Write a log record about an operation on a tablespace file.
@param[in]	type		MLOG_FILE_NAME or MLOG_FILE_DELETE
or MLOG_FILE_CREATE2 or MLOG_FILE_RENAME2
@param[in]	space_id	tablespace identifier
@param[in]	first_page_no	first page number in the file
@param[in]	path		file path
@param[in]	new_path	if type is MLOG_FILE_RENAME2, the new name
@param[in]	flags		if type is MLOG_FILE_CREATE2, the space flags
@param[in,out]	mtr		mini-transaction */
static
void
fil_op_write_log(
	mlog_id_t	type,
	ulint		space_id,
	ulint		first_page_no,
	const char*	path,
	const char*	new_path,
	ulint		flags,
	mtr_t*		mtr)
>>>>>>> ced3ec4c
{
  ut_ad((new_path != nullptr) == (type == FILE_RENAME));
  ut_ad(!(byte(type) & 15));

  /* fil_name_parse() requires that there be at least one path
  separator and that the file path end with ".ibd". */
  ut_ad(strchr(path, OS_PATH_SEPARATOR) != NULL);
  ut_ad(!strcmp(&path[strlen(path) - strlen(DOT_IBD)], DOT_IBD));

  flag_modified();
  if (m_log_mode != MTR_LOG_ALL)
    return;
  m_last= nullptr;

  const size_t len= strlen(path);
  const size_t new_len= type == FILE_RENAME ? 1 + strlen(new_path) : 0;
  ut_ad(len > 0);
  byte *const log_ptr= m_log.open(1 + 3/*length*/ + 5/*space_id*/ +
                                  1/*page_no=0*/);
  byte *end= log_ptr + 1;
  end= mlog_encode_varint(end, space_id);
  *end++= 0;
  if (UNIV_LIKELY(end + len + new_len >= &log_ptr[16]))
  {
    *log_ptr= type;
    size_t total_len= len + new_len + end - log_ptr - 15;
    if (total_len >= MIN_3BYTE)
      total_len+= 2;
    else if (total_len >= MIN_2BYTE)
      total_len++;
    end= mlog_encode_varint(log_ptr + 1, total_len);
    end= mlog_encode_varint(end, space_id);
    *end++= 0;
  }
  else
  {
    *log_ptr= static_cast<byte>(type | (end + len + new_len - &log_ptr[1]));
    ut_ad(*log_ptr & 15);
  }

  m_log.close(end);

  if (type == FILE_RENAME)
  {
    ut_ad(strchr(new_path, OS_PATH_SEPARATOR));
    m_log.push(reinterpret_cast<const byte*>(path), uint32_t(len + 1));
    m_log.push(reinterpret_cast<const byte*>(new_path), uint32_t(new_len));
  }
  else
    m_log.push(reinterpret_cast<const byte*>(path), uint32_t(len));
}

/** Write redo log for renaming a file.
@param[in]	space_id	tablespace id
@param[in]	old_name	tablespace file name
@param[in]	new_name	tablespace file name after renaming
@param[in,out]	mtr		mini-transaction */
static
void
fil_name_write_rename_low(
	ulint		space_id,
	const char*	old_name,
	const char*	new_name,
	mtr_t*		mtr)
{
  ut_ad(!is_predefined_tablespace(space_id));
  mtr->log_file_op(FILE_RENAME, space_id, old_name, new_name);
}

/** Write redo log for renaming a file.
@param[in]	space_id	tablespace id
@param[in]	old_name	tablespace file name
@param[in]	new_name	tablespace file name after renaming */
static void
fil_name_write_rename(
	ulint		space_id,
	const char*	old_name,
	const char*	new_name)
{
	mtr_t	mtr;
	mtr.start();
	fil_name_write_rename_low(space_id, old_name, new_name, &mtr);
	mtr.commit();
	log_write_up_to(mtr.commit_lsn(), true);
}

/** Write FILE_MODIFY for a file.
@param[in]	space_id	tablespace id
@param[in]	name		tablespace file name
@param[in,out]	mtr		mini-transaction */
static
void
fil_name_write(
	ulint		space_id,
	const char*	name,
	mtr_t*		mtr)
{
  ut_ad(!is_predefined_tablespace(space_id));
  mtr->log_file_op(FILE_MODIFY, space_id, name);
}

/** Replay a file rename operation if possible.
@param[in]	space_id	tablespace identifier
@param[in]	name		old file name
@param[in]	new_name	new file name
@return	whether the operation was successfully applied
(the name did not exist, or new_name did not exist and
name was successfully renamed to new_name)  */
bool
fil_op_replay_rename(
	ulint		space_id,
	const char*	name,
	const char*	new_name)
{
	/* In order to replay the rename, the following must hold:
	* The new name is not already used.
	* A tablespace exists with the old name.
	* The space ID for that tablepace matches this log entry.
	This will prevent unintended renames during recovery. */
	fil_space_t*	space = fil_space_get(space_id);

	if (space == NULL) {
		return(true);
	}

	const bool name_match
		= strcmp(name, UT_LIST_GET_FIRST(space->chain)->name) == 0;

	if (!name_match) {
		return(true);
	}

	/* Create the database directory for the new name, if
	it does not exist yet */

	const char*	namend = strrchr(new_name, OS_PATH_SEPARATOR);
	ut_a(namend != NULL);

	char*		dir = static_cast<char*>(
		ut_malloc_nokey(ulint(namend - new_name) + 1));

	memcpy(dir, new_name, ulint(namend - new_name));
	dir[namend - new_name] = '\0';

	bool		success = os_file_create_directory(dir, false);
	ut_a(success);

	ulint		dirlen = 0;

	if (const char* dirend = strrchr(dir, OS_PATH_SEPARATOR)) {
		dirlen = ulint(dirend - dir) + 1;
	}

	ut_free(dir);

	/* New path must not exist. */
	dberr_t		err = fil_rename_tablespace_check(
		name, new_name, false);
	if (err != DB_SUCCESS) {
		ib::error() << " Cannot replay file rename."
			" Remove either file and try again.";
		return(false);
	}

	char*		new_table = mem_strdupl(
		new_name + dirlen,
		strlen(new_name + dirlen)
		- 4 /* remove ".ibd" */);

	ut_ad(new_table[ulint(namend - new_name) - dirlen]
	      == OS_PATH_SEPARATOR);
#if OS_PATH_SEPARATOR != '/'
	new_table[namend - new_name - dirlen] = '/';
#endif

	if (!fil_rename_tablespace(
		    space_id, name, new_table, new_name)) {
		ut_error;
	}

	ut_free(new_table);
	return(true);
}

/** Check for pending operations.
@param[in]	space	tablespace
@param[in]	count	number of attempts so far
@return 0 if no operations else count + 1. */
static ulint fil_check_pending_ops(const fil_space_t* space, ulint count)
{
	ut_ad(mutex_own(&fil_system.mutex));

	if (space == NULL) {
		return 0;
	}

	if (ulint n_pending_ops = space->n_pending_ops) {

          /* Give a warning every 10 second, starting after 1 second */
          if ((count % 500) == 50) {
			ib::warn() << "Trying to delete"
				" tablespace '" << space->name
				<< "' but there are " << n_pending_ops
				<< " pending operations on it.";
		}

		return(count + 1);
	}

	return(0);
}

/*******************************************************************//**
Check for pending IO.
@return 0 if no pending else count + 1. */
static
ulint
fil_check_pending_io(
/*=================*/
	fil_space_t*	space,		/*!< in/out: Tablespace to check */
	fil_node_t**	node,		/*!< out: Node in space list */
	ulint		count)		/*!< in: number of attempts so far */
{
	ut_ad(mutex_own(&fil_system.mutex));
	ut_ad(!space->referenced());

	/* The following code must change when InnoDB supports
	multiple datafiles per tablespace. */
	ut_a(UT_LIST_GET_LEN(space->chain) == 1);

	*node = UT_LIST_GET_FIRST(space->chain);

	if (space->n_pending_flushes > 0 || (*node)->n_pending > 0) {

		ut_a(!(*node)->being_extended);

                /* Give a warning every 10 second, starting after 1 second */
		if ((count % 500) == 50) {
			ib::warn() << "Trying to delete"
				" tablespace '" << space->name
				<< "' but there are "
				<< space->n_pending_flushes
				<< " flushes and " << (*node)->n_pending
				<< " pending i/o's on it.";
		}

		return(count + 1);
	}

	return(0);
}

/*******************************************************************//**
Check pending operations on a tablespace.
@return tablespace */
static
fil_space_t*
fil_check_pending_operations(
/*=========================*/
	ulint		id,		/*!< in: space id */
	bool		truncate,	/*!< in: whether to truncate a file */
	char**		path)		/*!< out/own: tablespace path */
{
	ulint		count = 0;

	ut_a(!is_system_tablespace(id));
	mutex_enter(&fil_system.mutex);
	fil_space_t* sp = fil_space_get_by_id(id);

	if (sp) {
		sp->stop_new_ops = true;
		if (sp->crypt_data) {
			sp->acquire();
			mutex_exit(&fil_system.mutex);
			fil_space_crypt_close_tablespace(sp);
			mutex_enter(&fil_system.mutex);
			sp->release();
		}
	}

	/* Check for pending operations. */

	do {
		count = fil_check_pending_ops(sp, count);

		mutex_exit(&fil_system.mutex);

		if (count) {
			os_thread_sleep(20000); // Wait 0.02 seconds
		} else if (!sp) {
			return nullptr;
		}

		mutex_enter(&fil_system.mutex);

		sp = fil_space_get_by_id(id);
	} while (count);

	/* Check for pending IO. */

	for (;;) {
		if (truncate) {
			sp->is_being_truncated = true;
		}

		fil_node_t*	node;

		count = fil_check_pending_io(sp, &node, count);

		if (count == 0 && path) {
			*path = mem_strdup(node->name);
		}

		mutex_exit(&fil_system.mutex);

		if (count == 0) {
			break;
		}

		os_thread_sleep(20000);         // Wait 0.02 seconds
		mutex_enter(&fil_system.mutex);
		sp = fil_space_get_by_id(id);

		if (!sp) {
			mutex_exit(&fil_system.mutex);
			break;
		}
	}

	return sp;
}

/** Close a single-table tablespace on failed IMPORT TABLESPACE.
The tablespace must be cached in the memory cache.
Free all pages used by the tablespace. */
void fil_close_tablespace(ulint id)
{
	ut_ad(!is_system_tablespace(id));
	char* path = nullptr;
	fil_space_t* space = fil_check_pending_operations(id, false, &path);
	if (!space) {
		return;
	}

	rw_lock_x_lock(&space->latch);

	/* Invalidate in the buffer pool all pages belonging to the
	tablespace. Since we have set space->stop_new_ops = true, readahead
	can no longer read more pages of this tablespace to buf_pool.
	Thus we can clean the tablespace out of buf_pool
	completely and permanently. The flag stop_new_ops also prevents
	fil_flush() from being applied to this tablespace. */
	buf_LRU_flush_or_remove_pages(id, true);

	/* If the free is successful, the X lock will be released before
	the space memory data structure is freed. */

	if (!fil_space_free(id, true)) {
		rw_lock_x_unlock(&space->latch);
	}

	/* If it is a delete then also delete any generated files, otherwise
	when we drop the database the remove directory will fail. */

	if (char* cfg_name = fil_make_filepath(path, NULL, CFG, false)) {
		os_file_delete_if_exists(innodb_data_file_key, cfg_name, NULL);
		ut_free(cfg_name);
	}

	ut_free(path);
}

/** Determine whether a table can be accessed in operations that are
not (necessarily) protected by meta-data locks.
(Rollback would generally be protected, but rollback of
FOREIGN KEY CASCADE/SET NULL is not protected by meta-data locks
but only by InnoDB table locks, which may be broken by
lock_remove_all_on_table().)
@param[in]	table	persistent table
checked @return whether the table is accessible */
bool fil_table_accessible(const dict_table_t* table)
{
	if (UNIV_UNLIKELY(!table->is_readable() || table->corrupted)) {
		return(false);
	}

	mutex_enter(&fil_system.mutex);
	bool accessible = table->space && !table->space->is_stopping();
	mutex_exit(&fil_system.mutex);
	ut_ad(accessible || dict_table_is_file_per_table(table));
	return accessible;
}

/** Delete a tablespace and associated .ibd file.
@param[in]	id		tablespace identifier
@param[in]	if_exists	whether to ignore missing tablespace
@param[in,out]	detached_handles	return detached handles if not nullptr
@return	DB_SUCCESS or error */
dberr_t fil_delete_tablespace(ulint id, bool if_exists,
			      std::vector<pfs_os_file_t>* detached_handles)
{
	char* path = NULL;
	ut_ad(!is_system_tablespace(id));
	ut_ad(!detached_handles || detached_handles->empty());

	dberr_t err;
	fil_space_t *space = fil_check_pending_operations(id, false, &path);

	if (!space) {
		err = DB_TABLESPACE_NOT_FOUND;
		if (!if_exists) {
			ib::error() << "Cannot delete tablespace " << id
				    << " because it is not found"
				       " in the tablespace memory cache.";
		}

		goto func_exit;
	}

	/* IMPORTANT: Because we have set space::stop_new_ops there
	can't be any new reads or flushes. We are here
	because node::n_pending was zero above. However, it is still
	possible to have pending read and write requests:

	A read request can happen because the reader thread has
	gone through the ::stop_new_ops check in buf_page_init_for_read()
	before the flag was set and has not yet incremented ::n_pending
	when we checked it above.

	A write request can be issued any time because we don't check
	the ::stop_new_ops flag when queueing a block for write.

	We deal with pending write requests in the following function
	where we'd minimally evict all dirty pages belonging to this
	space from the flush_list. Note that if a block is IO-fixed
	we'll wait for IO to complete.

	To deal with potential read requests, we will check the
	::stop_new_ops flag in fil_io(). */

	err = DB_SUCCESS;
	buf_LRU_flush_or_remove_pages(id, false);

	/* If it is a delete then also delete any generated files, otherwise
	when we drop the database the remove directory will fail. */
	{
		/* Before deleting the file, write a log record about
		it, so that InnoDB crash recovery will expect the file
		to be gone. */
		mtr_t		mtr;

		mtr.start();
		mtr.log_file_op(FILE_DELETE, id, path);
		mtr.commit();
		/* Even if we got killed shortly after deleting the
		tablespace file, the record must have already been
		written to the redo log. */
		log_write_up_to(mtr.commit_lsn(), true);

		char*	cfg_name = fil_make_filepath(path, NULL, CFG, false);
		if (cfg_name != NULL) {
			os_file_delete_if_exists(innodb_data_file_key, cfg_name, NULL);
			ut_free(cfg_name);
		}
	}

	/* Delete the link file pointing to the ibd file we are deleting. */
	if (FSP_FLAGS_HAS_DATA_DIR(space->flags)) {
		RemoteDatafile::delete_link_file(space->name);
	}

	mutex_enter(&fil_system.mutex);

	/* Double check the sanity of pending ops after reacquiring
	the fil_system::mutex. */
	if (const fil_space_t* s = fil_space_get_by_id(id)) {
		ut_a(s == space);
		ut_a(!space->referenced());
		ut_a(UT_LIST_GET_LEN(space->chain) == 1);
		auto handles = fil_system.detach(space,
						 detached_handles != nullptr);
		if (detached_handles) {
			*detached_handles = std::move(handles);
		}
		mutex_exit(&fil_system.mutex);

		log_mutex_enter();

		if (space->max_lsn != 0) {
			ut_d(space->max_lsn = 0);
			UT_LIST_REMOVE(fil_system.named_spaces, space);
		}

		log_mutex_exit();
		fil_space_free_low(space);

		if (!os_file_delete(innodb_data_file_key, path)
		    && !os_file_delete_if_exists(
			    innodb_data_file_key, path, NULL)) {

			/* Note: This is because we have removed the
			tablespace instance from the cache. */

			err = DB_IO_ERROR;
		}
	} else {
		mutex_exit(&fil_system.mutex);
		err = DB_TABLESPACE_NOT_FOUND;
	}

func_exit:
	ut_free(path);
	ibuf_delete_for_discarded_space(id);
	return(err);
}

/** Prepare to truncate an undo tablespace.
@param[in]	space_id	undo tablespace id
@return	the tablespace
@retval	NULL if tablespace not found */
fil_space_t *fil_truncate_prepare(ulint space_id)
{
  return fil_check_pending_operations(space_id, true, nullptr);
}

/*******************************************************************//**
Allocates and builds a file name from a path, a table or tablespace name
and a suffix. The string must be freed by caller with ut_free().
@param[in] path NULL or the direcory path or the full path and filename.
@param[in] name NULL if path is full, or Table/Tablespace name
@param[in] suffix NULL or the file extention to use.
@param[in] trim_name true if the last name on the path should be trimmed.
@return own: file name */
char*
fil_make_filepath(
	const char*	path,
	const char*	name,
	ib_extention	ext,
	bool		trim_name)
{
	/* The path may contain the basename of the file, if so we do not
	need the name.  If the path is NULL, we can use the default path,
	but there needs to be a name. */
	ut_ad(path != NULL || name != NULL);

	/* If we are going to strip a name off the path, there better be a
	path and a new name to put back on. */
	ut_ad(!trim_name || (path != NULL && name != NULL));

	if (path == NULL) {
		path = fil_path_to_mysql_datadir;
	}

	ulint	len		= 0;	/* current length */
	ulint	path_len	= strlen(path);
	ulint	name_len	= (name ? strlen(name) : 0);
	const char* suffix	= dot_ext[ext];
	ulint	suffix_len	= strlen(suffix);
	ulint	full_len	= path_len + 1 + name_len + suffix_len + 1;

	char*	full_name = static_cast<char*>(ut_malloc_nokey(full_len));
	if (full_name == NULL) {
		return NULL;
	}

	/* If the name is a relative path, do not prepend "./". */
	if (path[0] == '.'
	    && (path[1] == '\0' || path[1] == OS_PATH_SEPARATOR)
	    && name != NULL && name[0] == '.') {
		path = NULL;
		path_len = 0;
	}

	if (path != NULL) {
		memcpy(full_name, path, path_len);
		len = path_len;
		full_name[len] = '\0';
		os_normalize_path(full_name);
	}

	if (trim_name) {
		/* Find the offset of the last DIR separator and set it to
		null in order to strip off the old basename from this path. */
		char* last_dir_sep = strrchr(full_name, OS_PATH_SEPARATOR);
		if (last_dir_sep) {
			last_dir_sep[0] = '\0';
			len = strlen(full_name);
		}
	}

	if (name != NULL) {
		if (len && full_name[len - 1] != OS_PATH_SEPARATOR) {
			/* Add a DIR separator */
			full_name[len] = OS_PATH_SEPARATOR;
			full_name[++len] = '\0';
		}

		char*	ptr = &full_name[len];
		memcpy(ptr, name, name_len);
		len += name_len;
		full_name[len] = '\0';
		os_normalize_path(ptr);
	}

	/* Make sure that the specified suffix is at the end of the filepath
	string provided. This assumes that the suffix starts with '.'.
	If the first char of the suffix is found in the filepath at the same
	length as the suffix from the end, then we will assume that there is
	a previous suffix that needs to be replaced. */
	if (suffix != NULL) {
		/* Need room for the trailing null byte. */
		ut_ad(len < full_len);

		if ((len > suffix_len)
		   && (full_name[len - suffix_len] == suffix[0])) {
			/* Another suffix exists, make it the one requested. */
			memcpy(&full_name[len - suffix_len], suffix, suffix_len);

		} else {
			/* No previous suffix, add it. */
			ut_ad(len + suffix_len < full_len);
			memcpy(&full_name[len], suffix, suffix_len);
			full_name[len + suffix_len] = '\0';
		}
	}

	return(full_name);
}

/** Test if a tablespace file can be renamed to a new filepath by checking
if that the old filepath exists and the new filepath does not exist.
@param[in]	old_path	old filepath
@param[in]	new_path	new filepath
@param[in]	is_discarded	whether the tablespace is discarded
@param[in]	replace_new	whether to ignore the existence of new_path
@return innodb error code */
static dberr_t
fil_rename_tablespace_check(
	const char*	old_path,
	const char*	new_path,
	bool		is_discarded,
	bool		replace_new)
{
	bool	exists = false;
	os_file_type_t	ftype;

	if (!is_discarded
	    && os_file_status(old_path, &exists, &ftype)
	    && !exists) {
		ib::error() << "Cannot rename '" << old_path
			<< "' to '" << new_path
			<< "' because the source file"
			<< " does not exist.";
		return(DB_TABLESPACE_NOT_FOUND);
	}

	exists = false;
	if (os_file_status(new_path, &exists, &ftype) && !exists) {
		return DB_SUCCESS;
	}

	if (!replace_new) {
		ib::error() << "Cannot rename '" << old_path
			<< "' to '" << new_path
			<< "' because the target file exists."
			" Remove the target file and try again.";
		return(DB_TABLESPACE_EXISTS);
	}

	/* This must be during the ROLLBACK of TRUNCATE TABLE.
	Because InnoDB only allows at most one data dictionary
	transaction at a time, and because this incomplete TRUNCATE
	would have created a new tablespace file, we must remove
	a possibly existing tablespace that is associated with the
	new tablespace file. */
retry:
	mutex_enter(&fil_system.mutex);
	for (fil_space_t* space = UT_LIST_GET_FIRST(fil_system.space_list);
	     space; space = UT_LIST_GET_NEXT(space_list, space)) {
		ulint id = space->id;
		if (id
		    && space->purpose == FIL_TYPE_TABLESPACE
		    && !strcmp(new_path,
			       UT_LIST_GET_FIRST(space->chain)->name)) {
			ib::info() << "TRUNCATE rollback: " << id
				<< "," << new_path;
			mutex_exit(&fil_system.mutex);
			dberr_t err = fil_delete_tablespace(id);
			if (err != DB_SUCCESS) {
				return err;
			}
			goto retry;
		}
	}
	mutex_exit(&fil_system.mutex);
	fil_delete_file(new_path);

	return(DB_SUCCESS);
}

dberr_t fil_space_t::rename(const char* name, const char* path, bool log,
			    bool replace)
{
	ut_ad(UT_LIST_GET_LEN(chain) == 1);
	ut_ad(!is_system_tablespace(id));

	if (log) {
		dberr_t err = fil_rename_tablespace_check(
			chain.start->name, path, false, replace);
		if (err != DB_SUCCESS) {
			return(err);
		}
		fil_name_write_rename(id, chain.start->name, path);
	}

	return fil_rename_tablespace(id, chain.start->name, name, path)
		? DB_SUCCESS : DB_ERROR;
}

/** Rename a single-table tablespace.
The tablespace must exist in the memory cache.
@param[in]	id		tablespace identifier
@param[in]	old_path	old file name
@param[in]	new_name	new table name in the
databasename/tablename format
@param[in]	new_path_in	new file name,
or NULL if it is located in the normal data directory
@return true if success */
static bool
fil_rename_tablespace(
	ulint		id,
	const char*	old_path,
	const char*	new_name,
	const char*	new_path_in)
{
	fil_space_t*	space;
	fil_node_t*	node;
	ut_a(id != 0);

	ut_ad(strchr(new_name, '/') != NULL);

	mutex_enter(&fil_system.mutex);

	space = fil_space_get_by_id(id);

	if (space == NULL) {
		ib::error() << "Cannot find space id " << id
			<< " in the tablespace memory cache, though the file '"
			<< old_path
			<< "' in a rename operation should have that id.";
		mutex_exit(&fil_system.mutex);
		return(false);
	}

	/* The following code must change when InnoDB supports
	multiple datafiles per tablespace. */
	ut_a(UT_LIST_GET_LEN(space->chain) == 1);
	node = UT_LIST_GET_FIRST(space->chain);
	space->n_pending_ops++;

	mutex_exit(&fil_system.mutex);

	char*	new_file_name = new_path_in == NULL
		? fil_make_filepath(NULL, new_name, IBD, false)
		: mem_strdup(new_path_in);
	char*	old_file_name = node->name;
	char*	new_space_name = mem_strdup(new_name);
	char*	old_space_name = space->name;

	ut_ad(strchr(old_file_name, OS_PATH_SEPARATOR) != NULL);
	ut_ad(strchr(new_file_name, OS_PATH_SEPARATOR) != NULL);

	if (!recv_recovery_is_on()) {
		fil_name_write_rename(id, old_file_name, new_file_name);
		log_mutex_enter();
	}

	/* log_sys.mutex is above fil_system.mutex in the latching order */
	ut_ad(log_mutex_own());
	mutex_enter(&fil_system.mutex);
	ut_ad(space->n_pending_ops);
	space->n_pending_ops--;
	ut_ad(space->name == old_space_name);
	ut_ad(node->name == old_file_name);
	bool success;
	DBUG_EXECUTE_IF("fil_rename_tablespace_failure_2",
			goto skip_second_rename; );
	success = os_file_rename(innodb_data_file_key,
				 old_file_name,
				 new_file_name);
	DBUG_EXECUTE_IF("fil_rename_tablespace_failure_2",
skip_second_rename:
                       success = false; );

	ut_ad(node->name == old_file_name);

	if (success) {
		node->name = new_file_name;
	}

	if (!recv_recovery_is_on()) {
		log_mutex_exit();
	}

	ut_ad(space->name == old_space_name);
	if (success) {
		space->name = new_space_name;
	} else {
		/* Because nothing was renamed, we must free the new
		names, not the old ones. */
		old_file_name = new_file_name;
		old_space_name = new_space_name;
	}

	mutex_exit(&fil_system.mutex);

	ut_free(old_file_name);
	ut_free(old_space_name);

	return(success);
}

/* FIXME: remove this! */
IF_WIN(, bool os_is_sparse_file_supported(os_file_t fh));

/** Create a tablespace file.
@param[in]	space_id	Tablespace ID
@param[in]	name		Tablespace name in dbname/tablename format.
@param[in]	path		Path and filename of the datafile to create.
@param[in]	flags		Tablespace flags
@param[in]	size		Initial size of the tablespace file in pages,
must be >= FIL_IBD_FILE_INITIAL_SIZE
@param[in]	mode		MariaDB encryption mode
@param[in]	key_id		MariaDB encryption key_id
@param[out]	err		DB_SUCCESS or error code
@return	the created tablespace
@retval	NULL	on error */
fil_space_t*
fil_ibd_create(
	ulint		space_id,
	const char*	name,
	const char*	path,
	ulint		flags,
	ulint		size,
	fil_encryption_t mode,
	uint32_t	key_id,
	dberr_t*	err)
{
	pfs_os_file_t	file;
	byte*		page;
	bool		success;
	bool		has_data_dir = FSP_FLAGS_HAS_DATA_DIR(flags) != 0;

	ut_ad(!is_system_tablespace(space_id));
	ut_ad(!srv_read_only_mode);
	ut_a(space_id < SRV_SPACE_ID_UPPER_BOUND);
	ut_a(size >= FIL_IBD_FILE_INITIAL_SIZE);
	ut_a(fil_space_t::is_valid_flags(flags & ~FSP_FLAGS_MEM_MASK, space_id));

	/* Create the subdirectories in the path, if they are
	not there already. */
	*err = os_file_create_subdirs_if_needed(path);
	if (*err != DB_SUCCESS) {
		return NULL;
	}

	file = os_file_create(
		innodb_data_file_key, path,
		OS_FILE_CREATE | OS_FILE_ON_ERROR_NO_EXIT,
		OS_FILE_NORMAL,
		OS_DATA_FILE,
		srv_read_only_mode,
		&success);

	if (!success) {
		/* The following call will print an error message */
		switch (os_file_get_last_error(true)) {
		case OS_FILE_ALREADY_EXISTS:
			ib::info() << "The file '" << path << "'"
				" already exists though the"
				" corresponding table did not exist"
				" in the InnoDB data dictionary."
				" You can resolve the problem by removing"
				" the file.";
			*err = DB_TABLESPACE_EXISTS;
			break;
		case OS_FILE_DISK_FULL:
			*err = DB_OUT_OF_FILE_SPACE;
			break;
		default:
			*err = DB_ERROR;
		}
		ib::error() << "Cannot create file '" << path << "'";
		return NULL;
	}

	const bool is_compressed = FSP_FLAGS_HAS_PAGE_COMPRESSION(flags);
	bool punch_hole = is_compressed;

#ifdef _WIN32
	if (is_compressed) {
		os_file_set_sparse_win32(file);
	}
#endif

	if (!os_file_set_size(
		path, file,
		os_offset_t(size) << srv_page_size_shift, is_compressed)) {
		*err = DB_OUT_OF_FILE_SPACE;
err_exit:
		os_file_close(file);
		os_file_delete(innodb_data_file_key, path);
		return NULL;
	}

	/* FIXME: remove this */
	IF_WIN(, punch_hole = punch_hole && os_is_sparse_file_supported(file));

	/* We have to write the space id to the file immediately and flush the
	file to disk. This is because in crash recovery we must be aware what
	tablespaces exist and what are their space id's, so that we can apply
	the log records to the right file. It may take quite a while until
	buffer pool flush algorithms write anything to the file and flush it to
	disk. If we would not write here anything, the file would be filled
	with zeros from the call of os_file_set_size(), until a buffer pool
	flush would write to it. */

	/* Align the memory for file i/o if we might have O_DIRECT set */
	page = static_cast<byte*>(aligned_malloc(2 * srv_page_size,
						 srv_page_size));

	memset(page, '\0', srv_page_size);

	if (fil_space_t::full_crc32(flags)) {
		flags |= FSP_FLAGS_FCRC32_PAGE_SSIZE();
	} else {
		flags |= FSP_FLAGS_PAGE_SSIZE();
	}

	fsp_header_init_fields(page, space_id, flags);
	mach_write_to_4(page + FIL_PAGE_ARCH_LOG_NO_OR_SPACE_ID, space_id);

	/* Create crypt data if the tablespace is either encrypted or user has
	requested it to remain unencrypted. */
	fil_space_crypt_t *crypt_data = (mode != FIL_ENCRYPTION_DEFAULT
					 || srv_encrypt_tables)
		? fil_space_create_crypt_data(mode, key_id)
		: NULL;

	if (crypt_data) {
		/* Write crypt data information in page0 while creating
		ibd file. */
		crypt_data->fill_page0(flags, page);
	}

	if (ulint zip_size = fil_space_t::zip_size(flags)) {
		page_zip_des_t	page_zip;
		page_zip_set_size(&page_zip, zip_size);
		page_zip.data = page + srv_page_size;
#ifdef UNIV_DEBUG
		page_zip.m_start = 0;
#endif /* UNIV_DEBUG */
		page_zip.m_end = 0;
		page_zip.m_nonempty = 0;
		page_zip.n_blobs = 0;

		buf_flush_init_for_writing(NULL, page, &page_zip, false);

		*err = os_file_write(
			IORequestWrite, path, file, page_zip.data, 0, zip_size);
	} else {
		buf_flush_init_for_writing(NULL, page, NULL,
					   fil_space_t::full_crc32(flags));

		*err = os_file_write(
			IORequestWrite, path, file, page, 0, srv_page_size);
	}

	aligned_free(page);

	if (*err != DB_SUCCESS) {
		ib::error()
			<< "Could not write the first page to"
			<< " tablespace '" << path << "'";
		goto err_exit;
	}

	if (!os_file_flush(file)) {
		ib::error() << "File flush of tablespace '"
			<< path << "' failed";
		*err = DB_ERROR;
		goto err_exit;
	}

	if (has_data_dir) {
		/* Make the ISL file if the IBD file is not
		in the default location. */
		*err = RemoteDatafile::create_link_file(name, path);
		if (*err != DB_SUCCESS) {
			goto err_exit;
		}
	}

	fil_space_t* space = fil_space_create(name, space_id, flags,
					      FIL_TYPE_TABLESPACE,
					      crypt_data, mode);
	if (!space) {
		free(crypt_data);
		*err = DB_ERROR;
	} else {
		space->punch_hole = punch_hole;
		/* FIXME: Keep the file open! */
		fil_node_t* node = space->add(path, OS_FILE_CLOSED, size,
					      false, true);
		mtr_t mtr;
		mtr.start();
		mtr.log_file_op(FILE_CREATE, space_id, node->name);
		mtr.commit();

		node->find_metadata(file);
		*err = DB_SUCCESS;
	}

	os_file_close(file);

	if (*err != DB_SUCCESS) {
		if (has_data_dir) {
			RemoteDatafile::delete_link_file(name);
		}

		os_file_delete(innodb_data_file_key, path);
	}

	return space;
}

/** Try to open a single-table tablespace and optionally check that the
space id in it is correct. If this does not succeed, print an error message
to the .err log. This function is used to open a tablespace when we start
mysqld after the dictionary has been booted, and also in IMPORT TABLESPACE.

NOTE that we assume this operation is used either at the database startup
or under the protection of the dictionary mutex, so that two users cannot
race here. This operation does not leave the file associated with the
tablespace open, but closes it after we have looked at the space id in it.

If the validate boolean is set, we read the first page of the file and
check that the space id in the file is what we expect. We assume that
this function runs much faster if no check is made, since accessing the
file inode probably is much faster (the OS caches them) than accessing
the first page of the file.  This boolean may be initially false, but if
a remote tablespace is found it will be changed to true.

If the fix_dict boolean is set, then it is safe to use an internal SQL
statement to update the dictionary tables if they are incorrect.

@param[in]	validate	true if we should validate the tablespace
@param[in]	fix_dict	true if the dictionary is available to be fixed
@param[in]	purpose		FIL_TYPE_TABLESPACE or FIL_TYPE_TEMPORARY
@param[in]	id		tablespace ID
@param[in]	flags		expected FSP_SPACE_FLAGS
@param[in]	space_name	tablespace name of the datafile
If file-per-table, it is the table name in the databasename/tablename format
@param[in]	path_in		expected filepath, usually read from dictionary
@param[out]	err		DB_SUCCESS or error code
@return	tablespace
@retval	NULL	if the tablespace could not be opened */
fil_space_t*
fil_ibd_open(
	bool			validate,
	bool			fix_dict,
	fil_type_t		purpose,
	ulint			id,
	ulint			flags,
	const table_name_t&	tablename,
	const char*		path_in,
	dberr_t*		err)
{
	mutex_enter(&fil_system.mutex);
	if (fil_space_t* space = fil_space_get_by_id(id)) {
		if (strcmp(space->name, tablename.m_name)) {
			table_name_t space_name;
			space_name.m_name = space->name;
			ib::error()
				<< "Trying to open table " << tablename
				<< " with id " << id
				<< ", conflicting with " << space_name;
			space = NULL;
			if (err) *err = DB_TABLESPACE_EXISTS;
		} else if (err) *err = DB_SUCCESS;

		mutex_exit(&fil_system.mutex);

		if (space && validate && !srv_read_only_mode) {
			fsp_flags_try_adjust(space,
					     flags & ~FSP_FLAGS_MEM_MASK);
		}

		return space;
	}
	mutex_exit(&fil_system.mutex);

	bool		dict_filepath_same_as_default = false;
	bool		link_file_found = false;
	bool		link_file_is_bad = false;
	Datafile	df_default;	/* default location */
	Datafile	df_dict;	/* dictionary location */
	RemoteDatafile	df_remote;	/* remote location */
	ulint		tablespaces_found = 0;
	ulint		valid_tablespaces_found = 0;

	if (fix_dict) {
		ut_d(dict_sys.assert_locked());
		ut_ad(!srv_read_only_mode);
		ut_ad(srv_log_file_size != 0);
	}

	/* Table flags can be ULINT_UNDEFINED if
	dict_tf_to_fsp_flags_failure is set. */
	if (flags == ULINT_UNDEFINED) {
corrupted:
		if (err) *err = DB_CORRUPTION;
		return NULL;
	}

	ut_ad(fil_space_t::is_valid_flags(flags & ~FSP_FLAGS_MEM_MASK, id));
	df_default.init(tablename.m_name, flags);
	df_dict.init(tablename.m_name, flags);
	df_remote.init(tablename.m_name, flags);

	/* Discover the correct file by looking in three possible locations
	while avoiding unecessary effort. */

	/* We will always look for an ibd in the default location. */
	df_default.make_filepath(NULL, tablename.m_name, IBD);

	/* Look for a filepath embedded in an ISL where the default file
	would be. */
	if (df_remote.open_read_only(true) == DB_SUCCESS) {
		ut_ad(df_remote.is_open());

		/* Always validate a file opened from an ISL pointer */
		validate = true;
		++tablespaces_found;
		link_file_found = true;
	} else if (df_remote.filepath() != NULL) {
		/* An ISL file was found but contained a bad filepath in it.
		Better validate anything we do find. */
		validate = true;
	}

	/* Attempt to open the tablespace at the dictionary filepath. */
	if (path_in) {
		if (df_default.same_filepath_as(path_in)) {
			dict_filepath_same_as_default = true;
		} else {
			/* Dict path is not the default path. Always validate
			remote files. If default is opened, it was moved. */
			validate = true;
			df_dict.set_filepath(path_in);
			if (df_dict.open_read_only(true) == DB_SUCCESS) {
				ut_ad(df_dict.is_open());
				++tablespaces_found;
			}
		}
	}

	/* Always look for a file at the default location. But don't log
	an error if the tablespace is already open in remote or dict. */
	ut_a(df_default.filepath());
	const bool	strict = (tablespaces_found == 0);
	if (df_default.open_read_only(strict) == DB_SUCCESS) {
		ut_ad(df_default.is_open());
		++tablespaces_found;
	}

	/* Check if multiple locations point to the same file. */
	if (tablespaces_found > 1 && df_default.same_as(df_remote)) {
		/* A link file was found with the default path in it.
		Use the default path and delete the link file. */
		--tablespaces_found;
		df_remote.delete_link_file();
		df_remote.close();
	}
	if (tablespaces_found > 1 && df_default.same_as(df_dict)) {
		--tablespaces_found;
		df_dict.close();
	}
	if (tablespaces_found > 1 && df_remote.same_as(df_dict)) {
		--tablespaces_found;
		df_dict.close();
	}

	/*  We have now checked all possible tablespace locations and
	have a count of how many unique files we found.  If things are
	normal, we only found 1. */
	/* For encrypted tablespace, we need to check the
	encryption in header of first page. */
	if (!validate && tablespaces_found == 1) {
		goto skip_validate;
	}

	/* Read and validate the first page of these three tablespace
	locations, if found. */
	valid_tablespaces_found +=
		(df_remote.validate_to_dd(id, flags) == DB_SUCCESS);

	valid_tablespaces_found +=
		(df_default.validate_to_dd(id, flags) == DB_SUCCESS);

	valid_tablespaces_found +=
		(df_dict.validate_to_dd(id, flags) == DB_SUCCESS);

	/* Make sense of these three possible locations.
	First, bail out if no tablespace files were found. */
	if (valid_tablespaces_found == 0) {
		os_file_get_last_error(true);
		ib::error() << "Could not find a valid tablespace file for `"
			<< tablename << "`. " << TROUBLESHOOT_DATADICT_MSG;
		goto corrupted;
	}
	if (!validate) {
		goto skip_validate;
	}

	/* Do not open any tablespaces if more than one tablespace with
	the correct space ID and flags were found. */
	if (tablespaces_found > 1) {
		ib::error() << "A tablespace for `" << tablename
			<< "` has been found in multiple places;";

		if (df_default.is_open()) {
			ib::error() << "Default location: "
				<< df_default.filepath()
				<< ", Space ID=" << df_default.space_id()
				<< ", Flags=" << df_default.flags();
		}
		if (df_remote.is_open()) {
			ib::error() << "Remote location: "
				<< df_remote.filepath()
				<< ", Space ID=" << df_remote.space_id()
				<< ", Flags=" << df_remote.flags();
		}
		if (df_dict.is_open()) {
			ib::error() << "Dictionary location: "
				<< df_dict.filepath()
				<< ", Space ID=" << df_dict.space_id()
				<< ", Flags=" << df_dict.flags();
		}

		/* Force-recovery will allow some tablespaces to be
		skipped by REDO if there was more than one file found.
		Unlike during the REDO phase of recovery, we now know
		if the tablespace is valid according to the dictionary,
		which was not available then. So if we did not force
		recovery and there is only one good tablespace, ignore
		any bad tablespaces. */
		if (valid_tablespaces_found > 1 || srv_force_recovery > 0) {
			ib::error() << "Will not open tablespace `"
				<< tablename << "`";

			/* If the file is not open it cannot be valid. */
			ut_ad(df_default.is_open() || !df_default.is_valid());
			ut_ad(df_dict.is_open()    || !df_dict.is_valid());
			ut_ad(df_remote.is_open()  || !df_remote.is_valid());

			/* Having established that, this is an easy way to
			look for corrupted data files. */
			if (df_default.is_open() != df_default.is_valid()
			    || df_dict.is_open() != df_dict.is_valid()
			    || df_remote.is_open() != df_remote.is_valid()) {
				goto corrupted;
			}
error:
			if (err) *err = DB_ERROR;
			return NULL;
		}

		/* There is only one valid tablespace found and we did
		not use srv_force_recovery during REDO.  Use this one
		tablespace and clean up invalid tablespace pointers */
		if (df_default.is_open() && !df_default.is_valid()) {
			df_default.close();
			tablespaces_found--;
		}

		if (df_dict.is_open() && !df_dict.is_valid()) {
			df_dict.close();
			/* Leave dict.filepath so that SYS_DATAFILES
			can be corrected below. */
			tablespaces_found--;
		}

		if (df_remote.is_open() && !df_remote.is_valid()) {
			df_remote.close();
			tablespaces_found--;
			link_file_is_bad = true;
		}
	}

	/* At this point, there should be only one filepath. */
	ut_a(tablespaces_found == 1);
	ut_a(valid_tablespaces_found == 1);

	/* Only fix the dictionary at startup when there is only one thread.
	Calls to dict_load_table() can be done while holding other latches. */
	if (!fix_dict) {
		goto skip_validate;
	}

	/* We may need to update what is stored in SYS_DATAFILES or
	SYS_TABLESPACES or adjust the link file.  Since a failure to
	update SYS_TABLESPACES or SYS_DATAFILES does not prevent opening
	and using the tablespace either this time or the next, we do not
	check the return code or fail to open the tablespace. But if it
	fails, dict_update_filepath() will issue a warning to the log. */
	if (df_dict.filepath()) {
		ut_ad(path_in != NULL);
		ut_ad(df_dict.same_filepath_as(path_in));

		if (df_remote.is_open()) {
			if (!df_remote.same_filepath_as(path_in)) {
				dict_update_filepath(id, df_remote.filepath());
			}

		} else if (df_default.is_open()) {
			ut_ad(!dict_filepath_same_as_default);
			dict_update_filepath(id, df_default.filepath());
			if (link_file_is_bad) {
				RemoteDatafile::delete_link_file(
					tablename.m_name);
			}

		} else if (!link_file_found || link_file_is_bad) {
			ut_ad(df_dict.is_open());
			/* Fix the link file if we got our filepath
			from the dictionary but a link file did not
			exist or it did not point to a valid file. */
			RemoteDatafile::delete_link_file(tablename.m_name);
			RemoteDatafile::create_link_file(
				tablename.m_name, df_dict.filepath());
		}

	} else if (df_remote.is_open()) {
		if (dict_filepath_same_as_default) {
			dict_update_filepath(id, df_remote.filepath());

		} else if (path_in == NULL) {
			/* SYS_DATAFILES record for this space ID
			was not found. */
			dict_replace_tablespace_and_filepath(
				id, tablename.m_name,
				df_remote.filepath(), flags);
		}

	} else if (df_default.is_open()) {
		/* We opened the tablespace in the default location.
		SYS_DATAFILES.PATH needs to be updated if it is different
		from this default path or if the SYS_DATAFILES.PATH was not
		supplied and it should have been. Also update the dictionary
		if we found an ISL file (since !df_remote.is_open).  Since
		path_in is not suppled for file-per-table, we must assume
		that it matched the ISL. */
		if ((path_in != NULL && !dict_filepath_same_as_default)
		    || (path_in == NULL && DICT_TF_HAS_DATA_DIR(flags))
		    || df_remote.filepath() != NULL) {
			dict_replace_tablespace_and_filepath(
				id, tablename.m_name, df_default.filepath(),
				flags);
		}
	}

skip_validate:
	const byte* first_page =
		df_default.is_open() ? df_default.get_first_page() :
		df_dict.is_open() ? df_dict.get_first_page() :
		df_remote.get_first_page();

	fil_space_crypt_t* crypt_data = first_page
		? fil_space_read_crypt_data(fil_space_t::zip_size(flags),
					    first_page)
		: NULL;

	fil_space_t* space = fil_space_create(
		tablename.m_name, id, flags, purpose, crypt_data);
	if (!space) {
		goto error;
	}

	/* We do not measure the size of the file, that is why
	we pass the 0 below */

	space->add(
		df_remote.is_open() ? df_remote.filepath() :
		df_dict.is_open() ? df_dict.filepath() :
		df_default.filepath(), OS_FILE_CLOSED, 0, false, true);

	if (validate && purpose != FIL_TYPE_IMPORT && !srv_read_only_mode) {
		df_remote.close();
		df_dict.close();
		df_default.close();
		fsp_flags_try_adjust(space, flags & ~FSP_FLAGS_MEM_MASK);
	}

	if (err) *err = DB_SUCCESS;
	return space;
}

/** Looks for a pre-existing fil_space_t with the given tablespace ID
and, if found, returns the name and filepath in newly allocated buffers
that the caller must free.
@param[in]	space_id	The tablespace ID to search for.
@param[out]	name		Name of the tablespace found.
@param[out]	filepath	The filepath of the first datafile for the
tablespace.
@return true if tablespace is found, false if not. */
bool
fil_space_read_name_and_filepath(
	ulint	space_id,
	char**	name,
	char**	filepath)
{
	bool	success = false;
	*name = NULL;
	*filepath = NULL;

	mutex_enter(&fil_system.mutex);

	fil_space_t*	space = fil_space_get_by_id(space_id);

	if (space != NULL) {
		*name = mem_strdup(space->name);

		fil_node_t* node = UT_LIST_GET_FIRST(space->chain);
		*filepath = mem_strdup(node->name);

		success = true;
	}

	mutex_exit(&fil_system.mutex);

	return(success);
}

/** Convert a file name to a tablespace name.
@param[in]	filename	directory/databasename/tablename.ibd
@return database/tablename string, to be freed with ut_free() */
char*
fil_path_to_space_name(
	const char*	filename)
{
	/* Strip the file name prefix and suffix, leaving
	only databasename/tablename. */
	ulint		filename_len	= strlen(filename);
	const char*	end		= filename + filename_len;
#ifdef HAVE_MEMRCHR
	const char*	tablename	= 1 + static_cast<const char*>(
		memrchr(filename, OS_PATH_SEPARATOR,
			filename_len));
	const char*	dbname		= 1 + static_cast<const char*>(
		memrchr(filename, OS_PATH_SEPARATOR,
			tablename - filename - 1));
#else /* HAVE_MEMRCHR */
	const char*	tablename	= filename;
	const char*	dbname		= NULL;

	while (const char* t = static_cast<const char*>(
		       memchr(tablename, OS_PATH_SEPARATOR,
			      ulint(end - tablename)))) {
		dbname = tablename;
		tablename = t + 1;
	}
#endif /* HAVE_MEMRCHR */

	ut_ad(dbname != NULL);
	ut_ad(tablename > dbname);
	ut_ad(tablename < end);
	ut_ad(end - tablename > 4);
	ut_ad(memcmp(end - 4, DOT_IBD, 4) == 0);

	char*	name = mem_strdupl(dbname, ulint(end - dbname) - 4);

	ut_ad(name[tablename - dbname - 1] == OS_PATH_SEPARATOR);
#if OS_PATH_SEPARATOR != '/'
	/* space->name uses '/', not OS_PATH_SEPARATOR. */
	name[tablename - dbname - 1] = '/';
#endif

	return(name);
}

/** Discover the correct IBD file to open given a remote or missing
filepath from the REDO log. Administrators can move a crashed
database to another location on the same machine and try to recover it.
Remote IBD files might be moved as well to the new location.
    The problem with this is that the REDO log contains the old location
which may be still accessible.  During recovery, if files are found in
both locations, we can chose on based on these priorities;
1. Default location
2. ISL location
3. REDO location
@param[in]	space_id	tablespace ID
@param[in]	df		Datafile object with path from redo
@return true if a valid datafile was found, false if not */
static
bool
fil_ibd_discover(
	ulint		space_id,
	Datafile&	df)
{
	Datafile	df_def_per;	/* default file-per-table datafile */
	RemoteDatafile	df_rem_per;	/* remote file-per-table datafile */

	/* Look for the datafile in the default location. */
	const char*	filename = df.filepath();
	const char*	basename = base_name(filename);

	/* If this datafile is file-per-table it will have a schema dir. */
	ulint		sep_found = 0;
	const char*	db = basename;
	for (; db > filename && sep_found < 2; db--) {
		if (db[0] == OS_PATH_SEPARATOR) {
			sep_found++;
		}
	}
	if (sep_found == 2) {
		db += 2;
		df_def_per.init(db, 0);
		df_def_per.make_filepath(NULL, db, IBD);
		if (df_def_per.open_read_only(false) == DB_SUCCESS
		    && df_def_per.validate_for_recovery() == DB_SUCCESS
		    && df_def_per.space_id() == space_id) {
			df.set_filepath(df_def_per.filepath());
			df.open_read_only(false);
			return(true);
		}

		/* Look for a remote file-per-table tablespace. */

		switch (srv_operation) {
		case SRV_OPERATION_BACKUP:
		case SRV_OPERATION_RESTORE_DELTA:
			ut_ad(0);
			break;
		case SRV_OPERATION_RESTORE_EXPORT:
		case SRV_OPERATION_RESTORE:
			break;
		case SRV_OPERATION_NORMAL:
			df_rem_per.set_name(db);
			if (df_rem_per.open_link_file() != DB_SUCCESS) {
				break;
			}

			/* An ISL file was found with contents. */
			if (df_rem_per.open_read_only(false) != DB_SUCCESS
				|| df_rem_per.validate_for_recovery()
				   != DB_SUCCESS) {

				/* Assume that this ISL file is intended to
				be used. Do not continue looking for another
				if this file cannot be opened or is not
				a valid IBD file. */
				ib::error() << "ISL file '"
					<< df_rem_per.link_filepath()
					<< "' was found but the linked file '"
					<< df_rem_per.filepath()
					<< "' could not be opened or is"
					" not correct.";
				return(false);
			}

			/* Use this file if it has the space_id from the
			MLOG record. */
			if (df_rem_per.space_id() == space_id) {
				df.set_filepath(df_rem_per.filepath());
				df.open_read_only(false);
				return(true);
			}

			/* Since old MLOG records can use the same basename
			in multiple CREATE/DROP TABLE sequences, this ISL
			file could be pointing to a later version of this
			basename.ibd file which has a different space_id.
			Keep looking. */
		}
	}

	/* No ISL files were found in the default location. Use the location
	given in the redo log. */
	if (df.open_read_only(false) == DB_SUCCESS
	    && df.validate_for_recovery() == DB_SUCCESS
	    && df.space_id() == space_id) {
		return(true);
	}

	/* A datafile was not discovered for the filename given. */
	return(false);
}
/** Open an ibd tablespace and add it to the InnoDB data structures.
This is similar to fil_ibd_open() except that it is used while processing
the REDO log, so the data dictionary is not available and very little
validation is done. The tablespace name is extracred from the
dbname/tablename.ibd portion of the filename, which assumes that the file
is a file-per-table tablespace.  Any name will do for now.  General
tablespace names will be read from the dictionary after it has been
recovered.  The tablespace flags are read at this time from the first page
of the file in validate_for_recovery().
@param[in]	space_id	tablespace ID
@param[in]	filename	path/to/databasename/tablename.ibd
@param[out]	space		the tablespace, or NULL on error
@return status of the operation */
enum fil_load_status
fil_ibd_load(
	ulint		space_id,
	const char*	filename,
	fil_space_t*&	space)
{
	/* If the a space is already in the file system cache with this
	space ID, then there is nothing to do. */
	mutex_enter(&fil_system.mutex);
	space = fil_space_get_by_id(space_id);
	mutex_exit(&fil_system.mutex);

	if (space != NULL) {
		/* Compare the filename we are trying to open with the
		filename from the first node of the tablespace we opened
		previously. Fail if it is different. */
		fil_node_t* node = UT_LIST_GET_FIRST(space->chain);
		if (0 != strcmp(innobase_basename(filename),
				innobase_basename(node->name))) {
			ib::info()
				<< "Ignoring data file '" << filename
				<< "' with space ID " << space->id
				<< ". Another data file called " << node->name
				<< " exists with the same space ID.";
				space = NULL;
				return(FIL_LOAD_ID_CHANGED);
		}
		return(FIL_LOAD_OK);
	}

	if (srv_operation == SRV_OPERATION_RESTORE) {
		/* Replace absolute DATA DIRECTORY file paths with
		short names relative to the backup directory. */
		if (const char* name = strrchr(filename, OS_PATH_SEPARATOR)) {
			while (--name > filename
			       && *name != OS_PATH_SEPARATOR);
			if (name > filename) {
				filename = name + 1;
			}
		}
	}

	Datafile	file;
	file.set_filepath(filename);
	file.open_read_only(false);

	if (!file.is_open()) {
		/* The file has been moved or it is a remote datafile. */
		if (!fil_ibd_discover(space_id, file)
		    || !file.is_open()) {
			return(FIL_LOAD_NOT_FOUND);
		}
	}

	os_offset_t	size;

	/* Read and validate the first page of the tablespace.
	Assign a tablespace name based on the tablespace type. */
	switch (file.validate_for_recovery()) {
		os_offset_t	minimum_size;
	case DB_SUCCESS:
		if (file.space_id() != space_id) {
			ib::info()
				<< "Ignoring data file '"
				<< file.filepath()
				<< "' with space ID " << file.space_id()
				<< ", since the redo log references "
				<< file.filepath() << " with space ID "
				<< space_id << ".";
			return(FIL_LOAD_ID_CHANGED);
		}
		/* Get and test the file size. */
		size = os_file_get_size(file.handle());

		/* Every .ibd file is created >= 4 pages in size.
		Smaller files cannot be OK. */
		minimum_size = os_offset_t(FIL_IBD_FILE_INITIAL_SIZE)
			<< srv_page_size_shift;

		if (size == static_cast<os_offset_t>(-1)) {
			/* The following call prints an error message */
			os_file_get_last_error(true);

			ib::error() << "Could not measure the size of"
				" single-table tablespace file '"
				<< file.filepath() << "'";
		} else if (size < minimum_size) {
			ib::error() << "The size of tablespace file '"
				<< file.filepath() << "' is only " << size
				<< ", should be at least " << minimum_size
				<< "!";
		} else {
			/* Everything is fine so far. */
			break;
		}

		/* fall through */

	case DB_TABLESPACE_EXISTS:
		return(FIL_LOAD_INVALID);

	default:
		return(FIL_LOAD_NOT_FOUND);
	}

	ut_ad(space == NULL);

	/* Adjust the memory-based flags that would normally be set by
	dict_tf_to_fsp_flags(). In recovery, we have no data dictionary. */
	ulint flags = file.flags();
	if (FSP_FLAGS_HAS_PAGE_COMPRESSION(flags)) {
		flags |= page_zip_level
			<< FSP_FLAGS_MEM_COMPRESSION_LEVEL;
	}

	const byte* first_page = file.get_first_page();
	fil_space_crypt_t* crypt_data = first_page
		? fil_space_read_crypt_data(fil_space_t::zip_size(flags),
					    first_page)
		: NULL;
	space = fil_space_create(
		file.name(), space_id, flags, FIL_TYPE_TABLESPACE, crypt_data);

	if (space == NULL) {
		return(FIL_LOAD_INVALID);
	}

	ut_ad(space->id == file.space_id());
	ut_ad(space->id == space_id);

	/* We do not use the size information we have about the file, because
	the rounding formula for extents and pages is somewhat complex; we
	let fil_node_open() do that task. */

	space->add(file.filepath(), OS_FILE_CLOSED, 0, false, false);

	return(FIL_LOAD_OK);
}

/***********************************************************************//**
A fault-tolerant function that tries to read the next file name in the
directory. We retry 100 times if os_file_readdir_next_file() returns -1. The
idea is to read as much good data as we can and jump over bad data.
@return 0 if ok, -1 if error even after the retries, 1 if at the end
of the directory */
int
fil_file_readdir_next_file(
/*=======================*/
	dberr_t*	err,	/*!< out: this is set to DB_ERROR if an error
				was encountered, otherwise not changed */
	const char*	dirname,/*!< in: directory name or path */
	os_file_dir_t	dir,	/*!< in: directory stream */
	os_file_stat_t*	info)	/*!< in/out: buffer where the
				info is returned */
{
	for (ulint i = 0; i < 100; i++) {
		int	ret = os_file_readdir_next_file(dirname, dir, info);

		if (ret != -1) {

			return(ret);
		}

		ib::error() << "os_file_readdir_next_file() returned -1 in"
			" directory " << dirname
			<< ", crash recovery may have failed"
			" for some .ibd files!";

		*err = DB_ERROR;
	}

	return(-1);
}

/** Try to adjust FSP_SPACE_FLAGS if they differ from the expectations.
(Typically when upgrading from MariaDB 10.1.0..10.1.20.)
@param[in,out]	space		tablespace
@param[in]	flags		desired tablespace flags */
void fsp_flags_try_adjust(fil_space_t* space, ulint flags)
{
	ut_ad(!srv_read_only_mode);
	ut_ad(fil_space_t::is_valid_flags(flags, space->id));
	if (space->full_crc32() || fil_space_t::full_crc32(flags)) {
		return;
	}
	if (!space->size && (space->purpose != FIL_TYPE_TABLESPACE
			     || !fil_space_get_size(space->id))) {
		return;
	}
	/* This code is executed during server startup while no
	connections are allowed. We do not need to protect against
	DROP TABLE by fil_space_acquire(). */
	mtr_t	mtr;
	mtr.start();
	if (buf_block_t* b = buf_page_get(
		    page_id_t(space->id, 0), space->zip_size(),
		    RW_X_LATCH, &mtr)) {
		ulint f = fsp_header_get_flags(b->frame);
		if (fil_space_t::full_crc32(f)) {
			goto func_exit;
		}
		if (fil_space_t::is_flags_equal(f, flags)) {
			goto func_exit;
		}
		/* Suppress the message if only the DATA_DIR flag to differs. */
		if ((f ^ flags) & ~(1U << FSP_FLAGS_POS_RESERVED)) {
			ib::warn()
				<< "adjusting FSP_SPACE_FLAGS of file '"
				<< UT_LIST_GET_FIRST(space->chain)->name
				<< "' from " << ib::hex(f)
				<< " to " << ib::hex(flags);
		}
		mtr.set_named_space(space);
		mtr.write<4>(*b, FSP_HEADER_OFFSET + FSP_SPACE_FLAGS
			     + b->frame, flags);
	}
func_exit:
	mtr.commit();
}

/** Determine if a matching tablespace exists in the InnoDB tablespace
memory cache. Note that if we have not done a crash recovery at the database
startup, there may be many tablespaces which are not yet in the memory cache.
@param[in]	id		Tablespace ID
@param[in]	name		Tablespace name used in fil_space_create().
@param[in]	table_flags	table flags
@return the tablespace
@retval	NULL	if no matching tablespace exists in the memory cache */
fil_space_t*
fil_space_for_table_exists_in_mem(
	ulint		id,
	const char*	name,
	ulint		table_flags)
{
	const ulint	expected_flags = dict_tf_to_fsp_flags(table_flags);

	mutex_enter(&fil_system.mutex);
	if (fil_space_t* space = fil_space_get_by_id(id)) {
		ulint tf = expected_flags & ~FSP_FLAGS_MEM_MASK;
		ulint sf = space->flags & ~FSP_FLAGS_MEM_MASK;

		if (!fil_space_t::is_flags_equal(tf, sf)
		    && !fil_space_t::is_flags_equal(sf, tf)) {
			goto func_exit;
		}

		if (strcmp(space->name, name)) {
			ib::error() << "Table " << name
				<< " in InnoDB data dictionary"
				" has tablespace id " << id
				<< ", but the tablespace"
				" with that id has name " << space->name << "."
				" Have you deleted or moved .ibd files?";
			ib::info() << TROUBLESHOOT_DATADICT_MSG;
			goto func_exit;
		}

		/* Adjust the flags that are in FSP_FLAGS_MEM_MASK.
		FSP_SPACE_FLAGS will not be written back here. */
		space->flags = (space->flags & ~FSP_FLAGS_MEM_MASK)
			| (expected_flags & FSP_FLAGS_MEM_MASK);
		mutex_exit(&fil_system.mutex);
		if (!srv_read_only_mode) {
			fsp_flags_try_adjust(space, expected_flags
					     & ~FSP_FLAGS_MEM_MASK);
		}
		return space;
	}

func_exit:
	mutex_exit(&fil_system.mutex);
	return NULL;
}

/*============================ FILE I/O ================================*/

/********************************************************************//**
NOTE: you must call fil_mutex_enter_and_prepare_for_io() first!

Prepares a file node for i/o. Opens the file if it is closed. Updates the
pending i/o's field in the node and the system appropriately. Takes the node
off the LRU list if it is in the LRU list. The caller must hold the fil_sys
mutex.
@return false if the file can't be opened, otherwise true */
static
bool
fil_node_prepare_for_io(
/*====================*/
	fil_node_t*	node,	/*!< in: file node */
	fil_space_t*	space)	/*!< in: space */
{
	ut_ad(node && space);
	ut_ad(mutex_own(&fil_system.mutex));

	if (fil_system.n_open > srv_max_n_open_files + 5) {
		ib::warn() << "Open files " << fil_system.n_open
			<< " exceeds the limit " << srv_max_n_open_files;
	}

	if (!node->is_open()) {
		/* File is closed: open it */
		ut_a(node->n_pending == 0);

		if (!fil_node_open_file(node)) {
			return(false);
		}
	}

	if (node->n_pending++ == 0 && fil_space_belongs_in_lru(space)) {
		UT_LIST_REMOVE(fil_system.LRU, node);
	}

	return(true);
}

/** Report information about an invalid page access. */
ATTRIBUTE_COLD __attribute__((noreturn))
static void
fil_report_invalid_page_access(const page_id_t id, const char *name,
                               ulint byte_offset, ulint len, bool is_read)
{
	ib::fatal()
		<< "Trying to " << (is_read ? "read " : "write ")
		<< id
		<< " which is outside the bounds of tablespace " << name
		<< ". Byte offset " << byte_offset << ", len " << len;
}

inline void IORequest::set_fil_node(fil_node_t* node)
{
	if (!node->space->punch_hole) {
		clear_punch_hole();
	}

	m_fil_node = node;
}

/** Reads or writes data. This operation could be asynchronous (aio).

@param[in,out] type	IO context
@param[in] sync		true if synchronous aio is desired
@param[in] page_id	page id
@param[in] zip_size	ROW_FORMAT=COMPRESSED page size, or 0
@param[in] byte_offset	remainder of offset in bytes; in aio this
			must be divisible by the OS block size
@param[in] len		how many bytes to read or write; this must
			not cross a file boundary; in aio this must
			be a block size multiple
@param[in,out] buf	buffer where to store read data or from where
			to write; in aio this must be appropriately
			aligned
@param[in] message	message for aio handler if non-sync aio
			used, else ignored
@param[in] ignore	whether to ignore errors
@param[in] punch_hole	punch the hole to the file for page_compressed
			tablespace
@return status and file descriptor */
fil_io_t
fil_io(
	const IORequest&	type,
	bool			sync,
	const page_id_t		page_id,
	ulint			zip_size,
	ulint			byte_offset,
	ulint			len,
	void*			buf,
	void*			message,
	bool			ignore,
	bool			punch_hole)
{
	os_offset_t		offset;
	IORequest		req_type(type);

	ut_ad(req_type.validate());

	ut_ad(len > 0);
	ut_ad(byte_offset < srv_page_size);
	ut_ad(!zip_size || byte_offset == 0);
	ut_ad(srv_page_size == 1UL << srv_page_size_shift);
	compile_time_assert((1U << UNIV_PAGE_SIZE_SHIFT_MAX)
			    == UNIV_PAGE_SIZE_MAX);
	compile_time_assert((1U << UNIV_PAGE_SIZE_SHIFT_MIN)
			    == UNIV_PAGE_SIZE_MIN);
	ut_ad(fil_validate_skip());

	/* ibuf bitmap pages must be read in the sync AIO mode: */
	ut_ad(recv_no_ibuf_operations
	      || req_type.is_write()
	      || !ibuf_bitmap_page(page_id, zip_size)
	      || sync);

	ulint	mode;

	if (sync) {
		mode = OS_AIO_SYNC;
	} else if (req_type.is_read()
		   && !recv_no_ibuf_operations
		   && ibuf_page(page_id, zip_size, NULL)) {
		mode = OS_AIO_IBUF;
	} else {
		mode = OS_AIO_NORMAL;
	}

	if (req_type.is_read()) {

		srv_stats.data_read.add(len);

	} else if (req_type.is_write()) {

		ut_ad(!srv_read_only_mode
		      || fsp_is_system_temporary(page_id.space()));

		srv_stats.data_written.add(len);
	}

	/* Acquire fil_system.mutex and make sure that we can open at
	least one file while holding it, if the file is not already open */
	fil_space_t*	space = fil_mutex_enter_and_prepare_for_io(
		page_id.space());

	if (!space
	    || (req_type.is_read()
		&& !sync
		&& space->stop_new_ops
		&& !space->is_being_truncated)) {

		mutex_exit(&fil_system.mutex);
		if (!ignore) {
			ib::error()
				<< "Trying to do I/O to a tablespace which"
				" does not exist. I/O type: "
				<< (req_type.is_read() ? "read" : "write")
				<< ", page: " << page_id
				<< ", I/O length: " << len << " bytes";
		}

		return {DB_TABLESPACE_DELETED, nullptr};
	}

	ulint		cur_page_no = page_id.page_no();
	fil_node_t*	node = UT_LIST_GET_FIRST(space->chain);

	for (;;) {

		if (node == NULL) {
			if (ignore) {
				mutex_exit(&fil_system.mutex);
				return {DB_ERROR, nullptr};
			}

			fil_report_invalid_page_access(
				page_id, space->name, byte_offset, len,
				req_type.is_read());

		} else if (fil_is_user_tablespace_id(space->id)
			   && node->size == 0) {

			/* We do not know the size of a single-table tablespace
			before we open the file */
			break;

		} else if (node->size > cur_page_no) {
			/* Found! */
			break;

		} else {
			cur_page_no -= node->size;

			node = UT_LIST_GET_NEXT(chain, node);
		}
	}

	/* Open file if closed */
	if (UNIV_UNLIKELY(!fil_node_prepare_for_io(node, space))) {
		ut_ad(fil_is_user_tablespace_id(space->id));
		mutex_exit(&fil_system.mutex);

		if (!ignore) {
			ib::error()
				<< "Trying to do I/O to a tablespace '"
				<< space->name
				<< "' which exists without .ibd data file."
				" I/O type: "
				<< (req_type.is_read()
				    ? "read" : "write")
				<< ", page: "
				<< page_id
				<< ", I/O length: " << len << " bytes";
		}

		return {DB_TABLESPACE_DELETED, nullptr};
	}

	if (node->size <= cur_page_no) {
		if (ignore) {
			/* If we can tolerate the non-existent pages, we
			should return with DB_ERROR and let caller decide
			what to do. */
			node->complete_io(req_type.is_write());
			mutex_exit(&fil_system.mutex);
			return {DB_ERROR, nullptr};
		}

		fil_report_invalid_page_access(
			page_id, space->name, byte_offset, len,
			req_type.is_read());
	}

	space->acquire_for_io();
	/* Now we have made the changes in the data structures of fil_system */
	mutex_exit(&fil_system.mutex);

	if (!zip_size) zip_size = srv_page_size;

	offset = os_offset_t(cur_page_no) * zip_size + byte_offset;
	ut_ad(node->size - cur_page_no >= (len + (zip_size - 1)) / zip_size);

	/* Do AIO */

	ut_a(byte_offset % OS_FILE_LOG_BLOCK_SIZE == 0);
	ut_a((len % OS_FILE_LOG_BLOCK_SIZE) == 0);

	const char* name = node->name == NULL ? space->name : node->name;

	req_type.set_fil_node(node);

	ut_ad(!req_type.is_write()
	      || !fil_is_user_tablespace_id(page_id.space())
	      || offset == page_id.page_no() * zip_size);

	dberr_t err = DB_SUCCESS;

	if (punch_hole) {
		/* Punch the hole to the file */
		err = os_file_punch_hole(node->handle, offset, len);
	} else {
		/* Queue the aio request */
		err = os_aio(
			req_type,
			mode, name, node->handle, buf, offset, len,
			space->purpose != FIL_TYPE_TEMPORARY
			&& srv_read_only_mode,
			node, message);
	}

	/* We an try to recover the page from the double write buffer if
	the decompression fails or the page is corrupt. */

	ut_a(req_type.is_dblwr_recover() || err == DB_SUCCESS);
	if (sync) {
		mutex_enter(&fil_system.mutex);
		node->complete_io(req_type.is_write());
		mutex_exit(&fil_system.mutex);
		ut_ad(fil_validate_skip());
	}
	return {err, node};
}

#include <tpool.h>

/** Callback for AIO completion */
void fil_aio_callback(os_aio_userdata_t *data)
{
  ut_ad(fil_validate_skip());

  fil_node_t *node= data->node;

  if (UNIV_UNLIKELY(!node))
  {
    ut_ad(srv_shutdown_state == SRV_SHUTDOWN_EXIT_THREADS);
    return;
  }

  ut_ad(data->type.validate());

  buf_page_t *bpage= static_cast<buf_page_t*>(data->message);
  if (!bpage)
  {
    /* Asynchronous single page writes from the doublewrite buffer,
    or calls from buf_flush_freed_page() don't have access to the page. */
    ut_ad(data->type.is_write());
    ut_ad(!srv_read_only_mode);
write_completed:
    mutex_enter(&fil_system.mutex);
    node->complete_io(true);
    mutex_exit(&fil_system.mutex);
    node->space->release_for_io();
    return;
  }

  if (data->type.is_write())
  {
    ut_ad(!srv_read_only_mode || node->space->purpose == FIL_TYPE_TEMPORARY);
    bool dblwr= node->space->use_doublewrite();
    if (dblwr && bpage->status == buf_page_t::INIT_ON_FLUSH)
    {
      bpage->status= buf_page_t::NORMAL;
      dblwr= false;
    }
    buf_page_write_complete(bpage, data->type, dblwr, false);
    goto write_completed;
  }

  ut_ad(data->type.is_read());

  /* IMPORTANT: since i/o handling for reads will read also the insert
  buffer in fil_system.sys_space, we have to be very careful not to
  introduce deadlocks. We never close the system tablespace (0) data
  files via fil_system.LRU and we use a dedicated I/O thread to serve
  change buffer requests. */
  const page_id_t id(bpage->id());

  if (dberr_t err= buf_page_read_complete(bpage, *node))
  {
    if (recv_recovery_is_on() && !srv_force_recovery)
      recv_sys.found_corrupt_fs= true;

    ib::error() << "Failed to read page " << id.page_no()
                << " from file '" << node->name << "': " << err;
  }

  mutex_enter(&fil_system.mutex);
  node->complete_io();
  mutex_exit(&fil_system.mutex);
  node->space->release_for_io();
}

/**********************************************************************//**
Flushes to disk possible writes cached by the OS. If the space does not exist
or is being dropped, does not do anything. */
void
fil_flush(
/*======*/
	ulint	space_id)	/*!< in: file space id (this can be a group of
				log files or a tablespace of the database) */
{
	mutex_enter(&fil_system.mutex);

	if (fil_space_t* space = fil_space_get_by_id(space_id)) {
		if (space->purpose != FIL_TYPE_TEMPORARY
		    && !space->is_stopping()) {
			fil_flush_low(space);
		}
	}

	mutex_exit(&fil_system.mutex);
}

/** Flush a tablespace.
@param[in,out]	space	tablespace to flush */
void
fil_flush(fil_space_t* space)
{
	ut_ad(space->pending_io());
	ut_ad(space->purpose == FIL_TYPE_TABLESPACE
	      || space->purpose == FIL_TYPE_IMPORT);

	if (!space->is_stopping()) {
		mutex_enter(&fil_system.mutex);
		if (!space->is_stopping()) {
			fil_flush_low(space);
		}
		mutex_exit(&fil_system.mutex);
	}
}

/** Flush to disk the writes in file spaces of the given type
possibly cached by the OS. */
void fil_flush_file_spaces()
{
	ulint*		space_ids;
	ulint		n_space_ids;

	mutex_enter(&fil_system.mutex);

	n_space_ids = fil_system.unflushed_spaces.size();
	if (n_space_ids == 0) {

		mutex_exit(&fil_system.mutex);
		return;
	}

	space_ids = static_cast<ulint*>(
		ut_malloc_nokey(n_space_ids * sizeof(*space_ids)));

	n_space_ids = 0;

	for (sized_ilist<fil_space_t, unflushed_spaces_tag_t>::iterator it
	     = fil_system.unflushed_spaces.begin(),
	     end = fil_system.unflushed_spaces.end();
	     it != end; ++it) {

		if (it->purpose == FIL_TYPE_TABLESPACE && !it->is_stopping()) {
			space_ids[n_space_ids++] = it->id;
		}
	}

	mutex_exit(&fil_system.mutex);

	/* Flush the spaces.  It will not hurt to call fil_flush() on
	a non-existing space id. */
	for (ulint i = 0; i < n_space_ids; i++) {

		fil_flush(space_ids[i]);
	}

	ut_free(space_ids);
}

/** Functor to validate the file node list of a tablespace. */
struct	Check {
	/** Total size of file nodes visited so far */
	ulint	size;
	/** Total number of open files visited so far */
	ulint	n_open;

	/** Constructor */
	Check() : size(0), n_open(0) {}

	/** Visit a file node
	@param[in]	elem	file node to visit */
	void	operator()(const fil_node_t* elem)
	{
		ut_a(elem->is_open() || !elem->n_pending);
		n_open += elem->is_open();
		size += elem->size;
	}

	/** Validate a tablespace.
	@param[in]	space	tablespace to validate
	@return		number of open file nodes */
	static ulint validate(const fil_space_t* space)
	{
		ut_ad(mutex_own(&fil_system.mutex));
		Check	check;
		ut_list_validate(space->chain, check);
		ut_a(space->size == check.size);

		switch (space->id) {
		case TRX_SYS_SPACE:
			ut_ad(fil_system.sys_space == NULL
			      || fil_system.sys_space == space);
			break;
		case SRV_TMP_SPACE_ID:
			ut_ad(fil_system.temp_space == NULL
			      || fil_system.temp_space == space);
			break;
		default:
			break;
		}

		return(check.n_open);
	}
};

/******************************************************************//**
Checks the consistency of the tablespace cache.
@return true if ok */
bool fil_validate()
{
	fil_node_t*	fil_node;
	ulint		n_open		= 0;

	mutex_enter(&fil_system.mutex);

	for (fil_space_t *space = UT_LIST_GET_FIRST(fil_system.space_list);
	     space != NULL;
	     space = UT_LIST_GET_NEXT(space_list, space)) {
		n_open += Check::validate(space);
	}

	ut_a(fil_system.n_open == n_open);

	ut_list_validate(fil_system.LRU);

	for (fil_node = UT_LIST_GET_FIRST(fil_system.LRU);
	     fil_node != 0;
	     fil_node = UT_LIST_GET_NEXT(LRU, fil_node)) {

		ut_a(fil_node->n_pending == 0);
		ut_a(!fil_node->being_extended);
		ut_a(fil_node->is_open());
		ut_a(fil_space_belongs_in_lru(fil_node->space));
	}

	mutex_exit(&fil_system.mutex);

	return(true);
}

/*********************************************************************//**
Sets the file page type. */
void
fil_page_set_type(
/*==============*/
	byte*	page,	/*!< in/out: file page */
	ulint	type)	/*!< in: type */
{
	ut_ad(page);

	mach_write_to_2(page + FIL_PAGE_TYPE, type);
}

/********************************************************************//**
Delete the tablespace file and any related files like .cfg.
This should not be called for temporary tables.
@param[in] ibd_filepath File path of the IBD tablespace */
void
fil_delete_file(
/*============*/
	const char*	ibd_filepath)
{
	/* Force a delete of any stale .ibd files that are lying around. */

	ib::info() << "Deleting " << ibd_filepath;
	os_file_delete_if_exists(innodb_data_file_key, ibd_filepath, NULL);

	char*	cfg_filepath = fil_make_filepath(
		ibd_filepath, NULL, CFG, false);
	if (cfg_filepath != NULL) {
		os_file_delete_if_exists(
			innodb_data_file_key, cfg_filepath, NULL);
		ut_free(cfg_filepath);
	}
}

#ifdef UNIV_DEBUG
/** Check that a tablespace is valid for mtr_commit().
@param[in]	space	persistent tablespace that has been changed */
static
void
fil_space_validate_for_mtr_commit(
	const fil_space_t*	space)
{
	ut_ad(!mutex_own(&fil_system.mutex));
	ut_ad(space != NULL);
	ut_ad(space->purpose == FIL_TYPE_TABLESPACE);
	ut_ad(!is_predefined_tablespace(space->id));

	/* We are serving mtr_commit(). While there is an active
	mini-transaction, we should have !space->stop_new_ops. This is
	guaranteed by meta-data locks or transactional locks, or
	dict_sys.latch (X-lock in DROP, S-lock in purge). */
	ut_ad(!space->stop_new_ops
	      || space->is_being_truncated /* fil_truncate_prepare() */
	      || space->referenced());
}
#endif /* UNIV_DEBUG */

/** Write a FILE_MODIFY record for a persistent tablespace.
@param[in]	space	tablespace
@param[in,out]	mtr	mini-transaction */
static
void
fil_names_write(
	const fil_space_t*	space,
	mtr_t*			mtr)
{
	ut_ad(UT_LIST_GET_LEN(space->chain) == 1);
	fil_name_write(space->id, UT_LIST_GET_FIRST(space->chain)->name, mtr);
}

/** Note that a non-predefined persistent tablespace has been modified
by redo log.
@param[in,out]	space	tablespace */
void
fil_names_dirty(
	fil_space_t*	space)
{
	ut_ad(log_mutex_own());
	ut_ad(recv_recovery_is_on());
	ut_ad(log_sys.get_lsn() != 0);
	ut_ad(space->max_lsn == 0);
	ut_d(fil_space_validate_for_mtr_commit(space));

	UT_LIST_ADD_LAST(fil_system.named_spaces, space);
	space->max_lsn = log_sys.get_lsn();
}

/** Write FILE_MODIFY records when a non-predefined persistent
tablespace was modified for the first time since the latest
fil_names_clear().
@param[in,out]	space	tablespace */
void fil_names_dirty_and_write(fil_space_t* space)
{
	ut_ad(log_mutex_own());
	ut_d(fil_space_validate_for_mtr_commit(space));
	ut_ad(space->max_lsn == log_sys.get_lsn());

	UT_LIST_ADD_LAST(fil_system.named_spaces, space);
	mtr_t mtr;
	mtr.start();
	fil_names_write(space, &mtr);

	DBUG_EXECUTE_IF("fil_names_write_bogus",
			{
				char bogus_name[] = "./test/bogus file.ibd";
				os_normalize_path(bogus_name);
				fil_name_write(
					SRV_SPACE_ID_UPPER_BOUND,
					bogus_name, &mtr);
			});

	mtr.commit_files();
}

/** On a log checkpoint, reset fil_names_dirty_and_write() flags
and write out FILE_MODIFY and FILE_CHECKPOINT if needed.
@param[in]	lsn		checkpoint LSN
@param[in]	do_write	whether to always write FILE_CHECKPOINT
@return whether anything was written to the redo log
@retval false	if no flags were set and nothing written
@retval true	if anything was written to the redo log */
bool
fil_names_clear(
	lsn_t	lsn,
	bool	do_write)
{
	mtr_t	mtr;
	ulint	mtr_checkpoint_size = RECV_SCAN_SIZE - 1;

	DBUG_EXECUTE_IF(
		"increase_mtr_checkpoint_size",
		mtr_checkpoint_size = 75 * 1024;
		);

	ut_ad(log_mutex_own());
	ut_ad(lsn);

	mtr.start();

	for (fil_space_t* space = UT_LIST_GET_FIRST(fil_system.named_spaces);
	     space != NULL; ) {
		if (mtr.get_log()->size()
		    + (3 + 5 + 1) + strlen(space->chain.start->name)
		    >= mtr_checkpoint_size) {
			/* Prevent log parse buffer overflow */
			mtr.commit_files();
			mtr.start();
		}

		fil_space_t*	next = UT_LIST_GET_NEXT(named_spaces, space);

		ut_ad(space->max_lsn > 0);
		if (space->max_lsn < lsn) {
			/* The tablespace was last dirtied before the
			checkpoint LSN. Remove it from the list, so
			that if the tablespace is not going to be
			modified any more, subsequent checkpoints will
			avoid calling fil_names_write() on it. */
			space->max_lsn = 0;
			UT_LIST_REMOVE(fil_system.named_spaces, space);
		}

		/* max_lsn is the last LSN where fil_names_dirty_and_write()
		was called. If we kept track of "min_lsn" (the first LSN
		where max_lsn turned nonzero), we could avoid the
		fil_names_write() call if min_lsn > lsn. */

		fil_names_write(space, &mtr);
		do_write = true;

		space = next;
	}

	if (do_write) {
		mtr.commit_files(lsn);
	} else {
		ut_ad(!mtr.has_modifications());
	}

	return(do_write);
}

/* Unit Tests */
#ifdef UNIV_ENABLE_UNIT_TEST_MAKE_FILEPATH
#define MF  fil_make_filepath
#define DISPLAY ib::info() << path
void
test_make_filepath()
{
	char* path;
	const char* long_path =
		"this/is/a/very/long/path/including/a/very/"
		"looooooooooooooooooooooooooooooooooooooooooooooooo"
		"oooooooooooooooooooooooooooooooooooooooooooooooooo"
		"oooooooooooooooooooooooooooooooooooooooooooooooooo"
		"oooooooooooooooooooooooooooooooooooooooooooooooooo"
		"oooooooooooooooooooooooooooooooooooooooooooooooooo"
		"oooooooooooooooooooooooooooooooooooooooooooooooooo"
		"oooooooooooooooooooooooooooooooooooooooooooooooooo"
		"oooooooooooooooooooooooooooooooooooooooooooooooooo"
		"oooooooooooooooooooooooooooooooooooooooooooooooooo"
		"oooooooooooooooooooooooooooooooooooooooooooooooong"
		"/folder/name";
	path = MF("/this/is/a/path/with/a/filename", NULL, IBD, false); DISPLAY;
	path = MF("/this/is/a/path/with/a/filename", NULL, ISL, false); DISPLAY;
	path = MF("/this/is/a/path/with/a/filename", NULL, CFG, false); DISPLAY;
	path = MF("/this/is/a/path/with/a/filename.ibd", NULL, IBD, false); DISPLAY;
	path = MF("/this/is/a/path/with/a/filename.ibd", NULL, IBD, false); DISPLAY;
	path = MF("/this/is/a/path/with/a/filename.dat", NULL, IBD, false); DISPLAY;
	path = MF(NULL, "tablespacename", NO_EXT, false); DISPLAY;
	path = MF(NULL, "tablespacename", IBD, false); DISPLAY;
	path = MF(NULL, "dbname/tablespacename", NO_EXT, false); DISPLAY;
	path = MF(NULL, "dbname/tablespacename", IBD, false); DISPLAY;
	path = MF(NULL, "dbname/tablespacename", ISL, false); DISPLAY;
	path = MF(NULL, "dbname/tablespacename", CFG, false); DISPLAY;
	path = MF(NULL, "dbname\\tablespacename", NO_EXT, false); DISPLAY;
	path = MF(NULL, "dbname\\tablespacename", IBD, false); DISPLAY;
	path = MF("/this/is/a/path", "dbname/tablespacename", IBD, false); DISPLAY;
	path = MF("/this/is/a/path", "dbname/tablespacename", IBD, true); DISPLAY;
	path = MF("./this/is/a/path", "dbname/tablespacename.ibd", IBD, true); DISPLAY;
	path = MF("this\\is\\a\\path", "dbname/tablespacename", IBD, true); DISPLAY;
	path = MF("/this/is/a/path", "dbname\\tablespacename", IBD, true); DISPLAY;
	path = MF(long_path, NULL, IBD, false); DISPLAY;
	path = MF(long_path, "tablespacename", IBD, false); DISPLAY;
	path = MF(long_path, "tablespacename", IBD, true); DISPLAY;
}
#endif /* UNIV_ENABLE_UNIT_TEST_MAKE_FILEPATH */
/* @} */

/** Return the next fil_space_t.
Once started, the caller must keep calling this until it returns NULL.
fil_space_t::acquire() and fil_space_t::release() are invoked here which
blocks a concurrent operation from dropping the tablespace.
@param[in]	prev_space	Pointer to the previous fil_space_t.
If NULL, use the first fil_space_t on fil_system.space_list.
@return pointer to the next fil_space_t.
@retval NULL if this was the last*/
fil_space_t*
fil_space_next(fil_space_t* prev_space)
{
	fil_space_t*		space=prev_space;

	mutex_enter(&fil_system.mutex);

	if (!space) {
		space = UT_LIST_GET_FIRST(fil_system.space_list);
	} else {
		ut_a(space->referenced());

		/* Move on to the next fil_space_t */
		space->release();
		space = UT_LIST_GET_NEXT(space_list, space);
	}

	/* Skip spaces that are being created by
	fil_ibd_create(), or dropped, or !tablespace. */
	while (space != NULL
	       && (UT_LIST_GET_LEN(space->chain) == 0
		   || space->is_stopping()
		   || space->purpose != FIL_TYPE_TABLESPACE)) {
		space = UT_LIST_GET_NEXT(space_list, space);
	}

	if (space != NULL) {
		space->acquire();
	}

	mutex_exit(&fil_system.mutex);

	return(space);
}

/**
Remove space from key rotation list if there are no more
pending operations.
@param[in,out]	space		Tablespace */
static
void
fil_space_remove_from_keyrotation(fil_space_t* space)
{
	ut_ad(mutex_own(&fil_system.mutex));
	ut_ad(space);

	if (!space->referenced() && space->is_in_rotation_list) {
		space->is_in_rotation_list = false;
		ut_a(!fil_system.rotation_list.empty());
		fil_system.rotation_list.remove(*space);
	}
}


/** Return the next fil_space_t from key rotation list.
Once started, the caller must keep calling this until it returns NULL.
fil_space_t::acquire() and fil_space_t::release() are invoked here which
blocks a concurrent operation from dropping the tablespace.
@param[in]	prev_space	Pointer to the previous fil_space_t.
If NULL, use the first fil_space_t on fil_system.space_list.
@param[in]	recheck		recheck of the tablespace is needed or
				still encryption thread does write page0 for it
@param[in]	key_version	key version of the key state thread
@return pointer to the next fil_space_t.
@retval NULL if this was the last */
fil_space_t *fil_system_t::keyrotate_next(fil_space_t *prev_space,
                                          bool recheck, uint key_version)
{
  mutex_enter(&fil_system.mutex);

  /* If one of the encryption threads already started the encryption
  of the table then don't remove the unencrypted spaces from rotation list

  If there is a change in innodb_encrypt_tables variables value then
  don't remove the last processed tablespace from the rotation list. */
  const bool remove= (!recheck || prev_space->crypt_data) &&
                     !key_version == !srv_encrypt_tables;
  sized_ilist<fil_space_t, rotation_list_tag_t>::iterator it=
    prev_space ? prev_space : fil_system.rotation_list.end();

  if (it == fil_system.rotation_list.end())
    it= fil_system.rotation_list.begin();
  else
  {
    /* Move on to the next fil_space_t */
    prev_space->release();

    ++it;

    while (it != fil_system.rotation_list.end() &&
           (UT_LIST_GET_LEN(it->chain) == 0 || it->is_stopping()))
      ++it;

    if (remove)
      fil_space_remove_from_keyrotation(prev_space);
  }

  fil_space_t *space= it == fil_system.rotation_list.end() ? NULL : &*it;

  if (space)
    space->acquire();

  mutex_exit(&fil_system.mutex);
  return space;
}

/** Determine the block size of the data file.
@param[in]	space		tablespace
@param[in]	offset		page number
@return	block size */
UNIV_INTERN
ulint
fil_space_get_block_size(const fil_space_t* space, unsigned offset)
{
	ulint block_size = 512;

	for (fil_node_t* node = UT_LIST_GET_FIRST(space->chain);
	     node != NULL;
	     node = UT_LIST_GET_NEXT(chain, node)) {
		block_size = node->block_size;
		if (node->size > offset) {
			ut_ad(node->size <= 0xFFFFFFFFU);
			break;
		}
		offset -= static_cast<unsigned>(node->size);
	}

	/* Currently supporting block size up to 4K,
	fall back to default if bigger requested. */
	if (block_size > 4096) {
		block_size = 512;
	}

	return block_size;
}

/*******************************************************************//**
Returns the table space by a given id, NULL if not found. */
fil_space_t*
fil_space_found_by_id(
/*==================*/
	ulint	id)	/*!< in: space id */
{
	fil_space_t* space = NULL;
	mutex_enter(&fil_system.mutex);
	space = fil_space_get_by_id(id);

	/* Not found if space is being deleted */
	if (space && space->stop_new_ops) {
		space = NULL;
	}

	mutex_exit(&fil_system.mutex);
	return space;
}<|MERGE_RESOLUTION|>--- conflicted
+++ resolved
@@ -1775,38 +1775,6 @@
 	return(space);
 }
 
-<<<<<<< HEAD
-/********************************************************//**
-Creates the database directory for a table if it does not exist yet. */
-void
-fil_create_directory_for_tablename(
-/*===============================*/
-	const char*	name)	/*!< in: name in the standard
-				'databasename/tablename' format */
-{
-	const char*	namend;
-	char*		path;
-	ulint		len;
-
-	len = strlen(fil_path_to_mysql_datadir);
-	namend = strchr(name, '/');
-	ut_a(namend);
-	path = static_cast<char*>(
-		ut_malloc_nokey(len + ulint(namend - name) + 2));
-
-	memcpy(path, fil_path_to_mysql_datadir, len);
-	path[len] = '/';
-	memcpy(path + len + 1, name, ulint(namend - name));
-	path[len + ulint(namend - name) + 1] = 0;
-
-	os_normalize_path(path);
-
-	bool	success = os_file_create_directory(path, false);
-	ut_a(success);
-
-	ut_free(path);
-}
-
 /** Write a log record about a file operation.
 @param type           file operation
 @param first_page_no  first page number in the file
@@ -1814,27 +1782,6 @@
 @param new_path       new file path for type=FILE_RENAME */
 inline void mtr_t::log_file_op(mfile_type_t type, ulint space_id,
 			       const char *path, const char *new_path)
-=======
-/** Write a log record about an operation on a tablespace file.
-@param[in]	type		MLOG_FILE_NAME or MLOG_FILE_DELETE
-or MLOG_FILE_CREATE2 or MLOG_FILE_RENAME2
-@param[in]	space_id	tablespace identifier
-@param[in]	first_page_no	first page number in the file
-@param[in]	path		file path
-@param[in]	new_path	if type is MLOG_FILE_RENAME2, the new name
-@param[in]	flags		if type is MLOG_FILE_CREATE2, the space flags
-@param[in,out]	mtr		mini-transaction */
-static
-void
-fil_op_write_log(
-	mlog_id_t	type,
-	ulint		space_id,
-	ulint		first_page_no,
-	const char*	path,
-	const char*	new_path,
-	ulint		flags,
-	mtr_t*		mtr)
->>>>>>> ced3ec4c
 {
   ut_ad((new_path != nullptr) == (type == FILE_RENAME));
   ut_ad(!(byte(type) & 15));
