/*****************************************************************************
Copyright (C) 2013, 2015, Google Inc. All Rights Reserved.
Copyright (c) 2014, 2021, MariaDB Corporation.

This program is free software; you can redistribute it and/or modify it under
the terms of the GNU General Public License as published by the Free Software
Foundation; version 2 of the License.

This program is distributed in the hope that it will be useful, but WITHOUT
ANY WARRANTY; without even the implied warranty of MERCHANTABILITY or FITNESS
FOR A PARTICULAR PURPOSE. See the GNU General Public License for more details.

You should have received a copy of the GNU General Public License along with
this program; if not, write to the Free Software Foundation, Inc.,
51 Franklin St, Fifth Floor, Boston, MA 02110-1335 USA

*****************************************************************************/
/**************************************************//**
@file fil0crypt.cc
Innodb file space encrypt/decrypt

Created            Jonas Oreland Google
Modified           Jan Lindström jan.lindstrom@mariadb.com
*******************************************************/

#include "fil0crypt.h"
#include "mtr0types.h"
#include "mach0data.h"
#include "page0zip.h"
#include "buf0checksum.h"
#ifdef UNIV_INNOCHECKSUM
# include "buf0buf.h"
#else
#include "buf0dblwr.h"
#include "srv0srv.h"
#include "srv0start.h"
#include "mtr0mtr.h"
#include "mtr0log.h"
#include "ut0ut.h"
#include "fsp0fsp.h"
#include "fil0pagecompress.h"
#include <my_crypt.h>

static bool fil_crypt_threads_inited = false;

/** Is encryption enabled/disabled */
ulong srv_encrypt_tables;

/** No of key rotation threads requested */
uint srv_n_fil_crypt_threads;

/** No of key rotation threads started */
uint srv_n_fil_crypt_threads_started;

/** At this age or older a space/page will be rotated */
uint srv_fil_crypt_rotate_key_age;

/** Whether the encryption plugin does key rotation */
Atomic_relaxed<bool> srv_encrypt_rotate;

/** Condition variable for srv_n_fil_crypt_threads_started */
static pthread_cond_t fil_crypt_cond;

/** Condition variable to to signal the key rotation threads */
static pthread_cond_t fil_crypt_threads_cond;

/** Condition variable for interrupting sleeptime_ms sleep at the end
of fil_crypt_rotate_page() */
static pthread_cond_t fil_crypt_throttle_sleep_cond;

/** Mutex for key rotation threads. Acquired before fil_system.mutex! */
static mysql_mutex_t fil_crypt_threads_mutex;

/** Variable ensuring only 1 thread at time does initial conversion */
static bool fil_crypt_start_converting;

/** Variables for throttling */
uint srv_n_fil_crypt_iops;	 // 10ms per iop
static constexpr uint srv_alloc_time = 3; // allocate iops for 3s at a time
static uint n_fil_crypt_iops_allocated;

#define DEBUG_KEYROTATION_THROTTLING 0

/** Statistics variables */
static fil_crypt_stat_t crypt_stat;
static mysql_mutex_t crypt_stat_mutex;

/** Wake up the encryption threads */
void fil_crypt_threads_signal(bool broadcast)
{
  mysql_mutex_lock(&fil_crypt_threads_mutex);
  if (broadcast)
    pthread_cond_broadcast(&fil_crypt_threads_cond);
  else
    pthread_cond_signal(&fil_crypt_threads_cond);
  mysql_mutex_unlock(&fil_crypt_threads_mutex);
}

/***********************************************************************
Check if a key needs rotation given a key_state
@param[in]	crypt_data		Encryption information
@param[in]	key_version		Current key version
@param[in]	latest_key_version	Latest key version
@param[in]	rotate_key_age		when to rotate
@return true if key needs rotation, false if not */
static bool
fil_crypt_needs_rotation(
	const fil_space_crypt_t*	crypt_data,
	uint				key_version,
	uint				latest_key_version,
	uint				rotate_key_age)
	MY_ATTRIBUTE((warn_unused_result));

/*********************************************************************
Init space crypt */
void fil_space_crypt_init()
{
  pthread_cond_init(&fil_crypt_throttle_sleep_cond, nullptr);
  mysql_mutex_init(0, &crypt_stat_mutex, nullptr);
}

/*********************************************************************
Cleanup space crypt */
void fil_space_crypt_cleanup()
{
  pthread_cond_destroy(&fil_crypt_throttle_sleep_cond);
  mysql_mutex_destroy(&crypt_stat_mutex);
}

/**
Get latest key version from encryption plugin.
@return key version or ENCRYPTION_KEY_VERSION_INVALID */
uint
fil_space_crypt_t::key_get_latest_version(void)
{
	uint key_version = key_found;

	if (is_key_found()) {
		key_version = encryption_key_get_latest_version(key_id);
		/* InnoDB does dirty read of srv_fil_crypt_rotate_key_age.
		It doesn't matter because srv_encrypt_rotate
		can be set to true only once */
		if (!srv_encrypt_rotate
		    && key_version > srv_fil_crypt_rotate_key_age) {
			srv_encrypt_rotate = true;
		}

		srv_stats.n_key_requests.inc();
		key_found = key_version;
	}

	return key_version;
}

/******************************************************************
Get the latest(key-version), waking the encrypt thread, if needed
@param[in,out]	crypt_data	Crypt data */
static inline
uint
fil_crypt_get_latest_key_version(
	fil_space_crypt_t* crypt_data)
{
	ut_ad(crypt_data != NULL);

	uint key_version = crypt_data->key_get_latest_version();

	if (crypt_data->is_key_found()) {

		if (fil_crypt_needs_rotation(
				crypt_data,
				crypt_data->min_key_version,
				key_version,
				srv_fil_crypt_rotate_key_age)) {
			if (fil_crypt_threads_inited) {
				fil_crypt_threads_signal();
			}
		}
	}

	return key_version;
}

/******************************************************************
Mutex helper for crypt_data->scheme */
void
crypt_data_scheme_locker(
/*=====================*/
	st_encryption_scheme*	scheme,
	int			exit)
{
	fil_space_crypt_t* crypt_data =
		static_cast<fil_space_crypt_t*>(scheme);

	if (exit) {
		mysql_mutex_unlock(&crypt_data->mutex);
	} else {
		mysql_mutex_lock(&crypt_data->mutex);
	}
}

/******************************************************************
Create a fil_space_crypt_t object
@param[in]	type		CRYPT_SCHEME_UNENCRYPTE or
				CRYPT_SCHEME_1
@param[in]	encrypt_mode	FIL_ENCRYPTION_DEFAULT or
				FIL_ENCRYPTION_ON or
				FIL_ENCRYPTION_OFF
@param[in]	min_key_version key_version or 0
@param[in]	key_id		Used key id
@return crypt object */
static
fil_space_crypt_t*
fil_space_create_crypt_data(
	uint			type,
	fil_encryption_t	encrypt_mode,
	uint			min_key_version,
	uint			key_id)
{
	fil_space_crypt_t* crypt_data = NULL;
	if (void* buf = ut_zalloc_nokey(sizeof(fil_space_crypt_t))) {
		crypt_data = new(buf)
			fil_space_crypt_t(
				type,
				min_key_version,
				key_id,
				encrypt_mode);
	}

	return crypt_data;
}

/******************************************************************
Create a fil_space_crypt_t object
@param[in]	encrypt_mode	FIL_ENCRYPTION_DEFAULT or
				FIL_ENCRYPTION_ON or
				FIL_ENCRYPTION_OFF

@param[in]	key_id		Encryption key id
@return crypt object */
fil_space_crypt_t*
fil_space_create_crypt_data(
	fil_encryption_t	encrypt_mode,
	uint			key_id)
{
	return (fil_space_create_crypt_data(0, encrypt_mode, 0, key_id));
}

/******************************************************************
Merge fil_space_crypt_t object
@param[in,out]	dst		Destination cryp data
@param[in]	src		Source crypt data */
static
void
fil_space_merge_crypt_data(
	fil_space_crypt_t* dst,
	const fil_space_crypt_t* src)
{
	mysql_mutex_lock(&dst->mutex);

	/* validate that they are mergeable */
	ut_a(src->type == CRYPT_SCHEME_UNENCRYPTED ||
	     src->type == CRYPT_SCHEME_1);

	ut_a(dst->type == CRYPT_SCHEME_UNENCRYPTED ||
	     dst->type == CRYPT_SCHEME_1);

	dst->encryption = src->encryption;
	dst->type = src->type;
	dst->min_key_version = src->min_key_version;
	dst->keyserver_requests += src->keyserver_requests;

	mysql_mutex_unlock(&dst->mutex);
}

/** Initialize encryption parameters from a tablespace header page.
@param[in]	zip_size	ROW_FORMAT=COMPRESSED page size, or 0
@param[in]	page		first page of the tablespace
@return crypt data from page 0
@retval	NULL	if not present or not valid */
fil_space_crypt_t* fil_space_read_crypt_data(ulint zip_size, const byte* page)
{
	const ulint offset = FSP_HEADER_OFFSET
		+ fsp_header_get_encryption_offset(zip_size);

	if (memcmp(page + offset, CRYPT_MAGIC, MAGIC_SZ) != 0) {
		/* Crypt data is not stored. */
		return NULL;
	}

	uint8_t type = mach_read_from_1(page + offset + MAGIC_SZ + 0);
	uint8_t iv_length = mach_read_from_1(page + offset + MAGIC_SZ + 1);
	fil_space_crypt_t* crypt_data;

	if (!(type == CRYPT_SCHEME_UNENCRYPTED ||
	      type == CRYPT_SCHEME_1)
	    || iv_length != sizeof crypt_data->iv) {
		ib::error() << "Found non sensible crypt scheme: "
			    << type << "," << iv_length
			    << " for space: "
			    << page_get_space_id(page);
		return NULL;
	}

	uint min_key_version = mach_read_from_4
		(page + offset + MAGIC_SZ + 2 + iv_length);

	uint key_id = mach_read_from_4
		(page + offset + MAGIC_SZ + 2 + iv_length + 4);

	fil_encryption_t encryption = (fil_encryption_t)mach_read_from_1(
		page + offset + MAGIC_SZ + 2 + iv_length + 8);

	crypt_data = fil_space_create_crypt_data(encryption, key_id);
	/* We need to overwrite these as above function will initialize
	members */
	crypt_data->type = type;
	crypt_data->min_key_version = min_key_version;
	memcpy(crypt_data->iv, page + offset + MAGIC_SZ + 2, iv_length);

	return crypt_data;
}

/******************************************************************
Free a crypt data object
@param[in,out] crypt_data	crypt data to be freed */
void fil_space_destroy_crypt_data(fil_space_crypt_t **crypt_data)
{
	if (crypt_data != NULL && (*crypt_data) != NULL) {
		fil_space_crypt_t* c;
		if (UNIV_LIKELY(fil_crypt_threads_inited)) {
			mysql_mutex_lock(&fil_crypt_threads_mutex);
			c = *crypt_data;
			*crypt_data = NULL;
			mysql_mutex_unlock(&fil_crypt_threads_mutex);
		} else {
			ut_ad(srv_read_only_mode || !srv_was_started);
			c = *crypt_data;
			*crypt_data = NULL;
		}
		if (c) {
			c->~fil_space_crypt_t();
			ut_free(c);
		}
	}
}

/** Amend encryption information from redo log.
@param[in]	space	tablespace
@param[in]	data	encryption metadata */
void fil_crypt_parse(fil_space_t* space, const byte* data)
{
	ut_ad(data[1] == MY_AES_BLOCK_SIZE);
	if (void* buf = ut_zalloc_nokey(sizeof(fil_space_crypt_t))) {
		fil_space_crypt_t* crypt_data = new(buf)
			fil_space_crypt_t(
				data[0],
				mach_read_from_4(&data[2 + MY_AES_BLOCK_SIZE]),
				mach_read_from_4(&data[6 + MY_AES_BLOCK_SIZE]),
				static_cast<fil_encryption_t>
				(data[10 + MY_AES_BLOCK_SIZE]));
		memcpy(crypt_data->iv, data + 2, MY_AES_BLOCK_SIZE);
		mysql_mutex_lock(&fil_system.mutex);
		if (space->crypt_data) {
			fil_space_merge_crypt_data(space->crypt_data,
						   crypt_data);
			fil_space_destroy_crypt_data(&crypt_data);
			crypt_data = space->crypt_data;
		} else {
			space->crypt_data = crypt_data;
		}
		mysql_mutex_unlock(&fil_system.mutex);
	}
}

/** Write encryption metadata to the first page.
@param[in,out]	block	first page of the tablespace
@param[in,out]	mtr	mini-transaction */
void fil_space_crypt_t::write_page0(buf_block_t* block, mtr_t* mtr)
{
	const ulint offset = FSP_HEADER_OFFSET
		+ fsp_header_get_encryption_offset(block->zip_size());
	byte* b = block->frame + offset;

	mtr->memcpy<mtr_t::MAYBE_NOP>(*block, b, CRYPT_MAGIC, MAGIC_SZ);

	b += MAGIC_SZ;
	byte* const start = b;
	*b++ = static_cast<byte>(type);
	compile_time_assert(sizeof iv == MY_AES_BLOCK_SIZE);
	compile_time_assert(sizeof iv == CRYPT_SCHEME_1_IV_LEN);
	*b++ = sizeof iv;
	memcpy(b, iv, sizeof iv);
	b += sizeof iv;
	mach_write_to_4(b, min_key_version);
	b += 4;
	mach_write_to_4(b, key_id);
	b += 4;
	*b++ = byte(encryption);
	ut_ad(b - start == 11 + MY_AES_BLOCK_SIZE);
	/* We must log also any unchanged bytes, because recovery will
	invoke fil_crypt_parse() based on this log record. */
	mtr->memcpy(*block, offset + MAGIC_SZ, b - start);
}

/** Encrypt a buffer for non full checksum.
@param[in,out]		crypt_data		Crypt data
@param[in]		space			space_id
@param[in]		offset			Page offset
@param[in]		lsn			Log sequence number
@param[in]		src_frame		Page to encrypt
@param[in]		zip_size		ROW_FORMAT=COMPRESSED
						page size, or 0
@param[in,out]		dst_frame		Output buffer
@return encrypted buffer or NULL */
static byte* fil_encrypt_buf_for_non_full_checksum(
	fil_space_crypt_t*	crypt_data,
	ulint			space,
	ulint			offset,
	lsn_t			lsn,
	const byte*		src_frame,
	ulint			zip_size,
	byte*			dst_frame)
{
	uint size = uint(zip_size ? zip_size : srv_page_size);
	uint key_version = fil_crypt_get_latest_key_version(crypt_data);
	ut_a(key_version != ENCRYPTION_KEY_VERSION_INVALID);
	ut_ad(!ut_align_offset(src_frame, 8));
	ut_ad(!ut_align_offset(dst_frame, 8));

	const bool page_compressed = fil_page_get_type(src_frame)
		== FIL_PAGE_PAGE_COMPRESSED_ENCRYPTED;
	uint header_len = FIL_PAGE_DATA;

	if (page_compressed) {
		header_len += FIL_PAGE_ENCRYPT_COMP_METADATA_LEN;
	}

	/* FIL page header is not encrypted */
	memcpy(dst_frame, src_frame, header_len);
	mach_write_to_4(dst_frame + FIL_PAGE_FILE_FLUSH_LSN_OR_KEY_VERSION,
			key_version);

	/* Calculate the start offset in a page */
	uint		unencrypted_bytes = header_len + FIL_PAGE_DATA_END;
	uint		srclen = size - unencrypted_bytes;
	const byte*	src = src_frame + header_len;
	byte*		dst = dst_frame + header_len;
	uint32		dstlen = 0;

	if (page_compressed) {
		srclen = mach_read_from_2(src_frame + FIL_PAGE_DATA);
	}

	int rc = encryption_scheme_encrypt(src, srclen, dst, &dstlen,
					   crypt_data, key_version,
					   (uint32)space, (uint32)offset, lsn);
	ut_a(rc == MY_AES_OK);
	ut_a(dstlen == srclen);

	/* For compressed tables we do not store the FIL header because
	the whole page is not stored to the disk. In compressed tables only
	the FIL header + compressed (and now encrypted) payload alligned
	to sector boundary is written. */
	if (!page_compressed) {
		/* FIL page trailer is also not encrypted */
		static_assert(FIL_PAGE_DATA_END == 8, "alignment");
		memcpy_aligned<8>(dst_frame + size - FIL_PAGE_DATA_END,
				  src_frame + size - FIL_PAGE_DATA_END, 8);
	} else {
		/* Clean up rest of buffer */
		memset(dst_frame+header_len+srclen, 0,
		       size - (header_len + srclen));
	}

	/* store the post-encryption checksum after the key-version */
	mach_write_to_4(dst_frame + FIL_PAGE_FILE_FLUSH_LSN_OR_KEY_VERSION + 4,
			zip_size
			? page_zip_calc_checksum(dst_frame, zip_size,
						 SRV_CHECKSUM_ALGORITHM_CRC32)
			: buf_calc_page_crc32(dst_frame));

	ut_ad(fil_space_verify_crypt_checksum(dst_frame, zip_size));

	srv_stats.pages_encrypted.inc();

	return dst_frame;
}

/** Encrypt a buffer for full checksum format.
@param[in,out]		crypt_data		Crypt data
@param[in]		space			space_id
@param[in]		offset			Page offset
@param[in]		lsn			Log sequence number
@param[in]		src_frame		Page to encrypt
@param[in,out]		dst_frame		Output buffer
@return encrypted buffer or NULL */
static byte* fil_encrypt_buf_for_full_crc32(
	fil_space_crypt_t*	crypt_data,
	ulint			space,
	ulint			offset,
	lsn_t			lsn,
	const byte*		src_frame,
	byte*			dst_frame)
{
	uint key_version = fil_crypt_get_latest_key_version(crypt_data);
	ut_d(bool corrupted = false);
	const uint size = buf_page_full_crc32_size(src_frame, NULL,
#ifdef UNIV_DEBUG
						   &corrupted
#else
						   NULL
#endif
						   );
	ut_ad(!corrupted);
	uint srclen = size - (FIL_PAGE_FILE_FLUSH_LSN_OR_KEY_VERSION
			      + FIL_PAGE_FCRC32_CHECKSUM);
	const byte* src = src_frame + FIL_PAGE_FILE_FLUSH_LSN_OR_KEY_VERSION;
	byte* dst = dst_frame + FIL_PAGE_FILE_FLUSH_LSN_OR_KEY_VERSION;
	uint dstlen = 0;

	ut_a(key_version != ENCRYPTION_KEY_VERSION_INVALID);

	/* Till FIL_PAGE_LSN, page is not encrypted */
	memcpy(dst_frame, src_frame, FIL_PAGE_FILE_FLUSH_LSN_OR_KEY_VERSION);

	/* Write key version to the page. */
	mach_write_to_4(dst_frame + FIL_PAGE_FCRC32_KEY_VERSION, key_version);

	int rc = encryption_scheme_encrypt(src, srclen, dst, &dstlen,
					   crypt_data, key_version,
					   uint(space), uint(offset), lsn);
	ut_a(rc == MY_AES_OK);
	ut_a(dstlen == srclen);

	const ulint payload = size - FIL_PAGE_FCRC32_CHECKSUM;
	mach_write_to_4(dst_frame + payload, ut_crc32(dst_frame, payload));
	/* Clean the rest of the buffer. FIXME: Punch holes when writing! */
	memset(dst_frame + (payload + 4), 0, srv_page_size - (payload + 4));

	srv_stats.pages_encrypted.inc();

	return dst_frame;
}

/** Encrypt a buffer.
@param[in,out]		crypt_data		Crypt data
@param[in]		space			space_id
@param[in]		offset			Page offset
@param[in]		src_frame		Page to encrypt
@param[in]		zip_size		ROW_FORMAT=COMPRESSED
						page size, or 0
@param[in,out]		dst_frame		Output buffer
@param[in]		use_full_checksum	full crc32 algo is used
@return encrypted buffer or NULL */
byte* fil_encrypt_buf(
	fil_space_crypt_t*	crypt_data,
	ulint			space,
	ulint			offset,
	const byte*		src_frame,
	ulint			zip_size,
	byte*			dst_frame,
	bool			use_full_checksum)
{
	const lsn_t lsn = mach_read_from_8(src_frame + FIL_PAGE_LSN);

	if (use_full_checksum) {
		ut_ad(!zip_size);
		return fil_encrypt_buf_for_full_crc32(
			crypt_data, space, offset,
			lsn, src_frame, dst_frame);
	}

	return fil_encrypt_buf_for_non_full_checksum(
		crypt_data, space, offset, lsn,
		src_frame, zip_size, dst_frame);
}

/** Check whether these page types are allowed to encrypt.
@param[in]	space		tablespace object
@param[in]	src_frame	source page
@return true if it is valid page type */
static bool fil_space_encrypt_valid_page_type(
	const fil_space_t*	space,
	const byte*		src_frame)
{
	switch (fil_page_get_type(src_frame)) {
	case FIL_PAGE_RTREE:
		return space->full_crc32();
	case FIL_PAGE_TYPE_FSP_HDR:
	case FIL_PAGE_TYPE_XDES:
		return false;
	}

	return true;
}

/******************************************************************
Encrypt a page

@param[in]		space		Tablespace
@param[in]		offset		Page offset
@param[in]		src_frame	Page to encrypt
@param[in,out]		dst_frame	Output buffer
@return encrypted buffer or NULL */
byte* fil_space_encrypt(
	const fil_space_t*	space,
	ulint			offset,
	byte*			src_frame,
	byte*			dst_frame)
{
	if (!fil_space_encrypt_valid_page_type(space, src_frame)) {
		return src_frame;
	}

	if (!space->crypt_data || !space->crypt_data->is_encrypted()) {
		return (src_frame);
	}

	ut_ad(space->referenced());

	return fil_encrypt_buf(space->crypt_data, space->id, offset,
			       src_frame, space->zip_size(),
			       dst_frame, space->full_crc32());
}

/** Decrypt a page for full checksum format.
@param[in]	space			space id
@param[in]	crypt_data		crypt_data
@param[in]	tmp_frame		Temporary buffer
@param[in,out]	src_frame		Page to decrypt
@param[out]	err			DB_SUCCESS or DB_DECRYPTION_FAILED
@return true if page decrypted, false if not.*/
static bool fil_space_decrypt_full_crc32(
	ulint			space,
	fil_space_crypt_t*	crypt_data,
	byte*			tmp_frame,
	byte*			src_frame,
	dberr_t*		err)
{
	uint key_version = mach_read_from_4(
		src_frame + FIL_PAGE_FCRC32_KEY_VERSION);
	lsn_t lsn = mach_read_from_8(src_frame + FIL_PAGE_LSN);
	uint offset = mach_read_from_4(src_frame + FIL_PAGE_OFFSET);
	*err = DB_SUCCESS;

	if (key_version == ENCRYPTION_KEY_NOT_ENCRYPTED) {
		return false;
	}

	ut_ad(crypt_data);
	ut_ad(crypt_data->is_encrypted());

	memcpy(tmp_frame, src_frame, FIL_PAGE_FILE_FLUSH_LSN_OR_KEY_VERSION);

	/* Calculate the offset where decryption starts */
	const byte* src = src_frame + FIL_PAGE_FILE_FLUSH_LSN_OR_KEY_VERSION;
	byte* dst = tmp_frame + FIL_PAGE_FILE_FLUSH_LSN_OR_KEY_VERSION;
	uint dstlen = 0;
	bool corrupted = false;
	uint size = buf_page_full_crc32_size(src_frame, NULL, &corrupted);
	if (UNIV_UNLIKELY(corrupted)) {
fail:
		*err = DB_DECRYPTION_FAILED;
		return false;
	}

	uint srclen = size - (FIL_PAGE_FILE_FLUSH_LSN_OR_KEY_VERSION
			      + FIL_PAGE_FCRC32_CHECKSUM);

	int rc = encryption_scheme_decrypt(src, srclen, dst, &dstlen,
					   crypt_data, key_version,
					   (uint) space, offset, lsn);

	if (rc != MY_AES_OK || dstlen != srclen) {
		if (rc == -1) {
			goto fail;
		}

		ib::fatal() << "Unable to decrypt data-block "
			    << " src: " << src << "srclen: "
			    << srclen << " buf: " << dst << "buflen: "
			    << dstlen << " return-code: " << rc
			    << " Can't continue!";
	}

	/* Copy only checksum part in the trailer */
	memcpy(tmp_frame + srv_page_size - FIL_PAGE_FCRC32_CHECKSUM,
	       src_frame + srv_page_size - FIL_PAGE_FCRC32_CHECKSUM,
	       FIL_PAGE_FCRC32_CHECKSUM);

	srv_stats.pages_decrypted.inc();

	return true; /* page was decrypted */
}

/** Decrypt a page for non full checksum format.
@param[in]	crypt_data		crypt_data
@param[in]	tmp_frame		Temporary buffer
@param[in]	physical_size		page size
@param[in,out]	src_frame		Page to decrypt
@param[out]	err			DB_SUCCESS or DB_DECRYPTION_FAILED
@return true if page decrypted, false if not.*/
static bool fil_space_decrypt_for_non_full_checksum(
	fil_space_crypt_t*	crypt_data,
	byte*			tmp_frame,
	ulint			physical_size,
	byte*			src_frame,
	dberr_t*		err)
{
	uint key_version = mach_read_from_4(
			src_frame + FIL_PAGE_FILE_FLUSH_LSN_OR_KEY_VERSION);
	bool page_compressed = (fil_page_get_type(src_frame)
				== FIL_PAGE_PAGE_COMPRESSED_ENCRYPTED);
	uint offset = mach_read_from_4(src_frame + FIL_PAGE_OFFSET);
	uint space = mach_read_from_4(
			src_frame + FIL_PAGE_ARCH_LOG_NO_OR_SPACE_ID);
	ib_uint64_t lsn = mach_read_from_8(src_frame + FIL_PAGE_LSN);

	*err = DB_SUCCESS;

	if (key_version == ENCRYPTION_KEY_NOT_ENCRYPTED) {
		return false;
	}

	ut_a(crypt_data != NULL && crypt_data->is_encrypted());

	/* read space & lsn */
	uint header_len = FIL_PAGE_DATA;

	if (page_compressed) {
		header_len += FIL_PAGE_ENCRYPT_COMP_METADATA_LEN;
	}

	/* Copy FIL page header, it is not encrypted */
	memcpy(tmp_frame, src_frame, header_len);

	/* Calculate the offset where decryption starts */
	const byte* src = src_frame + header_len;
	byte* dst = tmp_frame + header_len;
	uint32 dstlen = 0;
	uint srclen = uint(physical_size) - header_len - FIL_PAGE_DATA_END;

	if (page_compressed) {
		srclen = mach_read_from_2(src_frame + FIL_PAGE_DATA);
	}

	int rc = encryption_scheme_decrypt(src, srclen, dst, &dstlen,
					   crypt_data, key_version,
					   space, offset, lsn);

	if (! ((rc == MY_AES_OK) && ((ulint) dstlen == srclen))) {

		if (rc == -1) {
			*err = DB_DECRYPTION_FAILED;
			return false;
		}

		ib::fatal() << "Unable to decrypt data-block "
			    << " src: " << static_cast<const void*>(src)
			    << "srclen: "
			    << srclen << " buf: "
			    << static_cast<const void*>(dst) << "buflen: "
			    << dstlen << " return-code: " << rc
			    << " Can't continue!";
	}

	/* For compressed tables we do not store the FIL header because
	the whole page is not stored to the disk. In compressed tables only
	the FIL header + compressed (and now encrypted) payload alligned
	to sector boundary is written. */
	if (!page_compressed) {
		/* Copy FIL trailer */
		memcpy(tmp_frame + physical_size - FIL_PAGE_DATA_END,
		       src_frame + physical_size - FIL_PAGE_DATA_END,
		       FIL_PAGE_DATA_END);
	}

	srv_stats.pages_decrypted.inc();

	return true; /* page was decrypted */
}

/** Decrypt a page.
@param[in]	space_id		tablespace id
@param[in]	crypt_data		crypt_data
@param[in]	tmp_frame		Temporary buffer
@param[in]	physical_size		page size
@param[in]	fsp_flags		Tablespace flags
@param[in,out]	src_frame		Page to decrypt
@param[out]	err			DB_SUCCESS or DB_DECRYPTION_FAILED
@return true if page decrypted, false if not.*/
bool
fil_space_decrypt(
	ulint			space_id,
	fil_space_crypt_t*	crypt_data,
	byte*			tmp_frame,
	ulint			physical_size,
	ulint			fsp_flags,
	byte*			src_frame,
	dberr_t*		err)
{
	if (fil_space_t::full_crc32(fsp_flags)) {
		return fil_space_decrypt_full_crc32(
			space_id, crypt_data, tmp_frame, src_frame, err);
	}

	return fil_space_decrypt_for_non_full_checksum(crypt_data, tmp_frame,
						       physical_size, src_frame,
						       err);
}

/**
Decrypt a page.
@param[in]	space			Tablespace
@param[in]	tmp_frame		Temporary buffer used for decrypting
@param[in,out]	src_frame		Page to decrypt
@return decrypted page, or original not encrypted page if decryption is
not needed.*/
byte*
fil_space_decrypt(
	const fil_space_t* space,
	byte*		tmp_frame,
	byte*		src_frame)
{
	dberr_t err = DB_SUCCESS;
	byte* res = NULL;
	const ulint physical_size = space->physical_size();

	ut_ad(space->crypt_data != NULL && space->crypt_data->is_encrypted());
	ut_ad(space->referenced());

	bool encrypted = fil_space_decrypt(space->id, space->crypt_data,
					   tmp_frame, physical_size,
					   space->flags,
					   src_frame, &err);

	if (err == DB_SUCCESS) {
		if (encrypted) {
			/* Copy the decrypted page back to page buffer, not
			really any other options. */
			memcpy(src_frame, tmp_frame, physical_size);
		}

		res = src_frame;
	}

	return res;
}

/***********************************************************************/

/** A copy of global key state */
struct key_state_t {
	key_state_t() : key_id(0), key_version(0),
			rotate_key_age(srv_fil_crypt_rotate_key_age) {}
	bool operator==(const key_state_t& other) const {
		return key_version == other.key_version &&
			rotate_key_age == other.rotate_key_age;
	}
	uint key_id;
	uint key_version;
	uint rotate_key_age;
};

/***********************************************************************
Copy global key state
@param[in,out]	new_state	key state
@param[in]	crypt_data	crypt data */
static void
fil_crypt_get_key_state(
	key_state_t*			new_state,
	fil_space_crypt_t*		crypt_data)
{
	if (srv_encrypt_tables) {
		new_state->key_version = crypt_data->key_get_latest_version();
		new_state->rotate_key_age = srv_fil_crypt_rotate_key_age;

		ut_a(new_state->key_version != ENCRYPTION_KEY_NOT_ENCRYPTED);
	} else {
		new_state->key_version = 0;
		new_state->rotate_key_age = 0;
	}
}

/***********************************************************************
Check if a key needs rotation given a key_state
@param[in]	crypt_data		Encryption information
@param[in]	key_version		Current key version
@param[in]	latest_key_version	Latest key version
@param[in]	rotate_key_age		when to rotate
@return true if key needs rotation, false if not */
static bool
fil_crypt_needs_rotation(
	const fil_space_crypt_t*	crypt_data,
	uint				key_version,
	uint				latest_key_version,
	uint				rotate_key_age)
{
	if (key_version == ENCRYPTION_KEY_VERSION_INVALID) {
		return false;
	}

	if (key_version == 0 && latest_key_version != 0) {
		/* this is rotation unencrypted => encrypted
		* ignore rotate_key_age */
		return true;
	}

	if (latest_key_version == 0 && key_version != 0) {
		if (crypt_data->encryption == FIL_ENCRYPTION_DEFAULT) {
			/* this is rotation encrypted => unencrypted */
			return true;
		}
		return false;
	}

	if (crypt_data->encryption == FIL_ENCRYPTION_DEFAULT
	    && crypt_data->type == CRYPT_SCHEME_1
	    && !srv_encrypt_tables) {
		/* This is rotation encrypted => unencrypted */
		return true;
	}

	if (rotate_key_age == 0) {
		return false;
	}

	/* this is rotation encrypted => encrypted,
	* only reencrypt if key is sufficiently old */
	if (key_version + rotate_key_age < latest_key_version) {
		return true;
	}

	return false;
}

/** Read page 0 and possible crypt data from there.
@param[in,out]	space		Tablespace */
static inline
void
fil_crypt_read_crypt_data(fil_space_t* space)
{
	if (space->crypt_data || space->size || !space->get_size()) {
		/* The encryption metadata has already been read, or
		the tablespace is not encrypted and the file has been
		opened already, or the file cannot be accessed,
		likely due to a concurrent DROP
		(possibly as part of TRUNCATE or ALTER TABLE).
		FIXME: The file can become unaccessible any time
		after this check! We should really remove this
		function and instead make crypt_data an integral
		part of fil_space_t. */
		return;
	}

	const ulint zip_size = space->zip_size();
	mtr_t	mtr;
	mtr.start();
	if (buf_block_t* block = buf_page_get_gen(page_id_t(space->id, 0),
						  zip_size, RW_S_LATCH,
						  nullptr,
						  BUF_GET_POSSIBLY_FREED,
						  &mtr)) {
		if (block->page.status == buf_page_t::FREED) {
			goto func_exit;
		}
		mysql_mutex_lock(&fil_system.mutex);
		if (!space->crypt_data && !space->is_stopping()) {
			space->crypt_data = fil_space_read_crypt_data(
				zip_size, block->frame);
		}
		mysql_mutex_unlock(&fil_system.mutex);
	}
func_exit:
	mtr.commit();
}

/** Start encrypting a space
@param[in,out]		space		Tablespace
@return true if a recheck of tablespace is needed by encryption thread. */
static bool fil_crypt_start_encrypting_space(fil_space_t* space)
{
	mysql_mutex_lock(&fil_crypt_threads_mutex);

	fil_space_crypt_t *crypt_data = space->crypt_data;

	/* If space is not encrypted and encryption is not enabled, then
	do not continue encrypting the space. */
	if (!crypt_data && !srv_encrypt_tables) {
func_exit:
		mysql_mutex_unlock(&fil_crypt_threads_mutex);
		return false;
	}

	const bool recheck = fil_crypt_start_converting;

	if (recheck || crypt_data || space->is_stopping()) {
		mysql_mutex_unlock(&fil_crypt_threads_mutex);
		return recheck;
	}

	/* NOTE: we need to write and flush page 0 before publishing
	* the crypt data. This so that after restart there is no
	* risk of finding encrypted pages without having
	* crypt data in page 0 */

	/* 1 - create crypt data */
	crypt_data = fil_space_create_crypt_data(
		FIL_ENCRYPTION_DEFAULT, FIL_DEFAULT_ENCRYPTION_KEY);

	if (!crypt_data) {
		goto func_exit;
	}

	fil_crypt_start_converting = true;
	mysql_mutex_unlock(&fil_crypt_threads_mutex);

	mtr_t mtr;
	mtr.start();

	/* 2 - get page 0 */
	dberr_t err = DB_SUCCESS;
	if (buf_block_t* block = buf_page_get_gen(
		    page_id_t(space->id, 0), space->zip_size(),
		    RW_X_LATCH, NULL, BUF_GET_POSSIBLY_FREED,
		    &mtr, &err)) {
		if (block->page.status == buf_page_t::FREED) {
			goto abort;
		}

		crypt_data->type = CRYPT_SCHEME_1;
		crypt_data->min_key_version = 0; // all pages are unencrypted
		crypt_data->rotate_state.start_time = time(0);
		crypt_data->rotate_state.starting = true;
		crypt_data->rotate_state.active_threads = 1;

		mysql_mutex_lock(&fil_system.mutex);
		const bool stopping = space->is_stopping();
		if (!stopping) {
			space->crypt_data = crypt_data;
		}
		mysql_mutex_unlock(&fil_system.mutex);

		if (stopping) {
			goto abort;
		}

		/* 3 - write crypt data to page 0 */
		mtr.set_named_space(space);
		crypt_data->write_page0(block, &mtr);

		mtr.commit();

		/* 4 - sync tablespace before publishing crypt data */
		while (buf_flush_list_space(space));

		/* 5 - publish crypt data */
		mysql_mutex_lock(&fil_crypt_threads_mutex);
		mysql_mutex_lock(&crypt_data->mutex);
		crypt_data->type = CRYPT_SCHEME_1;
		ut_a(crypt_data->rotate_state.active_threads == 1);
		crypt_data->rotate_state.active_threads = 0;
		crypt_data->rotate_state.starting = false;

		fil_crypt_start_converting = false;
		mysql_mutex_unlock(&fil_crypt_threads_mutex);
		mysql_mutex_unlock(&crypt_data->mutex);

		return false;
	}

abort:
	mtr.commit();
	mysql_mutex_lock(&fil_crypt_threads_mutex);
	fil_crypt_start_converting = false;
	mysql_mutex_unlock(&fil_crypt_threads_mutex);

	crypt_data->~fil_space_crypt_t();
	ut_free(crypt_data);
	return false;
}

/** State of a rotation thread */
struct rotate_thread_t {
  explicit rotate_thread_t(uint no) : thread_no(no) {}

  uint thread_no;
  bool first = true;              /*!< is position before first space */
  space_list_t::iterator space
    = fil_system.space_list.end();/*!< current space or .end() */
  uint32_t offset = 0;            /*!< current page number */
  ulint batch = 0;                /*!< #pages to rotate */
  uint min_key_version_found = 0; /*!< min key version found but not rotated */
  lsn_t end_lsn = 0;              /*!< max lsn when rotating this space */

  uint estimated_max_iops = 20;/*!< estimation of max iops */
  uint allocated_iops = 0;     /*!< allocated iops */
  ulint cnt_waited = 0;	       /*!< #times waited during this slot */
  uintmax_t sum_waited_us = 0; /*!< wait time during this slot */

	fil_crypt_stat_t crypt_stat; // statistics

	/** @return whether this thread should terminate */
	bool should_shutdown() const {
		mysql_mutex_assert_owner(&fil_crypt_threads_mutex);
		switch (srv_shutdown_state) {
		case SRV_SHUTDOWN_NONE:
			return thread_no >= srv_n_fil_crypt_threads;
		case SRV_SHUTDOWN_EXIT_THREADS:
			/* srv_init_abort() must have been invoked */
		case SRV_SHUTDOWN_CLEANUP:
		case SRV_SHUTDOWN_INITIATED:
			return true;
		case SRV_SHUTDOWN_LAST_PHASE:
			break;
		}
		ut_ad(0);
		return true;
	}
};

/** Avoid the removal of the tablespace from
default_encrypt_list only when
1) Another active encryption thread working on tablespace
2) Eligible for tablespace key rotation
3) Tablespace is in flushing phase
@return true if tablespace should be removed from
default encrypt */
static bool fil_crypt_must_remove(const fil_space_t &space)
{
  ut_ad(space.purpose == FIL_TYPE_TABLESPACE);
  fil_space_crypt_t *crypt_data = space.crypt_data;
  ut_ad(mutex_own(&fil_system.mutex));
  const ulong encrypt_tables= srv_encrypt_tables;
  if (!crypt_data)
    return !encrypt_tables;
  if (!crypt_data->is_key_found())
    return true;

  mutex_enter(&crypt_data->mutex);
  const bool remove= (space.is_stopping() || crypt_data->not_encrypted()) &&
    (!crypt_data->rotate_state.flushing &&
     !encrypt_tables == !!crypt_data->min_key_version &&
     !crypt_data->rotate_state.active_threads);
  mutex_exit(&crypt_data->mutex);
  return remove;
}

/***********************************************************************
Check if space needs rotation given a key_state
@param[in,out]		state		Key rotation state
@param[in,out]		key_state	Key state
@param[in,out]		recheck		needs recheck ?
@return true if space needs key rotation */
static
bool
fil_crypt_space_needs_rotation(
	rotate_thread_t*	state,
	key_state_t*		key_state,
	bool*			recheck)
{
	mysql_mutex_assert_not_owner(&fil_crypt_threads_mutex);

	fil_space_t* space = &*state->space;

	ut_ad(space->referenced());
	ut_ad(space->purpose == FIL_TYPE_TABLESPACE);

	fil_space_crypt_t *crypt_data = space->crypt_data;

	if (crypt_data == NULL) {
		/**
		* space has no crypt data
		*   start encrypting it...
		*/
		*recheck = fil_crypt_start_encrypting_space(space);
		crypt_data = space->crypt_data;

		if (crypt_data == NULL) {
			return false;
		}

		crypt_data->key_get_latest_version();
	}

	/* If used key_id is not found from encryption plugin we can't
	continue to rotate the tablespace */
	if (!crypt_data->is_key_found()) {
		return false;
	}

	bool need_key_rotation = false;
<<<<<<< HEAD

	mysql_mutex_lock(&crypt_data->mutex);
=======
	mutex_enter(&crypt_data->mutex);
>>>>>>> ec8882b9

	do {
		/* prevent threads from starting to rotate space */
		if (crypt_data->rotate_state.starting) {
			/* recheck this space later */
			*recheck = true;
			break;
		}

		/* prevent threads from starting to rotate space */
		if (space->is_stopping()) {
			break;
		}

		if (crypt_data->rotate_state.flushing) {
			break;
		}

		/* No need to rotate space if encryption is disabled */
		if (crypt_data->not_encrypted()) {
			break;
		}

		if (crypt_data->key_id != key_state->key_id) {
			key_state->key_id= crypt_data->key_id;
			fil_crypt_get_key_state(key_state, crypt_data);
		}

		need_key_rotation = fil_crypt_needs_rotation(
			crypt_data,
			crypt_data->min_key_version,
			key_state->key_version,
			key_state->rotate_key_age);
	} while (0);

<<<<<<< HEAD
	mysql_mutex_unlock(&crypt_data->mutex);
=======
	mutex_exit(&crypt_data->mutex);
>>>>>>> ec8882b9
	return need_key_rotation;
}

/***********************************************************************
Update global statistics with thread statistics
@param[in,out]	state		key rotation statistics */
static void
fil_crypt_update_total_stat(
	rotate_thread_t *state)
{
	mysql_mutex_lock(&crypt_stat_mutex);
	crypt_stat.pages_read_from_cache +=
		state->crypt_stat.pages_read_from_cache;
	crypt_stat.pages_read_from_disk +=
		state->crypt_stat.pages_read_from_disk;
	crypt_stat.pages_modified += state->crypt_stat.pages_modified;
	crypt_stat.pages_flushed += state->crypt_stat.pages_flushed;
	// remote old estimate
	crypt_stat.estimated_iops -= state->crypt_stat.estimated_iops;
	// add new estimate
	crypt_stat.estimated_iops += state->estimated_max_iops;
	mysql_mutex_unlock(&crypt_stat_mutex);

	// make new estimate "current" estimate
	state->crypt_stat.pages_read_from_cache = 0;
	state->crypt_stat.pages_read_from_disk = 0;
	state->crypt_stat.pages_modified = 0;
	state->crypt_stat.pages_flushed = 0;
	// record our old (current) estimate
	state->crypt_stat.estimated_iops = state->estimated_max_iops;
}

/***********************************************************************
Allocate iops to thread from global setting,
used before starting to rotate a space.
@param[in,out]		state		Rotation state
@return true if allocation succeeded, false if failed */
static bool fil_crypt_alloc_iops(rotate_thread_t *state)
{
	mysql_mutex_assert_owner(&fil_crypt_threads_mutex);
	ut_ad(state->allocated_iops == 0);

	/* We have not yet selected the space to rotate, thus
	state might not contain space and we can't check
	its status yet. */

	uint max_iops = state->estimated_max_iops;

	if (n_fil_crypt_iops_allocated >= srv_n_fil_crypt_iops) {
wait:
		my_cond_wait(&fil_crypt_threads_cond,
			     &fil_crypt_threads_mutex.m_mutex);
		return false;
	}

	uint alloc = srv_n_fil_crypt_iops - n_fil_crypt_iops_allocated;

	if (alloc > max_iops) {
		alloc = max_iops;
	}

	if (!alloc) {
		goto wait;
	}

	n_fil_crypt_iops_allocated += alloc;

	state->allocated_iops = alloc;
	return true;
}

/**
Reallocate iops to thread when processing a tablespace
@param[in,out]		state		Rotation state
@return whether the thread should continue running */
static bool fil_crypt_realloc_iops(rotate_thread_t *state)
{
	ut_a(state->allocated_iops > 0);

	if (10 * state->cnt_waited > state->batch) {
		/* if we waited more than 10% re-estimate max_iops */
		ulint avg_wait_time_us =
			ulint(state->sum_waited_us / state->cnt_waited);

		if (avg_wait_time_us == 0) {
			avg_wait_time_us = 1; // prevent division by zero
		}

		DBUG_PRINT("ib_crypt",
			("thr_no: %u - update estimated_max_iops from %u to "
			 ULINTPF ".",
			state->thread_no,
			state->estimated_max_iops,
			1000000 / avg_wait_time_us));

		state->estimated_max_iops = std::max(
			1U, uint(1000000 / avg_wait_time_us));
		state->cnt_waited = 0;
		state->sum_waited_us = 0;
	} else {
		DBUG_PRINT("ib_crypt",
			   ("thr_no: %u only waited " ULINTPF
			    "%% skip re-estimate.",
			    state->thread_no,
			    (100 * state->cnt_waited)
			    / (state->batch ? state->batch : 1)));
	}

	ut_ad(state->estimated_max_iops);

	mysql_mutex_lock(&fil_crypt_threads_mutex);

	if (state->should_shutdown()) {
		mysql_mutex_unlock(&fil_crypt_threads_mutex);
		return false;
	}

	if (state->allocated_iops > state->estimated_max_iops) {
		/* release iops */
		uint extra = state->allocated_iops - state->estimated_max_iops;
		state->allocated_iops = state->estimated_max_iops;
		ut_ad(n_fil_crypt_iops_allocated >= extra);
		n_fil_crypt_iops_allocated -= extra;
		pthread_cond_broadcast(&fil_crypt_threads_cond);
	} else if (srv_n_fil_crypt_iops > n_fil_crypt_iops_allocated) {
		/* there are extra iops free */
		uint add = srv_n_fil_crypt_iops - n_fil_crypt_iops_allocated;
		if (state->allocated_iops + add > state->estimated_max_iops) {
			/* but don't alloc more than our max */
			add= state->estimated_max_iops - state->allocated_iops;
		}
		n_fil_crypt_iops_allocated += add;
		state->allocated_iops += add;

		DBUG_PRINT("ib_crypt",
			   ("thr_no: %u increased iops from %u to %u.",
			    state->thread_no,
			    state->allocated_iops - add,
			    state->allocated_iops));
	}

	fil_crypt_update_total_stat(state);
	mysql_mutex_unlock(&fil_crypt_threads_mutex);
	return true;
}

/** Release excess allocated iops
@param state   rotation state
@param wake    whether to wake up other threads */
static void fil_crypt_return_iops(rotate_thread_t *state, bool wake= true)
{
  mysql_mutex_assert_owner(&fil_crypt_threads_mutex);

  if (uint iops= state->allocated_iops)
  {
    ut_ad(n_fil_crypt_iops_allocated >= iops);
    n_fil_crypt_iops_allocated-= iops;
    state->allocated_iops= 0;
    if (wake)
      pthread_cond_broadcast(&fil_crypt_threads_cond);
  }

  fil_crypt_update_total_stat(state);
}

/** Acquire a tablespace reference.
@return whether a tablespace reference was successfully acquired */
inline bool fil_space_t::acquire_if_not_stopped()
{
  mysql_mutex_assert_owner(&fil_system.mutex);
  const uint32_t n= acquire_low();
  if (UNIV_LIKELY(!(n & (STOPPING | CLOSING))))
    return true;
  if (UNIV_UNLIKELY(n & STOPPING))
    return false;
  return UNIV_LIKELY(!(n & CLOSING)) || prepare(true);
}

bool fil_crypt_must_default_encrypt()
{
  return !srv_fil_crypt_rotate_key_age || !srv_encrypt_rotate;
}

/** Return the next tablespace from default_encrypt_tables list.
@param space   previous tablespace (nullptr to start from the start)
@param recheck whether the removal condition needs to be rechecked after
the encryption parameters were changed
@param encrypt expected state of innodb_encrypt_tables
@return the next tablespace to process (n_pending_ops incremented)
@retval fil_system.temp_space if there is no work to do
@retval nullptr upon reaching the end of the iteration */
inline fil_space_t *fil_system_t::default_encrypt_next(fil_space_t *space,
                                                       bool recheck,
                                                       bool encrypt)
{
  mysql_mutex_assert_owner(&mutex);

  auto it= space && space->is_in_default_encrypt
    ? sized_ilist<fil_space_t, rotation_list_tag_t>::iterator(space)
    : default_encrypt_tables.begin();
  const auto end= default_encrypt_tables.end();

  if (space)
  {
    const bool released= !space->release();

    if (space->is_in_default_encrypt)
    {
      while (++it != end &&
             (!UT_LIST_GET_LEN(it->chain) || it->is_stopping()));

      /* If one of the encryption threads already started
      the encryption of the table then don't remove the
      unencrypted spaces from default encrypt list.

      If there is a change in innodb_encrypt_tables variables
      value then don't remove the last processed tablespace
      from the default encrypt list. */
      if (released && !recheck && fil_crypt_must_remove(*space))
      {
        ut_a(!default_encrypt_tables.empty());
        default_encrypt_tables.remove(*space);
        space->is_in_default_encrypt= false;
      }
    }
  }
  else while (it != end &&
	      (!UT_LIST_GET_LEN(it->chain) || it->is_stopping()))
  {
    /* Find the next suitable default encrypt table if
    beginning of default_encrypt_tables list has been scheduled
    to be deleted */
    it++;
  }

  if (it == end)
    return temp_space;

  do
  {
    space= &*it;
    if (space->acquire_if_not_stopped())
      return space;
    if (++it == end)
      return nullptr;
  }
  while (!UT_LIST_GET_LEN(it->chain) || it->is_stopping());

  return nullptr;
}

/** Determine the next tablespace for encryption key rotation.
@param space    current tablespace (nullptr to start from the beginning)
@param recheck  whether the removal condition needs to be rechecked after
encryption parameters were changed
@param encrypt  expected state of innodb_encrypt_tables
@return the next tablespace
@retval fil_system.temp_space if there is no work to do
@retval end() upon reaching the end of the iteration */
space_list_t::iterator fil_space_t::next(space_list_t::iterator space,
                                         bool recheck, bool encrypt)
{
  mysql_mutex_lock(&fil_system.mutex);

  if (fil_crypt_must_default_encrypt())
  {
    fil_space_t *next_space=
      fil_system.default_encrypt_next(space == fil_system.space_list.end()
				      ? nullptr : &*space, recheck, encrypt);
    space= next_space
      ? space_list_t::iterator(next_space)
      : fil_system.space_list.end();
  }
  else
  {
    if (space == fil_system.space_list.end())
      space= fil_system.space_list.begin();
    else
    {
      /* Move on to the next fil_space_t */
      space->release();
      ++space;
    }

    for (; space != fil_system.space_list.end(); ++space)
    {
      if (space->purpose != FIL_TYPE_TABLESPACE)
        continue;
      const uint32_t n= space->acquire_low();
      if (UNIV_LIKELY(!(n & (STOPPING | CLOSING))))
        break;
      if (!(n & STOPPING) && space->prepare(true))
        break;
    }
  }

  mysql_mutex_unlock(&fil_system.mutex);
  return space;
}

/** Search for a space needing rotation
@param[in,out]	key_state	Key state
@param[in,out]	state		Rotation state
@param[in,out]	recheck		recheck of the tablespace is needed or
				still encryption thread does write page 0
@return whether the thread should keep running */
static bool fil_crypt_find_space_to_rotate(
	key_state_t*		key_state,
	rotate_thread_t*	state,
	bool*			recheck)
{
	/* we need iops to start rotating */
	do {
		if (state->should_shutdown()) {
			if (state->space != fil_system.space_list.end()) {
				state->space->release();
				state->space = fil_system.space_list.end();
			}
			return false;
		}
	} while (!fil_crypt_alloc_iops(state));

	if (state->first) {
		state->first = false;
		if (state->space != fil_system.space_list.end()) {
			state->space->release();
		}
		state->space = fil_system.space_list.end();
	}

	state->space = fil_space_t::next(state->space, *recheck,
					 key_state->key_version != 0);

	bool wake = true;
	while (state->space != fil_system.space_list.end()) {
		if (state->space
			== space_list_t::iterator(fil_system.temp_space)) {
			wake = false;
			goto done;
		}

		if (state->should_shutdown()) {
			state->space->release();
done:
			state->space = fil_system.space_list.end();
			break;
		}

		mysql_mutex_unlock(&fil_crypt_threads_mutex);
		/* If there is no crypt data and we have not yet read
		page 0 for this tablespace, we need to read it before
		we can continue. */
		if (!state->space->crypt_data) {
			fil_crypt_read_crypt_data(&*state->space);
		}

		if (fil_crypt_space_needs_rotation(state, key_state, recheck)) {
			ut_ad(key_state->key_id);
			/* init state->min_key_version_found before
			* starting on a space */
			state->min_key_version_found = key_state->key_version;
			mysql_mutex_lock(&fil_crypt_threads_mutex);
			return true;
		}

		state->space = fil_space_t::next(state->space, *recheck,
						 key_state->key_version != 0);
		mysql_mutex_lock(&fil_crypt_threads_mutex);
	}

	/* no work to do; release our allocation of I/O capacity */
	fil_crypt_return_iops(state, wake);
	return true;
}

/***********************************************************************
Start rotating a space
@param[in]	key_state		Key state
@param[in,out]	state			Rotation state */
static
void
fil_crypt_start_rotate_space(
	const key_state_t*	key_state,
	rotate_thread_t*	state)
{
	fil_space_crypt_t *crypt_data = state->space->crypt_data;

	ut_ad(crypt_data);
	mysql_mutex_lock(&crypt_data->mutex);
	ut_ad(key_state->key_id == crypt_data->key_id);

	if (crypt_data->rotate_state.active_threads == 0) {
		/* only first thread needs to init */
		crypt_data->rotate_state.next_offset = 1; // skip page 0
		/* no need to rotate beyond current max
		* if space extends, it will be encrypted with newer version */
		/* FIXME: max_offset could be removed and instead
		space->size consulted.*/
		crypt_data->rotate_state.max_offset = state->space->size;
		crypt_data->rotate_state.end_lsn = 0;
		crypt_data->rotate_state.min_key_version_found =
			key_state->key_version;

		crypt_data->rotate_state.start_time = time(0);

		if (crypt_data->type == CRYPT_SCHEME_UNENCRYPTED &&
			crypt_data->is_encrypted() &&
			key_state->key_version != 0) {
			/* this is rotation unencrypted => encrypted */
			crypt_data->type = CRYPT_SCHEME_1;
		}
	}

	/* count active threads in space */
	crypt_data->rotate_state.active_threads++;

	/* Initialize thread local state */
	state->end_lsn = crypt_data->rotate_state.end_lsn;
	state->min_key_version_found =
		crypt_data->rotate_state.min_key_version_found;

	mysql_mutex_unlock(&crypt_data->mutex);
}

/***********************************************************************
Search for batch of pages needing rotation
@param[in]	key_state		Key state
@param[in,out]	state			Rotation state
@return true if page needing key rotation found, false if not found */
static
bool
fil_crypt_find_page_to_rotate(
	const key_state_t*	key_state,
	rotate_thread_t*	state)
{
	ulint batch = srv_alloc_time * state->allocated_iops;

	ut_ad(state->space == fil_system.space_list.end()
		|| state->space->referenced());

	/* If space is marked to be dropped stop rotation. */
	if (state->space == fil_system.space_list.end()
		|| state->space->is_stopping()) {
		return false;
	}

	fil_space_crypt_t *crypt_data = state->space->crypt_data;

	mysql_mutex_lock(&crypt_data->mutex);
	ut_ad(key_state->key_id == crypt_data->key_id);

	bool found = crypt_data->rotate_state.max_offset >=
		crypt_data->rotate_state.next_offset;

	if (found) {
		state->offset = crypt_data->rotate_state.next_offset;
		ulint remaining = crypt_data->rotate_state.max_offset -
			crypt_data->rotate_state.next_offset;

		if (batch <= remaining) {
			state->batch = batch;
		} else {
			state->batch = remaining;
		}
	}

	crypt_data->rotate_state.next_offset += uint32_t(batch);
	mysql_mutex_unlock(&crypt_data->mutex);
	return found;
}

/***********************************************************************
Get a page and compute sleep time
@param[in,out]		state		Rotation state
@param[in]		offset		Page offset
@param[in,out]		mtr		Minitransaction
@param[out]		sleeptime_ms	Sleep time
@return page or NULL*/
static
buf_block_t*
fil_crypt_get_page_throttle(
	rotate_thread_t*	state,
	uint32_t		offset,
	mtr_t*			mtr,
	ulint*			sleeptime_ms)
{
	fil_space_t* space = &*state->space;
	const ulint zip_size = space->zip_size();
	const page_id_t page_id(space->id, offset);
	ut_ad(space->referenced());

	/* Before reading from tablespace we need to make sure that
	the tablespace is not about to be dropped. */
	if (space->is_stopping()) {
		return NULL;
	}

	buf_block_t* block = buf_page_get_gen(page_id, zip_size, RW_X_LATCH,
					      NULL,
					      BUF_PEEK_IF_IN_POOL, mtr);
	if (block != NULL) {
		/* page was in buffer pool */
		state->crypt_stat.pages_read_from_cache++;
		return block;
	}

	if (space->is_stopping()) {
		return NULL;
	}

	if (fseg_page_is_free(space, state->offset)) {
		/* page is already freed */
		return NULL;
	}

	state->crypt_stat.pages_read_from_disk++;

	const ulonglong start = my_interval_timer();
	block = buf_page_get_gen(page_id, zip_size,
				 RW_X_LATCH,
				 NULL, BUF_GET_POSSIBLY_FREED, mtr);
	const ulonglong end = my_interval_timer();

	state->cnt_waited++;

	if (end > start) {
		state->sum_waited_us += (end - start) / 1000;
	}

	/* average page load */
	ulint add_sleeptime_ms = 0;
	ulint avg_wait_time_us =ulint(state->sum_waited_us / state->cnt_waited);
	ulint alloc_wait_us = 1000000 / state->allocated_iops;

	if (avg_wait_time_us < alloc_wait_us) {
		/* we reading faster than we allocated */
		add_sleeptime_ms = (alloc_wait_us - avg_wait_time_us) / 1000;
	} else {
		/* if page load time is longer than we want, skip sleeping */
	}

	*sleeptime_ms += add_sleeptime_ms;

	return block;
}

/***********************************************************************
Rotate one page
@param[in,out]		key_state		Key state
@param[in,out]		state			Rotation state */
static
void
fil_crypt_rotate_page(
	const key_state_t*	key_state,
	rotate_thread_t*	state)
{
	fil_space_t *space = &*state->space;
	ulint space_id = space->id;
	uint32_t offset = state->offset;
	ulint sleeptime_ms = 0;
	fil_space_crypt_t *crypt_data = space->crypt_data;

	ut_ad(space->referenced());
	ut_ad(offset > 0);

	/* In fil_crypt_thread where key rotation is done we have
	acquired space and checked that this space is not yet
	marked to be dropped. Similarly, in fil_crypt_find_page_to_rotate().
	Check here also to give DROP TABLE or similar a change. */
	if (space->is_stopping()) {
		return;
	}

	if (space_id == TRX_SYS_SPACE && offset == TRX_SYS_PAGE_NO) {
		/* don't encrypt this as it contains address to dblwr buffer */
		return;
	}

	mtr_t mtr;
	mtr.start();
	if (buf_block_t* block = fil_crypt_get_page_throttle(state,
							     offset, &mtr,
							     &sleeptime_ms)) {
		bool modified = false;
		byte* frame = buf_block_get_frame(block);
		const lsn_t block_lsn = mach_read_from_8(FIL_PAGE_LSN + frame);
		uint kv = buf_page_get_key_version(frame, space->flags);

		if (block->page.status == buf_page_t::FREED) {
			/* Do not modify freed pages to avoid an assertion
			failure on recovery.*/
		} else if (block->page.oldest_modification() > 1) {
			/* Do not unnecessarily touch pages that are
			already dirty. */
		} else if (space->is_stopping()) {
			/* The tablespace is closing (in DROP TABLE or
			TRUNCATE TABLE or similar): avoid further access */
		} else if (!kv && !*reinterpret_cast<uint16_t*>
			   (&frame[FIL_PAGE_TYPE])) {
			/* It looks like this page is not
			allocated. Because key rotation is accessing
			pages in a pattern that is unlike the normal
			B-tree and undo log access pattern, we cannot
			invoke fseg_page_is_free() here, because that
			could result in a deadlock. If we invoked
			fseg_page_is_free() and released the
			tablespace latch before acquiring block->lock,
			then the fseg_page_is_free() information
			could be stale already. */

			/* If the data file was originally created
			before MariaDB 10.0 or MySQL 5.6, some
			allocated data pages could carry 0 in
			FIL_PAGE_TYPE. The FIL_PAGE_TYPE on those
			pages will be updated in
			buf_flush_init_for_writing() when the page
			is modified the next time.

			Also, when the doublewrite buffer pages are
			allocated on bootstrap in a non-debug build,
			some dummy pages will be allocated, with 0 in
			the FIL_PAGE_TYPE. Those pages should be
			skipped from key rotation forever. */
		} else if (fil_crypt_needs_rotation(
				crypt_data,
				kv,
				key_state->key_version,
				key_state->rotate_key_age)) {

			mtr.set_named_space(space);
			modified = true;

			/* force rotation by dummy updating page */
			mtr.write<1,mtr_t::FORCED>(*block,
						   &frame[FIL_PAGE_SPACE_ID],
						   frame[FIL_PAGE_SPACE_ID]);

			/* statistics */
			state->crypt_stat.pages_modified++;
		} else {
			if (crypt_data->is_encrypted()) {
				if (kv < state->min_key_version_found) {
					state->min_key_version_found = kv;
				}
			}
		}

		mtr.commit();
		lsn_t end_lsn = mtr.commit_lsn();


		if (modified) {
			/* if we modified page, we take lsn from mtr */
			ut_a(end_lsn > state->end_lsn);
			ut_a(end_lsn > block_lsn);
			state->end_lsn = end_lsn;
		} else {
			/* if we did not modify page, check for max lsn */
			if (block_lsn > state->end_lsn) {
				state->end_lsn = block_lsn;
			}
		}
	} else {
		/* If block read failed mtr memo and log should be empty. */
		ut_ad(!mtr.has_modifications());
		ut_ad(!mtr.is_dirty());
		ut_ad(mtr.get_memo()->size() == 0);
		ut_ad(mtr.get_log()->size() == 0);
		mtr.commit();
	}

	if (sleeptime_ms) {
		mysql_mutex_lock(&fil_crypt_threads_mutex);
		timespec abstime;
		set_timespec_nsec(abstime, 1000000ULL * sleeptime_ms);
		my_cond_timedwait(&fil_crypt_throttle_sleep_cond,
				  &fil_crypt_threads_mutex.m_mutex, &abstime);
		mysql_mutex_unlock(&fil_crypt_threads_mutex);
	}
}

/***********************************************************************
Rotate a batch of pages
@param[in,out]		key_state		Key state
@param[in,out]		state			Rotation state */
static
void
fil_crypt_rotate_pages(
	const key_state_t*	key_state,
	rotate_thread_t*	state)
{
	ulint space_id = state->space->id;
	uint32_t end = std::min(state->offset + uint32_t(state->batch),
				state->space->free_limit);

	ut_ad(state->space->referenced());

	for (; state->offset < end; state->offset++) {

		/* we can't rotate pages in dblwr buffer as
		* it's not possible to read those due to lots of asserts
		* in buffer pool.
		*
		* However since these are only (short-lived) copies of
		* real pages, they will be updated anyway when the
		* real page is updated
		*/
		if (buf_dblwr.is_inside(page_id_t(space_id, state->offset))) {
			continue;
		}

		/* If space is marked as stopping, stop rotating
		pages. */
		if (state->space->is_stopping()) {
			break;
		}

		fil_crypt_rotate_page(key_state, state);
	}
}

/***********************************************************************
Flush rotated pages and then update page 0

@param[in,out]		state	rotation state */
static
void
fil_crypt_flush_space(
	rotate_thread_t*	state)
{
	fil_space_t* space = &*state->space;
	fil_space_crypt_t *crypt_data = space->crypt_data;

	ut_ad(space->referenced());

	/* flush tablespace pages so that there are no pages left with old key */
	lsn_t end_lsn = crypt_data->rotate_state.end_lsn;

	if (end_lsn > 0 && !space->is_stopping()) {
		ulint sum_pages = 0;
		const ulonglong start = my_interval_timer();
		while (buf_flush_list_space(space, &sum_pages));
		if (sum_pages) {
			const ulonglong end = my_interval_timer();

			state->cnt_waited += sum_pages;
			state->sum_waited_us += (end - start) / 1000;

			/* statistics */
			state->crypt_stat.pages_flushed += sum_pages;
		}
	}

	if (crypt_data->min_key_version == 0) {
		crypt_data->type = CRYPT_SCHEME_UNENCRYPTED;
	}

	if (space->is_stopping()) {
		return;
	}

	/* update page 0 */
	mtr_t mtr;
	mtr.start();

	if (buf_block_t* block = buf_page_get_gen(
		    page_id_t(space->id, 0), space->zip_size(),
		    RW_X_LATCH, NULL, BUF_GET_POSSIBLY_FREED, &mtr)) {
		if (block->page.status != buf_page_t::FREED) {
			mtr.set_named_space(space);
			crypt_data->write_page0(block, &mtr);
		}
	}

	mtr.commit();
}

/***********************************************************************
Complete rotating a space
@param[in,out]		state			Rotation state */
static void fil_crypt_complete_rotate_space(rotate_thread_t* state)
{
	fil_space_crypt_t *crypt_data = state->space->crypt_data;

	ut_ad(crypt_data);
	ut_ad(state->space->referenced());

	mysql_mutex_lock(&crypt_data->mutex);

	/* Space might already be dropped */
	if (!state->space->is_stopping()) {
		/**
		* Update crypt data state with state from thread
		*/
		if (state->min_key_version_found <
			crypt_data->rotate_state.min_key_version_found) {
			crypt_data->rotate_state.min_key_version_found =
				state->min_key_version_found;
		}

		if (state->end_lsn > crypt_data->rotate_state.end_lsn) {
			crypt_data->rotate_state.end_lsn = state->end_lsn;
		}

		ut_a(crypt_data->rotate_state.active_threads > 0);
		crypt_data->rotate_state.active_threads--;
		bool last = crypt_data->rotate_state.active_threads == 0;

		/**
		* check if space is fully done
		* this as when threads shutdown, it could be that we "complete"
		* iterating before we have scanned the full space.
		*/
		bool done = crypt_data->rotate_state.next_offset >=
			crypt_data->rotate_state.max_offset;

		/**
		* we should flush space if we're last thread AND
		* the iteration is done
		*/
		bool should_flush = last && done;

		if (should_flush) {
			/* we're the last active thread */
			crypt_data->rotate_state.flushing = true;
			crypt_data->min_key_version =
				crypt_data->rotate_state.min_key_version_found;
			mysql_mutex_unlock(&crypt_data->mutex);
			fil_crypt_flush_space(state);

			mysql_mutex_lock(&crypt_data->mutex);
			crypt_data->rotate_state.flushing = false;
		}
	} else {
		ut_a(crypt_data->rotate_state.active_threads > 0);
		crypt_data->rotate_state.active_threads--;
	}

	mysql_mutex_unlock(&crypt_data->mutex);
}

/** A thread which monitors global key state and rotates tablespaces
accordingly */
static void fil_crypt_thread()
{
	mysql_mutex_lock(&fil_crypt_threads_mutex);
	rotate_thread_t thr(srv_n_fil_crypt_threads_started++);
	pthread_cond_signal(&fil_crypt_cond); /* signal that we started */

	if (!thr.should_shutdown()) {
		/* if we find a tablespace that is starting, skip over it
		and recheck it later */
		bool recheck = false;

wait_for_work:
		if (!recheck && !thr.should_shutdown()) {
			/* wait for key state changes
			* i.e either new key version of change or
			* new rotate_key_age */
			my_cond_wait(&fil_crypt_threads_cond,
				     &fil_crypt_threads_mutex.m_mutex);
		}

		recheck = false;
		thr.first = true;      // restart from first tablespace

		key_state_t new_state;

		/* iterate all spaces searching for those needing rotation */
		while (fil_crypt_find_space_to_rotate(&new_state, &thr,
						      &recheck)) {
			if (thr.space == fil_system.space_list.end()) {
				goto wait_for_work;
			}

			/* we found a space to rotate */
			mysql_mutex_unlock(&fil_crypt_threads_mutex);
			fil_crypt_start_rotate_space(&new_state, &thr);

			/* iterate all pages (cooperativly with other threads) */
			while (fil_crypt_find_page_to_rotate(&new_state, &thr)) {

				/* If space is marked as stopping, release
				space and stop rotation. */
				if (thr.space->is_stopping()) {
					fil_crypt_complete_rotate_space(&thr);
					thr.space->release();
					thr.space = fil_system.space_list.end();
					break;
				}

				fil_crypt_rotate_pages(&new_state, &thr);
				/* realloc iops */
				if (!fil_crypt_realloc_iops(&thr)) {
					break;
				}
			}

			/* complete rotation */
			if (thr.space != fil_system.space_list.end()) {
				fil_crypt_complete_rotate_space(&thr);
			}

			/* force key state refresh */
			new_state.key_id = 0;

			mysql_mutex_lock(&fil_crypt_threads_mutex);
			/* release iops */
			fil_crypt_return_iops(&thr);
		}

		if (thr.space != fil_system.space_list.end()) {
			thr.space->release();
			thr.space = fil_system.space_list.end();
		}
	}

	fil_crypt_return_iops(&thr);
	srv_n_fil_crypt_threads_started--;
	pthread_cond_signal(&fil_crypt_cond); /* signal that we stopped */
	mysql_mutex_unlock(&fil_crypt_threads_mutex);

#ifdef UNIV_PFS_THREAD
	pfs_delete_thread();
#endif
}

/*********************************************************************
Adjust thread count for key rotation
@param[in]	enw_cnt		Number of threads to be used */
void fil_crypt_set_thread_cnt(const uint new_cnt)
{
	if (!fil_crypt_threads_inited) {
		if (srv_shutdown_state != SRV_SHUTDOWN_NONE)
			return;
		fil_crypt_threads_init();
	}

	mysql_mutex_lock(&fil_crypt_threads_mutex);

	if (new_cnt > srv_n_fil_crypt_threads) {
		uint add = new_cnt - srv_n_fil_crypt_threads;
		srv_n_fil_crypt_threads = new_cnt;
		for (uint i = 0; i < add; i++) {
			std::thread thd(fil_crypt_thread);
			ib::info() << "Creating #"
				   << i+1 << " encryption thread id "
				   << thd.get_id()
				   << " total threads " << new_cnt << ".";
			thd.detach();
		}
	} else if (new_cnt < srv_n_fil_crypt_threads) {
		srv_n_fil_crypt_threads = new_cnt;
	}

	pthread_cond_broadcast(&fil_crypt_threads_cond);

	while (srv_n_fil_crypt_threads_started != srv_n_fil_crypt_threads) {
		my_cond_wait(&fil_crypt_cond,
			     &fil_crypt_threads_mutex.m_mutex);
	}

	pthread_cond_broadcast(&fil_crypt_threads_cond);
	mysql_mutex_unlock(&fil_crypt_threads_mutex);
}

/** Initialize the tablespace default_encrypt_tables
if innodb_encryption_rotate_key_age=0. */
static void fil_crypt_default_encrypt_tables_fill()
{
	mysql_mutex_assert_owner(&fil_system.mutex);

	for (fil_space_t& space : fil_system.space_list) {
		if (space.purpose != FIL_TYPE_TABLESPACE
		    || space.is_in_default_encrypt
		    || UT_LIST_GET_LEN(space.chain) == 0
		    || !space.acquire_if_not_stopped()) {
			continue;
		}

		/* Ensure that crypt_data has been initialized. */
		ut_ad(space.size);

		/* Skip ENCRYPTION!=DEFAULT tablespaces. */
		if (space.crypt_data
		    && !space.crypt_data->is_default_encryption()) {
			goto next;
		}

		if (srv_encrypt_tables) {
			/* Skip encrypted tablespaces if
			innodb_encrypt_tables!=OFF */
			if (space.crypt_data
			    && space.crypt_data->min_key_version) {
				goto next;
			}
		} else {
			/* Skip unencrypted tablespaces if
			innodb_encrypt_tables=OFF */
			if (!space.crypt_data
			    || !space.crypt_data->min_key_version) {
				goto next;
			}
		}

		fil_system.default_encrypt_tables.push_back(space);
		space.is_in_default_encrypt = true;
next:
		space.release();
	}
}

/*********************************************************************
Adjust max key age
@param[in]	val		New max key age */
void fil_crypt_set_rotate_key_age(uint val)
{
  mysql_mutex_lock(&fil_crypt_threads_mutex);
  mysql_mutex_lock(&fil_system.mutex);
  srv_fil_crypt_rotate_key_age= val;
  if (val == 0)
    fil_crypt_default_encrypt_tables_fill();
  mysql_mutex_unlock(&fil_system.mutex);
  pthread_cond_broadcast(&fil_crypt_threads_cond);
  mysql_mutex_unlock(&fil_crypt_threads_mutex);
}

/*********************************************************************
Adjust rotation iops
@param[in]	val		New max roation iops */
void fil_crypt_set_rotation_iops(uint val)
{
  mysql_mutex_lock(&fil_crypt_threads_mutex);
  srv_n_fil_crypt_iops= val;
  pthread_cond_broadcast(&fil_crypt_threads_cond);
  mysql_mutex_unlock(&fil_crypt_threads_mutex);
}

/*********************************************************************
Adjust encrypt tables
@param[in]	val		New setting for innodb-encrypt-tables */
void fil_crypt_set_encrypt_tables(ulong val)
{
  mysql_mutex_lock(&fil_crypt_threads_mutex);

  mysql_mutex_lock(&fil_system.mutex);
  srv_encrypt_tables= val;

  if (fil_crypt_must_default_encrypt())
    fil_crypt_default_encrypt_tables_fill();

  mysql_mutex_unlock(&fil_system.mutex);

  pthread_cond_broadcast(&fil_crypt_threads_cond);
  mysql_mutex_unlock(&fil_crypt_threads_mutex);
}

/*********************************************************************
Init threads for key rotation */
void fil_crypt_threads_init()
{
	if (!fil_crypt_threads_inited) {
		pthread_cond_init(&fil_crypt_cond, nullptr);
		pthread_cond_init(&fil_crypt_threads_cond, nullptr);
		mysql_mutex_init(0, &fil_crypt_threads_mutex, nullptr);
		uint cnt = srv_n_fil_crypt_threads;
		srv_n_fil_crypt_threads = 0;
		fil_crypt_threads_inited = true;
		fil_crypt_set_thread_cnt(cnt);
	}
}

/*********************************************************************
Clean up key rotation threads resources */
void fil_crypt_threads_cleanup()
{
	if (!fil_crypt_threads_inited) {
		return;
	}
	ut_a(!srv_n_fil_crypt_threads_started);
	pthread_cond_destroy(&fil_crypt_cond);
	pthread_cond_destroy(&fil_crypt_threads_cond);
	mysql_mutex_destroy(&fil_crypt_threads_mutex);
	fil_crypt_threads_inited = false;
}

/*********************************************************************
Wait for crypt threads to stop accessing space
@param[in]	space		Tablespace */
void fil_space_crypt_close_tablespace(const fil_space_t *space)
{
	fil_space_crypt_t* crypt_data = space->crypt_data;

	if (!crypt_data || srv_n_fil_crypt_threads == 0
	    || !fil_crypt_threads_inited) {
		return;
	}

	time_t start = time(0);
	time_t last = start;

	mysql_mutex_lock(&crypt_data->mutex);

	while (crypt_data->rotate_state.active_threads
	       || crypt_data->rotate_state.flushing) {
		mysql_mutex_unlock(&crypt_data->mutex);

		/* wakeup throttle (all) sleepers */
		mysql_mutex_lock(&fil_crypt_threads_mutex);
		pthread_cond_broadcast(&fil_crypt_throttle_sleep_cond);
		pthread_cond_broadcast(&fil_crypt_threads_cond);
		mysql_mutex_unlock(&fil_crypt_threads_mutex);

		std::this_thread::sleep_for(std::chrono::milliseconds(20));

		time_t now = time(0);

		if (UNIV_UNLIKELY(now >= last + 30)) {
			ib::warn() << "Waited "
				   << now - start
				   << " seconds to drop space: "
				   << space->chain.start->name << " ("
				   << space->id << ") active threads "
				   << crypt_data->rotate_state.active_threads
				   << "flushing="
				   << crypt_data->rotate_state.flushing << ".";
			last = now;
		}

		mysql_mutex_lock(&crypt_data->mutex);
	}

	mysql_mutex_unlock(&crypt_data->mutex);
}

/*********************************************************************
Get crypt status for a space (used by information_schema)
@param[in]	space		Tablespace
@param[out]	status		Crypt status */
void
fil_space_crypt_get_status(
	const fil_space_t*			space,
	struct fil_space_crypt_status_t*	status)
{
	memset(status, 0, sizeof(*status));

	ut_ad(space->referenced());

	/* If there is no crypt data and we have not yet read
	page 0 for this tablespace, we need to read it before
	we can continue. */
	if (!space->crypt_data) {
		fil_crypt_read_crypt_data(const_cast<fil_space_t*>(space));
	}

	status->space = ULINT_UNDEFINED;

	if (fil_space_crypt_t* crypt_data = space->crypt_data) {
		status->space = space->id;
		mysql_mutex_lock(&crypt_data->mutex);
		status->scheme = crypt_data->type;
		status->keyserver_requests = crypt_data->keyserver_requests;
		status->min_key_version = crypt_data->min_key_version;
		status->key_id = crypt_data->key_id;

		if (crypt_data->rotate_state.active_threads > 0 ||
		    crypt_data->rotate_state.flushing) {
			status->rotating = true;
			status->flushing =
				crypt_data->rotate_state.flushing;
			status->rotate_next_page_number =
				crypt_data->rotate_state.next_offset;
			status->rotate_max_page_number =
				crypt_data->rotate_state.max_offset;
		}

		mysql_mutex_unlock(&crypt_data->mutex);

		if (srv_encrypt_tables || crypt_data->min_key_version) {
			status->current_key_version =
				fil_crypt_get_latest_key_version(crypt_data);
		}
	}
}

/*********************************************************************
Return crypt statistics
@param[out]	stat		Crypt statistics */
void fil_crypt_total_stat(fil_crypt_stat_t *stat)
{
	mysql_mutex_lock(&crypt_stat_mutex);
	*stat = crypt_stat;
	mysql_mutex_unlock(&crypt_stat_mutex);
}

#endif /* UNIV_INNOCHECKSUM */

/**
Verify that post encryption checksum match calculated checksum.
This function should be called only if tablespace contains crypt_data
metadata (this is strong indication that tablespace is encrypted).
Function also verifies that traditional checksum does not match
calculated checksum as if it does page could be valid unencrypted,
encrypted, or corrupted.

@param[in,out]	page		page frame (checksum is temporarily modified)
@param[in]	zip_size	ROW_FORMAT=COMPRESSED page size, or 0
@return true if page is encrypted AND OK, false otherwise */
bool fil_space_verify_crypt_checksum(const byte* page, ulint zip_size)
{
	ut_ad(mach_read_from_4(page + FIL_PAGE_FILE_FLUSH_LSN_OR_KEY_VERSION));

	/* Compressed and encrypted pages do not have checksum. Assume not
	corrupted. Page verification happens after decompression in
	buf_page_read_complete() using buf_page_is_corrupted(). */
	if (fil_page_get_type(page) == FIL_PAGE_PAGE_COMPRESSED_ENCRYPTED) {
		return true;
	}

	/* Read stored post encryption checksum. */
	const ib_uint32_t checksum = mach_read_from_4(
		page + FIL_PAGE_FILE_FLUSH_LSN_OR_KEY_VERSION + 4);

	/* If stored checksum matches one of the calculated checksums
	page is not corrupted. */

#ifndef UNIV_INNOCHECKSUM
	switch (srv_checksum_algorithm) {
	case SRV_CHECKSUM_ALGORITHM_STRICT_FULL_CRC32:
	case SRV_CHECKSUM_ALGORITHM_STRICT_CRC32:
#endif /* !UNIV_INNOCHECKSUM */
		if (zip_size) {
			return checksum == page_zip_calc_checksum(
				page, zip_size, false);
		}

		return checksum == buf_calc_page_crc32(page);
#ifndef UNIV_INNOCHECKSUM
	default:
		if (checksum == BUF_NO_CHECKSUM_MAGIC) {
			return true;
		}
		if (zip_size) {
			return checksum == page_zip_calc_checksum(
				page, zip_size, false)
				|| checksum == page_zip_calc_checksum(
					page, zip_size, true);
		}

		return checksum == buf_calc_page_crc32(page)
			|| checksum == buf_calc_page_new_checksum(page);
	}
#endif /* !UNIV_INNOCHECKSUM */
}<|MERGE_RESOLUTION|>--- conflicted
+++ resolved
@@ -1130,19 +1130,19 @@
 {
   ut_ad(space.purpose == FIL_TYPE_TABLESPACE);
   fil_space_crypt_t *crypt_data = space.crypt_data;
-  ut_ad(mutex_own(&fil_system.mutex));
+  mysql_mutex_assert_owner(&fil_system.mutex);
   const ulong encrypt_tables= srv_encrypt_tables;
   if (!crypt_data)
     return !encrypt_tables;
   if (!crypt_data->is_key_found())
     return true;
 
-  mutex_enter(&crypt_data->mutex);
+  mysql_mutex_lock(&crypt_data->mutex);
   const bool remove= (space.is_stopping() || crypt_data->not_encrypted()) &&
     (!crypt_data->rotate_state.flushing &&
      !encrypt_tables == !!crypt_data->min_key_version &&
      !crypt_data->rotate_state.active_threads);
-  mutex_exit(&crypt_data->mutex);
+  mysql_mutex_unlock(&crypt_data->mutex);
   return remove;
 }
 
@@ -1190,12 +1190,8 @@
 	}
 
 	bool need_key_rotation = false;
-<<<<<<< HEAD
 
 	mysql_mutex_lock(&crypt_data->mutex);
-=======
-	mutex_enter(&crypt_data->mutex);
->>>>>>> ec8882b9
 
 	do {
 		/* prevent threads from starting to rotate space */
@@ -1231,11 +1227,7 @@
 			key_state->rotate_key_age);
 	} while (0);
 
-<<<<<<< HEAD
 	mysql_mutex_unlock(&crypt_data->mutex);
-=======
-	mutex_exit(&crypt_data->mutex);
->>>>>>> ec8882b9
 	return need_key_rotation;
 }
 
