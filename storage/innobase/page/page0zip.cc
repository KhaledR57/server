--- conflicted
+++ resolved
@@ -3552,13 +3552,8 @@
 /*===================*/
 	buf_block_t*	block,		/*!< in/out: compressed page */
 	const byte*	rec,		/*!< in: record being written */
-<<<<<<< HEAD
 	const dict_index_t*index,	/*!< in: record descriptor */
-	const offset_t*	offsets,	/*!< in: rec_get_offsets(rec, index) */
-=======
-	dict_index_t*	index,		/*!< in: record descriptor */
 	const rec_offs*	offsets,	/*!< in: rec_get_offsets(rec, index) */
->>>>>>> 2c3c851d
 	ulint		create,		/*!< in: nonzero=insert, zero=update */
 	ulint		trx_id_col,	/*!< in: position of DB_TRX_ID */
 	ulint		heap_no,	/*!< in: heap number of rec */
@@ -3677,7 +3672,6 @@
 	return(data);
 }
 
-<<<<<<< HEAD
 /** Write an entire record to the ROW_FORMAT=COMPRESSED page.
 The data must already have been written to the uncompressed page.
 @param[in,out]	block		ROW_FORMAT=COMPRESSED page
@@ -3687,21 +3681,8 @@
 @param[in]	create		nonzero=insert, zero=update
 @param[in,out]	mtr		mini-transaction */
 void page_zip_write_rec(buf_block_t *block, const byte *rec,
-                        const dict_index_t *index, const offset_t *offsets,
+                        const dict_index_t *index, const rec_offs *offsets,
                         ulint create, mtr_t *mtr)
-=======
-/**********************************************************************//**
-Write an entire record on the compressed page.  The data must already
-have been written to the uncompressed page. */
-void
-page_zip_write_rec(
-/*===============*/
-	page_zip_des_t*	page_zip,/*!< in/out: compressed page */
-	const byte*	rec,	/*!< in: record being written */
-	dict_index_t*	index,	/*!< in: the index the record belongs to */
-	const rec_offs*	offsets,/*!< in: rec_get_offsets(rec, index) */
-	ulint		create)	/*!< in: nonzero=insert, zero=update */
->>>>>>> 2c3c851d
 {
 	const page_t* const page = block->frame;
 	page_zip_des_t* const page_zip = &block->page.zip;
@@ -4091,12 +4072,8 @@
 	buf_block_t*	block,		/*!< in/out: compressed page */
 	byte*		rec,		/*!< in: record to clear */
 	const dict_index_t*	index,	/*!< in: index of rec */
-<<<<<<< HEAD
-	const offset_t*	offsets,	/*!< in: rec_get_offsets(rec, index) */
+	const rec_offs*	offsets,	/*!< in: rec_get_offsets(rec, index) */
 	mtr_t*		mtr)		/*!< in/out: mini-transaction */
-=======
-	const rec_offs*	offsets)	/*!< in: rec_get_offsets(rec, index) */
->>>>>>> 2c3c851d
 {
 	ulint	heap_no;
 	byte*	storage;
@@ -4311,7 +4288,6 @@
 		     - PAGE_ZIP_DIR_SLOT_SIZE, PAGE_ZIP_DIR_SLOT_SIZE);
 }
 
-<<<<<<< HEAD
 /** Shift the dense page directory and the array of BLOB pointers
 when a record is deleted.
 @param[in,out]  block   index page
@@ -4321,22 +4297,8 @@
 @param[in]      free    previous start of the free list
 @param[in,out]  mtr     mini-transaction */
 void page_zip_dir_delete(buf_block_t *block, byte *rec,
-                         const dict_index_t *index, const offset_t *offsets,
+                         const dict_index_t *index, const rec_offs *offsets,
                          const byte *free, mtr_t *mtr)
-=======
-/**********************************************************************//**
-Shift the dense page directory and the array of BLOB pointers
-when a record is deleted. */
-void
-page_zip_dir_delete(
-/*================*/
-	page_zip_des_t*		page_zip,	/*!< in/out: compressed page */
-	byte*			rec,		/*!< in: deleted record */
-	const dict_index_t*	index,		/*!< in: index of rec */
-	const rec_offs*		offsets,	/*!< in: rec_get_offsets(rec) */
-	const byte*		free)		/*!< in: previous start of
-						the free list */
->>>>>>> 2c3c851d
 {
   ut_ad(page_align(rec) == block->frame);
   page_zip_des_t *const page_zip= &block->page.zip;
