--- conflicted
+++ resolved
@@ -343,63 +343,7 @@
     if (trx_rsegf_get_nth_undo(rseg_header, i) == FIL_NULL)
       return i;
 
-<<<<<<< HEAD
   return ULINT_UNDEFINED;
-=======
-	ut_ad(mach_read_from_2(TRX_UNDO_PAGE_HDR + TRX_UNDO_PAGE_TYPE
-			       + undo_page) == 1);
-
-	byte*	page_hdr = undo_page + TRX_UNDO_PAGE_HDR;
-	mach_write_to_2(page_hdr + TRX_UNDO_PAGE_START, new_free);
-	mach_write_to_2(page_hdr + TRX_UNDO_PAGE_FREE, new_free);
-	mach_write_to_2(TRX_UNDO_SEG_HDR + TRX_UNDO_STATE + undo_page,
-			TRX_UNDO_ACTIVE);
-
-	byte* log_hdr = undo_page + TRX_UNDO_SEG_HDR + TRX_UNDO_SEG_HDR_SIZE;
-
-	mach_write_to_8(log_hdr + TRX_UNDO_TRX_ID, trx_id);
-	mach_write_to_2(log_hdr + TRX_UNDO_LOG_START, new_free);
-
-	mach_write_to_1(log_hdr + TRX_UNDO_XID_EXISTS, FALSE);
-	mach_write_to_1(log_hdr + TRX_UNDO_DICT_TRANS, FALSE);
-
-	return(const_cast<byte*>(ptr));
-}
-
-/** Initialize the fields in an undo log segment page.
-@param[in,out]	undo_block	undo page
-@param[in,out]	mtr		mini-transaction */
-static void trx_undo_page_init(buf_block_t* undo_block, mtr_t* mtr)
-{
-	page_t* page = undo_block->frame;
-	mach_write_to_2(FIL_PAGE_TYPE + page, FIL_PAGE_UNDO_LOG);
-	mach_write_to_2(TRX_UNDO_PAGE_HDR + TRX_UNDO_PAGE_TYPE + page, 0);
-	mach_write_to_2(TRX_UNDO_PAGE_HDR + TRX_UNDO_PAGE_START + page,
-			TRX_UNDO_PAGE_HDR + TRX_UNDO_PAGE_HDR_SIZE);
-	mach_write_to_2(TRX_UNDO_PAGE_HDR + TRX_UNDO_PAGE_FREE + page,
-			TRX_UNDO_PAGE_HDR + TRX_UNDO_PAGE_HDR_SIZE);
-
-	mtr->set_modified();
-	switch (mtr->get_log_mode()) {
-	case MTR_LOG_NONE:
-	case MTR_LOG_NO_REDO:
-		return;
-	case MTR_LOG_SHORT_INSERTS:
-		ut_ad(0);
-		/* fall through */
-	case MTR_LOG_ALL:
-		break;
-	}
-
-	byte* log_ptr = mtr->get_log()->open(11 + 1);
-	log_ptr = mlog_write_initial_log_record_low(
-		MLOG_UNDO_INIT,
-		undo_block->page.id.space(),
-		undo_block->page.id.page_no(),
-		log_ptr, mtr);
-	*log_ptr++ = 0;
-	mlog_close(mtr, log_ptr);
->>>>>>> baf0ef9a
 }
 
 /** Create an undo log segment.
@@ -491,7 +435,7 @@
   repurposed after upgrading to MariaDB 10.3. */
   byte *undo_type= my_assume_aligned<2>
     (TRX_UNDO_PAGE_HDR + TRX_UNDO_PAGE_TYPE + undo_page->frame);
-  ut_ad(mach_read_from_2(undo_type) <= TRX_UNDO_UPDATE);
+  ut_ad(mach_read_from_2(undo_type) <= 2);
   mtr->write<2,mtr_t::MAYBE_NOP>(*undo_page, undo_type, 0U);
   byte *start= my_assume_aligned<4>(TRX_UNDO_PAGE_HDR + TRX_UNDO_PAGE_START +
                                     undo_page->frame);
@@ -847,43 +791,22 @@
 }
 
 /** Frees an undo log segment which is not in the history list.
-<<<<<<< HEAD
-@param[in]	undo	undo log
-@param[in]	noredo	whether the undo tablespace is redo logged */
-static void trx_undo_seg_free(const trx_undo_t* undo, bool noredo)
-=======
 @param undo	temporary undo log */
 static void trx_undo_seg_free(const trx_undo_t *undo)
->>>>>>> baf0ef9a
 {
 	ut_ad(undo->id < TRX_RSEG_N_SLOTS);
 
 	trx_rseg_t* const rseg = undo->rseg;
 	bool		finished;
 	mtr_t		mtr;
+	ut_ad(rseg->space == fil_system.temp_space);
 
 	do {
 		mtr.start();
-<<<<<<< HEAD
-
-		if (noredo) {
-			mtr.set_log_mode(MTR_LOG_NO_REDO);
-		}
-=======
 		mtr.set_log_mode(MTR_LOG_NO_REDO);
->>>>>>> baf0ef9a
-
-		mutex_enter(&rseg->mutex);
-
-<<<<<<< HEAD
+
 		buf_block_t* block = trx_undo_page_get(
-			page_id_t(rseg->space->id, undo->hdr_page_no), &mtr);
-=======
-		seg_header = trx_undo_page_get(page_id_t(SRV_TMP_SPACE_ID,
-							 undo->hdr_page_no),
-					       &mtr)
-			+ TRX_UNDO_SEG_HDR;
->>>>>>> baf0ef9a
+			page_id_t(SRV_TMP_SPACE_ID, undo->hdr_page_no), &mtr);
 
 		fseg_header_t* file_seg = TRX_UNDO_SEG_HDR
 			+ TRX_UNDO_FSEG_HEADER + block->frame;
@@ -895,12 +818,12 @@
 			buf_block_t* rseg_header = trx_rsegf_get(
 				rseg->space, rseg->page_no, &mtr);
 			compile_time_assert(FIL_NULL == 0xffffffff);
-			mtr.memset(rseg_header, TRX_RSEG + TRX_RSEG_UNDO_SLOTS
-				   + undo->id * TRX_RSEG_SLOT_SIZE, 4, 0xff);
+			memset(TRX_RSEG + TRX_RSEG_UNDO_SLOTS
+			       + undo->id * TRX_RSEG_SLOT_SIZE +
+			       rseg_header->frame, 0xff, 4);
 			MONITOR_DEC(MONITOR_NUM_UNDO_SLOT_USED);
 		}
 
-		mutex_exit(&rseg->mutex);
 		mtr.commit();
 	} while (!finished);
 }
@@ -912,14 +835,9 @@
 @param[in]	id		rollback segment slot
 @param[in]	page_no		undo log segment page number
 @param[in,out]	max_trx_id	the largest observed transaction ID
-<<<<<<< HEAD
-@return	size of the undo log in pages */
-uint32_t
-=======
 @return	the undo log
 @retval nullptr on error */
 trx_undo_t *
->>>>>>> baf0ef9a
 trx_undo_mem_create_at_db_start(trx_rseg_t *rseg, ulint id, uint32_t page_no,
                                 trx_id_t &max_trx_id)
 {
@@ -931,21 +849,9 @@
 	mtr.start();
 	const buf_block_t* block = trx_undo_page_get(
 		page_id_t(rseg->space->id, page_no), &mtr);
-<<<<<<< HEAD
-	const ulint type = mach_read_from_2(
-		TRX_UNDO_PAGE_HDR + TRX_UNDO_PAGE_TYPE + block->frame);
-	ut_ad(type == 0 || type == TRX_UNDO_INSERT || type == TRX_UNDO_UPDATE);
-
-	uint16_t state = mach_read_from_2(TRX_UNDO_SEG_HDR + TRX_UNDO_STATE
-					  + block->frame);
-	uint16_t offset = mach_read_from_2(TRX_UNDO_SEG_HDR + TRX_UNDO_LAST_LOG
-					   + block->frame);
-
-	const trx_ulogf_t*	undo_header = block->frame + offset;
-=======
 	const uint16_t type = mach_read_from_2(TRX_UNDO_PAGE_HDR
 					       + TRX_UNDO_PAGE_TYPE
-					       + undo_page);
+					       + block->frame);
 	switch (type) {
 	case 0:
 	case 2: /* TRX_UNDO_UPDATE */
@@ -963,7 +869,7 @@
 	}
 
 	uint16_t offset = mach_read_from_2(TRX_UNDO_SEG_HDR + TRX_UNDO_LAST_LOG
-					   + undo_page);
+					   + block->frame);
 	if (offset < TRX_UNDO_SEG_HDR + TRX_UNDO_SEG_HDR_SIZE ||
 	    offset >= srv_page_size - TRX_UNDO_LOG_OLD_HDR_SIZE) {
 		sql_print_error("InnoDB: invalid undo header offset %u",
@@ -971,9 +877,9 @@
 		goto corrupted;
 	}
 
-	const trx_ulogf_t* const undo_header = undo_page + offset;
+	const trx_ulogf_t* const undo_header = block->frame + offset;
 	uint16_t state = mach_read_from_2(TRX_UNDO_SEG_HDR + TRX_UNDO_STATE
-					  + undo_page);
+					  + block->frame);
 	switch (state) {
 	case TRX_UNDO_ACTIVE:
 	case TRX_UNDO_PREPARED:
@@ -993,7 +899,6 @@
 			max_trx_id = id;
 		}
 	}
->>>>>>> baf0ef9a
 
 	/* Read X/Open XA transaction identification if it exists, or
 	set it to NULL. */
@@ -1027,43 +932,22 @@
 				  + block->frame);
 
 	fil_addr_t	last_addr = flst_get_last(
-		TRX_UNDO_SEG_HDR + TRX_UNDO_PAGE_LIST + undo_page, &mtr);
-
-<<<<<<< HEAD
-		fil_addr_t	last_addr = flst_get_last(
-			TRX_UNDO_SEG_HDR + TRX_UNDO_PAGE_LIST + block->frame);
-
-		undo->last_page_no = last_addr.page;
-		undo->top_page_no = last_addr.page;
-
-		const buf_block_t* last = trx_undo_page_get(
-			page_id_t(rseg->space->id, undo->last_page_no), &mtr);
-
-		if (const trx_undo_rec_t* rec = trx_undo_page_get_last_rec(
-			    last, page_no, offset)) {
-			undo->top_offset = uint16_t(rec - last->frame);
-			undo->top_undo_no = trx_undo_rec_get_undo_no(rec);
-			ut_ad(!undo->empty());
-		} else {
-			undo->top_undo_no = IB_ID_MAX;
-			ut_ad(undo->empty());
-		}
-=======
+		TRX_UNDO_SEG_HDR + TRX_UNDO_PAGE_LIST + block->frame);
+
 	undo->last_page_no = last_addr.page;
 	undo->top_page_no = last_addr.page;
 
-	page_t* last_page = trx_undo_page_get(
+	const buf_block_t* last = trx_undo_page_get(
 		page_id_t(rseg->space->id, undo->last_page_no), &mtr);
 
 	if (const trx_undo_rec_t* rec = trx_undo_page_get_last_rec(
-		    last_page, page_no, offset)) {
-		undo->top_offset = ulint(rec - last_page);
+		    last, page_no, offset)) {
+		undo->top_offset = static_cast<uint16_t>(rec - last->frame);
 		undo->top_undo_no = trx_undo_rec_get_undo_no(rec);
 		ut_ad(!undo->empty());
 	} else {
 		undo->top_undo_no = IB_ID_MAX;
 		ut_ad(undo->empty());
->>>>>>> baf0ef9a
 	}
 
 	undo->state = state;
@@ -1254,23 +1138,7 @@
 
 	*pundo = undo;
 
-<<<<<<< HEAD
 	uint16_t offset = trx_undo_header_create(block, trx->id, mtr);
-=======
-	ulint offset = trx_undo_header_create(block->frame, trx->id, mtr);
-	/* Reset the TRX_UNDO_PAGE_TYPE in case this page is being
-	repurposed after upgrading to MariaDB 10.3. */
-	if (ut_d(ulint type =) UNIV_UNLIKELY(
-		    mach_read_from_2(TRX_UNDO_PAGE_HDR + TRX_UNDO_PAGE_TYPE
-				     + block->frame))) {
-		ut_ad(type == 1 || type == 2);
-		mlog_write_ulint(TRX_UNDO_PAGE_HDR + TRX_UNDO_PAGE_TYPE
-				 + block->frame, 0, MLOG_2BYTES, mtr);
-	}
-
-	trx_undo_header_add_space_for_xid(block->frame, block->frame + offset,
-					  mtr);
->>>>>>> baf0ef9a
 
 	trx_undo_mem_init_for_reuse(undo, trx->id, trx->xid, offset);
 
@@ -1430,27 +1298,11 @@
 @param[in,out]	trx		transaction
 @param[in,out]	undo		undo log
 @param[in]	rollback	false=XA PREPARE, true=XA ROLLBACK
-<<<<<<< HEAD
 @param[in,out]	mtr		mini-transaction
 @return undo log segment header page, x-latched */
 void trx_undo_set_state_at_prepare(trx_t *trx, trx_undo_t *undo, bool rollback,
 				   mtr_t *mtr)
 {
-=======
-@param[in,out]	mtr		mini-transaction */
-void
-trx_undo_set_state_at_prepare(
-	trx_t*		trx,
-	trx_undo_t*	undo,
-	bool		rollback,
-	mtr_t*		mtr)
-{
-	trx_usegf_t*	seg_hdr;
-	trx_ulogf_t*	undo_header;
-	page_t*		undo_page;
-	ulint		offset;
-
->>>>>>> baf0ef9a
 	ut_a(undo->id < TRX_RSEG_N_SLOTS);
 
 	buf_block_t* block = trx_undo_page_get(
@@ -1458,13 +1310,8 @@
 
 	if (rollback) {
 		ut_ad(undo->state == TRX_UNDO_PREPARED);
-<<<<<<< HEAD
 		mtr->write<2>(*block, TRX_UNDO_SEG_HDR + TRX_UNDO_STATE
 			      + block->frame, TRX_UNDO_ACTIVE);
-=======
-		mlog_write_ulint(seg_hdr + TRX_UNDO_STATE, TRX_UNDO_ACTIVE,
-				 MLOG_2BYTES, mtr);
->>>>>>> baf0ef9a
 		return;
 	}
 
@@ -1474,7 +1321,6 @@
 	undo->xid   = *trx->xid;
 	/*------------------------------*/
 
-<<<<<<< HEAD
 	mtr->write<2>(*block, TRX_UNDO_SEG_HDR + TRX_UNDO_STATE + block->frame,
 		      undo->state);
 	uint16_t offset = mach_read_from_2(TRX_UNDO_SEG_HDR + TRX_UNDO_LAST_LOG
@@ -1482,18 +1328,6 @@
 	mtr->write<1>(*block, block->frame + offset + TRX_UNDO_XID_EXISTS, 1U);
 
 	trx_undo_write_xid(block, offset, undo->xid, mtr);
-=======
-	mlog_write_ulint(seg_hdr + TRX_UNDO_STATE, undo->state,
-			 MLOG_2BYTES, mtr);
-
-	offset = mach_read_from_2(seg_hdr + TRX_UNDO_LAST_LOG);
-	undo_header = undo_page + offset;
-
-	mlog_write_ulint(undo_header + TRX_UNDO_XID_EXISTS,
-			 TRUE, MLOG_1BYTE, mtr);
-
-	trx_undo_write_xid(undo_header, &undo->xid, mtr);
->>>>>>> baf0ef9a
 }
 
 /** Free temporary undo log after commit or rollback.
@@ -1516,9 +1350,7 @@
 		ut_ad(undo->state == TRX_UNDO_TO_PURGE);
 
 		/* Delete first the undo log segment in the file */
-		mutex_exit(&rseg->mutex);
 		trx_undo_seg_free(undo);
-		mutex_enter(&rseg->mutex);
 
 		ut_ad(rseg->curr_size > undo->size);
 		rseg->curr_size -= undo->size;
