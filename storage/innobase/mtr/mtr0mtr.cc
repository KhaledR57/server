--- conflicted
+++ resolved
@@ -248,15 +248,13 @@
 {
   ut_ad(m_log_mode == MTR_LOG_NO_REDO);
   ut_ad(m_log.size() == 0);
-  ut_ad(m_memo);
 
   process_freed_pages();
 
-  for (auto it= m_memo->rbegin(); it != m_memo->rend(); it++)
+  for (auto it= m_memo.rbegin(); it != m_memo.rend(); it++)
   {
     mtr_memo_slot_t &slot= *it;
-    if (!slot.object)
-      continue;
+    ut_ad(slot.object);
     switch (slot.type) {
     case MTR_MEMO_S_LOCK:
       static_cast<index_lock*>(slot.object)->s_unlock();
@@ -283,10 +281,8 @@
       {
         ut_ad(slot.type == MTR_MEMO_PAGE_X_MODIFY ||
               slot.type == MTR_MEMO_PAGE_SX_MODIFY);
-        if (UNIV_LIKELY(block->page.id() >= end_page_id))
-          block->page.set_temp_modified();
-        else
-          insert_imported(block);
+        ut_ad(block->page.id() < end_page_id);
+        insert_imported(block);
       }
 
       switch (slot.type) {
@@ -305,8 +301,7 @@
     }
   }
 
-  delete m_memo;
-  m_memo= nullptr;
+  m_memo.clear();
 }
 
 void mtr_t::release()
@@ -341,20 +336,18 @@
 
     if (m_made_dirty)
     {
-      ut_ad(m_memo);
       size_t modified= 0;
-      auto it= m_memo->rbegin();
+      auto it= m_memo.rbegin();
 
       mysql_mutex_lock(&buf_pool.flush_list_mutex);
 
-<<<<<<< HEAD
       buf_page_t *const prev=
         buf_pool.prepare_insert_into_flush_list(lsns.first);
 
-      while (it != m_memo->rend())
+      while (it != m_memo.rend())
       {
         const mtr_memo_slot_t &slot= *it++;
-        if (slot.object && slot.type & MTR_MEMO_MODIFY)
+        if (slot.type & MTR_MEMO_MODIFY)
         {
           ut_ad(slot.type == MTR_MEMO_PAGE_X_MODIFY ||
                 slot.type == MTR_MEMO_PAGE_SX_MODIFY);
@@ -372,16 +365,6 @@
                               FIL_PAGE_LSN + b->page.frame, 8);
           buf_pool.insert_into_flush_list(prev, b, lsns.first);
         }
-=======
-    for (const mtr_memo_slot_t &slot : m_memo)
-    {
-      if (slot.type & MTR_MEMO_MODIFY)
-      {
-        ut_ad(slot.type == MTR_MEMO_PAGE_X_MODIFY ||
-              slot.type == MTR_MEMO_PAGE_SX_MODIFY);
-        buf_flush_note_modification(static_cast<buf_block_t*>(slot.object),
-                                    lsns.first, m_commit_lsn);
->>>>>>> cea50896
       }
 
       ut_ad(modified);
@@ -409,72 +392,67 @@
       else
         log_sys.latch.rd_unlock();
 
-      if (m_memo)
+      size_t modified= 0;
+
+      for (auto it= m_memo.rbegin(); it != m_memo.rend(); )
       {
-        size_t modified= 0;
-
-        for (auto it= m_memo->rbegin(); it != m_memo->rend(); )
-        {
-          const mtr_memo_slot_t &slot= *it++;
-          if (!slot.object)
+        const mtr_memo_slot_t &slot= *it++;
+        ut_ad(slot.object);
+        switch (slot.type) {
+        case MTR_MEMO_S_LOCK:
+          static_cast<index_lock*>(slot.object)->s_unlock();
+          break;
+        case MTR_MEMO_SPACE_X_LOCK:
+          static_cast<fil_space_t*>(slot.object)->set_committed_size();
+          static_cast<fil_space_t*>(slot.object)->x_unlock();
+          break;
+        case MTR_MEMO_SPACE_S_LOCK:
+          static_cast<fil_space_t*>(slot.object)->s_unlock();
+          break;
+        case MTR_MEMO_X_LOCK:
+        case MTR_MEMO_SX_LOCK:
+          static_cast<index_lock*>(slot.object)->
+            u_or_x_unlock(slot.type == MTR_MEMO_SX_LOCK);
+          break;
+        default:
+          buf_page_t *bpage= static_cast<buf_page_t*>(slot.object);
+          const auto s= bpage->unfix();
+          if (slot.type & MTR_MEMO_MODIFY)
+          {
+            ut_ad(slot.type == MTR_MEMO_PAGE_X_MODIFY ||
+                  slot.type == MTR_MEMO_PAGE_SX_MODIFY);
+            ut_ad(bpage->oldest_modification() > 1);
+            ut_ad(bpage->oldest_modification() < m_commit_lsn);
+            ut_ad(bpage->id() < end_page_id);
+            ut_ad(s >= buf_page_t::FREED);
+            ut_ad(s < buf_page_t::READ_FIX);
+            ut_ad(mach_read_from_8(bpage->frame + FIL_PAGE_LSN) <=
+                  m_commit_lsn);
+            if (s >= buf_page_t::UNFIXED)
+            {
+              mach_write_to_8(bpage->frame + FIL_PAGE_LSN, m_commit_lsn);
+              if (UNIV_LIKELY_NULL(bpage->zip.data))
+                memcpy_aligned<8>(FIL_PAGE_LSN + bpage->zip.data,
+                                  FIL_PAGE_LSN + bpage->frame, 8);
+            }
+            modified++;
+          }
+          switch (auto latch= slot.type & ~MTR_MEMO_MODIFY) {
+          case MTR_MEMO_PAGE_S_FIX:
+            bpage->lock.s_unlock();
             continue;
-          switch (slot.type) {
-          case MTR_MEMO_S_LOCK:
-            static_cast<index_lock*>(slot.object)->s_unlock();
-            break;
-          case MTR_MEMO_SPACE_X_LOCK:
-            static_cast<fil_space_t*>(slot.object)->set_committed_size();
-            static_cast<fil_space_t*>(slot.object)->x_unlock();
-            break;
-          case MTR_MEMO_SPACE_S_LOCK:
-            static_cast<fil_space_t*>(slot.object)->s_unlock();
-            break;
-          case MTR_MEMO_X_LOCK:
-          case MTR_MEMO_SX_LOCK:
-            static_cast<index_lock*>(slot.object)->
-              u_or_x_unlock(slot.type == MTR_MEMO_SX_LOCK);
-            break;
+          case MTR_MEMO_PAGE_SX_FIX:
+          case MTR_MEMO_PAGE_X_FIX:
+            bpage->lock.u_or_x_unlock(latch == MTR_MEMO_PAGE_SX_FIX);
+            continue;
           default:
-            buf_page_t *bpage= static_cast<buf_page_t*>(slot.object);
-            const auto s= bpage->unfix();
-            if (slot.type & MTR_MEMO_MODIFY)
-            {
-              ut_ad(slot.type == MTR_MEMO_PAGE_X_MODIFY ||
-                    slot.type == MTR_MEMO_PAGE_SX_MODIFY);
-              ut_ad(bpage->oldest_modification() > 1);
-              ut_ad(bpage->oldest_modification() < m_commit_lsn);
-              ut_ad(bpage->id() < end_page_id);
-              ut_ad(s >= buf_page_t::FREED);
-              ut_ad(s < buf_page_t::READ_FIX);
-              ut_ad(mach_read_from_8(bpage->frame + FIL_PAGE_LSN) <=
-                    m_commit_lsn);
-              if (s >= buf_page_t::UNFIXED)
-              {
-                mach_write_to_8(bpage->frame + FIL_PAGE_LSN, m_commit_lsn);
-                if (UNIV_LIKELY_NULL(bpage->zip.data))
-                  memcpy_aligned<8>(FIL_PAGE_LSN + bpage->zip.data,
-                                    FIL_PAGE_LSN + bpage->frame, 8);
-              }
-              modified++;
-            }
-            switch (auto latch= slot.type & ~MTR_MEMO_MODIFY) {
-            case MTR_MEMO_PAGE_S_FIX:
-              bpage->lock.s_unlock();
-              continue;
-            case MTR_MEMO_PAGE_SX_FIX:
-            case MTR_MEMO_PAGE_X_FIX:
-              bpage->lock.u_or_x_unlock(latch == MTR_MEMO_PAGE_SX_FIX);
-              continue;
-            default:
-              ut_ad(latch == MTR_MEMO_BUF_FIX);
-            }
+            ut_ad(latch == MTR_MEMO_BUF_FIX);
           }
         }
-
-        buf_pool.add_flush_list_requests(modified);
-        delete m_memo;
-        m_memo= nullptr;
       }
+
+      buf_pool.add_flush_list_requests(modified);
+      m_memo.clear();
     }
 
     if (UNIV_UNLIKELY(lsns.second != PAGE_FLUSH_NO))
@@ -538,37 +516,21 @@
   os_file_truncate(space.chain.start->name, space.chain.start->handle,
                    os_offset_t{space.size} << srv_page_size_shift, true);
 
-<<<<<<< HEAD
-  ut_ad(!m_freed_pages || m_freed_space == &space);
-  process_freed_pages();
-=======
   space.clear_freed_ranges();
->>>>>>> cea50896
 
   const page_id_t high{space.id, space.size};
   size_t modified= 0;
-  auto it= m_memo->rbegin();
+  auto it= m_memo.rbegin();
   mysql_mutex_lock(&buf_pool.flush_list_mutex);
 
-<<<<<<< HEAD
   buf_page_t *const prev= buf_pool.prepare_insert_into_flush_list(start_lsn);
 
-  while (it != m_memo->rend())
+  while (it != m_memo.rend())
   {
     mtr_memo_slot_t &slot= *it++;
 
-    if (!slot.object);
-    else if (slot.type == MTR_MEMO_SPACE_X_LOCK)
-=======
-  for (mtr_memo_slot_t &slot : m_memo)
-  {
     ut_ad(slot.object);
-    switch (slot.type) {
-    default:
-      ut_ad("invalid type" == 0);
-      break;
-    case MTR_MEMO_SPACE_X_LOCK:
->>>>>>> cea50896
+    if (slot.type == MTR_MEMO_SPACE_X_LOCK)
       ut_ad(high.space() == static_cast<fil_space_t*>(slot.object)->id);
     else
     {
@@ -749,7 +711,7 @@
   ut_ad(!is_inside_ibuf());
   ut_ad(m_log_mode == MTR_LOG_ALL);
   ut_ad(!m_made_dirty);
-  ut_ad(!m_memo);
+  ut_ad(m_memo.empty());
   ut_ad(!srv_read_only_mode);
   ut_ad(!m_freed_space);
   ut_ad(!m_freed_pages);
