/***********************************************************************

Copyright (c) 1995, 2019, Oracle and/or its affiliates. All Rights Reserved.
Copyright (c) 2009, Percona Inc.
Copyright (c) 2013, 2022, MariaDB Corporation.

Portions of this file contain modifications contributed and copyrighted
by Percona Inc.. Those modifications are
gratefully acknowledged and are described briefly in the InnoDB
documentation. The contributions by Percona Inc. are incorporated with
their permission, and subject to the conditions contained in the file
COPYING.Percona.

This program is free software; you can redistribute it and/or modify it
under the terms of the GNU General Public License as published by the
Free Software Foundation; version 2 of the License.

This program is distributed in the hope that it will be useful, but
WITHOUT ANY WARRANTY; without even the implied warranty of
MERCHANTABILITY or FITNESS FOR A PARTICULAR PURPOSE. See the GNU General
Public License for more details.

You should have received a copy of the GNU General Public License along with
this program; if not, write to the Free Software Foundation, Inc.,
51 Franklin Street, Fifth Floor, Boston, MA 02110-1335 USA

***********************************************************************/

/**************************************************//**
@file os/os0file.cc
The interface to the operating system file i/o primitives

Created 10/21/1995 Heikki Tuuri
*******************************************************/

#ifndef UNIV_INNOCHECKSUM
#include "os0file.h"
#include "sql_const.h"
#include "log.h"

#ifdef __linux__
# include <sys/types.h>
# include <sys/stat.h>
#endif

#include "srv0mon.h"
#include "srv0srv.h"
#include "srv0start.h"
#include "fil0fil.h"
#include "fsp0fsp.h"
<<<<<<< HEAD
#ifdef HAVE_LINUX_UNISTD_H
#include "unistd.h"
#endif
#include "buf0dblwr.h"
=======
#include "os0event.h"
#include "os0thread.h"
>>>>>>> decdd4bf

#include <tpool_structs.h>

#ifdef LINUX_NATIVE_AIO
#include <libaio.h>
#endif /* LINUX_NATIVE_AIO */

#ifdef HAVE_FALLOC_PUNCH_HOLE_AND_KEEP_SIZE
# include <fcntl.h>
# include <linux/falloc.h>
#endif /* HAVE_FALLOC_PUNCH_HOLE_AND_KEEP_SIZE */

#if defined(__linux__) && defined(HAVE_SYS_IOCTL_H)
# include <sys/ioctl.h>
# ifndef DFS_IOCTL_ATOMIC_WRITE_SET
#  define DFS_IOCTL_ATOMIC_WRITE_SET _IOW(0x95, 2, uint)
# endif
#endif

#ifdef _WIN32
#include <winioctl.h>
<<<<<<< HEAD
#endif

// my_test_if_atomic_write() , my_win_secattr()
#include <my_sys.h>
=======
#else
#include <unistd.h>
// my_test_if_atomic_write()
#include <my_sys.h>
#endif

#include "log.h"
#include "buf0dblwr.h"
>>>>>>> decdd4bf

#include <thread>
#include <chrono>

/* Per-IO operation environment*/
class io_slots
{
private:
	tpool::cache<tpool::aiocb> m_cache;
	tpool::task_group m_group;
	int m_max_aio;
public:
	io_slots(int max_submitted_io, int max_callback_concurrency) :
		m_cache(max_submitted_io),
		m_group(max_callback_concurrency),
		m_max_aio(max_submitted_io)
	{
	}
	/* Get cached AIO control block */
	tpool::aiocb* acquire()
	{
		return m_cache.get();
	}
	/* Release AIO control block back to cache */
	void release(tpool::aiocb* aiocb)
	{
		m_cache.put(aiocb);
	}

	bool contains(tpool::aiocb* aiocb)
	{
		return m_cache.contains(aiocb);
	}

	/* Wait for completions of all AIO operations */
	void wait()
	{
		m_cache.wait();
	}

	size_t pending_io_count()
	{
		return m_cache.pos();
	}

	tpool::task_group* get_task_group()
	{
		return &m_group;
	}

	~io_slots()
	{
		wait();
	}

	mysql_mutex_t& mutex()
	{
		return m_cache.mutex();
	}
};

static io_slots *read_slots;
static io_slots *write_slots;

/** Number of retries for partial I/O's */
constexpr ulint NUM_RETRIES_ON_PARTIAL_IO = 10;

/* This specifies the file permissions InnoDB uses when it creates files in
Unix; the value of os_innodb_umask is initialized in ha_innodb.cc to
my_umask */

#ifndef _WIN32
/** Umask for creating files */
static ulint	os_innodb_umask = S_IRUSR | S_IWUSR | S_IRGRP | S_IWGRP;
#else
/** Umask for creating files */
static ulint	os_innodb_umask	= 0;
#endif /* _WIN32 */

Atomic_counter<ulint> os_n_file_reads;
static ulint	os_bytes_read_since_printout;
Atomic_counter<size_t> os_n_file_writes;
Atomic_counter<size_t> os_n_fsyncs;
static ulint	os_n_file_reads_old;
static ulint	os_n_file_writes_old;
static ulint	os_n_fsyncs_old;

static time_t	os_last_printout;
bool	os_has_said_disk_full;

/** Default Zip compression level */
extern uint page_zip_level;

#ifdef UNIV_PFS_IO
/* Keys to register InnoDB I/O with performance schema */
mysql_pfs_key_t  innodb_data_file_key;
mysql_pfs_key_t  innodb_log_file_key;
mysql_pfs_key_t  innodb_temp_file_key;
#endif

/** Handle errors for file operations.
@param[in]	name		name of a file or NULL
@param[in]	operation	operation
@param[in]	should_abort	whether to abort on an unknown error
@param[in]	on_error_silent	whether to suppress reports of non-fatal errors
@return true if we should retry the operation */
static
bool
os_file_handle_error_cond_exit(
	const char*	name,
	const char*	operation,
	bool		should_abort,
	bool		on_error_silent);

/** Does error handling when a file operation fails.
@param[in]	name		name of a file or NULL
@param[in]	operation	operation name that failed
@return true if we should retry the operation */
static
bool
os_file_handle_error(
	const char*	name,
	const char*	operation)
{
	/* Exit in case of unknown error */
	return(os_file_handle_error_cond_exit(name, operation, true, false));
}

/** Does error handling when a file operation fails.
@param[in]	name		name of a file or NULL
@param[in]	operation	operation name that failed
@param[in]	on_error_silent	if true then don't print any message to the log.
@return true if we should retry the operation */
static
bool
os_file_handle_error_no_exit(
	const char*	name,
	const char*	operation,
	bool		on_error_silent)
{
	/* Don't exit in case of unknown error */
	return(os_file_handle_error_cond_exit(
			name, operation, false, on_error_silent));
}

/** Handle RENAME error.
@param name	old name of the file
@param new_name	new name of the file */
static void os_file_handle_rename_error(const char* name, const char* new_name)
{
	if (os_file_get_last_error(true) != OS_FILE_DISK_FULL) {
		ib::error() << "Cannot rename file '" << name << "' to '"
			<< new_name << "'";
	} else if (!os_has_said_disk_full) {
		os_has_said_disk_full = true;
		/* Disk full error is reported irrespective of the
		on_error_silent setting. */
		ib::error() << "Full disk prevents renaming file '"
			<< name << "' to '" << new_name << "'";
	}
}


#ifdef _WIN32

/**
 Wrapper around Windows DeviceIoControl() function.

 Works synchronously, also in case for handle opened
 for async access (i.e with FILE_FLAG_OVERLAPPED).

 Accepts the same parameters as DeviceIoControl(),except
 last parameter (OVERLAPPED).
*/
static
BOOL
os_win32_device_io_control(
	HANDLE handle,
	DWORD code,
	LPVOID inbuf,
	DWORD inbuf_size,
	LPVOID outbuf,
	DWORD outbuf_size,
	LPDWORD bytes_returned
)
{
	OVERLAPPED overlapped = { 0 };
	overlapped.hEvent = tpool::win_get_syncio_event();
	BOOL result = DeviceIoControl(handle, code, inbuf, inbuf_size, outbuf,
		outbuf_size,  NULL, &overlapped);

	if (result || (GetLastError() == ERROR_IO_PENDING)) {
		/* Wait for async io to complete */
		result = GetOverlappedResult(handle, &overlapped, bytes_returned, TRUE);
	}

	return result;
}

#endif



/** Helper class for doing synchronous file IO. Currently, the objective
is to hide the OS specific code, so that the higher level functions aren't
peppered with #ifdef. Makes the code flow difficult to follow.  */
class SyncFileIO
{
public:
  /** Constructor
  @param[in]     fh     File handle
  @param[in,out] buf    Buffer to read/write
  @param[in]     n      Number of bytes to read/write
  @param[in]     offset Offset where to read or write */
  SyncFileIO(os_file_t fh, void *buf, ulint n, os_offset_t offset) :
    m_fh(fh), m_buf(buf), m_n(static_cast<ssize_t>(n)), m_offset(offset)
  { ut_ad(m_n > 0); }

  /** Do the read/write
  @param[in]	request	The IO context and type
  @return the number of bytes read/written or negative value on error */
  ssize_t execute(const IORequest &request);

  /** Move the read/write offset up to where the partial IO succeeded.
  @param[in]	n_bytes	The number of bytes to advance */
  void advance(ssize_t n_bytes)
  {
    m_offset+= n_bytes;
    ut_ad(m_n >= n_bytes);
    m_n-= n_bytes;
    m_buf= reinterpret_cast<uchar*>(m_buf) + n_bytes;
  }

private:
  /** Open file handle */
  const os_file_t m_fh;
  /** Buffer to read/write */
  void *m_buf;
  /** Number of bytes to read/write */
  ssize_t m_n;
  /** Offset from where to read/write */
  os_offset_t m_offset;
};

#ifndef _WIN32 /* On Microsoft Windows, mandatory locking is used */
/** Obtain an exclusive lock on a file.
@param fd      file descriptor
@param name    file name
@return 0 on success */
int os_file_lock(int fd, const char *name)
{
	struct flock lk;

	lk.l_type = F_WRLCK;
	lk.l_whence = SEEK_SET;
	lk.l_start = lk.l_len = 0;

	if (fcntl(fd, F_SETLK, &lk) == -1) {

		ib::error()
			<< "Unable to lock " << name
			<< " error: " << errno;

		if (errno == EAGAIN || errno == EACCES) {

			ib::info()
				<< "Check that you do not already have"
				" another mariadbd process using the"
				" same InnoDB data or log files.";
		}

		return(-1);
	}

	return(0);
}
#endif /* !_WIN32 */


/** Create a temporary file. This function is like tmpfile(3), but
the temporary file is created in the in the mysql server configuration
parameter (--tmpdir).
@return temporary file handle, or NULL on error */
FILE*
os_file_create_tmpfile()
{
	FILE*	file	= NULL;
	File	fd	= mysql_tmpfile("ib");

	if (fd >= 0) {
		file = my_fdopen(fd, 0, O_RDWR|O_TRUNC|O_CREAT|FILE_BINARY,
				 MYF(MY_WME));
		if (!file) {
			my_close(fd, MYF(MY_WME));
		}
	}

	if (file == NULL) {

		ib::error()
			<< "Unable to create temporary file; errno: "
			<< errno;
	}

	return(file);
}

/** Rewind file to its start, read at most size - 1 bytes from it to str, and
NUL-terminate str. All errors are silently ignored. This function is
mostly meant to be used with temporary files.
@param[in,out]	file		File to read from
@param[in,out]	str		Buffer where to read
@param[in]	size		Size of buffer */
void
os_file_read_string(
	FILE*		file,
	char*		str,
	ulint		size)
{
	if (size != 0) {
		rewind(file);

		size_t	flen = fread(str, 1, size - 1, file);

		str[flen] = '\0';
	}
}

/** This function reduces a null-terminated full remote path name into
the path that is sent by MySQL for DATA DIRECTORY clause.  It replaces
the 'databasename/tablename.ibd' found at the end of the path with just
'tablename'.

Since the result is always smaller than the path sent in, no new memory
is allocated. The caller should allocate memory for the path sent in.
This function manipulates that path in place.

If the path format is not as expected, just return.  The result is used
to inform a SHOW CREATE TABLE command.
@param[in,out]	data_dir_path		Full path/data_dir_path */
void
os_file_make_data_dir_path(
	char*	data_dir_path)
{
	/* Replace the period before the extension with a null byte. */
	char*	ptr = strrchr(data_dir_path, '.');

	if (ptr == NULL) {
		return;
	}

	ptr[0] = '\0';

	/* The tablename starts after the last slash. */
	ptr = strrchr(data_dir_path, '/');


	if (ptr == NULL) {
		return;
	}

	ptr[0] = '\0';

	char*	tablename = ptr + 1;

	/* The databasename starts after the next to last slash. */
	ptr = strrchr(data_dir_path, '/');
#ifdef _WIN32
	if (char *aptr = strrchr(data_dir_path, '\\')) {
		if (aptr > ptr) {
			ptr = aptr;
		}
	}
#endif

	if (ptr == NULL) {
		return;
	}

	ulint	tablename_len = strlen(tablename);

	memmove(++ptr, tablename, tablename_len);

	ptr[tablename_len] = '\0';
}

/** Check if the path refers to the root of a drive using a pointer
to the last directory separator that the caller has fixed.
@param[in]	path	path name
@param[in]	path	last directory separator in the path
@return true if this path is a drive root, false if not */
UNIV_INLINE
bool
os_file_is_root(
	const char*	path,
	const char*	last_slash)
{
	return(
#ifdef _WIN32
	       (last_slash == path + 2 && path[1] == ':') ||
#endif /* _WIN32 */
	       last_slash == path);
}

/** Return the parent directory component of a null-terminated path.
Return a new buffer containing the string up to, but not including,
the final component of the path.
The path returned will not contain a trailing separator.
Do not return a root path, return NULL instead.
The final component trimmed off may be a filename or a directory name.
If the final component is the only component of the path, return NULL.
It is the caller's responsibility to free the returned string after it
is no longer needed.
@param[in]	path		Path name
@return own: parent directory of the path */
static
char*
os_file_get_parent_dir(
	const char*	path)
{
	/* Find the offset of the last slash */
	const char* last_slash = strrchr(path, '/');

#ifdef _WIN32
	if (const char *last = strrchr(path, '\\')) {
		if (last > last_slash) {
			last_slash = last;
		}
	}
#endif

	if (!last_slash) {
		/* No slash in the path, return NULL */
		return(NULL);
	}

	/* Ok, there is a slash. Is there anything after it? */
	const bool has_trailing_slash = last_slash[1] == '\0';

	/* Reduce repetitive slashes. */
	while (last_slash > path
	       && (IF_WIN(last_slash[-1] == '\\' ||,) last_slash[-1] == '/')) {
		last_slash--;
	}

	/* Check for the root of a drive. */
	if (os_file_is_root(path, last_slash)) {
		return(NULL);
	}

	/* If a trailing slash prevented the first strrchr() from trimming
	the last component of the path, trim that component now. */
	if (has_trailing_slash) {
		/* Back up to the previous slash. */
		last_slash--;
		while (last_slash > path
		       && (IF_WIN(last_slash[0] != '\\' &&,)
			   last_slash[0] != '/')) {
			last_slash--;
		}

		/* Reduce repetitive slashes. */
		while (last_slash > path
		       && (IF_WIN(last_slash[-1] == '\\' ||,)
			   last_slash[-1] == '/')) {
			last_slash--;
		}
	}

	/* Check for the root of a drive. */
	if (os_file_is_root(path, last_slash)) {
		return(NULL);
	}

	if (last_slash - path < 0) {
		/* Sanity check, it prevents gcc from trying to handle this case which
		 * results in warnings for some optimized builds */
		return (NULL);
	}

	/* Non-trivial directory component */

	return(mem_strdupl(path, ulint(last_slash - path)));
}
#ifdef UNIV_ENABLE_UNIT_TEST_GET_PARENT_DIR

/* Test the function os_file_get_parent_dir. */
void
test_os_file_get_parent_dir(
	const char*	child_dir,
	const char*	expected_dir)
{
	char* child = mem_strdup(child_dir);
	char* expected = expected_dir == NULL ? NULL
			 : mem_strdup(expected_dir);

	char* parent = os_file_get_parent_dir(child);

	bool unexpected = (expected == NULL
			  ? (parent != NULL)
			  : (0 != strcmp(parent, expected)));
	if (unexpected) {
		ib::fatal() << "os_file_get_parent_dir('" << child
			<< "') returned '" << parent
			<< "', instead of '" << expected << "'.";
	}
	ut_free(parent);
	ut_free(child);
	ut_free(expected);
}

/* Test the function os_file_get_parent_dir. */
void
unit_test_os_file_get_parent_dir()
{
	test_os_file_get_parent_dir("/usr/lib/a", "/usr/lib");
	test_os_file_get_parent_dir("/usr/", NULL);
	test_os_file_get_parent_dir("//usr//", NULL);
	test_os_file_get_parent_dir("usr", NULL);
	test_os_file_get_parent_dir("usr//", NULL);
	test_os_file_get_parent_dir("/", NULL);
	test_os_file_get_parent_dir("//", NULL);
	test_os_file_get_parent_dir(".", NULL);
	test_os_file_get_parent_dir("..", NULL);
# ifdef _WIN32
	test_os_file_get_parent_dir("D:", NULL);
	test_os_file_get_parent_dir("D:/", NULL);
	test_os_file_get_parent_dir("D:\\", NULL);
	test_os_file_get_parent_dir("D:/data", NULL);
	test_os_file_get_parent_dir("D:/data/", NULL);
	test_os_file_get_parent_dir("D:\\data\\", NULL);
	test_os_file_get_parent_dir("D:///data/////", NULL);
	test_os_file_get_parent_dir("D:\\\\\\data\\\\\\\\", NULL);
	test_os_file_get_parent_dir("D:/data//a", "D:/data");
	test_os_file_get_parent_dir("D:\\data\\\\a", "D:\\data");
	test_os_file_get_parent_dir("D:///data//a///b/", "D:///data//a");
	test_os_file_get_parent_dir("D:\\\\\\data\\\\a\\\\\\b\\", "D:\\\\\\data\\\\a");
#endif  /* _WIN32 */
}
#endif /* UNIV_ENABLE_UNIT_TEST_GET_PARENT_DIR */


/** Creates all missing subdirectories along the given path.
@param[in]	path		Path name
@return DB_SUCCESS if OK, otherwise error code. */
dberr_t
os_file_create_subdirs_if_needed(
	const char*	path)
{
	if (srv_read_only_mode) {

		ib::error()
			<< "read only mode set. Can't create "
			<< "subdirectories '" << path << "'";

		return(DB_READ_ONLY);

	}

	char*	subdir = os_file_get_parent_dir(path);

	if (subdir == NULL) {
		/* subdir is root or cwd, nothing to do */
		return(DB_SUCCESS);
	}

	/* Test if subdir exists */
	os_file_type_t	type;
	bool	subdir_exists;
	bool	success = os_file_status(subdir, &subdir_exists, &type);

	if (success && !subdir_exists) {

		/* Subdir does not exist, create it */
		dberr_t	err = os_file_create_subdirs_if_needed(subdir);

		if (err != DB_SUCCESS) {

			ut_free(subdir);

			return(err);
		}

		success = os_file_create_directory(subdir, false);
	}

	ut_free(subdir);

	return(success ? DB_SUCCESS : DB_ERROR);
}



/** Do the read/write
@param[in]	request	The IO context and type
@return the number of bytes read/written or negative value on error */
ssize_t
SyncFileIO::execute(const IORequest& request)
{
	ssize_t	n_bytes;

	if (request.is_read()) {
#ifdef _WIN32
		n_bytes = tpool::pread(m_fh, m_buf, m_n, m_offset);
#else
		n_bytes = pread(m_fh, m_buf, m_n, m_offset);
#endif
	} else {
		ut_ad(request.is_write());
#ifdef _WIN32
		n_bytes = tpool::pwrite(m_fh, m_buf, m_n, m_offset);
#else
		n_bytes = pwrite(m_fh, m_buf, m_n, m_offset);
#endif
	}

	return(n_bytes);
}

#ifndef _WIN32
/** Free storage space associated with a section of the file.
@param[in]	fh		Open file handle
@param[in]	off		Starting offset (SEEK_SET)
@param[in]	len		Size of the hole
@return DB_SUCCESS or error code */
static
dberr_t
os_file_punch_hole_posix(
	os_file_t	fh,
	os_offset_t	off,
	os_offset_t	len)
{

#ifdef HAVE_FALLOC_PUNCH_HOLE_AND_KEEP_SIZE
	const int	mode = FALLOC_FL_PUNCH_HOLE | FALLOC_FL_KEEP_SIZE;

	int		ret = fallocate(fh, mode, off, len);

	if (ret == 0) {
		return(DB_SUCCESS);
	}

	if (errno == ENOTSUP) {
		return(DB_IO_NO_PUNCH_HOLE);
	}

	ib::warn()
		<< "fallocate("
		<<", FALLOC_FL_PUNCH_HOLE | FALLOC_FL_KEEP_SIZE, "
		<< off << ", " << len << ") returned errno: "
		<<  errno;

	return(DB_IO_ERROR);

#elif defined __sun__

	// Use F_FREESP

#endif /* HAVE_FALLOC_PUNCH_HOLE_AND_KEEP_SIZE */

	return(DB_IO_NO_PUNCH_HOLE);
}

/** Retrieves the last error number if an error occurs in a file io function.
The number should be retrieved before any other OS calls (because they may
overwrite the error number). If the number is not known to this program,
the OS error number + 100 is returned.
@param[in]	report_all_errors	true if we want an error message
                                        printed of all errors
@param[in]	on_error_silent		true then don't print any diagnostic
					to the log
@return error number, or OS error number + 100 */
ulint os_file_get_last_error(bool report_all_errors, bool on_error_silent)
{
	int	err = errno;

	if (err == 0) {
		return(0);
	}

	if (report_all_errors
	    || (err != ENOSPC && err != EEXIST && !on_error_silent)) {

		ib::error()
			<< "Operating system error number "
			<< err
			<< " in a file operation.";

		if (err == ENOENT) {
			ib::error()
				<< "The error means the system"
				" cannot find the path specified.";
		} else if (err == EACCES) {

			ib::error()
				<< "The error means mariadbd does not have"
				" the access rights to the directory.";

		} else {
			if (strerror(err) != NULL) {

				ib::error()
					<< "Error number " << err << " means '"
					<< strerror(err) << "'";
			}

			ib::info() << OPERATING_SYSTEM_ERROR_MSG;
		}
	}

	switch (err) {
	case ENOSPC:
		return(OS_FILE_DISK_FULL);
	case ENOENT:
		return(OS_FILE_NOT_FOUND);
	case EEXIST:
		return(OS_FILE_ALREADY_EXISTS);
	case EXDEV:
	case ENOTDIR:
	case EISDIR:
	case EPERM:
		return(OS_FILE_PATH_ERROR);
	case EAGAIN:
		if (srv_use_native_aio) {
			return(OS_FILE_AIO_RESOURCES_RESERVED);
		}
		break;
	case EINTR:
		if (srv_use_native_aio) {
			return(OS_FILE_AIO_INTERRUPTED);
		}
		break;
	case EACCES:
		return(OS_FILE_ACCESS_VIOLATION);
	}
	return(OS_FILE_ERROR_MAX + err);
}

/** Wrapper to fsync() or fdatasync() that retries the call on some errors.
Returns the value 0 if successful; otherwise the value -1 is returned and
the global variable errno is set to indicate the error.
@param[in]	file		open file handle
@return 0 if success, -1 otherwise */
static int os_file_sync_posix(os_file_t file)
{
#if !defined(HAVE_FDATASYNC) || HAVE_DECL_FDATASYNC == 0
  auto func= fsync;
  auto func_name= "fsync()";
#else
  auto func= fdatasync;
  auto func_name= "fdatasync()";
#endif

  ulint failures= 0;

  for (;;)
  {
    ++os_n_fsyncs;

    int ret= func(file);

    if (ret == 0)
      return ret;

    switch (errno)
    {
    case ENOLCK:
      ++failures;
      ut_a(failures < 1000);

      if (!(failures % 100))
        ib::warn() << func_name << ": No locks available; retrying";

      std::this_thread::sleep_for(std::chrono::milliseconds(200));
      break;

    case EINTR:
      ++failures;
      ut_a(failures < 2000);
      break;

    default:
      ib::fatal() << func_name << " returned " << errno;
    }
  }
}

/** Check the existence and type of the given file.
@param[in]	path		path name of file
@param[out]	exists		true if the file exists
@param[out]	type		Type of the file, if it exists
@return true if call succeeded */
static
bool
os_file_status_posix(
	const char*	path,
	bool*		exists,
	os_file_type_t* type)
{
	struct stat	statinfo;

	int	ret = stat(path, &statinfo);

	*exists = !ret;

	if (!ret) {
		/* file exists, everything OK */
		MSAN_STAT_WORKAROUND(&statinfo);
	} else if (errno == ENOENT || errno == ENOTDIR || errno == ENAMETOOLONG) {
		/* file does not exist */
		return(true);

	} else {
		/* file exists, but stat call failed */
		os_file_handle_error_no_exit(path, "stat", false);
		return(false);
	}

	if (S_ISDIR(statinfo.st_mode)) {
		*type = OS_FILE_TYPE_DIR;

	} else if (S_ISLNK(statinfo.st_mode)) {
		*type = OS_FILE_TYPE_LINK;

	} else if (S_ISREG(statinfo.st_mode)) {
		*type = OS_FILE_TYPE_FILE;
	} else {
		*type = OS_FILE_TYPE_UNKNOWN;
	}

	return(true);
}

/** NOTE! Use the corresponding macro os_file_flush(), not directly this
function!
Flushes the write buffers of a given file to the disk.
@param[in]	file		handle to a file
@return true if success */
bool
os_file_flush_func(
	os_file_t	file)
{
	int	ret;

	ret = os_file_sync_posix(file);

	if (ret == 0) {
		return(true);
	}

	/* Since Linux returns EINVAL if the 'file' is actually a raw device,
	we choose to ignore that error if we are using raw disks */

	if (srv_start_raw_disk_in_use && errno == EINVAL) {

		return(true);
	}

	ib::error() << "The OS said file flush did not succeed";

	os_file_handle_error(NULL, "flush");

	/* It is a fatal error if a file flush does not succeed, because then
	the database can get corrupt on disk */
	ut_error;

	return(false);
}

/** NOTE! Use the corresponding macro os_file_create_simple(), not directly
this function!
A simple function to open or create a file.
@param[in]	name		name of the file or path as a null-terminated
				string
@param[in]	create_mode	create mode
@param[in]	access_type	OS_FILE_READ_ONLY or OS_FILE_READ_WRITE
@param[in]	read_only	if true, read only checks are enforced
@param[out]	success		true if succeed, false if error
@return handle to the file, not defined if error, error number
	can be retrieved with os_file_get_last_error */
pfs_os_file_t
os_file_create_simple_func(
	const char*	name,
	ulint		create_mode,
	ulint		access_type,
	bool		read_only,
	bool*		success)
{
	pfs_os_file_t	file;

	*success = false;

	int		create_flag;
	const char*	mode_str __attribute__((unused));

	ut_a(!(create_mode & OS_FILE_ON_ERROR_SILENT));
	ut_a(!(create_mode & OS_FILE_ON_ERROR_NO_EXIT));

	if (create_mode == OS_FILE_OPEN) {
		mode_str = "OPEN";

		if (access_type == OS_FILE_READ_ONLY) {

			create_flag = O_RDONLY;

		} else if (read_only) {

			create_flag = O_RDONLY;

		} else {
			create_flag = O_RDWR;
		}

	} else if (read_only) {

		mode_str = "OPEN";
		create_flag = O_RDONLY;

	} else if (create_mode == OS_FILE_CREATE) {

		mode_str = "CREATE";
		create_flag = O_RDWR | O_CREAT | O_EXCL;

	} else if (create_mode == OS_FILE_CREATE_PATH) {

		mode_str = "CREATE PATH";
		/* Create subdirs along the path if needed. */

		*success = os_file_create_subdirs_if_needed(name);

		if (!*success) {

			ib::error()
				<< "Unable to create subdirectories '"
				<< name << "'";

			return(OS_FILE_CLOSED);
		}

		create_flag = O_RDWR | O_CREAT | O_EXCL;
		create_mode = OS_FILE_CREATE;
	} else {

		ib::error()
			<< "Unknown file create mode ("
			<< create_mode
			<< " for file '" << name << "'";

		return(OS_FILE_CLOSED);
	}

	bool	retry;

	do {
		file = open(name, create_flag | O_CLOEXEC, os_innodb_umask);

		if (file == -1) {
			*success = false;
			retry = os_file_handle_error(
				name,
				create_mode == OS_FILE_OPEN
				? "open" : "create");
		} else {
			*success = true;
			retry = false;
		}

	} while (retry);

#ifdef HAVE_FCNTL_DIRECT
	/* This function is always called for data files, we should disable
	OS caching (O_DIRECT) here as we do in os_file_create_func(), so
	we open the same file in the same mode, see man page of open(2). */
	if (!srv_read_only_mode && *success) {
		os_file_set_nocache(file, name, mode_str);
	}
#endif

#ifndef _WIN32
	if (!read_only
	    && *success
	    && access_type == OS_FILE_READ_WRITE
	    && !my_disable_locking
	    && os_file_lock(file, name)) {

		*success = false;
		close(file);
		file = -1;
	}
#endif /* !_WIN32 */

	return(file);
}

/** This function attempts to create a directory named pathname. The new
directory gets default permissions. On Unix the permissions are
(0770 & ~umask). If the directory exists already, nothing is done and
the call succeeds, unless the fail_if_exists arguments is true.
If another error occurs, such as a permission error, this does not crash,
but reports the error and returns false.
@param[in]	pathname	directory name as null-terminated string
@param[in]	fail_if_exists	if true, pre-existing directory is treated as
				an error.
@return true if call succeeds, false on error */
bool
os_file_create_directory(
	const char*	pathname,
	bool		fail_if_exists)
{
	int	rcode;

	rcode = mkdir(pathname, 0770);

	if (!(rcode == 0 || (errno == EEXIST && !fail_if_exists))) {
		/* failure */
		os_file_handle_error_no_exit(pathname, "mkdir", false);

		return(false);
	}

	return(true);
}

/** NOTE! Use the corresponding macro os_file_create(), not directly
this function!
Opens an existing file or creates a new.
@param[in]	name		name of the file or path as a null-terminated
				string
@param[in]	create_mode	create mode
@param[in]	type		OS_DATA_FILE or OS_LOG_FILE
@param[in]	read_only	true, if read only checks should be enforcedm
@param[in]	success		true if succeeded
@return handle to the file, not defined if error, error number
	can be retrieved with os_file_get_last_error */
pfs_os_file_t
os_file_create_func(
	const char*	name,
	ulint		create_mode,
	ulint		type,
	bool		read_only,
	bool*		success)
{
	bool		on_error_no_exit;
	bool		on_error_silent;

	*success = false;

	DBUG_EXECUTE_IF(
		"ib_create_table_fail_disk_full",
		*success = false;
		errno = ENOSPC;
		return(OS_FILE_CLOSED);
	);

	int		create_flag;
	const char*	mode_str __attribute__((unused));

	on_error_no_exit = create_mode & OS_FILE_ON_ERROR_NO_EXIT
		? true : false;
	on_error_silent = create_mode & OS_FILE_ON_ERROR_SILENT
		? true : false;

	create_mode &= ulint(~(OS_FILE_ON_ERROR_NO_EXIT
			       | OS_FILE_ON_ERROR_SILENT));

	if (create_mode == OS_FILE_OPEN
	    || create_mode == OS_FILE_OPEN_RAW
	    || create_mode == OS_FILE_OPEN_RETRY) {

		mode_str = "OPEN";

		create_flag = read_only ? O_RDONLY : O_RDWR;

	} else if (read_only) {

		mode_str = "OPEN";

		create_flag = O_RDONLY;

	} else if (create_mode == OS_FILE_CREATE) {

		mode_str = "CREATE";
		create_flag = O_RDWR | O_CREAT | O_EXCL;

	} else if (create_mode == OS_FILE_OVERWRITE) {

		mode_str = "OVERWRITE";
		create_flag = O_RDWR | O_CREAT | O_TRUNC;

	} else {
		ib::error()
			<< "Unknown file create mode (" << create_mode << ")"
			<< " for file '" << name << "'";

		return(OS_FILE_CLOSED);
	}

#if defined _WIN32 || defined HAVE_FCNTL_DIRECT
	ut_a(type == OS_LOG_FILE
	     || type == OS_DATA_FILE
	     || type == OS_DATA_FILE_NO_O_DIRECT);
#else
	ut_a(type == OS_LOG_FILE || type == OS_DATA_FILE);
#endif


	/* We let O_DSYNC only affect log files */

	if (!read_only
	    && type == OS_LOG_FILE
	    && srv_file_flush_method == SRV_O_DSYNC) {
#ifdef O_DSYNC
		create_flag |= O_DSYNC;
#else
		create_flag |= O_SYNC;
#endif
	}

	os_file_t	file;
	bool		retry;

	do {
		file = open(name, create_flag | O_CLOEXEC, os_innodb_umask);

		if (file == -1) {
			const char*	operation;

			operation = (create_mode == OS_FILE_CREATE
				     && !read_only) ? "create" : "open";

			*success = false;

			if (on_error_no_exit) {
				retry = os_file_handle_error_no_exit(
					name, operation, on_error_silent);
			} else {
				retry = os_file_handle_error(name, operation);
			}
		} else {
			*success = true;
			retry = false;
		}

	} while (retry);

#ifdef HAVE_FCNTL_DIRECT
	/* We disable OS caching (O_DIRECT) only on data files */
	if (!read_only
	    && *success
	    && type != OS_LOG_FILE
	    && type != OS_DATA_FILE_NO_O_DIRECT) {
		os_file_set_nocache(file, name, mode_str);
	}
#endif

#ifndef _WIN32
	if (!read_only
	    && *success
	    && create_mode != OS_FILE_OPEN_RAW
	    && !my_disable_locking
	    && os_file_lock(file, name)) {

		if (create_mode == OS_FILE_OPEN_RETRY) {

			ib::info()
				<< "Retrying to lock the first data file";

			for (int i = 0; i < 100; i++) {
				std::this_thread::sleep_for(
					std::chrono::seconds(1));

				if (!os_file_lock(file, name)) {
					*success = true;
					return(file);
				}
			}

			ib::info()
				<< "Unable to open the first data file";
		}

		*success = false;
		close(file);
		file = -1;
	}
#endif /* !_WIN32 */

	return(file);
}

/** NOTE! Use the corresponding macro
os_file_create_simple_no_error_handling(), not directly this function!
A simple function to open or create a file.
@param[in]	name		name of the file or path as a null-terminated
				string
@param[in]	create_mode	create mode
@param[in]	access_type	OS_FILE_READ_ONLY, OS_FILE_READ_WRITE, or
				OS_FILE_READ_ALLOW_DELETE; the last option
				is used by a backup program reading the file
@param[in]	read_only	if true read only mode checks are enforced
@param[out]	success		true if succeeded
@return own: handle to the file, not defined if error, error number
	can be retrieved with os_file_get_last_error */
pfs_os_file_t
os_file_create_simple_no_error_handling_func(
	const char*	name,
	ulint		create_mode,
	ulint		access_type,
	bool		read_only,
	bool*		success)
{
	os_file_t	file;
	int		create_flag;

	ut_a(!(create_mode & OS_FILE_ON_ERROR_SILENT));
	ut_a(!(create_mode & OS_FILE_ON_ERROR_NO_EXIT));

	*success = false;

	if (create_mode == OS_FILE_OPEN) {

		if (access_type == OS_FILE_READ_ONLY) {

			create_flag = O_RDONLY;

		} else if (read_only) {

			create_flag = O_RDONLY;

		} else {

			ut_a(access_type == OS_FILE_READ_WRITE
			     || access_type == OS_FILE_READ_ALLOW_DELETE);

			create_flag = O_RDWR;
		}

	} else if (read_only) {

		create_flag = O_RDONLY;

	} else if (create_mode == OS_FILE_CREATE) {

		create_flag = O_RDWR | O_CREAT | O_EXCL;

	} else {

		ib::error()
			<< "Unknown file create mode "
			<< create_mode << " for file '" << name << "'";

		return(OS_FILE_CLOSED);
	}

	file = open(name, create_flag | O_CLOEXEC, os_innodb_umask);

	*success = (file != -1);

#ifndef _WIN32
	if (!read_only
	    && *success
	    && access_type == OS_FILE_READ_WRITE
	    && !my_disable_locking
	    && os_file_lock(file, name)) {

		*success = false;
		close(file);
		file = -1;

	}
#endif /* !_WIN32 */

	return(file);
}

/** Deletes a file if it exists. The file has to be closed before calling this.
@param[in]	name		file path as a null-terminated string
@param[out]	exist		indicate if file pre-exist
@return true if success */
bool
os_file_delete_if_exists_func(
	const char*	name,
	bool*		exist)
{
	if (exist != NULL) {
		*exist = true;
	}

	int	ret;

	ret = unlink(name);

	if (ret != 0 && errno == ENOENT) {
		if (exist != NULL) {
			*exist = false;
		}
	} else if (ret != 0 && errno != ENOENT) {
		os_file_handle_error_no_exit(name, "delete", false);

		return(false);
	}

	return(true);
}

/** Deletes a file. The file has to be closed before calling this.
@param[in]	name		file path as a null-terminated string
@return true if success */
bool
os_file_delete_func(
	const char*	name)
{
	int	ret;

	ret = unlink(name);

	if (ret != 0) {
		os_file_handle_error_no_exit(name, "delete", FALSE);

		return(false);
	}

	return(true);
}

/** NOTE! Use the corresponding macro os_file_rename(), not directly this
function!
Renames a file (can also move it to another directory). It is safest that the
file is closed before calling this function.
@param[in]	oldpath		old file path as a null-terminated string
@param[in]	newpath		new file path
@return true if success */
bool
os_file_rename_func(
	const char*	oldpath,
	const char*	newpath)
{
#ifdef UNIV_DEBUG
	os_file_type_t	type;
	bool		exists;

	/* New path must not exist. */
	ut_ad(os_file_status(newpath, &exists, &type));
	ut_ad(!exists);

	/* Old path must exist. */
	ut_ad(os_file_status(oldpath, &exists, &type));
	ut_ad(exists);
#endif /* UNIV_DEBUG */

	int	ret;

	ret = rename(oldpath, newpath);

	if (ret != 0) {
		os_file_handle_rename_error(oldpath, newpath);

		return(false);
	}

	return(true);
}

/** NOTE! Use the corresponding macro os_file_close(), not directly this
function!
Closes a file handle. In case of error, error number can be retrieved with
os_file_get_last_error.
@param[in]	file		Handle to close
@return true if success */
bool os_file_close_func(os_file_t file)
{
  int ret= close(file);

  if (!ret)
    return true;

  os_file_handle_error(NULL, "close");
  return false;
}

os_offset_t os_file_get_size(os_file_t file) noexcept
{
  return lseek(file, 0, SEEK_END);
}

/** Gets a file size.
@param[in]	filename	Full path to the filename to check
@return file size if OK, else set m_total_size to ~0 and m_alloc_size to
	errno */
os_file_size_t
os_file_get_size(
	const char*	filename)
{
	struct stat	s;
	os_file_size_t	file_size;

	int	ret = stat(filename, &s);

	if (ret == 0) {
		MSAN_STAT_WORKAROUND(&s);
		file_size.m_total_size = s.st_size;
		/* st_blocks is in 512 byte sized blocks */
		file_size.m_alloc_size = s.st_blocks * 512;
	} else {
		file_size.m_total_size = ~0U;
		file_size.m_alloc_size = (os_offset_t) errno;
	}

	return(file_size);
}

/** This function returns information about the specified file
@param[in]	path		pathname of the file
@param[out]	stat_info	information of a file in a directory
@param[in,out]	statinfo	information of a file in a directory
@param[in]	check_rw_perm	for testing whether the file can be opened
				in RW mode
@param[in]	read_only	if true read only mode checks are enforced
@return DB_SUCCESS if all OK */
static
dberr_t
os_file_get_status_posix(
	const char*	path,
	os_file_stat_t* stat_info,
	struct stat*	statinfo,
	bool		check_rw_perm,
	bool		read_only)
{
	int	ret = stat(path, statinfo);

	if (ret && (errno == ENOENT || errno == ENOTDIR
		    || errno == ENAMETOOLONG)) {
		/* file does not exist */

		return(DB_NOT_FOUND);

	} else if (ret) {
		/* file exists, but stat call failed */

		os_file_handle_error_no_exit(path, "stat", false);

		return(DB_FAIL);
	}

	MSAN_STAT_WORKAROUND(statinfo);

	switch (statinfo->st_mode & S_IFMT) {
	case S_IFDIR:
		stat_info->type = OS_FILE_TYPE_DIR;
		break;
	case S_IFLNK:
		stat_info->type = OS_FILE_TYPE_LINK;
		break;
	case S_IFBLK:
		/* Handle block device as regular file. */
	case S_IFCHR:
		/* Handle character device as regular file. */
	case S_IFREG:
		stat_info->type = OS_FILE_TYPE_FILE;
		break;
	default:
		stat_info->type = OS_FILE_TYPE_UNKNOWN;
	}

	stat_info->size = statinfo->st_size;
	stat_info->block_size = statinfo->st_blksize;
	stat_info->alloc_size = statinfo->st_blocks * 512;

	if (check_rw_perm
	    && (stat_info->type == OS_FILE_TYPE_FILE
		|| stat_info->type == OS_FILE_TYPE_BLOCK)) {

		stat_info->rw_perm = !access(path, read_only
					     ? R_OK : R_OK | W_OK);
	}

	return(DB_SUCCESS);
}

/** Truncates a file to a specified size in bytes.
Do nothing if the size to preserve is greater or equal to the current
size of the file.
@param[in]	pathname	file path
@param[in]	file		file to be truncated
@param[in]	size		size to preserve in bytes
@return true if success */
static
bool
os_file_truncate_posix(
	const char*	pathname,
	os_file_t	file,
	os_offset_t	size)
{
	int	res = ftruncate(file, size);

	if (res == -1) {

		bool	retry;

		retry = os_file_handle_error_no_exit(
			pathname, "truncate", false);

		if (retry) {
			ib::warn()
				<< "Truncate failed for '"
				<< pathname << "'";
		}
	}

	return(res == 0);
}

/** Truncates a file at its current position.
@return true if success */
bool
os_file_set_eof(
	FILE*		file)	/*!< in: file to be truncated */
{
	return(!ftruncate(fileno(file), ftell(file)));
}

bool os_file_set_size(const char *name, os_file_t file, os_offset_t size,
                      bool is_sparse) noexcept
{
	ut_ad(!(size & 4095));

	if (is_sparse) {
		bool success = !ftruncate(file, size);
		if (!success) {
			sql_print_error("InnoDB: ftruncate of file %s"
					" to %llu bytes failed with error %d",
					name, size, errno);
		}
		return success;
	}

# ifdef HAVE_POSIX_FALLOCATE
	int err;
	os_offset_t current_size;
	do {
		current_size = os_file_get_size(file);
		if (current_size == os_offset_t(-1)) {
			err = errno;
		} else {
			if (current_size >= size) {
				return true;
			}
			current_size &= ~4095ULL;
#  ifdef __linux__
			if (!fallocate(file, 0, current_size,
				       size - current_size)) {
				err = 0;
				break;
			}

			err = errno;
#  else
			err = posix_fallocate(file, current_size,
					      size - current_size);
#  endif
		}
	} while (err == EINTR
		 && srv_shutdown_state <= SRV_SHUTDOWN_INITIATED);

	switch (err) {
	case 0:
		return true;
	default:
		sql_print_error("InnoDB: preallocating %llu"
				" bytes for file %s failed with error %d",
				size, name, err);
		/* fall through */
	case EINTR:
		errno = err;
		return false;
	case EINVAL:
	case EOPNOTSUPP:
		/* fall back to the code below */
		break;
	}
# else /* HAVE_POSIX_ALLOCATE */
	os_offset_t current_size = os_file_get_size(file);
# endif /* HAVE_POSIX_ALLOCATE */

	current_size &= ~4095ULL;

	if (current_size >= size) {
		return true;
	}

	/* Write up to 1 megabyte at a time. */
	ulint	buf_size = std::min<ulint>(64,
					   ulint(size >> srv_page_size_shift))
		<< srv_page_size_shift;

	/* Align the buffer for possible raw i/o */
	byte*	buf = static_cast<byte*>(aligned_malloc(buf_size,
							srv_page_size));
	/* Write buffer full of zeros */
	memset(buf, 0, buf_size);

	while (current_size < size
	       && srv_shutdown_state <= SRV_SHUTDOWN_INITIATED) {
		ulint	n_bytes;

		if (size - current_size < (os_offset_t) buf_size) {
			n_bytes = (ulint) (size - current_size);
		} else {
			n_bytes = buf_size;
		}

		if (os_file_write(IORequestWrite, name,
				  file, buf, current_size, n_bytes) !=
		    DB_SUCCESS) {
			break;
		}

		current_size += n_bytes;
	}

	aligned_free(buf);

	return current_size >= size && os_file_flush(file);
}

#else /* !_WIN32 */

#include <WinIoCtl.h>



/** Free storage space associated with a section of the file.
@param[in]	fh		Open file handle
@param[in]	off		Starting offset (SEEK_SET)
@param[in]	len		Size of the hole
@return 0 on success or errno */
static
dberr_t
os_file_punch_hole_win32(
	os_file_t	fh,
	os_offset_t	off,
	os_offset_t	len)
{
	FILE_ZERO_DATA_INFORMATION	punch;

	punch.FileOffset.QuadPart = off;
	punch.BeyondFinalZero.QuadPart = off + len;

	/* If lpOverlapped is NULL, lpBytesReturned cannot be NULL,
	therefore we pass a dummy parameter. */
	DWORD	temp;
	BOOL	success = os_win32_device_io_control(
		fh, FSCTL_SET_ZERO_DATA, &punch, sizeof(punch),
		NULL, 0, &temp);

	return(success ? DB_SUCCESS: DB_IO_NO_PUNCH_HOLE);
}

/** Check the existence and type of the given file.
@param[in]	path		path name of file
@param[out]	exists		true if the file exists
@param[out]	type		Type of the file, if it exists
@return true if call succeeded */
static
bool
os_file_status_win32(
	const char*	path,
	bool*		exists,
	os_file_type_t* type)
{
	int		ret;
	struct _stat64	statinfo;

	ret = _stat64(path, &statinfo);

	*exists = !ret;

	if (!ret) {
		/* file exists, everything OK */

	} else if (errno == ENOENT || errno == ENOTDIR || errno == ENAMETOOLONG) {
		/* file does not exist */
		return(true);

	} else {
		/* file exists, but stat call failed */
		os_file_handle_error_no_exit(path, "stat", false);
		return(false);
	}

	if (_S_IFDIR & statinfo.st_mode) {
		*type = OS_FILE_TYPE_DIR;

	} else if (_S_IFREG & statinfo.st_mode) {
		*type = OS_FILE_TYPE_FILE;

	} else {
		*type = OS_FILE_TYPE_UNKNOWN;
	}

	return(true);
}

/* Dynamically load NtFlushBuffersFileEx, used in os_file_flush_func */
#include <winternl.h>
typedef NTSTATUS(WINAPI* pNtFlushBuffersFileEx)(
  HANDLE FileHandle, ULONG Flags, PVOID Parameters, ULONG ParametersSize,
  PIO_STATUS_BLOCK IoStatusBlock);

static pNtFlushBuffersFileEx my_NtFlushBuffersFileEx
  = (pNtFlushBuffersFileEx)GetProcAddress(GetModuleHandle("ntdll"),
    "NtFlushBuffersFileEx");

/** NOTE! Use the corresponding macro os_file_flush(), not directly this
function!
Flushes the write buffers of a given file to the disk.
@param[in]	file		handle to a file
@return true if success */
bool os_file_flush_func(os_file_t file)
{
  ++os_n_fsyncs;
  static bool disable_datasync;

  if (my_NtFlushBuffersFileEx && !disable_datasync)
  {
    IO_STATUS_BLOCK iosb{};
    NTSTATUS status= my_NtFlushBuffersFileEx(
        file, FLUSH_FLAGS_FILE_DATA_SYNC_ONLY, nullptr, 0, &iosb);
    if (!status)
      return true;
    /*
      NtFlushBuffersFileEx(FLUSH_FLAGS_FILE_DATA_SYNC_ONLY) might fail
      unless on Win10+, and maybe non-NTFS. Switch to using FlushFileBuffers().
    */
    disable_datasync= true;
  }

  if (FlushFileBuffers(file))
    return true;

  /* Since Windows returns ERROR_INVALID_FUNCTION if the 'file' is
  actually a raw device, we choose to ignore that error if we are using
  raw disks */
  if (srv_start_raw_disk_in_use && GetLastError() == ERROR_INVALID_FUNCTION)
    return true;

  os_file_handle_error(nullptr, "flush");

  /* It is a fatal error if a file flush does not succeed, because then
  the database can get corrupt on disk */
  ut_error;

  return false;
}

/** Retrieves the last error number if an error occurs in a file io function.
The number should be retrieved before any other OS calls (because they may
overwrite the error number). If the number is not known to this program,
then OS error number + OS_FILE_ERROR_MAX is returned.
@param[in]	report_all_errors	true if we want an error message
printed of all errors
@param[in]	on_error_silent		true then don't print any diagnostic
					to the log
@return error number, or OS error number + OS_FILE_ERROR_MAX */
ulint os_file_get_last_error(bool report_all_errors, bool on_error_silent)

{
	ulint	err = (ulint) GetLastError();

	if (err == ERROR_SUCCESS) {
		return(0);
	}

	if (report_all_errors
	    || (!on_error_silent
		&& err != ERROR_DISK_FULL
		&& err != ERROR_FILE_EXISTS)) {

		ib::error()
			<< "Operating system error number " << err
			<< " in a file operation.";

		if (err == ERROR_PATH_NOT_FOUND) {
			ib::error()
				<< "The error means the system"
				" cannot find the path specified.";

		} else if (err == ERROR_ACCESS_DENIED) {

			ib::error()
				<< "The error means mariadbd does not have"
				" the access rights to"
				" the directory. It may also be"
				" you have created a subdirectory"
				" of the same name as a data file.";

		} else if (err == ERROR_SHARING_VIOLATION
			   || err == ERROR_LOCK_VIOLATION) {

			ib::error()
				<< "The error means that another program"
				" is using InnoDB's files."
				" This might be a backup or antivirus"
				" software or another instance"
				" of MariaDB."
				" Please close it to get rid of this error.";

		} else if (err == ERROR_WORKING_SET_QUOTA
			   || err == ERROR_NO_SYSTEM_RESOURCES) {

			ib::error()
				<< "The error means that there are no"
				" sufficient system resources or quota to"
				" complete the operation.";

		} else if (err == ERROR_OPERATION_ABORTED) {

			ib::error()
				<< "The error means that the I/O"
				" operation has been aborted"
				" because of either a thread exit"
				" or an application request."
				" Retry attempt is made.";
		} else if (err == ERROR_PATH_NOT_FOUND) {
			ib::error()
				<< "This error means that directory did not exist"
				" during file creation.";
		} else {

			ib::info() << OPERATING_SYSTEM_ERROR_MSG;
		}
	}

	if (err == ERROR_FILE_NOT_FOUND) {
		return(OS_FILE_NOT_FOUND);
	} else if (err == ERROR_DISK_FULL) {
		return(OS_FILE_DISK_FULL);
	} else if (err == ERROR_FILE_EXISTS) {
		return(OS_FILE_ALREADY_EXISTS);
	} else if (err == ERROR_SHARING_VIOLATION
		   || err == ERROR_LOCK_VIOLATION) {
		return(OS_FILE_SHARING_VIOLATION);
	} else if (err == ERROR_WORKING_SET_QUOTA
		   || err == ERROR_NO_SYSTEM_RESOURCES) {
		return(OS_FILE_INSUFFICIENT_RESOURCE);
	} else if (err == ERROR_OPERATION_ABORTED) {
		return(OS_FILE_OPERATION_ABORTED);
	} else if (err == ERROR_ACCESS_DENIED) {
		return(OS_FILE_ACCESS_VIOLATION);
	}

	return(OS_FILE_ERROR_MAX + err);
}


/** NOTE! Use the corresponding macro os_file_create_simple(), not directly
this function!
A simple function to open or create a file.
@param[in]	name		name of the file or path as a null-terminated
				string
@param[in]	create_mode	create mode
@param[in]	access_type	OS_FILE_READ_ONLY or OS_FILE_READ_WRITE
@param[in]	read_only	if true read only mode checks are enforced
@param[out]	success		true if succeed, false if error
@return handle to the file, not defined if error, error number
	can be retrieved with os_file_get_last_error */
pfs_os_file_t
os_file_create_simple_func(
	const char*	name,
	ulint		create_mode,
	ulint		access_type,
	bool		read_only,
	bool*		success)
{
	os_file_t	file;

	*success = false;

	DWORD		access;
	DWORD		create_flag;
	DWORD		attributes = 0;

	ut_a(!(create_mode & OS_FILE_ON_ERROR_SILENT));
	ut_a(!(create_mode & OS_FILE_ON_ERROR_NO_EXIT));
	ut_ad(srv_operation == SRV_OPERATION_NORMAL);

	if (create_mode == OS_FILE_OPEN) {

		create_flag = OPEN_EXISTING;

	} else if (read_only) {

		create_flag = OPEN_EXISTING;

	} else if (create_mode == OS_FILE_CREATE) {

		create_flag = CREATE_NEW;

	} else if (create_mode == OS_FILE_CREATE_PATH) {

		/* Create subdirs along the path if needed. */
		*success = os_file_create_subdirs_if_needed(name);

		if (!*success) {

			ib::error()
				<< "Unable to create subdirectories '"
				<< name << "'";

			return(OS_FILE_CLOSED);
		}

		create_flag = CREATE_NEW;
		create_mode = OS_FILE_CREATE;

	} else {

		ib::error()
			<< "Unknown file create mode ("
			<< create_mode << ") for file '"
			<< name << "'";

		return(OS_FILE_CLOSED);
	}

	if (access_type == OS_FILE_READ_ONLY) {

		access = GENERIC_READ;

	} else if (read_only) {

		ib::info()
			<< "Read only mode set. Unable to"
			" open file '" << name << "' in RW mode, "
			<< "trying RO mode";

		access = GENERIC_READ;

	} else if (access_type == OS_FILE_READ_WRITE) {

		access = GENERIC_READ | GENERIC_WRITE;

	} else {

		ib::error()
			<< "Unknown file access type (" << access_type << ") "
			"for file '" << name << "'";

		return(OS_FILE_CLOSED);
	}

	bool	retry;

	do {
		/* Use default security attributes and no template file. */

		file = CreateFile(
			(LPCTSTR) name, access,
			FILE_SHARE_READ | FILE_SHARE_DELETE,
			my_win_file_secattr(), create_flag, attributes, NULL);

		if (file == INVALID_HANDLE_VALUE) {

			*success = false;

			retry = os_file_handle_error(
				name, create_mode == OS_FILE_OPEN ?
				"open" : "create");

		} else {

			retry = false;

			*success = true;
		}

	} while (retry);

	return(file);
}

/** This function attempts to create a directory named pathname. The new
directory gets default permissions. On Unix the permissions are
(0770 & ~umask). If the directory exists already, nothing is done and
the call succeeds, unless the fail_if_exists arguments is true.
If another error occurs, such as a permission error, this does not crash,
but reports the error and returns false.
@param[in]	pathname	directory name as null-terminated string
@param[in]	fail_if_exists	if true, pre-existing directory is treated
				as an error.
@return true if call succeeds, false on error */
bool
os_file_create_directory(
	const char*	pathname,
	bool		fail_if_exists)
{
	BOOL	rcode;

	rcode = CreateDirectory((LPCTSTR) pathname, NULL);
	if (!(rcode != 0
	      || (GetLastError() == ERROR_ALREADY_EXISTS
		  && !fail_if_exists))) {

		os_file_handle_error_no_exit(
			pathname, "CreateDirectory", false);

		return(false);
	}

	return(true);
}

/** Check that IO of specific size is possible for the file
opened with FILE_FLAG_NO_BUFFERING.

The requirement is that IO is multiple of the disk sector size.

@param[in]	file      file handle
@param[in]	io_size   expected io size
@return true - unbuffered io of requested size is possible, false otherwise.

@note: this function only works correctly with Windows 8 or later,
(GetFileInformationByHandleEx with FileStorageInfo is only supported there).
It will return true on earlier Windows version.
 */
static bool unbuffered_io_possible(HANDLE file, size_t io_size)
{
	FILE_STORAGE_INFO info;
	if (GetFileInformationByHandleEx(
		file, FileStorageInfo, &info, sizeof(info))) {
			ULONG sector_size = info.LogicalBytesPerSector;
			if (sector_size)
				return io_size % sector_size == 0;
	}
	return true;
}


/** NOTE! Use the corresponding macro os_file_create(), not directly
this function!
Opens an existing file or creates a new.
@param[in]	name		name of the file or path as a null-terminated
				string
@param[in]	create_mode	create mode
@param[in]	type		OS_DATA_FILE or OS_LOG_FILE
@param[in]	success		true if succeeded
@return handle to the file, not defined if error, error number
	can be retrieved with os_file_get_last_error */
pfs_os_file_t
os_file_create_func(
	const char*	name,
	ulint		create_mode,
	ulint		type,
	bool		read_only,
	bool*		success)
{
	os_file_t	file;
	bool		retry;
	bool		on_error_no_exit;
	bool		on_error_silent;

	*success = false;

	DBUG_EXECUTE_IF(
		"ib_create_table_fail_disk_full",
		*success = false;
		SetLastError(ERROR_DISK_FULL);
		return(OS_FILE_CLOSED);
	);

	DWORD		create_flag;
	DWORD		share_mode = read_only
		? FILE_SHARE_READ | FILE_SHARE_WRITE | FILE_SHARE_DELETE
		: FILE_SHARE_READ | FILE_SHARE_DELETE;

	on_error_no_exit = create_mode & OS_FILE_ON_ERROR_NO_EXIT
		? true : false;

	on_error_silent = create_mode & OS_FILE_ON_ERROR_SILENT
		? true : false;

	create_mode &= ~(OS_FILE_ON_ERROR_NO_EXIT | OS_FILE_ON_ERROR_SILENT);

	if (create_mode == OS_FILE_OPEN_RAW) {

		ut_a(!read_only);

		/* On Windows Physical devices require admin privileges and
		have to have the write-share mode set. See the remarks
		section for the CreateFile() function documentation in MSDN. */

		share_mode |= FILE_SHARE_WRITE;

		create_flag = OPEN_EXISTING;

	} else if (create_mode == OS_FILE_OPEN
		   || create_mode == OS_FILE_OPEN_RETRY) {

		create_flag = OPEN_EXISTING;

	} else if (read_only) {

		create_flag = OPEN_EXISTING;

	} else if (create_mode == OS_FILE_CREATE) {

		create_flag = CREATE_NEW;

	} else if (create_mode == OS_FILE_OVERWRITE) {

		create_flag = CREATE_ALWAYS;

	} else {
		ib::error()
			<< "Unknown file create mode (" << create_mode << ") "
			<< " for file '" << name << "'";

		return(OS_FILE_CLOSED);
	}

	DWORD attributes= FILE_FLAG_OVERLAPPED;

	if (type == OS_LOG_FILE) {
		/* There is not reason to use buffered write to logs.*/
		attributes |= FILE_FLAG_NO_BUFFERING;
	}

	switch (srv_file_flush_method)
	{
	case SRV_O_DSYNC:
		if (type == OS_LOG_FILE) {
			/* Map O_DSYNC to FILE_WRITE_THROUGH */
			attributes |= FILE_FLAG_WRITE_THROUGH;
		}
		break;

#if defined _WIN32 || defined HAVE_FCNTL_DIRECT
	case SRV_O_DIRECT_NO_FSYNC:
	case SRV_O_DIRECT:
		if (type != OS_DATA_FILE) {
			break;
		}
		/* fall through */
#endif
	case SRV_ALL_O_DIRECT_FSYNC:
		/*Traditional Windows behavior, no buffering for any files.*/
		if (type != OS_DATA_FILE_NO_O_DIRECT) {
			attributes |= FILE_FLAG_NO_BUFFERING;
		}
		break;

	case SRV_FSYNC:
	case SRV_LITTLESYNC:
		break;

	case SRV_NOSYNC:
		/* Let Windows cache manager handle all writes.*/
		attributes &= ~(FILE_FLAG_WRITE_THROUGH | FILE_FLAG_NO_BUFFERING);
		break;

	default:
		ut_a(false); /* unknown flush mode.*/
	}


	// TODO: Create a bug, this looks wrong. The flush log
	// parameter is dynamic.
	if (type == OS_LOG_FILE && srv_flush_log_at_trx_commit == 2) {
		/* Do not use unbuffered i/o for the log files because
		value 2 denotes that we do not flush the log at every
		commit, but only once per second */
		attributes &= ~(FILE_FLAG_WRITE_THROUGH | FILE_FLAG_NO_BUFFERING);
	}


	DWORD	access = GENERIC_READ;

	if (!read_only) {
		access |= GENERIC_WRITE;
	}

	for (;;) {
		const  char *operation;

		/* Use default security attributes and no template file. */
		file = CreateFile(
			name, access, share_mode, my_win_file_secattr(),
			create_flag, attributes, NULL);

		/* If FILE_FLAG_NO_BUFFERING was set, check if this can work at all,
		for expected IO sizes. Reopen without the unbuffered flag, if it is won't work*/
		if ((file != INVALID_HANDLE_VALUE)
			&& (attributes & FILE_FLAG_NO_BUFFERING)
			&& (type == OS_LOG_FILE)
			&& !unbuffered_io_possible(file, OS_FILE_LOG_BLOCK_SIZE)) {
				ut_a(CloseHandle(file));
				attributes &= ~FILE_FLAG_NO_BUFFERING;
				create_flag = OPEN_ALWAYS;
				continue;
		}

		*success = (file != INVALID_HANDLE_VALUE);
		if (*success) {
			break;
		}

		operation = (create_mode == OS_FILE_CREATE && !read_only) ?
			"create" : "open";

		if (on_error_no_exit) {
			retry = os_file_handle_error_no_exit(
				name, operation, on_error_silent);
		}
		else {
			retry = os_file_handle_error(name, operation);
		}

		if (!retry) {
			break;
		}
	}

	if (*success &&  (attributes & FILE_FLAG_OVERLAPPED) && srv_thread_pool) {
		srv_thread_pool->bind(file);
	}
	return(file);
}

/** NOTE! Use the corresponding macro os_file_create_simple_no_error_handling(),
not directly this function!
A simple function to open or create a file.
@param[in]	name		name of the file or path as a null-terminated
				string
@param[in]	create_mode	create mode
@param[in]	access_type	OS_FILE_READ_ONLY, OS_FILE_READ_WRITE, or
				OS_FILE_READ_ALLOW_DELETE; the last option is
				used by a backup program reading the file
@param[out]	success		true if succeeded
@return own: handle to the file, not defined if error, error number
	can be retrieved with os_file_get_last_error */

pfs_os_file_t
os_file_create_simple_no_error_handling_func(
	const char*	name,
	ulint		create_mode,
	ulint		access_type,
	bool		read_only,
	bool*		success)
{
	os_file_t	file;

	*success = false;

	DWORD		access;
	DWORD		create_flag;
	DWORD		attributes	= 0;
	DWORD		share_mode = read_only
		? FILE_SHARE_READ | FILE_SHARE_WRITE | FILE_SHARE_DELETE
		: FILE_SHARE_READ | FILE_SHARE_DELETE;

	ut_a(name);

	ut_a(!(create_mode & OS_FILE_ON_ERROR_SILENT));
	ut_a(!(create_mode & OS_FILE_ON_ERROR_NO_EXIT));

	if (create_mode == OS_FILE_OPEN) {

		create_flag = OPEN_EXISTING;

	} else if (read_only) {

		create_flag = OPEN_EXISTING;

	} else if (create_mode == OS_FILE_CREATE) {

		create_flag = CREATE_NEW;

	} else {

		ib::error()
			<< "Unknown file create mode (" << create_mode << ") "
			<< " for file '" << name << "'";

		return(OS_FILE_CLOSED);
	}

	if (access_type == OS_FILE_READ_ONLY) {

		access = GENERIC_READ;

	} else if (read_only) {

		access = GENERIC_READ;

	} else if (access_type == OS_FILE_READ_WRITE) {

		access = GENERIC_READ | GENERIC_WRITE;

	} else if (access_type == OS_FILE_READ_ALLOW_DELETE) {

		ut_a(!read_only);

		access = GENERIC_READ;

		/*!< A backup program has to give mysqld the maximum
		freedom to do what it likes with the file */

		share_mode |= FILE_SHARE_DELETE | FILE_SHARE_WRITE
			| FILE_SHARE_READ;

	} else {

		ib::error()
			<< "Unknown file access type (" << access_type << ") "
			<< "for file '" << name << "'";

		return(OS_FILE_CLOSED);
	}

	file = CreateFile((LPCTSTR) name,
			  access,
			  share_mode,
			  my_win_file_secattr(),
			  create_flag,
			  attributes,
			  NULL);		// No template file

	*success = (file != INVALID_HANDLE_VALUE);

	return(file);
}

/** Deletes a file if it exists. The file has to be closed before calling this.
@param[in]	name		file path as a null-terminated string
@param[out]	exist		indicate if file pre-exist
@return true if success */
bool
os_file_delete_if_exists_func(
	const char*	name,
	bool*		exist)
{
	ulint	count	= 0;

	if (exist != NULL) {
		*exist = true;
	}

	for (;;) {
		/* In Windows, deleting an .ibd file may fail if
		the file is being accessed by an external program,
		such as a backup tool. */

		bool	ret = DeleteFile((LPCTSTR) name);

		if (ret) {
			return(true);
		}

		DWORD	lasterr = GetLastError();

		if (lasterr == ERROR_FILE_NOT_FOUND
		    || lasterr == ERROR_PATH_NOT_FOUND) {

			/* the file does not exist, this not an error */
			if (exist != NULL) {
				*exist = false;
			}

			return(true);
		}

		++count;

		if (count > 100 && 0 == (count % 10)) {

			/* Print error information */
			os_file_get_last_error(true);

			ib::warn() << "Delete of file '" << name << "' failed.";
		}

		std::this_thread::sleep_for(std::chrono::seconds(1));

		if (count > 2000) {

			return(false);
		}
	}
}

/** Deletes a file. The file has to be closed before calling this.
@param[in]	name		File path as NUL terminated string
@return true if success */
bool
os_file_delete_func(
	const char*	name)
{
	ulint	count	= 0;

	for (;;) {
		/* In Windows, deleting an .ibd file may fail if
		the file is being accessed by an external program,
		such as a backup tool. */

		BOOL	ret = DeleteFile((LPCTSTR) name);

		if (ret) {
			return(true);
		}

		if (GetLastError() == ERROR_FILE_NOT_FOUND) {
			/* If the file does not exist, we classify this as
			a 'mild' error and return */

			return(false);
		}

		++count;

		if (count > 100 && 0 == (count % 10)) {

			/* print error information */
			os_file_get_last_error(true);

			ib::warn()
				<< "Cannot delete file '" << name << "'. Is "
				<< "another program accessing it?";
		}

		std::this_thread::sleep_for(std::chrono::seconds(1));

		if (count > 2000) {

			return(false);
		}
	}

	ut_error;
	return(false);
}

/** NOTE! Use the corresponding macro os_file_rename(), not directly this
function!
Renames a file (can also move it to another directory). It is safest that the
file is closed before calling this function.
@param[in]	oldpath		old file path as a null-terminated string
@param[in]	newpath		new file path
@return true if success */
bool
os_file_rename_func(
	const char*	oldpath,
	const char*	newpath)
{
#ifdef UNIV_DEBUG
	os_file_type_t	type;
	bool		exists;

	/* New path must not exist. */
	ut_ad(os_file_status(newpath, &exists, &type));
	ut_ad(!exists);

	/* Old path must exist. */
	ut_ad(os_file_status(oldpath, &exists, &type));
	ut_ad(exists);
#endif /* UNIV_DEBUG */

	if (MoveFileEx(oldpath, newpath, MOVEFILE_REPLACE_EXISTING)) {
		return(true);
	}

	os_file_handle_rename_error(oldpath, newpath);
	return(false);
}

/** NOTE! Use the corresponding macro os_file_close(), not directly
this function!
Closes a file handle. In case of error, error number can be retrieved with
os_file_get_last_error.
@param[in,own]	file		Handle to a file
@return true if success */
bool os_file_close_func(os_file_t file)
{
  ut_ad(file);
  if (!CloseHandle(file))
  {
    os_file_handle_error(NULL, "close");
    return false;
  }

  if(srv_thread_pool)
    srv_thread_pool->unbind(file);
  return true;
}

os_offset_t os_file_get_size(os_file_t file) noexcept
{
  DWORD high, low= GetFileSize(file, &high);
  if (low == 0xFFFFFFFF && GetLastError() != NO_ERROR)
    return os_offset_t(-1);
  return os_offset_t{low} | os_offset_t{high} << 32;
}

/** Gets a file size.
@param[in]	filename	Full path to the filename to check
@return file size if OK, else set m_total_size to ~0 and m_alloc_size to
	errno */
os_file_size_t
os_file_get_size(
	const char*	filename)
{
	struct __stat64	s;
	os_file_size_t	file_size;

	int		ret = _stat64(filename, &s);

	if (ret == 0) {

		file_size.m_total_size = s.st_size;

		DWORD	low_size;
		DWORD	high_size;

		low_size = GetCompressedFileSize(filename, &high_size);

		if (low_size != INVALID_FILE_SIZE) {

			file_size.m_alloc_size = high_size;
			file_size.m_alloc_size <<= 32;
			file_size.m_alloc_size |= low_size;

		} else {
			ib::error()
				<< "GetCompressedFileSize("
				<< filename << ", ..) failed.";

			file_size.m_alloc_size = (os_offset_t) -1;
		}
	} else {
		file_size.m_total_size = ~0;
		file_size.m_alloc_size = (os_offset_t) ret;
	}

	return(file_size);
}

/** This function returns information about the specified file
@param[in]	path		pathname of the file
@param[out]	stat_info	information of a file in a directory
@param[in,out]	statinfo	information of a file in a directory
@param[in]	check_rw_perm	for testing whether the file can be opened
				in RW mode
@param[in]	read_only	true if the file is opened in read-only mode
@return DB_SUCCESS if all OK */
static
dberr_t
os_file_get_status_win32(
	const char*	path,
	os_file_stat_t* stat_info,
	struct _stat64*	statinfo,
	bool		check_rw_perm,
	bool		read_only)
{
	int	ret = _stat64(path, statinfo);

	if (ret && (errno == ENOENT || errno == ENOTDIR
		    || errno == ENAMETOOLONG)) {
		/* file does not exist */

		return(DB_NOT_FOUND);

	} else if (ret) {
		/* file exists, but stat call failed */

		os_file_handle_error_no_exit(path, "STAT", false);

		return(DB_FAIL);

	} else if (_S_IFDIR & statinfo->st_mode) {

		stat_info->type = OS_FILE_TYPE_DIR;

	} else if (_S_IFREG & statinfo->st_mode) {

		DWORD	access = GENERIC_READ;

		if (!read_only) {
			access |= GENERIC_WRITE;
		}

		stat_info->type = OS_FILE_TYPE_FILE;

		/* Check if we can open it in read-only mode. */

		if (check_rw_perm) {
			HANDLE	fh;

			fh = CreateFile(
				(LPCTSTR) path,		// File to open
				access,
				FILE_SHARE_READ | FILE_SHARE_WRITE
				| FILE_SHARE_DELETE,	// Full sharing
				my_win_file_secattr(),
				OPEN_EXISTING,		// Existing file only
				FILE_ATTRIBUTE_NORMAL,	// Normal file
				NULL);			// No attr. template

			if (fh == INVALID_HANDLE_VALUE) {
				stat_info->rw_perm = false;
			} else {
				stat_info->rw_perm = true;
				CloseHandle(fh);
			}
		}
	} else {
		stat_info->type = OS_FILE_TYPE_UNKNOWN;
	}

	return(DB_SUCCESS);
}

/**
Sets a sparse flag on Windows file.
@param[in]	file  file handle
@return true on success, false on error
*/
#include <versionhelpers.h>
bool os_file_set_sparse_win32(os_file_t file, bool is_sparse)
{
	if (!is_sparse && !IsWindows8OrGreater()) {
		/* Cannot  unset sparse flag on older Windows.
		Until Windows8 it is documented to produce unpredictable results,
		if there are unallocated ranges in file.*/
		return false;
	}
	DWORD temp;
	FILE_SET_SPARSE_BUFFER sparse_buffer;
	sparse_buffer.SetSparse = is_sparse;
	return os_win32_device_io_control(file,
		FSCTL_SET_SPARSE, &sparse_buffer, sizeof(sparse_buffer), 0, 0,&temp);
}

bool
os_file_set_size(
	const char*	pathname,
	os_file_t	file,
	os_offset_t	size)
{
	LARGE_INTEGER	length;

	length.QuadPart = size;

	BOOL	success = SetFilePointerEx(file, length, NULL, FILE_BEGIN);

	if (!success) {
		os_file_handle_error_no_exit(
			pathname, "SetFilePointerEx", false);
	} else {
		success = SetEndOfFile(file);
		if (!success) {
			os_file_handle_error_no_exit(
				pathname, "SetEndOfFile", false);
		}
	}
	return(success);
}

/** Truncates a file at its current position.
@param[in]	file		Handle to be truncated
@return true if success */
bool
os_file_set_eof(
	FILE*		file)
{
	HANDLE	h = (HANDLE) _get_osfhandle(fileno(file));

	return(SetEndOfFile(h));
}

#endif /* !_WIN32*/

/** Does a synchronous read or write depending upon the type specified
In case of partial reads/writes the function tries
NUM_RETRIES_ON_PARTIAL_IO times to read/write the complete data.
@param[in]	type,		IO flags
@param[in]	file		handle to an open file
@param[out]	buf		buffer where to read
@param[in]	offset		file offset from the start where to read
@param[in]	n		number of bytes to read, starting from offset
@param[out]	err		DB_SUCCESS or error code
@return number of bytes read/written, -1 if error */
static MY_ATTRIBUTE((warn_unused_result))
ssize_t
os_file_io(
	const IORequest&in_type,
	os_file_t	file,
	void*		buf,
	ulint		n,
	os_offset_t	offset,
	dberr_t*	err)
{
	ssize_t		original_n = ssize_t(n);
	IORequest	type = in_type;
	ssize_t		bytes_returned = 0;

	SyncFileIO	sync_file_io(file, buf, n, offset);

	for (ulint i = 0; i < NUM_RETRIES_ON_PARTIAL_IO; ++i) {

		ssize_t	n_bytes = sync_file_io.execute(type);

		/* Check for a hard error. Not much we can do now. */
		if (n_bytes < 0) {

			break;

		} else if (n_bytes + bytes_returned == ssize_t(n)) {

			bytes_returned += n_bytes;

			*err = type.maybe_punch_hole(offset, n);

			return(original_n);
		}

		/* Handle partial read/write. */

		ut_ad(ulint(n_bytes + bytes_returned) < n);

		bytes_returned += n_bytes;

		if (type.type != IORequest::READ_MAYBE_PARTIAL) {
			sql_print_warning("InnoDB: %zu bytes should have been"
					  " %s at %llu from %s,"
					  " but got only %zd."
					  " Retrying.",
					  n, type.is_read()
					  ? "read" : "written", offset,
					  type.node
					  ? type.node->name
					  : "(unknown file)", bytes_returned);
		}

		/* Advance the offset and buffer by n_bytes */
		sync_file_io.advance(n_bytes);
	}

	*err = DB_IO_ERROR;

	if (type.type != IORequest::READ_MAYBE_PARTIAL) {
		ib::warn()
			<< "Retry attempts for "
			<< (type.is_read() ? "reading" : "writing")
			<< " partial data failed.";
	}

	return(bytes_returned);
}

/** Does a synchronous write operation in Posix.
@param[in]	type		IO context
@param[in]	file		handle to an open file
@param[out]	buf		buffer from which to write
@param[in]	n		number of bytes to write, starting from offset
@param[in]	offset		file offset from the start where to write
@param[out]	err		DB_SUCCESS or error code
@return number of bytes written
@retval -1 on error */
static MY_ATTRIBUTE((warn_unused_result))
ssize_t
os_file_pwrite(
	const IORequest&	type,
	os_file_t		file,
	const byte*		buf,
	ulint			n,
	os_offset_t		offset,
	dberr_t*		err)
{
	ut_ad(type.is_write());

	++os_n_file_writes;

	const bool monitor = MONITOR_IS_ON(MONITOR_OS_PENDING_WRITES);
	MONITOR_ATOMIC_INC_LOW(MONITOR_OS_PENDING_WRITES, monitor);
	ssize_t	n_bytes = os_file_io(type, file, const_cast<byte*>(buf),
				     n, offset, err);
	MONITOR_ATOMIC_DEC_LOW(MONITOR_OS_PENDING_WRITES, monitor);

	return(n_bytes);
}

/** NOTE! Use the corresponding macro os_file_write(), not directly
Requests a synchronous write operation.
@param[in]	type		IO flags
@param[in]	file		handle to an open file
@param[out]	buf		buffer from which to write
@param[in]	offset		file offset from the start where to read
@param[in]	n		number of bytes to read, starting from offset
@return error code
@retval	DB_SUCCESS	if the operation succeeded */
dberr_t
os_file_write_func(
	const IORequest&	type,
	const char*		name,
	os_file_t		file,
	const void*		buf,
	os_offset_t		offset,
	ulint			n)
{
	dberr_t		err;

	ut_ad(n > 0);

	ssize_t	n_bytes = os_file_pwrite(type, file, (byte*)buf, n, offset, &err);

	if ((ulint) n_bytes != n && !os_has_said_disk_full) {

		ib::error()
			<< "Write to file " << name << " failed at offset "
			<< offset << ", " << n
			<< " bytes should have been written,"
			" only " << n_bytes << " were written."
			" Operating system error number " << IF_WIN(GetLastError(),errno) << "."
			" Check that your OS and file system"
			" support files of this size."
			" Check also that the disk is not full"
			" or a disk quota exceeded.";
#ifndef _WIN32
		if (strerror(errno) != NULL) {

			ib::error()
				<< "Error number " << errno
				<< " means '" << strerror(errno) << "'";
		}

		ib::info() << OPERATING_SYSTEM_ERROR_MSG;
#endif
		os_has_said_disk_full = true;
	}

	return(err);
}

/** Does a synchronous read operation in Posix.
@param[in]	type		IO flags
@param[in]	file		handle to an open file
@param[out]	buf		buffer where to read
@param[in]	offset		file offset from the start where to read
@param[in]	n		number of bytes to read, starting from offset
@param[out]	err		DB_SUCCESS or error code
@return number of bytes read, -1 if error */
static MY_ATTRIBUTE((warn_unused_result))
ssize_t
os_file_pread(
	const IORequest&	type,
	os_file_t		file,
	void*			buf,
	ulint			n,
	os_offset_t		offset,
	dberr_t*		err)
{
	ut_ad(type.is_read());

	++os_n_file_reads;

	const bool monitor = MONITOR_IS_ON(MONITOR_OS_PENDING_READS);
	MONITOR_ATOMIC_INC_LOW(MONITOR_OS_PENDING_READS, monitor);
	ssize_t	n_bytes = os_file_io(type, file, buf, n, offset, err);
	MONITOR_ATOMIC_DEC_LOW(MONITOR_OS_PENDING_READS, monitor);

	return(n_bytes);
}

/** Requests a synchronous positioned read operation.
@return DB_SUCCESS if request was successful, false if fail
@param[in]	type		IO flags
@param[in]	file		handle to an open file
@param[out]	buf		buffer where to read
@param[in]	offset		file offset from the start where to read
@param[in]	n		number of bytes to read, starting from offset
@param[out]	o		number of bytes actually read
@return DB_SUCCESS or error code */
dberr_t
os_file_read_func(
	const IORequest&	type,
	os_file_t	file,
	void*			buf,
	os_offset_t		offset,
	ulint			n,
	ulint*			o)
{
  ut_ad(!type.node || type.node->handle == file);
  ut_ad(n);

  os_bytes_read_since_printout+= n;

  dberr_t err;
  ssize_t n_bytes= os_file_pread(type, file, buf, n, offset, &err);

  if (o)
    *o= ulint(n_bytes);

  if (ulint(n_bytes) == n || err != DB_SUCCESS)
    return err;

  os_file_handle_error_cond_exit(type.node ? type.node->name : nullptr, "read",
                                 false, false);
  sql_print_error("InnoDB: Tried to read %zu bytes at offset %llu"
                  " of file %s, but was only able to read %zd",
                  n, offset, type.node ? type.node->name : "(unknown)",
                  n_bytes);

  return err ? err : DB_IO_ERROR;
}

/** Handle errors for file operations.
@param[in]	name		name of a file or NULL
@param[in]	operation	operation
@param[in]	should_abort	whether to abort on an unknown error
@param[in]	on_error_silent	whether to suppress reports of non-fatal errors
@return true if we should retry the operation */
static MY_ATTRIBUTE((warn_unused_result))
bool
os_file_handle_error_cond_exit(
	const char*	name,
	const char*	operation,
	bool		should_abort,
	bool		on_error_silent)
{
	ulint	err;

	err = os_file_get_last_error(false, on_error_silent);

	switch (err) {
	case OS_FILE_DISK_FULL:
		/* We only print a warning about disk full once */

		if (os_has_said_disk_full) {

			return(false);
		}

		/* Disk full error is reported irrespective of the
		on_error_silent setting. */

		if (name) {

			ib::error()
				<< "Encountered a problem with file '"
				<< name << "'";
		}

		ib::error()
			<< "Disk is full. Try to clean the disk to free space.";

		os_has_said_disk_full = true;

		return(false);

	case OS_FILE_AIO_RESOURCES_RESERVED:
	case OS_FILE_AIO_INTERRUPTED:

		return(true);

	case OS_FILE_PATH_ERROR:
	case OS_FILE_ALREADY_EXISTS:
	case OS_FILE_ACCESS_VIOLATION:

		return(false);

	case OS_FILE_SHARING_VIOLATION:

		std::this_thread::sleep_for(std::chrono::seconds(10));
		return(true);

	case OS_FILE_OPERATION_ABORTED:
	case OS_FILE_INSUFFICIENT_RESOURCE:

		std::this_thread::sleep_for(std::chrono::milliseconds(100));
		return(true);

	default:

		/* If it is an operation that can crash on error then it
		is better to ignore on_error_silent and print an error message
		to the log. */

		if (should_abort || !on_error_silent) {
			ib::error() << "File "
				<< (name != NULL ? name : "(unknown)")
				<< ": '" << operation << "'"
				" returned OS error " << err << "."
				<< (should_abort
				    ? " Cannot continue operation" : "");
		}

		if (should_abort) {
			abort();
		}
	}

	return(false);
}

#ifdef HAVE_FCNTL_DIRECT
/** Tries to disable OS caching on an opened file descriptor.
@param[in]	fd		file descriptor to alter
@param[in]	file_name	file name, used in the diagnostic message
@param[in]	name		"open" or "create"; used in the diagnostic
				message */
void
os_file_set_nocache(int fd, const char *file_name, const char *operation_name)
{
	const auto innodb_flush_method = srv_file_flush_method;
	switch (innodb_flush_method) {
	case SRV_O_DIRECT:
	case SRV_O_DIRECT_NO_FSYNC:
		break;
	default:
		return;
	}

	if (fcntl(fd, F_SETFL, O_DIRECT) == -1) {
		int		errno_save = errno;
		static bool	warning_message_printed = false;
		if (errno_save == EINVAL) {
			if (!warning_message_printed) {
				warning_message_printed = true;
				ib::info()
					<< "Setting O_DIRECT on file "
					<< file_name << " failed";
			}
		} else {
			ib::warn()
				<< "Failed to set O_DIRECT on file "
				<< file_name << "; " << operation_name
				<< " : " << strerror(errno_save)
				<< ", continuing anyway.";
		}
	}
}
#endif /* HAVE_FCNTL_DIRECT */

/** Check if the file system supports sparse files.
@param fh	file handle
@return true if the file system supports sparse files */
static bool os_is_sparse_file_supported(os_file_t fh)
{
#ifdef _WIN32
	FILE_ATTRIBUTE_TAG_INFO info;
	if (GetFileInformationByHandleEx(fh, FileAttributeTagInfo,
		&info, (DWORD)sizeof(info))) {
		if (info.FileAttributes != INVALID_FILE_ATTRIBUTES) {
			return (info.FileAttributes & FILE_ATTRIBUTE_SPARSE_FILE) != 0;
		}
	}
	return false;
#else
	/* We don't know the FS block size, use the sector size. The FS
	will do the magic. */
	return DB_SUCCESS == os_file_punch_hole_posix(fh, 0, srv_page_size);
#endif /* _WIN32 */
}

/** Truncate a file to a specified size in bytes.
@param[in]	pathname	file path
@param[in]	file		file to be truncated
@param[in]	size		size preserved in bytes
@param[in]	allow_shrink	whether to allow the file to become smaller
@return true if success */
bool
os_file_truncate(
	const char*	pathname,
	os_file_t	file,
	os_offset_t	size,
	bool		allow_shrink)
{
	if (!allow_shrink) {
		/* Do nothing if the size preserved is larger than or
		equal to the current size of file */
		os_offset_t	size_bytes = os_file_get_size(file);

		if (size >= size_bytes) {
			return(true);
		}
	}

#ifdef _WIN32
	return os_file_set_size(pathname, file, size);
#else /* _WIN32 */
	return(os_file_truncate_posix(pathname, file, size));
#endif /* _WIN32 */
}

/** Check the existence and type of the given file.
@param[in]	path		path name of file
@param[out]	exists		true if the file exists
@param[out]	type		Type of the file, if it exists
@return true if call succeeded */
bool
os_file_status(
	const char*	path,
	bool*		exists,
	os_file_type_t* type)
{
#ifdef _WIN32
	return(os_file_status_win32(path, exists, type));
#else
	return(os_file_status_posix(path, exists, type));
#endif /* _WIN32 */
}

/** Free storage space associated with a section of the file.
@param[in]	fh		Open file handle
@param[in]	off		Starting offset (SEEK_SET)
@param[in]	len		Size of the hole
@return DB_SUCCESS or error code */
dberr_t
os_file_punch_hole(
	os_file_t	fh,
	os_offset_t	off,
	os_offset_t	len)
{
#ifdef _WIN32
	return os_file_punch_hole_win32(fh, off, len);
#else
	return os_file_punch_hole_posix(fh, off, len);
#endif /* _WIN32 */
}

/** Free storage space associated with a section of the file.
@param off   byte offset from the start (SEEK_SET)
@param len   size of the hole in bytes
@return DB_SUCCESS or error code */
dberr_t IORequest::punch_hole(os_offset_t off, ulint len) const
{
	ulint trim_len = bpage ? bpage->physical_size() - len : 0;

	if (trim_len == 0) {
		return(DB_SUCCESS);
	}

	off += len;

	/* Check does file system support punching holes for this
	tablespace. */
	if (!node->punch_hole) {
		return DB_IO_NO_PUNCH_HOLE;
	}

	dberr_t err = os_file_punch_hole(node->handle, off, trim_len);

	switch (err) {
	case DB_SUCCESS:
		srv_stats.page_compressed_trim_op.inc();
		return err;
	case DB_IO_NO_PUNCH_HOLE:
		node->punch_hole = false;
		err = DB_SUCCESS;
		/* fall through */
	default:
		return err;
	}
}

/*
  Get file system block size, by path.

  This is expensive on Windows, and not very useful in general,
  (only shown in some I_S table), so we keep that out of usual
  stat.
*/
size_t os_file_get_fs_block_size(const char *path)
{
#ifdef _WIN32
  char volname[MAX_PATH];
  if (!GetVolumePathName(path, volname, MAX_PATH))
    return 0;
  DWORD sectorsPerCluster;
  DWORD bytesPerSector;
  DWORD numberOfFreeClusters;
  DWORD totalNumberOfClusters;

  if (GetDiskFreeSpace(volname, &sectorsPerCluster, &bytesPerSector,
                       &numberOfFreeClusters, &totalNumberOfClusters))
    return ((size_t) bytesPerSector) * sectorsPerCluster;
#else
  os_file_stat_t info;
  if (os_file_get_status(path, &info, false, false) == DB_SUCCESS)
    return info.block_size;
#endif
  return 0;
}

/** This function returns information about the specified file
@param[in]	path		pathname of the file
@param[out]	stat_info	information of a file in a directory
@param[in]	check_rw_perm	for testing whether the file can be opened
				in RW mode
@param[in]	read_only	true if file is opened in read-only mode
@return DB_SUCCESS if all OK */
dberr_t
os_file_get_status(
	const char*	path,
	os_file_stat_t* stat_info,
	bool		check_rw_perm,
	bool		read_only)
{
	dberr_t	ret;

#ifdef _WIN32
	struct _stat64	info;

	ret = os_file_get_status_win32(
		path, stat_info, &info, check_rw_perm, read_only);

#else
	struct stat	info;

	ret = os_file_get_status_posix(
		path, stat_info, &info, check_rw_perm, read_only);

#endif /* _WIN32 */

	if (ret == DB_SUCCESS) {
		stat_info->ctime = info.st_ctime;
		stat_info->atime = info.st_atime;
		stat_info->mtime = info.st_mtime;
		stat_info->size  = info.st_size;
	}

	return(ret);
}

static void fake_io_callback(void *c)
{
  tpool::aiocb *cb= static_cast<tpool::aiocb*>(c);
  ut_ad(read_slots->contains(cb));
  static_cast<const IORequest*>(static_cast<const void*>(cb->m_userdata))->
    fake_read_complete(cb->m_offset);
  read_slots->release(cb);
}

static void read_io_callback(void *c)
{
  tpool::aiocb *cb= static_cast<tpool::aiocb*>(c);
  ut_ad(cb->m_opcode == tpool::aio_opcode::AIO_PREAD);
  ut_ad(read_slots->contains(cb));
  const IORequest &request= *static_cast<const IORequest*>
    (static_cast<const void*>(cb->m_userdata));
  request.read_complete(cb->m_err);
  read_slots->release(cb);
}

static void write_io_callback(void *c)
{
  tpool::aiocb *cb= static_cast<tpool::aiocb*>(c);
  ut_ad(cb->m_opcode == tpool::aio_opcode::AIO_PWRITE);
  ut_ad(write_slots->contains(cb));
  const IORequest &request= *static_cast<const IORequest*>
    (static_cast<const void*>(cb->m_userdata));

  if (UNIV_UNLIKELY(cb->m_err != 0))
    ib::info () << "IO Error: " << cb->m_err
                << " during write of "
                << cb->m_len << " bytes, for file "
                << request.node->name << "(" << cb->m_fh << "), returned "
                << cb->m_ret_len;

  request.write_complete(cb->m_err);
  write_slots->release(cb);
}

#ifdef LINUX_NATIVE_AIO
/** Checks if the system supports native linux aio. On some kernel
versions where native aio is supported it won't work on tmpfs. In such
cases we can't use native aio.

@return: true if supported, false otherwise. */
static bool is_linux_native_aio_supported()
{
	File		fd;
	io_context_t	io_ctx;
	std::string log_file_path = get_log_file_path();

	memset(&io_ctx, 0, sizeof(io_ctx));
	if (io_setup(1, &io_ctx)) {

		/* The platform does not support native aio. */

		return(false);

	}
	else if (!srv_read_only_mode) {

		/* Now check if tmpdir supports native aio ops. */
		fd = mysql_tmpfile("ib");

		if (fd < 0) {
			ib::warn()
				<< "Unable to create temp file to check"
				" native AIO support.";

			int ret = io_destroy(io_ctx);
			ut_a(ret != -EINVAL);
			ut_ad(ret != -EFAULT);

			return(false);
		}
	}
	else {
		fd = my_open(log_file_path.c_str(), O_RDONLY | O_CLOEXEC,
			     MYF(0));

		if (fd == -1) {

			ib::warn() << "Unable to open \"" << log_file_path
				   << "\" to check native"
				   << " AIO read support.";

			int ret = io_destroy(io_ctx);
			ut_a(ret != EINVAL);
			ut_ad(ret != EFAULT);

			return(false);
		}
	}

	struct io_event	io_event;

	memset(&io_event, 0x0, sizeof(io_event));

	byte* ptr = static_cast<byte*>(aligned_malloc(srv_page_size,
						      srv_page_size));

	struct iocb	iocb;

	/* Suppress valgrind warning. */
	memset(ptr, 0, srv_page_size);
	memset(&iocb, 0x0, sizeof(iocb));

	struct iocb* p_iocb = &iocb;

	if (!srv_read_only_mode) {

		io_prep_pwrite(p_iocb, fd, ptr, srv_page_size, 0);

	}
	else {
		ut_a(srv_page_size >= 512);
		io_prep_pread(p_iocb, fd, ptr, 512, 0);
	}

	int	err = io_submit(io_ctx, 1, &p_iocb);

	if (err >= 1) {
		/* Now collect the submitted IO request. */
		err = io_getevents(io_ctx, 1, 1, &io_event, NULL);
	}

	aligned_free(ptr);
	my_close(fd, MYF(MY_WME));

	switch (err) {
	case 1:
		{
			int ret = io_destroy(io_ctx);
			ut_a(ret != -EINVAL);
			ut_ad(ret != -EFAULT);

			return(true);
		}

	case -EINVAL:
	case -ENOSYS:
		ib::warn()
			<< "Linux Native AIO not supported. You can either"
			" move "
			<< (srv_read_only_mode ? log_file_path : "tmpdir")
			<< " to a file system that supports native"
			" AIO or you can set innodb_use_native_aio to"
			" FALSE to avoid this message.";

		/* fall through. */
	default:
		ib::warn()
			<< "Linux Native AIO check on "
			<< (srv_read_only_mode ? log_file_path : "tmpdir")
			<< "returned error[" << -err << "]";
	}

	int ret = io_destroy(io_ctx);
	ut_a(ret != -EINVAL);
	ut_ad(ret != -EFAULT);

	return(false);
}
#endif

int os_aio_init()
{
  int max_write_events= int(srv_n_write_io_threads *
                            OS_AIO_N_PENDING_IOS_PER_THREAD);
  int max_read_events= int(srv_n_read_io_threads *
                           OS_AIO_N_PENDING_IOS_PER_THREAD);
  int max_events= max_read_events + max_write_events;
  int ret;
#if LINUX_NATIVE_AIO
  if (srv_use_native_aio && !is_linux_native_aio_supported())
    goto disable;
#endif

  ret= srv_thread_pool->configure_aio(srv_use_native_aio, max_events);

#ifdef LINUX_NATIVE_AIO
  if (ret)
  {
    ut_ad(srv_use_native_aio);
disable:
    ib::warn() << "Linux Native AIO disabled.";
    srv_use_native_aio= false;
    ret= srv_thread_pool->configure_aio(false, max_events);
  }
#endif

#ifdef HAVE_URING
  if (ret)
  {
    ut_ad(srv_use_native_aio);
    ib::warn()
	    << "liburing disabled: falling back to innodb_use_native_aio=OFF";
    srv_use_native_aio= false;
    ret= srv_thread_pool->configure_aio(false, max_events);
  }
#endif

  if (!ret)
  {
    read_slots= new io_slots(max_read_events, srv_n_read_io_threads);
    write_slots= new io_slots(max_write_events, srv_n_write_io_threads);
  }
  return ret;
}


void os_aio_free()
{
  delete read_slots;
  delete write_slots;
  read_slots= nullptr;
  write_slots= nullptr;
  srv_thread_pool->disable_aio();
}

/** Wait until there are no pending asynchronous writes. */
static void os_aio_wait_until_no_pending_writes_low(bool declare)
{
  const bool notify_wait= declare && write_slots->pending_io_count();

  if (notify_wait)
    tpool::tpool_wait_begin();

   write_slots->wait();

   if (notify_wait)
     tpool::tpool_wait_end();
}

/** Wait until there are no pending asynchronous writes.
@param declare  whether the wait will be declared in tpool */
void os_aio_wait_until_no_pending_writes(bool declare)
{
  os_aio_wait_until_no_pending_writes_low(declare);
  buf_dblwr.wait_flush_buffered_writes();
}

/** @return number of pending reads */
size_t os_aio_pending_reads()
{
  mysql_mutex_lock(&read_slots->mutex());
  size_t pending= read_slots->pending_io_count();
  mysql_mutex_unlock(&read_slots->mutex());
  return pending;
}

/** @return approximate number of pending reads */
size_t os_aio_pending_reads_approx()
{
  return read_slots->pending_io_count();
}

/** @return number of pending writes */
size_t os_aio_pending_writes()
{
  mysql_mutex_lock(&write_slots->mutex());
  size_t pending= write_slots->pending_io_count();
  mysql_mutex_unlock(&write_slots->mutex());
  return pending;
}

/** Wait until all pending asynchronous reads have completed.
@param declare  whether the wait will be declared in tpool */
void os_aio_wait_until_no_pending_reads(bool declare)
{
  const bool notify_wait= declare && read_slots->pending_io_count();

  if (notify_wait)
    tpool::tpool_wait_begin();

  read_slots->wait();

  if (notify_wait)
    tpool::tpool_wait_end();
}

/** Submit a fake read request during crash recovery.
@param type  fake read request
@param offset additional context */
void os_fake_read(const IORequest &type, os_offset_t offset)
{
  tpool::aiocb *cb= read_slots->acquire();

  cb->m_group= read_slots->get_task_group();
  cb->m_fh= type.node->handle.m_file;
  cb->m_buffer= nullptr;
  cb->m_len= 0;
  cb->m_offset= offset;
  cb->m_opcode= tpool::aio_opcode::AIO_PREAD;
  new (cb->m_userdata) IORequest{type};
  cb->m_internal_task.m_func= fake_io_callback;
  cb->m_internal_task.m_arg= cb;
  cb->m_internal_task.m_group= cb->m_group;

  srv_thread_pool->submit_task(&cb->m_internal_task);
}


/** Request a read or write.
@param type		I/O request
@param buf		buffer
@param offset		file offset
@param n		number of bytes
@retval DB_SUCCESS if request was queued successfully
@retval DB_IO_ERROR on I/O error */
dberr_t os_aio(const IORequest &type, void *buf, os_offset_t offset, size_t n)
{
	ut_ad(n > 0);
	ut_ad((n % OS_FILE_LOG_BLOCK_SIZE) == 0);
	ut_ad((offset % OS_FILE_LOG_BLOCK_SIZE) == 0);
	ut_ad(type.is_read() || type.is_write());
	ut_ad(type.node);
	ut_ad(type.node->is_open());

#ifdef WIN_ASYNC_IO
	ut_ad((n & 0xFFFFFFFFUL) == n);
#endif /* WIN_ASYNC_IO */

#ifdef UNIV_PFS_IO
	PSI_file_locker_state state;
	PSI_file_locker* locker= nullptr;
	register_pfs_file_io_begin(&state, locker, type.node->handle, n,
				   type.is_write()
				   ? PSI_FILE_WRITE : PSI_FILE_READ,
				   __FILE__, __LINE__);
#endif /* UNIV_PFS_IO */
	dberr_t err = DB_SUCCESS;

	if (!type.is_async()) {
		err = type.is_read()
			? os_file_read_func(type, type.node->handle,
					    buf, offset, n, nullptr)
			: os_file_write_func(type, type.node->name,
					     type.node->handle,
					     buf, offset, n);
func_exit:
#ifdef UNIV_PFS_IO
		register_pfs_file_io_end(locker, n);
#endif /* UNIV_PFS_IO */
		return err;
	}

	io_slots* slots;
	tpool::callback_func callback;
	tpool::aio_opcode opcode;

	if (type.is_read()) {
		++os_n_file_reads;
		slots = read_slots;
		callback = read_io_callback;
		opcode = tpool::aio_opcode::AIO_PREAD;
	} else {
		++os_n_file_writes;
		slots = write_slots;
		callback = write_io_callback;
		opcode = tpool::aio_opcode::AIO_PWRITE;
	}

	compile_time_assert(sizeof(IORequest) <= tpool::MAX_AIO_USERDATA_LEN);
	tpool::aiocb* cb = slots->acquire();

	cb->m_buffer = buf;
	cb->m_callback = callback;
	cb->m_group = slots->get_task_group();
	cb->m_fh = type.node->handle.m_file;
	cb->m_len = (int)n;
	cb->m_offset = offset;
	cb->m_opcode = opcode;
	new (cb->m_userdata) IORequest{type};

	ut_a(reinterpret_cast<size_t>(cb->m_buffer) % OS_FILE_LOG_BLOCK_SIZE
	     == 0);
	ut_a(cb->m_len % OS_FILE_LOG_BLOCK_SIZE == 0);
	ut_a(cb->m_offset % OS_FILE_LOG_BLOCK_SIZE == 0);

	if (srv_thread_pool->submit_io(cb)) {
		slots->release(cb);
		os_file_handle_error(type.node->name, type.is_read()
				     ? "aio read" : "aio write");
		err = DB_IO_ERROR;
		type.node->space->release();
	}

	goto func_exit;
}

/** Prints info of the aio arrays.
@param[in,out]	file		file where to print */
void
os_aio_print(FILE*	file)
{
	time_t		current_time;
	double		time_elapsed;

	current_time = time(NULL);
	time_elapsed = 0.001 + difftime(current_time, os_last_printout);

	fprintf(file,
		"Pending flushes (fsync) log: " ULINTPF
		"; buffer pool: " ULINTPF "\n"
		ULINTPF " OS file reads, %zu OS file writes, %zu OS fsyncs\n",
		log_sys.get_pending_flushes(),
		ulint{fil_n_pending_tablespace_flushes},
		ulint{os_n_file_reads},
		static_cast<size_t>(os_n_file_writes),
		static_cast<size_t>(os_n_fsyncs));

	const ulint n_reads = ulint(MONITOR_VALUE(MONITOR_OS_PENDING_READS));
	const ulint n_writes = ulint(MONITOR_VALUE(MONITOR_OS_PENDING_WRITES));

	if (n_reads != 0 || n_writes != 0) {
		fprintf(file,
			ULINTPF " pending reads, " ULINTPF " pending writes\n",
			n_reads, n_writes);
	}

	ulint avg_bytes_read = (os_n_file_reads == os_n_file_reads_old)
		? 0
		: os_bytes_read_since_printout
		/ (os_n_file_reads - os_n_file_reads_old);

	fprintf(file,
		"%.2f reads/s, " ULINTPF " avg bytes/read,"
		" %.2f writes/s, %.2f fsyncs/s\n",
		static_cast<double>(os_n_file_reads - os_n_file_reads_old)
		/ time_elapsed,
		avg_bytes_read,
		static_cast<double>(os_n_file_writes - os_n_file_writes_old)
		/ time_elapsed,
		static_cast<double>(os_n_fsyncs - os_n_fsyncs_old)
		/ time_elapsed);

	os_n_file_reads_old = os_n_file_reads;
	os_n_file_writes_old = os_n_file_writes;
	os_n_fsyncs_old = os_n_fsyncs;
	os_bytes_read_since_printout = 0;

	os_last_printout = current_time;
}

/** Refreshes the statistics used to print per-second averages. */
void
os_aio_refresh_stats()
{
	os_n_fsyncs_old = os_n_fsyncs;

	os_bytes_read_since_printout = 0;

	os_n_file_reads_old = os_n_file_reads;

	os_n_file_writes_old = os_n_file_writes;

	os_n_fsyncs_old = os_n_fsyncs;

	os_bytes_read_since_printout = 0;

	os_last_printout = time(NULL);
}


/**
Set the file create umask
@param[in]	umask		The umask to use for file creation. */
void
os_file_set_umask(ulint umask)
{
	os_innodb_umask = umask;
}

#ifdef _WIN32

/* Checks whether physical drive is on SSD.*/
static bool is_drive_on_ssd(DWORD nr)
{
  char physical_drive_path[32];
  snprintf(physical_drive_path, sizeof(physical_drive_path),
           "\\\\.\\PhysicalDrive%lu", nr);

  HANDLE h= CreateFile(physical_drive_path, 0,
                 FILE_SHARE_READ | FILE_SHARE_WRITE | FILE_SHARE_DELETE,
                 nullptr, OPEN_EXISTING, FILE_FLAG_BACKUP_SEMANTICS, nullptr);
  if (h == INVALID_HANDLE_VALUE)
    return false;

  DEVICE_SEEK_PENALTY_DESCRIPTOR seek_penalty;
  STORAGE_PROPERTY_QUERY storage_query{};
  storage_query.PropertyId= StorageDeviceSeekPenaltyProperty;
  storage_query.QueryType= PropertyStandardQuery;

  bool on_ssd= false;
  DWORD bytes_written;
  if (DeviceIoControl(h, IOCTL_STORAGE_QUERY_PROPERTY, &storage_query,
                      sizeof storage_query, &seek_penalty, sizeof seek_penalty,
                      &bytes_written, nullptr))
  {
    on_ssd= !seek_penalty.IncursSeekPenalty;
  }
  else
  {
    on_ssd= false;
  }
  CloseHandle(h);
  return on_ssd;
}

/*
  Checks whether volume is on SSD, by checking all physical drives
  in that volume.
*/
static bool is_volume_on_ssd(const char *volume_mount_point)
{
  char volume_name[MAX_PATH];

  if (!GetVolumeNameForVolumeMountPoint(volume_mount_point, volume_name,
                                        array_elements(volume_name)))
  {
    /* This can fail, e.g if file is on network share */
    return false;
  }

  /* Chomp last backslash, this is needed to open volume.*/
  size_t length= strlen(volume_name);
  if (length && volume_name[length - 1] == '\\')
    volume_name[length - 1]= 0;

  /* Open volume handle */
  HANDLE volume_handle= CreateFile(
      volume_name, 0, FILE_SHARE_READ | FILE_SHARE_WRITE | FILE_SHARE_DELETE,
      nullptr, OPEN_EXISTING, FILE_FLAG_BACKUP_SEMANTICS, nullptr);

  if (volume_handle == INVALID_HANDLE_VALUE)
    return false;

  /*
   Enumerate all volume extends, check whether all of them are on SSD
  */

  /* Anticipate common case where there is only one extent.*/
  VOLUME_DISK_EXTENTS single_extent;

  /* But also have a place to manage allocated data.*/
  std::unique_ptr<BYTE[]> lifetime;

  DWORD bytes_written;
  VOLUME_DISK_EXTENTS *extents= nullptr;
  if (DeviceIoControl(volume_handle, IOCTL_VOLUME_GET_VOLUME_DISK_EXTENTS,
                      nullptr, 0, &single_extent, sizeof(single_extent),
                      &bytes_written, nullptr))
  {
    /* Worked on the first try. Use the preallocated buffer.*/
    extents= &single_extent;
  }
  else
  {
    VOLUME_DISK_EXTENTS *last_query= &single_extent;
    while (GetLastError() == ERROR_MORE_DATA)
    {
      DWORD extentCount= last_query->NumberOfDiskExtents;
      DWORD allocatedSize=
          FIELD_OFFSET(VOLUME_DISK_EXTENTS, Extents[extentCount]);
      lifetime.reset(new BYTE[allocatedSize]);
      last_query= (VOLUME_DISK_EXTENTS *) lifetime.get();
      if (DeviceIoControl(volume_handle, IOCTL_VOLUME_GET_VOLUME_DISK_EXTENTS,
                          nullptr, 0, last_query, allocatedSize,
                          &bytes_written, nullptr))
      {
        extents= last_query;
        break;
      }
    }
  }
  CloseHandle(volume_handle);
  if (!extents)
    return false;

  for (DWORD i= 0; i < extents->NumberOfDiskExtents; i++)
    if (!is_drive_on_ssd(extents->Extents[i].DiskNumber))
      return false;

  return true;
}

#include <unordered_map>
static bool is_path_on_ssd(char *file_path)
{
  /* Preset result, in case something fails, e.g we're on network drive.*/
  char volume_path[MAX_PATH];
  if (!GetVolumePathName(file_path, volume_path, array_elements(volume_path)))
    return false;
  return is_volume_on_ssd(volume_path);
}

static bool is_file_on_ssd(HANDLE handle, char *file_path)
{
  ULONGLONG volume_serial_number;
  FILE_ID_INFO info;
  if(!GetFileInformationByHandleEx(handle, FileIdInfo, &info, sizeof(info)))
    return false;
  volume_serial_number= info.VolumeSerialNumber;

  static std::unordered_map<ULONGLONG, bool> cache;
  static SRWLOCK lock= SRWLOCK_INIT;
  bool found;
  bool result;
  AcquireSRWLockShared(&lock);
  auto e= cache.find(volume_serial_number);
  if ((found= e != cache.end()))
    result= e->second;
  ReleaseSRWLockShared(&lock);
  if (!found)
  {
    result= is_path_on_ssd(file_path);
    /* Update cache */
    AcquireSRWLockExclusive(&lock);
    cache[volume_serial_number]= result;
    ReleaseSRWLockExclusive(&lock);
  }
  return result;
}

#endif

<<<<<<< HEAD
void fil_node_t::find_metadata(os_file_t file
#ifndef _WIN32
                               , bool create, struct stat *statbuf
#endif
                               )
{
  if (!is_open())
  {
    handle= file;
    ut_ad(is_open());
  }
=======
void fil_node_t::find_metadata() noexcept
{
	ut_ad(is_open());
	os_file_t file = handle;
>>>>>>> decdd4bf

  if (!space->is_compressed())
    punch_hole= 0;
  else if (my_test_if_thinly_provisioned(file))
    punch_hole= 2;
  else
    punch_hole= IF_WIN(, !create ||) os_is_sparse_file_supported(file);

#ifdef _WIN32
  on_ssd= is_file_on_ssd(file, name);
  FILE_STORAGE_INFO info;
  if (GetFileInformationByHandleEx(file, FileStorageInfo, &info, sizeof info))
    block_size= info.PhysicalBytesPerSectorForAtomicity;
  else
    block_size= 512;
#else
<<<<<<< HEAD
  struct stat sbuf;
  if (!statbuf && !fstat(file, &sbuf))
  {
    MSAN_STAT_WORKAROUND(&sbuf);
    statbuf= &sbuf;
  }
  if (statbuf)
    block_size= statbuf->st_blksize;
# ifdef __linux__
  on_ssd= statbuf && fil_system.is_ssd(statbuf->st_dev);
# endif
=======
	on_ssd = space->atomic_write_supported;
	struct stat statbuf;
	if (!fstat(file, &statbuf)) {
		MSAN_STAT_WORKAROUND(&statbuf);
		block_size = statbuf.st_blksize;
# ifdef __linux__
		on_ssd = on_ssd || fil_system.is_ssd(statbuf.st_dev);
# endif
	}
#endif

	if (!space->atomic_write_supported) {
		space->atomic_write_supported = atomic_write
			&& srv_use_atomic_writes
#ifndef _WIN32
			&& my_test_if_atomic_write(file,
						   space->physical_size())
#else
			/* On Windows, all single sector writes are atomic,
			as per WriteFile() documentation on MSDN.
			We also require SSD for atomic writes, eventhough
			technically it is not necessary- the reason is that
			on hard disks, we still want the benefit from
			(non-atomic) neighbor page flushing in the buffer
			pool code. */
			&& srv_page_size == block_size
			&& on_ssd
>>>>>>> decdd4bf
#endif

  if (space->purpose != FIL_TYPE_TABLESPACE)
  {
    /* For temporary tablespace or during IMPORT TABLESPACE, we
    disable neighbour flushing and do not care about atomicity. */
    on_ssd= true;
    atomic_write= true;
  }
  else
    /* On Windows, all single sector writes are atomic, as per
    WriteFile() documentation on MSDN. */
    atomic_write= srv_use_atomic_writes &&
      IF_WIN(srv_page_size == block_size,
	     my_test_if_atomic_write(file, space->physical_size()));
}

/** Read the first page of a data file.
@return	whether the page was found valid */
<<<<<<< HEAD
bool fil_node_t::read_page0(const byte *dpage, bool no_lsn) noexcept
{
  mysql_mutex_assert_owner(&fil_system.mutex);
  ut_ad(!dpage || no_lsn);
  const unsigned psize= space->physical_size();
#ifndef _WIN32
  struct stat statbuf;
  if (fstat(handle, &statbuf))
    return false;
  MSAN_STAT_WORKAROUND(&statbuf);
  os_offset_t size_bytes= statbuf.st_size;
#else
  os_offset_t size_bytes= os_file_get_size(handle);
  ut_a(size_bytes != (os_offset_t) -1);
#endif
  const uint32_t min_size= FIL_IBD_FILE_INITIAL_SIZE * psize;
=======
bool fil_node_t::read_page0() noexcept
{
	ut_ad(mutex_own(&fil_system.mutex));
	const unsigned psize = space->physical_size();
	os_offset_t size_bytes = os_file_get_size(handle);
	if (size_bytes == os_offset_t(-1)) {
		return false;
	}
	const uint32_t min_size = FIL_IBD_FILE_INITIAL_SIZE * psize;
>>>>>>> decdd4bf

  if (size_bytes < min_size)
  {
    ib::error() << "The size of the file " << name
      << " is only " << size_bytes
      << " bytes, should be at least " << min_size;
    return false;
  }

  if (!deferred)
  {
    page_t *apage= static_cast<byte*>(aligned_malloc(psize, psize));
    if (os_file_read(IORequestRead, handle, apage, 0, psize, nullptr) !=
        DB_SUCCESS)
    {
      sql_print_error("InnoDB: Unable to read first page of file %s", name);
   err_exit:
      aligned_free(apage);
      return false;
    }

    const page_t *page= apage;
  retry:
    const ulint space_id= memcmp_aligned<2>
      (FIL_PAGE_SPACE_ID + page,
       FSP_HEADER_OFFSET + FSP_SPACE_ID + page, 4)
      ? ULINT_UNDEFINED
      : mach_read_from_4(FIL_PAGE_SPACE_ID + page);
    ulint flags= fsp_header_get_flags(page);
    const uint32_t size= fsp_header_get_field(page, FSP_SIZE);
    if (!space_id && !flags && !size && dpage)
    {
    retry_dpage:
      page= dpage;
      dpage= nullptr;
      goto retry;
    }
    const uint32_t free_limit= fsp_header_get_field(page, FSP_FREE_LIMIT);
    const uint32_t free_len= flst_get_len(FSP_HEADER_OFFSET + FSP_FREE + page);

    if (!fil_space_t::is_valid_flags(flags, space->id))
    {
      ulint cflags= fsp_flags_convert_from_101(flags);
      if (cflags != ULINT_UNDEFINED)
      {
        ulint cf= cflags & ~FSP_FLAGS_MEM_MASK;
        ulint sf= space->flags & ~FSP_FLAGS_MEM_MASK;

        if (fil_space_t::is_flags_equal(cf, sf) ||
            fil_space_t::is_flags_equal(sf, cf))
        {
          flags= cflags;
          goto flags_ok;
        }
      }

      goto invalid;
    }

    if (!fil_space_t::is_flags_equal((flags & ~FSP_FLAGS_MEM_MASK),
                                     (space->flags & ~FSP_FLAGS_MEM_MASK)) &&
        !fil_space_t::is_flags_equal((space->flags & ~FSP_FLAGS_MEM_MASK),
                                     (flags & ~FSP_FLAGS_MEM_MASK)))
    {
    invalid:
      if (dpage)
        goto retry_dpage;
      sql_print_error("InnoDB: Expected tablespace flags 0x%zx but found 0x%zx"
                      " in the file %s", space->flags, flags, name);
      goto err_exit;
    }

  flags_ok:
    ut_ad(!(flags & FSP_FLAGS_MEM_MASK));

    if (buf_page_is_corrupted(!no_lsn, page, flags) != NOT_CORRUPTED)
    {
      if (dpage)
        goto retry_dpage;
      sql_print_error("InnoDB: The first page of file %s is corrupted", name);
      goto err_exit;
    }

    if (UNIV_UNLIKELY(space_id != space->id))
    {
      if (dpage)
        goto retry_dpage;
      sql_print_error("InnoDB: Expected tablespace id %zu but found %zu"
                      " in the file %s", ulint{space->id}, ulint{space_id},
                      name);
      goto err_exit;
    }

<<<<<<< HEAD
    /* Try to read crypt_data from page 0 if it is not yet read. */
    if (!space->crypt_data)
      space->crypt_data= fil_space_read_crypt_data(
        fil_space_t::zip_size(flags), page);
    aligned_free(apage);

    space->flags= (space->flags & FSP_FLAGS_MEM_MASK) | flags;
    ut_ad(space->free_limit == 0 || space->free_limit == free_limit);
    ut_ad(space->free_len == 0 || space->free_len == free_len);
    space->size_in_header= size;
    space->free_limit= free_limit;
    space->free_len= free_len;
  }
=======
	find_metadata();

	/* Truncate the size to a multiple of extent size. */
	ulint	mask = psize * FSP_EXTENT_SIZE - 1;
>>>>>>> decdd4bf

  IF_WIN(find_metadata(), find_metadata(handle, false, &statbuf));
  /* Truncate the size to a multiple of extent size. */
  ulint	mask= psize * FSP_EXTENT_SIZE - 1;

  if (size_bytes <= mask);
    /* .ibd files start smaller than an
    extent size. Do not truncate valid data. */
  else
    size_bytes&= ~os_offset_t(mask);

  this->size= uint32_t(size_bytes / psize);
  space->set_sizes(this->size);
  return true;
}

#endif /* !UNIV_INNOCHECKSUM */<|MERGE_RESOLUTION|>--- conflicted
+++ resolved
@@ -48,15 +48,7 @@
 #include "srv0start.h"
 #include "fil0fil.h"
 #include "fsp0fsp.h"
-<<<<<<< HEAD
-#ifdef HAVE_LINUX_UNISTD_H
-#include "unistd.h"
-#endif
 #include "buf0dblwr.h"
-=======
-#include "os0event.h"
-#include "os0thread.h"
->>>>>>> decdd4bf
 
 #include <tpool_structs.h>
 
@@ -77,22 +69,13 @@
 #endif
 
 #ifdef _WIN32
-#include <winioctl.h>
-<<<<<<< HEAD
+# include <winioctl.h>
+#else
+# include <unistd.h>
 #endif
 
-// my_test_if_atomic_write() , my_win_secattr()
+// my_test_if_atomic_write(), my_win_file_secattr()
 #include <my_sys.h>
-=======
-#else
-#include <unistd.h>
-// my_test_if_atomic_write()
-#include <my_sys.h>
-#endif
-
-#include "log.h"
-#include "buf0dblwr.h"
->>>>>>> decdd4bf
 
 #include <thread>
 #include <chrono>
@@ -3953,24 +3936,10 @@
 
 #endif
 
-<<<<<<< HEAD
-void fil_node_t::find_metadata(os_file_t file
-#ifndef _WIN32
-                               , bool create, struct stat *statbuf
-#endif
-                               )
-{
-  if (!is_open())
-  {
-    handle= file;
-    ut_ad(is_open());
-  }
-=======
-void fil_node_t::find_metadata() noexcept
-{
-	ut_ad(is_open());
-	os_file_t file = handle;
->>>>>>> decdd4bf
+void fil_node_t::find_metadata(IF_WIN(,bool create)) noexcept
+{
+  ut_ad(is_open());
+  os_file_t file= handle;
 
   if (!space->is_compressed())
     punch_hole= 0;
@@ -3987,94 +3956,44 @@
   else
     block_size= 512;
 #else
-<<<<<<< HEAD
-  struct stat sbuf;
-  if (!statbuf && !fstat(file, &sbuf))
-  {
-    MSAN_STAT_WORKAROUND(&sbuf);
-    statbuf= &sbuf;
-  }
-  if (statbuf)
-    block_size= statbuf->st_blksize;
-# ifdef __linux__
-  on_ssd= statbuf && fil_system.is_ssd(statbuf->st_dev);
-# endif
-=======
-	on_ssd = space->atomic_write_supported;
-	struct stat statbuf;
-	if (!fstat(file, &statbuf)) {
-		MSAN_STAT_WORKAROUND(&statbuf);
-		block_size = statbuf.st_blksize;
-# ifdef __linux__
-		on_ssd = on_ssd || fil_system.is_ssd(statbuf.st_dev);
-# endif
-	}
-#endif
-
-	if (!space->atomic_write_supported) {
-		space->atomic_write_supported = atomic_write
-			&& srv_use_atomic_writes
-#ifndef _WIN32
-			&& my_test_if_atomic_write(file,
-						   space->physical_size())
-#else
-			/* On Windows, all single sector writes are atomic,
-			as per WriteFile() documentation on MSDN.
-			We also require SSD for atomic writes, eventhough
-			technically it is not necessary- the reason is that
-			on hard disks, we still want the benefit from
-			(non-atomic) neighbor page flushing in the buffer
-			pool code. */
-			&& srv_page_size == block_size
-			&& on_ssd
->>>>>>> decdd4bf
-#endif
-
   if (space->purpose != FIL_TYPE_TABLESPACE)
   {
     /* For temporary tablespace or during IMPORT TABLESPACE, we
     disable neighbour flushing and do not care about atomicity. */
     on_ssd= true;
     atomic_write= true;
+    if (space->purpose == FIL_TYPE_TEMPORARY || !space->is_compressed())
+      return;
   }
-  else
-    /* On Windows, all single sector writes are atomic, as per
-    WriteFile() documentation on MSDN. */
-    atomic_write= srv_use_atomic_writes &&
-      IF_WIN(srv_page_size == block_size,
-	     my_test_if_atomic_write(file, space->physical_size()));
+  struct stat statbuf;
+  if (!fstat(file, &statbuf))
+  {
+    MSAN_STAT_WORKAROUND(&statbuf);
+    block_size= statbuf.st_blksize;
+# ifdef __linux__
+    on_ssd= fil_system.is_ssd(statbuf.st_dev);
+# endif
+  }
+#endif
+
+  /* On Windows, all single sector writes are atomic, as per
+  WriteFile() documentation on MSDN. */
+  atomic_write= srv_use_atomic_writes &&
+    IF_WIN(srv_page_size == block_size,
+           my_test_if_atomic_write(file, space->physical_size()));
 }
 
 /** Read the first page of a data file.
 @return	whether the page was found valid */
-<<<<<<< HEAD
 bool fil_node_t::read_page0(const byte *dpage, bool no_lsn) noexcept
 {
   mysql_mutex_assert_owner(&fil_system.mutex);
   ut_ad(!dpage || no_lsn);
   const unsigned psize= space->physical_size();
-#ifndef _WIN32
-  struct stat statbuf;
-  if (fstat(handle, &statbuf))
+  os_offset_t size_bytes= os_file_get_size(handle);
+  if (size_bytes == os_offset_t(-1))
     return false;
-  MSAN_STAT_WORKAROUND(&statbuf);
-  os_offset_t size_bytes= statbuf.st_size;
-#else
-  os_offset_t size_bytes= os_file_get_size(handle);
-  ut_a(size_bytes != (os_offset_t) -1);
-#endif
   const uint32_t min_size= FIL_IBD_FILE_INITIAL_SIZE * psize;
-=======
-bool fil_node_t::read_page0() noexcept
-{
-	ut_ad(mutex_own(&fil_system.mutex));
-	const unsigned psize = space->physical_size();
-	os_offset_t size_bytes = os_file_get_size(handle);
-	if (size_bytes == os_offset_t(-1)) {
-		return false;
-	}
-	const uint32_t min_size = FIL_IBD_FILE_INITIAL_SIZE * psize;
->>>>>>> decdd4bf
 
   if (size_bytes < min_size)
   {
@@ -4168,7 +4087,6 @@
       goto err_exit;
     }
 
-<<<<<<< HEAD
     /* Try to read crypt_data from page 0 if it is not yet read. */
     if (!space->crypt_data)
       space->crypt_data= fil_space_read_crypt_data(
@@ -4182,14 +4100,8 @@
     space->free_limit= free_limit;
     space->free_len= free_len;
   }
-=======
-	find_metadata();
-
-	/* Truncate the size to a multiple of extent size. */
-	ulint	mask = psize * FSP_EXTENT_SIZE - 1;
->>>>>>> decdd4bf
-
-  IF_WIN(find_metadata(), find_metadata(handle, false, &statbuf));
+
+  find_metadata();
   /* Truncate the size to a multiple of extent size. */
   ulint	mask= psize * FSP_EXTENT_SIZE - 1;
 
