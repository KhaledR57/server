--- conflicted
+++ resolved
@@ -63,13 +63,10 @@
 
 #ifdef _WIN32
 # include <winioctl.h>
-<<<<<<< HEAD
 #elif !defined O_DSYNC
 # define O_DSYNC O_SYNC
-=======
 #else
 # include <unistd.h>
->>>>>>> 088afb3e
 #endif
 
 // my_test_if_atomic_write(), my_win_file_secattr()
