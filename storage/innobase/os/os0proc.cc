/*****************************************************************************

Copyright (c) 1995, 2016, Oracle and/or its affiliates. All Rights Reserved.

This program is free software; you can redistribute it and/or modify it under
the terms of the GNU General Public License as published by the Free Software
Foundation; version 2 of the License.

This program is distributed in the hope that it will be useful, but WITHOUT
ANY WARRANTY; without even the implied warranty of MERCHANTABILITY or FITNESS
FOR A PARTICULAR PURPOSE. See the GNU General Public License for more details.

You should have received a copy of the GNU General Public License along with
this program; if not, write to the Free Software Foundation, Inc.,
51 Franklin Street, Suite 500, Boston, MA 02110-1335 USA

*****************************************************************************/

/**************************************************//**
@file os/os0proc.cc
The interface to the operating system
process control primitives

Created 9/30/1995 Heikki Tuuri
*******************************************************/

#include "univ.i"

/* FreeBSD for example has only MAP_ANON, Linux has MAP_ANONYMOUS and
MAP_ANON but MAP_ANON is marked as deprecated */
#if defined(MAP_ANONYMOUS)
#define OS_MAP_ANON	MAP_ANONYMOUS
#elif defined(MAP_ANON)
#define OS_MAP_ANON	MAP_ANON
#endif

/** The total amount of memory currently allocated from the operating
system with os_mem_alloc_large(). */
Atomic_counter<ulint>	os_total_large_mem_allocated;

/** Whether to use large pages in the buffer pool */
my_bool	os_use_large_pages;

/** Large page size. This may be a boot-time option on some platforms */
uint	os_large_page_size;

/** Converts the current process id to a number.
@return process id as a number */
ulint
os_proc_get_number(void)
/*====================*/
{
#ifdef _WIN32
	return(static_cast<ulint>(GetCurrentProcessId()));
#else
	return(static_cast<ulint>(getpid()));
#endif
}

/** Allocates large pages memory.
@param[in,out]	n	Number of bytes to allocate
@return allocated memory */
void*
os_mem_alloc_large(
	ulint*	n)
{
	void*	ptr;
	ulint	size;
#if defined HAVE_LINUX_LARGE_PAGES && defined UNIV_LINUX
	int shmid;
	struct shmid_ds buf;

	if (!os_use_large_pages || !os_large_page_size) {
		goto skip;
	}

	/* Align block size to os_large_page_size */
	ut_ad(ut_is_2pow(os_large_page_size));
	size = ut_2pow_round(*n + (os_large_page_size - 1),
			     os_large_page_size);

	shmid = shmget(IPC_PRIVATE, (size_t) size, SHM_HUGETLB | SHM_R | SHM_W);
	if (shmid < 0) {
		ib::warn() << "Failed to allocate " << size
			<< " bytes. errno " << errno;
		ptr = NULL;
	} else {
		ptr = shmat(shmid, NULL, 0);
		if (ptr == (void*)-1) {
			ib::warn() << "Failed to attach shared memory segment,"
				" errno " << errno;
			ptr = NULL;
		}

		/* Remove the shared memory segment so that it will be
		automatically freed after memory is detached or
		process exits */
		shmctl(shmid, IPC_RMID, &buf);
	}

	if (ptr) {
		*n = size;
		os_total_large_mem_allocated += size;
		UNIV_MEM_ALLOC(ptr, size);
		return(ptr);
	}

	ib::warn() << "Using conventional memory pool";
skip:
#endif /* HAVE_LINUX_LARGE_PAGES && UNIV_LINUX */

#ifdef _WIN32
	SYSTEM_INFO	system_info;
	GetSystemInfo(&system_info);

	/* Align block size to system page size */
	ut_ad(ut_is_2pow(system_info.dwPageSize));
	/* system_info.dwPageSize is only 32-bit. Casting to ulint is required
	on 64-bit Windows. */
	size = *n = ut_2pow_round(*n + (system_info.dwPageSize - 1),
				  (ulint) system_info.dwPageSize);
	ptr = VirtualAlloc(NULL, size, MEM_COMMIT | MEM_RESERVE,
			   PAGE_READWRITE);
	if (!ptr) {
		ib::info() << "VirtualAlloc(" << size << " bytes) failed;"
			" Windows error " << GetLastError();
	} else {
		os_total_large_mem_allocated += size;
		UNIV_MEM_ALLOC(ptr, size);
	}
#else
	size = getpagesize();
	/* Align block size to system page size */
	ut_ad(ut_is_2pow(size));
	size = *n = ut_2pow_round(*n + (size - 1), size);
	ptr = mmap(NULL, size, PROT_READ | PROT_WRITE,
		   MAP_PRIVATE | OS_MAP_ANON, -1, 0);
	if (UNIV_UNLIKELY(ptr == (void*) -1)) {
		ib::error() << "mmap(" << size << " bytes) failed;"
			" errno " << errno;
		ptr = NULL;
	} else {
		os_total_large_mem_allocated += size;
		UNIV_MEM_ALLOC(ptr, size);
	}
#endif
	return(ptr);
}

/** Frees large pages memory.
@param[in]	ptr	pointer returned by os_mem_alloc_large()
@param[in]	size	size returned by os_mem_alloc_large() */
void
os_mem_free_large(
	void	*ptr,
	ulint	size)
{
	ut_a(os_total_large_mem_allocated >= size);

#if defined HAVE_LINUX_LARGE_PAGES && defined UNIV_LINUX
	if (os_use_large_pages && os_large_page_size && !shmdt(ptr)) {
<<<<<<< HEAD
		os_total_large_mem_allocated -= size;
		UNIV_MEM_FREE(ptr, size);
=======
		my_atomic_addlint(
			&os_total_large_mem_allocated, -size);
>>>>>>> 77cbaa96
		return;
	}
#endif /* HAVE_LINUX_LARGE_PAGES && UNIV_LINUX */
#ifdef _WIN32
	/* When RELEASE memory, the size parameter must be 0.
	Do not use MEM_RELEASE with MEM_DECOMMIT. */
	if (!VirtualFree(ptr, 0, MEM_RELEASE)) {
		ib::error() << "VirtualFree(" << ptr << ", " << size
			<< ") failed; Windows error " << GetLastError();
	} else {
<<<<<<< HEAD
		os_total_large_mem_allocated -= size;
		UNIV_MEM_FREE(ptr, size);
=======
		my_atomic_addlint(
			&os_total_large_mem_allocated, -lint(size));
>>>>>>> 77cbaa96
	}
#elif !defined OS_MAP_ANON
	ut_free(ptr);
#else
# if defined(UNIV_SOLARIS)
	if (munmap(static_cast<caddr_t>(ptr), size)) {
# else
	if (munmap(ptr, size)) {
# endif /* UNIV_SOLARIS */
		ib::error() << "munmap(" << ptr << ", " << size << ") failed;"
			" errno " << errno;
	} else {
<<<<<<< HEAD
		os_total_large_mem_allocated -= size;
		UNIV_MEM_FREE(ptr, size);
=======
		my_atomic_addlint(
			&os_total_large_mem_allocated, -size);
>>>>>>> 77cbaa96
	}
#endif
}<|MERGE_RESOLUTION|>--- conflicted
+++ resolved
@@ -159,13 +159,7 @@
 
 #if defined HAVE_LINUX_LARGE_PAGES && defined UNIV_LINUX
 	if (os_use_large_pages && os_large_page_size && !shmdt(ptr)) {
-<<<<<<< HEAD
 		os_total_large_mem_allocated -= size;
-		UNIV_MEM_FREE(ptr, size);
-=======
-		my_atomic_addlint(
-			&os_total_large_mem_allocated, -size);
->>>>>>> 77cbaa96
 		return;
 	}
 #endif /* HAVE_LINUX_LARGE_PAGES && UNIV_LINUX */
@@ -176,13 +170,7 @@
 		ib::error() << "VirtualFree(" << ptr << ", " << size
 			<< ") failed; Windows error " << GetLastError();
 	} else {
-<<<<<<< HEAD
 		os_total_large_mem_allocated -= size;
-		UNIV_MEM_FREE(ptr, size);
-=======
-		my_atomic_addlint(
-			&os_total_large_mem_allocated, -lint(size));
->>>>>>> 77cbaa96
 	}
 #elif !defined OS_MAP_ANON
 	ut_free(ptr);
@@ -195,13 +183,7 @@
 		ib::error() << "munmap(" << ptr << ", " << size << ") failed;"
 			" errno " << errno;
 	} else {
-<<<<<<< HEAD
 		os_total_large_mem_allocated -= size;
-		UNIV_MEM_FREE(ptr, size);
-=======
-		my_atomic_addlint(
-			&os_total_large_mem_allocated, -size);
->>>>>>> 77cbaa96
 	}
 #endif
 }