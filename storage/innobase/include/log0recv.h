/*****************************************************************************

Copyright (c) 1997, 2016, Oracle and/or its affiliates. All Rights Reserved.
Copyright (c) 2017, 2022, MariaDB Corporation.

This program is free software; you can redistribute it and/or modify it under
the terms of the GNU General Public License as published by the Free Software
Foundation; version 2 of the License.

This program is distributed in the hope that it will be useful, but WITHOUT
ANY WARRANTY; without even the implied warranty of MERCHANTABILITY or FITNESS
FOR A PARTICULAR PURPOSE. See the GNU General Public License for more details.

You should have received a copy of the GNU General Public License along with
this program; if not, write to the Free Software Foundation, Inc.,
51 Franklin Street, Fifth Floor, Boston, MA 02110-1335 USA

*****************************************************************************/

/**************************************************//**
@file include/log0recv.h
Recovery

Created 9/20/1997 Heikki Tuuri
*******************************************************/

#pragma once

#include "ut0new.h"
#include "buf0types.h"
#include "log0log.h"
#include "mtr0types.h"

#include <deque>
#include <map>

/** @return whether recovery is currently running. */
#define recv_recovery_is_on() UNIV_UNLIKELY(recv_sys.recovery_on)

ATTRIBUTE_COLD MY_ATTRIBUTE((nonnull, warn_unused_result))
/** Apply any buffered redo log to a page.
@param space     tablespace
@param bpage     buffer pool page
@return whether the page was recovered correctly */
bool recv_recover_page(fil_space_t* space, buf_page_t* bpage);

/** Read the latest checkpoint information from log file
and store it in log_sys.next_checkpoint and recv_sys.file_checkpoint
@return error code or DB_SUCCESS */
dberr_t recv_recovery_read_checkpoint();

/** Start recovering from a redo log checkpoint.
of first system tablespace page
@return error code or DB_SUCCESS */
dberr_t recv_recovery_from_checkpoint_start();

/** Report an operation to create, delete, or rename a file during backup.
@param[in]	space_id	tablespace identifier
@param[in]	type		file operation redo log type
@param[in]	name		file name (not NUL-terminated)
@param[in]	len		length of name, in bytes
@param[in]	new_name	new file name (NULL if not rename)
@param[in]	new_len		length of new_name, in bytes (0 if NULL) */
extern void (*log_file_op)(uint32_t space_id, int type,
			   const byte* name, ulint len,
			   const byte* new_name, ulint new_len);

/** Report an operation which does undo log tablespace truncation
during backup
@param	space_id	undo tablespace identifier */
extern void (*undo_space_trunc)(uint32_t space_id);

/** Report an operation which does INIT_PAGE for page0 during backup.
@param	space_id	tablespace identifier */
extern void (*first_page_init)(uint32_t space_id);

/** Stored redo log record */
struct log_rec_t
{
  log_rec_t(lsn_t lsn) : next(nullptr), lsn(lsn) { ut_ad(lsn); }
  log_rec_t()= delete;
  log_rec_t(const log_rec_t&)= delete;
  log_rec_t &operator=(const log_rec_t&)= delete;

  /** next record */
  log_rec_t *next;
  /** mtr_t::commit_lsn() of the mini-transaction */
  const lsn_t lsn;
};

struct recv_dblwr_t
{
  /** Add a page frame to the doublewrite recovery buffer. */
  void add(byte *page) { pages.push_front(page); }

  /** Validate the page.
  @param page_id  page identifier
  @param max_lsn  the maximum allowed LSN
  @param space    the tablespace of the page (not available for page 0)
  @param page     page contents
  @param tmp_buf  2*srv_page_size for decrypting and decompressing any
  page_compressed or encrypted pages
  @return whether the page is valid */
  bool validate_page(const page_id_t page_id, lsn_t max_lsn,
                     const fil_space_t *space,
                     const byte *page, byte *tmp_buf) const noexcept;

  /** Find a doublewrite copy of a page with the smallest FIL_PAGE_LSN
  that is large enough for recovery.
  @param page_id  page identifier
  @param max_lsn  the maximum allowed LSN
  @param space    tablespace (nullptr for page_id.page_no()==0)
  @param tmp_buf  2*srv_page_size for decrypting and decompressing any
  page_compressed or encrypted pages
  @return page frame
  @retval nullptr if no valid page for page_id was found */
  const byte *find_page(const page_id_t page_id, lsn_t max_lsn,
                        const fil_space_t *space= nullptr,
                        byte *tmp_buf= nullptr) const noexcept;

  /** Find the doublewrite copy of an encrypted page with the
  smallest FIL_PAGE_LSN that is large enough for recovery.
  @param space    tablespace object
  @param page_no  page number to find
  @param buf      buffer for unencrypted page
  @return buf
  @retval nullptr if the page was not found in doublewrite buffer */
  byte *find_encrypted_page(const fil_node_t &space, uint32_t page_no,
                            byte *buf) noexcept;

  /** Restore the first page of the given tablespace from
  doublewrite buffer.
  1) Find the page which has page_no as 0
  2) Read first 3 pages from tablespace file
  3) Compare the space_ids from the pages with page0 which
  was retrieved from doublewrite buffer
  @param name tablespace filepath
  @param file tablespace file handle
  @return space_id or 0 in case of error */
  inline uint32_t find_first_page(const char *name, pfs_os_file_t file)
    const noexcept;

  typedef std::deque<byte*, ut_allocator<byte*> > list;

  /** Recovered doublewrite buffer page frames */
  list pages;
};

/** recv_sys.pages entry; protected by recv_sys.mutex */
struct page_recv_t
{
  /** Recovery status: 0=not in progress, 1=log is being applied,
  -1=log has been applied and the entry may be erased.
  Transitions from 1 to -1 are NOT protected by recv_sys.mutex. */
  Atomic_relaxed<int8_t> being_processed{0};
  /** Whether reading the page will be skipped */
  bool skip_read= false;
  /** Latest written byte offset when applying the log records.
  @see mtr_t::m_last_offset */
  uint16_t last_offset= 1;
  /** log records for a page */
  class recs_t
  {
    /** The first log record */
    log_rec_t *head= nullptr;
    /** The last log record */
    log_rec_t *tail= nullptr;
    friend struct page_recv_t;
  public:
    /** Append a redo log snippet for the page
    @param recs log snippet */
    void append(log_rec_t* recs)
    {
      if (tail)
        tail->next= recs;
      else
        head= recs;
      tail= recs;
    }
    /** Remove the last records for the page
    @param start_lsn   start of the removed log */
    ATTRIBUTE_COLD void rewind(lsn_t start_lsn);

    /** @return the last log snippet */
    const log_rec_t* last() const { return tail; }
    /** @return the last log snippet */
    log_rec_t* last() { return tail; }

    class iterator
    {
      log_rec_t *cur;
    public:
      iterator(log_rec_t* rec) : cur(rec) {}
      log_rec_t* operator*() const { return cur; }
      iterator &operator++() { cur= cur->next; return *this; }
      bool operator!=(const iterator& i) const { return cur != i.cur; }
    };
    iterator begin() { return head; }
    iterator end() { return NULL; }
    bool empty() const { ut_ad(!head == !tail); return !head; }
    /** Clear and free the records; @see recv_sys_t::add() */
    void clear();
  } log;

  /** Trim old log records for a page.
  @param start_lsn oldest log sequence number to preserve
  @return whether all the log for the page was trimmed */
  inline bool trim(lsn_t start_lsn);
  /** Ignore any earlier redo log records for this page. */
  inline void will_not_read();
};

/** A page initialization operation that was parsed from the redo log */
struct recv_init
{
  /** log sequence number of the page initialization */
  lsn_t lsn;
  /** Whether btr_page_create() avoided a read of the page.
  At the end of the last recovery batch, mark_ibuf_exist()
  will mark pages for which this flag is set. */
  bool created;
};

/** Recovery system data structure */
struct recv_sys_t
{
  using init= recv_init;

  /** mutex protecting this as well as some of page_recv_t */
  alignas(CPU_LEVEL1_DCACHE_LINESIZE) mysql_mutex_t mutex;
private:
  /** set when finding a corrupt log block or record, or there is a
  log parsing buffer overflow */
  bool found_corrupt_log;
  /** set when an inconsistency with the file system contents is detected
  during log scan or apply */
  bool found_corrupt_fs;
public:
<<<<<<< HEAD
  /** @return maximum guaranteed size of a mini-transaction on recovery */
  static constexpr size_t MTR_SIZE_MAX{1U << 20};

  /** whether we are applying redo log records during crash recovery */
  bool recovery_on;
=======
  /** whether we are applying redo log records during crash recovery.
  This is protected by recv_sys.mutex */
  Atomic_relaxed<bool> recovery_on= false;
>>>>>>> b251cb6a
  /** whether recv_recover_page(), invoked from buf_page_t::read_complete(),
  should apply log records*/
  bool apply_log_recs;
  /** number of bytes in log_sys.buf */
  size_t len;
  /** start offset of non-parsed log records in log_sys.buf */
  size_t offset;
  /** log sequence number of the first non-parsed record */
  lsn_t lsn;
  /** log sequence number of the last parsed mini-transaction */
  lsn_t scanned_lsn;
  /** log sequence number at the end of the FILE_CHECKPOINT record, or 0 */
  lsn_t file_checkpoint;
  /** the time when progress was last reported */
  time_t progress_time;

  using map = std::map<const page_id_t, page_recv_t,
                       std::less<const page_id_t>,
                       ut_allocator<std::pair<const page_id_t, page_recv_t>>>;
  /** buffered records waiting to be applied to pages */
  map pages;

private:
  /** iterator to pages, used by parse() */
  map::iterator pages_it;

  /** Process a record that indicates that a tablespace size is being shrunk.
  @param page_id first page that is not in the file
  @param lsn     log sequence number of the shrink operation */
  inline void trim(const page_id_t page_id, lsn_t lsn);

  /** Undo tablespaces for which truncate has been logged
  (indexed by page_id_t::space() - srv_undo_space_id_start) */
  struct trunc
  {
    /** log sequence number of FILE_CREATE, or 0 if none */
    lsn_t lsn;
    /** truncated size of the tablespace, or 0 if not truncated */
    unsigned pages;
  } truncated_undo_spaces[127];

public:
  /** The contents of the doublewrite buffer */
  recv_dblwr_t dblwr;

  __attribute__((warn_unused_result)) 
  inline dberr_t read(os_offset_t offset, span<byte> buf);
  inline size_t files_size();
  void close_files();

  /** Advance pages_it if it matches the iterator */
  void pages_it_invalidate(const map::iterator &p)
  {
    mysql_mutex_assert_owner(&mutex);
    if (pages_it == p)
      pages_it++;
  }
  /** Invalidate pages_it if it points to the given tablespace */
  void pages_it_invalidate(uint32_t space_id)
  {
    mysql_mutex_assert_owner(&mutex);
    if (pages_it != pages.end() && pages_it->first.space() == space_id)
      pages_it= pages.end();
  }

private:
  /** Attempt to initialize a page based on redo log records.
  @param p        iterator
  @param mtr      mini-transaction
  @param b        pre-allocated buffer pool block
  @param init     page initialization
  @return the recovered block
  @retval nullptr if the page cannot be initialized based on log records
  @retval -1      if the page cannot be recovered due to corruption */
  inline buf_block_t *recover_low(const map::iterator &p, mtr_t &mtr,
                                  buf_block_t *b, init &init);
  /** Attempt to initialize a page based on redo log records.
  @param page_id  page identifier
  @return the recovered block
  @retval nullptr if the page cannot be initialized based on log records
  @retval -1      if the page cannot be recovered due to corruption */
  ATTRIBUTE_COLD buf_block_t *recover_low(const page_id_t page_id);

  /** All found log files (multiple ones are possible if we are upgrading
  from before MariaDB Server 10.5.1) */
  std::vector<log_file_t> files;

  /** Base node of the redo block list.
  List elements are linked via buf_block_t::unzip_LRU. */
  UT_LIST_BASE_NODE_T(buf_block_t) blocks;

  /** Allocate a block from the buffer pool for recv_sys.pages */
  ATTRIBUTE_COLD buf_block_t *add_block();

  /** Wait for buffer pool to become available.
  @param pages number of buffer pool pages needed */
  ATTRIBUTE_COLD void wait_for_pool(size_t pages);

  /** Free log for processed pages. */
  void garbage_collect();

  /** Apply a recovery batch.
  @param space_id       current tablespace identifier
  @param space          current tablespace
  @param free_block     spare buffer block
  @param last_batch     whether it is possible to write more redo log
  @return whether the caller must provide a new free_block */
  bool apply_batch(uint32_t space_id, fil_space_t *&space,
                   buf_block_t *&free_block, bool last_batch);

public:
  /** Apply buffered log to persistent data pages.
  @param last_batch     whether it is possible to write more redo log */
  void apply(bool last_batch);

#ifdef UNIV_DEBUG
  /** whether all redo log in the current batch has been applied */
  bool after_apply= false;
#endif
  /** Initialize the redo log recovery subsystem. */
  void create();

  /** Free most recovery data structures. */
  void debug_free();

  /** Clean up after create() */
  void close();

  bool is_initialised() const { return scanned_lsn != 0; }

  /** Find the latest checkpoint.
  @return error code or DB_SUCCESS */
  dberr_t find_checkpoint();

  /** Register a redo log snippet for a page.
  @param it       page iterator
  @param start_lsn start LSN of the mini-transaction
  @param lsn      @see mtr_t::commit_lsn()
  @param l        redo log snippet
  @param len      length of l, in bytes
  @return whether we ran out of memory */
  bool add(map::iterator it, lsn_t start_lsn, lsn_t lsn,
           const byte *l, size_t len);

  /** Parsing result */
  enum parse_mtr_result {
    /** a record was successfully parsed */
    OK,
    /** the log ended prematurely (need to read more) */
    PREMATURE_EOF,
    /** the end of the log was reached */
    GOT_EOF,
    /** parse<true>(l, false) ran out of memory */
    GOT_OOM
  };

  /** Whether to store parsed log records */
  enum store{NO,BACKUP,YES};

private:
  /** Parse and register one log_t::FORMAT_10_8 mini-transaction.
  @tparam storing   whether to store the records
  @param  l         log data source
  @param  if_exists if store: whether to check if the tablespace exists */
  template<typename source,store storing>
  inline parse_mtr_result parse(source &l, bool if_exists) noexcept;

  /** Rewind a mini-transaction when parse() runs out of memory.
  @param  l         log data source
  @param  begin     start of the mini-transaction */
  template<typename source>
  ATTRIBUTE_COLD void rewind(source &l, source &begin) noexcept;

  /** Report progress in terms of LSN or pages remaining */
  ATTRIBUTE_COLD void report_progress() const;
public:
  /** Parse and register one log_t::FORMAT_10_8 mini-transaction,
  without handling any log_sys.is_mmap() buffer wrap-around.
  @tparam storing   whether to store the records
  @param  if_exists storing=YES: whether to check if the tablespace exists */
  template<store storing>
  static parse_mtr_result parse_mtr(bool if_exists) noexcept;
  /** Parse and register one log_t::FORMAT_10_8 mini-transaction,
  handling log_sys.is_mmap() buffer wrap-around.
  @tparam storing   whether to store the records
  @param  if_exists storing=YES: whether to check if the tablespace exists */
  template<store storing>
  static parse_mtr_result parse_mmap(bool if_exists) noexcept
#ifdef HAVE_INNODB_MMAP
    ;
#else
  { return parse_mtr<storing>(if_exists); }
#endif

  /** Erase log records for a page. */
  void erase(map::iterator p);

  /** Clear a fully processed set of stored redo log records. */
  void clear();

  /** Determine whether redo log recovery progress should be reported.
  @param time  the current time
  @return whether progress should be reported
  (the last report was at least 15 seconds ago) */
  bool report(time_t time);

  /** The alloc() memory alignment, in bytes */
  static constexpr size_t ALIGNMENT= sizeof(size_t);

  /** Free a redo log snippet.
  @param data buffer allocated in add() */
  inline void free(const void *data);

  /** Remove records for a corrupted page.
  @param page_id  corrupted page identifier
  @param node     file for which an error is to be reported
  @return whether an error message was reported */
  ATTRIBUTE_COLD bool free_corrupted_page(page_id_t page_id,
                                          const fil_node_t &node) noexcept;

  /** Flag data file corruption during recovery. */
  ATTRIBUTE_COLD void set_corrupt_fs() noexcept;
  /** Flag log file corruption during recovery. */
  ATTRIBUTE_COLD void set_corrupt_log() noexcept;

  /** @return whether data file corruption was found */
  bool is_corrupt_fs() const { return UNIV_UNLIKELY(found_corrupt_fs); }
  /** @return whether log file corruption was found */
  bool is_corrupt_log() const { return UNIV_UNLIKELY(found_corrupt_log); }

  /** Check if recovery reached a consistent log sequence number.
  @return whether the recovery failed to process enough log */
  inline bool validate_checkpoint() const noexcept;

  /** Attempt to initialize a page based on redo log records.
  @param page_id  page identifier
  @return the recovered block
  @retval nullptr if the page cannot be initialized based on log records
  @retval -1      if the page cannot be recovered due to corruption */
  buf_block_t *recover(const page_id_t page_id)
  {
    return UNIV_UNLIKELY(recovery_on) ? recover_low(page_id) : nullptr;
  }

  /** Try to recover a tablespace that was not readable earlier
  @param p          iterator
  @param name       tablespace file name
  @param free_block spare buffer block
  @return recovered tablespace
  @retval nullptr if recovery failed */
  fil_space_t *recover_deferred(const map::iterator &p,
                                const std::string &name,
                                buf_block_t *&free_block);
};

/** The recovery system */
extern recv_sys_t	recv_sys;

/** If the following is TRUE, the buffer pool file pages must be invalidated
after recovery and no ibuf operations are allowed; this will be set if
recv_sys.pages becomes too full, and log records must be merged
to file pages already before the recovery is finished: in this case no
ibuf operations are allowed, as they could modify the pages read in the
buffer pool before the pages have been recovered to the up-to-date state.

TRUE means that recovery is running and no operations on the log files
are allowed yet: the variable name is misleading. */
extern bool		recv_no_ibuf_operations;
/** TRUE when recv_init_crash_recovery() has been called. */
extern bool		recv_needed_recovery;
#ifdef UNIV_DEBUG
/** whether writing to the redo log is forbidden;
protected by exclusive log_sys.latch. */
extern bool recv_no_log_write;
#endif /* UNIV_DEBUG */<|MERGE_RESOLUTION|>--- conflicted
+++ resolved
@@ -236,17 +236,13 @@
   during log scan or apply */
   bool found_corrupt_fs;
 public:
-<<<<<<< HEAD
   /** @return maximum guaranteed size of a mini-transaction on recovery */
   static constexpr size_t MTR_SIZE_MAX{1U << 20};
 
-  /** whether we are applying redo log records during crash recovery */
-  bool recovery_on;
-=======
   /** whether we are applying redo log records during crash recovery.
-  This is protected by recv_sys.mutex */
+  This can be cleared when holding mutex, or when pages.empty() and
+  we are holding exclusive log_sys.latch. */
   Atomic_relaxed<bool> recovery_on= false;
->>>>>>> b251cb6a
   /** whether recv_recover_page(), invoked from buf_page_t::read_complete(),
   should apply log records*/
   bool apply_log_recs;
