--- conflicted
+++ resolved
@@ -28,18 +28,10 @@
 
 #include "buf0buf.h"
 
-<<<<<<< HEAD
-/** High-level function which reads a page asynchronously from a file to the
-buffer buf_pool if it is not already there. Sets the io_fix flag and sets
-an exclusive lock on the buffer frame. The flag is cleared and the x-lock
-released by the i/o-handler thread.
+/** Read a page synchronously from a file. buf_page_t::read_complete()
+will be invoked on read completion.
 @param page_id    page id
 @param chain      buf_pool.page_hash cell for page_id
-=======
-/** Read a page synchronously from a file. buf_page_t::read_complete()
-will be invoked on read completion.
-@param page_id   page id
->>>>>>> f176248d
 @retval DB_SUCCESS if the page was read and is not corrupted
 @retval DB_SUCCESS_LOCKED_REC if the page was not read
 @retval DB_PAGE_CORRUPTED if page based on checksum check is corrupted,
