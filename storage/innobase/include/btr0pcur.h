/*****************************************************************************

Copyright (c) 1996, 2016, Oracle and/or its affiliates. All Rights Reserved.
Copyright (c) 2017, 2021, MariaDB Corporation.

This program is free software; you can redistribute it and/or modify it under
the terms of the GNU General Public License as published by the Free Software
Foundation; version 2 of the License.

This program is distributed in the hope that it will be useful, but WITHOUT
ANY WARRANTY; without even the implied warranty of MERCHANTABILITY or FITNESS
FOR A PARTICULAR PURPOSE. See the GNU General Public License for more details.

You should have received a copy of the GNU General Public License along with
this program; if not, write to the Free Software Foundation, Inc.,
51 Franklin Street, Fifth Floor, Boston, MA 02110-1335 USA

*****************************************************************************/

/**************************************************//**
@file include/btr0pcur.h
The index tree persistent cursor

Created 2/23/1996 Heikki Tuuri
*******************************************************/

#ifndef btr0pcur_h
#define btr0pcur_h

#include "dict0dict.h"
#include "btr0cur.h"
#include "buf0block_hint.h"
#include "btr0btr.h"
#include "gis0rtree.h"

/* Relative positions for a stored cursor position */
enum btr_pcur_pos_t {
	BTR_PCUR_ON		= 1,
	BTR_PCUR_BEFORE		= 2,
	BTR_PCUR_AFTER		= 3,
/* Note that if the tree is not empty, btr_pcur_store_position does not
use the following, but only uses the above three alternatives, where the
position is stored relative to a specific record: this makes implementation
of a scroll cursor easier */
	BTR_PCUR_BEFORE_FIRST_IN_TREE	= 4,	/* in an empty tree */
	BTR_PCUR_AFTER_LAST_IN_TREE	= 5	/* in an empty tree */
};

/**************************************************************//**
Allocates memory for a persistent cursor object and initializes the cursor.
@return own: persistent cursor */
btr_pcur_t*
btr_pcur_create_for_mysql(void);
/*============================*/

/**************************************************************//**
Resets a persistent cursor object, freeing ::old_rec_buf if it is
allocated and resetting the other members to their initial values. */
void
btr_pcur_reset(
/*===========*/
	btr_pcur_t*	cursor);/*!< in, out: persistent cursor */

/**************************************************************//**
Frees the memory for a persistent cursor object. */
void
btr_pcur_free_for_mysql(
/*====================*/
	btr_pcur_t*	cursor);	/*!< in, own: persistent cursor */
/**************************************************************//**
Copies the stored position of a pcur to another pcur. */
void
btr_pcur_copy_stored_position(
/*==========================*/
	btr_pcur_t*	pcur_receive,	/*!< in: pcur which will receive the
					position info */
	btr_pcur_t*	pcur_donate);	/*!< in: pcur from which the info is
					copied */
/**************************************************************//**
Sets the old_rec_buf field to NULL. */
UNIV_INLINE
void
btr_pcur_init(
/*==========*/
	btr_pcur_t*	pcur);	/*!< in: persistent cursor */

/** Free old_rec_buf.
@param[in]	pcur	Persistent cursor holding old_rec to be freed. */
UNIV_INLINE
void
btr_pcur_free(
	btr_pcur_t*	pcur);

/**************************************************************//**
Initializes and opens a persistent cursor to an index tree. It should be
closed with btr_pcur_close. */
UNIV_INLINE
dberr_t
btr_pcur_open_low(
/*==============*/
	dict_index_t*	index,	/*!< in: index */
	ulint		level,	/*!< in: level in the btree */
	const dtuple_t*	tuple,	/*!< in: tuple on which search done */
	page_cur_mode_t	mode,	/*!< in: PAGE_CUR_L, ...;
				NOTE that if the search is made using a unique
				prefix of a record, mode should be
				PAGE_CUR_LE, not PAGE_CUR_GE, as the latter
				may end up on the previous page from the
				record! */
	ulint		latch_mode,/*!< in: BTR_SEARCH_LEAF, ... */
	btr_pcur_t*	cursor, /*!< in: memory buffer for persistent cursor */
	ib_uint64_t	autoinc,/*!< in: PAGE_ROOT_AUTO_INC to be written
				(0 if none) */
	mtr_t*		mtr);	/*!< in: mtr */
#define btr_pcur_open(i,t,md,l,c,m)				\
	btr_pcur_open_low(i,0,t,md,l,c,0,m)
/**************************************************************//**
Opens an persistent cursor to an index tree without initializing the
cursor. */
UNIV_INLINE
dberr_t
btr_pcur_open_with_no_init_func(
/*============================*/
	dict_index_t*	index,	/*!< in: index */
	const dtuple_t*	tuple,	/*!< in: tuple on which search done */
	page_cur_mode_t	mode,	/*!< in: PAGE_CUR_L, ...;
				NOTE that if the search is made using a unique
				prefix of a record, mode should be
				PAGE_CUR_LE, not PAGE_CUR_GE, as the latter
				may end up on the previous page of the
				record! */
	ulint		latch_mode,/*!< in: BTR_SEARCH_LEAF, ...;
				NOTE that if ahi_latch then we might not
				acquire a cursor page latch, but assume
				that the ahi_latch protects the record! */
	btr_pcur_t*	cursor, /*!< in: memory buffer for persistent cursor */
#ifdef BTR_CUR_HASH_ADAPT
	srw_spin_lock*	ahi_latch,
				/*!< in: currently held AHI rdlock, or NULL */
#endif /* BTR_CUR_HASH_ADAPT */
	mtr_t*		mtr);	/*!< in: mtr */
#ifdef BTR_CUR_HASH_ADAPT
# define btr_pcur_open_with_no_init(ix,t,md,l,cur,ahi,m)		\
	btr_pcur_open_with_no_init_func(ix,t,md,l,cur,ahi,m)
#else /* BTR_CUR_HASH_ADAPT */
# define btr_pcur_open_with_no_init(ix,t,md,l,cur,ahi,m)		\
	btr_pcur_open_with_no_init_func(ix,t,md,l,cur,m)
#endif /* BTR_CUR_HASH_ADAPT */

/*****************************************************************//**
Opens a persistent cursor at either end of an index. */
UNIV_INLINE
dberr_t
btr_pcur_open_at_index_side(
/*========================*/
	bool		from_left,	/*!< in: true if open to the low end,
					false if to the high end */
	dict_index_t*	index,		/*!< in: index */
	ulint		latch_mode,	/*!< in: latch mode */
	btr_pcur_t*	pcur,		/*!< in/out: cursor */
	bool		init_pcur,	/*!< in: whether to initialize pcur */
	ulint		level,		/*!< in: level to search for
					(0=leaf) */
	mtr_t*		mtr)		/*!< in/out: mini-transaction */
	MY_ATTRIBUTE((nonnull));
/**************************************************************//**
Gets the up_match value for a pcur after a search.
@return number of matched fields at the cursor or to the right if
search mode was PAGE_CUR_GE, otherwise undefined */
UNIV_INLINE
ulint
btr_pcur_get_up_match(
/*==================*/
	const btr_pcur_t*	cursor); /*!< in: persistent cursor */
/**************************************************************//**
Gets the low_match value for a pcur after a search.
@return number of matched fields at the cursor or to the right if
search mode was PAGE_CUR_LE, otherwise undefined */
UNIV_INLINE
ulint
btr_pcur_get_low_match(
/*===================*/
	const btr_pcur_t*	cursor); /*!< in: persistent cursor */
/**************************************************************//**
If mode is PAGE_CUR_G or PAGE_CUR_GE, opens a persistent cursor on the first
user record satisfying the search condition, in the case PAGE_CUR_L or
PAGE_CUR_LE, on the last user record. If no such user record exists, then
in the first case sets the cursor after last in tree, and in the latter case
before first in tree. The latching mode must be BTR_SEARCH_LEAF or
BTR_MODIFY_LEAF. */
void
btr_pcur_open_on_user_rec(
	dict_index_t*	index,		/*!< in: index */
	const dtuple_t*	tuple,		/*!< in: tuple on which search done */
	page_cur_mode_t	mode,		/*!< in: PAGE_CUR_L, ... */
	ulint		latch_mode,	/*!< in: BTR_SEARCH_LEAF or
					BTR_MODIFY_LEAF */
	btr_pcur_t*	cursor,		/*!< in: memory buffer for persistent
					cursor */
	mtr_t*		mtr);		/*!< in: mtr */
/**********************************************************************//**
Positions a cursor at a randomly chosen position within a B-tree.
@return true if the index is available and we have put the cursor, false
if the index is unavailable */
UNIV_INLINE
bool
btr_pcur_open_at_rnd_pos(
	dict_index_t*	index,		/*!< in: index */
	ulint		latch_mode,	/*!< in: BTR_SEARCH_LEAF, ... */
	btr_pcur_t*	cursor,		/*!< in/out: B-tree pcur */
	mtr_t*		mtr);		/*!< in: mtr */
/**************************************************************//**
Frees the possible memory heap of a persistent cursor and sets the latch
mode of the persistent cursor to BTR_NO_LATCHES.
WARNING: this function does not release the latch on the page where the
cursor is currently positioned. The latch is acquired by the
"move to next/previous" family of functions. Since recursive shared locks
are not allowed, you must take care (if using the cursor in S-mode) to
manually release the latch by either calling
btr_leaf_page_release(btr_pcur_get_block(&pcur), pcur.latch_mode, mtr)
or by committing the mini-transaction right after btr_pcur_close().
A subsequent attempt to crawl the same page in the same mtr would cause
an assertion failure. */
UNIV_INLINE
void
btr_pcur_close(
/*===========*/
	btr_pcur_t*	cursor);	/*!< in: persistent cursor */
/**************************************************************//**
The position of the cursor is stored by taking an initial segment of the
record the cursor is positioned on, before, or after, and copying it to the
cursor data structure, or just setting a flag if the cursor id before the
first in an EMPTY tree, or after the last in an EMPTY tree. NOTE that the
page where the cursor is positioned must not be empty if the index tree is
not totally empty! */
void
btr_pcur_store_position(
/*====================*/
	btr_pcur_t*	cursor, /*!< in: persistent cursor */
	mtr_t*		mtr);	/*!< in: mtr */
<<<<<<< HEAD
/**************************************************************//**
Restores the stored position of a persistent cursor bufferfixing the page and
obtaining the specified latches. If the cursor position was saved when the
(1) cursor was positioned on a user record: this function restores the position
to the last record LESS OR EQUAL to the stored record;
(2) cursor was positioned on a page infimum record: restores the position to
the last record LESS than the user record which was the successor of the page
infimum;
(3) cursor was positioned on the page supremum: restores to the first record
GREATER than the user record which was the predecessor of the supremum.
(4) cursor was positioned before the first or after the last in an empty tree:
restores to before first or after the last in the tree.
@return TRUE if the cursor position was stored when it was on a user
record and it can be restored on a user record whose ordering fields
are identical to the ones of the original user record */
ibool
btr_pcur_restore_position(
	ulint		latch_mode,	/*!< in: BTR_SEARCH_LEAF, ... */
	btr_pcur_t*	cursor,		/*!< in: detached persistent cursor */
	mtr_t*		mtr);		/*!< in: mtr */
=======

#define btr_pcur_restore_position(l,cur,mtr)				\
	(cur)->restore_position(l,__FILE__,__LINE__,mtr)
>>>>>>> 20e9e804
/*********************************************************//**
Gets the rel_pos field for a cursor whose position has been stored.
@return BTR_PCUR_ON, ... */
UNIV_INLINE
ulint
btr_pcur_get_rel_pos(
/*=================*/
	const btr_pcur_t*	cursor);/*!< in: persistent cursor */
/**************************************************************//**
Commits the mtr and sets the pcur latch mode to BTR_NO_LATCHES,
that is, the cursor becomes detached.
Function btr_pcur_store_position should be used before calling this,
if restoration of cursor is wanted later. */
UNIV_INLINE
void
btr_pcur_commit_specify_mtr(
/*========================*/
	btr_pcur_t*	pcur,	/*!< in: persistent cursor */
	mtr_t*		mtr);	/*!< in: mtr to commit */

/** Commits the mtr and sets the clustered index pcur and secondary index
pcur latch mode to BTR_NO_LATCHES, that is, the cursor becomes detached.
Function btr_pcur_store_position should be used for both cursor before
calling this, if restoration of cursor is wanted later.
@param[in]	pcur		persistent cursor
@param[in]	sec_pcur	secondary index persistent cursor
@param[in]	mtr		mtr to commit */
UNIV_INLINE
void
btr_pcurs_commit_specify_mtr(
	btr_pcur_t*	pcur,
	btr_pcur_t*	sec_pcur,
	mtr_t*		mtr);

/*********************************************************//**
Moves the persistent cursor to the next record in the tree. If no records are
left, the cursor stays 'after last in tree'.
@return TRUE if the cursor was not after last in tree */
UNIV_INLINE
ibool
btr_pcur_move_to_next(
/*==================*/
	btr_pcur_t*	cursor,	/*!< in: persistent cursor; NOTE that the
				function may release the page latch */
	mtr_t*		mtr);	/*!< in: mtr */
/*********************************************************//**
Moves the persistent cursor to the previous record in the tree. If no records
are left, the cursor stays 'before first in tree'.
@return TRUE if the cursor was not before first in tree */
ibool
btr_pcur_move_to_prev(
/*==================*/
	btr_pcur_t*	cursor,	/*!< in: persistent cursor; NOTE that the
				function may release the page latch */
	mtr_t*		mtr);	/*!< in: mtr */
/*********************************************************//**
Moves the persistent cursor to the next user record in the tree. If no user
records are left, the cursor ends up 'after last in tree'.
@return TRUE if the cursor moved forward, ending on a user record */
UNIV_INLINE
ibool
btr_pcur_move_to_next_user_rec(
/*===========================*/
	btr_pcur_t*	cursor,	/*!< in: persistent cursor; NOTE that the
				function may release the page latch */
	mtr_t*		mtr);	/*!< in: mtr */
/*********************************************************//**
Moves the persistent cursor to the first record on the next page.
Releases the latch on the current page, and bufferunfixes it.
Note that there must not be modifications on the current page,
as then the x-latch can be released only in mtr_commit. */
void
btr_pcur_move_to_next_page(
/*=======================*/
	btr_pcur_t*	cursor,	/*!< in: persistent cursor; must be on the
				last record of the current page */
	mtr_t*		mtr);	/*!< in: mtr */

#define btr_pcur_get_btr_cur(cursor) (&(cursor)->btr_cur)
#define btr_pcur_get_page_cur(cursor) (&(cursor)->btr_cur.page_cur)
#define btr_pcur_get_page(cursor) btr_pcur_get_block(cursor)->page.frame

/*********************************************************//**
Checks if the persistent cursor is on a user record. */
UNIV_INLINE
ibool
btr_pcur_is_on_user_rec(
/*====================*/
	const btr_pcur_t*	cursor);/*!< in: persistent cursor */
/*********************************************************//**
Checks if the persistent cursor is after the last user record on
a page. */
UNIV_INLINE
ibool
btr_pcur_is_after_last_on_page(
/*===========================*/
	const btr_pcur_t*	cursor);/*!< in: persistent cursor */
/*********************************************************//**
Checks if the persistent cursor is before the first user record on
a page. */
UNIV_INLINE
ibool
btr_pcur_is_before_first_on_page(
/*=============================*/
	const btr_pcur_t*	cursor);/*!< in: persistent cursor */
/*********************************************************//**
Checks if the persistent cursor is before the first user record in
the index tree. */
static inline bool btr_pcur_is_before_first_in_tree(btr_pcur_t* cursor);
/*********************************************************//**
Checks if the persistent cursor is after the last user record in
the index tree. */
static inline bool btr_pcur_is_after_last_in_tree(btr_pcur_t* cursor);
/*********************************************************//**
Moves the persistent cursor to the next record on the same page. */
UNIV_INLINE
void
btr_pcur_move_to_next_on_page(
/*==========================*/
	btr_pcur_t*	cursor);/*!< in/out: persistent cursor */
/*********************************************************//**
Moves the persistent cursor to the previous record on the same page. */
UNIV_INLINE
void
btr_pcur_move_to_prev_on_page(
/*==========================*/
	btr_pcur_t*	cursor);/*!< in/out: persistent cursor */
/*********************************************************//**
Moves the persistent cursor to the infimum record on the same page. */
UNIV_INLINE
void
btr_pcur_move_before_first_on_page(
/*===============================*/
	btr_pcur_t*	cursor); /*!< in/out: persistent cursor */

/** Position state of persistent B-tree cursor. */
enum pcur_pos_t {
	/** The persistent cursor is not positioned. */
	BTR_PCUR_NOT_POSITIONED = 0,
	/** The persistent cursor was previously positioned.
	TODO: currently, the state can be BTR_PCUR_IS_POSITIONED,
	though it really should be BTR_PCUR_WAS_POSITIONED,
	because we have no obligation to commit the cursor with
	mtr; similarly latch_mode may be out of date. This can
	lead to problems if btr_pcur is not used the right way;
	all current code should be ok. */
	BTR_PCUR_WAS_POSITIONED,
	/** The persistent cursor is positioned by optimistic get to the same
	record as it was positioned at. Not used for rel_pos == BTR_PCUR_ON.
	It may need adjustment depending on previous/current search direction
	and rel_pos. */
	BTR_PCUR_IS_POSITIONED_OPTIMISTIC,
	/** The persistent cursor is positioned by index search.
	Or optimistic get for rel_pos == BTR_PCUR_ON. */
	BTR_PCUR_IS_POSITIONED
};

/* The persistent B-tree cursor structure. This is used mainly for SQL
selects, updates, and deletes. */

struct btr_pcur_t{
	/** Return value of restore_position() */
	enum restore_status {
		/** cursor position on user rec and points on the record with
		the same field values as in the stored record */
		SAME_ALL,
		/** cursor position is on user rec and points on the record with
		the same unique field values as in the stored record */
		SAME_UNIQ,
		/** cursor position is not on user rec or points on the record
		with not the same uniq field values as in the stored record */
		NOT_SAME
	};
	/** a B-tree cursor */
	btr_cur_t	btr_cur;
	/** see TODO note below!
	BTR_SEARCH_LEAF, BTR_MODIFY_LEAF, BTR_MODIFY_TREE or BTR_NO_LATCHES,
	depending on the latching state of the page and tree where the cursor
	is positioned; BTR_NO_LATCHES means that the cursor is not currently
	positioned:
	we say then that the cursor is detached; it can be restored to
	attached if the old position was stored in old_rec */
	ulint		latch_mode;
	/** true if old_rec is stored */
	bool		old_stored;
	/** if cursor position is stored, contains an initial segment of the
	latest record cursor was positioned either on, before or after */
	rec_t*		old_rec;
	/** btr_cur.index->n_core_fields when old_rec was copied */
	uint16		old_n_core_fields;
	/** number of fields in old_rec */
	uint16		old_n_fields;
	/** BTR_PCUR_ON, BTR_PCUR_BEFORE, or BTR_PCUR_AFTER, depending on
	whether cursor was on, before, or after the old_rec record */
	enum btr_pcur_pos_t	rel_pos;
	/** buffer block when the position was stored */
	buf::Block_hint		block_when_stored;
	/** the modify clock value of the buffer block when the cursor position
	was stored */
	ib_uint64_t	modify_clock;
	/** btr_pcur_store_position() and btr_pcur_restore_position() state. */
	enum pcur_pos_t	pos_state;
	/** PAGE_CUR_G, ... */
	page_cur_mode_t	search_mode;
	/** the transaction, if we know it; otherwise this field is not defined;
	can ONLY BE USED in error prints in fatal assertion failures! */
	trx_t*		trx_if_known;
	/*-----------------------------*/
	/* NOTE that the following fields may possess dynamically allocated
	memory which should be freed if not needed anymore! */

	/** NULL, or a dynamically allocated buffer for old_rec */
	byte*		old_rec_buf;
	/** old_rec_buf size if old_rec_buf is not NULL */
	ulint		buf_size;

	btr_pcur_t() :
		btr_cur(), latch_mode(RW_NO_LATCH),
		old_stored(false), old_rec(NULL),
		old_n_fields(0), rel_pos(btr_pcur_pos_t(0)),
		block_when_stored(),
		modify_clock(0), pos_state(BTR_PCUR_NOT_POSITIONED),
		search_mode(PAGE_CUR_UNSUPP), trx_if_known(NULL),
		old_rec_buf(NULL), buf_size(0)
	{
		btr_cur.init();
	}

	/** Return the index of this persistent cursor */
	dict_index_t*	index() const { return(btr_cur.index); }
	/** Restores the stored position of a persistent cursor bufferfixing
	the page and obtaining the specified latches. If the cursor position
	was saved when the
	(1) cursor was positioned on a user record: this function restores the
	position to the last record LESS OR EQUAL to the stored record;
	(2) cursor was positioned on a page infimum record: restores the
	position to the last record LESS than the user record which was the
	successor of the page infimum;
	(3) cursor was positioned on the page supremum: restores to the first
	record GREATER than the user record which was the predecessor of the
	supremum.
	(4) cursor was positioned before the first or after the last in an
	empty tree: restores to before first or after the last in the tree.
	@param latch_mode BTR_SEARCH_LEAF, ...
	@param file file name
	@param line line where called
	@param mtr mtr
	@return btr_pcur_t::SAME_ALL cursor position on user rec and points on
	the record with the same field values as in the stored record,
	btr_pcur_t::SAME_UNIQ cursor position is on user rec and points on the
	record with the same unique field values as in the stored record,
	btr_pcur_t::NOT_SAME cursor position is not on user rec or points on
	the record with not the samebuniq field values as in the stored */
	restore_status restore_position(ulint latch_mode, const char *file,
	                                unsigned line, mtr_t *mtr);
};

inline buf_block_t *btr_pcur_get_block(btr_pcur_t *cursor)
{
  ut_ad(cursor->pos_state == BTR_PCUR_IS_POSITIONED);
  return cursor->btr_cur.page_cur.block;
}

inline const buf_block_t *btr_pcur_get_block(const btr_pcur_t *cursor)
{
  ut_ad(cursor->pos_state == BTR_PCUR_IS_POSITIONED);
  return cursor->btr_cur.page_cur.block;
}

inline rec_t *btr_pcur_get_rec(const btr_pcur_t *cursor)
{
  ut_ad(cursor->pos_state == BTR_PCUR_IS_POSITIONED);
  ut_ad(cursor->latch_mode != BTR_NO_LATCHES);
  return cursor->btr_cur.page_cur.rec;
}

#include "btr0pcur.inl"

#endif<|MERGE_RESOLUTION|>--- conflicted
+++ resolved
@@ -238,32 +238,6 @@
 /*====================*/
 	btr_pcur_t*	cursor, /*!< in: persistent cursor */
 	mtr_t*		mtr);	/*!< in: mtr */
-<<<<<<< HEAD
-/**************************************************************//**
-Restores the stored position of a persistent cursor bufferfixing the page and
-obtaining the specified latches. If the cursor position was saved when the
-(1) cursor was positioned on a user record: this function restores the position
-to the last record LESS OR EQUAL to the stored record;
-(2) cursor was positioned on a page infimum record: restores the position to
-the last record LESS than the user record which was the successor of the page
-infimum;
-(3) cursor was positioned on the page supremum: restores to the first record
-GREATER than the user record which was the predecessor of the supremum.
-(4) cursor was positioned before the first or after the last in an empty tree:
-restores to before first or after the last in the tree.
-@return TRUE if the cursor position was stored when it was on a user
-record and it can be restored on a user record whose ordering fields
-are identical to the ones of the original user record */
-ibool
-btr_pcur_restore_position(
-	ulint		latch_mode,	/*!< in: BTR_SEARCH_LEAF, ... */
-	btr_pcur_t*	cursor,		/*!< in: detached persistent cursor */
-	mtr_t*		mtr);		/*!< in: mtr */
-=======
-
-#define btr_pcur_restore_position(l,cur,mtr)				\
-	(cur)->restore_position(l,__FILE__,__LINE__,mtr)
->>>>>>> 20e9e804
 /*********************************************************//**
 Gets the rel_pos field for a cursor whose position has been stored.
 @return BTR_PCUR_ON, ... */
@@ -507,9 +481,7 @@
 	supremum.
 	(4) cursor was positioned before the first or after the last in an
 	empty tree: restores to before first or after the last in the tree.
-	@param latch_mode BTR_SEARCH_LEAF, ...
-	@param file file name
-	@param line line where called
+	@param restore_latch_mode BTR_SEARCH_LEAF, ...
 	@param mtr mtr
 	@return btr_pcur_t::SAME_ALL cursor position on user rec and points on
 	the record with the same field values as in the stored record,
@@ -517,8 +489,7 @@
 	record with the same unique field values as in the stored record,
 	btr_pcur_t::NOT_SAME cursor position is not on user rec or points on
 	the record with not the samebuniq field values as in the stored */
-	restore_status restore_position(ulint latch_mode, const char *file,
-	                                unsigned line, mtr_t *mtr);
+	restore_status restore_position(ulint latch_mode, mtr_t *mtr);
 };
 
 inline buf_block_t *btr_pcur_get_block(btr_pcur_t *cursor)
