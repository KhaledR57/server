/*****************************************************************************

Copyright (c) 1995, 2017, Oracle and/or its affiliates. All Rights Reserved.
Copyright (c) 2013, 2022, MariaDB Corporation.

This program is free software; you can redistribute it and/or modify it under
the terms of the GNU General Public License as published by the Free Software
Foundation; version 2 of the License.

This program is distributed in the hope that it will be useful, but WITHOUT
ANY WARRANTY; without even the implied warranty of MERCHANTABILITY or FITNESS
FOR A PARTICULAR PURPOSE. See the GNU General Public License for more details.

You should have received a copy of the GNU General Public License along with
this program; if not, write to the Free Software Foundation, Inc.,
51 Franklin Street, Fifth Floor, Boston, MA 02110-1335 USA

*****************************************************************************/

/**************************************************//**
@file include/fil0fil.h
The low-level file system

Created 10/25/1995 Heikki Tuuri
*******************************************************/

#pragma once

#include "fsp0types.h"
#include "mach0data.h"
#include "assume_aligned.h"

#ifndef UNIV_INNOCHECKSUM

#include "srw_lock.h"
#include "buf0dblwr.h"
#include "hash0hash.h"
#include "log0recv.h"
#include "dict0types.h"
#include "ilist.h"
#include <set>
#include <mutex>

struct unflushed_spaces_tag_t;
struct rotation_list_tag_t;
struct space_list_tag_t;
struct named_spaces_tag_t;

using space_list_t= ilist<fil_space_t, space_list_tag_t>;

// Forward declaration
extern my_bool srv_use_doublewrite_buf;

/** Possible values of innodb_flush_method */
enum srv_flush_t
{
  /** fsync, the default */
  SRV_FSYNC= 0,
  /** open log files in O_DSYNC mode */
  SRV_O_DSYNC,
  /** do not call os_file_flush() when writing data files, but do flush
  after writing to log files */
  SRV_LITTLESYNC,
  /** do not flush after writing */
  SRV_NOSYNC,
  /** invoke os_file_set_nocache() on data files. This implies using
  unbuffered I/O but still fdatasync(), because some filesystems might
  not flush meta-data on write completion */
  SRV_O_DIRECT,
  /** Like O_DIRECT, but skip fdatasync(), assuming that the data is
  durable on write completion */
  SRV_O_DIRECT_NO_FSYNC
#ifdef _WIN32
  /** Traditional Windows appoach to open all files without caching,
  and do FileFlushBuffers() */
  ,SRV_ALL_O_DIRECT_FSYNC
#endif
};

/** innodb_flush_method */
extern ulong srv_file_flush_method;

/** Undo tablespaces starts with space_id. */
extern	ulint	srv_undo_space_id_start;
/** The number of UNDO tablespaces that are open and ready to use. */
extern ulint	srv_undo_tablespaces_open;

/** Check whether given space id is undo tablespace id
@param[in]	space_id	space id to check
@return true if it is undo tablespace else false. */
inline bool srv_is_undo_tablespace(ulint space_id)
{
  return srv_undo_space_id_start > 0 &&
    space_id >= srv_undo_space_id_start &&
    space_id < srv_undo_space_id_start + srv_undo_tablespaces_open;
}

class page_id_t;

/** Structure containing encryption specification */
struct fil_space_crypt_t;

/** File types */
enum fil_type_t {
	/** temporary tablespace (temporary undo log or tables) */
	FIL_TYPE_TEMPORARY,
	/** a tablespace that is being imported (no logging until finished) */
	FIL_TYPE_IMPORT,
	/** persistent tablespace (for system, undo log or tables) */
	FIL_TYPE_TABLESPACE,
};

struct fil_node_t;

/** Structure to store first and last value of range */
struct range_t
{
  uint32_t first;
  uint32_t last;
};

/** Sort the range based on first value of the range */
struct range_compare
{
  bool operator() (const range_t lhs, const range_t rhs) const
  {
    return lhs.first < rhs.first;
  }
};

using range_set_t= std::set<range_t, range_compare>;
/** Range to store the set of ranges of integers */
class range_set
{
private:
  range_set_t ranges;

  range_set_t::iterator find(uint32_t value) const
  {
    auto r_offset= ranges.lower_bound({value, value});
    const auto r_end= ranges.end();
    if (r_offset != r_end);
    else if (empty())
      return r_end;
    else
      r_offset= std::prev(r_end);
    if (r_offset->first <= value && r_offset->last >= value)
      return r_offset;
    return r_end;
  }
public:
  /** Merge the current range with previous range.
  @param[in] range      range to be merged
  @param[in] prev_range range to be merged with next */
  void merge_range(range_set_t::iterator range,
		   range_set_t::iterator prev_range)
  {
    if (range->first != prev_range->last + 1)
      return;

    /* Merge the current range with previous range */
    range_t new_range {prev_range->first, range->last};
    ranges.erase(prev_range);
    ranges.erase(range);
    ranges.emplace(new_range);
  }

  /** Split the range and add two more ranges
  @param[in] range	range to be split
  @param[in] value	Value to be removed from range */
  void split_range(range_set_t::iterator range, uint32_t value)
  {
    range_t split1{range->first, value - 1};
    range_t split2{value + 1, range->last};

    /* Remove the existing element */
    ranges.erase(range);

    /* Insert the two elements */
    ranges.emplace(split1);
    ranges.emplace(split2);
  }

  /** Remove the value with the given range
  @param[in,out] range  range to be changed
  @param[in]	 value	value to be removed */
  void remove_within_range(range_set_t::iterator range, uint32_t value)
  {
    range_t new_range{range->first, range->last};
    if (value == range->first)
    {
      if (range->first == range->last)
      {
        ranges.erase(range);
        return;
      }
      else
        new_range.first++;
    }
    else if (value == range->last)
      new_range.last--;
    else if (range->first < value && range->last > value)
      return split_range(range, value);

    ranges.erase(range);
    ranges.emplace(new_range);
  }

  /** Remove the value from the ranges.
  @param[in]	value	Value to be removed. */
  void remove_value(uint32_t value)
  {
    if (empty())
      return;
    range_t new_range {value, value};
    range_set_t::iterator range= ranges.lower_bound(new_range);
    if (range == ranges.end())
      return remove_within_range(std::prev(range), value);

    if (range->first > value && range != ranges.begin())
      /* Iterate the previous ranges to delete */
      return remove_within_range(std::prev(range), value);
    return remove_within_range(range, value);
  }
  /** Add the value within the existing range
  @param[in]	range	range to be modified
  @param[in]	value	value to be added */
  range_set_t::iterator add_within_range(range_set_t::iterator range,
                                         uint32_t value)
  {
    if (range->first <= value && range->last >= value)
      return range;

    range_t new_range{range->first, range->last};
    if (range->last + 1 == value)
      new_range.last++;
    else if (range->first - 1 == value)
      new_range.first--;
    else return ranges.end();
    ranges.erase(range);
    return ranges.emplace(new_range).first;
  }
  /** Add the range in the ranges set
  @param[in]	new_range	range to be added */
  void add_range(range_t new_range)
  {
    auto r_offset= ranges.lower_bound(new_range);
    auto r_begin= ranges.begin();
    auto r_end= ranges.end();
    if (!ranges.size())
    {
new_range:
      ranges.emplace(new_range);
      return;
    }

    if (r_offset == r_end)
    {
      /* last range */
      if (add_within_range(std::prev(r_offset), new_range.first) == r_end)
        goto new_range;
    }
    else if (r_offset == r_begin)
    {
      /* First range */
      if (add_within_range(r_offset, new_range.first) == r_end)
        goto new_range;
    }
    else if (r_offset->first - 1 == new_range.first)
    {
      /* Change starting of the existing range */
      auto r_value= add_within_range(r_offset, new_range.first);
      if (r_value != ranges.begin())
        merge_range(r_value, std::prev(r_value));
    }
    else
    {
      /* previous range last_value alone */
      if (add_within_range(std::prev(r_offset), new_range.first) == r_end)
        goto new_range;
    }
  }

 /** Add the value in the ranges
 @param[in] value  value to be added */
  void add_value(uint32_t value)
  {
    range_t new_range{value, value};
    add_range(new_range);
  }

  bool remove_if_exists(uint32_t value)
  {
    auto r_offset= find(value);
    if (r_offset != ranges.end())
    {
      remove_within_range(r_offset, value);
      return true;
    }
    return false;
  }

  bool contains(uint32_t value) const
  {
    return find(value) != ranges.end();
  }

  ulint size() { return ranges.size(); }
  void clear() { ranges.clear(); }
  bool empty() const { return ranges.empty(); }
  typename range_set_t::iterator begin() { return ranges.begin(); }
  typename range_set_t::iterator end() { return ranges.end(); }
};
#endif

/** Tablespace or log data space */
#ifndef UNIV_INNOCHECKSUM
struct fil_io_t
{
  /** error code */
  dberr_t err;
  /** file; node->space->release() must follow IORequestRead call */
  fil_node_t *node;
};

/** Tablespace encryption mode */
enum fil_encryption_t
{
  /** Encrypted if innodb_encrypt_tables=ON (srv_encrypt_tables) */
  FIL_ENCRYPTION_DEFAULT,
  /** Encrypted */
  FIL_ENCRYPTION_ON,
  /** Not encrypted */
  FIL_ENCRYPTION_OFF
};

struct fil_space_t final : ilist_node<unflushed_spaces_tag_t>,
                           ilist_node<rotation_list_tag_t>,
                           ilist_node<space_list_tag_t>,
                           ilist_node<named_spaces_tag_t>
#else
struct fil_space_t final
#endif
{
#ifndef UNIV_INNOCHECKSUM
  friend fil_node_t;
  ~fil_space_t()
  {
    ut_ad(!latch_owner);
    latch.destroy();
  }

	ulint		id;	/*!< space id */

  /** fil_system.spaces chain node */
  fil_space_t *hash;
	lsn_t		max_lsn;
				/*!< LSN of the most recent
				fil_names_write_if_was_clean().
				Reset to 0 by fil_names_clear().
				Protected by log_sys.mutex.
				If and only if this is nonzero, the
				tablespace will be in named_spaces. */
	fil_type_t	purpose;/*!< purpose */
	UT_LIST_BASE_NODE_T(fil_node_t) chain;
				/*!< base node for the file chain */
	uint32_t	size;	/*!< tablespace file size in pages;
				0 if not known yet */
	uint32_t	size_in_header;
				/* FSP_SIZE in the tablespace header;
				0 if not known yet */
	uint32_t	free_len;
				/*!< length of the FSP_FREE list */
	uint32_t	free_limit;
				/*!< contents of FSP_FREE_LIMIT */
	uint32_t	recv_size;
				/*!< recovered tablespace size in pages;
				0 if no size change was read from the redo log,
				or if the size change was implemented */
	uint32_t	n_reserved_extents;
				/*!< number of reserved free extents for
				ongoing operations like B-tree page split */
private:
#ifdef UNIV_DEBUG
  fil_space_t *next_in_space_list();
  fil_space_t *prev_in_space_list();

  fil_space_t *next_in_unflushed_spaces();
  fil_space_t *prev_in_unflushed_spaces();
#endif

  /** the committed size of the tablespace in pages */
  Atomic_relaxed<uint32_t> committed_size;
  /** Number of pending operations on the file.
  The tablespace cannot be freed while (n_pending & PENDING) != 0. */
  std::atomic<uint32_t> n_pending;
  /** Flag in n_pending that indicates that the tablespace is about to be
  deleted, and no further operations should be performed */
  static constexpr uint32_t STOPPING_READS= 1U << 31;
  /** Flag in n_pending that indicates that the tablespace is being
  deleted, and no further operations should be performed */
  static constexpr uint32_t STOPPING_WRITES= 1U << 30;
  /** Flags in n_pending that indicate that the tablespace is being
  deleted, and no further operations should be performed */
  static constexpr uint32_t STOPPING= STOPPING_READS | STOPPING_WRITES;
  /** Flag in n_pending that indicates that the tablespace is a candidate
  for being closed, and fil_node_t::is_open() can only be trusted after
  acquiring fil_system.mutex and resetting the flag */
  static constexpr uint32_t CLOSING= 1U << 29;
  /** Flag in n_pending that indicates that the tablespace needs fsync().
  This must be the least significant flag bit; @see release_flush() */
  static constexpr uint32_t NEEDS_FSYNC= 1U << 28;
  /** The reference count */
  static constexpr uint32_t PENDING= ~(STOPPING | CLOSING | NEEDS_FSYNC);
  /** latch protecting all page allocation bitmap pages */
  IF_DBUG(srw_lock_debug, srw_lock) latch;
  /** the thread that holds the exclusive latch, or 0 */
  pthread_t latch_owner;
public:
  /** MariaDB encryption data */
  fil_space_crypt_t *crypt_data;

  /** Whether needs_flush(), or this is in fil_system.unflushed_spaces */
  bool is_in_unflushed_spaces;

  /** Whether this in fil_system.default_encrypt_tables (needs key rotation) */
  bool is_in_default_encrypt;

private:
  /** Whether any corrupton of this tablespace has been reported */
  mutable std::atomic_flag is_corrupted;

  /** mutex to protect freed_ranges and last_freed_lsn */
  std::mutex freed_range_mutex;

  /** Ranges of freed page numbers; protected by freed_range_mutex */
  range_set freed_ranges;

  /** LSN of freeing last page; protected by freed_range_mutex */
  lsn_t last_freed_lsn;

  /** LSN of undo tablespace creation or 0; protected by latch */
  lsn_t create_lsn;
public:
  /** @return whether doublewrite buffering is needed */
  inline bool use_doublewrite() const;

  /** @return whether a page has been freed */
  inline bool is_freed(uint32_t page);

  /** Set create_lsn. */
  inline void set_create_lsn(lsn_t lsn);

  /** @return the latest tablespace rebuild LSN, or 0 */
  lsn_t get_create_lsn() const { return create_lsn; }

  /** Apply freed_ranges to the file.
  @param writable whether the file is writable
  @return number of pages written or hole-punched */
  uint32_t flush_freed(bool writable);

	/** Append a file to the chain of files of a space.
	@param[in]	name		file name of a file that is not open
	@param[in]	handle		file handle, or OS_FILE_CLOSED
	@param[in]	size		file size in entire database pages
	@param[in]	is_raw		whether this is a raw device
	@param[in]	atomic_write	true if atomic write could be enabled
	@param[in]	max_pages	maximum number of pages in file,
	or UINT32_MAX for unlimited
	@return file object */
	fil_node_t* add(const char* name, pfs_os_file_t handle,
			uint32_t size, bool is_raw, bool atomic_write,
			uint32_t max_pages = UINT32_MAX);
#ifdef UNIV_DEBUG
	/** Assert that the mini-transaction is compatible with
	updating an allocation bitmap page.
	@param[in]	mtr	mini-transaction */
	void modify_check(const mtr_t& mtr) const;
#endif /* UNIV_DEBUG */

	/** Try to reserve free extents.
	@param[in]	n_free_now	current number of free extents
	@param[in]	n_to_reserve	number of extents to reserve
	@return	whether the reservation succeeded */
	bool reserve_free_extents(uint32_t n_free_now, uint32_t n_to_reserve)
	{
		if (n_reserved_extents + n_to_reserve > n_free_now) {
			return false;
		}

		n_reserved_extents += n_to_reserve;
		return true;
	}

	/** Release the reserved free extents.
	@param[in]	n_reserved	number of reserved extents */
	void release_free_extents(uint32_t n_reserved)
	{
		if (!n_reserved) return;
		ut_a(n_reserved_extents >= n_reserved);
		n_reserved_extents -= n_reserved;
	}

  /** Rename a file.
  @param[in]	path	tablespace file name after renaming
  @param[in]	log	whether to write redo log
  @param[in]	replace	whether to ignore the existence of path
  @return	error code
  @retval	DB_SUCCESS	on success */
  dberr_t rename(const char *path, bool log, bool replace= false)
    MY_ATTRIBUTE((nonnull));

  /** Note that the tablespace has been imported.
  Initially, purpose=FIL_TYPE_IMPORT so that no redo log is
  written while the space ID is being updated in each page. */
  inline void set_imported();

  /** Report the tablespace as corrupted
  @return whether this was the first call */
  ATTRIBUTE_COLD bool set_corrupted() const noexcept;

  /** @return whether the storage device is rotational (HDD, not SSD) */
  inline bool is_rotational() const;

  /** Open each file. Never invoked on .ibd files.
  @param create_new_db    whether to skip the call to fil_node_t::read_page0()
  @return whether all files were opened */
  bool open(bool create_new_db);
  /** Close each file. Only invoked on fil_system.temp_space. */
  void close();

  /** Drop the tablespace and wait for any pending operations to cease
  @param id               tablespace identifier
  @param detached_handle  pointer to file to be closed later, or nullptr
  @return tablespace to invoke fil_space_free() on
  @retval nullptr if no tablespace was found, or it was deleted by
  another concurrent thread */
  static fil_space_t *drop(ulint id, pfs_os_file_t *detached_handle);

private:
  MY_ATTRIBUTE((warn_unused_result))
  /** Try to acquire a tablespace reference (increment referenced()).
  @param avoid   when these flags are set, nothing will be acquired
  @return the old reference count */
  uint32_t acquire_low(uint32_t avoid= STOPPING)
  {
    uint32_t n= 0;
    while (!n_pending.compare_exchange_strong(n, n + 1,
                                              std::memory_order_acquire,
                                              std::memory_order_relaxed) &&
           !(n & avoid));
    return n;
  }
public:
  MY_ATTRIBUTE((warn_unused_result))
  /** Acquire a tablespace reference.
  @return whether a tablespace reference was successfully acquired */
  inline bool acquire_if_not_stopped();

  MY_ATTRIBUTE((warn_unused_result))
  /** Acquire a tablespace reference for I/O.
  @param avoid   when these flags are set, nothing will be acquired
  @return whether the file is usable */
  bool acquire(uint32_t avoid= STOPPING | CLOSING)
  {
    const auto flags= acquire_low(avoid) & (avoid);
    return UNIV_LIKELY(!flags) || (flags == CLOSING && acquire_and_prepare());
  }

  /** Acquire a tablespace reference for writing.
  @param avoid   when these flags are set, nothing will be acquired
  @return whether the file is writable */
  bool acquire_for_write() { return acquire(STOPPING_WRITES | CLOSING); }

  /** Acquire another tablespace reference for I/O. */
  inline void reacquire();

  /** Release a tablespace reference.
  @return whether this was the last reference */
  bool release()
  {
    uint32_t n= n_pending.fetch_sub(1, std::memory_order_release);
    ut_ad(n & PENDING);
    return (n & PENDING) == 1;
  }

  /** Clear the NEEDS_FSYNC flag */
  void clear_flush()
  {
    n_pending.fetch_and(~NEEDS_FSYNC, std::memory_order_release);
  }

private:
  /** Clear the CLOSING flag */
  void clear_closing()
  {
    n_pending.fetch_and(~CLOSING, std::memory_order_relaxed);
  }

  /** @return pending operations (and flags) */
  uint32_t pending()const { return n_pending.load(std::memory_order_acquire); }
public:
  /** @return whether close() of the file handle has been requested */
  bool is_closing() const { return pending() & CLOSING; }
  /** @return whether the tablespace is about to be dropped */
  bool is_stopping() const { return pending() & STOPPING; }
  /** @return whether the tablespace is going to be dropped */
  bool is_stopping_writes() const { return pending() & STOPPING_WRITES; }
  /** @return number of pending operations */
  bool is_ready_to_close() const
  { return (pending() & (PENDING | CLOSING)) == CLOSING; }
  /** @return whether fsync() or similar is needed */
  bool needs_flush() const { return pending() & NEEDS_FSYNC; }
  /** @return whether fsync() or similar is needed, and the tablespace is
  not being dropped  */
  bool needs_flush_not_stopping() const
  { return (pending() & (NEEDS_FSYNC | STOPPING_WRITES)) == NEEDS_FSYNC; }

  uint32_t referenced() const { return pending() & PENDING; }
private:
  MY_ATTRIBUTE((warn_unused_result))
  /** Prepare to close the file handle.
  @return number of pending operations, possibly with NEEDS_FSYNC flag */
  uint32_t set_closing()
  {
    return n_pending.fetch_or(CLOSING, std::memory_order_acquire);
  }

public:
  /** Try to close a file to adhere to the innodb_open_files limit.
  @param ignore_space Ignore the tablespace which is acquired by caller
  @param print_info   whether to diagnose why a file cannot be closed
  @return whether a file was closed */
  static bool try_to_close(fil_space_t *ignore_space, bool print_info);

  /** Close all tablespace files at shutdown */
  static void close_all();

  /** Update last_freed_lsn */
  void update_last_freed_lsn(lsn_t lsn)
  {
    std::lock_guard<std::mutex> freed_lock(freed_range_mutex);
    last_freed_lsn= lsn;
  }

  /** Note that the file will need fsync().
  @return whether this needs to be added to fil_system.unflushed_spaces */
  bool set_needs_flush()
  {
    uint32_t n= 1;
    while (!n_pending.compare_exchange_strong(n, n | NEEDS_FSYNC,
                                              std::memory_order_acquire,
                                              std::memory_order_relaxed))
    {
      ut_ad(n & PENDING);
      if (n & (NEEDS_FSYNC | STOPPING_WRITES))
        return false;
    }

    return true;
  }

  /** Clear all freed ranges for undo tablespace when InnoDB
  encounters TRIM redo log record */
  void clear_freed_ranges()
  {
    std::lock_guard<std::mutex> freed_lock(freed_range_mutex);
    freed_ranges.clear();
  }
#endif /* !UNIV_INNOCHECKSUM */
	/** FSP_SPACE_FLAGS and FSP_FLAGS_MEM_ flags;
	check fsp0types.h to more info about flags. */
	ulint		flags;

	/** Determine if full_crc32 is used for a data file
	@param[in]	flags	tablespace flags (FSP_SPACE_FLAGS)
	@return whether the full_crc32 algorithm is active */
	static bool full_crc32(ulint flags) {
		return flags & FSP_FLAGS_FCRC32_MASK_MARKER;
	}
  /** Determine if full_crc32 is used along with compression */
  static bool is_full_crc32_compressed(ulint flags)
  {
    if (full_crc32(flags))
    {
      ulint algo= FSP_FLAGS_FCRC32_GET_COMPRESSED_ALGO(flags);
      DBUG_ASSERT(algo <= PAGE_ALGORITHM_LAST);
      return algo > 0;
    }

    return false;
  }
	/** @return whether innodb_checksum_algorithm=full_crc32 is active */
	bool full_crc32() const { return full_crc32(flags); }
	/** Determine the logical page size.
	@param	flags	tablespace flags (FSP_FLAGS)
	@return the logical page size
	@retval 0 if the flags are invalid */
	static unsigned logical_size(ulint flags) {

		ulint page_ssize = 0;

		if (full_crc32(flags)) {
			page_ssize = FSP_FLAGS_FCRC32_GET_PAGE_SSIZE(flags);
		} else {
			page_ssize = FSP_FLAGS_GET_PAGE_SSIZE(flags);
		}

		switch (page_ssize) {
		case 3: return 4096;
		case 4: return 8192;
		case 5:
		{ ut_ad(full_crc32(flags)); return 16384; }
		case 0:
		{ ut_ad(!full_crc32(flags)); return 16384; }
		case 6: return 32768;
		case 7: return 65536;
		default: return 0;
		}
	}
	/** Determine the ROW_FORMAT=COMPRESSED page size.
	@param	flags	tablespace flags (FSP_FLAGS)
	@return the ROW_FORMAT=COMPRESSED page size
	@retval 0	if ROW_FORMAT=COMPRESSED is not used */
	static unsigned zip_size(ulint flags) {

		if (full_crc32(flags)) {
			return 0;
		}

		ulint zip_ssize = FSP_FLAGS_GET_ZIP_SSIZE(flags);
		return zip_ssize
			? (UNIV_ZIP_SIZE_MIN >> 1) << zip_ssize : 0;
	}
	/** Determine the physical page size.
	@param	flags	tablespace flags (FSP_FLAGS)
	@return the physical page size */
	static unsigned physical_size(ulint flags) {

		if (full_crc32(flags)) {
			return logical_size(flags);
		}

		ulint zip_ssize = FSP_FLAGS_GET_ZIP_SSIZE(flags);
		return zip_ssize
			? (UNIV_ZIP_SIZE_MIN >> 1) << zip_ssize
			: unsigned(srv_page_size);
	}
	/** @return the ROW_FORMAT=COMPRESSED page size
	@retval 0	if ROW_FORMAT=COMPRESSED is not used */
	unsigned zip_size() const { return zip_size(flags); }
	/** @return the physical page size */
	unsigned physical_size() const { return physical_size(flags); }
  /** Check whether the compression enabled in tablespace.
  @param[in]	flags	tablespace flags */
  static bool is_compressed(ulint flags)
  {
    return is_full_crc32_compressed(flags) ||
      FSP_FLAGS_HAS_PAGE_COMPRESSION(flags);
  }
  /** @return whether the compression enabled for the tablespace. */
  bool is_compressed() const { return is_compressed(flags); }

	/** Get the compression algorithm for full crc32 format.
	@param[in]	flags	tablespace flags
	@return algorithm type of tablespace */
	static ulint get_compression_algo(ulint flags)
	{
		return full_crc32(flags)
			? FSP_FLAGS_FCRC32_GET_COMPRESSED_ALGO(flags)
			: 0;
	}
	/** @return the page_compressed algorithm
	@retval 0 if not page_compressed */
	ulint get_compression_algo() const {
		return fil_space_t::get_compression_algo(flags);
	}
	/** Determine if the page_compressed page contains an extra byte
	for exact compressed stream length
	@param[in]	flags	tablespace flags
	@return	whether the extra byte is needed */
	static bool full_crc32_page_compressed_len(ulint flags)
	{
		DBUG_ASSERT(full_crc32(flags));
		switch (get_compression_algo(flags)) {
		case PAGE_LZ4_ALGORITHM:
		case PAGE_LZO_ALGORITHM:
		case PAGE_SNAPPY_ALGORITHM:
			return true;
		}
		return false;
	}

	/** Whether the full checksum matches with non full checksum flags.
	@param[in]	flags		flags present
	@param[in]	expected	expected flags
	@return true if it is equivalent */
	static bool is_flags_full_crc32_equal(ulint flags, ulint expected)
	{
		ut_ad(full_crc32(flags));
		ulint fcrc32_psize = FSP_FLAGS_FCRC32_GET_PAGE_SSIZE(flags);

		if (full_crc32(expected)) {
			/* The data file may have been created with a
			different innodb_compression_algorithm. But
			we only support one innodb_page_size for all files. */
			return fcrc32_psize
			       == FSP_FLAGS_FCRC32_GET_PAGE_SSIZE(expected);
		}

		ulint non_fcrc32_psize = FSP_FLAGS_GET_PAGE_SSIZE(expected);

		if (!non_fcrc32_psize) {
			if (fcrc32_psize != 5) {
				return false;
			}
		} else if (fcrc32_psize != non_fcrc32_psize) {
			return false;
		}

		return true;
	}
	/** Whether old tablespace flags match full_crc32 flags.
	@param[in]	flags		flags present
	@param[in]	expected	expected flags
	@return true if it is equivalent */
	static bool is_flags_non_full_crc32_equal(ulint flags, ulint expected)
	{
		ut_ad(!full_crc32(flags));

		if (!full_crc32(expected)) {
			return false;
		}

		ulint non_fcrc32_psize = FSP_FLAGS_GET_PAGE_SSIZE(flags);
		ulint fcrc32_psize = FSP_FLAGS_FCRC32_GET_PAGE_SSIZE(
			expected);

		if (!non_fcrc32_psize) {
			if (fcrc32_psize != 5) {
				return false;
			}
		} else if (fcrc32_psize != non_fcrc32_psize) {
			return false;
		}

		return true;
	}
	/** Whether both fsp flags are equivalent */
	static bool is_flags_equal(ulint flags, ulint expected)
	{
		if (!((flags ^ expected) & ~(1U << FSP_FLAGS_POS_RESERVED))) {
			return true;
		}

		return full_crc32(flags)
			? is_flags_full_crc32_equal(flags, expected)
			: is_flags_non_full_crc32_equal(flags, expected);
	}
	/** Validate the tablespace flags for full crc32 format.
	@param[in]	flags	the content of FSP_SPACE_FLAGS
	@return whether the flags are correct in full crc32 format */
	static bool is_fcrc32_valid_flags(ulint flags)
	{
		ut_ad(flags & FSP_FLAGS_FCRC32_MASK_MARKER);
		const ulint page_ssize = physical_size(flags);
		if (page_ssize < 3 || page_ssize & 8) {
			return false;
		}

		flags >>= FSP_FLAGS_FCRC32_POS_COMPRESSED_ALGO;

		return flags <= PAGE_ALGORITHM_LAST;
	}
	/** Validate the tablespace flags.
	@param[in]	flags	content of FSP_SPACE_FLAGS
	@param[in]	is_ibd	whether this is an .ibd file
				(not system tablespace)
	@return whether the flags are correct. */
	static bool is_valid_flags(ulint flags, bool is_ibd)
	{
		DBUG_EXECUTE_IF("fsp_flags_is_valid_failure",
				return false;);

		if (full_crc32(flags)) {
			return is_fcrc32_valid_flags(flags);
		}

		if (flags == 0) {
			return true;
		}

		if (flags & ~FSP_FLAGS_MASK) {
			return false;
		}

		if ((flags & (FSP_FLAGS_MASK_POST_ANTELOPE
			      | FSP_FLAGS_MASK_ATOMIC_BLOBS))
		    == FSP_FLAGS_MASK_ATOMIC_BLOBS) {
			/* If the "atomic blobs" flag (indicating
			ROW_FORMAT=DYNAMIC or ROW_FORMAT=COMPRESSED) flag
			is set, then the "post Antelope"
			(ROW_FORMAT!=REDUNDANT) flag must also be set. */
			return false;
		}

		/* Bits 10..14 should be 0b0000d where d is the DATA_DIR flag
		of MySQL 5.6 and MariaDB 10.0, which we ignore.
		In the buggy FSP_SPACE_FLAGS written by MariaDB 10.1.0 to 10.1.20,
		bits 10..14 would be nonzero 0bsssaa where sss is
		nonzero PAGE_SSIZE (3, 4, 6, or 7)
		and aa is ATOMIC_WRITES (not 0b11). */
		if (FSP_FLAGS_GET_RESERVED(flags) & ~1U) {
			return false;
		}

		const ulint	ssize = FSP_FLAGS_GET_PAGE_SSIZE(flags);
		if (ssize == 1 || ssize == 2 || ssize == 5 || ssize & 8) {
			/* the page_size is not between 4k and 64k;
			16k should be encoded as 0, not 5 */
			return false;
		}

		const ulint     zssize = FSP_FLAGS_GET_ZIP_SSIZE(flags);
		if (zssize == 0) {
			/* not ROW_FORMAT=COMPRESSED */
		} else if (zssize > (ssize ? ssize : 5)) {
			/* Invalid KEY_BLOCK_SIZE */
			return false;
		} else if (~flags & (FSP_FLAGS_MASK_POST_ANTELOPE
				     | FSP_FLAGS_MASK_ATOMIC_BLOBS)) {
			/* both these flags should be set for
			ROW_FORMAT=COMPRESSED */
			return false;
		}

		/* The flags do look valid. But, avoid misinterpreting
		buggy MariaDB 10.1 format flags for
		PAGE_COMPRESSED=1 PAGE_COMPRESSION_LEVEL={0,2,3}
		as valid-looking PAGE_SSIZE if this is known to be
		an .ibd file and we are using the default innodb_page_size=16k. */
		return(ssize == 0 || !is_ibd
		       || srv_page_size != UNIV_PAGE_SIZE_ORIG);
	}

#ifndef UNIV_INNOCHECKSUM
  MY_ATTRIBUTE((warn_unused_result))
  /** Create a tablespace in fil_system.
  @param id         tablespace identifier
  @param flags      tablespace flags
  @param purpose    tablespace purpose
  @param crypt_data encryption information
  @param mode       encryption mode
  @param opened     true if space files are opened
  @return pointer to created tablespace, to be filled in with add()
  @retval nullptr on failure (such as when the same tablespace exists) */
  static fil_space_t *create(ulint id, ulint flags,
                             fil_type_t purpose, fil_space_crypt_t *crypt_data,
                             fil_encryption_t mode= FIL_ENCRYPTION_DEFAULT,
                             bool opened= false);

  MY_ATTRIBUTE((warn_unused_result))
  /** Acquire a tablespace reference.
  @param id      tablespace identifier
  @return tablespace
  @retval nullptr if the tablespace is missing or inaccessible */
  static fil_space_t *get(ulint id);
  /** Acquire a tablespace reference for writing.
  @param id      tablespace identifier
  @return tablespace
  @retval nullptr if the tablespace is missing or inaccessible */
  static fil_space_t *get_for_write(ulint id);

  /** Add/remove the free page in the freed ranges list.
  @param[in] offset     page number to be added
  @param[in] free       true if page to be freed */
  void free_page(uint32_t offset, bool add=true)
  {
    std::lock_guard<std::mutex> freed_lock(freed_range_mutex);
    if (add)
      return freed_ranges.add_value(offset);

    if (freed_ranges.empty())
      return;

    return freed_ranges.remove_value(offset);
  }

  /** Add the range of freed pages */
  void add_free_ranges(range_set ranges)
  {
    std::lock_guard<std::mutex> freed_lock(freed_range_mutex);
    freed_ranges= std::move(ranges);
  }

  /** Add the set of freed page ranges */
  void add_free_range(const range_t range)
  {
    std::lock_guard<std::mutex> freed_lock(freed_range_mutex);
    freed_ranges.add_range(range);
  }

  /** Set the tablespace size in pages */
  void set_sizes(uint32_t s)
  {
    ut_ad(id ? !size : (size >= s));
    size= s; committed_size= s;
  }

  /** Update committed_size in mtr_t::commit() */
  void set_committed_size() { committed_size= size; }

  /** @return the last persisted page number */
  uint32_t last_page_number() const { return committed_size - 1; }

  /** @return the size in pages (0 if unreadable) */
  inline uint32_t get_size();

  /** Read or write data.
  @param type     I/O context
  @param offset   offset in bytes
  @param len      number of bytes
  @param buf      the data to be read or written
  @param bpage    buffer block (for type.is_async() completion callback)
  @return status and file descriptor */
  fil_io_t io(const IORequest &type, os_offset_t offset, size_t len,
              void *buf, buf_page_t *bpage= nullptr);
  /** Flush pending writes from the file system cache to the file. */
  template<bool have_reference> inline void flush();
  /** Flush pending writes from the file system cache to the file. */
  void flush_low();

  /** Read the first page of a data file.
  @param dpage   copy of a first page, from the doublewrite buffer, or nullptr
  @param no_lsn  whether to skip the FIL_PAGE_LSN check
  @return whether the page was found valid */
  bool read_page0(const byte *dpage, bool no_lsn) noexcept;

  /** Determine the next tablespace for encryption key rotation.
  @param space    current tablespace (nullptr to start from the beginning)
  @param recheck  whether the removal condition needs to be rechecked after
                  encryption parameters were changed
  @param encrypt  expected state of innodb_encrypt_tables
  @return the next tablespace
  @retval nullptr upon reaching the end of the iteration */
  static space_list_t::iterator next(space_list_t::iterator space,
                                     bool recheck, bool encrypt);

#ifdef UNIV_DEBUG
  bool is_latched() const { return latch.have_any(); }
#endif
  bool is_owner() const
  {
    const bool owner{latch_owner == pthread_self()};
    ut_ad(owner == latch.have_wr());
    return owner;
  }
  /** Acquire the allocation latch in exclusive mode */
  void x_lock()
  {
    latch.wr_lock(SRW_LOCK_CALL);
    ut_ad(!latch_owner);
    latch_owner= pthread_self();
  }
  /** Release the allocation latch from exclusive mode */
  void x_unlock()
  {
    ut_ad(latch_owner == pthread_self());
    latch_owner= 0;
    latch.wr_unlock();
  }
  /** Acquire the allocation latch in shared mode */
  void s_lock() { latch.rd_lock(SRW_LOCK_CALL); }
  /** Release the allocation latch from shared mode */
  void s_unlock() { latch.rd_unlock(); }

  typedef span<const char> name_type;

  /** @return the tablespace name (databasename/tablename) */
  name_type name() const;

private:
  /** @return whether the file is usable for io() */
  ATTRIBUTE_COLD bool prepare_acquired();
  /** @return whether the file is usable for io() */
  ATTRIBUTE_COLD bool acquire_and_prepare();
#endif /*!UNIV_INNOCHECKSUM */
};

#ifndef UNIV_INNOCHECKSUM
/** File node of a tablespace or the log data space */
struct fil_node_t final
{
  /** tablespace containing this file */
  fil_space_t *space;
  /** file name; protected by fil_system.mutex and log_sys.mutex */
  char *name;
  /** file handle */
  pfs_os_file_t handle;
  /** whether the file is on non-rotational media (SSD) */
  unsigned on_ssd:1;
  /** how to write page_compressed tables
  (0=do not punch holes but write minimal amount of data, 1=punch holes,
  2=always write the same amount; thinly provisioned storage will compress) */
  unsigned punch_hole:2;
  /** whether this file could use atomic write */
  unsigned atomic_write:1;
  /** whether the file actually is a raw device or disk partition */
  unsigned is_raw_disk:1;
  /** whether the tablespace discovery is being deferred during crash
  recovery due to incompletely written page 0 */
  unsigned deferred:1;

  /** size of the file in database pages (0 if not known yet);
  the possible last incomplete megabyte may be ignored if space->id == 0 */
  uint32_t size;
  /** initial size of the file in database pages;
  FIL_IBD_FILE_INITIAL_SIZE by default */
  uint32_t init_size;
  /** maximum size of the file in database pages (0 if unlimited) */
  uint32_t max_size;
  /** whether the file is currently being extended */
  Atomic_relaxed<bool> being_extended;
  /** link to other files in this tablespace */
  UT_LIST_NODE_T(fil_node_t) chain;

  /** Filesystem block size */
  ulint block_size;

  /** @return whether this file is open */
  bool is_open() const { return handle != OS_FILE_CLOSED; }

  /** Read the first page of a data file.
<<<<<<< HEAD
  @param dpage   copy of a first page, from the doublewrite buffer, or nullptr
  @param no_lsn  whether to skip the FIL_PAGE_LSN check
  @return whether the page was found valid */
  bool read_page0(const byte *dpage, bool no_lsn) noexcept;

  /** Determine some file metadata when creating or reading the file.
  @param file   the file that is being created, or OS_FILE_CLOSED */
  void find_metadata(os_file_t file= OS_FILE_CLOSED
#ifndef _WIN32
                     , bool create= false, struct stat *statbuf= nullptr
#endif
                     );
=======
  @return whether the page was found valid */
  bool read_page0() noexcept;

  /** Determine some file metadata when creating or reading the file. */
  void find_metadata() noexcept;
>>>>>>> decdd4bf

  /** Close the file handle. */
  void close();
  /** Same as close() but returns file handle instead of closing it. */
  pfs_os_file_t detach() MY_ATTRIBUTE((warn_unused_result));
  /** Prepare to free a file from fil_system.
  @param detach_handle whether to detach instead of closing a handle
  @return detached handle or OS_FILE_CLOSED */
  inline pfs_os_file_t close_to_free(bool detach_handle= false);

  /** Update the data structures on write completion */
  inline void complete_write();

private:
  /** Does stuff common for close() and detach() */
  void prepare_to_close_or_detach();
};

inline bool fil_space_t::use_doublewrite() const
{
  return !UT_LIST_GET_FIRST(chain)->atomic_write && srv_use_doublewrite_buf &&
    buf_dblwr.is_created();
}

inline void fil_space_t::set_imported()
{
  ut_ad(purpose == FIL_TYPE_IMPORT);
  purpose= FIL_TYPE_TABLESPACE;
  UT_LIST_GET_FIRST(chain)->find_metadata();
}

inline bool fil_space_t::is_rotational() const
{
  for (const fil_node_t *node= UT_LIST_GET_FIRST(chain); node;
       node= UT_LIST_GET_NEXT(chain, node))
    if (!node->on_ssd)
      return true;
  return false;
}

/** Common InnoDB file extensions */
enum ib_extention {
	NO_EXT = 0,
	IBD = 1,
	ISL = 2,
	CFG = 3
};
extern const char* dot_ext[];
#define DOT_IBD dot_ext[IBD]
#define DOT_ISL dot_ext[ISL]
#define DOT_CFG dot_ext[CFG]

/** When mariadbd is run, the default directory "." is the mysqld datadir,
but in the MariaDB Embedded Server Library and mysqlbackup it is not the default
directory, and we must set the base file path explicitly */
extern const char*	fil_path_to_mysql_datadir;
#else
# include "univ.i"
#endif /* !UNIV_INNOCHECKSUM */

/** Initial size of a single-table tablespace in pages */
#define FIL_IBD_FILE_INITIAL_SIZE	4U

/** 'null' (undefined) page offset in the context of file spaces */
#define	FIL_NULL	ULINT32_UNDEFINED


#define FIL_ADDR_PAGE	0U	/* first in address is the page offset */
#define	FIL_ADDR_BYTE	4U	/* then comes 2-byte byte offset within page*/
#define	FIL_ADDR_SIZE	6U	/* address size is 6 bytes */

/** File space address */
struct fil_addr_t {
  /** page number within a tablespace */
  uint32_t page;
  /** byte offset within the page */
  uint16_t boffset;
};

/** The byte offsets on a file page for various variables @{ */
#define FIL_PAGE_SPACE_OR_CHKSUM 0	/*!< in < MySQL-4.0.14 space id the
					page belongs to (== 0) but in later
					versions the 'new' checksum of the
					page */
#define FIL_PAGE_OFFSET		4U	/*!< page offset inside space */
#define FIL_PAGE_PREV		8U	/*!< if there is a 'natural'
					predecessor of the page, its
					offset.  Otherwise FIL_NULL.
					This field is not set on BLOB
					pages, which are stored as a
					singly-linked list.  See also
					FIL_PAGE_NEXT. */
#define FIL_PAGE_NEXT		12U	/*!< if there is a 'natural' successor
					of the page, its offset.
					Otherwise FIL_NULL.
					B-tree index pages
					(FIL_PAGE_TYPE contains FIL_PAGE_INDEX)
					on the same PAGE_LEVEL are maintained
					as a doubly linked list via
					FIL_PAGE_PREV and FIL_PAGE_NEXT
					in the collation order of the
					smallest user record on each page. */
#define FIL_PAGE_LSN		16U	/*!< lsn of the end of the newest
					modification log record to the page */
#define	FIL_PAGE_TYPE		24U	/*!< file page type: FIL_PAGE_INDEX,...,
					2 bytes.

					The contents of this field can only
					be trusted in the following case:
					if the page is an uncompressed
					B-tree index page, then it is
					guaranteed that the value is
					FIL_PAGE_INDEX.
					The opposite does not hold.

					In tablespaces created by
					MySQL/InnoDB 5.1.7 or later, the
					contents of this field is valid
					for all uncompressed pages. */

/** For the first page in a system tablespace data file(ibdata*, not *.ibd):
the file has been flushed to disk at least up to this lsn
For other pages of tablespaces not in innodb_checksum_algorithm=full_crc32
format: 32-bit key version used to encrypt the page + 32-bit checksum
or 64 bits of zero if no encryption */
#define FIL_PAGE_FILE_FLUSH_LSN_OR_KEY_VERSION 26U

/** This overloads FIL_PAGE_FILE_FLUSH_LSN for RTREE Split Sequence Number */
#define	FIL_RTREE_SPLIT_SEQ_NUM	FIL_PAGE_FILE_FLUSH_LSN_OR_KEY_VERSION

/** Start of the page_compressed content */
#define FIL_PAGE_COMP_ALGO	FIL_PAGE_FILE_FLUSH_LSN_OR_KEY_VERSION

/** starting from 4.1.x this contains the space id of the page */
#define FIL_PAGE_ARCH_LOG_NO_OR_SPACE_ID  34U

#define FIL_PAGE_SPACE_ID  FIL_PAGE_ARCH_LOG_NO_OR_SPACE_ID

#define FIL_PAGE_DATA		38U	/*!< start of the data on the page */

/** 32-bit key version used to encrypt the page in full_crc32 format.
For non-encrypted page, it contains 0. */
#define FIL_PAGE_FCRC32_KEY_VERSION	0

/** page_compressed without innodb_checksum_algorithm=full_crc32 @{ */
/** Number of bytes used to store actual payload data size on
page_compressed pages when not using full_crc32. */
#define FIL_PAGE_COMP_SIZE		0

/** Number of bytes for FIL_PAGE_COMP_SIZE */
#define FIL_PAGE_COMP_METADATA_LEN		2

/** Number of bytes used to store actual compression method
for encrypted tables when not using full_crc32. */
#define FIL_PAGE_ENCRYPT_COMP_ALGO		2

/** Extra header size for encrypted page_compressed pages when
not using full_crc32 */
#define FIL_PAGE_ENCRYPT_COMP_METADATA_LEN	4
/* @} */

/** File page trailer @{ */
#define FIL_PAGE_END_LSN_OLD_CHKSUM 8	/*!< the low 4 bytes of this are used
					to store the page checksum, the
					last 4 bytes should be identical
					to the last 4 bytes of FIL_PAGE_LSN */
#define FIL_PAGE_DATA_END	8	/*!< size of the page trailer */

/** Store the last 4 bytes of FIL_PAGE_LSN */
#define FIL_PAGE_FCRC32_END_LSN 8

/** Store crc32 checksum at the end of the page */
#define FIL_PAGE_FCRC32_CHECKSUM	4
/* @} */

/** File page types (values of FIL_PAGE_TYPE) @{ */
/** page_compressed, encrypted=YES (not used for full_crc32) */
constexpr uint16_t FIL_PAGE_PAGE_COMPRESSED_ENCRYPTED= 37401;
/** page_compressed (not used for full_crc32) */
constexpr uint16_t FIL_PAGE_PAGE_COMPRESSED= 34354;
/** B-tree index page */
constexpr uint16_t FIL_PAGE_INDEX= 17855;
/** R-tree index page (SPATIAL INDEX) */
constexpr uint16_t FIL_PAGE_RTREE= 17854;
/** Undo log page */
constexpr uint16_t FIL_PAGE_UNDO_LOG= 2;
/** Index node (of file-in-file metadata) */
constexpr uint16_t FIL_PAGE_INODE= 3;
/** Insert buffer free list */
constexpr uint16_t FIL_PAGE_IBUF_FREE_LIST= 4;
/** Freshly allocated page */
constexpr uint16_t FIL_PAGE_TYPE_ALLOCATED= 0;
/** Change buffer bitmap (pages n*innodb_page_size+1) */
constexpr uint16_t FIL_PAGE_IBUF_BITMAP= 5;
/** System page */
constexpr uint16_t FIL_PAGE_TYPE_SYS= 6;
/** Transaction system data */
constexpr uint16_t FIL_PAGE_TYPE_TRX_SYS= 7;
/** Tablespace header (page 0) */
constexpr uint16_t FIL_PAGE_TYPE_FSP_HDR= 8;
/** Extent descriptor page (pages n*innodb_page_size, except 0) */
constexpr uint16_t FIL_PAGE_TYPE_XDES= 9;
/** Uncompressed BLOB page */
constexpr uint16_t FIL_PAGE_TYPE_BLOB= 10;
/** First ROW_FORMAT=COMPRESSED BLOB page */
constexpr uint16_t FIL_PAGE_TYPE_ZBLOB= 11;
/** Subsequent ROW_FORMAT=COMPRESSED BLOB page */
constexpr uint16_t FIL_PAGE_TYPE_ZBLOB2= 12;
/** In old tablespaces, garbage in FIL_PAGE_TYPE is replaced with this
value when flushing pages. */
constexpr uint16_t FIL_PAGE_TYPE_UNKNOWN= 13;

/* File page types introduced in MySQL 5.7, not supported in MariaDB */
//constexpr uint16_t FIL_PAGE_COMPRESSED = 14;
//constexpr uint16_t FIL_PAGE_ENCRYPTED = 15;
//constexpr uint16_t FIL_PAGE_COMPRESSED_AND_ENCRYPTED = 16;
//constexpr FIL_PAGE_ENCRYPTED_RTREE = 17;
/** Clustered index root page after instant ADD COLUMN */
constexpr uint16_t FIL_PAGE_TYPE_INSTANT= 18;

/** Used by i_s.cc to index into the text description.
Note: FIL_PAGE_TYPE_INSTANT maps to the same as FIL_PAGE_INDEX. */
constexpr uint16_t FIL_PAGE_TYPE_LAST= FIL_PAGE_TYPE_UNKNOWN;

/** Set in FIL_PAGE_TYPE for full_crc32 pages in page_compressed format.
If the flag is set, then the following holds for the remaining bits
of FIL_PAGE_TYPE:
Bits 0..7 will contain the compressed page size in bytes.
Bits 8..14 are reserved and must be 0. */
constexpr uint16_t FIL_PAGE_COMPRESS_FCRC32_MARKER= 15;
/* @} */

/** @return whether the page type is B-tree or R-tree index */
inline bool fil_page_type_is_index(uint16_t page_type)
{
	switch (page_type) {
	case FIL_PAGE_TYPE_INSTANT:
	case FIL_PAGE_INDEX:
	case FIL_PAGE_RTREE:
		return(true);
	}
	return(false);
}

/** Check whether the page is index page (either regular Btree index or Rtree
index */
#define fil_page_index_page_check(page)                         \
        fil_page_type_is_index(fil_page_get_type(page))

/** Get the file page type.
@param[in]	page	file page
@return page type */
inline uint16_t fil_page_get_type(const byte *page)
{
  return mach_read_from_2(my_assume_aligned<2>(page + FIL_PAGE_TYPE));
}

#ifndef UNIV_INNOCHECKSUM

/** Number of pending tablespace flushes */
extern Atomic_counter<ulint> fil_n_pending_tablespace_flushes;

/** Look up a tablespace.
The caller should hold an InnoDB table lock or a MDL that prevents
the tablespace from being dropped during the operation,
or the caller should be in single-threaded crash recovery mode
(no user connections that could drop tablespaces).
Normally, fil_space_t::get() should be used instead.
@param[in]	id	tablespace ID
@return tablespace, or NULL if not found */
fil_space_t*
fil_space_get(
	ulint	id)
	MY_ATTRIBUTE((warn_unused_result));

/** The tablespace memory cache; also the totality of logs (the log
data space) is stored here; below we talk about tablespaces */
struct fil_system_t {
  /**
    Constructor.

    Some members may require late initialisation, thus we just mark object as
    uninitialised. Real initialisation happens in create().
  */
  fil_system_t() : m_initialised(false) {}

  bool is_initialised() const { return m_initialised; }

  /**
    Create the file system interface at database start.

    @param[in] hash_size	hash table size
  */
  void create(ulint hash_size);

  /** Close the file system interface at shutdown */
  void close();

private:
  bool m_initialised;

  /** Points to the last opened space in space_list. Protected with
  fil_system.mutex. */
  fil_space_t *space_list_last_opened= nullptr;

#ifdef __linux__
  /** available block devices that reside on non-rotational storage */
  std::vector<dev_t> ssd;
public:
  /** @return whether a file system device is on non-rotational storage */
  bool is_ssd(dev_t dev) const
  {
    /* Linux seems to allow up to 15 partitions per block device.
    If the detected ssd carries "partition number 0" (it is the whole device),
    compare the candidate file system number without the partition number. */
    for (const auto s : ssd)
      if (dev == s || (dev & ~15U) == s)
        return true;
    return false;
  }
#endif
public:
  /** Detach a tablespace from the cache and close the files.
  @param space tablespace
  @param detach_handle whether to detach the handle, instead of closing
  @return detached handle
  @retval OS_FILE_CLOSED if no handle was detached */
  pfs_os_file_t detach(fil_space_t *space, bool detach_handle= false);

  /** the mutex protecting most data fields, and some fields of fil_space_t */
  mysql_mutex_t mutex;
	fil_space_t*	sys_space;	/*!< The innodb_system tablespace */
	fil_space_t*	temp_space;	/*!< The innodb_temporary tablespace */
  /** Map of fil_space_t::id to fil_space_t* */
  hash_table_t spaces;
  /** tablespaces for which fil_space_t::needs_flush() holds */
  sized_ilist<fil_space_t, unflushed_spaces_tag_t> unflushed_spaces;
  /** number of currently open files; protected by mutex */
  ulint n_open;
  /** last time we noted n_open exceeding the limit; protected by mutex */
  time_t n_open_exceeded_time;
	ulint		max_assigned_id;/*!< maximum space id in the existing
					tables, or assigned during the time
					mysqld has been up; at an InnoDB
					startup we scan the data dictionary
					and set here the maximum of the
					space id's of the tables there */
  /** nonzero if fil_node_open_file_low() should avoid moving the tablespace
  to the end of space_list, for FIFO policy of try_to_close() */
  ulint freeze_space_list;
  /** List of all file spaces, opened spaces should be at the top of the list
  to optimize try_to_close() execution. Protected with fil_system.mutex. */
  ilist<fil_space_t, space_list_tag_t> space_list;

  ilist<fil_space_t, named_spaces_tag_t> named_spaces;
					/*!< list of all file spaces
					for which a FILE_MODIFY
					record has been written since
					the latest redo log checkpoint.
					Protected only by log_sys.mutex. */

	/** List of all file spaces need key rotation */
	ilist<fil_space_t, rotation_list_tag_t> default_encrypt_tables;

	bool		space_id_reuse_warned;
					/*!< whether fil_space_t::create()
					has issued a warning about
					potential space_id reuse */

  /** Add the file to the end of opened spaces list in
  fil_system.space_list, so that fil_space_t::try_to_close() should close
  it as a last resort.
  @param space space to add */
  void add_opened_last_to_space_list(fil_space_t *space);

  /** Move the file to the end of opened spaces list in
  fil_system.space_list, so that fil_space_t::try_to_close() should close
  it as a last resort.
  @param space space to move */
  inline void move_opened_last_to_space_list(fil_space_t *space)
  {
    /* In the case when several files of the same space are added in a
    row, there is no need to remove and add a space to the same position
    in space_list. It can be for system or temporary tablespaces. */
    if (freeze_space_list || space_list_last_opened == space)
      return;

    space_list.erase(space_list_t::iterator(space));
    add_opened_last_to_space_list(space);
  }

  /** Move closed file last in fil_system.space_list, so that
  fil_space_t::try_to_close() iterates opened files first in FIFO order,
  i.e. first opened, first closed.
  @param space space to move */
  void move_closed_last_to_space_list(fil_space_t *space)
  {
    if (UNIV_UNLIKELY(freeze_space_list))
      return;

    space_list_t::iterator s= space_list_t::iterator(space);

    if (space_list_last_opened == space)
    {
      ut_ad(s != space_list.begin());
      space_list_t::iterator prev= s;
      space_list_last_opened= &*--prev;
    }

    space_list.erase(s);
    space_list.push_back(*space);
  }

  /** Return the next tablespace from default_encrypt_tables list.
  @param space   previous tablespace (nullptr to start from the start)
  @param recheck whether the removal condition needs to be rechecked after
  the encryption parameters were changed
  @param encrypt expected state of innodb_encrypt_tables
  @return the next tablespace to process (n_pending_ops incremented)
  @retval fil_system.temp_space if there is no work to do
  @retval nullptr upon reaching the end of the iteration */
  inline fil_space_t* default_encrypt_next(fil_space_t *space, bool recheck,
                                           bool encrypt);

  /** Extend all open data files to the recovered size */
  ATTRIBUTE_COLD void extend_to_recv_size();

  /** Determine if a tablespace associated with a file name exists.
  @param path   tablespace file name to look for
  @return a matching tablespace */
  inline fil_space_t *find(const char *path) const;
};

/** The tablespace memory cache. */
extern fil_system_t	fil_system;

inline void fil_space_t::reacquire()
{
  ut_d(uint32_t n=) n_pending.fetch_add(1, std::memory_order_relaxed);
#ifdef SAFE_MUTEX
  if (mysql_mutex_is_owner(&fil_system.mutex)) return;
  ut_ad(n & PENDING);
  ut_ad(UT_LIST_GET_FIRST(chain)->is_open());
#endif /* SAFE_MUTEX */
}

/** Flush pending writes from the file system cache to the file. */
template<bool have_reference> inline void fil_space_t::flush()
{
  mysql_mutex_assert_not_owner(&fil_system.mutex);
  ut_ad(!have_reference || (pending() & PENDING));
  ut_ad(purpose == FIL_TYPE_TABLESPACE || purpose == FIL_TYPE_IMPORT);
  if (srv_file_flush_method == SRV_O_DIRECT_NO_FSYNC)
  {
    ut_ad(!is_in_unflushed_spaces);
    ut_ad(!needs_flush());
  }
  else if (have_reference)
    flush_low();
  else
  {
    if (!(acquire_low(STOPPING | CLOSING) & (STOPPING | CLOSING)))
    {
      flush_low();
      release();
    }
  }
}

/** @return the size in pages (0 if unreadable) */
inline uint32_t fil_space_t::get_size()
{
  if (!size)
  {
    mysql_mutex_lock(&fil_system.mutex);
    read_page0(nullptr, false);
    mysql_mutex_unlock(&fil_system.mutex);
  }
  return size;
}

#include "fil0crypt.h"

/*******************************************************************//**
Assigns a new space id for a new single-table tablespace. This works simply by
incrementing the global counter. If 4 billion id's is not enough, we may need
to recycle id's.
@return true if assigned, false if not */
bool
fil_assign_new_space_id(
/*====================*/
	ulint*	space_id);	/*!< in/out: space id */

/** Frees a space object from the tablespace memory cache.
Closes the files in the chain but does not delete them.
There must not be any pending i/o's or flushes on the files.
@param[in]	id		tablespace identifier
@param[in]	x_latched	whether the caller holds X-mode space->latch
@return true if success */
bool
fil_space_free(
	ulint		id,
	bool		x_latched);

/** Set the recovered size of a tablespace in pages.
@param	id	tablespace ID
@param	size	recovered size in pages
@param	flags	tablespace flags */
void fil_space_set_recv_size_and_flags(ulint id, uint32_t size,
                                       uint32_t flags);

/*******************************************************************//**
Sets the max tablespace id counter if the given number is bigger than the
previous value. */
void
fil_set_max_space_id_if_bigger(
/*===========================*/
	ulint	max_id);/*!< in: maximum known id */

/** Write the flushed LSN to the page header of the first page in the
system tablespace.
@param[in]	lsn	flushed LSN
@return DB_SUCCESS or error number */
dberr_t
fil_write_flushed_lsn(
	lsn_t	lsn)
MY_ATTRIBUTE((warn_unused_result));

MY_ATTRIBUTE((warn_unused_result))
/** Delete a tablespace and associated .ibd file.
@param id    tablespace identifier
@return detached file handle (to be closed by the caller)
@return	OS_FILE_CLOSED if no file existed */
pfs_os_file_t fil_delete_tablespace(ulint id);

/** Close a single-table tablespace on failed IMPORT TABLESPACE.
The tablespace must be cached in the memory cache.
Free all pages used by the tablespace. */
void fil_close_tablespace(ulint id);

/*******************************************************************//**
Allocates and builds a file name from a path, a table or tablespace name
and a suffix. The string must be freed by caller with ut_free().
@param[in] path nullptr or the directory path or the full path and filename
@param[in] name {} if path is full, or Table/Tablespace name
@param[in] extension the file extension to use
@param[in] trim_name true if the last name on the path should be trimmed
@return own: file name */
char* fil_make_filepath_low(const char *path,
                            const fil_space_t::name_type &name,
                            ib_extention extension, bool trim_name);

char *fil_make_filepath(const char* path, const table_name_t name,
                        ib_extention suffix, bool strip_name);

/** Wrapper function over fil_make_filepath_low to build file name.
@param path nullptr or the directory path or the full path and filename
@param name {} if path is full, or Table/Tablespace name
@param extension the file extension to use
@param trim_name true if the last name on the path should be trimmed
@return own: file name */
static inline char*
fil_make_filepath(const char* path, const fil_space_t::name_type &name,
                  ib_extention extension, bool trim_name)
{
  /* If we are going to strip a name off the path, there better be a
  path and a new name to put back on. */
  ut_ad(!trim_name || (path && name.data()));
  return fil_make_filepath_low(path, name, extension, trim_name);
}

/** Create a tablespace file.
@param[in]	space_id	Tablespace ID
@param[in]	name		Tablespace name in dbname/tablename format.
@param[in]	path		Path and filename of the datafile to create.
@param[in]	flags		Tablespace flags
@param[in]	size		Initial size of the tablespace file in pages,
must be >= FIL_IBD_FILE_INITIAL_SIZE
@param[in]	mode		MariaDB encryption mode
@param[in]	key_id		MariaDB encryption key_id
@param[out]	err		DB_SUCCESS or error code
@return	the created tablespace
@retval	NULL	on error */
fil_space_t*
fil_ibd_create(
	ulint		space_id,
	const table_name_t name,
	const char*	path,
	ulint		flags,
	uint32_t	size,
	fil_encryption_t mode,
	uint32_t	key_id,
	dberr_t*	err)
	MY_ATTRIBUTE((nonnull, warn_unused_result));

/** Try to adjust FSP_SPACE_FLAGS if they differ from the expectations.
(Typically when upgrading from MariaDB 10.1.0..10.1.20.)
@param[in,out]	space		tablespace
@param[in]	flags		desired tablespace flags */
void fsp_flags_try_adjust(fil_space_t* space, ulint flags);

/********************************************************************//**
Tries to open a single-table tablespace and optionally checks the space id is
right in it. If does not succeed, prints an error message to the .err log. This
function is used to open a tablespace when we start up mysqld, and also in
IMPORT TABLESPACE.
NOTE that we assume this operation is used either at the database startup
or under the protection of dict_sys.latch, so that two users cannot
race here. This operation does not leave the file associated with the
tablespace open, but closes it after we have looked at the space id in it.

If the validate boolean is set, we read the first page of the file and
check that the space id in the file is what we expect. We assume that
this function runs much faster if no check is made, since accessing the
file inode probably is much faster (the OS caches them) than accessing
the first page of the file.  This boolean may be initially false, but if
a remote tablespace is found it will be changed to true.

@param[in]	validate	0=maybe missing, 1=do not validate, 2=validate
@param[in]	purpose		FIL_TYPE_TABLESPACE or FIL_TYPE_TEMPORARY
@param[in]	id		tablespace ID
@param[in]	flags		expected FSP_SPACE_FLAGS
@param[in]	name		table name
If file-per-table, it is the table name in the databasename/tablename format
@param[in]	path_in		expected filepath, usually read from dictionary
@param[out]	err		DB_SUCCESS or error code
@return	tablespace
@retval	NULL	if the tablespace could not be opened */
fil_space_t*
fil_ibd_open(
	unsigned		validate,
	fil_type_t		purpose,
	ulint			id,
	ulint			flags,
	fil_space_t::name_type	name,
	const char*		path_in,
	dberr_t*		err = NULL)
	MY_ATTRIBUTE((warn_unused_result));

enum fil_load_status {
	/** The tablespace file(s) were found and valid. */
	FIL_LOAD_OK,
	/** The name no longer matches space_id */
	FIL_LOAD_ID_CHANGED,
	/** The file(s) were not found */
	FIL_LOAD_NOT_FOUND,
	/** The file(s) were not valid */
	FIL_LOAD_INVALID,
	/** The tablespace file was deferred to open */
	FIL_LOAD_DEFER
};

/** Open a single-file tablespace and add it to the InnoDB data structures.
@param[in]	space_id	tablespace ID
@param[in]	filename	path/to/databasename/tablename.ibd
@param[out]	space		the tablespace, or NULL on error
@return status of the operation */
enum fil_load_status
fil_ibd_load(
	ulint		space_id,
	const char*	filename,
	fil_space_t*&	space)
	MY_ATTRIBUTE((warn_unused_result));


/** Determine if a matching tablespace exists in the InnoDB tablespace
memory cache. Note that if we have not done a crash recovery at the database
startup, there may be many tablespaces which are not yet in the memory cache.
@param[in]	id		Tablespace ID
@param[in]	table_flags	table flags
@return the tablespace
@retval	NULL	if no matching tablespace exists in the memory cache */
fil_space_t *fil_space_for_table_exists_in_mem(ulint id, ulint table_flags);

/** Try to extend a tablespace if it is smaller than the specified size.
@param[in,out]	space	tablespace
@param[in]	size	desired size in pages
@return whether the tablespace is at least as big as requested */
bool fil_space_extend(fil_space_t *space, uint32_t size);

/** Flush to disk the writes in file spaces of the given type
possibly cached by the OS. */
void fil_flush_file_spaces();
/******************************************************************//**
Checks the consistency of the tablespace cache.
@return true if ok */
bool fil_validate();
/*********************************************************************//**
Sets the file page type. */
void
fil_page_set_type(
/*==============*/
	byte*	page,	/*!< in/out: file page */
	ulint	type);	/*!< in: type */

/********************************************************************//**
Delete the tablespace file and any related files like .cfg.
This should not be called for temporary tables. */
void
fil_delete_file(
/*============*/
	const char*	path);	/*!< in: filepath of the ibd tablespace */

/*******************************************************************//**
Returns the table space by a given id, NULL if not found. */
fil_space_t*
fil_space_get_by_id(
/*================*/
	ulint	id);	/*!< in: space id */

/** Note that a non-predefined persistent tablespace has been modified
by redo log.
@param[in,out]	space	tablespace */
void
fil_names_dirty(
	fil_space_t*	space);

/** Write FILE_MODIFY records when a non-predefined persistent
tablespace was modified for the first time since the latest
fil_names_clear().
@param[in,out]	space	tablespace */
void fil_names_dirty_and_write(fil_space_t* space);

/** Write FILE_MODIFY records if a persistent tablespace was modified
for the first time since the latest fil_names_clear().
@param[in,out]	space	tablespace
@param[in,out]	mtr	mini-transaction
@return whether any FILE_MODIFY record was written */
inline bool fil_names_write_if_was_clean(fil_space_t* space)
{
	mysql_mutex_assert_owner(&log_sys.mutex);

	if (space == NULL) {
		return(false);
	}

	const bool	was_clean = space->max_lsn == 0;
	ut_ad(space->max_lsn <= log_sys.get_lsn());
	space->max_lsn = log_sys.get_lsn();

	if (was_clean) {
		fil_names_dirty_and_write(space);
	}

	return(was_clean);
}

/** On a log checkpoint, reset fil_names_dirty_and_write() flags
and write out FILE_MODIFY and FILE_CHECKPOINT if needed.
@param[in]	lsn		checkpoint LSN
@param[in]	do_write	whether to always write FILE_CHECKPOINT
@return whether anything was written to the redo log
@retval false	if no flags were set and nothing written
@retval true	if anything was written to the redo log */
bool
fil_names_clear(
	lsn_t	lsn,
	bool	do_write);

#ifdef UNIV_ENABLE_UNIT_TEST_MAKE_FILEPATH
void test_make_filepath();
#endif /* UNIV_ENABLE_UNIT_TEST_MAKE_FILEPATH */

/** Determine the block size of the data file.
@param[in]	space		tablespace
@param[in]	offset		page number
@return	block size */
ulint fil_space_get_block_size(const fil_space_t* space, unsigned offset);

/** Check whether encryption key found
@param crypt_data Encryption data
@param f_name     File name
@return encryption key found */
bool fil_crypt_check(fil_space_crypt_t *crypt_data, const char *f_name);

#endif /* UNIV_INNOCHECKSUM */<|MERGE_RESOLUTION|>--- conflicted
+++ resolved
@@ -1131,26 +1131,12 @@
   bool is_open() const { return handle != OS_FILE_CLOSED; }
 
   /** Read the first page of a data file.
-<<<<<<< HEAD
   @param dpage   copy of a first page, from the doublewrite buffer, or nullptr
   @param no_lsn  whether to skip the FIL_PAGE_LSN check
   @return whether the page was found valid */
   bool read_page0(const byte *dpage, bool no_lsn) noexcept;
-
-  /** Determine some file metadata when creating or reading the file.
-  @param file   the file that is being created, or OS_FILE_CLOSED */
-  void find_metadata(os_file_t file= OS_FILE_CLOSED
-#ifndef _WIN32
-                     , bool create= false, struct stat *statbuf= nullptr
-#endif
-                     );
-=======
-  @return whether the page was found valid */
-  bool read_page0() noexcept;
-
   /** Determine some file metadata when creating or reading the file. */
-  void find_metadata() noexcept;
->>>>>>> decdd4bf
+  void find_metadata(IF_WIN(,bool create= false)) noexcept;
 
   /** Close the file handle. */
   void close();
