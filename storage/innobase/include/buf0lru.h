--- conflicted
+++ resolved
@@ -54,11 +54,6 @@
 @param limit  maximum number of blocks to scan
 @return true if found and freed */
 bool buf_LRU_scan_and_free_block(ulint limit= ULINT_UNDEFINED);
-
-<<<<<<< HEAD
-/** @return a buffer block from the buf_pool.free list
-@retval	NULL	if the free list is empty */
-buf_block_t* buf_LRU_get_free_only();
 
 /** How to acquire a block */
 enum buf_LRU_get {
@@ -71,8 +66,6 @@
   have_no_mutex_soft
 };
 
-=======
->>>>>>> 7335e9b8
 /** Get a block from the buf_pool.free list.
 If the list is empty, blocks will be moved from the end of buf_pool.LRU
 to buf_pool.free.
