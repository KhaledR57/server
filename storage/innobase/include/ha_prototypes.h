--- conflicted
+++ resolved
@@ -409,25 +409,6 @@
 	const char*	from,	/* in: identifier to convert */
 	ulint		len);	/* in: length of 'to', in bytes */
 
-<<<<<<< HEAD
-/********************************************************************//**
-Helper function to push warnings from InnoDB internals to SQL-layer. */
-void
-ib_push_warning(
-	trx_t*		trx,	/*!< in: trx */
-	dberr_t		error,	/*!< in: error code to push as warning */
-	const char	*format,/*!< in: warning message */
-	...);
-
-/********************************************************************//**
-Helper function to push warnings from InnoDB internals to SQL-layer. */
-void
-ib_push_warning(
-	void*		ithd,	/*!< in: thd */
-	dberr_t		error,	/*!< in: error code to push as warning */
-	const char	*format,/*!< in: warning message */
-	...);
-=======
 /** Report that a table cannot be decrypted.
 @param thd    connection context
 @param table  table that cannot be decrypted
@@ -442,7 +423,6 @@
 ATTRIBUTE_COLD
 void innodb_fk_error(const trx_t *trx, dberr_t err, const char *name,
                      const dict_foreign_t& foreign);
->>>>>>> f06060f5
 
 /********************************************************************//**
 Helper function to push warnings from InnoDB internals to SQL-layer. */
