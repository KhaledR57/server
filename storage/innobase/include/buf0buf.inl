/*****************************************************************************

Copyright (c) 1995, 2016, Oracle and/or its affiliates. All Rights Reserved.
Copyright (c) 2014, 2022, MariaDB Corporation.

This program is free software; you can redistribute it and/or modify it under
the terms of the GNU General Public License as published by the Free Software
Foundation; version 2 of the License.

This program is distributed in the hope that it will be useful, but WITHOUT
ANY WARRANTY; without even the implied warranty of MERCHANTABILITY or FITNESS
FOR A PARTICULAR PURPOSE. See the GNU General Public License for more details.

You should have received a copy of the GNU General Public License along with
this program; if not, write to the Free Software Foundation, Inc.,
51 Franklin Street, Fifth Floor, Boston, MA 02110-1335 USA

*****************************************************************************/

/**************************************************//**
@file include/buf0buf.ic
The database buffer buf_pool

Created 11/5/1995 Heikki Tuuri
*******************************************************/

#include "buf0lru.h"

/** Determine if a block is still close enough to the MRU end of the LRU list
meaning that it is not in danger of getting evicted and also implying
that it has been accessed recently.
The page must be either buffer-fixed, or its page hash must be locked.
@param[in]	bpage		buffer pool page
@return whether bpage is close to MRU end of LRU */
inline bool buf_page_peek_if_young(const buf_page_t *bpage)
{
	/* FIXME: bpage->freed_page_clock is 31 bits */
	return((buf_pool.freed_page_clock & ((1UL << 31) - 1))
	       < (bpage->freed_page_clock
		  + (buf_pool.curr_size
		     * (BUF_LRU_OLD_RATIO_DIV - buf_pool.LRU_old_ratio)
		     / (BUF_LRU_OLD_RATIO_DIV * 4))));
}

/** Determine if a block should be moved to the start of the LRU list if
there is danger of dropping from the buffer pool.
@param[in]	bpage		buffer pool page
@return true if bpage should be made younger */
inline bool buf_page_peek_if_too_old(const buf_page_t *bpage)
{
	if (buf_pool.freed_page_clock == 0) {
		/* If eviction has not started yet, do not update the
		statistics or move blocks in the LRU list.  This is
		either the warm-up phase or an in-memory workload. */
		return(FALSE);
	} else if (buf_LRU_old_threshold_ms && bpage->old) {
		uint32_t access_time = bpage->is_accessed();

		/* It is possible that the below comparison returns an
		unexpected result. 2^32 milliseconds pass in about 50 days,
		so if the difference between ut_time_ms() and access_time
		is e.g. 50 days + 15 ms, then the below will behave as if
		it is 15 ms. This is known and fixing it would require to
		increase buf_page_t::access_time from 32 to 64 bits. */
		if (access_time
		    && ((ib_uint32_t) (ut_time_ms() - access_time))
		    >= buf_LRU_old_threshold_ms) {
			return(TRUE);
		}

		buf_pool.stat.n_pages_not_made_young++;
		return false;
	} else {
		return !buf_page_peek_if_young(bpage);
	}
}

<<<<<<< HEAD
/** Allocate a buffer block.
@return own: the allocated block, in state BUF_BLOCK_MEMORY */
inline buf_block_t *buf_block_alloc()
{
  return buf_LRU_get_free_block(have_no_mutex);
}

/********************************************************************//**
Frees a buffer block which does not contain a file page. */
UNIV_INLINE
void
buf_block_free(
/*===========*/
	buf_block_t*	block)	/*!< in, own: block to be freed */
{
	mysql_mutex_lock(&buf_pool.mutex);
	buf_LRU_block_free_non_file_page(block);
	mysql_mutex_unlock(&buf_pool.mutex);
}

=======
>>>>>>> 1a9011d2
/********************************************************************//**
Increments the modify clock of a frame by 1. The caller must (1) own the
buf_pool mutex and block bufferfix count has to be zero, (2) or own an x-lock
on the block. */
UNIV_INLINE
void
buf_block_modify_clock_inc(
/*=======================*/
	buf_block_t*	block)	/*!< in: block */
{
#ifdef SAFE_MUTEX
	ut_ad((mysql_mutex_is_owner(&buf_pool.mutex)
	       && !block->page.buf_fix_count())
	      || block->page.lock.have_u_or_x());
#else /* SAFE_MUTEX */
	ut_ad(!block->page.buf_fix_count() || block->page.lock.have_u_or_x());
#endif /* SAFE_MUTEX */
	assert_block_ahi_valid(block);

	block->modify_clock++;
}<|MERGE_RESOLUTION|>--- conflicted
+++ resolved
@@ -75,29 +75,6 @@
 	}
 }
 
-<<<<<<< HEAD
-/** Allocate a buffer block.
-@return own: the allocated block, in state BUF_BLOCK_MEMORY */
-inline buf_block_t *buf_block_alloc()
-{
-  return buf_LRU_get_free_block(have_no_mutex);
-}
-
-/********************************************************************//**
-Frees a buffer block which does not contain a file page. */
-UNIV_INLINE
-void
-buf_block_free(
-/*===========*/
-	buf_block_t*	block)	/*!< in, own: block to be freed */
-{
-	mysql_mutex_lock(&buf_pool.mutex);
-	buf_LRU_block_free_non_file_page(block);
-	mysql_mutex_unlock(&buf_pool.mutex);
-}
-
-=======
->>>>>>> 1a9011d2
 /********************************************************************//**
 Increments the modify clock of a frame by 1. The caller must (1) own the
 buf_pool mutex and block bufferfix count has to be zero, (2) or own an x-lock
