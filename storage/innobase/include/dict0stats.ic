/*****************************************************************************

Copyright (c) 2012, 2015, Oracle and/or its affiliates. All rights reserved.
Copyright (c) 2017, 2020, MariaDB Corporation.

This program is free software; you can redistribute it and/or modify it under
the terms of the GNU General Public License as published by the Free Software
Foundation; version 2 of the License.

This program is distributed in the hope that it will be useful, but WITHOUT
ANY WARRANTY; without even the implied warranty of MERCHANTABILITY or FITNESS
FOR A PARTICULAR PURPOSE. See the GNU General Public License for more details.

You should have received a copy of the GNU General Public License along with
this program; if not, write to the Free Software Foundation, Inc.,
51 Franklin Street, Fifth Floor, Boston, MA 02110-1335 USA

*****************************************************************************/

/**************************************************//**
@file include/dict0stats.ic
Code used for calculating and manipulating table statistics.

Created Jan 23, 2012 Vasil Dimov
*******************************************************/

#include "dict0dict.h"
#include "srv0srv.h"

/*********************************************************************//**
Set the persistent statistics flag for a given table. This is set only
in the in-memory table object and is not saved on disk. It will be read
from the .frm file upon first open from MySQL after a server restart. */
UNIV_INLINE
void
dict_stats_set_persistent(
/*======================*/
	dict_table_t*	table,	/*!< in/out: table */
	ibool		ps_on,	/*!< in: persistent stats explicitly enabled */
	ibool		ps_off)	/*!< in: persistent stats explicitly disabled */
{
	/* Not allowed to have both flags set, but a CREATE or ALTER
	statement that contains "STATS_PERSISTENT=0 STATS_PERSISTENT=1" would
	end up having both set. In this case we clear the OFF flag. */
	if (ps_on && ps_off) {
		ps_off = FALSE;
	}

	ib_uint32_t	stat_persistent = 0;

	if (ps_on) {
		stat_persistent |= DICT_STATS_PERSISTENT_ON;
	}

	if (ps_off) {
		stat_persistent |= DICT_STATS_PERSISTENT_OFF;
	}

	/* we rely on this assignment to be atomic */
	table->stat_persistent = stat_persistent;
}

/** @return whether persistent statistics is enabled for a given table */
UNIV_INLINE
bool
dict_stats_is_persistent_enabled(const dict_table_t* table)
{
	/* Because of the nature of this check (non-locking) it is possible
	that a table becomes:
	* PS-disabled immediately after this function has returned TRUE or
	* PS-enabled immediately after this function has returned FALSE.
	This means that it is possible that we do:
	+ dict_stats_update(DICT_STATS_RECALC_PERSISTENT) on a table that has
	  just been PS-disabled or
	+ dict_stats_update(DICT_STATS_RECALC_TRANSIENT) on a table that has
	  just been PS-enabled.
	This is acceptable. Avoiding this would mean that we would have to
<<<<<<< HEAD
	protect the ::stat_persistent with dict_table_t::stats_latch like the
=======
	protect the ::stat_persistent with dict_sys->mutex like the
>>>>>>> 2b6f8044
	other ::stat_ members which would be too big performance penalty,
	especially when this function is called from
	dict_stats_update_if_needed(). */

	/* we rely on this read to be atomic */
	ib_uint32_t	stat_persistent = table->stat_persistent;

	if (stat_persistent & DICT_STATS_PERSISTENT_ON) {
		ut_ad(!(stat_persistent & DICT_STATS_PERSISTENT_OFF));
		return(true);
	} else if (stat_persistent & DICT_STATS_PERSISTENT_OFF) {
		return(false);
	} else {
		return(srv_stats_persistent);
	}
}

/*********************************************************************//**
Set the auto recalc flag for a given table (only honored for a persistent
stats enabled table). The flag is set only in the in-memory table object
and is not saved in InnoDB files. It will be read from the .frm file upon
first open from MySQL after a server restart. */
UNIV_INLINE
void
dict_stats_auto_recalc_set(
/*=======================*/
	dict_table_t*	table,			/*!< in/out: table */
	ibool		auto_recalc_on,		/*!< in: explicitly enabled */
	ibool		auto_recalc_off)	/*!< in: explicitly disabled */
{
	ut_ad(!auto_recalc_on || !auto_recalc_off);

	ib_uint32_t	stats_auto_recalc = 0;

	if (auto_recalc_on) {
		stats_auto_recalc |= DICT_STATS_AUTO_RECALC_ON;
	}

	if (auto_recalc_off) {
		stats_auto_recalc |= DICT_STATS_AUTO_RECALC_OFF;
	}

	/* we rely on this assignment to be atomic */
	table->stats_auto_recalc = stats_auto_recalc;
}

/** @return whether auto recalc is enabled for a given table*/
UNIV_INLINE
bool
dict_stats_auto_recalc_is_enabled(const dict_table_t* table)
{
	/* we rely on this read to be atomic */
	ib_uint32_t	stats_auto_recalc = table->stats_auto_recalc;

	if (stats_auto_recalc & DICT_STATS_AUTO_RECALC_ON) {
		ut_ad(!(stats_auto_recalc & DICT_STATS_AUTO_RECALC_OFF));
		return(true);
	} else if (stats_auto_recalc & DICT_STATS_AUTO_RECALC_OFF) {
		return(false);
	} else {
		return(srv_stats_auto_recalc);
	}
}

/*********************************************************************//**
Initialize table's stats for the first time when opening a table. */
UNIV_INLINE
void
dict_stats_init(
/*============*/
	dict_table_t*	table)	/*!< in/out: table */
{
	ut_ad(!mutex_own(&dict_sys.mutex));

	if (table->stat_initialized) {
		return;
	}

	dict_stats_upd_option_t	opt;

	if (dict_stats_is_persistent_enabled(table)) {
		opt = DICT_STATS_FETCH_ONLY_IF_NOT_IN_MEMORY;
	} else {
		opt = DICT_STATS_RECALC_TRANSIENT;
	}

	dict_stats_update(table, opt);
}

/*********************************************************************//**
Deinitialize table's stats after the last close of the table. This is
used to detect "FLUSH TABLE" and refresh the stats upon next open. */
UNIV_INLINE
void
dict_stats_deinit(
/*==============*/
	dict_table_t*	table)	/*!< in/out: table */
{
	ut_ad(mutex_own(&dict_sys.mutex));

	ut_a(table->get_ref_count() == 0);

<<<<<<< HEAD
	rw_lock_x_lock(&table->stats_latch);

	if (!table->stat_initialized) {
		rw_lock_x_unlock(&table->stats_latch);
=======
	if (!table->stat_initialized) {
>>>>>>> 2b6f8044
		return;
	}

	table->stat_initialized = FALSE;

#ifdef HAVE_valgrind
	MEM_UNDEFINED(&table->stat_n_rows, sizeof table->stat_n_rows);
	MEM_UNDEFINED(&table->stat_clustered_index_size,
		      sizeof table->stat_clustered_index_size);
	MEM_UNDEFINED(&table->stat_sum_of_other_index_sizes,
		      sizeof table->stat_sum_of_other_index_sizes);
	MEM_UNDEFINED(&table->stat_modified_counter,
		      sizeof table->stat_modified_counter);

	dict_index_t*   index;

	for (index = dict_table_get_first_index(table);
	     index != NULL;
	     index = dict_table_get_next_index(index)) {
		MEM_UNDEFINED(
			index->stat_n_diff_key_vals,
			index->n_uniq
			* sizeof(index->stat_n_diff_key_vals[0]));
		MEM_UNDEFINED(
			index->stat_n_sample_sizes,
			index->n_uniq
			* sizeof(index->stat_n_sample_sizes[0]));
		MEM_UNDEFINED(
			index->stat_n_non_null_key_vals,
			index->n_uniq
			* sizeof(index->stat_n_non_null_key_vals[0]));
		MEM_UNDEFINED(
			&index->stat_index_size,
			sizeof(index->stat_index_size));
		MEM_UNDEFINED(
			&index->stat_n_leaf_pages,
			sizeof(index->stat_n_leaf_pages));
	}
#endif /* HAVE_valgrind */
<<<<<<< HEAD

	rw_lock_x_unlock(&table->stats_latch);
=======
>>>>>>> 2b6f8044
}<|MERGE_RESOLUTION|>--- conflicted
+++ resolved
@@ -75,11 +75,7 @@
 	+ dict_stats_update(DICT_STATS_RECALC_TRANSIENT) on a table that has
 	  just been PS-enabled.
 	This is acceptable. Avoiding this would mean that we would have to
-<<<<<<< HEAD
-	protect the ::stat_persistent with dict_table_t::stats_latch like the
-=======
-	protect the ::stat_persistent with dict_sys->mutex like the
->>>>>>> 2b6f8044
+	protect the stat_persistent with dict_sys.mutex like the
 	other ::stat_ members which would be too big performance penalty,
 	especially when this function is called from
 	dict_stats_update_if_needed(). */
@@ -182,14 +178,7 @@
 
 	ut_a(table->get_ref_count() == 0);
 
-<<<<<<< HEAD
-	rw_lock_x_lock(&table->stats_latch);
-
 	if (!table->stat_initialized) {
-		rw_lock_x_unlock(&table->stats_latch);
-=======
-	if (!table->stat_initialized) {
->>>>>>> 2b6f8044
 		return;
 	}
 
@@ -229,9 +218,4 @@
 			sizeof(index->stat_n_leaf_pages));
 	}
 #endif /* HAVE_valgrind */
-<<<<<<< HEAD
-
-	rw_lock_x_unlock(&table->stats_latch);
-=======
->>>>>>> 2b6f8044
 }