--- conflicted
+++ resolved
@@ -214,24 +214,18 @@
                       buf_tmp_buffer_t *slot= nullptr) :
     bpage(bpage), slot(slot), type(type) {}
 
-<<<<<<< HEAD
-  bool is_read() const { return (type & READ_SYNC) != 0; }
-  bool is_write() const { return (type & WRITE_SYNC) != 0; }
-  bool is_async() const { return (type & (READ_SYNC ^ READ_ASYNC)) != 0; }
-  bool is_doublewritten() const { return (type & 4) != 0; }
+  bool is_read() const noexcept { return (type & READ_SYNC) != 0; }
+  bool is_write() const noexcept { return (type & WRITE_SYNC) != 0; }
+  bool is_async() const noexcept
+  { return (type & (READ_SYNC ^ READ_ASYNC)) != 0; }
+  bool is_doublewritten() const noexcept { return (type & 4) != 0; }
 
   /** Create a write request for the doublewrite buffer. */
-  IORequest doublewritten() const
+  IORequest doublewritten() const noexcept
   {
     ut_ad(type == WRITE_ASYNC || type == PUNCH);
     return IORequest{bpage, slot, node, Type(type | 4)};
   }
-=======
-  bool is_read() const noexcept { return (type & READ_SYNC) != 0; }
-  bool is_write() const noexcept { return (type & WRITE_SYNC) != 0; }
-  bool is_async() const noexcept
-  { return (type & (READ_SYNC ^ READ_ASYNC)) != 0; }
->>>>>>> 4469540d
 
   void write_complete(int io_error) const noexcept;
   void read_complete(int io_error) const noexcept;
