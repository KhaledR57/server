/*****************************************************************************

Copyright (c) 1995, 2017, Oracle and/or its affiliates. All rights reserved.
Copyright (c) 2008, 2009, Google Inc.
Copyright (c) 2009, Percona Inc.
Copyright (c) 2013, 2023, MariaDB Corporation.

Portions of this file contain modifications contributed and copyrighted by
Google, Inc. Those modifications are gratefully acknowledged and are described
briefly in the InnoDB documentation. The contributions by Google are
incorporated with their permission, and subject to the conditions contained in
the file COPYING.Google.

Portions of this file contain modifications contributed and copyrighted
by Percona Inc.. Those modifications are
gratefully acknowledged and are described briefly in the InnoDB
documentation. The contributions by Percona Inc. are incorporated with
their permission, and subject to the conditions contained in the file
COPYING.Percona.

This program is free software; you can redistribute it and/or modify it under
the terms of the GNU General Public License as published by the Free Software
Foundation; version 2 of the License.

This program is distributed in the hope that it will be useful, but WITHOUT
ANY WARRANTY; without even the implied warranty of MERCHANTABILITY or FITNESS
FOR A PARTICULAR PURPOSE. See the GNU General Public License for more details.

You should have received a copy of the GNU General Public License along with
this program; if not, write to the Free Software Foundation, Inc.,
51 Franklin Street, Fifth Floor, Boston, MA 02110-1335 USA

*****************************************************************************/

/**************************************************//**
@file include/srv0srv.h
The server main program

Created 10/10/1995 Heikki Tuuri
*******************************************************/

#pragma once

#include "log0log.h"
#include "que0types.h"
#include "trx0types.h"
#include "fil0fil.h"
#include "ut0counter.h"

#include "mysql/psi/mysql_stage.h"
#include "mysql/psi/psi.h"
#include <tpool.h>
#include <memory>

/** Simple non-atomic counter
@tparam	Type  the integer type of the counter */
template <typename Type>
struct alignas(CPU_LEVEL1_DCACHE_LINESIZE) simple_counter
{
  /** Increment the counter */
  Type inc() { return add(1); }
  /** Decrement the counter */
  Type dec() { return add(Type(~0)); }

  /** Add to the counter
  @param i  amount to be added
  @return the value of the counter after adding */
  Type add(Type i) { return m_counter += i; }

  /** @return the value of the counter */
  operator Type() const { return m_counter; }

private:
  /** The counter */
  Type m_counter;
};

/** Global counters used inside InnoDB. */
struct srv_stats_t
{
	typedef ib_counter_t<ulint> ulint_ctr_n_t;
	typedef simple_counter<lsn_t> lsn_ctr_1_t;
	typedef simple_counter<ulint> ulint_ctr_1_t;
	typedef simple_counter<int64_t> int64_ctr_1_t;

	/** Count the amount of data written in total (in bytes) */
	ulint_ctr_1_t		data_written;
	/** Number of bytes saved by page compression */
	ulint_ctr_n_t          page_compression_saved;
	/* Number of pages compressed with page compression */
        ulint_ctr_n_t          pages_page_compressed;
	/* Number of TRIM operations induced by page compression */
        ulint_ctr_n_t          page_compressed_trim_op;
	/* Number of pages decompressed with page compression */
        ulint_ctr_n_t          pages_page_decompressed;
	/* Number of page compression errors */
	ulint_ctr_n_t          pages_page_compression_error;
	/* Number of pages encrypted */
	ulint_ctr_n_t          pages_encrypted;
   	/* Number of pages decrypted */
	ulint_ctr_n_t          pages_decrypted;
	/* Number of merge blocks encrypted */
	ulint_ctr_n_t          n_merge_blocks_encrypted;
	/* Number of merge blocks decrypted */
	ulint_ctr_n_t          n_merge_blocks_decrypted;
	/* Number of row log blocks encrypted */
	ulint_ctr_n_t          n_rowlog_blocks_encrypted;
	/* Number of row log blocks decrypted */
	ulint_ctr_n_t          n_rowlog_blocks_decrypted;

	/** Number of data read in total (in bytes) */
	ulint_ctr_1_t		data_read;

	/** Number of encryption_get_latest_key_version calls */
	ulint_ctr_n_t		n_key_requests;

	/** Number of temporary tablespace blocks encrypted */
	ulint_ctr_n_t		n_temp_blocks_encrypted;

	/** Number of temporary tablespace blocks decrypted */
	ulint_ctr_n_t		n_temp_blocks_decrypted;
};

extern const char*	srv_main_thread_op_info;

/** Prefix used by MySQL to indicate pre-5.1 table name encoding */
extern const char	srv_mysql50_table_name_prefix[10];

/** The buffer pool dump/load file name */
#define SRV_BUF_DUMP_FILENAME_DEFAULT	"ib_buffer_pool"
extern char*		srv_buf_dump_filename;

/** Boolean config knobs that tell InnoDB to dump the buffer pool at shutdown
and/or load it during startup. */
extern char		srv_buffer_pool_dump_at_shutdown;
extern char		srv_buffer_pool_load_at_startup;

/* Whether to disable file system cache if it is defined */
extern char		srv_disable_sort_file_cache;

/* If the last data file is auto-extended, we add this many pages to it
at a time */
#define SRV_AUTO_EXTEND_INCREMENT (srv_sys_space.get_autoextend_increment())

/** Mutex protecting page_zip_stat_per_index */
extern mysql_mutex_t page_zip_stat_per_index_mutex;
/** Mutex for locking srv_monitor_file */
extern mysql_mutex_t srv_monitor_file_mutex;
/* Temporary file for innodb monitor output */
extern FILE*	srv_monitor_file;
/** Mutex for locking srv_misc_tmpfile */
extern mysql_mutex_t srv_misc_tmpfile_mutex;
/* Temporary file for miscellanous diagnostic output */
extern FILE*	srv_misc_tmpfile;

/* Server parameters which are read from the initfile */

extern char*	srv_data_home;

/** Set if InnoDB must operate in read-only mode. We don't do any
recovery and open all tables in RO mode instead of RW mode. We don't
sync the max trx id to disk either. */
extern my_bool	srv_read_only_mode;
/** Set if InnoDB operates in read-only mode or innodb-force-recovery
is greater than SRV_FORCE_NO_IBUF_MERGE. */
extern my_bool	high_level_read_only;
/** store to its own file each table created by an user; data
dictionary tables are in the system tablespace 0 */
extern my_bool	srv_file_per_table;

/** Sort buffer size in index creation */
extern ulong	srv_sort_buf_size;
/** Maximum modification log file size for online index creation */
extern unsigned long long	srv_online_max_size;

/* If this flag is TRUE, then we will use the native aio of the
OS (provided we compiled Innobase with it in), otherwise we will
use simulated aio.
Currently we support native aio on windows and linux */
extern my_bool	srv_use_native_aio;
extern my_bool	srv_numa_interleave;

/* Use atomic writes i.e disable doublewrite buffer */
extern my_bool srv_use_atomic_writes;

/* Compression algorithm*/
extern ulong innodb_compression_algorithm;

/** TRUE if the server was successfully started */
extern bool	srv_was_started;

/** Server undo tablespaces directory, can be absolute path. */
extern char*	srv_undo_dir;

/** Number of undo tablespaces to use. */
extern uint	srv_undo_tablespaces;

/** The number of UNDO tablespaces that are active (hosting some rollback
segment). It is quite possible that some of the tablespaces doesn't host
any of the rollback-segment based on configuration used. */
extern uint32_t srv_undo_tablespaces_active;

/** Maximum size of undo tablespace. */
extern unsigned long long	srv_max_undo_log_size;

extern uint	srv_n_fil_crypt_threads;
extern uint	srv_n_fil_crypt_threads_started;

/** Enable or Disable Truncate of UNDO tablespace. */
extern my_bool	srv_undo_log_truncate;

/** Default size of UNDO tablespace (10MiB for innodb_page_size=16k) */
constexpr uint32_t SRV_UNDO_TABLESPACE_SIZE_IN_PAGES= (10U << 20) /
  UNIV_PAGE_SIZE_DEF;

extern char*	srv_log_group_home_dir;

/** The InnoDB redo log file size, or 0 when changing the redo log format
at startup (while disallowing writes to the redo log). */
extern ulonglong	srv_log_file_size;
extern ulong	srv_flush_log_at_trx_commit;
extern uint	srv_flush_log_at_timeout;
extern my_bool	srv_adaptive_flushing;
extern my_bool	srv_flush_sync;

<<<<<<< HEAD
/** Requested size in bytes */
extern ulint		srv_buf_pool_size;
/** Requested buffer pool chunk size */
extern size_t		srv_buf_pool_chunk_unit;
/** Scan depth for LRU flush batch i.e.: number of blocks scanned*/
/** Previously requested size */
extern ulint	srv_buf_pool_old_size;
/** Current size as scaling factor for the other components */
extern ulint	srv_buf_pool_base_size;
/** Current size in bytes */
extern ulint	srv_buf_pool_curr_size;
=======
>>>>>>> 5d5be64d
/** Dump this % of each buffer pool during BP dump */
extern ulong	srv_buf_pool_dump_pct;
#ifdef UNIV_DEBUG
/** Abort load after this amount of pages */
extern ulong srv_buf_pool_load_pages_abort;
#endif
/** Lock table size in bytes */
extern ulint	srv_lock_table_size;

/** the value of innodb_checksum_algorithm */
extern ulong	srv_checksum_algorithm;
extern my_bool	srv_random_read_ahead;
extern ulong	srv_read_ahead_threshold;
extern uint	srv_n_read_io_threads;
extern uint	srv_n_write_io_threads;

/* Defragmentation, Origianlly facebook default value is 100, but it's too high */
#define SRV_DEFRAGMENT_FREQUENCY_DEFAULT 40
extern my_bool	srv_defragment;
extern uint	srv_defragment_n_pages;
extern uint	srv_defragment_stats_accuracy;
extern uint	srv_defragment_fill_factor_n_recs;
extern double	srv_defragment_fill_factor;
extern uint	srv_defragment_frequency;
extern ulonglong	srv_defragment_interval;

extern uint	srv_change_buffer_max_size;

/* Number of IO operations per second the server can do */
extern ulong    srv_io_capacity;

/* We use this dummy default value at startup for max_io_capacity.
The real value is set based on the value of io_capacity. */
#define SRV_MAX_IO_CAPACITY_DUMMY_DEFAULT	(~0UL)
#define SRV_MAX_IO_CAPACITY_LIMIT		(~0UL)
extern ulong    srv_max_io_capacity;

/* The "innodb_stats_method" setting, decides how InnoDB is going
to treat NULL value when collecting statistics. It is not defined
as enum type because the configure option takes unsigned integer type. */
extern ulong	srv_innodb_stats_method;

extern ulint	srv_max_n_open_files;

extern double	srv_max_buf_pool_modified_pct;
extern double	srv_max_dirty_pages_pct_lwm;

extern double	srv_adaptive_flushing_lwm;
extern ulong	srv_flushing_avg_loops;

extern ulong	srv_force_recovery;

/** innodb_fast_shutdown=1 skips purge and change buffer merge.
innodb_fast_shutdown=2 effectively crashes the server (no log checkpoint).
innodb_fast_shutdown=3 is a clean shutdown that skips the rollback
of active transaction (to be done on restart). */
extern uint	srv_fast_shutdown;

extern ibool	srv_innodb_status;

extern unsigned long long	srv_stats_transient_sample_pages;
extern my_bool			srv_stats_persistent;
extern unsigned long long	srv_stats_persistent_sample_pages;
extern my_bool			srv_stats_auto_recalc;
extern my_bool			srv_stats_include_delete_marked;
extern unsigned long long	srv_stats_modified_counter;
extern my_bool			srv_stats_sample_traditional;

extern my_bool	srv_use_doublewrite_buf;
extern ulong	srv_checksum_algorithm;

extern my_bool	srv_force_primary_key;

extern my_bool	innodb_alter_copy_bulk;
extern ulong	srv_max_purge_lag;
extern ulong	srv_max_purge_lag_delay;

extern my_bool	innodb_encrypt_temporary_tables;

extern my_bool  srv_immediate_scrub_data_uncompressed;
/*-------------------------------------------*/

/** Modes of operation */
enum srv_operation_mode {
	/** Normal mode (MariaDB Server) */
	SRV_OPERATION_NORMAL,
	/** Mariabackup is executing server to export already restored
	tablespaces */
	SRV_OPERATION_EXPORT_RESTORED,
	/** Mariabackup taking a backup */
	SRV_OPERATION_BACKUP,
	/** Mariabackup restoring a backup for subsequent --copy-back */
	SRV_OPERATION_RESTORE,
	/** Mariabackup restoring the incremental part of a backup */
	SRV_OPERATION_RESTORE_DELTA,
	/** Mariabackup restoring a backup for subsequent --export */
	SRV_OPERATION_RESTORE_EXPORT,
	/** Mariabackup taking a backup and avoid deferring
	any tablespace */
	SRV_OPERATION_BACKUP_NO_DEFER
};

/** Current mode of operation */
extern enum srv_operation_mode srv_operation;

/** whether this is the server's first start after mariabackup --prepare */
extern bool srv_start_after_restore;

extern my_bool	srv_print_innodb_monitor;
extern my_bool	srv_print_innodb_lock_monitor;
extern ibool	srv_print_verbose_log;

extern bool	srv_monitor_active;


extern ulong	srv_n_spin_wait_rounds;
extern uint	srv_spin_wait_delay;

/** Number of initialized rollback segments for persistent undo log */
extern ulong	srv_available_undo_logs;
/** Iterations of the loop bounded by 'srv_active' label. */
extern ulint	srv_main_active_loops;
/** Iterations of the loop bounded by the 'srv_idle' label. */
extern ulint	srv_main_idle_loops;
/** Log writes involving flush. */
extern ulint	srv_log_writes_and_flush;

#ifdef UNIV_DEBUG
extern my_bool	innodb_evict_tables_on_commit_debug;
extern my_bool	srv_purge_view_update_only_debug;

/** InnoDB system tablespace to set during recovery */
extern uint	srv_sys_space_size_debug;
/** whether redo log file has been created at startup */
extern bool	srv_log_file_created;
#endif /* UNIV_DEBUG */

extern ulint	srv_dml_needed_delay;

/** innodb_purge_threads; the number of purge tasks to use */
extern uint srv_n_purge_threads;

/* the number of pages to purge in one batch */
extern ulong srv_purge_batch_size;

/* print all user-level transactions deadlocks to mysqld stderr */
extern my_bool srv_print_all_deadlocks;

extern my_bool	srv_cmp_per_index_enabled;

/** innodb_encrypt_log */
extern my_bool	srv_encrypt_log;

/* is encryption enabled */
extern ulong	srv_encrypt_tables;


/** Status variables to be passed to MySQL */
extern struct export_var_t export_vars;

/** Global counters */
extern srv_stats_t	srv_stats;

/** Fatal semaphore wait threshold = maximum number of seconds
that semaphore times out in InnoDB */
#define DEFAULT_SRV_FATAL_SEMAPHORE_TIMEOUT 600
extern ulong	srv_fatal_semaphore_wait_threshold;

/** Buffer pool dump status frequence in percentages */
extern ulong srv_buf_dump_status_frequency;

# ifdef UNIV_PFS_THREAD
extern mysql_pfs_key_t	page_cleaner_thread_key;
extern mysql_pfs_key_t	page_encrypt_thread_key;
extern mysql_pfs_key_t	trx_rollback_clean_thread_key;
extern mysql_pfs_key_t	thread_pool_thread_key;

/* This macro register the current thread and its key with performance
schema */
#  define pfs_register_thread(key)			\
do {							\
	struct PSI_thread* psi __attribute__((unused))	\
		= PSI_CALL_new_thread(key, NULL, 0);	\
	PSI_CALL_set_thread_os_id(psi);			\
	PSI_CALL_set_thread(psi);			\
} while (0)

/* This macro delist the current thread from performance schema */
#  define pfs_delete_thread()				\
do {								\
	PSI_CALL_delete_current_thread();		\
} while (0)
# else
#  define pfs_register_thread(key)
#  define pfs_delete_thread()
# endif /* UNIV_PFS_THREAD */

#ifdef HAVE_PSI_STAGE_INTERFACE
/** Performance schema stage event for monitoring ALTER TABLE progress
in ha_innobase::commit_inplace_alter_table(). */
extern PSI_stage_info	srv_stage_alter_table_end;

/** Performance schema stage event for monitoring ALTER TABLE progress
row_merge_insert_index_tuples(). */
extern PSI_stage_info	srv_stage_alter_table_insert;

/** Performance schema stage event for monitoring ALTER TABLE progress
row_log_apply(). */
extern PSI_stage_info	srv_stage_alter_table_log_index;

/** Performance schema stage event for monitoring ALTER TABLE progress
row_log_table_apply(). */
extern PSI_stage_info	srv_stage_alter_table_log_table;

/** Performance schema stage event for monitoring ALTER TABLE progress
row_merge_sort(). */
extern PSI_stage_info	srv_stage_alter_table_merge_sort;

/** Performance schema stage event for monitoring ALTER TABLE progress
row_merge_read_clustered_index(). */
extern PSI_stage_info	srv_stage_alter_table_read_pk_internal_sort;

/** Performance schema stage event for monitoring buffer pool load progress. */
extern PSI_stage_info	srv_stage_buffer_pool_load;
#endif /* HAVE_PSI_STAGE_INTERFACE */

/** Alternatives for srv_force_recovery. Non-zero values are intended
to help the user get a damaged database up so that he can dump intact
tables and rows with SELECT INTO OUTFILE. The database must not otherwise
be used with these options! A bigger number below means that all precautions
of lower numbers are included. */
enum {
	SRV_FORCE_IGNORE_CORRUPT = 1,	/*!< let the server run even if it
					detects a corrupt page */
	SRV_FORCE_NO_BACKGROUND	= 2,	/*!< prevent the main thread from
					running: if a crash would occur
					in purge, this prevents it */
	SRV_FORCE_NO_TRX_UNDO = 3,	/*!< do not run DML rollback after
					recovery */
	SRV_FORCE_NO_DDL_UNDO = 4,	/*!< prevent also DDL rollback */
	SRV_FORCE_NO_UNDO_LOG_SCAN = 5,	/*!< do not look at undo logs when
					starting the database: InnoDB will
					treat even incomplete transactions
					as committed */
	SRV_FORCE_NO_LOG_REDO = 6	/*!< do not do the log roll-forward
					in connection with recovery */
};

/* Alternatives for srv_innodb_stats_method, which could be changed by
setting innodb_stats_method */
enum srv_stats_method_name_enum {
	SRV_STATS_NULLS_EQUAL,		/* All NULL values are treated as
					equal. This is the default setting
					for innodb_stats_method */
	SRV_STATS_NULLS_UNEQUAL,	/* All NULL values are treated as
					NOT equal. */
	SRV_STATS_NULLS_IGNORED		/* NULL values are ignored */
};

typedef enum srv_stats_method_name_enum		srv_stats_method_name_t;

/*********************************************************************//**
Boots Innobase server. */
void
srv_boot(void);
/*==========*/
/*********************************************************************//**
Frees the data structures created in srv_init(). */
void
srv_free(void);

/******************************************************************//**
Outputs to a file the output of the InnoDB Monitor.
@return FALSE if not all information printed
due to failure to obtain necessary mutex */
ibool
srv_printf_innodb_monitor(
/*======================*/
	FILE*	file,		/*!< in: output stream */
	ibool	nowait,		/*!< in: whether to wait for lock_sys.latch */
	ulint*	trx_start,	/*!< out: file position of the start of
				the list of active transactions */
	ulint*	trx_end);	/*!< out: file position of the end of
				the list of active transactions */

/******************************************************************//**
Function to pass InnoDB status variables to MySQL */
void
srv_export_innodb_status(void);
/*==========================*/
/*******************************************************************//**
Get current server activity count.
@return activity count. */
ulint
srv_get_activity_count(void);
/*========================*/

/******************************************************************//**
Increment the server activity counter. */
void
srv_inc_activity_count(void);
/*=========================*/

/**********************************************************************//**
Enqueues a task to server task queue and releases a worker thread, if there
is a suspended one. */
void
srv_que_task_enqueue_low(
/*=====================*/
	que_thr_t*	thr);	/*!< in: query thread */

#ifdef UNIV_DEBUG
/** @return whether purge or master task is active */
bool srv_any_background_activity();
#endif

extern "C" {


/** Periodic task which prints the info output by various InnoDB monitors.*/
void srv_monitor_task(void*);


/** The periodic master task controlling the server. */
void srv_master_callback(void*);


/**
Complete the shutdown tasks such as background DROP TABLE,
and optionally change buffer merge (on innodb_fast_shutdown=0). */
void srv_shutdown(bool ibuf_merge);

/**
 Fetches and executes tasks from the purge work queue,
 until this queue is empty.
 This is main part of purge worker task, but also
 executed in coordinator.
 @note needs current_thd to be set beforehand.
*/
void srv_purge_worker_task_low();

} /* extern "C" */

#ifdef UNIV_DEBUG
/** @return number of tasks in queue */
ulint srv_get_task_queue_length();
#endif

/** Shut down the purge threads. */
void srv_purge_shutdown();

/** Init purge tasks*/
void srv_init_purge_tasks();

/** Status variables to be passed to MySQL */
struct export_var_t{
#ifdef BTR_CUR_HASH_ADAPT
	ulint innodb_ahi_hit;
	ulint innodb_ahi_miss;
#endif /* BTR_CUR_HASH_ADAPT */
	char  innodb_buffer_pool_dump_status[OS_FILE_MAX_PATH + 128];/*!< Buf pool dump status */
	char  innodb_buffer_pool_load_status[OS_FILE_MAX_PATH + 128];/*!< Buf pool load status */
	my_bool innodb_buffer_pool_load_incomplete;/*!< Buf pool load incomplete */
	ulint innodb_buffer_pool_pages_total;	/*!< Buffer pool size */
	ulint innodb_buffer_pool_bytes_data;	/*!< File bytes used */
	ulint innodb_buffer_pool_pages_misc;	/*!< Miscellanous pages */
#ifdef UNIV_DEBUG
	ulint innodb_buffer_pool_pages_latched;	/*!< Latched pages */
#endif /* UNIV_DEBUG */
	/** buf_pool.stat.n_page_gets (a sharded counter) */
	ulint innodb_buffer_pool_read_requests;
	ulint innodb_checkpoint_age;
	ulint innodb_checkpoint_max_age;
	ulint innodb_data_pending_reads;	/*!< Pending reads */
	ulint innodb_data_pending_writes;	/*!< Pending writes */
	ulint innodb_data_read;			/*!< Data bytes read */
	ulint innodb_data_writes;		/*!< I/O write requests */
	ulint innodb_data_written;		/*!< Data bytes written */
	ulint innodb_data_reads;		/*!< I/O read requests */
	ulint innodb_dblwr_pages_written;	/*!< srv_dblwr_pages_written */
	ulint innodb_dblwr_writes;		/*!< srv_dblwr_writes */
	ulint innodb_history_list_length;
	lsn_t innodb_lsn_current;
	lsn_t innodb_lsn_flushed;
	lsn_t innodb_lsn_last_checkpoint;
	trx_id_t innodb_max_trx_id;
#ifdef BTR_CUR_HASH_ADAPT
	ulint innodb_mem_adaptive_hash;
#endif
	ulint innodb_mem_dictionary;
	/** log_sys.get_lsn() - recv_sys.lsn */
	lsn_t innodb_os_log_written;
	ulint innodb_row_lock_waits;		/*!< srv_n_lock_wait_count */
	ulint innodb_row_lock_current_waits;	/*!< srv_n_lock_wait_current_count */
	int64_t innodb_row_lock_time;		/*!< srv_n_lock_wait_time
						/ 1000 */
	uint64_t innodb_row_lock_time_avg;	/*!< srv_n_lock_wait_time
						     / srv_n_lock_wait_count */
	uint64_t innodb_row_lock_time_max;	/*!< srv_n_lock_max_wait_time */

	/** Number of undo tablespace truncation operations */
	ulong innodb_undo_truncations;
	ulint innodb_defragment_compression_failures; /*!< Number of
						defragment re-compression
						failures */

	ulint innodb_defragment_failures;	/*!< Number of defragment
						failures*/
	ulint innodb_defragment_count;		/*!< Number of defragment
						operations*/

	/** Number of instant ALTER TABLE operations that affect columns */
	Atomic_counter<ulint> innodb_instant_alter_column;

	/* Number of InnoDB bulk operations */
	Atomic_counter<ulint> innodb_bulk_operations;

	ulint innodb_onlineddl_rowlog_rows;	/*!< Online alter rows */
	ulint innodb_onlineddl_rowlog_pct_used; /*!< Online alter percentage
						of used row log buffer */
	ulint innodb_onlineddl_pct_progress;	/*!< Online alter progress */

	int64_t innodb_page_compression_saved;/*!< Number of bytes saved
						by page compression */
	int64_t innodb_pages_page_compressed;/*!< Number of pages
						compressed by page compression */
	int64_t innodb_page_compressed_trim_op;/*!< Number of TRIM operations
						induced by page compression */
	int64_t innodb_pages_page_decompressed;/*!< Number of pages
						decompressed by page
						compression */
	int64_t innodb_pages_page_compression_error;/*!< Number of page
						compression errors */
	int64_t innodb_pages_encrypted;      /*!< Number of pages
						encrypted */
	int64_t innodb_pages_decrypted;      /*!< Number of pages
						decrypted */

	/*!< Number of merge blocks encrypted */
	ib_int64_t innodb_n_merge_blocks_encrypted;
	/*!< Number of merge blocks decrypted */
	ib_int64_t innodb_n_merge_blocks_decrypted;
	/*!< Number of row log blocks encrypted */
	ib_int64_t innodb_n_rowlog_blocks_encrypted;
	/*!< Number of row log blocks decrypted */
	ib_int64_t innodb_n_rowlog_blocks_decrypted;

	/* Number of temporary tablespace pages encrypted */
	ib_int64_t innodb_n_temp_blocks_encrypted;

	/* Number of temporary tablespace pages decrypted */
	ib_int64_t innodb_n_temp_blocks_decrypted;

	ulint innodb_encryption_rotation_pages_read_from_cache;
	ulint innodb_encryption_rotation_pages_read_from_disk;
	ulint innodb_encryption_rotation_pages_modified;
	ulint innodb_encryption_rotation_pages_flushed;
	ulint innodb_encryption_rotation_estimated_iops;
	int64_t innodb_encryption_key_requests;
};

extern tpool::thread_pool *srv_thread_pool;
extern std::unique_ptr<tpool::timer> srv_master_timer;
extern std::unique_ptr<tpool::timer> srv_monitor_timer;

/** The interval at which srv_monitor_task is invoked, in milliseconds */
constexpr unsigned SRV_MONITOR_INTERVAL= 15000; /* 4 times per minute */

static inline void srv_monitor_timer_schedule_now()
{
  srv_monitor_timer->set_time(0, SRV_MONITOR_INTERVAL);
}
static inline void srv_start_periodic_timer(std::unique_ptr<tpool::timer>& t,
                                            void (*func)(void*), int period)
{
  t.reset(srv_thread_pool->create_timer(func));
  t->set_time(0, period);
}

void srv_thread_pool_init();
void srv_thread_pool_end();<|MERGE_RESOLUTION|>--- conflicted
+++ resolved
@@ -223,20 +223,6 @@
 extern my_bool	srv_adaptive_flushing;
 extern my_bool	srv_flush_sync;
 
-<<<<<<< HEAD
-/** Requested size in bytes */
-extern ulint		srv_buf_pool_size;
-/** Requested buffer pool chunk size */
-extern size_t		srv_buf_pool_chunk_unit;
-/** Scan depth for LRU flush batch i.e.: number of blocks scanned*/
-/** Previously requested size */
-extern ulint	srv_buf_pool_old_size;
-/** Current size as scaling factor for the other components */
-extern ulint	srv_buf_pool_base_size;
-/** Current size in bytes */
-extern ulint	srv_buf_pool_curr_size;
-=======
->>>>>>> 5d5be64d
 /** Dump this % of each buffer pool during BP dump */
 extern ulong	srv_buf_pool_dump_pct;
 #ifdef UNIV_DEBUG
