--- conflicted
+++ resolved
@@ -787,22 +787,16 @@
 					string */
   /** TRX_ISO_REPEATABLE_READ, ... */
   unsigned isolation_level:2;
-<<<<<<< HEAD
-=======
   /** when set, REPEATABLE READ will actually be Snapshot Isolation, due to
   detecting write/write conflicts and disabling "semi-consistent read" */
   unsigned snapshot_isolation:1;
->>>>>>> a79fb66a
   /** normally set; "SET foreign_key_checks=0" can be issued to suppress
   foreign key checks, in table imports, for example */
   unsigned check_foreigns:1;
   /** normally set; "SET unique_checks=0, foreign_key_checks=0"
   enables bulk insert into an empty table */
   unsigned check_unique_secondary:1;
-<<<<<<< HEAD
-
-=======
->>>>>>> a79fb66a
+
   /** whether an insert into an empty table is active */
   unsigned bulk_insert:1;
 	/*------------------------------*/
