/*****************************************************************************

Copyright (c) 1994, 2016, Oracle and/or its affiliates. All Rights Reserved.
Copyright (c) 2012, Facebook Inc.
Copyright (c) 2014, 2023, MariaDB Corporation.

This program is free software; you can redistribute it and/or modify it under
the terms of the GNU General Public License as published by the Free Software
Foundation; version 2 of the License.

This program is distributed in the hope that it will be useful, but WITHOUT
ANY WARRANTY; without even the implied warranty of MERCHANTABILITY or FITNESS
FOR A PARTICULAR PURPOSE. See the GNU General Public License for more details.

You should have received a copy of the GNU General Public License along with
this program; if not, write to the Free Software Foundation, Inc.,
51 Franklin Street, Fifth Floor, Boston, MA 02110-1335 USA

*****************************************************************************/

/**************************************************//**
@file include/btr0btr.h
The B-tree

Created 6/2/1994 Heikki Tuuri
*******************************************************/

#pragma once

#include "dict0dict.h"
#include "data0data.h"
#include "rem0types.h"
#include "page0cur.h"
#include "btr0types.h"
#include "gis0type.h"

#define BTR_MAX_NODE_LEVEL	50	/*!< Maximum B-tree page level
					(not really a hard limit).
					Used in debug assertions
					in btr_page_set_level and
					btr_page_get_level */

/** Maximum record size which can be stored on a page, without using the
special big record storage structure */
#define	BTR_PAGE_MAX_REC_SIZE	(srv_page_size / 2 - 200)

/** @brief Maximum depth of a B-tree in InnoDB.

Note that this isn't a maximum as such; none of the tree operations
avoid producing trees bigger than this. It is instead a "max depth
that other code must work with", useful for e.g.  fixed-size arrays
that must store some information about each level in a tree. In other
words: if a B-tree with bigger depth than this is encountered, it is
not acceptable for it to lead to mysterious memory corruption, but it
is acceptable for the program to die with a clear assert failure. */
#define BTR_MAX_LEVELS		100

#define BTR_LATCH_MODE_WITHOUT_FLAGS(latch_mode)		\
	btr_latch_mode((latch_mode) & ~(BTR_RTREE_UNDO_INS	\
				| BTR_RTREE_DELETE_MARK		\
				| BTR_ALREADY_S_LATCHED		\
				| BTR_LATCH_FOR_INSERT		\
				| BTR_LATCH_FOR_DELETE))

#define BTR_LATCH_MODE_WITHOUT_INTENTION(latch_mode)			\
	btr_latch_mode((latch_mode)					\
		       & ~(BTR_LATCH_FOR_INSERT | BTR_LATCH_FOR_DELETE))

/**************************************************************//**
Checks and adjusts the root node of a tree during IMPORT TABLESPACE.
@return error code, or DB_SUCCESS */
dberr_t
btr_root_adjust_on_import(
/*======================*/
	const dict_index_t*	index)	/*!< in: index tree */
	MY_ATTRIBUTE((warn_unused_result));

/** Check a file segment header within a B-tree root page.
@param offset      file segment header offset
@param block       B-tree root page
@param space       tablespace
@return whether the segment header is valid */
bool btr_root_fseg_validate(ulint offset, const buf_block_t &block,
                            const fil_space_t &space);

/** Report a read failure if it is a decryption failure.
@param err   error code
@param index the index that is being accessed */
ATTRIBUTE_COLD void btr_read_failed(dberr_t err, const dict_index_t &index);

/** Get an index page and declare its latching order level.
<<<<<<< HEAD
@param[in]	index	index tree
@param[in]	page	page number
@param[in]	mode	latch mode
@param[in,out]	mtr	mini-transaction
@param[out]	err	error code
@param[out]	first	set if this is a first-time access to the page
@return block */
buf_block_t *btr_block_get(const dict_index_t &index,
                           uint32_t page, rw_lock_type_t mode,
                           mtr_t *mtr, dberr_t *err= nullptr,
                           bool *first= nullptr);
=======
@param  index         index tree
@param  page          page number
@param  latch_mode    latch mode
@param  merge         whether change buffer merge should be attempted
@param  mtr           mini-transaction
@param  err           error code
@param  first         set if this is a first-time access to the page
@return block */
buf_block_t *btr_block_get(const dict_index_t &index, uint32_t page,
                           rw_lock_type_t latch_mode, bool merge, mtr_t *mtr,
                           dberr_t *err= nullptr, bool *first= nullptr
#if defined(UNIV_DEBUG) || !defined(DBUG_OFF)
                           , ulint page_get_mode= BUF_GET
                           /*!< BUF_GET or BUF_GET_POSSIBLY_FREED */
#endif /* defined(UNIV_DEBUG) || !defined(DBUG_OFF) */
                            );
>>>>>>> 088afb3e

/**************************************************************//**
Gets the index id field of a page.
@return index id */
UNIV_INLINE
index_id_t
btr_page_get_index_id(
/*==================*/
	const page_t*	page)	/*!< in: index page */
	MY_ATTRIBUTE((warn_unused_result));
/** Read the B-tree or R-tree PAGE_LEVEL.
@param page B-tree or R-tree page
@return number of child page links to reach the leaf level
@retval 0 for leaf pages */
inline uint16_t btr_page_get_level(const page_t *page)
{
  uint16_t level= mach_read_from_2(my_assume_aligned<2>
                                   (PAGE_HEADER + PAGE_LEVEL + page));
  ut_ad(level <= BTR_MAX_NODE_LEVEL);
  return level;
} MY_ATTRIBUTE((warn_unused_result))

/** Read FIL_PAGE_NEXT.
@param page  buffer pool page
@return previous page number */
inline uint32_t btr_page_get_next(const page_t* page)
{
  return mach_read_from_4(my_assume_aligned<4>(page + FIL_PAGE_NEXT));
}

/** Read FIL_PAGE_PREV.
@param page  buffer pool page
@return previous page number */
inline uint32_t btr_page_get_prev(const page_t* page)
{
  return mach_read_from_4(my_assume_aligned<4>(page + FIL_PAGE_PREV));
}

/**************************************************************//**
Gets the child node file address in a node pointer.
NOTE: the offsets array must contain all offsets for the record since
we read the last field according to offsets and assume that it contains
the child page number. In other words offsets must have been retrieved
with rec_get_offsets(n_fields=ULINT_UNDEFINED).
@return child node address */
UNIV_INLINE
uint32_t
btr_node_ptr_get_child_page_no(
/*===========================*/
	const rec_t*	rec,	/*!< in: node pointer record */
	const rec_offs*	offsets)/*!< in: array returned by rec_get_offsets() */
	MY_ATTRIBUTE((warn_unused_result));

/** Create the root node for a new index tree.
@param[in]	type			type of the index
@param[in,out]	space			tablespace where created
@param[in]	index_id		index id
@param[in]	index			index, or NULL to create a system table
@param[in,out]	mtr			mini-transaction
@param[out]	err			error code
@return	page number of the created root
@retval	FIL_NULL	if did not succeed */
uint32_t
btr_create(
	ulint			type,
	fil_space_t*		space,
	index_id_t		index_id,
	dict_index_t*		index,
	mtr_t*			mtr,
	dberr_t*		err)
	MY_ATTRIBUTE((nonnull(2,5,6), warn_unused_result));

/** Free a persistent index tree if it exists.
@param[in,out]	space		tablespce
@param[in]	page		root page number
@param[in]	index_id	PAGE_INDEX_ID contents
@param[in,out]	mtr		mini-transaction */
void btr_free_if_exists(fil_space_t *space, uint32_t page,
                        index_id_t index_id, mtr_t *mtr);

/** Drop a temporary table
@param table   temporary table */
void btr_drop_temporary_table(const dict_table_t &table);

/** Read the last used AUTO_INCREMENT value from PAGE_ROOT_AUTO_INC.
@param[in,out]	index	clustered index
@return	the last used AUTO_INCREMENT value
@retval	0 on error or if no AUTO_INCREMENT value was used yet */
ib_uint64_t
btr_read_autoinc(dict_index_t* index)
	MY_ATTRIBUTE((nonnull, warn_unused_result));

/** Read the last used AUTO_INCREMENT value from PAGE_ROOT_AUTO_INC,
or fall back to MAX(auto_increment_column).
@param table          table containing an AUTO_INCREMENT column
@param col_no         index of the AUTO_INCREMENT column
@param mysql_version  TABLE_SHARE::mysql_version
@param max            the maximum value of the AUTO_INCREMENT column
@return the AUTO_INCREMENT value
@retval 0 on error or if no AUTO_INCREMENT value was used yet */
uint64_t btr_read_autoinc_with_fallback(const dict_table_t *table,
                                        unsigned col_no, ulong mysql_version,
                                        uint64_t max)
  MY_ATTRIBUTE((nonnull, warn_unused_result));

/** Write the next available AUTO_INCREMENT value to PAGE_ROOT_AUTO_INC.
@param[in,out]	index	clustered index
@param[in]	autoinc	the AUTO_INCREMENT value
@param[in]	reset	whether to reset the AUTO_INCREMENT
			to a possibly smaller value than currently
			exists in the page */
void
btr_write_autoinc(dict_index_t* index, ib_uint64_t autoinc, bool reset = false)
	MY_ATTRIBUTE((nonnull));

/** Write instant ALTER TABLE metadata to a root page.
@param[in,out]	root	clustered index root page
@param[in]	index	clustered index with instant ALTER TABLE
@param[in,out]	mtr	mini-transaction */
void btr_set_instant(buf_block_t* root, const dict_index_t& index, mtr_t* mtr);

ATTRIBUTE_COLD __attribute__((nonnull))
/** Reset the table to the canonical format on ROLLBACK of instant ALTER TABLE.
@param[in]      index   clustered index with instant ALTER TABLE
@param[in]      all     whether to reset FIL_PAGE_TYPE as well
@param[in,out]  mtr     mini-transaction */
void btr_reset_instant(const dict_index_t &index, bool all, mtr_t *mtr);

/*************************************************************//**
Makes tree one level higher by splitting the root, and inserts
the tuple. It is assumed that mtr contains an x-latch on the tree.
NOTE that the operation of this function must always succeed,
we cannot reverse it: therefore enough free disk space must be
guaranteed to be available before this function is called.
@return inserted record */
rec_t*
btr_root_raise_and_insert(
/*======================*/
	ulint		flags,	/*!< in: undo logging and locking flags */
	btr_cur_t*	cursor,	/*!< in: cursor at which to insert: must be
				on the root page; when the function returns,
				the cursor is positioned on the predecessor
				of the inserted record */
	rec_offs**	offsets,/*!< out: offsets on inserted record */
	mem_heap_t**	heap,	/*!< in/out: pointer to memory heap
				that can be emptied, or NULL */
	const dtuple_t*	tuple,	/*!< in: tuple to insert */
	ulint		n_ext,	/*!< in: number of externally stored columns */
	mtr_t*		mtr,	/*!< in: mtr */
	dberr_t*	err)	/*!< out: error code */
	MY_ATTRIBUTE((nonnull, warn_unused_result));
/** Reorganize an index page.
@param cursor  page cursor
@param mtr     mini-transaction
@return error code
@retval DB_FAIL if reorganizing a ROW_FORMAT=COMPRESSED page failed */
dberr_t btr_page_reorganize(page_cur_t *cursor, mtr_t *mtr)
  MY_ATTRIBUTE((nonnull, warn_unused_result));
/** Decide if the page should be split at the convergence point of inserts
converging to the left.
@param[in]	cursor	insert position
@return the first record to be moved to the right half page
@retval	NULL if no split is recommended */
rec_t* btr_page_get_split_rec_to_left(const btr_cur_t* cursor);
/** Decide if the page should be split at the convergence point of inserts
converging to the right.
@param[in]	cursor		insert position
@param[out]	split_rec	if split recommended, the first record
				on the right half page, or
				NULL if the to-be-inserted record
				should be first
@return whether split is recommended */
bool
btr_page_get_split_rec_to_right(const btr_cur_t* cursor, rec_t** split_rec);

/*************************************************************//**
Splits an index page to halves and inserts the tuple. It is assumed
that mtr holds an x-latch to the index tree. NOTE: the tree x-latch is
released within this function! NOTE that the operation of this
function must always succeed, we cannot reverse it: therefore enough
free disk space (2 pages) must be guaranteed to be available before
this function is called.

@return inserted record */
rec_t*
btr_page_split_and_insert(
/*======================*/
	ulint		flags,	/*!< in: undo logging and locking flags */
	btr_cur_t*	cursor,	/*!< in: cursor at which to insert; when the
				function returns, the cursor is positioned
				on the predecessor of the inserted record */
	rec_offs**	offsets,/*!< out: offsets on inserted record */
	mem_heap_t**	heap,	/*!< in/out: pointer to memory heap
				that can be emptied, or NULL */
	const dtuple_t*	tuple,	/*!< in: tuple to insert */
	ulint		n_ext,	/*!< in: number of externally stored columns */
	mtr_t*		mtr,	/*!< in: mtr */
	dberr_t*	err)	/*!< out: error code */
	MY_ATTRIBUTE((nonnull, warn_unused_result));
/*******************************************************//**
Inserts a data tuple to a tree on a non-leaf level. It is assumed
that mtr holds an x-latch on the tree. */
dberr_t
btr_insert_on_non_leaf_level(
	ulint		flags,	/*!< in: undo logging and locking flags */
	dict_index_t*	index,	/*!< in: index */
	ulint		level,	/*!< in: level, must be > 0 */
	dtuple_t*	tuple,	/*!< in: the record to be inserted */
	mtr_t*		mtr)	/*!< in: mtr */
	MY_ATTRIBUTE((nonnull, warn_unused_result));

/** Set a child page pointer record as the predefined minimum record.
@tparam has_prev  whether the page is supposed to have a left sibling
@param[in,out]  rec     leftmost record on a leftmost non-leaf page
@param[in,out]  block   buffer pool block
@param[in,out]  mtr     mini-transaction */
template<bool has_prev= false>
inline void btr_set_min_rec_mark(rec_t *rec, const buf_block_t &block,
                                 mtr_t *mtr)
{
  ut_ad(block.page.frame == page_align(rec));
  ut_ad(!page_is_leaf(block.page.frame));
  ut_ad(has_prev == page_has_prev(block.page.frame));

  rec-= page_rec_is_comp(rec) ? REC_NEW_INFO_BITS : REC_OLD_INFO_BITS;

  if (block.page.zip.data)
    /* This flag is computed from other contents on a ROW_FORMAT=COMPRESSED
    page. We are not modifying the compressed page frame at all. */
    *rec|= REC_INFO_MIN_REC_FLAG;
  else
    mtr->write<1>(block, rec, *rec | REC_INFO_MIN_REC_FLAG);
}

/** Seek to the parent page of a B-tree page.
@param[in,out]	mtr	mini-transaction
@param[in,out]	cursor	cursor pointing to the x-latched parent page
@return whether the cursor was successfully positioned */
bool btr_page_get_father(mtr_t* mtr, btr_cur_t* cursor)
	MY_ATTRIBUTE((nonnull,warn_unused_result));
#ifdef UNIV_DEBUG
/************************************************************//**
Checks that the node pointer to a page is appropriate.
@return TRUE */
ibool
btr_check_node_ptr(
/*===============*/
	dict_index_t*	index,	/*!< in: index tree */
	buf_block_t*	block,	/*!< in: index page */
	que_thr_t*	thr,	/*!< in/out: query thread */
	mtr_t*		mtr)	/*!< in: mtr */
	MY_ATTRIBUTE((warn_unused_result));
#endif /* UNIV_DEBUG */
/*************************************************************//**
Tries to merge the page first to the left immediate brother if such a
brother exists, and the node pointers to the current page and to the
brother reside on the same page. If the left brother does not satisfy these
conditions, looks at the right brother. If the page is the only one on that
level lifts the records of the page to the father page, thus reducing the
tree height. It is assumed that mtr holds an x-latch on the tree and on the
page. If cursor is on the leaf level, mtr must also hold x-latches to
the brothers, if they exist.
@return error code
@retval DB_FAIL if the tree could not be merged */
dberr_t
btr_compress(
/*=========*/
	btr_cur_t*	cursor,	/*!< in/out: cursor on the page to merge
				or lift; the page must not be empty:
				when deleting records, use btr_discard_page()
				if the page would become empty */
	bool		adjust,	/*!< in: whether the cursor position should be
				adjusted even when compression occurs */
	mtr_t*		mtr)	/*!< in/out: mini-transaction */
	MY_ATTRIBUTE((nonnull, warn_unused_result));
/*************************************************************//**
Discards a page from a B-tree. This is used to remove the last record from
a B-tree page: the whole page must be removed at the same time. This cannot
be used for the root page, which is allowed to be empty. */
dberr_t
btr_discard_page(
/*=============*/
	btr_cur_t*	cursor,	/*!< in: cursor on the page to discard: not on
				the root page */
	mtr_t*		mtr);	/*!< in: mtr */

/**************************************************************//**
Allocates a new file page to be used in an index tree. NOTE: we assume
that the caller has made the reservation for free extents!
@retval NULL if no page could be allocated */
buf_block_t*
btr_page_alloc(
/*===========*/
	dict_index_t*	index,		/*!< in: index tree */
	uint32_t	hint_page_no,	/*!< in: hint of a good page */
	byte		file_direction,	/*!< in: direction where a possible
					page split is made */
	ulint		level,		/*!< in: level where the page is placed
					in the tree */
	mtr_t*		mtr,		/*!< in/out: mini-transaction
					for the allocation */
	mtr_t*		init_mtr,	/*!< in/out: mini-transaction
					for x-latching and initializing
					the page */
	dberr_t*	err)		/*!< out: error code */
	MY_ATTRIBUTE((warn_unused_result));
/** Empty an index page (possibly the root page). @see btr_page_create().
@param[in,out]	block		page to be emptied
@param[in,out]	page_zip	compressed page frame, or NULL
@param[in]	index		index of the page
@param[in]	level		B-tree level of the page (0=leaf)
@param[in,out]	mtr		mini-transaction */
void
btr_page_empty(
	buf_block_t*	block,
	page_zip_des_t*	page_zip,
	dict_index_t*	index,
	ulint		level,
	mtr_t*		mtr)
	MY_ATTRIBUTE((nonnull(1, 3, 5)));
/**************************************************************//**
Creates a new index page (not the root, and also not
used in page reorganization).  @see btr_page_empty(). */
void
btr_page_create(
/*============*/
	buf_block_t*	block,	/*!< in/out: page to be created */
	page_zip_des_t*	page_zip,/*!< in/out: compressed page, or NULL */
	dict_index_t*	index,	/*!< in: index */
	ulint		level,	/*!< in: the B-tree level of the page */
	mtr_t*		mtr);	/*!< in: mtr */

/** Free an index page.
@param[in,out]	index	index tree
@param[in,out]	block	block to be freed
@param[in,out]	mtr	mini-transaction
@param[in]	blob	whether this is freeing a BLOB page
@param[in]	latched	whether index->table->space->x_lock() was called */
MY_ATTRIBUTE((nonnull))
dberr_t btr_page_free(dict_index_t *index, buf_block_t *block, mtr_t *mtr,
                      bool blob= false, bool space_latched= false);

/**************************************************************//**
Gets the root node of a tree and x- or s-latches it.
@return root page, x- or s-latched */
buf_block_t*
btr_root_block_get(
/*===============*/
	dict_index_t*		index,	/*!< in: index tree */
	rw_lock_type_t		mode,	/*!< in: either RW_S_LATCH
					or RW_X_LATCH */
	mtr_t*			mtr,	/*!< in: mtr */
	dberr_t*		err);	/*!< out: error code */

/** Reorganize an index page.
@return error code
@retval DB_FAIL if reorganizing a ROW_FORMAT=COMPRESSED page failed */
dberr_t btr_page_reorganize_block(
	ulint		z_level,/*!< in: compression level to be used
				if dealing with compressed page */
	buf_block_t*	block,	/*!< in/out: B-tree page */
	dict_index_t*	index,	/*!< in: the index tree of the page */
	mtr_t*		mtr)	/*!< in/out: mini-transaction */
	__attribute__((nonnull, warn_unused_result));

#ifdef UNIV_BTR_PRINT
/*************************************************************//**
Prints size info of a B-tree. */
void
btr_print_size(
/*===========*/
	dict_index_t*	index)	/*!< in: index tree */
	MY_ATTRIBUTE((nonnull));
/**************************************************************//**
Prints directories and other info of all nodes in the index. */
void
btr_print_index(
/*============*/
	dict_index_t*	index,	/*!< in: index */
	ulint		width)	/*!< in: print this many entries from start
				and end */
	MY_ATTRIBUTE((nonnull));
#endif /* UNIV_BTR_PRINT */
/************************************************************//**
Checks the size and number of fields in a record based on the definition of
the index.
@return TRUE if ok */
ibool
btr_index_rec_validate(
/*===================*/
	const rec_t*		rec,		/*!< in: index record */
	const dict_index_t*	index,		/*!< in: index */
	ibool			dump_on_error)	/*!< in: TRUE if the function
						should print hex dump of record
						and page on error */
	MY_ATTRIBUTE((warn_unused_result));
/**************************************************************//**
Checks the consistency of an index tree.
@return	DB_SUCCESS if ok, error code if not */
dberr_t
btr_validate_index(
/*===============*/
	dict_index_t*	index,	/*!< in: index */
	const trx_t*	trx)	/*!< in: transaction or 0 */
	MY_ATTRIBUTE((warn_unused_result));

/** Remove a page from the level list of pages.
@param[in]	block		page to remove
@param[in]	index		index tree
@param[in,out]	mtr		mini-transaction */
dberr_t btr_level_list_remove(const buf_block_t& block,
                              const dict_index_t& index, mtr_t* mtr)
  MY_ATTRIBUTE((warn_unused_result));

/*************************************************************//**
If page is the only on its level, this function moves its records to the
father page, thus reducing the tree height.
@return father block */
buf_block_t*
btr_lift_page_up(
	dict_index_t*	index,	/*!< in: index tree */
	buf_block_t*	block,	/*!< in: page which is the only on its level;
				must not be empty: use
				btr_discard_only_page_on_level if the last
				record from the page should be removed */
	que_thr_t*	thr,	/*!< in/out: query thread for SPATIAL INDEX */
	mtr_t*		mtr,	/*!< in/out: mini-transaction */
	dberr_t*	err)	/*!< out: error code */
	__attribute__((nonnull(1,2,4,5)));

#define BTR_N_LEAF_PAGES	1
#define BTR_TOTAL_SIZE		2

#include "btr0btr.inl"

/****************************************************************
Global variable controlling if scrubbing should be performed */
extern my_bool srv_immediate_scrub_data_uncompressed;<|MERGE_RESOLUTION|>--- conflicted
+++ resolved
@@ -89,36 +89,21 @@
 ATTRIBUTE_COLD void btr_read_failed(dberr_t err, const dict_index_t &index);
 
 /** Get an index page and declare its latching order level.
-<<<<<<< HEAD
-@param[in]	index	index tree
-@param[in]	page	page number
-@param[in]	mode	latch mode
-@param[in,out]	mtr	mini-transaction
-@param[out]	err	error code
-@param[out]	first	set if this is a first-time access to the page
-@return block */
-buf_block_t *btr_block_get(const dict_index_t &index,
-                           uint32_t page, rw_lock_type_t mode,
-                           mtr_t *mtr, dberr_t *err= nullptr,
-                           bool *first= nullptr);
-=======
 @param  index         index tree
 @param  page          page number
 @param  latch_mode    latch mode
-@param  merge         whether change buffer merge should be attempted
 @param  mtr           mini-transaction
 @param  err           error code
 @param  first         set if this is a first-time access to the page
 @return block */
 buf_block_t *btr_block_get(const dict_index_t &index, uint32_t page,
-                           rw_lock_type_t latch_mode, bool merge, mtr_t *mtr,
+                           rw_lock_type_t latch_mode, mtr_t *mtr,
                            dberr_t *err= nullptr, bool *first= nullptr
 #if defined(UNIV_DEBUG) || !defined(DBUG_OFF)
                            , ulint page_get_mode= BUF_GET
                            /*!< BUF_GET or BUF_GET_POSSIBLY_FREED */
 #endif /* defined(UNIV_DEBUG) || !defined(DBUG_OFF) */
                             );
->>>>>>> 088afb3e
 
 /**************************************************************//**
 Gets the index id field of a page.
