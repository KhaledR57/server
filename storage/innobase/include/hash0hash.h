/*****************************************************************************

Copyright (c) 1997, 2016, Oracle and/or its affiliates. All Rights Reserved.
Copyright (c) 2018, 2020, MariaDB Corporation.

This program is free software; you can redistribute it and/or modify it under
the terms of the GNU General Public License as published by the Free Software
Foundation; version 2 of the License.

This program is distributed in the hope that it will be useful, but WITHOUT
ANY WARRANTY; without even the implied warranty of MERCHANTABILITY or FITNESS
FOR A PARTICULAR PURPOSE. See the GNU General Public License for more details.

You should have received a copy of the GNU General Public License along with
this program; if not, write to the Free Software Foundation, Inc.,
51 Franklin Street, Fifth Floor, Boston, MA 02110-1335 USA

*****************************************************************************/

/**************************************************//**
@file include/hash0hash.h
The simple hash table utility

Created 5/20/1997 Heikki Tuuri
*******************************************************/

#pragma once
#include "ut0rnd.h"
#include "ut0new.h"

struct hash_table_t;
<<<<<<< HEAD
struct hash_cell_t
{
  /** singly-linked, nullptr terminated list of hash buckets */
  void *node;

  /** Append an element.
  @tparam T      type of the element
  @param insert  the being-inserted element
  @param next    the next-element pointer in T */
  template<typename T>
  void append(T &insert, T *T::*next)
  {
    void **after;
    for (after= &node; *after;
         after= reinterpret_cast<void**>(&(static_cast<T*>(*after)->*next)));
    insert.*next= nullptr;
    *after= &insert;
  }

  /** Insert an element after another.
  @tparam T  type of the element
  @param after   the element after which to insert
  @param insert  the being-inserted element
  @param next    the next-element pointer in T */
  template<typename T>
  void insert_after(T &after, T &insert, T *T::*next)
  {
#ifdef UNIV_DEBUG
    for (const T *c= static_cast<const T*>(node); c; c= c->*next)
      if (c == &after)
        goto found;
    ut_error;
  found:
#endif
    insert.*next= after.*next;
    after.*next= &insert;
  }
=======
struct hash_cell_t{
	void*	node;	/*!< hash chain node, NULL if none */
>>>>>>> 0b92c7b0
};

/*******************************************************************//**
Inserts a struct to a hash table. */

#define HASH_INSERT(TYPE, NAME, TABLE, FOLD, DATA)\
do {\
	hash_cell_t*	cell3333;\
	TYPE*		struct3333;\
\
	(DATA)->NAME = NULL;\
\
	cell3333 = &(TABLE)->array[(TABLE)->calc_hash(FOLD)];	\
\
	if (cell3333->node == NULL) {\
		cell3333->node = DATA;\
	} else {\
		struct3333 = (TYPE*) cell3333->node;\
\
		while (struct3333->NAME != NULL) {\
\
			struct3333 = (TYPE*) struct3333->NAME;\
		}\
\
		struct3333->NAME = DATA;\
	}\
} while (0)

/*******************************************************************//**
Inserts a struct to the head of hash table. */

#define HASH_PREPEND(TYPE, NAME, TABLE, FOLD, DATA)	\
do {							\
	hash_cell_t*	cell3333;			\
	TYPE*		struct3333;			\
							\
	(DATA)->NAME = NULL;				\
							\
	cell3333 = &(TABLE)->array[(TABLE)->calc_hash(FOLD)];	\
							\
	if (cell3333->node == NULL) {			\
		cell3333->node = DATA;			\
		DATA->NAME = NULL;			\
	} else {					\
		struct3333 = (TYPE*) cell3333->node;	\
							\
		DATA->NAME = struct3333;		\
							\
		cell3333->node = DATA;			\
	}						\
} while (0)
#ifdef UNIV_HASH_DEBUG
# define HASH_ASSERT_VALID(DATA) ut_a((void*) (DATA) != (void*) -1)
# define HASH_INVALIDATE(DATA, NAME) *(void**) (&DATA->NAME) = (void*) -1
#else
# define HASH_ASSERT_VALID(DATA) do {} while (0)
# define HASH_INVALIDATE(DATA, NAME) do {} while (0)
#endif

/*******************************************************************//**
Deletes a struct from a hash table. */

#define HASH_DELETE(TYPE, NAME, TABLE, FOLD, DATA)\
do {\
	hash_cell_t*	cell3333;\
	TYPE*		struct3333;\
\
	cell3333 = &(TABLE)->array[(TABLE)->calc_hash(FOLD)]; \
\
	if (cell3333->node == DATA) {\
		HASH_ASSERT_VALID(DATA->NAME);\
		cell3333->node = DATA->NAME;\
	} else {\
		struct3333 = (TYPE*) cell3333->node;\
\
		while (struct3333->NAME != DATA) {\
\
			struct3333 = (TYPE*) struct3333->NAME;\
			ut_a(struct3333);\
		}\
\
		struct3333->NAME = DATA->NAME;\
	}\
	HASH_INVALIDATE(DATA, NAME);\
} while (0)

/*******************************************************************//**
Gets the first struct in a hash chain, NULL if none. */

#define HASH_GET_FIRST(TABLE, HASH_VAL) (TABLE)->array[HASH_VAL].node

/*******************************************************************//**
Gets the next struct in a hash chain, NULL if none. */

#define HASH_GET_NEXT(NAME, DATA)	((DATA)->NAME)

/********************************************************************//**
Looks for a struct in a hash table. */
#define HASH_SEARCH(NAME, TABLE, FOLD, TYPE, DATA, ASSERTION, TEST)\
{\
	(DATA) = (TYPE) HASH_GET_FIRST(TABLE, (TABLE)->calc_hash(FOLD)); \
	HASH_ASSERT_VALID(DATA);\
\
	while ((DATA) != NULL) {\
		ASSERTION;\
		if (TEST) {\
			break;\
		} else {\
			HASH_ASSERT_VALID(HASH_GET_NEXT(NAME, DATA));\
			(DATA) = (TYPE) HASH_GET_NEXT(NAME, DATA);\
		}\
	}\
}

/********************************************************************//**
Looks for an item in all hash buckets. */
#define HASH_SEARCH_ALL(NAME, TABLE, TYPE, DATA, ASSERTION, TEST)	\
do {									\
	ulint	i3333;							\
									\
	for (i3333 = (TABLE)->n_cells; i3333--; ) {			\
		(DATA) = (TYPE) HASH_GET_FIRST(TABLE, i3333);		\
									\
		while ((DATA) != NULL) {				\
			HASH_ASSERT_VALID(DATA);			\
			ASSERTION;					\
									\
			if (TEST) {					\
				break;					\
			}						\
									\
			(DATA) = (TYPE) HASH_GET_NEXT(NAME, DATA);	\
		}							\
									\
		if ((DATA) != NULL) {					\
			break;						\
		}							\
	}								\
} while (0)

/** Hash table with singly-linked overflow lists */
struct hash_table_t
{
  /** number of elements in array (a prime number) */
  ulint n_cells;
  /** the hash array */
  hash_cell_t *array;

  /** Create the hash table.
  @param n  the lower bound of n_cells */
  void create(ulint n)
  {
    n_cells= ut_find_prime(n);
    array= static_cast<hash_cell_t*>(ut_zalloc_nokey(n_cells * sizeof *array));
  }

  /** Clear the hash table. */
  void clear() { memset(array, 0, n_cells * sizeof *array); }

  /** Free the hash table. */
  void free() { ut_free(array); array= nullptr; }

  ulint calc_hash(ulint fold) const { return ut_hash_ulint(fold, n_cells); }
};<|MERGE_RESOLUTION|>--- conflicted
+++ resolved
@@ -1,7 +1,7 @@
 /*****************************************************************************
 
 Copyright (c) 1997, 2016, Oracle and/or its affiliates. All Rights Reserved.
-Copyright (c) 2018, 2020, MariaDB Corporation.
+Copyright (c) 2018, 2021, MariaDB Corporation.
 
 This program is free software; you can redistribute it and/or modify it under
 the terms of the GNU General Public License as published by the Free Software
@@ -29,48 +29,8 @@
 #include "ut0new.h"
 
 struct hash_table_t;
-<<<<<<< HEAD
-struct hash_cell_t
-{
-  /** singly-linked, nullptr terminated list of hash buckets */
-  void *node;
-
-  /** Append an element.
-  @tparam T      type of the element
-  @param insert  the being-inserted element
-  @param next    the next-element pointer in T */
-  template<typename T>
-  void append(T &insert, T *T::*next)
-  {
-    void **after;
-    for (after= &node; *after;
-         after= reinterpret_cast<void**>(&(static_cast<T*>(*after)->*next)));
-    insert.*next= nullptr;
-    *after= &insert;
-  }
-
-  /** Insert an element after another.
-  @tparam T  type of the element
-  @param after   the element after which to insert
-  @param insert  the being-inserted element
-  @param next    the next-element pointer in T */
-  template<typename T>
-  void insert_after(T &after, T &insert, T *T::*next)
-  {
-#ifdef UNIV_DEBUG
-    for (const T *c= static_cast<const T*>(node); c; c= c->*next)
-      if (c == &after)
-        goto found;
-    ut_error;
-  found:
-#endif
-    insert.*next= after.*next;
-    after.*next= &insert;
-  }
-=======
 struct hash_cell_t{
 	void*	node;	/*!< hash chain node, NULL if none */
->>>>>>> 0b92c7b0
 };
 
 /*******************************************************************//**
