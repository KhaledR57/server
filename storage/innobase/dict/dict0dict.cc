/*****************************************************************************

Copyright (c) 1996, 2016, Oracle and/or its affiliates. All Rights Reserved.
Copyright (c) 2012, Facebook Inc.
Copyright (c) 2013, 2021, MariaDB Corporation.

This program is free software; you can redistribute it and/or modify it under
the terms of the GNU General Public License as published by the Free Software
Foundation; version 2 of the License.

This program is distributed in the hope that it will be useful, but WITHOUT
ANY WARRANTY; without even the implied warranty of MERCHANTABILITY or FITNESS
FOR A PARTICULAR PURPOSE. See the GNU General Public License for more details.

You should have received a copy of the GNU General Public License along with
this program; if not, write to the Free Software Foundation, Inc.,
51 Franklin Street, Fifth Floor, Boston, MA 02110-1335 USA

*****************************************************************************/

/******************************************************************//**
@file dict/dict0dict.cc
Data dictionary system

Created 1/8/1996 Heikki Tuuri
***********************************************************************/

#include <my_config.h>
#include <string>

#include "ha_prototypes.h"
#include <mysqld.h>
#include <strfunc.h>

#include "dict0dict.h"
#include "fts0fts.h"
#include "fil0fil.h"
#include <algorithm>

/** dummy index for ROW_FORMAT=REDUNDANT supremum and infimum records */
dict_index_t*	dict_ind_redundant;

#if defined UNIV_DEBUG || defined UNIV_IBUF_DEBUG
/** Flag to control insert buffer debugging. */
extern uint	ibuf_debug;
#endif /* UNIV_DEBUG || UNIV_IBUF_DEBUG */

#include "btr0btr.h"
#include "btr0cur.h"
#include "btr0sea.h"
#include "buf0buf.h"
#include "data0type.h"
#include "dict0boot.h"
#include "dict0crea.h"
#include "dict0mem.h"
#include "dict0priv.h"
#include "dict0stats.h"
#include "fts0fts.h"
#include "fts0types.h"
#include "lock0lock.h"
#include "mach0data.h"
#include "mem0mem.h"
#include "page0page.h"
#include "page0zip.h"
#include "pars0pars.h"
#include "pars0sym.h"
#include "que0que.h"
#include "rem0cmp.h"
#include "row0log.h"
#include "row0merge.h"
#include "row0mysql.h"
#include "row0upd.h"
#include "srv0mon.h"
#include "srv0start.h"
#include "sync0sync.h"
#include "trx0undo.h"

#include <vector>
#include <algorithm>

/** the dictionary system */
dict_sys_t	dict_sys;

/** Percentage of compression failures that are allowed in a single
round */
ulong	zip_failure_threshold_pct = 5;

/** Maximum percentage of a page that can be allowed as a pad to avoid
compression failures */
ulong	zip_pad_max = 50;

#define	DICT_HEAP_SIZE		100	/*!< initial memory heap size when
					creating a table or index object */
#define DICT_POOL_PER_TABLE_HASH 512	/*!< buffer pool max size per table
					hash table fixed size in bytes */
#define DICT_POOL_PER_VARYING	4	/*!< buffer pool max size per data
					dictionary varying size in bytes */

/** Identifies generated InnoDB foreign key names */
static char	dict_ibfk[] = "_ibfk_";

bool		innodb_table_stats_not_found = false;
bool		innodb_index_stats_not_found = false;
static bool	innodb_table_stats_not_found_reported = false;
static bool	innodb_index_stats_not_found_reported = false;

/*******************************************************************//**
Tries to find column names for the index and sets the col field of the
index.
@param[in]	index	index
@param[in]	add_v	new virtual columns added along with an add index call
@return whether the column names were found */
static
bool
dict_index_find_cols(
	dict_index_t*		index,
	const dict_add_v_col_t*	add_v);
/*******************************************************************//**
Builds the internal dictionary cache representation for a clustered
index, containing also system fields not defined by the user.
@return own: the internal representation of the clustered index */
static
dict_index_t*
dict_index_build_internal_clust(
/*============================*/
	dict_index_t*		index);	/*!< in: user representation of
					a clustered index */
/*******************************************************************//**
Builds the internal dictionary cache representation for a non-clustered
index, containing also system fields not defined by the user.
@return own: the internal representation of the non-clustered index */
static
dict_index_t*
dict_index_build_internal_non_clust(
/*================================*/
	dict_index_t*		index);	/*!< in: user representation of
					a non-clustered index */
/**********************************************************************//**
Builds the internal dictionary cache representation for an FTS index.
@return own: the internal representation of the FTS index */
static
dict_index_t*
dict_index_build_internal_fts(
/*==========================*/
	dict_index_t*	index);	/*!< in: user representation of an FTS index */

/**********************************************************************//**
Removes an index from the dictionary cache. */
static
void
dict_index_remove_from_cache_low(
/*=============================*/
	dict_table_t*	table,		/*!< in/out: table */
	dict_index_t*	index,		/*!< in, own: index */
	ibool		lru_evict);	/*!< in: TRUE if page being evicted
					to make room in the table LRU list */
#ifdef UNIV_DEBUG
/**********************************************************************//**
Validate the dictionary table LRU list.
@return TRUE if validate OK */
static
ibool
dict_lru_validate(void);
/*===================*/
#endif /* UNIV_DEBUG */

/* Stream for storing detailed information about the latest foreign key
and unique key errors. Only created if !srv_read_only_mode */
FILE*	dict_foreign_err_file		= NULL;
/* mutex protecting the foreign and unique error buffers */
ib_mutex_t	dict_foreign_err_mutex;

/********************************************************************//**
Checks if the database name in two table names is the same.
@return TRUE if same db name */
ibool
dict_tables_have_same_db(
/*=====================*/
	const char*	name1,	/*!< in: table name in the form
				dbname '/' tablename */
	const char*	name2)	/*!< in: table name in the form
				dbname '/' tablename */
{
	for (; *name1 == *name2; name1++, name2++) {
		if (*name1 == '/') {
			return(TRUE);
		}
		ut_a(*name1); /* the names must contain '/' */
	}
	return(FALSE);
}

/********************************************************************//**
Return the end of table name where we have removed dbname and '/'.
@return table name */
const char*
dict_remove_db_name(
/*================*/
	const char*	name)	/*!< in: table name in the form
				dbname '/' tablename */
{
	const char*	s = strchr(name, '/');
	ut_a(s);

	return(s + 1);
}

/********************************************************************//**
Get the database name length in a table name.
@return database name length */
ulint
dict_get_db_name_len(
/*=================*/
	const char*	name)	/*!< in: table name in the form
				dbname '/' tablename */
{
	const char*	s;
	s = strchr(name, '/');
	ut_a(s);
	return ulint(s - name);
}

/** Open a persistent table.
@param[in]	table_id	persistent table identifier
@param[in]	ignore_err	errors to ignore
@param[in]	cached_only	whether to skip loading
@return persistent table
@retval	NULL if not found */
static dict_table_t* dict_table_open_on_id_low(
	table_id_t		table_id,
	dict_err_ignore_t	ignore_err,
	bool			cached_only)
{
	dict_table_t* table = dict_sys.get_table(table_id);

	if (!table && !cached_only) {
		table = dict_load_table_on_id(table_id, ignore_err);
	}

	return table;
}

/**********************************************************************//**
Try to drop any indexes after an aborted index creation.
This can also be after a server kill during DROP INDEX. */
static
void
dict_table_try_drop_aborted(
/*========================*/
	dict_table_t*	table,		/*!< in: table, or NULL if it
					needs to be looked up again */
	table_id_t	table_id,	/*!< in: table identifier */
	uint32_t	ref_count)	/*!< in: expected table->n_ref_count */
{
	trx_t*		trx;

	trx = trx_create();
	trx->op_info = "try to drop any indexes after an aborted index creation";
	row_mysql_lock_data_dictionary(trx);
	trx_set_dict_operation(trx, TRX_DICT_OP_INDEX);

	if (table == NULL) {
		table = dict_table_open_on_id_low(
			table_id, DICT_ERR_IGNORE_FK_NOKEY, FALSE);
	} else {
		ut_ad(table->id == table_id);
	}

	if (table && table->get_ref_count() == ref_count && table->drop_aborted
	    && !UT_LIST_GET_FIRST(table->locks)) {
		/* Silence a debug assertion in row_merge_drop_indexes(). */
		ut_d(table->acquire());
		row_merge_drop_indexes(trx, table, true);
		ut_d(table->release());
		ut_ad(table->get_ref_count() == ref_count);
		trx_commit_for_mysql(trx);
	}

	row_mysql_unlock_data_dictionary(trx);
	trx->free();
}

/**********************************************************************//**
When opening a table,
try to drop any indexes after an aborted index creation.
Release the dict_sys.mutex. */
static
void
dict_table_try_drop_aborted_and_mutex_exit(
/*=======================================*/
	dict_table_t*	table,		/*!< in: table (may be NULL) */
	ibool		try_drop)	/*!< in: FALSE if should try to
					drop indexes whose online creation
					was aborted */
{
	if (try_drop
	    && table != NULL
	    && table->drop_aborted
	    && table->get_ref_count() == 1
	    && dict_table_get_first_index(table)) {

		/* Attempt to drop the indexes whose online creation
		was aborted. */
		table_id_t	table_id = table->id;

		mutex_exit(&dict_sys.mutex);

		dict_table_try_drop_aborted(table, table_id, 1);
	} else {
		mutex_exit(&dict_sys.mutex);
	}
}

/********************************************************************//**
Decrements the count of open handles to a table. */
void
dict_table_close(
/*=============*/
	dict_table_t*	table,		/*!< in/out: table */
	ibool		dict_locked,	/*!< in: TRUE=data dictionary locked */
	ibool		try_drop)	/*!< in: TRUE=try to drop any orphan
					indexes after an aborted online
					index creation */
{
	if (!dict_locked) {
		mutex_enter(&dict_sys.mutex);
	}

	ut_ad(mutex_own(&dict_sys.mutex));
	ut_a(table->get_ref_count() > 0);

	const bool last_handle = table->release();

	/* Force persistent stats re-read upon next open of the table
	so that FLUSH TABLE can be used to forcibly fetch stats from disk
	if they have been manually modified. We reset table->stat_initialized
	only if table reference count is 0 because we do not want too frequent
	stats re-reads (e.g. in other cases than FLUSH TABLE). */
	if (last_handle && strchr(table->name.m_name, '/') != NULL
	    && dict_stats_is_persistent_enabled(table)) {

		dict_stats_deinit(table);
	}

	MONITOR_DEC(MONITOR_TABLE_REFERENCE);

	ut_ad(dict_lru_validate());
	ut_ad(dict_sys.find(table));

	if (!dict_locked) {
		table_id_t	table_id	= table->id;
		const bool	drop_aborted	= last_handle && try_drop
			&& table->drop_aborted
			&& dict_table_get_first_index(table);

		mutex_exit(&dict_sys.mutex);

		/* dict_table_try_drop_aborted() can generate undo logs.
		So it should be avoided after shutdown of background
		threads */
		if (drop_aborted && !srv_undo_sources) {
			dict_table_try_drop_aborted(NULL, table_id, 0);
		}
	}
}

/********************************************************************//**
Closes the only open handle to a table and drops a table while assuring
that dict_sys.mutex is held the whole time.  This assures that the table
is not evicted after the close when the count of open handles goes to zero.
Because dict_sys.mutex is held, we do not need to call
dict_table_prevent_eviction().  */
void
dict_table_close_and_drop(
/*======================*/
	trx_t*		trx,		/*!< in: data dictionary transaction */
	dict_table_t*	table)		/*!< in/out: table */
{
	dberr_t err = DB_SUCCESS;

	ut_d(dict_sys.assert_locked());
	ut_ad(trx->dict_operation != TRX_DICT_OP_NONE);
	ut_ad(trx_state_eq(trx, TRX_STATE_ACTIVE));

	dict_table_close(table, TRUE, FALSE);

#if defined UNIV_DEBUG || defined UNIV_DDL_DEBUG
	/* Nobody should have initialized the stats of the newly created
	table when this is called. So we know that it has not been added
	for background stats gathering. */
	ut_a(!table->stat_initialized);
#endif /* UNIV_DEBUG || UNIV_DDL_DEBUG */

	err = row_merge_drop_table(trx, table);

	if (err != DB_SUCCESS) {
		ib::error() << "At " << __FILE__ << ":" << __LINE__
			    << " row_merge_drop_table returned error: " << err
			    << " table: " << table->name;
	}
}

/** Check if the table has a given (non_virtual) column.
@param[in]	table		table object
@param[in]	col_name	column name
@param[in]	col_nr		column number guessed, 0 as default
@return column number if the table has the specified column,
otherwise table->n_def */
ulint
dict_table_has_column(
	const dict_table_t*	table,
	const char*		col_name,
	ulint			col_nr)
{
	ulint		col_max = table->n_def;

	ut_ad(table);
	ut_ad(col_name);
	ut_ad(table->magic_n == DICT_TABLE_MAGIC_N);

	if (col_nr < col_max
	    && innobase_strcasecmp(
		col_name, dict_table_get_col_name(table, col_nr)) == 0) {
		return(col_nr);
	}

	/** The order of column may changed, check it with other columns */
	for (ulint i = 0; i < col_max; i++) {
		if (i != col_nr
		    && innobase_strcasecmp(
			col_name, dict_table_get_col_name(table, i)) == 0) {

			return(i);
		}
	}

	return(col_max);
}

/** Retrieve the column name.
@param[in]	table	the table of this column */
const char* dict_col_t::name(const dict_table_t& table) const
{
	ut_ad(table.magic_n == DICT_TABLE_MAGIC_N);

	size_t col_nr;
	const char *s;

	if (is_virtual()) {
		col_nr = size_t(reinterpret_cast<const dict_v_col_t*>(this)
				- table.v_cols);
		ut_ad(col_nr < table.n_v_def);
		s = table.v_col_names;
	} else {
		col_nr = size_t(this - table.cols);
		ut_ad(col_nr < table.n_def);
		s = table.col_names;
	}

	if (s) {
		for (size_t i = 0; i < col_nr; i++) {
			s += strlen(s) + 1;
		}
	}

	return(s);
}

/** Returns a virtual column's name.
@param[in]	table	target table
@param[in]	col_nr	virtual column number (nth virtual column)
@return column name or NULL if column number out of range. */
const char*
dict_table_get_v_col_name(
	const dict_table_t*	table,
	ulint			col_nr)
{
	const char*	s;

	ut_ad(table);
	ut_ad(col_nr < table->n_v_def);
	ut_ad(table->magic_n == DICT_TABLE_MAGIC_N);

	if (col_nr >= table->n_v_def) {
		return(NULL);
	}

	s = table->v_col_names;

	if (s != NULL) {
		for (ulint i = 0; i < col_nr; i++) {
			s += strlen(s) + 1;
		}
	}

	return(s);
}

/** Search virtual column's position in InnoDB according to its position
in original table's position
@param[in]	table	target table
@param[in]	col_nr	column number (nth column in the MySQL table)
@return virtual column's position in InnoDB, ULINT_UNDEFINED if not find */
static
ulint
dict_table_get_v_col_pos_for_mysql(
	const dict_table_t*	table,
	ulint			col_nr)
{
	ulint	i;

	ut_ad(table);
	ut_ad(col_nr < static_cast<ulint>(table->n_t_def));
	ut_ad(table->magic_n == DICT_TABLE_MAGIC_N);

	for (i = 0; i < table->n_v_def; i++) {
		if (col_nr == dict_get_v_col_mysql_pos(
				table->v_cols[i].m_col.ind)) {
			break;
		}
	}

	if (i == table->n_v_def) {
		return(ULINT_UNDEFINED);
	}

	return(i);
}

/** Returns a virtual column's name according to its original
MySQL table position.
@param[in]	table	target table
@param[in]	col_nr	column number (nth column in the table)
@return column name. */
static
const char*
dict_table_get_v_col_name_mysql(
	const dict_table_t*	table,
	ulint			col_nr)
{
	ulint	i = dict_table_get_v_col_pos_for_mysql(table, col_nr);

	if (i == ULINT_UNDEFINED) {
		return(NULL);
	}

	return(dict_table_get_v_col_name(table, i));
}

/** Get nth virtual column according to its original MySQL table position
@param[in]	table	target table
@param[in]	col_nr	column number in MySQL Table definition
@return dict_v_col_t ptr */
dict_v_col_t*
dict_table_get_nth_v_col_mysql(
	const dict_table_t*	table,
	ulint			col_nr)
{
	ulint	i = dict_table_get_v_col_pos_for_mysql(table, col_nr);

	if (i == ULINT_UNDEFINED) {
		return(NULL);
	}

	return(dict_table_get_nth_v_col(table, i));
}


/** Get all the FTS indexes on a table.
@param[in]	table	table
@param[out]	indexes	all FTS indexes on this table
@return number of FTS indexes */
ulint
dict_table_get_all_fts_indexes(
	const dict_table_t*	table,
	ib_vector_t*		indexes)
{
	dict_index_t* index;

	ut_a(ib_vector_size(indexes) == 0);

	for (index = dict_table_get_first_index(table);
	     index;
	     index = dict_table_get_next_index(index)) {

		if (index->type == DICT_FTS) {
			ib_vector_push(indexes, &index);
		}
	}

	return(ib_vector_size(indexes));
}

/** Looks for column n in an index.
@param[in]	index		index
@param[in]	n		column number
@param[in]	inc_prefix	true=consider column prefixes too
@param[in]	is_virtual	true==virtual column
@param[out]	prefix_col_pos	col num if prefix
@return position in internal representation of the index;
ULINT_UNDEFINED if not contained */
ulint
dict_index_get_nth_col_or_prefix_pos(
	const dict_index_t*	index,
	ulint			n,
	bool			inc_prefix,
	bool			is_virtual,
	ulint*			prefix_col_pos)
{
	const dict_field_t*	field;
	const dict_col_t*	col;
	ulint			pos;
	ulint			n_fields;

	ut_ad(index);
	ut_ad(index->magic_n == DICT_INDEX_MAGIC_N);

	if (prefix_col_pos) {
		*prefix_col_pos = ULINT_UNDEFINED;
	}

	if (is_virtual) {
		col = &(dict_table_get_nth_v_col(index->table, n)->m_col);
	} else {
		col = dict_table_get_nth_col(index->table, n);
	}

	if (dict_index_is_clust(index)) {

		return(dict_col_get_clust_pos(col, index));
	}

	n_fields = dict_index_get_n_fields(index);

	for (pos = 0; pos < n_fields; pos++) {
		field = dict_index_get_nth_field(index, pos);

		if (col == field->col) {
			if (prefix_col_pos) {
				*prefix_col_pos = pos;
			}
			if (inc_prefix || field->prefix_len == 0) {
				return(pos);
			}
		}
	}

	return(ULINT_UNDEFINED);
}

/** Check if the index contains a column or a prefix of that column.
@param[in]	n		column number
@param[in]	is_virtual	whether it is a virtual col
@return whether the index contains the column or its prefix */
bool dict_index_t::contains_col_or_prefix(ulint n, bool is_virtual) const
{
	ut_ad(magic_n == DICT_INDEX_MAGIC_N);

	if (is_primary()) {
		return(!is_virtual);
	}

	const dict_col_t* col = is_virtual
		? &dict_table_get_nth_v_col(table, n)->m_col
		: dict_table_get_nth_col(table, n);

	for (ulint pos = 0; pos < n_fields; pos++) {
		if (col == fields[pos].col) {
			return true;
		}
	}

	return false;
}

/********************************************************************//**
Looks for a matching field in an index. The column has to be the same. The
column in index must be complete, or must contain a prefix longer than the
column in index2. That is, we must be able to construct the prefix in index2
from the prefix in index.
@return position in internal representation of the index;
ULINT_UNDEFINED if not contained */
ulint
dict_index_get_nth_field_pos(
/*=========================*/
	const dict_index_t*	index,	/*!< in: index from which to search */
	const dict_index_t*	index2,	/*!< in: index */
	ulint			n)	/*!< in: field number in index2 */
{
	const dict_field_t*	field;
	const dict_field_t*	field2;
	ulint			n_fields;
	ulint			pos;

	ut_ad(index->magic_n == DICT_INDEX_MAGIC_N);

	field2 = dict_index_get_nth_field(index2, n);

	n_fields = dict_index_get_n_fields(index);

	/* Are we looking for a MBR (Minimum Bound Box) field of
	a spatial index */
	bool	is_mbr_fld = (n == 0 && dict_index_is_spatial(index2));

	for (pos = 0; pos < n_fields; pos++) {
		field = dict_index_get_nth_field(index, pos);

		/* The first field of a spatial index is a transformed
		MBR (Minimum Bound Box) field made out of original column,
		so its field->col still points to original cluster index
		col, but the actual content is different. So we cannot
		consider them equal if neither of them is MBR field */
		if (pos == 0 && dict_index_is_spatial(index) && !is_mbr_fld) {
			continue;
		}

		if (field->col == field2->col
		    && (field->prefix_len == 0
			|| (field->prefix_len >= field2->prefix_len
			    && field2->prefix_len != 0))) {

			return(pos);
		}
	}

	return(ULINT_UNDEFINED);
}

/**********************************************************************//**
Returns a table object based on table id.
@return table, NULL if does not exist */
dict_table_t*
dict_table_open_on_id(
/*==================*/
	table_id_t	table_id,	/*!< in: table id */
	ibool		dict_locked,	/*!< in: TRUE=data dictionary locked */
	dict_table_op_t	table_op)	/*!< in: operation to perform */
{
	dict_table_t*	table;

	if (!dict_locked) {
		mutex_enter(&dict_sys.mutex);
	}

	ut_ad(mutex_own(&dict_sys.mutex));

	table = dict_table_open_on_id_low(
		table_id,
		table_op == DICT_TABLE_OP_LOAD_TABLESPACE
		? DICT_ERR_IGNORE_RECOVER_LOCK
		: DICT_ERR_IGNORE_FK_NOKEY,
		table_op == DICT_TABLE_OP_OPEN_ONLY_IF_CACHED);

	if (table != NULL) {
		dict_sys.acquire(table);
		MONITOR_INC(MONITOR_TABLE_REFERENCE);
	}

	if (!dict_locked) {
		dict_table_try_drop_aborted_and_mutex_exit(
			table, table_op == DICT_TABLE_OP_DROP_ORPHAN);
	}

	return(table);
}

/********************************************************************//**
Looks for column n position in the clustered index.
@return position in internal representation of the clustered index */
ulint
dict_table_get_nth_col_pos(
/*=======================*/
	const dict_table_t*	table,	/*!< in: table */
	ulint			n,	/*!< in: column number */
	ulint*			prefix_col_pos)
{
	return(dict_index_get_nth_col_pos(dict_table_get_first_index(table),
					  n, prefix_col_pos));
}

/********************************************************************//**
Checks if a column is in the ordering columns of the clustered index of a
table. Column prefixes are treated like whole columns.
@return TRUE if the column, or its prefix, is in the clustered key */
ibool
dict_table_col_in_clustered_key(
/*============================*/
	const dict_table_t*	table,	/*!< in: table */
	ulint			n)	/*!< in: column number */
{
	const dict_index_t*	index;
	const dict_field_t*	field;
	const dict_col_t*	col;
	ulint			pos;
	ulint			n_fields;

	col = dict_table_get_nth_col(table, n);

	index = dict_table_get_first_index(table);

	n_fields = dict_index_get_n_unique(index);

	for (pos = 0; pos < n_fields; pos++) {
		field = dict_index_get_nth_field(index, pos);

		if (col == field->col) {

			return(TRUE);
		}
	}

	return(FALSE);
}

/** Initialise the data dictionary cache. */
void dict_sys_t::create()
{
  ut_ad(this == &dict_sys);
  ut_ad(!is_initialised());
  m_initialised= true;
  UT_LIST_INIT(table_LRU, &dict_table_t::table_LRU);
  UT_LIST_INIT(table_non_LRU, &dict_table_t::table_LRU);

  mutex_create(LATCH_ID_DICT_SYS, &mutex);

  const ulint hash_size = buf_pool_get_curr_size()
    / (DICT_POOL_PER_TABLE_HASH * UNIV_WORD_SIZE);

  table_hash= hash_create(hash_size);
  table_id_hash= hash_create(hash_size);
  temp_id_hash= hash_create(hash_size);

  rw_lock_create(dict_operation_lock_key, &latch, SYNC_DICT_OPERATION);

  if (!srv_read_only_mode)
  {
    dict_foreign_err_file= os_file_create_tmpfile();
    ut_a(dict_foreign_err_file);
  }

  mutex_create(LATCH_ID_DICT_FOREIGN_ERR, &dict_foreign_err_mutex);
}

/** Acquire a reference to a cached table. */
inline void dict_sys_t::acquire(dict_table_t* table)
{
  ut_ad(dict_sys.find(table));
  if (table->can_be_evicted)
  {
    UT_LIST_REMOVE(dict_sys.table_LRU, table);
    UT_LIST_ADD_FIRST(dict_sys.table_LRU, table);
  }

  table->acquire();
}

/**********************************************************************//**
Returns a table object and increment its open handle count.
NOTE! This is a high-level function to be used mainly from outside the
'dict' module. Inside this directory dict_table_get_low
is usually the appropriate function.
@return table, NULL if does not exist */
dict_table_t*
dict_table_open_on_name(
/*====================*/
	const char*	table_name,	/*!< in: table name */
	ibool		dict_locked,	/*!< in: TRUE=data dictionary locked */
	ibool		try_drop,	/*!< in: TRUE=try to drop any orphan
					indexes after an aborted online
					index creation */
	dict_err_ignore_t
			ignore_err)	/*!< in: error to be ignored when
					loading a table definition */
{
	dict_table_t*	table;
	DBUG_ENTER("dict_table_open_on_name");
	DBUG_PRINT("dict_table_open_on_name", ("table: '%s'", table_name));

	if (!dict_locked) {
		mutex_enter(&dict_sys.mutex);
	}

	ut_ad(table_name);
	ut_ad(mutex_own(&dict_sys.mutex));

	table = dict_table_check_if_in_cache_low(table_name);

	if (table == NULL) {
		table = dict_load_table(table_name, ignore_err);
	}

	ut_ad(!table || table->cached);

	if (table != NULL) {

		/* If table is encrypted or corrupted */
		if (!(ignore_err & ~DICT_ERR_IGNORE_FK_NOKEY)
		    && !table->is_readable()) {
			/* Make life easy for drop table. */
			dict_sys.prevent_eviction(table);

			if (table->corrupted) {

				ib::error() << "Table " << table->name
					<< " is corrupted. Please "
					"drop the table and recreate.";
				if (!dict_locked) {
					mutex_exit(&dict_sys.mutex);
				}

				DBUG_RETURN(NULL);
			}

			dict_sys.acquire(table);

			if (!dict_locked) {
				mutex_exit(&dict_sys.mutex);
			}

			DBUG_RETURN(table);
		}

		dict_sys.acquire(table);
		MONITOR_INC(MONITOR_TABLE_REFERENCE);
	}

	ut_ad(dict_lru_validate());

	if (!dict_locked) {
		dict_table_try_drop_aborted_and_mutex_exit(table, try_drop);
	}

	DBUG_RETURN(table);
}

/**********************************************************************//**
Adds system columns to a table object. */
void
dict_table_add_system_columns(
/*==========================*/
	dict_table_t*	table,	/*!< in/out: table */
	mem_heap_t*	heap)	/*!< in: temporary heap */
{
	ut_ad(table->n_def == table->n_cols - DATA_N_SYS_COLS);
	ut_ad(table->magic_n == DICT_TABLE_MAGIC_N);
	ut_ad(!table->cached);

	/* NOTE: the system columns MUST be added in the following order
	(so that they can be indexed by the numerical value of DATA_ROW_ID,
	etc.) and as the last columns of the table memory object.
	The clustered index will not always physically contain all system
	columns. */

	dict_mem_table_add_col(table, heap, "DB_ROW_ID", DATA_SYS,
			       DATA_ROW_ID | DATA_NOT_NULL,
			       DATA_ROW_ID_LEN);

	compile_time_assert(DATA_ROW_ID == 0);
	dict_mem_table_add_col(table, heap, "DB_TRX_ID", DATA_SYS,
			       DATA_TRX_ID | DATA_NOT_NULL,
			       DATA_TRX_ID_LEN);
	compile_time_assert(DATA_TRX_ID == 1);
	dict_mem_table_add_col(table, heap, "DB_ROLL_PTR", DATA_SYS,
			       DATA_ROLL_PTR | DATA_NOT_NULL,
			       DATA_ROLL_PTR_LEN);
	compile_time_assert(DATA_ROLL_PTR == 2);

	/* This check reminds that if a new system column is added to
	the program, it should be dealt with here */
	compile_time_assert(DATA_N_SYS_COLS == 3);
}

/** Add the table definition to the data dictionary cache */
void dict_table_t::add_to_cache()
{
	cached = TRUE;

	dict_sys.add(this);
}

/** Add a table definition to the data dictionary cache */
inline void dict_sys_t::add(dict_table_t* table)
{
	ut_ad(!find(table));

	ulint fold = ut_fold_string(table->name.m_name);

	new (&table->autoinc_mutex) std::mutex();

	/* Look for a table with the same name: error if such exists */
	{
		dict_table_t*	table2;
		HASH_SEARCH(name_hash, table_hash, fold,
			    dict_table_t*, table2, ut_ad(table2->cached),
			    !strcmp(table2->name.m_name, table->name.m_name));
		ut_a(table2 == NULL);

#ifdef UNIV_DEBUG
		/* Look for the same table pointer with a different name */
		HASH_SEARCH_ALL(name_hash, table_hash,
				dict_table_t*, table2, ut_ad(table2->cached),
				table2 == table);
		ut_ad(table2 == NULL);
#endif /* UNIV_DEBUG */
	}
	HASH_INSERT(dict_table_t, name_hash, table_hash, fold, table);

	/* Look for a table with the same id: error if such exists */
	hash_table_t* id_hash = table->is_temporary()
		? temp_id_hash : table_id_hash;
	const ulint id_fold = ut_fold_ull(table->id);
	{
		dict_table_t*	table2;
		HASH_SEARCH(id_hash, id_hash, id_fold,
			    dict_table_t*, table2, ut_ad(table2->cached),
			    table2->id == table->id);
		ut_a(table2 == NULL);

#ifdef UNIV_DEBUG
		/* Look for the same table pointer with a different id */
		HASH_SEARCH_ALL(id_hash, id_hash,
				dict_table_t*, table2, ut_ad(table2->cached),
				table2 == table);
		ut_ad(table2 == NULL);
#endif /* UNIV_DEBUG */

		HASH_INSERT(dict_table_t, id_hash, id_hash, id_fold, table);
	}

	UT_LIST_ADD_FIRST(table->can_be_evicted ? table_LRU : table_non_LRU,
			  table);
	ut_ad(dict_lru_validate());
}

/**********************************************************************//**
Test whether a table can be evicted from the LRU cache.
@return TRUE if table can be evicted. */
static
ibool
dict_table_can_be_evicted(
/*======================*/
	dict_table_t*	table)		/*!< in: table to test */
{
	ut_d(dict_sys.assert_locked());
	ut_a(table->can_be_evicted);
	ut_a(table->foreign_set.empty());
	ut_a(table->referenced_set.empty());

	if (table->get_ref_count() == 0) {
		/* The transaction commit and rollback are called from
		outside the handler interface. This means that there is
		a window where the table->n_ref_count can be zero but
		the table instance is in "use". */

		if (lock_table_has_locks(table)) {
			return(FALSE);
		}

#ifdef BTR_CUR_HASH_ADAPT
		/* We cannot really evict the table if adaptive hash
		index entries are pointing to any of its indexes. */
		for (dict_index_t* index = dict_table_get_first_index(table);
		     index != NULL;
		     index = dict_table_get_next_index(index)) {
			if (index->n_ahi_pages()) {
				return(FALSE);
			}
		}
#endif /* BTR_CUR_HASH_ADAPT */

		return(TRUE);
	}

	return(FALSE);
}

#ifdef BTR_CUR_HASH_ADAPT
/** @return a clone of this */
dict_index_t *dict_index_t::clone() const
{
  ut_ad(n_fields);
  ut_ad(!(type & (DICT_IBUF | DICT_SPATIAL | DICT_FTS)));
  ut_ad(online_status == ONLINE_INDEX_COMPLETE);
  ut_ad(is_committed());
  ut_ad(!is_dummy);
  ut_ad(!parser);
  ut_ad(!index_fts_syncing);
  ut_ad(!online_log);
  ut_ad(!rtr_track);

  const size_t size= sizeof *this + n_fields * sizeof(*fields) +
#ifdef BTR_CUR_ADAPT
    sizeof *search_info +
#endif
    1 + strlen(name) +
    n_uniq * (sizeof *stat_n_diff_key_vals +
              sizeof *stat_n_sample_sizes +
              sizeof *stat_n_non_null_key_vals);

  mem_heap_t* heap= mem_heap_create(size);
  dict_index_t *index= static_cast<dict_index_t*>(mem_heap_dup(heap, this,
                                                               sizeof *this));
  *index= *this;
  rw_lock_create(index_tree_rw_lock_key, &index->lock, SYNC_INDEX_TREE);
  index->heap= heap;
  index->name= mem_heap_strdup(heap, name);
  index->fields= static_cast<dict_field_t*>
    (mem_heap_dup(heap, fields, n_fields * sizeof *fields));
#ifdef BTR_CUR_ADAPT
  index->search_info= btr_search_info_create(index->heap);
#endif /* BTR_CUR_ADAPT */
  index->stat_n_diff_key_vals= static_cast<ib_uint64_t*>
    (mem_heap_zalloc(heap, n_uniq * sizeof *stat_n_diff_key_vals));
  index->stat_n_sample_sizes= static_cast<ib_uint64_t*>
    (mem_heap_zalloc(heap, n_uniq * sizeof *stat_n_sample_sizes));
  index->stat_n_non_null_key_vals= static_cast<ib_uint64_t*>
    (mem_heap_zalloc(heap, n_uniq * sizeof *stat_n_non_null_key_vals));
  new (&index->zip_pad.mutex) std::mutex();
  return index;
}

/** Clone this index for lazy dropping of the adaptive hash.
@return this or a clone */
dict_index_t *dict_index_t::clone_if_needed()
{
  if (!search_info->ref_count)
    return this;
  dict_index_t *prev= UT_LIST_GET_PREV(indexes, this);

  mysql_mutex_lock(&table->autoinc_mutex);
  UT_LIST_REMOVE(table->indexes, this);
  UT_LIST_ADD_LAST(table->freed_indexes, this);
  dict_index_t *index= clone();
  set_freed();
  if (prev)
    UT_LIST_INSERT_AFTER(table->indexes, prev, index);
  else
    UT_LIST_ADD_FIRST(table->indexes, index);
  mysql_mutex_unlock(&table->autoinc_mutex);
  return index;
}
#endif /* BTR_CUR_HASH_ADAPT */

/**********************************************************************//**
Make room in the table cache by evicting an unused table. The unused table
should not be part of FK relationship and currently not used in any user
transaction. There is no guarantee that it will remove a table.
@return number of tables evicted. If the number of tables in the dict_LRU
is less than max_tables it will not do anything. */
ulint
dict_make_room_in_cache(
/*====================*/
	ulint		max_tables,	/*!< in: max tables allowed in cache */
	ulint		pct_check)	/*!< in: max percent to check */
{
	ulint		i;
	ulint		len;
	dict_table_t*	table;
	ulint		check_up_to;
	ulint		n_evicted = 0;

	ut_a(pct_check > 0);
	ut_a(pct_check <= 100);
	ut_d(dict_sys.assert_locked());
	ut_ad(dict_lru_validate());

	i = len = UT_LIST_GET_LEN(dict_sys.table_LRU);

	if (len < max_tables) {
		return(0);
	}

	check_up_to = len - ((len * pct_check) / 100);

	/* Check for overflow */
	ut_a(i == 0 || check_up_to <= i);

	/* Find a suitable candidate to evict from the cache. Don't scan the
	entire LRU list. Only scan pct_check list entries. */

	for (table = UT_LIST_GET_LAST(dict_sys.table_LRU);
	     table != NULL
	     && i > check_up_to
	     && (len - n_evicted) > max_tables;
	     --i) {

		dict_table_t*	prev_table;

	        prev_table = UT_LIST_GET_PREV(table_LRU, table);

		if (dict_table_can_be_evicted(table)) {
			ut_ad(!table->fts);
			dict_sys.remove(table, true);

			++n_evicted;
		}

		table = prev_table;
	}

	return(n_evicted);
}

/** Looks for an index with the given id given a table instance.
@param[in]	table	table instance
@param[in]	id	index id
@return index or NULL */
dict_index_t*
dict_table_find_index_on_id(
	const dict_table_t*	table,
	index_id_t		id)
{
	dict_index_t*	index;

	for (index = dict_table_get_first_index(table);
	     index != NULL;
	     index = dict_table_get_next_index(index)) {

		if (id == index->id) {
			/* Found */

			return(index);
		}
	}

	return(NULL);
}

/**********************************************************************//**
Looks for an index with the given id. NOTE that we do not reserve
the dictionary mutex: this function is for emergency purposes like
printing info of a corrupt database page!
@return index or NULL if not found in cache */
dict_index_t*
dict_index_find_on_id_low(
/*======================*/
	index_id_t	id)	/*!< in: index id */
{
	if (!dict_sys.is_initialised()) return NULL;

	dict_table_t*	table;

	for (table = UT_LIST_GET_FIRST(dict_sys.table_LRU);
	     table != NULL;
	     table = UT_LIST_GET_NEXT(table_LRU, table)) {

		dict_index_t*	index = dict_table_find_index_on_id(table, id);

		if (index != NULL) {
			return(index);
		}
	}

	for (table = UT_LIST_GET_FIRST(dict_sys.table_non_LRU);
	     table != NULL;
	     table = UT_LIST_GET_NEXT(table_LRU, table)) {

		dict_index_t*	index = dict_table_find_index_on_id(table, id);

		if (index != NULL) {
			return(index);
		}
	}

	return(NULL);
}

/** Function object to remove a foreign key constraint from the
referenced_set of the referenced table.  The foreign key object is
also removed from the dictionary cache.  The foreign key constraint
is not removed from the foreign_set of the table containing the
constraint. */
struct dict_foreign_remove_partial
{
	void operator()(dict_foreign_t* foreign) {
		dict_table_t*	table = foreign->referenced_table;
		if (table != NULL) {
			table->referenced_set.erase(foreign);
		}
		dict_foreign_free(foreign);
	}
};

/**********************************************************************//**
Renames a table object.
@return TRUE if success */
dberr_t
dict_table_rename_in_cache(
/*=======================*/
	dict_table_t*	table,		/*!< in/out: table */
	const char*	new_name,	/*!< in: new name */
	bool		rename_also_foreigns,
					/*!< in: in ALTER TABLE we want
					to preserve the original table name
					in constraints which reference it */
	bool		replace_new_file)
					/*!< in: whether to replace the
					file with the new name
					(as part of rolling back TRUNCATE) */
{
	dberr_t		err;
	dict_foreign_t*	foreign;
	ulint		fold;
	char		old_name[MAX_FULL_NAME_LEN + 1];
	os_file_type_t	ftype;

	ut_ad(mutex_own(&dict_sys.mutex));

	/* store the old/current name to an automatic variable */
	ut_a(strlen(table->name.m_name) < sizeof old_name);
	strcpy(old_name, table->name.m_name);

	fold = ut_fold_string(new_name);

	/* Look for a table with the same name: error if such exists */
	dict_table_t*	table2;
	HASH_SEARCH(name_hash, dict_sys.table_hash, fold,
			dict_table_t*, table2, ut_ad(table2->cached),
			(ut_strcmp(table2->name.m_name, new_name) == 0));
	DBUG_EXECUTE_IF("dict_table_rename_in_cache_failure",
		if (table2 == NULL) {
			table2 = (dict_table_t*) -1;
		} );
	if (table2) {
		ib::error() << "Cannot rename table '" << old_name
			<< "' to '" << new_name << "' since the"
			" dictionary cache already contains '" << new_name << "'.";
		return(DB_ERROR);
	}

	/* If the table is stored in a single-table tablespace, rename the
	.ibd file and rebuild the .isl file if needed. */

	if (!table->space) {
		bool		exists;
		char*		filepath;

		ut_ad(dict_table_is_file_per_table(table));
		ut_ad(!table->is_temporary());

		/* Make sure the data_dir_path is set. */
		dict_get_and_save_data_dir_path(table, true);

		if (DICT_TF_HAS_DATA_DIR(table->flags)) {
			ut_a(table->data_dir_path);

			filepath = fil_make_filepath(
				table->data_dir_path, table->name.m_name,
				IBD, true);
		} else {
			filepath = fil_make_filepath(
				NULL, table->name.m_name, IBD, false);
		}

		if (filepath == NULL) {
			return(DB_OUT_OF_MEMORY);
		}

		fil_delete_tablespace(table->space_id, !table->space);

		/* Delete any temp file hanging around. */
		if (os_file_status(filepath, &exists, &ftype)
		    && exists
		    && !os_file_delete_if_exists(innodb_temp_file_key,
						 filepath, NULL)) {

			ib::info() << "Delete of " << filepath << " failed.";
		}
		ut_free(filepath);

	} else if (dict_table_is_file_per_table(table)) {
		char*	new_path;
		const char* old_path = UT_LIST_GET_FIRST(table->space->chain)
			->name;

		ut_ad(!table->is_temporary());

		if (DICT_TF_HAS_DATA_DIR(table->flags)) {
			new_path = os_file_make_new_pathname(
				old_path, new_name);
			err = RemoteDatafile::create_link_file(
				new_name, new_path);

			if (err != DB_SUCCESS) {
				ut_free(new_path);
				return(DB_TABLESPACE_EXISTS);
			}
		} else {
			new_path = fil_make_filepath(
				NULL, new_name, IBD, false);
		}

		/* New filepath must not exist. */
		err = table->space->rename(new_name, new_path, true,
					   replace_new_file);
		ut_free(new_path);

		/* If the tablespace is remote, a new .isl file was created
		If success, delete the old one. If not, delete the new one. */
		if (DICT_TF_HAS_DATA_DIR(table->flags)) {
			RemoteDatafile::delete_link_file(
				err == DB_SUCCESS ? old_name : new_name);
		}

		if (err != DB_SUCCESS) {
			return err;
		}
	}

	/* Remove table from the hash tables of tables */
	HASH_DELETE(dict_table_t, name_hash, dict_sys.table_hash,
		    ut_fold_string(old_name), table);

	if (strlen(new_name) > strlen(table->name.m_name)) {
		/* We allocate MAX_FULL_NAME_LEN + 1 bytes here to avoid
		memory fragmentation, we assume a repeated calls of
		ut_realloc() with the same size do not cause fragmentation */
		ut_a(strlen(new_name) <= MAX_FULL_NAME_LEN);

		table->name.m_name = static_cast<char*>(
			ut_realloc(table->name.m_name, MAX_FULL_NAME_LEN + 1));
	}
	strcpy(table->name.m_name, new_name);

	/* Add table to hash table of tables */
	HASH_INSERT(dict_table_t, name_hash, dict_sys.table_hash, fold,
		    table);

	if (!rename_also_foreigns) {
		/* In ALTER TABLE we think of the rename table operation
		in the direction table -> temporary table (#sql...)
		as dropping the table with the old name and creating
		a new with the new name. Thus we kind of drop the
		constraints from the dictionary cache here. The foreign key
		constraints will be inherited to the new table from the
		system tables through a call of dict_load_foreigns. */

		/* Remove the foreign constraints from the cache */
		std::for_each(table->foreign_set.begin(),
			      table->foreign_set.end(),
			      dict_foreign_remove_partial());
		table->foreign_set.clear();

		/* Reset table field in referencing constraints */
		for (dict_foreign_set::iterator it
			= table->referenced_set.begin();
		     it != table->referenced_set.end();
		     ++it) {

			foreign = *it;
			foreign->referenced_table = NULL;
			foreign->referenced_index = NULL;

		}

		/* Make the set of referencing constraints empty */
		table->referenced_set.clear();

		return(DB_SUCCESS);
	}

	/* Update the table name fields in foreign constraints, and update also
	the constraint id of new format >= 4.0.18 constraints. Note that at
	this point we have already changed table->name to the new name. */

	dict_foreign_set	fk_set;

	for (;;) {

		dict_foreign_set::iterator	it
			= table->foreign_set.begin();

		if (it == table->foreign_set.end()) {
			break;
		}

		foreign = *it;

		if (foreign->referenced_table) {
			foreign->referenced_table->referenced_set.erase(foreign);
		}

		if (ut_strlen(foreign->foreign_table_name)
		    < ut_strlen(table->name.m_name)) {
			/* Allocate a longer name buffer;
			TODO: store buf len to save memory */

			foreign->foreign_table_name = mem_heap_strdup(
				foreign->heap, table->name.m_name);
			dict_mem_foreign_table_name_lookup_set(foreign, TRUE);
		} else {
			strcpy(foreign->foreign_table_name,
			       table->name.m_name);
			dict_mem_foreign_table_name_lookup_set(foreign, FALSE);
		}
		if (strchr(foreign->id, '/')) {
			/* This is a >= 4.0.18 format id */

			ulint	db_len;
			char*	old_id;
			char    old_name_cs_filename[MAX_FULL_NAME_LEN+1];
			uint    errors = 0;

			/* All table names are internally stored in charset
			my_charset_filename (except the temp tables and the
			partition identifier suffix in partition tables). The
			foreign key constraint names are internally stored
			in UTF-8 charset.  The variable fkid here is used
			to store foreign key constraint name in charset
			my_charset_filename for comparison further below. */
			char    fkid[MAX_TABLE_NAME_LEN+20];
			ibool	on_tmp = FALSE;

			/* The old table name in my_charset_filename is stored
			in old_name_cs_filename */

			strcpy(old_name_cs_filename, old_name);
			old_name_cs_filename[MAX_FULL_NAME_LEN] = '\0';
			if (strstr(old_name, TEMP_TABLE_PATH_PREFIX) == NULL) {

				innobase_convert_to_system_charset(
					strchr(old_name_cs_filename, '/') + 1,
					strchr(old_name, '/') + 1,
					MAX_TABLE_NAME_LEN, &errors);

				if (errors) {
					/* There has been an error to convert
					old table into UTF-8.  This probably
					means that the old table name is
					actually in UTF-8. */
					innobase_convert_to_filename_charset(
						strchr(old_name_cs_filename,
						       '/') + 1,
						strchr(old_name, '/') + 1,
						MAX_TABLE_NAME_LEN);
				} else {
					/* Old name already in
					my_charset_filename */
					strcpy(old_name_cs_filename, old_name);
					old_name_cs_filename[MAX_FULL_NAME_LEN]
						= '\0';
				}
			}

			strncpy(fkid, foreign->id, MAX_TABLE_NAME_LEN);

			if (strstr(fkid, TEMP_TABLE_PATH_PREFIX) == NULL) {
				innobase_convert_to_filename_charset(
					strchr(fkid, '/') + 1,
					strchr(foreign->id, '/') + 1,
					MAX_TABLE_NAME_LEN+20);
			} else {
				on_tmp = TRUE;
			}

			old_id = mem_strdup(foreign->id);

			if (ut_strlen(fkid) > ut_strlen(old_name_cs_filename)
			    + ((sizeof dict_ibfk) - 1)
			    && !memcmp(fkid, old_name_cs_filename,
				       ut_strlen(old_name_cs_filename))
			    && !memcmp(fkid + ut_strlen(old_name_cs_filename),
				       dict_ibfk, (sizeof dict_ibfk) - 1)) {

				/* This is a generated >= 4.0.18 format id */

				char	table_name[MAX_TABLE_NAME_LEN + 1];
				uint	errors = 0;

				if (strlen(table->name.m_name)
				    > strlen(old_name)) {
					foreign->id = static_cast<char*>(
						mem_heap_alloc(
						foreign->heap,
						strlen(table->name.m_name)
						+ strlen(old_id) + 1));
				}

				/* Convert the table name to UTF-8 */
				strncpy(table_name, table->name.m_name,
					MAX_TABLE_NAME_LEN);
				table_name[MAX_TABLE_NAME_LEN] = '\0';
				innobase_convert_to_system_charset(
					strchr(table_name, '/') + 1,
					strchr(table->name.m_name, '/') + 1,
					MAX_TABLE_NAME_LEN, &errors);

				if (errors) {
					/* Table name could not be converted
					from charset my_charset_filename to
					UTF-8. This means that the table name
					is already in UTF-8 (#mysql50#). */
					strncpy(table_name, table->name.m_name,
						MAX_TABLE_NAME_LEN);
					table_name[MAX_TABLE_NAME_LEN] = '\0';
				}

				/* Replace the prefix 'databasename/tablename'
				with the new names */
				strcpy(foreign->id, table_name);
				if (on_tmp) {
					strcat(foreign->id,
					       old_id + ut_strlen(old_name));
				} else {
					sprintf(strchr(foreign->id, '/') + 1,
						"%s%s",
						strchr(table_name, '/') +1,
						strstr(old_id, "_ibfk_") );
				}

			} else {
				/* This is a >= 4.0.18 format id where the user
				gave the id name */
				db_len = dict_get_db_name_len(
					table->name.m_name) + 1;

				if (db_len - 1
				    > dict_get_db_name_len(foreign->id)) {

					foreign->id = static_cast<char*>(
						mem_heap_alloc(
						foreign->heap,
						db_len + strlen(old_id) + 1));
				}

				/* Replace the database prefix in id with the
				one from table->name */

				ut_memcpy(foreign->id,
					  table->name.m_name, db_len);

				strcpy(foreign->id + db_len,
				       dict_remove_db_name(old_id));
			}

			ut_free(old_id);
		}

		table->foreign_set.erase(it);
		fk_set.insert(foreign);

		if (foreign->referenced_table) {
			foreign->referenced_table->referenced_set.insert(foreign);
		}
	}

	ut_a(table->foreign_set.empty());
	table->foreign_set.swap(fk_set);

	for (dict_foreign_set::iterator it = table->referenced_set.begin();
	     it != table->referenced_set.end();
	     ++it) {

		foreign = *it;

		if (ut_strlen(foreign->referenced_table_name)
		    < ut_strlen(table->name.m_name)) {
			/* Allocate a longer name buffer;
			TODO: store buf len to save memory */

			foreign->referenced_table_name = mem_heap_strdup(
				foreign->heap, table->name.m_name);

			dict_mem_referenced_table_name_lookup_set(
				foreign, TRUE);
		} else {
			/* Use the same buffer */
			strcpy(foreign->referenced_table_name,
			       table->name.m_name);

			dict_mem_referenced_table_name_lookup_set(
				foreign, FALSE);
		}
	}

	return(DB_SUCCESS);
}

/**********************************************************************//**
Change the id of a table object in the dictionary cache. This is used in
DISCARD TABLESPACE. */
void
dict_table_change_id_in_cache(
/*==========================*/
	dict_table_t*	table,	/*!< in/out: table object already in cache */
	table_id_t	new_id)	/*!< in: new id to set */
{
	ut_ad(mutex_own(&dict_sys.mutex));
	ut_ad(table->magic_n == DICT_TABLE_MAGIC_N);
	ut_ad(!table->is_temporary());

	/* Remove the table from the hash table of id's */

	HASH_DELETE(dict_table_t, id_hash, dict_sys.table_id_hash,
		    ut_fold_ull(table->id), table);
	table->id = new_id;

	/* Add the table back to the hash table */
	HASH_INSERT(dict_table_t, id_hash, dict_sys.table_id_hash,
		    ut_fold_ull(table->id), table);
}

/** Evict a table definition from the InnoDB data dictionary cache.
@param[in,out]	table	cached table definition to be evicted
@param[in]	lru	whether this is part of least-recently-used eviction
@param[in]	keep	whether to keep (not free) the object */
void dict_sys_t::remove(dict_table_t* table, bool lru, bool keep)
{
	dict_foreign_t*	foreign;
	dict_index_t*	index;

	ut_ad(dict_lru_validate());
	ut_a(table->get_ref_count() == 0);
	ut_a(table->n_rec_locks == 0);
	ut_ad(find(table));
	ut_ad(table->magic_n == DICT_TABLE_MAGIC_N);

	/* Remove the foreign constraints from the cache */
	std::for_each(table->foreign_set.begin(), table->foreign_set.end(),
		      dict_foreign_remove_partial());
	table->foreign_set.clear();

	/* Reset table field in referencing constraints */
	for (dict_foreign_set::iterator it = table->referenced_set.begin();
	     it != table->referenced_set.end();
	     ++it) {

		foreign = *it;
		foreign->referenced_table = NULL;
		foreign->referenced_index = NULL;
	}

	/* Remove the indexes from the cache */

	for (index = UT_LIST_GET_LAST(table->indexes);
	     index != NULL;
	     index = UT_LIST_GET_LAST(table->indexes)) {

		dict_index_remove_from_cache_low(table, index, lru);
	}

	/* Remove table from the hash tables of tables */

	HASH_DELETE(dict_table_t, name_hash, table_hash,
		    ut_fold_string(table->name.m_name), table);

	hash_table_t* id_hash = table->is_temporary()
		? temp_id_hash : table_id_hash;
	const ulint id_fold = ut_fold_ull(table->id);
	HASH_DELETE(dict_table_t, id_hash, id_hash, id_fold, table);

	/* Remove table from LRU or non-LRU list. */
	if (table->can_be_evicted) {
		UT_LIST_REMOVE(table_LRU, table);
	} else {
		UT_LIST_REMOVE(table_non_LRU, table);
	}

	if (lru && table->drop_aborted) {
		/* When evicting the table definition,
		drop the orphan indexes from the data dictionary
		and free the index pages. */
		trx_t* trx = trx_create();

		ut_d(dict_sys.assert_locked());
		/* Mimic row_mysql_lock_data_dictionary(). */
		trx->dict_operation_lock_mode = RW_X_LATCH;

		trx_set_dict_operation(trx, TRX_DICT_OP_INDEX);
		row_merge_drop_indexes_dict(trx, table->id);
		trx_commit_for_mysql(trx);
		trx->dict_operation_lock_mode = 0;
		trx->free();
	}

	/* Free virtual column template if any */
	if (table->vc_templ != NULL) {
		dict_free_vc_templ(table->vc_templ);
		UT_DELETE(table->vc_templ);
	}

<<<<<<< HEAD
	table->autoinc_mutex.~mutex();

	if (keep) {
		return;
	}

=======
>>>>>>> cfbdb5d2
#ifdef BTR_CUR_HASH_ADAPT
	if (table->fts) {
		fts_optimize_remove_table(table);
		fts_free(table);
		table->fts = NULL;
	}

	mysql_mutex_lock(&table->autoinc_mutex);

	ulint freed = UT_LIST_GET_LEN(table->freed_indexes);

	table->vc_templ = NULL;
	table->id = 0;
	mysql_mutex_unlock(&table->autoinc_mutex);

	if (UNIV_UNLIKELY(freed != 0)) {
		return;
	}
#endif /* BTR_CUR_HASH_ADAPT */

	mysql_mutex_destroy(&table->autoinc_mutex);
	dict_mem_table_free(table);
}

/****************************************************************//**
If the given column name is reserved for InnoDB system columns, return
TRUE.
@return TRUE if name is reserved */
ibool
dict_col_name_is_reserved(
/*======================*/
	const char*	name)	/*!< in: column name */
{
	static const char*	reserved_names[] = {
		"DB_ROW_ID", "DB_TRX_ID", "DB_ROLL_PTR"
	};

	compile_time_assert(UT_ARR_SIZE(reserved_names) == DATA_N_SYS_COLS);

	for (ulint i = 0; i < UT_ARR_SIZE(reserved_names); i++) {
		if (innobase_strcasecmp(name, reserved_names[i]) == 0) {

			return(TRUE);
		}
	}

	return(FALSE);
}

/** Adds an index to the dictionary cache, with possible indexing newly
added column.
@param[in,out]	index	index; NOTE! The index memory
			object is freed in this function!
@param[in]	page_no	root page number of the index
@param[in]	add_v	virtual columns being added along with ADD INDEX
@return DB_SUCCESS, or DB_CORRUPTION */
dberr_t
dict_index_add_to_cache(
	dict_index_t*&		index,
	ulint			page_no,
	const dict_add_v_col_t* add_v)
{
	dict_index_t*	new_index;
	ulint		n_ord;
	ulint		i;

	ut_ad(mutex_own(&dict_sys.mutex));
	ut_ad(index->n_def == index->n_fields);
	ut_ad(index->magic_n == DICT_INDEX_MAGIC_N);
	ut_ad(!dict_index_is_online_ddl(index));
	ut_ad(!dict_index_is_ibuf(index));

	ut_d(mem_heap_validate(index->heap));
	ut_a(!dict_index_is_clust(index)
	     || UT_LIST_GET_LEN(index->table->indexes) == 0);
	ut_ad(dict_index_is_clust(index) || !index->table->no_rollback());

	if (!dict_index_find_cols(index, add_v)) {

		dict_mem_index_free(index);
		index = NULL;
		return DB_CORRUPTION;
	}

	/* Build the cache internal representation of the index,
	containing also the added system fields */

	if (dict_index_is_clust(index)) {
		new_index = dict_index_build_internal_clust(index);
	} else {
		new_index = (index->type & DICT_FTS)
			? dict_index_build_internal_fts(index)
			: dict_index_build_internal_non_clust(index);
		new_index->n_core_null_bytes = UT_BITS_IN_BYTES(
			unsigned(new_index->n_nullable));
	}

	/* Set the n_fields value in new_index to the actual defined
	number of fields in the cache internal representation */

	new_index->n_fields = new_index->n_def;
	new_index->trx_id = index->trx_id;
	new_index->set_committed(index->is_committed());
	new_index->nulls_equal = index->nulls_equal;
#ifdef MYSQL_INDEX_DISABLE_AHI
	new_index->disable_ahi = index->disable_ahi;
#endif

	n_ord = new_index->n_uniq;
	/* Flag the ordering columns and also set column max_prefix */

	for (i = 0; i < n_ord; i++) {
		const dict_field_t*	field
			= dict_index_get_nth_field(new_index, i);

		/* Check the column being added in the index for
		the first time and flag the ordering column. */
		if (field->col->ord_part == 0 ) {
			field->col->max_prefix = field->prefix_len;
			field->col->ord_part = 1;
		} else if (field->prefix_len == 0) {
			/* Set the max_prefix for a column to 0 if
			its prefix length is 0 (for this index)
			even if it was a part of any other index
			with some prefix length. */
			field->col->max_prefix = 0;
		} else if (field->col->max_prefix != 0
			   && field->prefix_len
			   > field->col->max_prefix) {
			/* Set the max_prefix value based on the
			prefix_len. */
			ut_ad(field->col->is_binary()
			      || field->prefix_len % field->col->mbmaxlen == 0);
			field->col->max_prefix = field->prefix_len;
		}
		ut_ad(field->col->ord_part == 1);
	}

	new_index->stat_n_diff_key_vals =
		static_cast<ib_uint64_t*>(mem_heap_zalloc(
			new_index->heap,
			dict_index_get_n_unique(new_index)
			* sizeof(*new_index->stat_n_diff_key_vals)));

	new_index->stat_n_sample_sizes =
		static_cast<ib_uint64_t*>(mem_heap_zalloc(
			new_index->heap,
			dict_index_get_n_unique(new_index)
			* sizeof(*new_index->stat_n_sample_sizes)));

	new_index->stat_n_non_null_key_vals =
		static_cast<ib_uint64_t*>(mem_heap_zalloc(
			new_index->heap,
			dict_index_get_n_unique(new_index)
			* sizeof(*new_index->stat_n_non_null_key_vals)));

	new_index->stat_index_size = 1;
	new_index->stat_n_leaf_pages = 1;

	new_index->stat_defrag_n_pages_freed = 0;
	new_index->stat_defrag_n_page_split = 0;

	new_index->stat_defrag_sample_next_slot = 0;
	memset(&new_index->stat_defrag_data_size_sample,
	       0x0, sizeof(ulint) * STAT_DEFRAG_DATA_SIZE_N_SAMPLE);

	/* Add the new index as the last index for the table */

	UT_LIST_ADD_LAST(new_index->table->indexes, new_index);
#ifdef BTR_CUR_ADAPT
	new_index->search_info = btr_search_info_create(new_index->heap);
#endif /* BTR_CUR_ADAPT */

	new_index->page = unsigned(page_no);
	rw_lock_create(index_tree_rw_lock_key, &new_index->lock,
		       SYNC_INDEX_TREE);

	new_index->n_core_fields = new_index->n_fields;

	dict_mem_index_free(index);
	index = new_index;
	return DB_SUCCESS;
}

/**********************************************************************//**
Removes an index from the dictionary cache. */
static
void
dict_index_remove_from_cache_low(
/*=============================*/
	dict_table_t*	table,		/*!< in/out: table */
	dict_index_t*	index,		/*!< in, own: index */
	ibool		lru_evict)	/*!< in: TRUE if index being evicted
					to make room in the table LRU list */
{
	ut_ad(table && index);
	ut_ad(table->magic_n == DICT_TABLE_MAGIC_N);
	ut_ad(index->magic_n == DICT_INDEX_MAGIC_N);
	ut_ad(mutex_own(&dict_sys.mutex));
	ut_ad(table->id);
#ifdef BTR_CUR_HASH_ADAPT
	ut_ad(!index->freed());
#endif /* BTR_CUR_HASH_ADAPT */

	/* No need to acquire the dict_index_t::lock here because
	there can't be any active operations on this index (or table). */

	if (index->online_log) {
		ut_ad(index->online_status == ONLINE_INDEX_CREATION);
		row_log_free(index->online_log);
		index->online_log = NULL;
	}

	/* Remove the index from the list of indexes of the table */
	UT_LIST_REMOVE(table->indexes, index);

	/* The index is being dropped, remove any compression stats for it. */
	if (!lru_evict && DICT_TF_GET_ZIP_SSIZE(index->table->flags)) {
		mutex_enter(&page_zip_stat_per_index_mutex);
		page_zip_stat_per_index.erase(index->id);
		mutex_exit(&page_zip_stat_per_index_mutex);
	}

	/* Remove the index from affected virtual column index list */
	index->detach_columns();

#ifdef BTR_CUR_HASH_ADAPT
	/* We always create search info whether or not adaptive
	hash index is enabled or not. */
	/* We are not allowed to free the in-memory index struct
	dict_index_t until all entries in the adaptive hash index
	that point to any of the page belonging to his b-tree index
	are dropped. This is so because dropping of these entries
	require access to dict_index_t struct. To avoid such scenario
	We keep a count of number of such pages in the search_info and
	only free the dict_index_t struct when this count drops to
	zero. See also: dict_table_can_be_evicted() */

	if (index->n_ahi_pages()) {
		mysql_mutex_lock(&table->autoinc_mutex);
		index->set_freed();
		UT_LIST_ADD_LAST(table->freed_indexes, index);
		mysql_mutex_unlock(&table->autoinc_mutex);
		return;
	}
#endif /* BTR_CUR_HASH_ADAPT */

	rw_lock_free(&index->lock);

	dict_mem_index_free(index);
}

/**********************************************************************//**
Removes an index from the dictionary cache. */
void
dict_index_remove_from_cache(
/*=========================*/
	dict_table_t*	table,	/*!< in/out: table */
	dict_index_t*	index)	/*!< in, own: index */
{
	dict_index_remove_from_cache_low(table, index, FALSE);
}

/** Tries to find column names for the index and sets the col field of the
index.
@param[in]	table	table
@param[in,out]	index	index
@param[in]	add_v	new virtual columns added along with an add index call
@return whether the column names were found */
static
bool
dict_index_find_cols(
	dict_index_t*		index,
	const dict_add_v_col_t*	add_v)
{
	std::vector<ulint, ut_allocator<ulint> >	col_added;
	std::vector<ulint, ut_allocator<ulint> >	v_col_added;

	const dict_table_t* table = index->table;
	ut_ad(table->magic_n == DICT_TABLE_MAGIC_N);
	ut_ad(mutex_own(&dict_sys.mutex));

	for (ulint i = 0; i < index->n_fields; i++) {
		ulint		j;
		dict_field_t*	field = dict_index_get_nth_field(index, i);

		for (j = 0; j < table->n_cols; j++) {
			if (!innobase_strcasecmp(dict_table_get_col_name(table, j),
				    field->name)) {

				/* Check if same column is being assigned again
				which suggest that column has duplicate name. */
				bool exists =
					std::find(col_added.begin(),
						  col_added.end(), j)
					!= col_added.end();

				if (exists) {
					/* Duplicate column found. */
					goto dup_err;
				}

				field->col = dict_table_get_nth_col(table, j);

				col_added.push_back(j);

				goto found;
			}
		}

		/* Let's check if it is a virtual column */
		for (j = 0; j < table->n_v_cols; j++) {
			if (!strcmp(dict_table_get_v_col_name(table, j),
				    field->name)) {

				/* Check if same column is being assigned again
				which suggest that column has duplicate name. */
				bool exists =
					std::find(v_col_added.begin(),
						  v_col_added.end(), j)
					!= v_col_added.end();

				if (exists) {
					/* Duplicate column found. */
					break;
				}

				field->col = reinterpret_cast<dict_col_t*>(
					dict_table_get_nth_v_col(table, j));

				v_col_added.push_back(j);

				goto found;
			}
		}

		if (add_v) {
			for (j = 0; j < add_v->n_v_col; j++) {
				if (!strcmp(add_v->v_col_name[j],
					    field->name)) {
					field->col = const_cast<dict_col_t*>(
						&add_v->v_col[j].m_col);
					goto found;
				}
			}
		}

dup_err:
#ifdef UNIV_DEBUG
		/* It is an error not to find a matching column. */
		ib::error() << "No matching column for " << field->name
			<< " in index " << index->name
			<< " of table " << table->name;
#endif /* UNIV_DEBUG */
		return(FALSE);

found:
		;
	}

	return(TRUE);
}

/*******************************************************************//**
Adds a column to index. */
void
dict_index_add_col(
/*===============*/
	dict_index_t*		index,		/*!< in/out: index */
	const dict_table_t*	table,		/*!< in: table */
	dict_col_t*		col,		/*!< in: column */
	ulint			prefix_len)	/*!< in: column prefix length */
{
	dict_field_t*	field;
	const char*	col_name;

	if (col->is_virtual()) {
		dict_v_col_t*	v_col = reinterpret_cast<dict_v_col_t*>(col);
		/* Register the index with the virtual column index list */
		v_col->v_indexes.push_front(dict_v_idx_t(index, index->n_def));
		col_name = dict_table_get_v_col_name_mysql(
			table, dict_col_get_no(col));
	} else {
		col_name = dict_table_get_col_name(table, dict_col_get_no(col));
	}

	dict_mem_index_add_field(index, col_name, prefix_len);

	field = dict_index_get_nth_field(index, unsigned(index->n_def) - 1);

	field->col = col;
	field->fixed_len = static_cast<unsigned int>(
		dict_col_get_fixed_size(
			col, dict_table_is_comp(table)));

	if (prefix_len && field->fixed_len > prefix_len) {
		field->fixed_len = (unsigned int) prefix_len;
	}

	/* Long fixed-length fields that need external storage are treated as
	variable-length fields, so that the extern flag can be embedded in
	the length word. */

	if (field->fixed_len > DICT_MAX_FIXED_COL_LEN) {
		field->fixed_len = 0;
	}

	/* The comparison limit above must be constant.  If it were
	changed, the disk format of some fixed-length columns would
	change, which would be a disaster. */
	compile_time_assert(DICT_MAX_FIXED_COL_LEN == 768);

	if (!(col->prtype & DATA_NOT_NULL)) {
		index->n_nullable++;
	}
}

/*******************************************************************//**
Copies fields contained in index2 to index1. */
static
void
dict_index_copy(
/*============*/
	dict_index_t*		index1,	/*!< in: index to copy to */
	const dict_index_t*	index2,	/*!< in: index to copy from */
	ulint			start,	/*!< in: first position to copy */
	ulint			end)	/*!< in: last position to copy */
{
	dict_field_t*	field;
	ulint		i;

	/* Copy fields contained in index2 */

	for (i = start; i < end; i++) {

		field = dict_index_get_nth_field(index2, i);

		dict_index_add_col(index1, index2->table, field->col,
				   field->prefix_len);
	}
}

/*******************************************************************//**
Copies types of fields contained in index to tuple. */
void
dict_index_copy_types(
/*==================*/
	dtuple_t*		tuple,		/*!< in/out: data tuple */
	const dict_index_t*	index,		/*!< in: index */
	ulint			n_fields)	/*!< in: number of
						field types to copy */
{
	ulint		i;

	if (dict_index_is_ibuf(index)) {
		dtuple_set_types_binary(tuple, n_fields);

		return;
	}

	for (i = 0; i < n_fields; i++) {
		const dict_field_t*	ifield;
		dtype_t*		dfield_type;

		ifield = dict_index_get_nth_field(index, i);
		dfield_type = dfield_get_type(dtuple_get_nth_field(tuple, i));
		dict_col_copy_type(dict_field_get_col(ifield), dfield_type);
		if (dict_index_is_spatial(index)
		    && DATA_GEOMETRY_MTYPE(dfield_type->mtype)) {
			dfield_type->prtype |= DATA_GIS_MBR;
		}
	}
}

/** Copies types of virtual columns contained in table to tuple and sets all
fields of the tuple to the SQL NULL value.  This function should
be called right after dtuple_create().
@param[in,out]	tuple	data tuple
@param[in]	table	table
*/
void
dict_table_copy_v_types(
	dtuple_t*		tuple,
	const dict_table_t*	table)
{
	/* tuple could have more virtual columns than existing table,
	if we are calling this for creating index along with adding
	virtual columns */
	ulint	n_fields = ut_min(dtuple_get_n_v_fields(tuple),
				  static_cast<ulint>(table->n_v_def));

	for (ulint i = 0; i < n_fields; i++) {

		dfield_t*	dfield	= dtuple_get_nth_v_field(tuple, i);
		dtype_t*	dtype	= dfield_get_type(dfield);

		dfield_set_null(dfield);
		dict_col_copy_type(
			&(dict_table_get_nth_v_col(table, i)->m_col),
			dtype);
	}
}
/*******************************************************************//**
Copies types of columns contained in table to tuple and sets all
fields of the tuple to the SQL NULL value.  This function should
be called right after dtuple_create(). */
void
dict_table_copy_types(
/*==================*/
	dtuple_t*		tuple,	/*!< in/out: data tuple */
	const dict_table_t*	table)	/*!< in: table */
{
	ulint		i;

	for (i = 0; i < dtuple_get_n_fields(tuple); i++) {

		dfield_t*	dfield	= dtuple_get_nth_field(tuple, i);
		dtype_t*	dtype	= dfield_get_type(dfield);

		dfield_set_null(dfield);
		dict_col_copy_type(dict_table_get_nth_col(table, i), dtype);
	}

	dict_table_copy_v_types(tuple, table);
}

/*******************************************************************//**
Builds the internal dictionary cache representation for a clustered
index, containing also system fields not defined by the user.
@return own: the internal representation of the clustered index */
static
dict_index_t*
dict_index_build_internal_clust(
/*============================*/
	dict_index_t*		index)	/*!< in: user representation of
					a clustered index */
{
	dict_table_t*	table = index->table;
	dict_index_t*	new_index;
	dict_field_t*	field;
	ulint		trx_id_pos;
	ulint		i;
	ibool*		indexed;

	ut_ad(index->is_primary());
	ut_ad(!index->has_virtual());

	ut_ad(mutex_own(&dict_sys.mutex));

	/* Create a new index object with certainly enough fields */
	new_index = dict_mem_index_create(index->table, index->name,
					  index->type,
					  unsigned(index->n_fields
						   + table->n_cols));

	/* Copy other relevant data from the old index struct to the new
	struct: it inherits the values */

	new_index->n_user_defined_cols = index->n_fields;

	new_index->id = index->id;

	/* Copy the fields of index */
	dict_index_copy(new_index, index, 0, index->n_fields);

	if (dict_index_is_unique(index)) {
		/* Only the fields defined so far are needed to identify
		the index entry uniquely */

		new_index->n_uniq = new_index->n_def;
	} else {
		/* Also the row id is needed to identify the entry */
		new_index->n_uniq = 1 + unsigned(new_index->n_def);
	}

	new_index->trx_id_offset = 0;

	/* Add system columns, trx id first */

	trx_id_pos = new_index->n_def;

	compile_time_assert(DATA_ROW_ID == 0);
	compile_time_assert(DATA_TRX_ID == 1);
	compile_time_assert(DATA_ROLL_PTR == 2);

	if (!dict_index_is_unique(index)) {
		dict_index_add_col(new_index, table,
				   dict_table_get_sys_col(
					   table, DATA_ROW_ID),
				   0);
		trx_id_pos++;
	}

	dict_index_add_col(
		new_index, table,
		dict_table_get_sys_col(table, DATA_TRX_ID), 0);

	for (i = 0; i < trx_id_pos; i++) {

		ulint	fixed_size = dict_col_get_fixed_size(
			dict_index_get_nth_col(new_index, i),
			dict_table_is_comp(table));

		if (fixed_size == 0) {
			new_index->trx_id_offset = 0;

			break;
		}

		dict_field_t* field = dict_index_get_nth_field(
			new_index, i);
		if (field->prefix_len > 0) {
			new_index->trx_id_offset = 0;

			break;
		}

		/* Add fixed_size to new_index->trx_id_offset.
		Because the latter is a bit-field, an overflow
		can theoretically occur. Check for it. */
		fixed_size += new_index->trx_id_offset;

		new_index->trx_id_offset = unsigned(fixed_size);

		if (new_index->trx_id_offset != fixed_size) {
			/* Overflow. Pretend that this is a
			variable-length PRIMARY KEY. */
			ut_ad(0);
			new_index->trx_id_offset = 0;
			break;
		}
	}

	dict_index_add_col(
		new_index, table,
		dict_table_get_sys_col(table, DATA_ROLL_PTR), 0);

	/* Remember the table columns already contained in new_index */
	indexed = static_cast<ibool*>(
		ut_zalloc_nokey(table->n_cols * sizeof *indexed));

	/* Mark the table columns already contained in new_index */
	for (i = 0; i < new_index->n_def; i++) {

		field = dict_index_get_nth_field(new_index, i);

		/* If there is only a prefix of the column in the index
		field, do not mark the column as contained in the index */

		if (field->prefix_len == 0) {

			indexed[field->col->ind] = TRUE;
		}
	}

	/* Add to new_index non-system columns of table not yet included
	there */
	for (i = 0; i + DATA_N_SYS_COLS < ulint(table->n_cols); i++) {
		dict_col_t*	col = dict_table_get_nth_col(table, i);
		ut_ad(col->mtype != DATA_SYS);

		if (!indexed[col->ind]) {
			dict_index_add_col(new_index, table, col, 0);
		}
	}

	ut_free(indexed);

	ut_ad(UT_LIST_GET_LEN(table->indexes) == 0);

	new_index->n_core_null_bytes = table->supports_instant()
		? dict_index_t::NO_CORE_NULL_BYTES
		: UT_BITS_IN_BYTES(unsigned(new_index->n_nullable));
	new_index->cached = TRUE;

	return(new_index);
}

/*******************************************************************//**
Builds the internal dictionary cache representation for a non-clustered
index, containing also system fields not defined by the user.
@return own: the internal representation of the non-clustered index */
static
dict_index_t*
dict_index_build_internal_non_clust(
/*================================*/
	dict_index_t*		index)	/*!< in: user representation of
					a non-clustered index */
{
	dict_field_t*	field;
	dict_index_t*	new_index;
	dict_index_t*	clust_index;
	dict_table_t*	table = index->table;
	ulint		i;
	ibool*		indexed;

	ut_ad(table && index);
	ut_ad(!dict_index_is_clust(index));
	ut_ad(!dict_index_is_ibuf(index));
	ut_ad(mutex_own(&dict_sys.mutex));

	/* The clustered index should be the first in the list of indexes */
	clust_index = UT_LIST_GET_FIRST(table->indexes);

	ut_ad(clust_index);
	ut_ad(dict_index_is_clust(clust_index));
	ut_ad(!dict_index_is_ibuf(clust_index));

	/* Create a new index */
	new_index = dict_mem_index_create(
		index->table, index->name, index->type,
		ulint(index->n_fields + 1 + clust_index->n_uniq));

	/* Copy other relevant data from the old index
	struct to the new struct: it inherits the values */

	new_index->n_user_defined_cols = index->n_fields;

	new_index->id = index->id;

	/* Copy fields from index to new_index */
	dict_index_copy(new_index, index, 0, index->n_fields);

	/* Remember the table columns already contained in new_index */
	indexed = static_cast<ibool*>(
		ut_zalloc_nokey(table->n_cols * sizeof *indexed));

	/* Mark the table columns already contained in new_index */
	for (i = 0; i < new_index->n_def; i++) {

		field = dict_index_get_nth_field(new_index, i);

		if (field->col->is_virtual()) {
			continue;
		}

		/* If there is only a prefix of the column in the index
		field, do not mark the column as contained in the index */

		if (field->prefix_len == 0) {

			indexed[field->col->ind] = TRUE;
		}
	}

	/* Add to new_index the columns necessary to determine the clustered
	index entry uniquely */

	for (i = 0; i < clust_index->n_uniq; i++) {

		field = dict_index_get_nth_field(clust_index, i);

		if (!indexed[field->col->ind]) {
			dict_index_add_col(new_index, table, field->col,
					   field->prefix_len);
		} else if (dict_index_is_spatial(index)) {
			/*For spatial index, we still need to add the
			field to index. */
			dict_index_add_col(new_index, table, field->col,
					   field->prefix_len);
		}
	}

	ut_free(indexed);

	if (dict_index_is_unique(index)) {
		new_index->n_uniq = index->n_fields;
	} else {
		new_index->n_uniq = new_index->n_def;
	}

	/* Set the n_fields value in new_index to the actual defined
	number of fields */

	new_index->n_fields = new_index->n_def;

	new_index->cached = TRUE;

	return(new_index);
}

/***********************************************************************
Builds the internal dictionary cache representation for an FTS index.
@return own: the internal representation of the FTS index */
static
dict_index_t*
dict_index_build_internal_fts(
/*==========================*/
	dict_index_t*	index)	/*!< in: user representation of an FTS index */
{
	dict_index_t*	new_index;

	ut_ad(index->type == DICT_FTS);
	ut_ad(mutex_own(&dict_sys.mutex));

	/* Create a new index */
	new_index = dict_mem_index_create(index->table, index->name,
					  index->type, index->n_fields);

	/* Copy other relevant data from the old index struct to the new
	struct: it inherits the values */

	new_index->n_user_defined_cols = index->n_fields;

	new_index->id = index->id;

	/* Copy fields from index to new_index */
	dict_index_copy(new_index, index, 0, index->n_fields);

	new_index->n_uniq = 0;
	new_index->cached = TRUE;

	dict_table_t* table = index->table;

	if (table->fts->cache == NULL) {
		table->fts->cache = fts_cache_create(table);
	}

	rw_lock_x_lock(&table->fts->cache->init_lock);
	/* Notify the FTS cache about this index. */
	fts_cache_index_cache_create(table, new_index);
	rw_lock_x_unlock(&table->fts->cache->init_lock);

	return(new_index);
}
/*====================== FOREIGN KEY PROCESSING ========================*/

/** Check whether the dict_table_t is a partition.
A partitioned table on the SQL level is composed of InnoDB tables,
where each InnoDB table is a [sub]partition including its secondary indexes
which belongs to the partition.
@param[in]	table	Table to check.
@return true if the dict_table_t is a partition else false. */
UNIV_INLINE
bool
dict_table_is_partition(
	const dict_table_t*	table)
{
	/* Check both P and p on all platforms in case it was moved to/from
	WIN. */
	return(strstr(table->name.m_name, "#p#")
	       || strstr(table->name.m_name, "#P#"));
}

/*********************************************************************//**
Checks if a table is referenced by foreign keys.
@return TRUE if table is referenced by a foreign key */
ibool
dict_table_is_referenced_by_foreign_key(
/*====================================*/
	const dict_table_t*	table)	/*!< in: InnoDB table */
{
	return(!table->referenced_set.empty());
}

/**********************************************************************//**
Removes a foreign constraint struct from the dictionary cache. */
void
dict_foreign_remove_from_cache(
/*===========================*/
	dict_foreign_t*	foreign)	/*!< in, own: foreign constraint */
{
	ut_ad(mutex_own(&dict_sys.mutex));
	ut_a(foreign);

	if (foreign->referenced_table != NULL) {
		foreign->referenced_table->referenced_set.erase(foreign);
	}

	if (foreign->foreign_table != NULL) {
		foreign->foreign_table->foreign_set.erase(foreign);
	}

	dict_foreign_free(foreign);
}

/**********************************************************************//**
Looks for the foreign constraint from the foreign and referenced lists
of a table.
@return foreign constraint */
static
dict_foreign_t*
dict_foreign_find(
/*==============*/
	dict_table_t*	table,		/*!< in: table object */
	dict_foreign_t*	foreign)	/*!< in: foreign constraint */
{
	ut_ad(mutex_own(&dict_sys.mutex));

	ut_ad(dict_foreign_set_validate(table->foreign_set));
	ut_ad(dict_foreign_set_validate(table->referenced_set));

	dict_foreign_set::iterator it = table->foreign_set.find(foreign);

	if (it != table->foreign_set.end()) {
		return(*it);
	}

	it = table->referenced_set.find(foreign);

	if (it != table->referenced_set.end()) {
		return(*it);
	}

	return(NULL);
}

/*********************************************************************//**
Tries to find an index whose first fields are the columns in the array,
in the same order and is not marked for deletion and is not the same
as types_idx.
@return matching index, NULL if not found */
dict_index_t*
dict_foreign_find_index(
/*====================*/
	const dict_table_t*	table,	/*!< in: table */
	const char**		col_names,
					/*!< in: column names, or NULL
					to use table->col_names */
	const char**		columns,/*!< in: array of column names */
	ulint			n_cols,	/*!< in: number of columns */
	const dict_index_t*	types_idx,
					/*!< in: NULL or an index
					whose types the column types
					must match */
	bool			check_charsets,
					/*!< in: whether to check
					charsets.  only has an effect
					if types_idx != NULL */
	ulint			check_null,
					/*!< in: nonzero if none of
					the columns must be declared
					NOT NULL */
	fkerr_t*		error,	/*!< out: error code */
	ulint*			err_col_no,
					/*!< out: column number where
					error happened */
	dict_index_t**		err_index)
					/*!< out: index where error
					happened */
{
	ut_ad(mutex_own(&dict_sys.mutex));

	if (error) {
		*error = FK_INDEX_NOT_FOUND;
	}

	for (dict_index_t* index = dict_table_get_first_index(table);
	     index;
	     index = dict_table_get_next_index(index)) {
		if (types_idx != index
		    && !index->to_be_dropped
		    && !dict_index_is_online_ddl(index)
		    && dict_foreign_qualify_index(
			    table, col_names, columns, n_cols,
			    index, types_idx,
			    check_charsets, check_null,
			    error, err_col_no, err_index)) {
			if (error) {
				*error = FK_SUCCESS;
			}

			return(index);
		}
	}

	return(NULL);
}
/**********************************************************************//**
Report an error in a foreign key definition. */
static
void
dict_foreign_error_report_low(
/*==========================*/
	FILE*		file,	/*!< in: output stream */
	const char*	name)	/*!< in: table name */
{
	rewind(file);
	ut_print_timestamp(file);
	fprintf(file, " Error in foreign key constraint of table %s:\n",
		name);
}

/**********************************************************************//**
Report an error in a foreign key definition. */
static
void
dict_foreign_error_report(
/*======================*/
	FILE*		file,	/*!< in: output stream */
	dict_foreign_t*	fk,	/*!< in: foreign key constraint */
	const char*	msg)	/*!< in: the error message */
{
	std::string fk_str;
	mutex_enter(&dict_foreign_err_mutex);
	dict_foreign_error_report_low(file, fk->foreign_table_name);
	fputs(msg, file);
	fputs(" Constraint:\n", file);
	fk_str = dict_print_info_on_foreign_key_in_create_format(NULL, fk, TRUE);
	fputs(fk_str.c_str(), file);
	putc('\n', file);
	if (fk->foreign_index) {
		fprintf(file, "The index in the foreign key in table is"
			" %s\n%s\n", fk->foreign_index->name(),
			FOREIGN_KEY_CONSTRAINTS_MSG);
	}
	mutex_exit(&dict_foreign_err_mutex);
}

/**********************************************************************//**
Adds a foreign key constraint object to the dictionary cache. May free
the object if there already is an object with the same identifier in.
At least one of the foreign table and the referenced table must already
be in the dictionary cache!
@return DB_SUCCESS or error code */
dberr_t
dict_foreign_add_to_cache(
/*======================*/
	dict_foreign_t*		foreign,
				/*!< in, own: foreign key constraint */
	const char**		col_names,
				/*!< in: column names, or NULL to use
				foreign->foreign_table->col_names */
	bool			check_charsets,
				/*!< in: whether to check charset
				compatibility */
	dict_err_ignore_t	ignore_err)
				/*!< in: error to be ignored */
{
	dict_table_t*	for_table;
	dict_table_t*	ref_table;
	dict_foreign_t*	for_in_cache		= NULL;
	dict_index_t*	index;
	ibool		added_to_referenced_list= FALSE;
	FILE*		ef			= dict_foreign_err_file;

	DBUG_ENTER("dict_foreign_add_to_cache");
	DBUG_PRINT("dict_foreign_add_to_cache", ("id: %s", foreign->id));

	ut_ad(mutex_own(&dict_sys.mutex));

	for_table = dict_table_check_if_in_cache_low(
		foreign->foreign_table_name_lookup);

	ref_table = dict_table_check_if_in_cache_low(
		foreign->referenced_table_name_lookup);
	ut_a(for_table || ref_table);

	if (for_table) {
		for_in_cache = dict_foreign_find(for_table, foreign);
	}

	if (!for_in_cache && ref_table) {
		for_in_cache = dict_foreign_find(ref_table, foreign);
	}

	if (for_in_cache) {
		dict_foreign_free(foreign);
	} else {
		for_in_cache = foreign;

	}

	if (ref_table && !for_in_cache->referenced_table) {
		index = dict_foreign_find_index(
			ref_table, NULL,
			for_in_cache->referenced_col_names,
			for_in_cache->n_fields, for_in_cache->foreign_index,
			check_charsets, false);

		if (index == NULL
		    && !(ignore_err & DICT_ERR_IGNORE_FK_NOKEY)) {
			dict_foreign_error_report(
				ef, for_in_cache,
				"there is no index in referenced table"
				" which would contain\n"
				"the columns as the first columns,"
				" or the data types in the\n"
				"referenced table do not match"
				" the ones in table.");

			if (for_in_cache == foreign) {
				dict_foreign_free(foreign);
			}

			DBUG_RETURN(DB_CANNOT_ADD_CONSTRAINT);
		}

		for_in_cache->referenced_table = ref_table;
		for_in_cache->referenced_index = index;

		std::pair<dict_foreign_set::iterator, bool>	ret
			= ref_table->referenced_set.insert(for_in_cache);

		ut_a(ret.second);	/* second is true if the insertion
					took place */
		added_to_referenced_list = TRUE;
	}

	if (for_table && !for_in_cache->foreign_table) {
		index = dict_foreign_find_index(
			for_table, col_names,
			for_in_cache->foreign_col_names,
			for_in_cache->n_fields,
			for_in_cache->referenced_index, check_charsets,
			for_in_cache->type
			& (DICT_FOREIGN_ON_DELETE_SET_NULL
			   | DICT_FOREIGN_ON_UPDATE_SET_NULL));

		if (index == NULL
		    && !(ignore_err & DICT_ERR_IGNORE_FK_NOKEY)) {
			dict_foreign_error_report(
				ef, for_in_cache,
				"there is no index in the table"
				" which would contain\n"
				"the columns as the first columns,"
				" or the data types in the\n"
				"table do not match"
				" the ones in the referenced table\n"
				"or one of the ON ... SET NULL columns"
				" is declared NOT NULL.");

			if (for_in_cache == foreign) {
				if (added_to_referenced_list) {
					const dict_foreign_set::size_type
						n = ref_table->referenced_set
						  .erase(for_in_cache);

					ut_a(n == 1);	/* the number of
							elements removed must
							be one */
				}

				dict_foreign_free(foreign);
			}

			DBUG_RETURN(DB_CANNOT_ADD_CONSTRAINT);
		}

		for_in_cache->foreign_table = for_table;
		for_in_cache->foreign_index = index;

		std::pair<dict_foreign_set::iterator, bool>	ret
			= for_table->foreign_set.insert(for_in_cache);

		ut_a(ret.second);	/* second is true if the insertion
					took place */
	}

	/* We need to move the table to the non-LRU end of the table LRU
	list. Otherwise it will be evicted from the cache. */

	if (ref_table != NULL) {
		dict_sys.prevent_eviction(ref_table);
	}

	if (for_table != NULL) {
		dict_sys.prevent_eviction(for_table);
	}

	ut_ad(dict_lru_validate());
	DBUG_RETURN(DB_SUCCESS);
}

/*********************************************************************//**
Scans from pointer onwards. Stops if is at the start of a copy of
'string' where characters are compared without case sensitivity, and
only outside `` or "" quotes. Stops also at NUL.
@return scanned up to this */
static
const char*
dict_scan_to(
/*=========*/
	const char*	ptr,	/*!< in: scan from */
	const char*	string)	/*!< in: look for this */
{
	char	quote	= '\0';
	bool	escape	= false;

	for (; *ptr; ptr++) {
		if (*ptr == quote) {
			/* Closing quote character: do not look for
			starting quote or the keyword. */

			/* If the quote character is escaped by a
			backslash, ignore it. */
			if (escape) {
				escape = false;
			} else {
				quote = '\0';
			}
		} else if (quote) {
			/* Within quotes: do nothing. */
			if (escape) {
				escape = false;
			} else if (*ptr == '\\') {
				escape = true;
			}
		} else if (*ptr == '`' || *ptr == '"' || *ptr == '\'') {
			/* Starting quote: remember the quote character. */
			quote = *ptr;
		} else {
			/* Outside quotes: look for the keyword. */
			ulint	i;
			for (i = 0; string[i]; i++) {
				if (toupper((int)(unsigned char)(ptr[i]))
				    != toupper((int)(unsigned char)
					       (string[i]))) {
					goto nomatch;
				}
			}
			break;
nomatch:
			;
		}
	}

	return(ptr);
}

/*********************************************************************//**
Accepts a specified string. Comparisons are case-insensitive.
@return if string was accepted, the pointer is moved after that, else
ptr is returned */
static
const char*
dict_accept(
/*========*/
	CHARSET_INFO*	cs,	/*!< in: the character set of ptr */
	const char*	ptr,	/*!< in: scan from this */
	const char*	string,	/*!< in: accept only this string as the next
				non-whitespace string */
	ibool*		success)/*!< out: TRUE if accepted */
{
	const char*	old_ptr = ptr;
	const char*	old_ptr2;

	*success = FALSE;

	while (my_isspace(cs, *ptr)) {
		ptr++;
	}

	old_ptr2 = ptr;

	ptr = dict_scan_to(ptr, string);

	if (*ptr == '\0' || old_ptr2 != ptr) {
		return(old_ptr);
	}

	*success = TRUE;

	return(ptr + ut_strlen(string));
}

/*********************************************************************//**
Scans an id. For the lexical definition of an 'id', see the code below.
Strips backquotes or double quotes from around the id.
@return scanned to */
static
const char*
dict_scan_id(
/*=========*/
	CHARSET_INFO*	cs,	/*!< in: the character set of ptr */
	const char*	ptr,	/*!< in: scanned to */
	mem_heap_t*	heap,	/*!< in: heap where to allocate the id
				(NULL=id will not be allocated, but it
				will point to string near ptr) */
	const char**	id,	/*!< out,own: the id; NULL if no id was
				scannable */
	ibool		table_id,/*!< in: TRUE=convert the allocated id
				as a table name; FALSE=convert to UTF-8 */
	ibool		accept_also_dot)
				/*!< in: TRUE if also a dot can appear in a
				non-quoted id; in a quoted id it can appear
				always */
{
	char		quote	= '\0';
	ulint		len	= 0;
	const char*	s;
	char*		str;
	char*		dst;

	*id = NULL;

	while (my_isspace(cs, *ptr)) {
		ptr++;
	}

	if (*ptr == '\0') {

		return(ptr);
	}

	if (*ptr == '`' || *ptr == '"') {
		quote = *ptr++;
	}

	s = ptr;

	if (quote) {
		for (;;) {
			if (!*ptr) {
				/* Syntax error */
				return(ptr);
			}
			if (*ptr == quote) {
				ptr++;
				if (*ptr != quote) {
					break;
				}
			}
			ptr++;
			len++;
		}
	} else {
		while (!my_isspace(cs, *ptr) && *ptr != '(' && *ptr != ')'
		       && (accept_also_dot || *ptr != '.')
		       && *ptr != ',' && *ptr != '\0') {

			ptr++;
		}

		len = ulint(ptr - s);
	}

	if (heap == NULL) {
		/* no heap given: id will point to source string */
		*id = s;
		return(ptr);
	}

	if (quote) {
		char*	d;

		str = d = static_cast<char*>(
			mem_heap_alloc(heap, len + 1));

		while (len--) {
			if ((*d++ = *s++) == quote) {
				s++;
			}
		}
		*d++ = 0;
		len = ulint(d - str);
		ut_ad(*s == quote);
		ut_ad(s + 1 == ptr);
	} else {
		str = mem_heap_strdupl(heap, s, len);
	}

	if (!table_id) {
convert_id:
		/* Convert the identifier from connection character set
		to UTF-8. */
		len = 3 * len + 1;
		*id = dst = static_cast<char*>(mem_heap_alloc(heap, len));

		innobase_convert_from_id(cs, dst, str, len);
	} else if (!strncmp(str, srv_mysql50_table_name_prefix,
			    sizeof(srv_mysql50_table_name_prefix) - 1)) {
		/* This is a pre-5.1 table name
		containing chars other than [A-Za-z0-9].
		Discard the prefix and use raw UTF-8 encoding. */
		str += sizeof(srv_mysql50_table_name_prefix) - 1;
		len -= sizeof(srv_mysql50_table_name_prefix) - 1;
		goto convert_id;
	} else {
		/* Encode using filename-safe characters. */
		len = 5 * len + 1;
		*id = dst = static_cast<char*>(mem_heap_alloc(heap, len));

		innobase_convert_from_table_id(cs, dst, str, len);
	}

	return(ptr);
}

/*********************************************************************//**
Tries to scan a column name.
@return scanned to */
static
const char*
dict_scan_col(
/*==========*/
	CHARSET_INFO*		cs,	/*!< in: the character set of ptr */
	const char*		ptr,	/*!< in: scanned to */
	ibool*			success,/*!< out: TRUE if success */
	dict_table_t*		table,	/*!< in: table in which the column is */
	const dict_col_t**	column,	/*!< out: pointer to column if success */
	mem_heap_t*		heap,	/*!< in: heap where to allocate */
	const char**		name)	/*!< out,own: the column name;
					NULL if no name was scannable */
{
	ulint		i;

	*success = FALSE;

	ptr = dict_scan_id(cs, ptr, heap, name, FALSE, TRUE);

	if (*name == NULL) {

		return(ptr);	/* Syntax error */
	}

	if (table == NULL) {
		*success = TRUE;
		*column = NULL;
	} else {
		for (i = 0; i < dict_table_get_n_cols(table); i++) {

			const char*	col_name = dict_table_get_col_name(
				table, i);

			if (0 == innobase_strcasecmp(col_name, *name)) {
				/* Found */

				*success = TRUE;
				*column = dict_table_get_nth_col(table, i);
				strcpy((char*) *name, col_name);

				break;
			}
		}

		for (i = 0; i < dict_table_get_n_v_cols(table); i++) {

			const char*	col_name = dict_table_get_v_col_name(
				table, i);

			if (0 == innobase_strcasecmp(col_name, *name)) {
				/* Found */
				dict_v_col_t * vcol;
				*success = TRUE;
				vcol = dict_table_get_nth_v_col(table, i);
				*column = &vcol->m_col;
				strcpy((char*) *name, col_name);

				break;
			}
		}
	}

	return(ptr);
}

/*********************************************************************//**
Open a table from its database and table name, this is currently used by
foreign constraint parser to get the referenced table.
@return complete table name with database and table name, allocated from
heap memory passed in */
char*
dict_get_referenced_table(
/*======================*/
	const char*	name,		/*!< in: foreign key table name */
	const char*	database_name,	/*!< in: table db name */
	ulint		database_name_len, /*!< in: db name length */
	const char*	table_name,	/*!< in: table name */
	ulint		table_name_len, /*!< in: table name length */
	dict_table_t**	table,		/*!< out: table object or NULL */
	mem_heap_t*	heap)		/*!< in/out: heap memory */
{
	char*		ref;
	const char*	db_name;

	if (!database_name) {
		/* Use the database name of the foreign key table */

		db_name = name;
		database_name_len = dict_get_db_name_len(name);
	} else {
		db_name = database_name;
	}

	/* Copy database_name, '/', table_name, '\0' */
	ref = static_cast<char*>(
		mem_heap_alloc(heap, database_name_len + table_name_len + 2));

	memcpy(ref, db_name, database_name_len);
	ref[database_name_len] = '/';
	memcpy(ref + database_name_len + 1, table_name, table_name_len + 1);

	/* Values;  0 = Store and compare as given; case sensitive
	            1 = Store and compare in lower; case insensitive
	            2 = Store as given, compare in lower; case semi-sensitive */
	if (innobase_get_lower_case_table_names() == 2) {
		innobase_casedn_str(ref);
		*table = dict_table_get_low(ref);
		memcpy(ref, db_name, database_name_len);
		ref[database_name_len] = '/';
		memcpy(ref + database_name_len + 1, table_name, table_name_len + 1);

	} else {
#ifndef _WIN32
		if (innobase_get_lower_case_table_names() == 1) {
			innobase_casedn_str(ref);
		}
#else
		innobase_casedn_str(ref);
#endif /* !_WIN32 */
		*table = dict_table_get_low(ref);
	}

	return(ref);
}
/*********************************************************************//**
Scans a table name from an SQL string.
@return scanned to */
static
const char*
dict_scan_table_name(
/*=================*/
	CHARSET_INFO*	cs,	/*!< in: the character set of ptr */
	const char*	ptr,	/*!< in: scanned to */
	dict_table_t**	table,	/*!< out: table object or NULL */
	const char*	name,	/*!< in: foreign key table name */
	ibool*		success,/*!< out: TRUE if ok name found */
	mem_heap_t*	heap,	/*!< in: heap where to allocate the id */
	const char**	ref_name)/*!< out,own: the table name;
				NULL if no name was scannable */
{
	const char*	database_name	= NULL;
	ulint		database_name_len = 0;
	const char*	table_name	= NULL;
	const char*	scan_name;

	*success = FALSE;
	*table = NULL;

	ptr = dict_scan_id(cs, ptr, heap, &scan_name, TRUE, FALSE);

	if (scan_name == NULL) {

		return(ptr);	/* Syntax error */
	}

	if (*ptr == '.') {
		/* We scanned the database name; scan also the table name */

		ptr++;

		database_name = scan_name;
		database_name_len = strlen(database_name);

		ptr = dict_scan_id(cs, ptr, heap, &table_name, TRUE, FALSE);

		if (table_name == NULL) {

			return(ptr);	/* Syntax error */
		}
	} else {
		/* To be able to read table dumps made with InnoDB-4.0.17 or
		earlier, we must allow the dot separator between the database
		name and the table name also to appear within a quoted
		identifier! InnoDB used to print a constraint as:
		... REFERENCES `databasename.tablename` ...
		starting from 4.0.18 it is
		... REFERENCES `databasename`.`tablename` ... */
		const char* s;

		for (s = scan_name; *s; s++) {
			if (*s == '.') {
				database_name = scan_name;
				database_name_len = ulint(s - scan_name);
				scan_name = ++s;
				break;/* to do: multiple dots? */
			}
		}

		table_name = scan_name;
	}

	*ref_name = dict_get_referenced_table(
		name, database_name, database_name_len,
		table_name, strlen(table_name), table, heap);

	*success = TRUE;
	return(ptr);
}

/*********************************************************************//**
Skips one id. The id is allowed to contain also '.'.
@return scanned to */
static
const char*
dict_skip_word(
/*===========*/
	CHARSET_INFO*	cs,	/*!< in: the character set of ptr */
	const char*	ptr,	/*!< in: scanned to */
	ibool*		success)/*!< out: TRUE if success, FALSE if just spaces
				left in string or a syntax error */
{
	const char*	start;

	*success = FALSE;

	ptr = dict_scan_id(cs, ptr, NULL, &start, FALSE, TRUE);

	if (start) {
		*success = TRUE;
	}

	return(ptr);
}

/*********************************************************************//**
Removes MySQL comments from an SQL string. A comment is either
(a) '#' to the end of the line,
(b) '--[space]' to the end of the line, or
(c) '[slash][asterisk]' till the next '[asterisk][slash]' (like the familiar
C comment syntax).
@return own: SQL string stripped from comments; the caller must free
this with ut_free()! */
static
char*
dict_strip_comments(
/*================*/
	const char*	sql_string,	/*!< in: SQL string */
	size_t		sql_length)	/*!< in: length of sql_string */
{
	char*		str;
	const char*	sptr;
	const char*	eptr	= sql_string + sql_length;
	char*		ptr;
	/* unclosed quote character (0 if none) */
	char		quote	= 0;
	bool		escape = false;

	DBUG_ENTER("dict_strip_comments");

	DBUG_PRINT("dict_strip_comments", ("%s", sql_string));

	str = static_cast<char*>(ut_malloc_nokey(sql_length + 1));

	sptr = sql_string;
	ptr = str;

	for (;;) {
scan_more:
		if (sptr >= eptr || *sptr == '\0') {
end_of_string:
			*ptr = '\0';

			ut_a(ptr <= str + sql_length);

			DBUG_PRINT("dict_strip_comments", ("%s", str));
			DBUG_RETURN(str);
		}

		if (*sptr == quote) {
			/* Closing quote character: do not look for
			starting quote or comments. */

			/* If the quote character is escaped by a
			backslash, ignore it. */
			if (escape) {
				escape = false;
			} else {
				quote = 0;
			}
		} else if (quote) {
			/* Within quotes: do not look for
			starting quotes or comments. */
			if (escape) {
				escape = false;
			} else if (*sptr == '\\') {
				escape = true;
			}
		} else if (*sptr == '"' || *sptr == '`' || *sptr == '\'') {
			/* Starting quote: remember the quote character. */
			quote = *sptr;
		} else if (*sptr == '#'
			   || (sptr[0] == '-' && sptr[1] == '-'
			       && sptr[2] == ' ')) {
			for (;;) {
				if (++sptr >= eptr) {
					goto end_of_string;
				}

				/* In Unix a newline is 0x0A while in Windows
				it is 0x0D followed by 0x0A */

				switch (*sptr) {
				case (char) 0X0A:
				case (char) 0x0D:
				case '\0':
					goto scan_more;
				}
			}
		} else if (!quote && *sptr == '/' && *(sptr + 1) == '*') {
			sptr += 2;
			for (;;) {
				if (sptr >= eptr) {
					goto end_of_string;
				}

				switch (*sptr) {
				case '\0':
					goto scan_more;
				case '*':
					if (sptr[1] == '/') {
						sptr += 2;
						goto scan_more;
					}
				}

				sptr++;
			}
		}

		*ptr = *sptr;

		ptr++;
		sptr++;
	}
}

/*********************************************************************//**
Finds the highest [number] for foreign key constraints of the table. Looks
only at the >= 4.0.18-format id's, which are of the form
databasename/tablename_ibfk_[number].
@return highest number, 0 if table has no new format foreign key constraints */
ulint
dict_table_get_highest_foreign_id(
/*==============================*/
	dict_table_t*	table)	/*!< in: table in the dictionary memory cache */
{
	dict_foreign_t*	foreign;
	char*		endp;
	ulint		biggest_id	= 0;
	ulint		id;
	ulint		len;

	DBUG_ENTER("dict_table_get_highest_foreign_id");

	ut_a(table);

	len = ut_strlen(table->name.m_name);

	for (dict_foreign_set::iterator it = table->foreign_set.begin();
	     it != table->foreign_set.end();
	     ++it) {
		char    fkid[MAX_TABLE_NAME_LEN+20];
		foreign = *it;

		strcpy(fkid, foreign->id);
		/* Convert foreign key identifier on dictionary memory
		cache to filename charset. */
		innobase_convert_to_filename_charset(
				strchr(fkid, '/') + 1,
				strchr(foreign->id, '/') + 1,
				MAX_TABLE_NAME_LEN);

		if (ut_strlen(fkid) > ((sizeof dict_ibfk) - 1) + len
		    && 0 == ut_memcmp(fkid, table->name.m_name, len)
		    && 0 == ut_memcmp(fkid + len,
				      dict_ibfk, (sizeof dict_ibfk) - 1)
		    && fkid[len + ((sizeof dict_ibfk) - 1)] != '0') {
			/* It is of the >= 4.0.18 format */

			id = strtoul(fkid + len
				     + ((sizeof dict_ibfk) - 1),
				     &endp, 10);
			if (*endp == '\0') {
				ut_a(id != biggest_id);

				if (id > biggest_id) {
					biggest_id = id;
				}
			}
		}
	}

	DBUG_PRINT("dict_table_get_highest_foreign_id",
		   ("id: " ULINTPF, biggest_id));

	DBUG_RETURN(biggest_id);
}

/*********************************************************************//**
Reports a simple foreign key create clause syntax error. */
static
void
dict_foreign_report_syntax_err(
/*===========================*/
	const char*     fmt,		/*!< in: syntax err msg */
	const char*	oper,		/*!< in: operation */
	const char*	name,		/*!< in: table name */
	const char*	start_of_latest_foreign,
					/*!< in: start of the foreign key clause
					in the SQL string */
	const char*	ptr)		/*!< in: place of the syntax error */
{
	ut_ad(!srv_read_only_mode);

	FILE*	ef = dict_foreign_err_file;

	mutex_enter(&dict_foreign_err_mutex);
	dict_foreign_error_report_low(ef, name);
	fprintf(ef, fmt, oper, name, start_of_latest_foreign, ptr);
	mutex_exit(&dict_foreign_err_mutex);
}

/*********************************************************************//**
Push warning message to SQL-layer based on foreign key constraint
index match error. */
static
void
dict_foreign_push_index_error(
/*==========================*/
	trx_t*		trx,		/*!< in: trx */
	const char*	operation,	/*!< in: operation create or alter
					*/
	const char*	create_name,	/*!< in: table name in create or
					alter table */
	const char*	latest_foreign,	/*!< in: start of latest foreign key
					constraint name */
	const char**	columns,	/*!< in: foreign key columns */
	fkerr_t		index_error,	/*!< in: error code */
	ulint		err_col,	/*!< in: column where error happened
					*/
	dict_index_t*	err_index,	/*!< in: index where error happened
					*/
	dict_table_t*	table,		/*!< in: table */
	FILE*		ef)		/*!< in: output stream */
{
	switch (index_error) {
	case FK_SUCCESS:
		break;
	case FK_INDEX_NOT_FOUND:
		fprintf(ef,
			"%s table %s with foreign key constraint"
			" failed. There is no index in the referenced"
			" table where the referenced columns appear"
			" as the first columns near '%s'.\n",
			operation, create_name, latest_foreign);
		ib_push_warning(trx, DB_CANNOT_ADD_CONSTRAINT,
			"%s table %s with foreign key constraint"
			" failed. There is no index in the referenced"
			" table where the referenced columns appear"
			" as the first columns near '%s'.",
			operation, create_name, latest_foreign);
		return;
	case FK_IS_PREFIX_INDEX:
		fprintf(ef,
			"%s table %s with foreign key constraint"
			" failed. There is only prefix index in the referenced"
			" table where the referenced columns appear"
			" as the first columns near '%s'.\n",
			operation, create_name, latest_foreign);
		ib_push_warning(trx, DB_CANNOT_ADD_CONSTRAINT,
			"%s table %s with foreign key constraint"
			" failed. There is only prefix index in the referenced"
			" table where the referenced columns appear"
			" as the first columns near '%s'.",
			operation, create_name, latest_foreign);
		return;
	case FK_COL_NOT_NULL:
		fprintf(ef,
			"%s table %s with foreign key constraint"
			" failed. You have defined a SET NULL condition but "
			"column '%s' on index is defined as NOT NULL near '%s'.\n",
			operation, create_name, columns[err_col], latest_foreign);
		ib_push_warning(trx, DB_CANNOT_ADD_CONSTRAINT,
			"%s table %s with foreign key constraint"
			" failed. You have defined a SET NULL condition but "
			"column '%s' on index is defined as NOT NULL near '%s'.",
			operation, create_name, columns[err_col], latest_foreign);
		return;
	case FK_COLS_NOT_EQUAL:
		dict_field_t*	field;
		const char*	col_name;
		field = dict_index_get_nth_field(err_index, err_col);

		col_name = field->col->is_virtual()
			? "(null)"
			: dict_table_get_col_name(
				table, dict_col_get_no(field->col));
		fprintf(ef,
			"%s table %s with foreign key constraint"
			" failed. Field type or character set for column '%s' "
			"does not mach referenced column '%s' near '%s'.\n",
			operation, create_name, columns[err_col], col_name, latest_foreign);
		ib_push_warning(trx, DB_CANNOT_ADD_CONSTRAINT,
			"%s table %s with foreign key constraint"
			" failed. Field type or character set for column '%s' "
			"does not mach referenced column '%s' near '%s'.",
			operation, create_name, columns[err_col], col_name, latest_foreign);
		return;
	}
	DBUG_ASSERT(!"unknown error");
}

/*********************************************************************//**
Scans a table create SQL string and adds to the data dictionary the foreign key
constraints declared in the string. This function should be called after the
indexes for a table have been created. Each foreign key constraint must be
accompanied with indexes in bot participating tables. The indexes are allowed
to contain more fields than mentioned in the constraint.
@return error code or DB_SUCCESS */
static
dberr_t
dict_create_foreign_constraints_low(
	trx_t*			trx,
	mem_heap_t*		heap,
	CHARSET_INFO*		cs,
	const char*		sql_string,
	const char*		name,
	ibool			reject_fks)
{
	dict_table_t*	table			= NULL;
	dict_table_t*	referenced_table	= NULL;
	dict_table_t*	table_to_alter		= NULL;
	dict_table_t*	table_to_create		= NULL;
	ulint		highest_id_so_far	= 0;
	ulint		number			= 1;
	dict_index_t*	index			= NULL;
	dict_foreign_t*	foreign			= NULL;
	const char*	ptr			= sql_string;
	const char*	start_of_latest_foreign	= sql_string;
	const char*	start_of_latest_set     = NULL;
	FILE*		ef			= dict_foreign_err_file;
	fkerr_t		index_error		= FK_SUCCESS;
	dict_index_t*	err_index		= NULL;
	ulint		err_col;
	const char*	constraint_name;
	ibool		success;
	dberr_t		error;
	const char*	ptr1;
	const char*	ptr2;
	ulint		i;
	ulint		j;
	ibool		is_on_delete;
	ulint		n_on_deletes;
	ulint		n_on_updates;
	const dict_col_t*columns[500];
	const char*	column_names[500];
	const char*	ref_column_names[500];
	const char*	referenced_table_name;
	dict_foreign_set	local_fk_set;
	dict_foreign_set_free	local_fk_set_free(local_fk_set);
	const char*	create_table_name;
	const char*	orig;
	char	create_name[MAX_TABLE_NAME_LEN + 1];

	ut_ad(!srv_read_only_mode);
	ut_ad(mutex_own(&dict_sys.mutex));

	table = dict_table_get_low(name);
	/* First check if we are actually doing an ALTER TABLE, and in that
	case look for the table being altered */
	orig = ptr;
	ptr = dict_accept(cs, ptr, "ALTER", &success);

	const char* const operation = success ? "Alter " : "Create ";

	if (!success) {
		orig = ptr;
		ptr = dict_scan_to(ptr, "CREATE");
		ptr = dict_scan_to(ptr, "TABLE");
		ptr = dict_accept(cs, ptr, "TABLE", &success);
		create_table_name = NULL;

		if (success) {
			ptr = dict_scan_table_name(cs, ptr, &table_to_create, name,
						   &success, heap, &create_table_name);
		}

		ptr = orig;
		const char* n = create_table_name ? create_table_name : name;
		char *bufend = innobase_convert_name(create_name, MAX_TABLE_NAME_LEN,
						     n, strlen(n), trx->mysql_thd);
		create_name[bufend-create_name] = '\0';
	} else {
		strncpy(create_name, name, sizeof create_name);
		create_name[(sizeof create_name) - 1] = '\0';
	}

	if (table == NULL) {
		mutex_enter(&dict_foreign_err_mutex);
		dict_foreign_error_report_low(ef, create_name);
		fprintf(ef, "%s table %s with foreign key constraint"
			" failed. Table %s not found from data dictionary."
			" Error close to %s.\n",
			operation, create_name, create_name, start_of_latest_foreign);
		mutex_exit(&dict_foreign_err_mutex);
		ib_push_warning(trx, DB_ERROR,
			"%s table %s with foreign key constraint"
			" failed. Table %s not found from data dictionary."
			" Error close to %s.",
			operation, create_name, create_name, start_of_latest_foreign);

		return(DB_ERROR);
	}

	/* If not alter table jump to loop */
	if (!success) {

		goto loop;
	}

	orig = ptr;
	for (;;) {
		ptr = dict_accept(cs, ptr, "TABLE", &success);
		if (success) {
			break;
		}
		ptr = dict_accept(cs, ptr, "ONLINE", &success);
		if (success) {
			continue;
		}
		ptr = dict_accept(cs, ptr, "IGNORE", &success);
		if (!success) {
			goto loop;
		}
	}

	/* We are doing an ALTER TABLE: scan the table name we are altering */

	orig = ptr;
	ptr = dict_scan_table_name(cs, ptr, &table_to_alter, name,
				   &success, heap, &referenced_table_name);

	{
		const char* n = table_to_alter
			? table_to_alter->name.m_name : referenced_table_name;
		char* bufend = innobase_convert_name(
			create_name, MAX_TABLE_NAME_LEN, n, strlen(n),
			trx->mysql_thd);
		create_name[bufend-create_name]='\0';
	}

	if (!success) {
		ib::error() << "Could not find the table " << create_name << " being" << operation << " near to "
			<< orig;

		ib_push_warning(trx, DB_ERROR,
			"%s table %s with foreign key constraint"
			" failed. Table %s not found from data dictionary."
			" Error close to %s.",
			operation, create_name, create_name, orig);

		return(DB_ERROR);
	}

	/* Starting from 4.0.18 and 4.1.2, we generate foreign key id's in the
	format databasename/tablename_ibfk_[number], where [number] is local
	to the table; look for the highest [number] for table_to_alter, so
	that we can assign to new constraints higher numbers. */

	/* If we are altering a temporary table, the table name after ALTER
	TABLE does not correspond to the internal table name, and
	table_to_alter is NULL. TODO: should we fix this somehow? */

	if (table_to_alter == NULL) {
		highest_id_so_far = 0;
	} else {
		highest_id_so_far = dict_table_get_highest_foreign_id(
			table_to_alter);
	}

	number = highest_id_so_far + 1;
	/* Scan for foreign key declarations in a loop */
loop:
	/* Scan either to "CONSTRAINT" or "FOREIGN", whichever is closer */

	ptr1 = dict_scan_to(ptr, "CONSTRAINT");
	ptr2 = dict_scan_to(ptr, "FOREIGN");

	constraint_name = NULL;

	if (ptr1 < ptr2) {
		/* The user may have specified a constraint name. Pick it so
		that we can store 'databasename/constraintname' as the id of
		of the constraint to system tables. */
		ptr = ptr1;

		orig = ptr;
		ptr = dict_accept(cs, ptr, "CONSTRAINT", &success);

		ut_a(success);

		if (!my_isspace(cs, *ptr) && *ptr != '"' && *ptr != '`') {
			goto loop;
		}

		while (my_isspace(cs, *ptr)) {
			ptr++;
		}

		/* read constraint name unless got "CONSTRAINT FOREIGN" */
		if (ptr != ptr2) {
			ptr = dict_scan_id(cs, ptr, heap,
					   &constraint_name, FALSE, FALSE);
		}
	} else {
		ptr = ptr2;
	}

	if (*ptr == '\0') {
		/* The proper way to reject foreign keys for temporary
		tables would be to split the lexing and syntactical
		analysis of foreign key clauses from the actual adding
		of them, so that ha_innodb.cc could first parse the SQL
		command, determine if there are any foreign keys, and
		if so, immediately reject the command if the table is a
		temporary one. For now, this kludge will work. */
		if (reject_fks && !local_fk_set.empty()) {
			mutex_enter(&dict_foreign_err_mutex);
			dict_foreign_error_report_low(ef, create_name);
			fprintf(ef, "%s table %s with foreign key constraint"
				" failed. Temporary tables can't have foreign key constraints."
				" Error close to %s.\n",
				operation, create_name, start_of_latest_foreign);
			mutex_exit(&dict_foreign_err_mutex);

			ib_push_warning(trx, DB_CANNOT_ADD_CONSTRAINT,
				"%s table %s with foreign key constraint"
				" failed. Temporary tables can't have foreign key constraints."
				" Error close to %s.",
				operation, create_name, start_of_latest_foreign);

			return(DB_CANNOT_ADD_CONSTRAINT);
		}

		if (dict_foreigns_has_s_base_col(local_fk_set, table)) {
			return(DB_NO_FK_ON_S_BASE_COL);
		}

		/**********************************************************/
		/* The following call adds the foreign key constraints
		to the data dictionary system tables on disk */
		trx->op_info = "adding foreign keys";

		trx_start_if_not_started_xa(trx, true);

		trx_set_dict_operation(trx, TRX_DICT_OP_TABLE);

		error = dict_create_add_foreigns_to_dictionary(
			local_fk_set, table, trx);

		if (error == DB_SUCCESS) {

			table->foreign_set.insert(local_fk_set.begin(),
						  local_fk_set.end());
			std::for_each(local_fk_set.begin(),
				      local_fk_set.end(),
				      dict_foreign_add_to_referenced_table());
			local_fk_set.clear();

			dict_mem_table_fill_foreign_vcol_set(table);
		}
		return(error);
	}

	start_of_latest_foreign = ptr;

	orig = ptr;
	ptr = dict_accept(cs, ptr, "FOREIGN", &success);

	if (!success) {
		goto loop;
	}

	if (!my_isspace(cs, *ptr)) {
		goto loop;
	}

	orig = ptr;
	ptr = dict_accept(cs, ptr, "KEY", &success);

	if (!success) {
		goto loop;
	}

	if (my_isspace(cs, *ptr)) {
		ptr1 = dict_accept(cs, ptr, "IF", &success);

		if (success) {
			if (!my_isspace(cs, *ptr1)) {
				goto loop;
			}
			ptr1 = dict_accept(cs, ptr1, "NOT", &success);
			if (!success) {
				goto loop;
			}
			ptr1 = dict_accept(cs, ptr1, "EXISTS", &success);
			if (!success) {
				goto loop;
			}
			ptr = ptr1;
		}
	}

	orig = ptr;
	ptr = dict_accept(cs, ptr, "(", &success);

	if (!success) {
		if (constraint_name) {
			/* MySQL allows also an index id before the '('; we
			skip it */
			ptr = dict_skip_word(cs, ptr, &success);
			if (!success) {
				dict_foreign_report_syntax_err(
					"%s table %s with foreign key constraint"
					" failed. Parse error in '%s'"
					" near '%s'.\n",
					operation, create_name, start_of_latest_foreign, orig);

				ib_push_warning(trx, DB_CANNOT_ADD_CONSTRAINT,
					"%s table %s with foreign key constraint"
					" failed. Parse error in '%s'"
					" near '%s'.",
					operation, create_name, start_of_latest_foreign, orig);
				return(DB_CANNOT_ADD_CONSTRAINT);
			}
		} else {
			while (my_isspace(cs, *ptr)) {
				ptr++;
			}

			ptr = dict_scan_id(cs, ptr, heap,
				     &constraint_name, FALSE, FALSE);
		}

		ptr = dict_accept(cs, ptr, "(", &success);

		if (!success) {
			/* We do not flag a syntax error here because in an
			ALTER TABLE we may also have DROP FOREIGN KEY abc */

			goto loop;
		}
	}

	i = 0;

	/* Scan the columns in the first list */
col_loop1:
	ut_a(i < (sizeof column_names) / sizeof *column_names);
	orig = ptr;
	ptr = dict_scan_col(cs, ptr, &success, table, columns + i,
			    heap, column_names + i);
	if (!success) {
		mutex_enter(&dict_foreign_err_mutex);
		dict_foreign_error_report_low(ef, create_name);
		fprintf(ef,
			"%s table %s with foreign key constraint"
			" failed. Parse error in '%s'"
			" near '%s'.\n",
			operation, create_name, start_of_latest_foreign, orig);

		mutex_exit(&dict_foreign_err_mutex);

		ib_push_warning(trx, DB_CANNOT_ADD_CONSTRAINT,
			"%s table %s with foreign key constraint"
			" failed. Parse error in '%s'"
			" near '%s'.",
			operation, create_name, start_of_latest_foreign, orig);

		return(DB_CANNOT_ADD_CONSTRAINT);
	}

	i++;

	ptr = dict_accept(cs, ptr, ",", &success);

	if (success) {
		goto col_loop1;
	}

	orig = ptr;
	ptr = dict_accept(cs, ptr, ")", &success);

	if (!success) {
		dict_foreign_report_syntax_err(
			"%s table %s with foreign key constraint"
			" failed. Parse error in '%s'"
			" near '%s'.\n",
			operation, create_name, start_of_latest_foreign, orig);

		ib_push_warning(trx, DB_CANNOT_ADD_CONSTRAINT,
			"%s table %s with foreign key constraint"
			" failed. Parse error in '%s'"
			" near '%s'.",
			operation, create_name, start_of_latest_foreign, orig);

		return(DB_CANNOT_ADD_CONSTRAINT);
	}

	/* Try to find an index which contains the columns
	as the first fields and in the right order. There is
	no need to check column type match (on types_idx), since
	the referenced table can be NULL if foreign_key_checks is
	set to 0 */

	index = dict_foreign_find_index(
		table, NULL, column_names, i,
		NULL, TRUE, FALSE, &index_error, &err_col, &err_index);

	if (!index) {
		mutex_enter(&dict_foreign_err_mutex);
		dict_foreign_error_report_low(ef, create_name);
		fputs("There is no index in table ", ef);
		ut_print_name(ef, NULL, create_name);
		fprintf(ef, " where the columns appear\n"
			"as the first columns. Constraint:\n%s\n%s",
			start_of_latest_foreign,
			FOREIGN_KEY_CONSTRAINTS_MSG);
		dict_foreign_push_index_error(trx, operation, create_name, start_of_latest_foreign,
			column_names, index_error, err_col, err_index, table, ef);

		mutex_exit(&dict_foreign_err_mutex);
		return(DB_CANNOT_ADD_CONSTRAINT);
	}

	orig = ptr;
	ptr = dict_accept(cs, ptr, "REFERENCES", &success);

	if (!success || !my_isspace(cs, *ptr)) {
		dict_foreign_report_syntax_err(
			"%s table %s with foreign key constraint"
			" failed. Parse error in '%s'"
			" near '%s'.\n",
			operation, create_name, start_of_latest_foreign, orig);

		ib_push_warning(trx, DB_CANNOT_ADD_CONSTRAINT,
			"%s table %s with foreign key constraint"
			" failed. Parse error in '%s'"
			" near '%s'.",
			operation, create_name, start_of_latest_foreign, orig);
		return(DB_CANNOT_ADD_CONSTRAINT);
	}

	/* Don't allow foreign keys on partitioned tables yet. */
	ptr1 = dict_scan_to(ptr, "PARTITION");
	if (ptr1) {
		ptr1 = dict_accept(cs, ptr1, "PARTITION", &success);
		if (success && my_isspace(cs, *ptr1)) {
			ptr2 = dict_accept(cs, ptr1, "BY", &success);
			if (success) {
				my_error(ER_FOREIGN_KEY_ON_PARTITIONED,MYF(0));
				return(DB_CANNOT_ADD_CONSTRAINT);
			}
		}
	}
	if (dict_table_is_partition(table)) {
		my_error(ER_FOREIGN_KEY_ON_PARTITIONED,MYF(0));
		return(DB_CANNOT_ADD_CONSTRAINT);
	}

	/* Let us create a constraint struct */

	foreign = dict_mem_foreign_create();

	if (constraint_name) {
		ulint	db_len;

		/* Catenate 'databasename/' to the constraint name specified
		by the user: we conceive the constraint as belonging to the
		same MySQL 'database' as the table itself. We store the name
		to foreign->id. */

		db_len = dict_get_db_name_len(table->name.m_name);

		foreign->id = static_cast<char*>(mem_heap_alloc(
			foreign->heap, db_len + strlen(constraint_name) + 2));

		ut_memcpy(foreign->id, table->name.m_name, db_len);
		foreign->id[db_len] = '/';
		strcpy(foreign->id + db_len + 1, constraint_name);
	}

	if (foreign->id == NULL) {
		error = dict_create_add_foreign_id(
			&number, table->name.m_name, foreign);
		if (error != DB_SUCCESS) {
			dict_foreign_free(foreign);
			return(error);
		}
	}

	std::pair<dict_foreign_set::iterator, bool>	ret
		= local_fk_set.insert(foreign);

	if (!ret.second) {
		/* A duplicate foreign key name has been found */
		dict_foreign_free(foreign);
		return(DB_CANNOT_ADD_CONSTRAINT);
	}

	foreign->foreign_table = table;
	foreign->foreign_table_name = mem_heap_strdup(
		foreign->heap, table->name.m_name);
	dict_mem_foreign_table_name_lookup_set(foreign, TRUE);

	foreign->foreign_index = index;
	foreign->n_fields = (unsigned int) i;

	foreign->foreign_col_names = static_cast<const char**>(
		mem_heap_alloc(foreign->heap, i * sizeof(void*)));

	for (i = 0; i < foreign->n_fields; i++) {
		foreign->foreign_col_names[i] = mem_heap_strdup(
                        foreign->heap, column_names[i]);
	}

	ptr = dict_scan_table_name(cs, ptr, &referenced_table, name,
				   &success, heap, &referenced_table_name);

	/* Note that referenced_table can be NULL if the user has suppressed
	checking of foreign key constraints! */

	if (!success || (!referenced_table && trx->check_foreigns)) {
		char	buf[MAX_TABLE_NAME_LEN + 1] = "";
		char*	bufend;

		bufend = innobase_convert_name(buf, MAX_TABLE_NAME_LEN,
				referenced_table_name, strlen(referenced_table_name),
				trx->mysql_thd);
		buf[bufend - buf] = '\0';

		ib_push_warning(trx, DB_CANNOT_ADD_CONSTRAINT,
			"%s table %s with foreign key constraint failed. Referenced table %s not found in the data dictionary "
			"near '%s'.",
			operation, create_name, buf, start_of_latest_foreign);
		mutex_enter(&dict_foreign_err_mutex);
		dict_foreign_error_report_low(ef, create_name);
		fprintf(ef,
			"%s table %s with foreign key constraint failed. Referenced table %s not found in the data dictionary "
			"near '%s'.\n",
			operation, create_name, buf, start_of_latest_foreign);

		mutex_exit(&dict_foreign_err_mutex);

		return(DB_CANNOT_ADD_CONSTRAINT);
	}

	/* Don't allow foreign keys on partitioned tables yet. */
	if (referenced_table && dict_table_is_partition(referenced_table)) {
		/* How could one make a referenced table to be a partition? */
		ut_ad(0);
		my_error(ER_FOREIGN_KEY_ON_PARTITIONED,MYF(0));
		return(DB_CANNOT_ADD_CONSTRAINT);
	}

	ptr = dict_accept(cs, ptr, "(", &success);

	if (!success) {
		dict_foreign_report_syntax_err(
			"%s table %s with foreign key constraint"
			" failed. Parse error in '%s'"
			" near '%s'.\n",
			operation, create_name, start_of_latest_foreign, orig);

		ib_push_warning(trx, DB_CANNOT_ADD_CONSTRAINT,
			"%s table %s with foreign key constraint"
			" failed. Parse error in '%s'"
			" near '%s'.",
			operation, create_name, start_of_latest_foreign, orig);

		return(DB_CANNOT_ADD_CONSTRAINT);
	}

	/* Scan the columns in the second list */
	i = 0;

col_loop2:
	orig = ptr;
	ptr = dict_scan_col(cs, ptr, &success, referenced_table, columns + i,
			    heap, ref_column_names + i);
	i++;

	if (!success) {

		mutex_enter(&dict_foreign_err_mutex);
		dict_foreign_error_report_low(ef, create_name);
		fprintf(ef,
			"%s table %s with foreign key constraint"
			" failed. Parse error in '%s'"
			" near '%s'.\n",
			operation, create_name, start_of_latest_foreign, orig);
		mutex_exit(&dict_foreign_err_mutex);
		ib_push_warning(trx, DB_CANNOT_ADD_CONSTRAINT,
			"%s table %s with foreign key constraint"
			" failed. Parse error in '%s'"
			" near '%s'.",
			operation, create_name, start_of_latest_foreign, orig);

		return(DB_CANNOT_ADD_CONSTRAINT);
	}

	orig = ptr;
	ptr = dict_accept(cs, ptr, ",", &success);

	if (success) {
		goto col_loop2;
	}

	orig = ptr;
	ptr = dict_accept(cs, ptr, ")", &success);

	if (!success || foreign->n_fields != i) {

		dict_foreign_report_syntax_err(
			"%s table %s with foreign key constraint"
			" failed. Parse error in '%s' near '%s'.  Referencing column count does not match referenced column count.\n",
			operation, create_name, start_of_latest_foreign, orig);

		ib_push_warning(trx, DB_CANNOT_ADD_CONSTRAINT,
			"%s table %s with foreign key constraint"
			" failed. Parse error in '%s' near '%s'.  Referencing column count %d does not match referenced column count %d.\n",
			operation, create_name, start_of_latest_foreign, orig, i, foreign->n_fields);

		return(DB_CANNOT_ADD_CONSTRAINT);
	}

	n_on_deletes = 0;
	n_on_updates = 0;

scan_on_conditions:
	/* Loop here as long as we can find ON ... conditions */

	start_of_latest_set = ptr;
	ptr = dict_accept(cs, ptr, "ON", &success);

	if (!success) {

		goto try_find_index;
	}

	orig = ptr;
	ptr = dict_accept(cs, ptr, "DELETE", &success);

	if (!success) {
		orig = ptr;
		ptr = dict_accept(cs, ptr, "UPDATE", &success);

		if (!success) {

			dict_foreign_report_syntax_err(
				"%s table %s with foreign key constraint"
				" failed. Parse error in '%s'"
				" near '%s'.\n",
				operation, create_name, start_of_latest_foreign, start_of_latest_set);

			ib_push_warning(trx, DB_CANNOT_ADD_CONSTRAINT,
				"%s table %s with foreign key constraint"
				" failed. Parse error in '%s'"
				" near '%s'.",
				operation, create_name, start_of_latest_foreign, start_of_latest_set);

			return(DB_CANNOT_ADD_CONSTRAINT);
		}

		is_on_delete = FALSE;
		n_on_updates++;
	} else {
		is_on_delete = TRUE;
		n_on_deletes++;
	}

	orig = ptr;
	ptr = dict_accept(cs, ptr, "RESTRICT", &success);

	if (success) {
		goto scan_on_conditions;
	}

	orig = ptr;
	ptr = dict_accept(cs, ptr, "CASCADE", &success);

	if (success) {
		if (is_on_delete) {
			foreign->type |= DICT_FOREIGN_ON_DELETE_CASCADE;
		} else {
			foreign->type |= DICT_FOREIGN_ON_UPDATE_CASCADE;
		}

		goto scan_on_conditions;
	}

	orig = ptr;
	ptr = dict_accept(cs, ptr, "NO", &success);

	if (success) {
		orig = ptr;
		ptr = dict_accept(cs, ptr, "ACTION", &success);

		if (!success) {
			dict_foreign_report_syntax_err(
				"%s table %s with foreign key constraint"
				" failed. Parse error in '%s'"
				" near '%s'.\n",
				operation, create_name, start_of_latest_foreign, start_of_latest_set);

			ib_push_warning(trx, DB_CANNOT_ADD_CONSTRAINT,
				"%s table %s with foreign key constraint"
				" failed. Parse error in '%s'"
				" near '%s'.",
				operation, create_name, start_of_latest_foreign, start_of_latest_set);

			return(DB_CANNOT_ADD_CONSTRAINT);
		}

		if (is_on_delete) {
			foreign->type |= DICT_FOREIGN_ON_DELETE_NO_ACTION;
		} else {
			foreign->type |= DICT_FOREIGN_ON_UPDATE_NO_ACTION;
		}

		goto scan_on_conditions;
	}

	orig = ptr;
	ptr = dict_accept(cs, ptr, "SET", &success);

	if (!success) {
		dict_foreign_report_syntax_err(
			"%s table %s with foreign key constraint"
			" failed. Parse error in '%s'"
			" near '%s'.\n",
			operation, create_name, start_of_latest_foreign, start_of_latest_set);

		ib_push_warning(trx, DB_CANNOT_ADD_CONSTRAINT,
			"%s table %s with foreign key constraint"
			" failed. Parse error in '%s'"
			" near '%s'.",
			operation, create_name, start_of_latest_foreign, start_of_latest_set);
		return(DB_CANNOT_ADD_CONSTRAINT);
	}

	orig = ptr;
	ptr = dict_accept(cs, ptr, "NULL", &success);

	if (!success) {
		dict_foreign_report_syntax_err(
			"%s table %s with foreign key constraint"
			" failed. Parse error in '%s'"
			" near '%s'.\n",
			operation, create_name, start_of_latest_foreign, start_of_latest_set);

		ib_push_warning(trx, DB_CANNOT_ADD_CONSTRAINT,
			"%s table %s with foreign key constraint"
			" failed. Parse error in '%s'"
			" near '%s'.",
			operation, create_name, start_of_latest_foreign, start_of_latest_set);

		return(DB_CANNOT_ADD_CONSTRAINT);
	}

	for (j = 0; j < foreign->n_fields; j++) {
		if ((dict_index_get_nth_col(foreign->foreign_index, j)->prtype)
		    & DATA_NOT_NULL) {
			const dict_col_t*	col
				= dict_index_get_nth_col(foreign->foreign_index, j);
			const char* col_name = dict_table_get_col_name(foreign->foreign_index->table,
				dict_col_get_no(col));

			/* It is not sensible to define SET NULL
			if the column is not allowed to be NULL! */

			mutex_enter(&dict_foreign_err_mutex);
			dict_foreign_error_report_low(ef, create_name);
			fprintf(ef,
				"%s table %s with foreign key constraint"
				" failed. You have defined a SET NULL condition but column '%s' is defined as NOT NULL"
				" in '%s' near '%s'.\n",
				operation, create_name, col_name, start_of_latest_foreign, start_of_latest_set);
			mutex_exit(&dict_foreign_err_mutex);

			ib_push_warning(trx, DB_CANNOT_ADD_CONSTRAINT,
				"%s table %s with foreign key constraint"
				" failed. You have defined a SET NULL condition but column '%s' is defined as NOT NULL"
				" in '%s' near '%s'.",
				operation, create_name, col_name, start_of_latest_foreign, start_of_latest_set);

			return(DB_CANNOT_ADD_CONSTRAINT);
		}
	}

	if (is_on_delete) {
		foreign->type |= DICT_FOREIGN_ON_DELETE_SET_NULL;
	} else {
		foreign->type |= DICT_FOREIGN_ON_UPDATE_SET_NULL;
	}

	goto scan_on_conditions;

try_find_index:
	if (n_on_deletes > 1 || n_on_updates > 1) {
		/* It is an error to define more than 1 action */

		mutex_enter(&dict_foreign_err_mutex);
		dict_foreign_error_report_low(ef, create_name);
		fprintf(ef,
			"%s table %s with foreign key constraint"
			" failed. You have more than one on delete or on update clause"
			" in '%s' near '%s'.\n",
			operation, create_name, start_of_latest_foreign, start_of_latest_set);
		mutex_exit(&dict_foreign_err_mutex);

		ib_push_warning(trx, DB_CANNOT_ADD_CONSTRAINT,
			"%s table %s with foreign key constraint"
			" failed. You have more than one on delete or on update clause"
			" in '%s' near '%s'.",
			operation, create_name, start_of_latest_foreign, start_of_latest_set);

		dict_foreign_free(foreign);

		return(DB_CANNOT_ADD_CONSTRAINT);
	}

	/* Try to find an index which contains the columns as the first fields
	and in the right order, and the types are the same as in
	foreign->foreign_index */

	if (referenced_table) {
		index = dict_foreign_find_index(referenced_table, NULL,
						ref_column_names, i,
						foreign->foreign_index,
			TRUE, FALSE, &index_error, &err_col, &err_index);

		if (!index) {
			mutex_enter(&dict_foreign_err_mutex);
			dict_foreign_error_report_low(ef, create_name);
			fprintf(ef, "%s:\n"
				"Cannot find an index in the"
				" referenced table where the\n"
				"referenced columns appear as the"
				" first columns, or column types\n"
				"in the table and the referenced table"
				" do not match for constraint.\n"
				"Note that the internal storage type of"
				" ENUM and SET changed in\n"
				"tables created with >= InnoDB-4.1.12,"
				" and such columns in old tables\n"
				"cannot be referenced by such columns"
				" in new tables.\n%s\n",
				start_of_latest_foreign,
				FOREIGN_KEY_CONSTRAINTS_MSG);

			dict_foreign_push_index_error(trx, operation, create_name, start_of_latest_foreign,
				column_names, index_error, err_col, err_index, referenced_table, ef);

			mutex_exit(&dict_foreign_err_mutex);

			return(DB_CANNOT_ADD_CONSTRAINT);
		}
	} else {
		ut_a(trx->check_foreigns == FALSE);
		index = NULL;
	}

	foreign->referenced_index = index;
	foreign->referenced_table = referenced_table;

	foreign->referenced_table_name = mem_heap_strdup(
		foreign->heap, referenced_table_name);
	dict_mem_referenced_table_name_lookup_set(foreign, TRUE);

	foreign->referenced_col_names = static_cast<const char**>(
		mem_heap_alloc(foreign->heap, i * sizeof(void*)));

	for (i = 0; i < foreign->n_fields; i++) {
		foreign->referenced_col_names[i]
			= mem_heap_strdup(foreign->heap, ref_column_names[i]);
	}

	goto loop;
}

/** Scans a table create SQL string and adds to the data dictionary
the foreign key constraints declared in the string. This function
should be called after the indexes for a table have been created.
Each foreign key constraint must be accompanied with indexes in
bot participating tables. The indexes are allowed to contain more
fields than mentioned in the constraint.

@param[in]	trx		transaction
@param[in]	sql_string	table create statement where
				foreign keys are declared like:
				FOREIGN KEY (a, b) REFERENCES table2(c, d),
				table2 can be written also with the database
				name before it: test.table2; the default
				database id the database of parameter name
@param[in]	sql_length	length of sql_string
@param[in]	name		table full name in normalized form
@param[in]	reject_fks	if TRUE, fail with error code
				DB_CANNOT_ADD_CONSTRAINT if any
				foreign keys are found.
@return error code or DB_SUCCESS */
dberr_t
dict_create_foreign_constraints(
	trx_t*			trx,
	const char*		sql_string,
	size_t			sql_length,
	const char*		name,
	ibool			reject_fks)
{
	char*		str;
	dberr_t		err;
	mem_heap_t*	heap;

	ut_a(trx);
	ut_a(trx->mysql_thd);

	str = dict_strip_comments(sql_string, sql_length);
	heap = mem_heap_create(10000);

	err = dict_create_foreign_constraints_low(
		trx, heap, thd_charset(trx->mysql_thd),
		str, name, reject_fks);

	mem_heap_free(heap);
	ut_free(str);

	return(err);
}

/**********************************************************************//**
Parses the CONSTRAINT id's to be dropped in an ALTER TABLE statement.
@return DB_SUCCESS or DB_CANNOT_DROP_CONSTRAINT if syntax error or the
constraint id does not match */
dberr_t
dict_foreign_parse_drop_constraints(
/*================================*/
	mem_heap_t*	heap,			/*!< in: heap from which we can
						allocate memory */
	trx_t*		trx,			/*!< in: transaction */
	dict_table_t*	table,			/*!< in: table */
	ulint*		n,			/*!< out: number of constraints
						to drop */
	const char***	constraints_to_drop)	/*!< out: id's of the
						constraints to drop */
{
	ibool			success;
	char*			str;
	size_t			len;
	const char*		ptr;
	const char*		ptr1;
	const char*		id;
	CHARSET_INFO*		cs;

	ut_a(trx->mysql_thd);

	cs = thd_charset(trx->mysql_thd);

	*n = 0;

	*constraints_to_drop = static_cast<const char**>(
		mem_heap_alloc(heap, 1000 * sizeof(char*)));

	ptr = innobase_get_stmt_unsafe(trx->mysql_thd, &len);

	str = dict_strip_comments(ptr, len);

	ptr = str;

	ut_ad(mutex_own(&dict_sys.mutex));
loop:
	ptr = dict_scan_to(ptr, "DROP");

	if (*ptr == '\0') {
		ut_free(str);

		return(DB_SUCCESS);
	}

	ptr = dict_accept(cs, ptr, "DROP", &success);

	if (!my_isspace(cs, *ptr)) {

		goto loop;
	}

	ptr = dict_accept(cs, ptr, "FOREIGN", &success);

	if (!success || !my_isspace(cs, *ptr)) {

		goto loop;
	}

	ptr = dict_accept(cs, ptr, "KEY", &success);

	if (!success) {

		goto syntax_error;
	}

	ptr1 = dict_accept(cs, ptr, "IF", &success);

	if (success && my_isspace(cs, *ptr1)) {
		ptr1 = dict_accept(cs, ptr1, "EXISTS", &success);
		if (success) {
			ptr = ptr1;
		}
	}

	ptr = dict_scan_id(cs, ptr, heap, &id, FALSE, TRUE);

	if (id == NULL) {

		goto syntax_error;
	}

	ut_a(*n < 1000);
	(*constraints_to_drop)[*n] = id;
	(*n)++;

	if (std::find_if(table->foreign_set.begin(),
			 table->foreign_set.end(),
			 dict_foreign_matches_id(id))
	    == table->foreign_set.end()) {

		if (!srv_read_only_mode) {
			FILE*	ef = dict_foreign_err_file;

			mutex_enter(&dict_foreign_err_mutex);
			rewind(ef);
			ut_print_timestamp(ef);
			fputs(" Error in dropping of a foreign key"
			      " constraint of table ", ef);
			ut_print_name(ef, NULL, table->name.m_name);
			fprintf(ef, ",\nin SQL command\n%s"
				"\nCannot find a constraint with the"
				" given id %s.\n", str, id);
			mutex_exit(&dict_foreign_err_mutex);
		}

		ut_free(str);

		return(DB_CANNOT_DROP_CONSTRAINT);
	}

	goto loop;

syntax_error:
	if (!srv_read_only_mode) {
		FILE*	ef = dict_foreign_err_file;

		mutex_enter(&dict_foreign_err_mutex);
		rewind(ef);
		ut_print_timestamp(ef);
		fputs(" Syntax error in dropping of a"
		      " foreign key constraint of table ", ef);
		ut_print_name(ef, NULL, table->name.m_name);
		fprintf(ef, ",\n"
			"close to:\n%s\n in SQL command\n%s\n", ptr, str);
		mutex_exit(&dict_foreign_err_mutex);
	}

	ut_free(str);

	return(DB_CANNOT_DROP_CONSTRAINT);
}

/*==================== END OF FOREIGN KEY PROCESSING ====================*/

/**********************************************************************//**
Returns an index object if it is found in the dictionary cache.
Assumes that dict_sys.mutex is already being held.
@return index, NULL if not found */
dict_index_t*
dict_index_get_if_in_cache_low(
/*===========================*/
	index_id_t	index_id)	/*!< in: index id */
{
	ut_ad(mutex_own(&dict_sys.mutex));

	return(dict_index_find_on_id_low(index_id));
}

#if defined UNIV_DEBUG || defined UNIV_BUF_DEBUG
/**********************************************************************//**
Returns an index object if it is found in the dictionary cache.
@return index, NULL if not found */
dict_index_t*
dict_index_get_if_in_cache(
/*=======================*/
	index_id_t	index_id)	/*!< in: index id */
{
	dict_index_t*	index;

	if (!dict_sys.is_initialised()) {
		return(NULL);
	}

	mutex_enter(&dict_sys.mutex);

	index = dict_index_get_if_in_cache_low(index_id);

	mutex_exit(&dict_sys.mutex);

	return(index);
}
#endif /* UNIV_DEBUG || UNIV_BUF_DEBUG */

#ifdef UNIV_DEBUG
/**********************************************************************//**
Checks that a tuple has n_fields_cmp value in a sensible range, so that
no comparison can occur with the page number field in a node pointer.
@return TRUE if ok */
ibool
dict_index_check_search_tuple(
/*==========================*/
	const dict_index_t*	index,	/*!< in: index tree */
	const dtuple_t*		tuple)	/*!< in: tuple used in a search */
{
	ut_ad(dtuple_get_n_fields_cmp(tuple)
	      <= dict_index_get_n_unique_in_tree(index));
	return(TRUE);
}
#endif /* UNIV_DEBUG */

/**********************************************************************//**
Builds a node pointer out of a physical record and a page number.
@return own: node pointer */
dtuple_t*
dict_index_build_node_ptr(
/*======================*/
	const dict_index_t*	index,	/*!< in: index */
	const rec_t*		rec,	/*!< in: record for which to build node
					pointer */
	ulint			page_no,/*!< in: page number to put in node
					pointer */
	mem_heap_t*		heap,	/*!< in: memory heap where pointer
					created */
	ulint			level)	/*!< in: level of rec in tree:
					0 means leaf level */
{
	dtuple_t*	tuple;
	dfield_t*	field;
	byte*		buf;
	ulint		n_unique;

	if (dict_index_is_ibuf(index)) {
		/* In a universal index tree, we take the whole record as
		the node pointer if the record is on the leaf level,
		on non-leaf levels we remove the last field, which
		contains the page number of the child page */

		ut_a(!dict_table_is_comp(index->table));
		n_unique = rec_get_n_fields_old(rec);

		if (level > 0) {
			ut_a(n_unique > 1);
			n_unique--;
		}
	} else {
		n_unique = dict_index_get_n_unique_in_tree_nonleaf(index);
	}

	tuple = dtuple_create(heap, n_unique + 1);

	/* When searching in the tree for the node pointer, we must not do
	comparison on the last field, the page number field, as on upper
	levels in the tree there may be identical node pointers with a
	different page number; therefore, we set the n_fields_cmp to one
	less: */

	dtuple_set_n_fields_cmp(tuple, n_unique);

	dict_index_copy_types(tuple, index, n_unique);

	buf = static_cast<byte*>(mem_heap_alloc(heap, 4));

	mach_write_to_4(buf, page_no);

	field = dtuple_get_nth_field(tuple, n_unique);
	dfield_set_data(field, buf, 4);

	dtype_set(dfield_get_type(field), DATA_SYS_CHILD, DATA_NOT_NULL, 4);

	rec_copy_prefix_to_dtuple(tuple, rec, index,
				  level ? 0 : index->n_core_fields,
				  n_unique, heap);
	dtuple_set_info_bits(tuple, dtuple_get_info_bits(tuple)
			     | REC_STATUS_NODE_PTR);

	ut_ad(dtuple_check_typed(tuple));

	return(tuple);
}

/** Convert a physical record into a search tuple.
@param[in]	rec		index record (not necessarily in an index page)
@param[in]	index		index
@param[in]	leaf		whether rec is in a leaf page
@param[in]	n_fields	number of data fields
@param[in,out]	heap		memory heap for allocation
@return own: data tuple */
dtuple_t*
dict_index_build_data_tuple(
	const rec_t*		rec,
	const dict_index_t*	index,
	bool			leaf,
	ulint			n_fields,
	mem_heap_t*		heap)
{
	ut_ad(!index->is_clust());

	dtuple_t* tuple = dtuple_create(heap, n_fields);

	dict_index_copy_types(tuple, index, n_fields);

	rec_copy_prefix_to_dtuple(tuple, rec, index,
				  leaf ? n_fields : 0, n_fields, heap);

	ut_ad(dtuple_check_typed(tuple));

	return(tuple);
}

/*********************************************************************//**
Calculates the minimum record length in an index. */
ulint
dict_index_calc_min_rec_len(
/*========================*/
	const dict_index_t*	index)	/*!< in: index */
{
	ulint	sum	= 0;
	ulint	i;
	ulint	comp	= dict_table_is_comp(index->table);

	if (comp) {
		ulint nullable = 0;
		sum = REC_N_NEW_EXTRA_BYTES;
		for (i = 0; i < dict_index_get_n_fields(index); i++) {
			const dict_col_t*	col
				= dict_index_get_nth_col(index, i);
			ulint	size = dict_col_get_fixed_size(col, comp);
			sum += size;
			if (!size) {
				size = col->len;
				sum += size < 128 ? 1 : 2;
			}
			if (!(col->prtype & DATA_NOT_NULL)) {
				nullable++;
			}
		}

		/* round the NULL flags up to full bytes */
		sum += UT_BITS_IN_BYTES(nullable);

		return(sum);
	}

	for (i = 0; i < dict_index_get_n_fields(index); i++) {
		sum += dict_col_get_fixed_size(
			dict_index_get_nth_col(index, i), comp);
	}

	if (sum > 127) {
		sum += 2 * dict_index_get_n_fields(index);
	} else {
		sum += dict_index_get_n_fields(index);
	}

	sum += REC_N_OLD_EXTRA_BYTES;

	return(sum);
}

/**********************************************************************//**
Outputs info on a foreign key of a table in a format suitable for
CREATE TABLE. */
std::string
dict_print_info_on_foreign_key_in_create_format(
/*============================================*/
	trx_t*		trx,		/*!< in: transaction */
	dict_foreign_t*	foreign,	/*!< in: foreign key constraint */
	ibool		add_newline)	/*!< in: whether to add a newline */
{
	const char*	stripped_id;
	ulint	i;
	std::string	str;

	if (strchr(foreign->id, '/')) {
		/* Strip the preceding database name from the constraint id */
		stripped_id = foreign->id + 1
			+ dict_get_db_name_len(foreign->id);
	} else {
		stripped_id = foreign->id;
	}

	str.append(",");

	if (add_newline) {
		/* SHOW CREATE TABLE wants constraints each printed nicely
		on its own line, while error messages want no newlines
		inserted. */
		str.append("\n ");
	}

	str.append(" CONSTRAINT ");

	str.append(innobase_quote_identifier(trx, stripped_id));
	str.append(" FOREIGN KEY (");

	for (i = 0;;) {
		str.append(innobase_quote_identifier(trx, foreign->foreign_col_names[i]));

		if (++i < foreign->n_fields) {
			str.append(", ");
		} else {
			break;
		}
	}

	str.append(") REFERENCES ");

	if (dict_tables_have_same_db(foreign->foreign_table_name_lookup,
				     foreign->referenced_table_name_lookup)) {
		/* Do not print the database name of the referenced table */
		str.append(ut_get_name(trx,
			      dict_remove_db_name(
				      foreign->referenced_table_name)));
	} else {
		str.append(ut_get_name(trx,
				foreign->referenced_table_name));
	}

	str.append(" (");

	for (i = 0;;) {
		str.append(innobase_quote_identifier(trx,
				foreign->referenced_col_names[i]));

		if (++i < foreign->n_fields) {
			str.append(", ");
		} else {
			break;
		}
	}

	str.append(")");

	if (foreign->type & DICT_FOREIGN_ON_DELETE_CASCADE) {
		str.append(" ON DELETE CASCADE");
	}

	if (foreign->type & DICT_FOREIGN_ON_DELETE_SET_NULL) {
		str.append(" ON DELETE SET NULL");
	}

	if (foreign->type & DICT_FOREIGN_ON_DELETE_NO_ACTION) {
		str.append(" ON DELETE NO ACTION");
	}

	if (foreign->type & DICT_FOREIGN_ON_UPDATE_CASCADE) {
		str.append(" ON UPDATE CASCADE");
	}

	if (foreign->type & DICT_FOREIGN_ON_UPDATE_SET_NULL) {
		str.append(" ON UPDATE SET NULL");
	}

	if (foreign->type & DICT_FOREIGN_ON_UPDATE_NO_ACTION) {
		str.append(" ON UPDATE NO ACTION");
	}

	return str;
}

/**********************************************************************//**
Outputs info on foreign keys of a table. */
std::string
dict_print_info_on_foreign_keys(
/*============================*/
	ibool		create_table_format, /*!< in: if TRUE then print in
				a format suitable to be inserted into
				a CREATE TABLE, otherwise in the format
				of SHOW TABLE STATUS */
	trx_t*		trx,	/*!< in: transaction */
	dict_table_t*	table)	/*!< in: table */
{
	dict_foreign_t*	foreign;
	std::string 	str;

	mutex_enter(&dict_sys.mutex);

	for (dict_foreign_set::iterator it = table->foreign_set.begin();
	     it != table->foreign_set.end();
	     ++it) {

		foreign = *it;

		if (create_table_format) {
			str.append(
				dict_print_info_on_foreign_key_in_create_format(
					trx, foreign, TRUE));
		} else {
			ulint	i;
			str.append("; (");

			for (i = 0; i < foreign->n_fields; i++) {
				if (i) {
					str.append(" ");
				}

				str.append(innobase_quote_identifier(trx,
						foreign->foreign_col_names[i]));
			}

			str.append(") REFER ");
			str.append(ut_get_name(trx,
					foreign->referenced_table_name));
			str.append(")");

			for (i = 0; i < foreign->n_fields; i++) {
				if (i) {
					str.append(" ");
				}
				str.append(innobase_quote_identifier(
						trx,
						foreign->referenced_col_names[i]));
			}

			str.append(")");

			if (foreign->type == DICT_FOREIGN_ON_DELETE_CASCADE) {
				str.append(" ON DELETE CASCADE");
			}

			if (foreign->type == DICT_FOREIGN_ON_DELETE_SET_NULL) {
				str.append(" ON DELETE SET NULL");
			}

			if (foreign->type & DICT_FOREIGN_ON_DELETE_NO_ACTION) {
				str.append(" ON DELETE NO ACTION");
			}

			if (foreign->type & DICT_FOREIGN_ON_UPDATE_CASCADE) {
				str.append(" ON UPDATE CASCADE");
			}

			if (foreign->type & DICT_FOREIGN_ON_UPDATE_SET_NULL) {
				str.append(" ON UPDATE SET NULL");
			}

			if (foreign->type & DICT_FOREIGN_ON_UPDATE_NO_ACTION) {
				str.append(" ON UPDATE NO ACTION");
			}
		}
	}

	mutex_exit(&dict_sys.mutex);
	return str;
}

/** Given a space_id of a file-per-table tablespace, search the
dict_sys.table_LRU list and return the dict_table_t* pointer for it.
@param	space	tablespace
@return table if found, NULL if not */
static
dict_table_t*
dict_find_single_table_by_space(const fil_space_t* space)
{
	dict_table_t*	table;
	ulint		num_item;
	ulint		count = 0;

	ut_ad(space->id > 0);

	if (!dict_sys.is_initialised()) {
		/* This could happen when it's in redo processing. */
		return(NULL);
	}

	table = UT_LIST_GET_FIRST(dict_sys.table_LRU);
	num_item =  UT_LIST_GET_LEN(dict_sys.table_LRU);

	/* This function intentionally does not acquire mutex as it is used
	by error handling code in deep call stack as last means to avoid
	killing the server, so it worth to risk some consequences for
	the action. */
	while (table && count < num_item) {
		if (table->space == space) {
			if (dict_table_is_file_per_table(table)) {
				return(table);
			}
			return(NULL);
		}

		table = UT_LIST_GET_NEXT(table_LRU, table);
		count++;
	}

	return(NULL);
}

/**********************************************************************//**
Flags a table with specified space_id corrupted in the data dictionary
cache
@return true if successful */
bool dict_set_corrupted_by_space(const fil_space_t* space)
{
	dict_table_t*   table;

	table = dict_find_single_table_by_space(space);

	if (!table) {
		return false;
	}

	/* mark the table->corrupted bit only, since the caller
	could be too deep in the stack for SYS_INDEXES update */
	table->corrupted = true;
	table->file_unreadable = true;
	return true;
}

/** Flag a table encrypted in the data dictionary cache. */
void dict_set_encrypted_by_space(const fil_space_t* space)
{
	if (dict_table_t* table = dict_find_single_table_by_space(space)) {
		table->file_unreadable = true;
	}
}

/**********************************************************************//**
Flags an index corrupted both in the data dictionary cache
and in the SYS_INDEXES */
void
dict_set_corrupted(
/*===============*/
	dict_index_t*	index,	/*!< in/out: index */
	trx_t*		trx,	/*!< in/out: transaction */
	const char*	ctx)	/*!< in: context */
{
	mem_heap_t*	heap;
	mtr_t		mtr;
	dict_index_t*	sys_index;
	dtuple_t*	tuple;
	dfield_t*	dfield;
	byte*		buf;
	const char*	status;
	btr_cur_t	cursor;
	bool		locked	= RW_X_LATCH == trx->dict_operation_lock_mode;

	if (!locked) {
		row_mysql_lock_data_dictionary(trx);
	}

	ut_ad(mutex_own(&dict_sys.mutex));
	ut_ad(!dict_table_is_comp(dict_sys.sys_tables));
	ut_ad(!dict_table_is_comp(dict_sys.sys_indexes));
	ut_ad(!sync_check_iterate(dict_sync_check()));

	/* Mark the table as corrupted only if the clustered index
	is corrupted */
	if (dict_index_is_clust(index)) {
		index->table->corrupted = TRUE;
	}

	if (index->type & DICT_CORRUPT) {
		/* The index was already flagged corrupted. */
		ut_ad(!dict_index_is_clust(index) || index->table->corrupted);
		goto func_exit;
	}

	/* If this is read only mode, do not update SYS_INDEXES, just
	mark it as corrupted in memory */
	if (high_level_read_only) {
		index->type |= DICT_CORRUPT;
		goto func_exit;
	}

	heap = mem_heap_create(sizeof(dtuple_t) + 2 * (sizeof(dfield_t)
			       + sizeof(que_fork_t) + sizeof(upd_node_t)
			       + sizeof(upd_t) + 12));
	mtr_start(&mtr);
	index->type |= DICT_CORRUPT;

	sys_index = UT_LIST_GET_FIRST(dict_sys.sys_indexes->indexes);

	/* Find the index row in SYS_INDEXES */
	tuple = dtuple_create(heap, 2);

	dfield = dtuple_get_nth_field(tuple, 0);
	buf = static_cast<byte*>(mem_heap_alloc(heap, 8));
	mach_write_to_8(buf, index->table->id);
	dfield_set_data(dfield, buf, 8);

	dfield = dtuple_get_nth_field(tuple, 1);
	buf = static_cast<byte*>(mem_heap_alloc(heap, 8));
	mach_write_to_8(buf, index->id);
	dfield_set_data(dfield, buf, 8);

	dict_index_copy_types(tuple, sys_index, 2);

	btr_cur_search_to_nth_level(sys_index, 0, tuple, PAGE_CUR_LE,
				    BTR_MODIFY_LEAF,
				    &cursor, 0, __FILE__, __LINE__, &mtr);

	if (cursor.low_match == dtuple_get_n_fields(tuple)) {
		/* UPDATE SYS_INDEXES SET TYPE=index->type
		WHERE TABLE_ID=index->table->id AND INDEX_ID=index->id */
		ulint	len;
		byte*	field	= rec_get_nth_field_old(
			btr_cur_get_rec(&cursor),
			DICT_FLD__SYS_INDEXES__TYPE, &len);
		if (len != 4) {
			goto fail;
		}
		mlog_write_ulint(field, index->type, MLOG_4BYTES, &mtr);
		status = "Flagged";
	} else {
fail:
		status = "Unable to flag";
	}

	mtr_commit(&mtr);
	mem_heap_empty(heap);
	ib::error() << status << " corruption of " << index->name
		<< " in table " << index->table->name << " in " << ctx;
	mem_heap_free(heap);

func_exit:
	if (!locked) {
		row_mysql_unlock_data_dictionary(trx);
	}
}

/** Flags an index corrupted in the data dictionary cache only. This
is used mostly to mark a corrupted index when index's own dictionary
is corrupted, and we force to load such index for repair purpose
@param[in,out]	index	index which is corrupted */
void
dict_set_corrupted_index_cache_only(
	dict_index_t*	index)
{
	ut_ad(index != NULL);
	ut_ad(index->table != NULL);
	ut_ad(mutex_own(&dict_sys.mutex));
	ut_ad(!dict_table_is_comp(dict_sys.sys_tables));
	ut_ad(!dict_table_is_comp(dict_sys.sys_indexes));

	/* Mark the table as corrupted only if the clustered index
	is corrupted */
	if (dict_index_is_clust(index)) {
		index->table->corrupted = TRUE;
		index->table->file_unreadable = true;
	}

	index->type |= DICT_CORRUPT;
}

/** Sets merge_threshold in the SYS_INDEXES
@param[in,out]	index		index
@param[in]	merge_threshold	value to set */
void
dict_index_set_merge_threshold(
	dict_index_t*	index,
	ulint		merge_threshold)
{
	mem_heap_t*	heap;
	mtr_t		mtr;
	dict_index_t*	sys_index;
	dtuple_t*	tuple;
	dfield_t*	dfield;
	byte*		buf;
	btr_cur_t	cursor;

	ut_ad(index != NULL);
	ut_ad(!dict_table_is_comp(dict_sys.sys_tables));
	ut_ad(!dict_table_is_comp(dict_sys.sys_indexes));

	dict_sys_lock();

	heap = mem_heap_create(sizeof(dtuple_t) + 2 * (sizeof(dfield_t)
			       + sizeof(que_fork_t) + sizeof(upd_node_t)
			       + sizeof(upd_t) + 12));

	mtr_start(&mtr);

	sys_index = UT_LIST_GET_FIRST(dict_sys.sys_indexes->indexes);

	/* Find the index row in SYS_INDEXES */
	tuple = dtuple_create(heap, 2);

	dfield = dtuple_get_nth_field(tuple, 0);
	buf = static_cast<byte*>(mem_heap_alloc(heap, 8));
	mach_write_to_8(buf, index->table->id);
	dfield_set_data(dfield, buf, 8);

	dfield = dtuple_get_nth_field(tuple, 1);
	buf = static_cast<byte*>(mem_heap_alloc(heap, 8));
	mach_write_to_8(buf, index->id);
	dfield_set_data(dfield, buf, 8);

	dict_index_copy_types(tuple, sys_index, 2);

	btr_cur_search_to_nth_level(sys_index, 0, tuple, PAGE_CUR_GE,
				    BTR_MODIFY_LEAF,
				    &cursor, 0, __FILE__, __LINE__, &mtr);

	if (cursor.up_match == dtuple_get_n_fields(tuple)
	    && rec_get_n_fields_old(btr_cur_get_rec(&cursor))
	       == DICT_NUM_FIELDS__SYS_INDEXES) {
		ulint	len;
		byte*	field	= rec_get_nth_field_old(
			btr_cur_get_rec(&cursor),
			DICT_FLD__SYS_INDEXES__MERGE_THRESHOLD, &len);

		ut_ad(len == 4);

		if (len == 4) {
			mlog_write_ulint(field, merge_threshold,
					 MLOG_4BYTES, &mtr);
		}
	}

	mtr_commit(&mtr);
	mem_heap_free(heap);

	dict_sys_unlock();
}

#ifdef UNIV_DEBUG
/** Sets merge_threshold for all indexes in the list of tables
@param[in]	list	pointer to the list of tables */
inline
void
dict_set_merge_threshold_list_debug(
	UT_LIST_BASE_NODE_T(dict_table_t)*	list,
	uint					merge_threshold_all)
{
	for (dict_table_t* table = UT_LIST_GET_FIRST(*list);
	     table != NULL;
	     table = UT_LIST_GET_NEXT(table_LRU, table)) {
		for (dict_index_t* index = UT_LIST_GET_FIRST(table->indexes);
		     index != NULL;
		     index = UT_LIST_GET_NEXT(indexes, index)) {
			rw_lock_x_lock(dict_index_get_lock(index));
			index->merge_threshold = merge_threshold_all;
			rw_lock_x_unlock(dict_index_get_lock(index));
		}
	}
}

/** Sets merge_threshold for all indexes in dictionary cache for debug.
@param[in]	merge_threshold_all	value to set for all indexes */
void
dict_set_merge_threshold_all_debug(
	uint	merge_threshold_all)
{
	mutex_enter(&dict_sys.mutex);

	dict_set_merge_threshold_list_debug(
		&dict_sys.table_LRU, merge_threshold_all);
	dict_set_merge_threshold_list_debug(
		&dict_sys.table_non_LRU, merge_threshold_all);

	mutex_exit(&dict_sys.mutex);
}

#endif /* UNIV_DEBUG */

/** Initialize dict_ind_redundant. */
void
dict_ind_init()
{
	dict_table_t*		table;

	/* create dummy table and index for REDUNDANT infimum and supremum */
	table = dict_mem_table_create("SYS_DUMMY1", NULL, 1, 0, 0, 0);
	dict_mem_table_add_col(table, NULL, NULL, DATA_CHAR,
			       DATA_ENGLISH | DATA_NOT_NULL, 8);

	dict_ind_redundant = dict_mem_index_create(table, "SYS_DUMMY1", 0, 1);
	dict_index_add_col(dict_ind_redundant, table,
			   dict_table_get_nth_col(table, 0), 0);
	/* avoid ut_ad(index->cached) in dict_index_get_n_unique_in_tree */
	dict_ind_redundant->cached = TRUE;
}

/** Free dict_ind_redundant. */
void
dict_ind_free()
{
	dict_table_t*	table = dict_ind_redundant->table;
	dict_mem_index_free(dict_ind_redundant);
	dict_ind_redundant = NULL;
	dict_mem_table_free(table);
}

/** Get an index by name.
@param[in]	table		the table where to look for the index
@param[in]	name		the index name to look for
@return index, NULL if does not exist */
dict_index_t*
dict_table_get_index_on_name(dict_table_t* table, const char* name)
{
	dict_index_t*	index;

	index = dict_table_get_first_index(table);

	while (index != NULL) {
		if (index->is_committed() && !strcmp(index->name, name)) {
			return(index);
		}

		index = dict_table_get_next_index(index);
	}

	return(NULL);
}

/**********************************************************************//**
Replace the index passed in with another equivalent index in the
foreign key lists of the table.
@return whether all replacements were found */
bool
dict_foreign_replace_index(
/*=======================*/
	dict_table_t*		table,  /*!< in/out: table */
	const char**		col_names,
					/*!< in: column names, or NULL
					to use table->col_names */
	const dict_index_t*	index)	/*!< in: index to be replaced */
{
	bool		found	= true;
	dict_foreign_t*	foreign;

	ut_ad(index->to_be_dropped);
	ut_ad(index->table == table);

	for (dict_foreign_set::iterator it = table->foreign_set.begin();
	     it != table->foreign_set.end();
	     ++it) {

		foreign = *it;
		if (foreign->foreign_index == index) {
			ut_ad(foreign->foreign_table == index->table);

			dict_index_t* new_index = dict_foreign_find_index(
				foreign->foreign_table, col_names,
				foreign->foreign_col_names,
				foreign->n_fields, index,
				/*check_charsets=*/TRUE, /*check_null=*/FALSE,
				NULL, NULL, NULL);
			if (new_index) {
				ut_ad(new_index->table == index->table);
				ut_ad(!new_index->to_be_dropped);
			} else {
				found = false;
			}

			foreign->foreign_index = new_index;
		}
	}

	for (dict_foreign_set::iterator it = table->referenced_set.begin();
	     it != table->referenced_set.end();
	     ++it) {

		foreign = *it;
		if (foreign->referenced_index == index) {
			ut_ad(foreign->referenced_table == index->table);

			dict_index_t* new_index = dict_foreign_find_index(
				foreign->referenced_table, NULL,
				foreign->referenced_col_names,
				foreign->n_fields, index,
				/*check_charsets=*/TRUE, /*check_null=*/FALSE,
				NULL, NULL, NULL);
			/* There must exist an alternative index,
			since this must have been checked earlier. */
			if (new_index) {
				ut_ad(new_index->table == index->table);
				ut_ad(!new_index->to_be_dropped);
			} else {
				found = false;
			}

			foreign->referenced_index = new_index;
		}
	}

	return(found);
}

#ifdef UNIV_DEBUG
/**********************************************************************//**
Check for duplicate index entries in a table [using the index name] */
void
dict_table_check_for_dup_indexes(
/*=============================*/
	const dict_table_t*	table,	/*!< in: Check for dup indexes
					in this table */
	enum check_name		check)	/*!< in: whether and when to allow
					temporary index names */
{
	/* Check for duplicates, ignoring indexes that are marked
	as to be dropped */

	const dict_index_t*	index1;
	const dict_index_t*	index2;

	ut_ad(mutex_own(&dict_sys.mutex));

	/* The primary index _must_ exist */
	ut_a(UT_LIST_GET_LEN(table->indexes) > 0);

	index1 = UT_LIST_GET_FIRST(table->indexes);

	do {
		if (!index1->is_committed()) {
			ut_a(!dict_index_is_clust(index1));

			switch (check) {
			case CHECK_ALL_COMPLETE:
				ut_error;
			case CHECK_ABORTED_OK:
				switch (dict_index_get_online_status(index1)) {
				case ONLINE_INDEX_COMPLETE:
				case ONLINE_INDEX_CREATION:
					ut_error;
					break;
				case ONLINE_INDEX_ABORTED:
				case ONLINE_INDEX_ABORTED_DROPPED:
					break;
				}
				/* fall through */
			case CHECK_PARTIAL_OK:
				break;
			}
		}

		for (index2 = UT_LIST_GET_NEXT(indexes, index1);
		     index2 != NULL;
		     index2 = UT_LIST_GET_NEXT(indexes, index2)) {
			ut_ad(index1->is_committed()
			      != index2->is_committed()
			      || strcmp(index1->name, index2->name) != 0);
		}

		index1 = UT_LIST_GET_NEXT(indexes, index1);
	} while (index1);
}
#endif /* UNIV_DEBUG */

/** Auxiliary macro used inside dict_table_schema_check(). */
#define CREATE_TYPES_NAMES() \
	dtype_sql_name((unsigned) req_schema->columns[i].mtype, \
		       (unsigned) req_schema->columns[i].prtype_mask, \
		       (unsigned) req_schema->columns[i].len, \
		       req_type, sizeof(req_type)); \
	dtype_sql_name(table->cols[j].mtype, \
		       table->cols[j].prtype, \
		       table->cols[j].len, \
		       actual_type, sizeof(actual_type))

/*********************************************************************//**
Checks whether a table exists and whether it has the given structure.
The table must have the same number of columns with the same names and
types. The order of the columns does not matter.
The caller must own the dictionary mutex.
dict_table_schema_check() @{
@return DB_SUCCESS if the table exists and contains the necessary columns */
dberr_t
dict_table_schema_check(
/*====================*/
	dict_table_schema_t*	req_schema,	/*!< in/out: required table
						schema */
	char*			errstr,		/*!< out: human readable error
						message if != DB_SUCCESS is
						returned */
	size_t			errstr_sz)	/*!< in: errstr size */
{
	char		buf[MAX_FULL_NAME_LEN];
	char		req_type[64];
	char		actual_type[64];
	dict_table_t*	table;
	ulint		i;

	ut_ad(mutex_own(&dict_sys.mutex));

	table = dict_table_get_low(req_schema->table_name);

	if (table == NULL) {
		bool should_print=true;
		/* no such table */

		if (innobase_strcasecmp(req_schema->table_name, "mysql/innodb_table_stats") == 0) {
			if (innodb_table_stats_not_found_reported == false) {
				innodb_table_stats_not_found = true;
				innodb_table_stats_not_found_reported = true;
			} else {
				should_print = false;
			}
		} else if (innobase_strcasecmp(req_schema->table_name, "mysql/innodb_index_stats") == 0 ) {
			if (innodb_index_stats_not_found_reported == false) {
				innodb_index_stats_not_found = true;
				innodb_index_stats_not_found_reported = true;
			} else {
				should_print = false;
			}
		}

		if (should_print) {
			snprintf(errstr, errstr_sz,
				"Table %s not found.",
				ut_format_name(req_schema->table_name,
					   buf, sizeof(buf)));
			return(DB_TABLE_NOT_FOUND);
		} else {
			return(DB_STATS_DO_NOT_EXIST);
		}
	}

	if (!table->is_readable() && !table->space) {
		/* missing tablespace */

		snprintf(errstr, errstr_sz,
			    "Tablespace for table %s is missing.",
			    ut_format_name(req_schema->table_name,
					   buf, sizeof(buf)));

		return(DB_TABLE_NOT_FOUND);
	}

	if (ulint(table->n_def - DATA_N_SYS_COLS) != req_schema->n_cols) {
		/* the table has a different number of columns than required */
		snprintf(errstr, errstr_sz,
			 "%s has %d columns but should have " ULINTPF ".",
			 ut_format_name(req_schema->table_name, buf,
					sizeof buf),
			 table->n_def - DATA_N_SYS_COLS,
			 req_schema->n_cols);

		return(DB_ERROR);
	}

	/* For each column from req_schema->columns[] search
	whether it is present in table->cols[].
	The following algorithm is O(n_cols^2), but is optimized to
	be O(n_cols) if the columns are in the same order in both arrays. */

	for (i = 0; i < req_schema->n_cols; i++) {
		ulint	j = dict_table_has_column(
			table, req_schema->columns[i].name, i);

		if (j == table->n_def) {

			snprintf(errstr, errstr_sz,
				    "required column %s"
				    " not found in table %s.",
				    req_schema->columns[i].name,
				    ut_format_name(
					    req_schema->table_name,
					    buf, sizeof(buf)));

			return(DB_ERROR);
		}

		/* we found a column with the same name on j'th position,
		compare column types and flags */

		/* check length for exact match */
		if (req_schema->columns[i].len == table->cols[j].len) {
		} else if (!strcmp(req_schema->table_name, TABLE_STATS_NAME)
			   || !strcmp(req_schema->table_name,
				      INDEX_STATS_NAME)) {
			ut_ad(table->cols[j].len < req_schema->columns[i].len);
			ib::warn() << "Table " << req_schema->table_name
				   << " has length mismatch in the"
				   << " column name "
				   << req_schema->columns[i].name
				   << ".  Please run mysql_upgrade";
		} else {
			CREATE_TYPES_NAMES();

			snprintf(errstr, errstr_sz,
				    "Column %s in table %s is %s"
				    " but should be %s (length mismatch).",
				    req_schema->columns[i].name,
				    ut_format_name(req_schema->table_name,
						   buf, sizeof(buf)),
				    actual_type, req_type);

			return(DB_ERROR);
		}

		/*
                  check mtype for exact match.
                  This check is relaxed to allow use to use TIMESTAMP
                  (ie INT) for last_update instead of DATA_BINARY.
                  We have to test for both values as the innodb_table_stats
                  table may come from MySQL and have the old type.
                */
		if (req_schema->columns[i].mtype != table->cols[j].mtype &&
                    !(req_schema->columns[i].mtype == DATA_INT &&
                      table->cols[j].mtype == DATA_FIXBINARY))
                {
			CREATE_TYPES_NAMES();

			snprintf(errstr, errstr_sz,
				    "Column %s in table %s is %s"
				    " but should be %s (type mismatch).",
				    req_schema->columns[i].name,
				    ut_format_name(req_schema->table_name,
						   buf, sizeof(buf)),
				    actual_type, req_type);

			return(DB_ERROR);
		}

		/* check whether required prtype mask is set */
		if (req_schema->columns[i].prtype_mask != 0
		    && (table->cols[j].prtype
			& req_schema->columns[i].prtype_mask)
		       != req_schema->columns[i].prtype_mask) {

			CREATE_TYPES_NAMES();

			snprintf(errstr, errstr_sz,
				    "Column %s in table %s is %s"
				    " but should be %s (flags mismatch).",
				    req_schema->columns[i].name,
				    ut_format_name(req_schema->table_name,
						   buf, sizeof(buf)),
				    actual_type, req_type);

			return(DB_ERROR);
		}
	}

	if (req_schema->n_foreign != table->foreign_set.size()) {
		snprintf(
			errstr, errstr_sz,
			"Table %s has " ULINTPF " foreign key(s) pointing"
			" to other tables, but it must have " ULINTPF ".",
			ut_format_name(req_schema->table_name,
				       buf, sizeof(buf)),
			static_cast<ulint>(table->foreign_set.size()),
			req_schema->n_foreign);
		return(DB_ERROR);
	}

	if (req_schema->n_referenced != table->referenced_set.size()) {
		snprintf(
			errstr, errstr_sz,
			"There are " ULINTPF " foreign key(s) pointing to %s, "
			"but there must be " ULINTPF ".",
			static_cast<ulint>(table->referenced_set.size()),
			ut_format_name(req_schema->table_name,
				       buf, sizeof(buf)),
			req_schema->n_referenced);
		return(DB_ERROR);
	}

	return(DB_SUCCESS);
}
/* @} */

/*********************************************************************//**
Converts a database and table name from filesystem encoding
(e.g. d@i1b/a@q1b@1Kc, same format as used in dict_table_t::name) in two
strings in UTF8 encoding (e.g. dцb and aюbØc). The output buffers must be
at least MAX_DB_UTF8_LEN and MAX_TABLE_UTF8_LEN bytes. */
void
dict_fs2utf8(
/*=========*/
	const char*	db_and_table,	/*!< in: database and table names,
					e.g. d@i1b/a@q1b@1Kc */
	char*		db_utf8,	/*!< out: database name, e.g. dцb */
	size_t		db_utf8_size,	/*!< in: dbname_utf8 size */
	char*		table_utf8,	/*!< out: table name, e.g. aюbØc */
	size_t		table_utf8_size)/*!< in: table_utf8 size */
{
	char	db[MAX_DATABASE_NAME_LEN + 1];
	ulint	db_len;
	uint	errors;

	db_len = dict_get_db_name_len(db_and_table);

	ut_a(db_len <= sizeof(db));

	memcpy(db, db_and_table, db_len);
	db[db_len] = '\0';

	strconvert(
		&my_charset_filename, db, uint(db_len), system_charset_info,
		db_utf8, uint(db_utf8_size), &errors);

	/* convert each # to @0023 in table name and store the result in buf */
	const char*	table = dict_remove_db_name(db_and_table);
	const char*	table_p;
	char		buf[MAX_TABLE_NAME_LEN * 5 + 1];
	char*		buf_p;
	for (table_p = table, buf_p = buf; table_p[0] != '\0'; table_p++) {
		if (table_p[0] != '#') {
			buf_p[0] = table_p[0];
			buf_p++;
		} else {
			buf_p[0] = '@';
			buf_p[1] = '0';
			buf_p[2] = '0';
			buf_p[3] = '2';
			buf_p[4] = '3';
			buf_p += 5;
		}
		ut_a((size_t) (buf_p - buf) < sizeof(buf));
	}
	buf_p[0] = '\0';

	errors = 0;
	strconvert(
		&my_charset_filename, buf, (uint) (buf_p - buf),
		system_charset_info,
		table_utf8, uint(table_utf8_size),
		&errors);

	if (errors != 0) {
		snprintf(table_utf8, table_utf8_size, "%s%s",
			    srv_mysql50_table_name_prefix, table);
	}
}

/** Resize the hash tables based on the current buffer pool size. */
void dict_sys_t::resize()
{
  ut_ad(this == &dict_sys);
  ut_ad(is_initialised());
  mutex_enter(&mutex);

  /* all table entries are in table_LRU and table_non_LRU lists */
  hash_table_free(table_hash);
  hash_table_free(table_id_hash);
  hash_table_free(temp_id_hash);

  const ulint hash_size = buf_pool_get_curr_size()
    / (DICT_POOL_PER_TABLE_HASH * UNIV_WORD_SIZE);
  table_hash = hash_create(hash_size);
  table_id_hash = hash_create(hash_size);
  temp_id_hash = hash_create(hash_size);

  for (dict_table_t* table= UT_LIST_GET_FIRST(table_LRU); table;
       table= UT_LIST_GET_NEXT(table_LRU, table))
  {
    ut_ad(!table->is_temporary());
    ulint fold= ut_fold_string(table->name.m_name);
    ulint id_fold= ut_fold_ull(table->id);

    HASH_INSERT(dict_table_t, name_hash, table_hash, fold, table);
    HASH_INSERT(dict_table_t, id_hash, table_id_hash, id_fold, table);
  }

  for (dict_table_t* table = UT_LIST_GET_FIRST(table_non_LRU); table;
       table = UT_LIST_GET_NEXT(table_LRU, table)) {
	  ulint	fold = ut_fold_string(table->name.m_name);
	  ulint	id_fold = ut_fold_ull(table->id);

	  HASH_INSERT(dict_table_t, name_hash, table_hash, fold, table);

	  hash_table_t* id_hash = table->is_temporary()
	    ? temp_id_hash : table_id_hash;

	  HASH_INSERT(dict_table_t, id_hash, id_hash, id_fold, table);
  }

  mutex_exit(&mutex);
}

/** Close the data dictionary cache on shutdown. */
void dict_sys_t::close()
{
  ut_ad(this == &dict_sys);
  if (!is_initialised()) return;

  mutex_enter(&mutex);

  /* Free the hash elements. We don't remove them from the table
  because we are going to destroy the table anyway. */
  for (ulint i = 0; i < hash_get_n_cells(table_hash); i++)
  {
    dict_table_t* table = static_cast<dict_table_t*>(HASH_GET_FIRST(table_hash,
								    i));

    while (table)
    {
      dict_table_t* prev_table = table;
      table = static_cast<dict_table_t*>(HASH_GET_NEXT(name_hash, prev_table));
      dict_sys.remove(prev_table);
    }
  }

  hash_table_free(table_hash);

  /* table_id_hash contains the same elements as in table_hash,
  therefore we don't delete the individual elements. */
  hash_table_free(table_id_hash);

  /* No temporary tables should exist at this point. */
  hash_table_free(temp_id_hash);

  mutex_exit(&mutex);
  mutex_free(&mutex);
  rw_lock_free(&latch);

  mutex_free(&dict_foreign_err_mutex);

  if (dict_foreign_err_file)
  {
    fclose(dict_foreign_err_file);
    dict_foreign_err_file = NULL;
  }

  m_initialised= false;
}

#ifdef UNIV_DEBUG
/**********************************************************************//**
Validate the dictionary table LRU list.
@return TRUE if valid */
static
ibool
dict_lru_validate(void)
/*===================*/
{
	dict_table_t*	table;

	ut_ad(mutex_own(&dict_sys.mutex));

	for (table = UT_LIST_GET_FIRST(dict_sys.table_LRU);
	     table != NULL;
	     table = UT_LIST_GET_NEXT(table_LRU, table)) {

		ut_a(table->can_be_evicted);
	}

	for (table = UT_LIST_GET_FIRST(dict_sys.table_non_LRU);
	     table != NULL;
	     table = UT_LIST_GET_NEXT(table_LRU, table)) {

		ut_a(!table->can_be_evicted);
	}

	return(TRUE);
}
#endif /* UNIV_DEBUG */
/*********************************************************************//**
Check an index to see whether its first fields are the columns in the array,
in the same order and is not marked for deletion and is not the same
as types_idx.
@return true if the index qualifies, otherwise false */
bool
dict_foreign_qualify_index(
/*=======================*/
	const dict_table_t*	table,	/*!< in: table */
	const char**		col_names,
					/*!< in: column names, or NULL
					to use table->col_names */
	const char**		columns,/*!< in: array of column names */
	ulint			n_cols,	/*!< in: number of columns */
	const dict_index_t*	index,	/*!< in: index to check */
	const dict_index_t*	types_idx,
					/*!< in: NULL or an index
					whose types the column types
					must match */
	bool			check_charsets,
					/*!< in: whether to check
					charsets.  only has an effect
					if types_idx != NULL */
	ulint			check_null,
					/*!< in: nonzero if none of
					the columns must be declared
					NOT NULL */
	fkerr_t*		error,	/*!< out: error code */
	ulint*			err_col_no,
					/*!< out: column number where
					error happened */
	dict_index_t**		err_index)
					/*!< out: index where error
					happened */
{
	if (dict_index_get_n_fields(index) < n_cols) {
		return(false);
	}

	if (index->type & (DICT_SPATIAL | DICT_FTS | DICT_CORRUPT)) {
		return false;
	}

	if (index->online_status >= ONLINE_INDEX_ABORTED) {
		return false;
	}

	for (ulint i = 0; i < n_cols; i++) {
		dict_field_t*	field;
		const char*	col_name;
		ulint		col_no;

		field = dict_index_get_nth_field(index, i);
		col_no = dict_col_get_no(field->col);

		if (field->prefix_len != 0) {
			/* We do not accept column prefix
			indexes here */
			if (error && err_col_no && err_index) {
				*error = FK_IS_PREFIX_INDEX;
				*err_col_no = i;
				*err_index = (dict_index_t*)index;
			}
			return(false);
		}

		if (check_null
		    && (field->col->prtype & DATA_NOT_NULL)) {
			if (error && err_col_no && err_index) {
				*error = FK_COL_NOT_NULL;
				*err_col_no = i;
				*err_index = (dict_index_t*)index;
			}
			return(false);
		}

		if (field->col->is_virtual()) {
			col_name = "";
			for (ulint j = 0; j < table->n_v_def; j++) {
				col_name = dict_table_get_v_col_name(table, j);
				if (innobase_strcasecmp(field->name,col_name) == 0) {
					break;
				}
			}
		} else {
			col_name = col_names
				? col_names[col_no]
				: dict_table_get_col_name(table, col_no);
		}

		if (0 != innobase_strcasecmp(columns[i], col_name)) {
			return(false);
		}

		if (types_idx && !cmp_cols_are_equal(
			    dict_index_get_nth_col(index, i),
			    dict_index_get_nth_col(types_idx, i),
			    check_charsets)) {
			if (error && err_col_no && err_index) {
				*error = FK_COLS_NOT_EQUAL;
				*err_col_no = i;
				*err_index = (dict_index_t*)index;
			}

			return(false);
		}
	}

	return(true);
}

/*********************************************************************//**
Update the state of compression failure padding heuristics. This is
called whenever a compression operation succeeds or fails.
The caller must be holding info->mutex */
static
void
dict_index_zip_pad_update(
/*======================*/
	zip_pad_info_t*	info,	/*<! in/out: info to be updated */
	ulint	zip_threshold)	/*<! in: zip threshold value */
{
	ulint	total;
	ulint	fail_pct;

	ut_ad(info);
	ut_ad(info->pad % ZIP_PAD_INCR == 0);

	total = info->success + info->failure;

	ut_ad(total > 0);

	if (zip_threshold == 0) {
		/* User has just disabled the padding. */
		return;
	}

	if (total < ZIP_PAD_ROUND_LEN) {
		/* We are in middle of a round. Do nothing. */
		return;
	}

	/* We are at a 'round' boundary. Reset the values but first
	calculate fail rate for our heuristic. */
	fail_pct = (info->failure * 100) / total;
	info->failure = 0;
	info->success = 0;

	if (fail_pct > zip_threshold) {
		/* Compression failures are more then user defined
		threshold. Increase the pad size to reduce chances of
		compression failures.

		Only do increment if it won't increase padding
		beyond max pad size. */
		if (info->pad + ZIP_PAD_INCR
		    < (srv_page_size * zip_pad_max) / 100) {
			info->pad.fetch_add(ZIP_PAD_INCR);

			MONITOR_INC(MONITOR_PAD_INCREMENTS);
		}

		info->n_rounds = 0;

	} else {
		/* Failure rate was OK. Another successful round
		completed. */
		++info->n_rounds;

		/* If enough successful rounds are completed with
		compression failure rate in control, decrease the
		padding. */
		if (info->n_rounds >= ZIP_PAD_SUCCESSFUL_ROUND_LIMIT
		    && info->pad > 0) {
			info->pad.fetch_sub(ZIP_PAD_INCR);

			info->n_rounds = 0;

			MONITOR_INC(MONITOR_PAD_DECREMENTS);
		}
	}
}

/*********************************************************************//**
This function should be called whenever a page is successfully
compressed. Updates the compression padding information. */
void
dict_index_zip_success(
/*===================*/
	dict_index_t*	index)	/*!< in/out: index to be updated. */
{
	ulint zip_threshold = zip_failure_threshold_pct;
	if (!zip_threshold) {
		/* Disabled by user. */
		return;
	}

	index->zip_pad.mutex.lock();
	++index->zip_pad.success;
	dict_index_zip_pad_update(&index->zip_pad, zip_threshold);
	index->zip_pad.mutex.unlock();
}

/*********************************************************************//**
This function should be called whenever a page compression attempt
fails. Updates the compression padding information. */
void
dict_index_zip_failure(
/*===================*/
	dict_index_t*	index)	/*!< in/out: index to be updated. */
{
	ulint zip_threshold = zip_failure_threshold_pct;
	if (!zip_threshold) {
		/* Disabled by user. */
		return;
	}

	index->zip_pad.mutex.lock();
	++index->zip_pad.failure;
	dict_index_zip_pad_update(&index->zip_pad, zip_threshold);
	index->zip_pad.mutex.unlock();
}

/*********************************************************************//**
Return the optimal page size, for which page will likely compress.
@return page size beyond which page might not compress */
ulint
dict_index_zip_pad_optimal_page_size(
/*=================================*/
	dict_index_t*	index)	/*!< in: index for which page size
				is requested */
{
	ulint	pad;
	ulint	min_sz;
	ulint	sz;

	if (!zip_failure_threshold_pct) {
		/* Disabled by user. */
		return(srv_page_size);
	}

	pad = index->zip_pad.pad;

	ut_ad(pad < srv_page_size);
	sz = srv_page_size - pad;

	/* Min size allowed by user. */
	ut_ad(zip_pad_max < 100);
	min_sz = (srv_page_size * (100 - zip_pad_max)) / 100;

	return(ut_max(sz, min_sz));
}

/*************************************************************//**
Convert table flag to row format string.
@return row format name. */
const char*
dict_tf_to_row_format_string(
/*=========================*/
	ulint	table_flag)		/*!< in: row format setting */
{
	switch (dict_tf_get_rec_format(table_flag)) {
	case REC_FORMAT_REDUNDANT:
		return("ROW_TYPE_REDUNDANT");
	case REC_FORMAT_COMPACT:
		return("ROW_TYPE_COMPACT");
	case REC_FORMAT_COMPRESSED:
		return("ROW_TYPE_COMPRESSED");
	case REC_FORMAT_DYNAMIC:
		return("ROW_TYPE_DYNAMIC");
	}

	ut_error;
	return(0);
}

/** Calculate the used memory occupied by the data dictionary
table and index objects.
@return number of bytes occupied. */
UNIV_INTERN
ulint
dict_sys_get_size()
{
	/* No mutex; this is a very crude approximation anyway */
	ulint size = UT_LIST_GET_LEN(dict_sys.table_LRU)
		+ UT_LIST_GET_LEN(dict_sys.table_non_LRU);
	size *= sizeof(dict_table_t)
		+ sizeof(dict_index_t) * 2
		+ (sizeof(dict_col_t) + sizeof(dict_field_t)) * 10
		+ sizeof(dict_field_t) * 5 /* total number of key fields */
		+ 200; /* arbitrary, covering names and overhead */

	return size;
}

bool dict_table_t::is_stats_table() const
{
  return !strcmp(name.m_name, TABLE_STATS_NAME) ||
         !strcmp(name.m_name, INDEX_STATS_NAME);
}<|MERGE_RESOLUTION|>--- conflicted
+++ resolved
@@ -1127,7 +1127,7 @@
     return this;
   dict_index_t *prev= UT_LIST_GET_PREV(indexes, this);
 
-  mysql_mutex_lock(&table->autoinc_mutex);
+  table->autoinc_mutex.lock();
   UT_LIST_REMOVE(table->indexes, this);
   UT_LIST_ADD_LAST(table->freed_indexes, this);
   dict_index_t *index= clone();
@@ -1136,7 +1136,7 @@
     UT_LIST_INSERT_AFTER(table->indexes, prev, index);
   else
     UT_LIST_ADD_FIRST(table->indexes, index);
-  mysql_mutex_unlock(&table->autoinc_mutex);
+  table->autoinc_mutex.unlock();
   return index;
 }
 #endif /* BTR_CUR_HASH_ADAPT */
@@ -1779,15 +1779,11 @@
 		UT_DELETE(table->vc_templ);
 	}
 
-<<<<<<< HEAD
-	table->autoinc_mutex.~mutex();
-
 	if (keep) {
+		table->autoinc_mutex.~mutex();
 		return;
 	}
 
-=======
->>>>>>> cfbdb5d2
 #ifdef BTR_CUR_HASH_ADAPT
 	if (table->fts) {
 		fts_optimize_remove_table(table);
@@ -1795,20 +1791,20 @@
 		table->fts = NULL;
 	}
 
-	mysql_mutex_lock(&table->autoinc_mutex);
+	table->autoinc_mutex.lock();
 
 	ulint freed = UT_LIST_GET_LEN(table->freed_indexes);
 
 	table->vc_templ = NULL;
 	table->id = 0;
-	mysql_mutex_unlock(&table->autoinc_mutex);
+	table->autoinc_mutex.unlock();
 
 	if (UNIV_UNLIKELY(freed != 0)) {
 		return;
 	}
 #endif /* BTR_CUR_HASH_ADAPT */
 
-	mysql_mutex_destroy(&table->autoinc_mutex);
+	table->autoinc_mutex.~mutex();
 	dict_mem_table_free(table);
 }
 
@@ -2027,10 +2023,10 @@
 	zero. See also: dict_table_can_be_evicted() */
 
 	if (index->n_ahi_pages()) {
-		mysql_mutex_lock(&table->autoinc_mutex);
+		table->autoinc_mutex.lock();
 		index->set_freed();
 		UT_LIST_ADD_LAST(table->freed_indexes, index);
-		mysql_mutex_unlock(&table->autoinc_mutex);
+		table->autoinc_mutex.unlock();
 		return;
 	}
 #endif /* BTR_CUR_HASH_ADAPT */
