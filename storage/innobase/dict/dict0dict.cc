--- conflicted
+++ resolved
@@ -3617,6 +3617,7 @@
 	const char*		ptr1;
 	const char*		id;
 	CHARSET_INFO*		cs;
+	bool			if_exists = false;
 
 	ut_a(trx->mysql_thd);
 
@@ -3633,901 +3634,6 @@
 
 	ptr = str;
 
-<<<<<<< HEAD
-=======
-		ptr = orig;
-		const char* n = create_table_name ? create_table_name : name;
-		char *bufend = innobase_convert_name(create_name, MAX_TABLE_NAME_LEN,
-						     n, strlen(n), trx->mysql_thd);
-		create_name[bufend-create_name] = '\0';
-	} else {
-		strncpy(create_name, name, sizeof create_name);
-		create_name[(sizeof create_name) - 1] = '\0';
-	}
-
-	if (table == NULL) {
-		mutex_enter(&dict_foreign_err_mutex);
-		dict_foreign_error_report_low(ef, create_name);
-		fprintf(ef, "%s table %s with foreign key constraint"
-			" failed. Table %s not found from data dictionary."
-			" Error close to %s.\n",
-			operation, create_name, create_name, start_of_latest_foreign);
-		mutex_exit(&dict_foreign_err_mutex);
-		ib_push_warning(trx, DB_ERROR,
-			"%s table %s with foreign key constraint"
-			" failed. Table %s not found from data dictionary."
-			" Error close to %s.",
-			operation, create_name, create_name, start_of_latest_foreign);
-
-		return(DB_ERROR);
-	}
-
-	/* If not alter table jump to loop */
-	if (!success) {
-
-		goto loop;
-	}
-
-	orig = ptr;
-	for (;;) {
-		ptr = dict_accept(cs, ptr, "TABLE", &success);
-		if (success) {
-			break;
-		}
-		ptr = dict_accept(cs, ptr, "ONLINE", &success);
-		if (success) {
-			continue;
-		}
-		ptr = dict_accept(cs, ptr, "IGNORE", &success);
-		if (!success) {
-			goto loop;
-		}
-	}
-
-	/* We are doing an ALTER TABLE: scan the table name we are altering */
-
-	orig = ptr;
-	ptr = dict_scan_table_name(cs, ptr, &table_to_alter, name,
-				   &success, heap, &referenced_table_name);
-
-	{
-		const char* n = table_to_alter
-			? table_to_alter->name.m_name : referenced_table_name;
-		char* bufend = innobase_convert_name(
-			create_name, MAX_TABLE_NAME_LEN, n, strlen(n),
-			trx->mysql_thd);
-		create_name[bufend-create_name]='\0';
-	}
-
-	if (!success) {
-		ib::error() << "Could not find the table " << create_name << " being" << operation << " near to "
-			<< orig;
-
-		ib_push_warning(trx, DB_ERROR,
-			"%s table %s with foreign key constraint"
-			" failed. Table %s not found from data dictionary."
-			" Error close to %s.",
-			operation, create_name, create_name, orig);
-
-		return(DB_ERROR);
-	}
-
-	/* Starting from 4.0.18 and 4.1.2, we generate foreign key id's in the
-	format databasename/tablename_ibfk_[number], where [number] is local
-	to the table; look for the highest [number] for table_to_alter, so
-	that we can assign to new constraints higher numbers. */
-
-	/* If we are altering a temporary table, the table name after ALTER
-	TABLE does not correspond to the internal table name, and
-	table_to_alter is NULL. TODO: should we fix this somehow? */
-
-	if (table_to_alter == NULL) {
-		highest_id_so_far = 0;
-	} else {
-		highest_id_so_far = dict_table_get_highest_foreign_id(
-			table_to_alter);
-	}
-
-	number = highest_id_so_far + 1;
-	/* Scan for foreign key declarations in a loop */
-loop:
-	/* Scan either to "CONSTRAINT" or "FOREIGN", whichever is closer */
-
-	ptr1 = dict_scan_to(ptr, "CONSTRAINT");
-	ptr2 = dict_scan_to(ptr, "FOREIGN");
-
-	constraint_name = NULL;
-
-	if (ptr1 < ptr2) {
-		/* The user may have specified a constraint name. Pick it so
-		that we can store 'databasename/constraintname' as the id of
-		of the constraint to system tables. */
-		ptr = ptr1;
-
-		orig = ptr;
-		ptr = dict_accept(cs, ptr, "CONSTRAINT", &success);
-
-		ut_a(success);
-
-		if (!my_isspace(cs, *ptr) && *ptr != '"' && *ptr != '`') {
-			goto loop;
-		}
-
-		while (my_isspace(cs, *ptr)) {
-			ptr++;
-		}
-
-		/* read constraint name unless got "CONSTRAINT FOREIGN" */
-		if (ptr != ptr2) {
-			ptr = dict_scan_id(cs, ptr, heap,
-					   &constraint_name, FALSE, FALSE);
-		}
-	} else {
-		ptr = ptr2;
-	}
-
-	if (*ptr == '\0') {
-		/* The proper way to reject foreign keys for temporary
-		tables would be to split the lexing and syntactical
-		analysis of foreign key clauses from the actual adding
-		of them, so that ha_innodb.cc could first parse the SQL
-		command, determine if there are any foreign keys, and
-		if so, immediately reject the command if the table is a
-		temporary one. For now, this kludge will work. */
-		if (reject_fks && !local_fk_set.empty()) {
-			mutex_enter(&dict_foreign_err_mutex);
-			dict_foreign_error_report_low(ef, create_name);
-			fprintf(ef, "%s table %s with foreign key constraint"
-				" failed. Temporary tables can't have foreign key constraints."
-				" Error close to %s.\n",
-				operation, create_name, start_of_latest_foreign);
-			mutex_exit(&dict_foreign_err_mutex);
-
-			ib_push_warning(trx, DB_CANNOT_ADD_CONSTRAINT,
-				"%s table %s with foreign key constraint"
-				" failed. Temporary tables can't have foreign key constraints."
-				" Error close to %s.",
-				operation, create_name, start_of_latest_foreign);
-
-			return(DB_CANNOT_ADD_CONSTRAINT);
-		}
-
-		if (dict_foreigns_has_s_base_col(local_fk_set, table)) {
-			return(DB_NO_FK_ON_S_BASE_COL);
-		}
-
-		/**********************************************************/
-		/* The following call adds the foreign key constraints
-		to the data dictionary system tables on disk */
-		trx->op_info = "adding foreign keys";
-
-		trx_start_if_not_started_xa(trx, true);
-
-		trx_set_dict_operation(trx, TRX_DICT_OP_TABLE);
-
-		error = dict_create_add_foreigns_to_dictionary(
-			local_fk_set, table, trx);
-
-		if (error == DB_SUCCESS) {
-
-			table->foreign_set.insert(local_fk_set.begin(),
-						  local_fk_set.end());
-			std::for_each(local_fk_set.begin(),
-				      local_fk_set.end(),
-				      dict_foreign_add_to_referenced_table());
-			local_fk_set.clear();
-
-			dict_mem_table_fill_foreign_vcol_set(table);
-		}
-		return(error);
-	}
-
-	start_of_latest_foreign = ptr;
-
-	orig = ptr;
-	ptr = dict_accept(cs, ptr, "FOREIGN", &success);
-
-	if (!success) {
-		goto loop;
-	}
-
-	if (!my_isspace(cs, *ptr)) {
-		goto loop;
-	}
-
-	orig = ptr;
-	ptr = dict_accept(cs, ptr, "KEY", &success);
-
-	if (!success) {
-		goto loop;
-	}
-
-	if (my_isspace(cs, *ptr)) {
-		ptr1 = dict_accept(cs, ptr, "IF", &success);
-
-		if (success) {
-			if (!my_isspace(cs, *ptr1)) {
-				goto loop;
-			}
-			ptr1 = dict_accept(cs, ptr1, "NOT", &success);
-			if (!success) {
-				goto loop;
-			}
-			ptr1 = dict_accept(cs, ptr1, "EXISTS", &success);
-			if (!success) {
-				goto loop;
-			}
-			ptr = ptr1;
-		}
-	}
-
-	orig = ptr;
-	ptr = dict_accept(cs, ptr, "(", &success);
-
-	if (!success) {
-		if (constraint_name) {
-			/* MySQL allows also an index id before the '('; we
-			skip it */
-			ptr = dict_skip_word(cs, ptr, &success);
-			if (!success) {
-				dict_foreign_report_syntax_err(
-					"%s table %s with foreign key constraint"
-					" failed. Parse error in '%s'"
-					" near '%s'.\n",
-					operation, create_name, start_of_latest_foreign, orig);
-
-				ib_push_warning(trx, DB_CANNOT_ADD_CONSTRAINT,
-					"%s table %s with foreign key constraint"
-					" failed. Parse error in '%s'"
-					" near '%s'.",
-					operation, create_name, start_of_latest_foreign, orig);
-				return(DB_CANNOT_ADD_CONSTRAINT);
-			}
-		} else {
-			while (my_isspace(cs, *ptr)) {
-				ptr++;
-			}
-
-			ptr = dict_scan_id(cs, ptr, heap,
-				     &constraint_name, FALSE, FALSE);
-		}
-
-		ptr = dict_accept(cs, ptr, "(", &success);
-
-		if (!success) {
-			/* We do not flag a syntax error here because in an
-			ALTER TABLE we may also have DROP FOREIGN KEY abc */
-
-			goto loop;
-		}
-	}
-
-	i = 0;
-
-	/* Scan the columns in the first list */
-col_loop1:
-	ut_a(i < (sizeof column_names) / sizeof *column_names);
-	orig = ptr;
-	ptr = dict_scan_col(cs, ptr, &success, table, columns + i,
-			    heap, column_names + i);
-	if (!success) {
-		mutex_enter(&dict_foreign_err_mutex);
-		dict_foreign_error_report_low(ef, create_name);
-		fprintf(ef,
-			"%s table %s with foreign key constraint"
-			" failed. Parse error in '%s'"
-			" near '%s'.\n",
-			operation, create_name, start_of_latest_foreign, orig);
-
-		mutex_exit(&dict_foreign_err_mutex);
-
-		ib_push_warning(trx, DB_CANNOT_ADD_CONSTRAINT,
-			"%s table %s with foreign key constraint"
-			" failed. Parse error in '%s'"
-			" near '%s'.",
-			operation, create_name, start_of_latest_foreign, orig);
-
-		return(DB_CANNOT_ADD_CONSTRAINT);
-	}
-
-	i++;
-
-	ptr = dict_accept(cs, ptr, ",", &success);
-
-	if (success) {
-		goto col_loop1;
-	}
-
-	orig = ptr;
-	ptr = dict_accept(cs, ptr, ")", &success);
-
-	if (!success) {
-		dict_foreign_report_syntax_err(
-			"%s table %s with foreign key constraint"
-			" failed. Parse error in '%s'"
-			" near '%s'.\n",
-			operation, create_name, start_of_latest_foreign, orig);
-
-		ib_push_warning(trx, DB_CANNOT_ADD_CONSTRAINT,
-			"%s table %s with foreign key constraint"
-			" failed. Parse error in '%s'"
-			" near '%s'.",
-			operation, create_name, start_of_latest_foreign, orig);
-
-		return(DB_CANNOT_ADD_CONSTRAINT);
-	}
-
-	/* Try to find an index which contains the columns
-	as the first fields and in the right order. There is
-	no need to check column type match (on types_idx), since
-	the referenced table can be NULL if foreign_key_checks is
-	set to 0 */
-
-	index = dict_foreign_find_index(
-		table, NULL, column_names, i,
-		NULL, TRUE, FALSE, &index_error, &err_col, &err_index);
-
-	if (!index) {
-		mutex_enter(&dict_foreign_err_mutex);
-		dict_foreign_error_report_low(ef, create_name);
-		fputs("There is no index in table ", ef);
-		ut_print_name(ef, NULL, create_name);
-		fprintf(ef, " where the columns appear\n"
-			"as the first columns. Constraint:\n%s\n%s",
-			start_of_latest_foreign,
-			FOREIGN_KEY_CONSTRAINTS_MSG);
-		dict_foreign_push_index_error(trx, operation, create_name, start_of_latest_foreign,
-			column_names, index_error, err_col, err_index, table, ef);
-
-		mutex_exit(&dict_foreign_err_mutex);
-		return(DB_CANNOT_ADD_CONSTRAINT);
-	}
-
-	orig = ptr;
-	ptr = dict_accept(cs, ptr, "REFERENCES", &success);
-
-	if (!success || !my_isspace(cs, *ptr)) {
-		dict_foreign_report_syntax_err(
-			"%s table %s with foreign key constraint"
-			" failed. Parse error in '%s'"
-			" near '%s'.\n",
-			operation, create_name, start_of_latest_foreign, orig);
-
-		ib_push_warning(trx, DB_CANNOT_ADD_CONSTRAINT,
-			"%s table %s with foreign key constraint"
-			" failed. Parse error in '%s'"
-			" near '%s'.",
-			operation, create_name, start_of_latest_foreign, orig);
-		return(DB_CANNOT_ADD_CONSTRAINT);
-	}
-
-	/* Don't allow foreign keys on partitioned tables yet. */
-	ptr1 = dict_scan_to(ptr, "PARTITION");
-	if (ptr1) {
-		ptr1 = dict_accept(cs, ptr1, "PARTITION", &success);
-		if (success && my_isspace(cs, *ptr1)) {
-			ptr2 = dict_accept(cs, ptr1, "BY", &success);
-			if (success) {
-				my_error(ER_FOREIGN_KEY_ON_PARTITIONED,MYF(0));
-				return(DB_CANNOT_ADD_CONSTRAINT);
-			}
-		}
-	}
-	if (dict_table_is_partition(table)) {
-		my_error(ER_FOREIGN_KEY_ON_PARTITIONED,MYF(0));
-		return(DB_CANNOT_ADD_CONSTRAINT);
-	}
-
-	/* Let us create a constraint struct */
-
-	foreign = dict_mem_foreign_create();
-
-	if (constraint_name) {
-		ulint	db_len;
-
-		/* Catenate 'databasename/' to the constraint name specified
-		by the user: we conceive the constraint as belonging to the
-		same MySQL 'database' as the table itself. We store the name
-		to foreign->id. */
-
-		db_len = dict_get_db_name_len(table->name.m_name);
-
-		foreign->id = static_cast<char*>(mem_heap_alloc(
-			foreign->heap, db_len + strlen(constraint_name) + 2));
-
-		ut_memcpy(foreign->id, table->name.m_name, db_len);
-		foreign->id[db_len] = '/';
-		strcpy(foreign->id + db_len + 1, constraint_name);
-	}
-
-	if (foreign->id == NULL) {
-		error = dict_create_add_foreign_id(
-			&number, table->name.m_name, foreign);
-		if (error != DB_SUCCESS) {
-			dict_foreign_free(foreign);
-			return(error);
-		}
-	}
-
-	std::pair<dict_foreign_set::iterator, bool>	ret
-		= local_fk_set.insert(foreign);
-
-	if (!ret.second) {
-		/* A duplicate foreign key name has been found */
-		dict_foreign_free(foreign);
-		return(DB_CANNOT_ADD_CONSTRAINT);
-	}
-
-	foreign->foreign_table = table;
-	foreign->foreign_table_name = mem_heap_strdup(
-		foreign->heap, table->name.m_name);
-	dict_mem_foreign_table_name_lookup_set(foreign, TRUE);
-
-	foreign->foreign_index = index;
-	foreign->n_fields = (unsigned int) i;
-
-	foreign->foreign_col_names = static_cast<const char**>(
-		mem_heap_alloc(foreign->heap, i * sizeof(void*)));
-
-	for (i = 0; i < foreign->n_fields; i++) {
-		foreign->foreign_col_names[i] = mem_heap_strdup(
-                        foreign->heap, column_names[i]);
-	}
-
-	ptr = dict_scan_table_name(cs, ptr, &referenced_table, name,
-				   &success, heap, &referenced_table_name);
-
-	/* Note that referenced_table can be NULL if the user has suppressed
-	checking of foreign key constraints! */
-
-	if (!success || (!referenced_table && trx->check_foreigns)) {
-		char	buf[MAX_TABLE_NAME_LEN + 1] = "";
-		char*	bufend;
-
-		bufend = innobase_convert_name(buf, MAX_TABLE_NAME_LEN,
-				referenced_table_name, strlen(referenced_table_name),
-				trx->mysql_thd);
-		buf[bufend - buf] = '\0';
-
-		ib_push_warning(trx, DB_CANNOT_ADD_CONSTRAINT,
-			"%s table %s with foreign key constraint failed. Referenced table %s not found in the data dictionary "
-			"near '%s'.",
-			operation, create_name, buf, start_of_latest_foreign);
-		mutex_enter(&dict_foreign_err_mutex);
-		dict_foreign_error_report_low(ef, create_name);
-		fprintf(ef,
-			"%s table %s with foreign key constraint failed. Referenced table %s not found in the data dictionary "
-			"near '%s'.\n",
-			operation, create_name, buf, start_of_latest_foreign);
-
-		mutex_exit(&dict_foreign_err_mutex);
-
-		return(DB_CANNOT_ADD_CONSTRAINT);
-	}
-
-	/* Don't allow foreign keys on partitioned tables yet. */
-	if (referenced_table && dict_table_is_partition(referenced_table)) {
-		/* How could one make a referenced table to be a partition? */
-		ut_ad(0);
-		my_error(ER_FOREIGN_KEY_ON_PARTITIONED,MYF(0));
-		return(DB_CANNOT_ADD_CONSTRAINT);
-	}
-
-	ptr = dict_accept(cs, ptr, "(", &success);
-
-	if (!success) {
-		dict_foreign_report_syntax_err(
-			"%s table %s with foreign key constraint"
-			" failed. Parse error in '%s'"
-			" near '%s'.\n",
-			operation, create_name, start_of_latest_foreign, orig);
-
-		ib_push_warning(trx, DB_CANNOT_ADD_CONSTRAINT,
-			"%s table %s with foreign key constraint"
-			" failed. Parse error in '%s'"
-			" near '%s'.",
-			operation, create_name, start_of_latest_foreign, orig);
-
-		return(DB_CANNOT_ADD_CONSTRAINT);
-	}
-
-	/* Scan the columns in the second list */
-	i = 0;
-
-col_loop2:
-	orig = ptr;
-	ptr = dict_scan_col(cs, ptr, &success, referenced_table, columns + i,
-			    heap, ref_column_names + i);
-	i++;
-
-	if (!success) {
-
-		mutex_enter(&dict_foreign_err_mutex);
-		dict_foreign_error_report_low(ef, create_name);
-		fprintf(ef,
-			"%s table %s with foreign key constraint"
-			" failed. Parse error in '%s'"
-			" near '%s'.\n",
-			operation, create_name, start_of_latest_foreign, orig);
-		mutex_exit(&dict_foreign_err_mutex);
-		ib_push_warning(trx, DB_CANNOT_ADD_CONSTRAINT,
-			"%s table %s with foreign key constraint"
-			" failed. Parse error in '%s'"
-			" near '%s'.",
-			operation, create_name, start_of_latest_foreign, orig);
-
-		return(DB_CANNOT_ADD_CONSTRAINT);
-	}
-
-	orig = ptr;
-	ptr = dict_accept(cs, ptr, ",", &success);
-
-	if (success) {
-		goto col_loop2;
-	}
-
-	orig = ptr;
-	ptr = dict_accept(cs, ptr, ")", &success);
-
-	if (!success || foreign->n_fields != i) {
-
-		dict_foreign_report_syntax_err(
-			"%s table %s with foreign key constraint"
-			" failed. Parse error in '%s' near '%s'.  Referencing column count does not match referenced column count.\n",
-			operation, create_name, start_of_latest_foreign, orig);
-
-		ib_push_warning(trx, DB_CANNOT_ADD_CONSTRAINT,
-			"%s table %s with foreign key constraint"
-			" failed. Parse error in '%s' near '%s'.  Referencing column count %d does not match referenced column count %d.\n",
-			operation, create_name, start_of_latest_foreign, orig, i, foreign->n_fields);
-
-		return(DB_CANNOT_ADD_CONSTRAINT);
-	}
-
-	n_on_deletes = 0;
-	n_on_updates = 0;
-
-scan_on_conditions:
-	/* Loop here as long as we can find ON ... conditions */
-
-	start_of_latest_set = ptr;
-	ptr = dict_accept(cs, ptr, "ON", &success);
-
-	if (!success) {
-
-		goto try_find_index;
-	}
-
-	orig = ptr;
-	ptr = dict_accept(cs, ptr, "DELETE", &success);
-
-	if (!success) {
-		orig = ptr;
-		ptr = dict_accept(cs, ptr, "UPDATE", &success);
-
-		if (!success) {
-
-			dict_foreign_report_syntax_err(
-				"%s table %s with foreign key constraint"
-				" failed. Parse error in '%s'"
-				" near '%s'.\n",
-				operation, create_name, start_of_latest_foreign, start_of_latest_set);
-
-			ib_push_warning(trx, DB_CANNOT_ADD_CONSTRAINT,
-				"%s table %s with foreign key constraint"
-				" failed. Parse error in '%s'"
-				" near '%s'.",
-				operation, create_name, start_of_latest_foreign, start_of_latest_set);
-
-			return(DB_CANNOT_ADD_CONSTRAINT);
-		}
-
-		is_on_delete = FALSE;
-		n_on_updates++;
-	} else {
-		is_on_delete = TRUE;
-		n_on_deletes++;
-	}
-
-	orig = ptr;
-	ptr = dict_accept(cs, ptr, "RESTRICT", &success);
-
-	if (success) {
-		goto scan_on_conditions;
-	}
-
-	orig = ptr;
-	ptr = dict_accept(cs, ptr, "CASCADE", &success);
-
-	if (success) {
-		if (is_on_delete) {
-			foreign->type |= DICT_FOREIGN_ON_DELETE_CASCADE;
-		} else {
-			foreign->type |= DICT_FOREIGN_ON_UPDATE_CASCADE;
-		}
-
-		goto scan_on_conditions;
-	}
-
-	orig = ptr;
-	ptr = dict_accept(cs, ptr, "NO", &success);
-
-	if (success) {
-		orig = ptr;
-		ptr = dict_accept(cs, ptr, "ACTION", &success);
-
-		if (!success) {
-			dict_foreign_report_syntax_err(
-				"%s table %s with foreign key constraint"
-				" failed. Parse error in '%s'"
-				" near '%s'.\n",
-				operation, create_name, start_of_latest_foreign, start_of_latest_set);
-
-			ib_push_warning(trx, DB_CANNOT_ADD_CONSTRAINT,
-				"%s table %s with foreign key constraint"
-				" failed. Parse error in '%s'"
-				" near '%s'.",
-				operation, create_name, start_of_latest_foreign, start_of_latest_set);
-
-			return(DB_CANNOT_ADD_CONSTRAINT);
-		}
-
-		if (is_on_delete) {
-			foreign->type |= DICT_FOREIGN_ON_DELETE_NO_ACTION;
-		} else {
-			foreign->type |= DICT_FOREIGN_ON_UPDATE_NO_ACTION;
-		}
-
-		goto scan_on_conditions;
-	}
-
-	orig = ptr;
-	ptr = dict_accept(cs, ptr, "SET", &success);
-
-	if (!success) {
-		dict_foreign_report_syntax_err(
-			"%s table %s with foreign key constraint"
-			" failed. Parse error in '%s'"
-			" near '%s'.\n",
-			operation, create_name, start_of_latest_foreign, start_of_latest_set);
-
-		ib_push_warning(trx, DB_CANNOT_ADD_CONSTRAINT,
-			"%s table %s with foreign key constraint"
-			" failed. Parse error in '%s'"
-			" near '%s'.",
-			operation, create_name, start_of_latest_foreign, start_of_latest_set);
-		return(DB_CANNOT_ADD_CONSTRAINT);
-	}
-
-	orig = ptr;
-	ptr = dict_accept(cs, ptr, "NULL", &success);
-
-	if (!success) {
-		dict_foreign_report_syntax_err(
-			"%s table %s with foreign key constraint"
-			" failed. Parse error in '%s'"
-			" near '%s'.\n",
-			operation, create_name, start_of_latest_foreign, start_of_latest_set);
-
-		ib_push_warning(trx, DB_CANNOT_ADD_CONSTRAINT,
-			"%s table %s with foreign key constraint"
-			" failed. Parse error in '%s'"
-			" near '%s'.",
-			operation, create_name, start_of_latest_foreign, start_of_latest_set);
-
-		return(DB_CANNOT_ADD_CONSTRAINT);
-	}
-
-	for (j = 0; j < foreign->n_fields; j++) {
-		if ((dict_index_get_nth_col(foreign->foreign_index, j)->prtype)
-		    & DATA_NOT_NULL) {
-			const dict_col_t*	col
-				= dict_index_get_nth_col(foreign->foreign_index, j);
-			const char* col_name = dict_table_get_col_name(foreign->foreign_index->table,
-				dict_col_get_no(col));
-
-			/* It is not sensible to define SET NULL
-			if the column is not allowed to be NULL! */
-
-			mutex_enter(&dict_foreign_err_mutex);
-			dict_foreign_error_report_low(ef, create_name);
-			fprintf(ef,
-				"%s table %s with foreign key constraint"
-				" failed. You have defined a SET NULL condition but column '%s' is defined as NOT NULL"
-				" in '%s' near '%s'.\n",
-				operation, create_name, col_name, start_of_latest_foreign, start_of_latest_set);
-			mutex_exit(&dict_foreign_err_mutex);
-
-			ib_push_warning(trx, DB_CANNOT_ADD_CONSTRAINT,
-				"%s table %s with foreign key constraint"
-				" failed. You have defined a SET NULL condition but column '%s' is defined as NOT NULL"
-				" in '%s' near '%s'.",
-				operation, create_name, col_name, start_of_latest_foreign, start_of_latest_set);
-
-			return(DB_CANNOT_ADD_CONSTRAINT);
-		}
-	}
-
-	if (is_on_delete) {
-		foreign->type |= DICT_FOREIGN_ON_DELETE_SET_NULL;
-	} else {
-		foreign->type |= DICT_FOREIGN_ON_UPDATE_SET_NULL;
-	}
-
-	goto scan_on_conditions;
-
-try_find_index:
-	if (n_on_deletes > 1 || n_on_updates > 1) {
-		/* It is an error to define more than 1 action */
-
-		mutex_enter(&dict_foreign_err_mutex);
-		dict_foreign_error_report_low(ef, create_name);
-		fprintf(ef,
-			"%s table %s with foreign key constraint"
-			" failed. You have more than one on delete or on update clause"
-			" in '%s' near '%s'.\n",
-			operation, create_name, start_of_latest_foreign, start_of_latest_set);
-		mutex_exit(&dict_foreign_err_mutex);
-
-		ib_push_warning(trx, DB_CANNOT_ADD_CONSTRAINT,
-			"%s table %s with foreign key constraint"
-			" failed. You have more than one on delete or on update clause"
-			" in '%s' near '%s'.",
-			operation, create_name, start_of_latest_foreign, start_of_latest_set);
-
-		dict_foreign_free(foreign);
-
-		return(DB_CANNOT_ADD_CONSTRAINT);
-	}
-
-	/* Try to find an index which contains the columns as the first fields
-	and in the right order, and the types are the same as in
-	foreign->foreign_index */
-
-	if (referenced_table) {
-		index = dict_foreign_find_index(referenced_table, NULL,
-						ref_column_names, i,
-						foreign->foreign_index,
-			TRUE, FALSE, &index_error, &err_col, &err_index);
-
-		if (!index) {
-			mutex_enter(&dict_foreign_err_mutex);
-			dict_foreign_error_report_low(ef, create_name);
-			fprintf(ef, "%s:\n"
-				"Cannot find an index in the"
-				" referenced table where the\n"
-				"referenced columns appear as the"
-				" first columns, or column types\n"
-				"in the table and the referenced table"
-				" do not match for constraint.\n"
-				"Note that the internal storage type of"
-				" ENUM and SET changed in\n"
-				"tables created with >= InnoDB-4.1.12,"
-				" and such columns in old tables\n"
-				"cannot be referenced by such columns"
-				" in new tables.\n%s\n",
-				start_of_latest_foreign,
-				FOREIGN_KEY_CONSTRAINTS_MSG);
-
-			dict_foreign_push_index_error(trx, operation, create_name, start_of_latest_foreign,
-				column_names, index_error, err_col, err_index, referenced_table, ef);
-
-			mutex_exit(&dict_foreign_err_mutex);
-
-			return(DB_CANNOT_ADD_CONSTRAINT);
-		}
-	} else {
-		ut_a(trx->check_foreigns == FALSE);
-		index = NULL;
-	}
-
-	foreign->referenced_index = index;
-	foreign->referenced_table = referenced_table;
-
-	foreign->referenced_table_name = mem_heap_strdup(
-		foreign->heap, referenced_table_name);
-	dict_mem_referenced_table_name_lookup_set(foreign, TRUE);
-
-	foreign->referenced_col_names = static_cast<const char**>(
-		mem_heap_alloc(foreign->heap, i * sizeof(void*)));
-
-	for (i = 0; i < foreign->n_fields; i++) {
-		foreign->referenced_col_names[i]
-			= mem_heap_strdup(foreign->heap, ref_column_names[i]);
-	}
-
-	goto loop;
-}
-
-/** Scans a table create SQL string and adds to the data dictionary
-the foreign key constraints declared in the string. This function
-should be called after the indexes for a table have been created.
-Each foreign key constraint must be accompanied with indexes in
-bot participating tables. The indexes are allowed to contain more
-fields than mentioned in the constraint.
-
-@param[in]	trx		transaction
-@param[in]	sql_string	table create statement where
-				foreign keys are declared like:
-				FOREIGN KEY (a, b) REFERENCES table2(c, d),
-				table2 can be written also with the database
-				name before it: test.table2; the default
-				database id the database of parameter name
-@param[in]	sql_length	length of sql_string
-@param[in]	name		table full name in normalized form
-@param[in]	reject_fks	if TRUE, fail with error code
-				DB_CANNOT_ADD_CONSTRAINT if any
-				foreign keys are found.
-@return error code or DB_SUCCESS */
-dberr_t
-dict_create_foreign_constraints(
-	trx_t*			trx,
-	const char*		sql_string,
-	size_t			sql_length,
-	const char*		name,
-	ibool			reject_fks)
-{
-	char*		str;
-	dberr_t		err;
-	mem_heap_t*	heap;
-
-	ut_a(trx);
-	ut_a(trx->mysql_thd);
-
-	str = dict_strip_comments(sql_string, sql_length);
-	heap = mem_heap_create(10000);
-
-	err = dict_create_foreign_constraints_low(
-		trx, heap, thd_charset(trx->mysql_thd),
-		str, name, reject_fks);
-
-	mem_heap_free(heap);
-	ut_free(str);
-
-	return(err);
-}
-
-/**********************************************************************//**
-Parses the CONSTRAINT id's to be dropped in an ALTER TABLE statement.
-@return DB_SUCCESS or DB_CANNOT_DROP_CONSTRAINT if syntax error or the
-constraint id does not match */
-dberr_t
-dict_foreign_parse_drop_constraints(
-/*================================*/
-	mem_heap_t*	heap,			/*!< in: heap from which we can
-						allocate memory */
-	trx_t*		trx,			/*!< in: transaction */
-	dict_table_t*	table,			/*!< in: table */
-	ulint*		n,			/*!< out: number of constraints
-						to drop */
-	const char***	constraints_to_drop)	/*!< out: id's of the
-						constraints to drop */
-{
-	ibool			success;
-	char*			str;
-	size_t			len;
-	const char*		ptr;
-	const char*		ptr1;
-	const char*		id;
-	CHARSET_INFO*		cs;
-	bool			if_exists = false;
-
-	ut_a(trx->mysql_thd);
-
-	cs = thd_charset(trx->mysql_thd);
-
-	*n = 0;
-
-	*constraints_to_drop = static_cast<const char**>(
-		mem_heap_alloc(heap, 1000 * sizeof(char*)));
-
-	ptr = innobase_get_stmt_unsafe(trx->mysql_thd, &len);
-
-	str = dict_strip_comments(ptr, len);
-
-	ptr = str;
-
->>>>>>> 5f890452
 	ut_ad(mutex_own(&dict_sys.mutex));
 loop:
 	ptr = dict_scan_to(ptr, "DROP");
