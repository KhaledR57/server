--- conflicted
+++ resolved
@@ -551,7 +551,8 @@
 	plan_t*		plan;
 	dict_index_t*	index;
 	ulint		n_fields;
-	ulint		best_last_op;
+	ulint		best_goodness = 0;
+	ulint		best_last_op = 0;
 	que_node_t*	index_plan[256];
 	que_node_t*	best_index_plan[256];
 
@@ -564,27 +565,12 @@
 
 	/* Calculate goodness for each index of the table */
 
-<<<<<<< HEAD
 	plan->index = index = dict_table_get_first_index(table);
-	ulint best_goodness = opt_calc_index_goodness(
-		index, sel_node, i, best_index_plan, &best_last_op);
-
-	while ((index = dict_table_get_next_index(index))) {
-		if (!index->is_btree()) {
-			continue;
-		}
-		ulint last_op;
+
+	do {
+		ulint last_op = 0;
 		ulint goodness = opt_calc_index_goodness(index, sel_node, i,
 							 index_plan, &last_op);
-=======
-	index = dict_table_get_first_index(table);
-	best_index = index;
-	best_goodness = 0;
-
-	do {
-		goodness = opt_calc_index_goodness(index, sel_node, i,
-						   index_plan, &last_op);
->>>>>>> 24e5d564
 		if (goodness > best_goodness) {
 			best_goodness = goodness;
 			plan->index = index;
@@ -594,13 +580,9 @@
 			       n_fields * sizeof *index_plan);
 			best_last_op = last_op;
 		}
-<<<<<<< HEAD
-	}
-=======
 
 		index = dict_table_get_next_index(index);
 	} while (index);
->>>>>>> 24e5d564
 
 	n_fields = opt_calc_n_fields_from_goodness(best_goodness);
 
