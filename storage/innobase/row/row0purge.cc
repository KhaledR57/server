--- conflicted
+++ resolved
@@ -47,11 +47,8 @@
 #include "handler.h"
 #include "ha_innodb.h"
 #include "fil0fil.h"
-<<<<<<< HEAD
+#include "debug_sync.h"
 #include <mysql/service_thd_mdl.h>
-=======
-#include "debug_sync.h"
->>>>>>> fe511eae
 
 /*************************************************************************
 IMPORTANT NOTE: Any operation that generates redo MUST check that there
@@ -635,7 +632,17 @@
     mem_heap_free(heap);
   }
 
-  return row_purge_remove_clust_if_poss(node);
+  bool result= row_purge_remove_clust_if_poss(node);
+
+#ifdef ENABLED_DEBUG_SYNC
+  DBUG_EXECUTE_IF("enable_row_purge_del_mark_exit_sync_point",
+                  debug_sync_set_action
+                  (current_thd,
+                   STRING_WITH_LEN("now SIGNAL row_purge_del_mark_finished"));
+                  );
+#endif
+
+  return result;
 }
 
 void purge_sys_t::wait_SYS()
@@ -644,25 +651,10 @@
     std::this_thread::sleep_for(std::chrono::seconds(1));
 }
 
-<<<<<<< HEAD
 void purge_sys_t::wait_FTS()
 {
   while (must_wait_FTS())
     std::this_thread::sleep_for(std::chrono::seconds(1));
-=======
-	bool result = row_purge_remove_clust_if_poss(node);
-
-#ifdef ENABLED_DEBUG_SYNC
-	DBUG_EXECUTE_IF(
-		"enable_row_purge_del_mark_exit_sync_point",
-		debug_sync_set_action(
-			current_thd,
-			STRING_WITH_LEN(
-				"now SIGNAL row_purge_del_mark_finished")););
-#endif
-
-	return result;
->>>>>>> fe511eae
 }
 
 /** Reset DB_TRX_ID, DB_ROLL_PTR of a clustered index record
@@ -869,6 +861,9 @@
 				   buf_page_get(page_id_t(rseg.space->id,
 							  page_no),
 						0, RW_X_LATCH, &mtr)) {
+				block->page.set_accessed();
+				buf_page_make_young_if_needed(&block->page);
+
 				byte* data_field = block->page.frame
 					+ offset + internal_offset;
 
