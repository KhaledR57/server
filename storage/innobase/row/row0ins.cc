--- conflicted
+++ resolved
@@ -2614,7 +2614,6 @@
 	} else {
 		index->set_modified(mtr);
 
-<<<<<<< HEAD
 		if (UNIV_UNLIKELY(entry->is_metadata())) {
 			ut_ad(index->is_instant());
 			ut_ad(!dict_index_is_online_ddl(index));
@@ -2623,15 +2622,8 @@
 			if (mode == BTR_MODIFY_LEAF
 			    && dict_index_is_online_ddl(index)) {
 				mode = BTR_MODIFY_LEAF_ALREADY_S_LATCHED;
-				mtr_s_lock(dict_index_get_lock(index), &mtr);
-			}
-=======
-		if (mode == BTR_MODIFY_LEAF
-		    && dict_index_is_online_ddl(index)) {
-			mode = BTR_MODIFY_LEAF_ALREADY_S_LATCHED;
-			mtr_s_lock_index(index, &mtr);
-		}
->>>>>>> 3d4a8015
+				mtr_s_lock_index(index, &mtr);
+			}
 
 			if (unsigned ai = index->table->persistent_autoinc) {
 				/* Prepare to persist the AUTO_INCREMENT value
