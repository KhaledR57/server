/*****************************************************************************

Copyright (c) 1996, 2017, Oracle and/or its affiliates. All Rights Reserved.
Copyright (c) 2014, 2021, MariaDB Corporation.

This program is free software; you can redistribute it and/or modify it under
the terms of the GNU General Public License as published by the Free Software
Foundation; version 2 of the License.

This program is distributed in the hope that it will be useful, but WITHOUT
ANY WARRANTY; without even the implied warranty of MERCHANTABILITY or FITNESS
FOR A PARTICULAR PURPOSE. See the GNU General Public License for more details.

You should have received a copy of the GNU General Public License along with
this program; if not, write to the Free Software Foundation, Inc.,
51 Franklin Street, Fifth Floor, Boston, MA 02110-1335 USA

*****************************************************************************/

/**************************************************//**
@file lock/lock0lock.cc
The transaction lock system

Created 5/7/1996 Heikki Tuuri
*******************************************************/

#define LOCK_MODULE_IMPLEMENTATION

#include "univ.i"

#include <mysql/service_thd_error_context.h>
#include <mysql/service_thd_wait.h>
#include <sql_class.h>

#include "lock0lock.h"
#include "lock0priv.h"
#include "dict0mem.h"
#include "trx0purge.h"
#include "trx0sys.h"
#include "ut0vec.h"
#include "btr0cur.h"
#include "row0sel.h"
#include "row0mysql.h"
#include "row0vers.h"
#include "pars0pars.h"
#include "srv0mon.h"

#include <set>

#ifdef WITH_WSREP
#include <mysql/service_wsrep.h>
#include <debug_sync.h>
#endif /* WITH_WSREP */

/** The value of innodb_deadlock_detect */
my_bool innodb_deadlock_detect;
/** The value of innodb_deadlock_report */
ulong innodb_deadlock_report;

#ifdef HAVE_REPLICATION
extern "C" void thd_rpl_deadlock_check(MYSQL_THD thd, MYSQL_THD other_thd);
extern "C" int thd_need_wait_reports(const MYSQL_THD thd);
extern "C" int thd_need_ordering_with(const MYSQL_THD thd, const MYSQL_THD other_thd);
#endif

/** Functor for accessing the embedded node within a table lock. */
struct TableLockGetNode
{
  ut_list_node<lock_t> &operator()(lock_t &elem)
  { return(elem.un_member.tab_lock.locks); }
};

/** Create the hash table.
@param n  the lower bound of n_cells */
void lock_sys_t::hash_table::create(ulint n)
{
  n_cells= ut_find_prime(n);
  const size_t size= pad(n_cells) * sizeof *array;
  void* v= aligned_malloc(size, CPU_LEVEL1_DCACHE_LINESIZE);
  memset(v, 0, size);
  array= static_cast<hash_cell_t*>(v);
}

/** Resize the hash table.
@param n  the lower bound of n_cells */
void lock_sys_t::hash_table::resize(ulint n)
{
  ut_ad(lock_sys.is_writer());
  ulint new_n_cells= ut_find_prime(n);
  const size_t size= pad(new_n_cells) * sizeof *array;
  void* v= aligned_malloc(size, CPU_LEVEL1_DCACHE_LINESIZE);
  memset(v, 0, size);
  hash_cell_t *new_array= static_cast<hash_cell_t*>(v);

  for (auto i= pad(n_cells); i--; )
  {
    if (lock_t *lock= static_cast<lock_t*>(array[i].node))
    {
      ut_ad(i % (ELEMENTS_PER_LATCH + 1)); /* all hash_latch must vacated */
      do
      {
        ut_ad(!lock->is_table());
        hash_cell_t *c= calc_hash(lock->un_member.rec_lock.page_id.fold(),
                                  new_n_cells) + new_array;
        lock_t *next= lock->hash;
        lock->hash= nullptr;
        if (!c->node)
          c->node= lock;
        else if (!lock->is_waiting())
        {
          lock->hash= static_cast<lock_t*>(c->node);
          c->node= lock;
        }
        else
        {
          lock_t *next= static_cast<lock_t*>(c->node);
          while (next->hash)
            next= next->hash;
          next->hash= lock;
        }
        lock= next;
      }
      while (lock);
    }
  }

  aligned_free(array);
  array= new_array;
  n_cells= new_n_cells;
}

#if defined SRW_LOCK_DUMMY && !defined _WIN32
void lock_sys_t::hash_latch::wait()
{
  pthread_mutex_lock(&lock_sys.hash_mutex);
  while (!write_trylock())
    pthread_cond_wait(&lock_sys.hash_cond, &lock_sys.hash_mutex);
  pthread_mutex_unlock(&lock_sys.hash_mutex);
}

void lock_sys_t::hash_latch::release()
{
  pthread_mutex_lock(&lock_sys.hash_mutex);
  write_unlock();
  pthread_cond_signal(&lock_sys.hash_cond);
  pthread_mutex_unlock(&lock_sys.hash_mutex);
}
#endif

#ifdef UNIV_DEBUG
/** Assert that a lock shard is exclusively latched by this thread */
void lock_sys_t::assert_locked(const lock_t &lock) const
{
  ut_ad(this == &lock_sys);
  if (is_writer())
    return;
  if (lock.is_table())
    assert_locked(*lock.un_member.tab_lock.table);
  else
    lock_sys.hash_get(lock.type_mode).
      assert_locked(lock.un_member.rec_lock.page_id);
}

/** Assert that a table lock shard is exclusively latched by this thread */
void lock_sys_t::assert_locked(const dict_table_t &table) const
{
  ut_ad(!table.is_temporary());

  const os_thread_id_t current_thread= os_thread_get_curr_id();
  if (writer.load(std::memory_order_relaxed) == current_thread)
    return;
  ut_ad(readers);
  ut_ad(table.lock_mutex_is_owner());
}

/** Assert that hash cell for page is exclusively latched by this thread */
void lock_sys_t::hash_table::assert_locked(const page_id_t id) const
{
  if (lock_sys.is_writer())
    return;
  ut_ad(lock_sys.readers);
  ut_ad(latch(cell_get(id.fold()))->is_locked());
}

/** Assert that a hash table cell is exclusively latched (by some thread) */
void lock_sys_t::assert_locked(const hash_cell_t &cell) const
{
  if (lock_sys.is_writer())
    return;
  ut_ad(lock_sys.readers);
  ut_ad(hash_table::latch(const_cast<hash_cell_t*>(&cell))->is_locked());
}
#endif

LockGuard::LockGuard(lock_sys_t::hash_table &hash, page_id_t id)
{
  const auto id_fold= id.fold();
  lock_sys.rd_lock(SRW_LOCK_CALL);
  cell_= hash.cell_get(id_fold);
  hash.latch(cell_)->acquire();
}

LockMultiGuard::LockMultiGuard(lock_sys_t::hash_table &hash,
                               const page_id_t id1, const page_id_t id2)
{
  ut_ad(id1.space() == id2.space());
  const auto id1_fold= id1.fold(), id2_fold= id2.fold();
  lock_sys.rd_lock(SRW_LOCK_CALL);
  cell1_= hash.cell_get(id1_fold);
  cell2_= hash.cell_get(id2_fold);

  auto latch1= hash.latch(cell1_), latch2= hash.latch(cell2_);
  if (latch1 > latch2)
    std::swap(latch1, latch2);
  latch1->acquire();
  if (latch1 != latch2)
    latch2->acquire();
}

LockMultiGuard::~LockMultiGuard()
{
  auto latch1= lock_sys_t::hash_table::latch(cell1_),
    latch2= lock_sys_t::hash_table::latch(cell2_);
  latch1->release();
  if (latch1 != latch2)
    latch2->release();
  /* Must be last, to avoid a race with lock_sys_t::hash_table::resize() */
  lock_sys.rd_unlock();
}

/** Pretty-print a table lock.
@param[in,out]	file	output stream
@param[in]	lock	table lock */
static void lock_table_print(FILE* file, const lock_t* lock);

/** Pretty-print a record lock.
@param[in,out]	file	output stream
@param[in]	lock	record lock
@param[in,out]	mtr	mini-transaction for accessing the record */
static void lock_rec_print(FILE* file, const lock_t* lock, mtr_t& mtr);

namespace Deadlock
{
  /** Whether to_check may be nonempty */
  static Atomic_relaxed<bool> to_be_checked;
  /** Transactions to check for deadlock. Protected by lock_sys.wait_mutex. */
  static std::set<trx_t*> to_check;

  MY_ATTRIBUTE((nonnull, warn_unused_result))
  /** Check if a lock request results in a deadlock.
  Resolve a deadlock by choosing a transaction that will be rolled back.
  @param trx    transaction requesting a lock
  @return whether trx must report DB_DEADLOCK */
  static bool check_and_resolve(trx_t *trx);

  /** Quickly detect a deadlock using Brent's cycle detection algorithm.
  @param trx     transaction that is waiting for another transaction
  @return a transaction that is part of a cycle
  @retval nullptr if no cycle was found */
  inline trx_t *find_cycle(trx_t *trx)
  {
    mysql_mutex_assert_owner(&lock_sys.wait_mutex);
    trx_t *tortoise= trx, *hare= trx;
    for (unsigned power= 1, l= 1; (hare= hare->lock.wait_trx) != nullptr; l++)
    {
      if (tortoise == hare)
      {
        ut_ad(l > 1);
        lock_sys.deadlocks++;
        /* Note: Normally, trx should be part of any deadlock cycle
        that is found. However, if innodb_deadlock_detect=OFF had been
        in effect in the past, it is possible that trx will be waiting
        for a transaction that participates in a pre-existing deadlock
        cycle. In that case, our victim will not be trx. */
        return hare;
      }
      if (l == power)
      {
        /* The maximum concurrent number of TRX_STATE_ACTIVE transactions
        is TRX_RSEG_N_SLOTS * 128, or innodb_page_size / 16 * 128
        (default: 131,072, maximum: 524,288).
        Our maximum possible number of iterations should be twice that. */
        power<<= 1;
        l= 0;
        tortoise= hare;
      }
    }
    return nullptr;
  }
};

#ifdef UNIV_DEBUG
/** Validate the transactional locks. */
static void lock_validate();

/** Validate the record lock queues on a page.
@param block    buffer pool block
@param latched  whether the tablespace latch may be held
@return true if ok */
static bool lock_rec_validate_page(const buf_block_t *block, bool latched)
  MY_ATTRIBUTE((nonnull, warn_unused_result));
#endif /* UNIV_DEBUG */

/* The lock system */
lock_sys_t lock_sys;

/** Only created if !srv_read_only_mode. Protected by lock_sys.latch. */
static FILE *lock_latest_err_file;

/*********************************************************************//**
Reports that a transaction id is insensible, i.e., in the future. */
ATTRIBUTE_COLD
void
lock_report_trx_id_insanity(
/*========================*/
	trx_id_t	trx_id,		/*!< in: trx id */
	const rec_t*	rec,		/*!< in: user record */
	dict_index_t*	index,		/*!< in: index */
	const rec_offs*	offsets,	/*!< in: rec_get_offsets(rec, index) */
	trx_id_t	max_trx_id)	/*!< in: trx_sys.get_max_trx_id() */
{
	ut_ad(rec_offs_validate(rec, index, offsets));
	ut_ad(!rec_is_metadata(rec, *index));

	ib::error()
		<< "Transaction id " << ib::hex(trx_id)
		<< " associated with record" << rec_offsets_print(rec, offsets)
		<< " in index " << index->name
		<< " of table " << index->table->name
		<< " is greater than the global counter " << max_trx_id
		<< "! The table is corrupted.";
}

/*********************************************************************//**
Checks that a transaction id is sensible, i.e., not in the future.
@return true if ok */
bool
lock_check_trx_id_sanity(
/*=====================*/
	trx_id_t	trx_id,		/*!< in: trx id */
	const rec_t*	rec,		/*!< in: user record */
	dict_index_t*	index,		/*!< in: index */
	const rec_offs*	offsets)	/*!< in: rec_get_offsets(rec, index) */
{
  ut_ad(rec_offs_validate(rec, index, offsets));
  ut_ad(!rec_is_metadata(rec, *index));

  trx_id_t max_trx_id= trx_sys.get_max_trx_id();
  ut_ad(max_trx_id || srv_force_recovery >= SRV_FORCE_NO_UNDO_LOG_SCAN);

  if (UNIV_LIKELY(max_trx_id != 0) && UNIV_UNLIKELY(trx_id >= max_trx_id))
  {
    lock_report_trx_id_insanity(trx_id, rec, index, offsets, max_trx_id);
    return false;
  }
  return true;
}


/**
  Creates the lock system at database start.

  @param[in] n_cells number of slots in lock hash table
*/
void lock_sys_t::create(ulint n_cells)
{
  ut_ad(this == &lock_sys);
  ut_ad(!is_initialised());

  m_initialised= true;

  latch.SRW_LOCK_INIT(lock_latch_key);
  mysql_mutex_init(lock_wait_mutex_key, &wait_mutex, nullptr);
#if defined SRW_LOCK_DUMMY && !defined _WIN32
  pthread_mutex_init(&hash_mutex, nullptr);
  pthread_cond_init(&hash_cond, nullptr);
#endif

  rec_hash.create(n_cells);
  prdt_hash.create(n_cells);
  prdt_page_hash.create(n_cells);

  if (!srv_read_only_mode)
  {
    lock_latest_err_file= os_file_create_tmpfile();
    ut_a(lock_latest_err_file);
  }
}

#ifdef UNIV_PFS_RWLOCK
/** Acquire exclusive lock_sys.latch */
void lock_sys_t::wr_lock(const char *file, unsigned line)
{
  latch.wr_lock(file, line);
  ut_ad(!writer.exchange(os_thread_get_curr_id(), std::memory_order_relaxed));
}
/** Release exclusive lock_sys.latch */
void lock_sys_t::wr_unlock()
{
  ut_ad(writer.exchange(0, std::memory_order_relaxed) ==
        os_thread_get_curr_id());
  latch.wr_unlock();
}

/** Acquire shared lock_sys.latch */
void lock_sys_t::rd_lock(const char *file, unsigned line)
{
  latch.rd_lock(file, line);
  ut_ad(!writer.load(std::memory_order_relaxed));
  ut_d(readers.fetch_add(1, std::memory_order_relaxed));
}

/** Release shared lock_sys.latch */
void lock_sys_t::rd_unlock()
{
  ut_ad(!writer.load(std::memory_order_relaxed));
  ut_ad(readers.fetch_sub(1, std::memory_order_relaxed));
  latch.rd_unlock();
}
#endif

/**
  Resize the lock hash table.

  @param[in] n_cells number of slots in lock hash table
*/
void lock_sys_t::resize(ulint n_cells)
{
  ut_ad(this == &lock_sys);
  LockMutexGuard g{SRW_LOCK_CALL};
  rec_hash.resize(n_cells);
  prdt_hash.resize(n_cells);
  prdt_page_hash.resize(n_cells);
}

/** Closes the lock system at database shutdown. */
void lock_sys_t::close()
{
  ut_ad(this == &lock_sys);

  if (!m_initialised)
    return;

  if (lock_latest_err_file)
  {
    my_fclose(lock_latest_err_file, MYF(MY_WME));
    lock_latest_err_file= nullptr;
  }

  rec_hash.free();
  prdt_hash.free();
  prdt_page_hash.free();
#if defined SRW_LOCK_DUMMY && !defined _WIN32
  pthread_mutex_destroy(&hash_mutex);
  pthread_cond_destroy(&hash_cond);
#endif

  latch.destroy();
  mysql_mutex_destroy(&wait_mutex);

  Deadlock::to_check.clear();
  Deadlock::to_be_checked= false;

  m_initialised= false;
}

#ifdef UNIV_DEBUG
#ifdef WITH_WSREP
/** Check if both conflicting lock transaction and other transaction
requesting record lock are brute force (BF). If they are check is
this BF-BF wait correct and if not report BF wait and assert.

@param[in]	lock_rec	other waiting record lock
@param[in]	trx		trx requesting conflicting record lock
*/
static void wsrep_assert_no_bf_bf_wait(const lock_t *lock, const trx_t *trx)
{
<<<<<<< HEAD
	ut_ad(!lock_rec1 || !lock_rec1->is_table());
	ut_ad(!lock_rec2->is_table());
	ut_d(if (lock_rec1) lock_sys.assert_locked(*lock_rec1));
	ut_d(if (lock_rec2) lock_sys.assert_locked(*lock_rec2));
	/* Note that we are holding lock_sys.latch, thus we should
	not wait for THD::LOCK_thd_data mutex below to avoid latching
=======
	ut_ad(lock_get_type_low(lock) == LOCK_REC);
	ut_ad(lock_mutex_own());
	trx_t* lock_trx= lock->trx;

	/* Note that we are holding lock_sys->mutex, thus we should
	not acquire THD::LOCK_thd_data mutex below to avoid mutexing
>>>>>>> 5eae8c27
	order violation. */

	if (!trx->is_wsrep() || !lock_trx->is_wsrep())
		return;
	if (UNIV_LIKELY(!wsrep_thd_is_BF(trx->mysql_thd, FALSE))
	    || UNIV_LIKELY(!wsrep_thd_is_BF(lock_trx->mysql_thd, FALSE)))
		return;

	ut_ad(trx->state == TRX_STATE_ACTIVE);

	trx_mutex_enter(lock_trx);
	const trx_state_t trx2_state= lock_trx->state;
	trx_mutex_exit(lock_trx);

	/* If transaction is already committed in memory or
	prepared we should wait. When transaction is committed in
	memory we held trx mutex, but not lock_sys->mutex. Therefore,
	we could end here before transaction has time to do
	lock_release() that is protected with lock_sys->mutex. */
	switch (trx2_state) {
	case TRX_STATE_COMMITTED_IN_MEMORY:
	case TRX_STATE_PREPARED:
		return;
	case TRX_STATE_ACTIVE:
		break;
	default:
		ut_ad("invalid state" == 0);
	}

	/* If BF - BF order is honored, i.e. trx already holding
	record lock should be ordered before this new lock request
	we can keep trx waiting for the lock. If conflicting
	transaction is already aborting or rolling back for replaying
	we can also let new transaction waiting. */
	if (wsrep_thd_order_before(lock_trx->mysql_thd, trx->mysql_thd)
	    || wsrep_thd_is_aborting(lock_trx->mysql_thd)) {
		return;
	}

	mtr_t mtr;

	ib::error() << "Conflicting lock on table: "
		    << lock->index->table->name
		    << " index: "
		    << lock->index->name()
		    << " that has lock ";
	lock_rec_print(stderr, lock, mtr);

	ib::error() << "WSREP state: ";

	wsrep_report_bf_lock_wait(trx->mysql_thd,
				  trx->id);
	wsrep_report_bf_lock_wait(lock_trx->mysql_thd,
				  lock_trx->id);
	/* BF-BF wait is a bug */
	ut_error;
}

/*********************************************************************//**
check if lock timeout was for priority thread,
as a side effect trigger lock monitor
@param[in]    trx    transaction owning the lock
@param[in]    locked true if trx and lock_sys.latch is held
@return	false for regular lock timeout */
static
bool
wsrep_is_BF_lock_timeout(
	const trx_t*	trx,
	bool		locked = true)
{
	if (trx->error_state != DB_DEADLOCK && trx->is_wsrep() &&
	    srv_monitor_timer && wsrep_thd_is_BF(trx->mysql_thd, FALSE)) {
		ib::info() << "WSREP: BF lock wait long for trx:" << ib::hex(trx->id)
			   << " query: " << wsrep_thd_query(trx->mysql_thd);
		if (!locked) {
			LockMutexGuard g{SRW_LOCK_CALL};
			trx_print_latched(stderr, trx, 3000);
		} else {
			lock_sys.assert_locked();
			trx_print_latched(stderr, trx, 3000);
		}

		srv_print_innodb_monitor 	= TRUE;
		srv_print_innodb_lock_monitor 	= TRUE;
		srv_monitor_timer_schedule_now();
		return true;
	}
	return false;
}
#endif /* WITH_WSREP */
#endif /* UNIV_DEBUG */

/*********************************************************************//**
Checks if a lock request for a new lock has to wait for request lock2.
@return TRUE if new lock has to wait for lock2 to be removed */
UNIV_INLINE
bool
lock_rec_has_to_wait(
/*=================*/
	bool		for_locking,
				/*!< in is called locking or releasing */
	const trx_t*	trx,	/*!< in: trx of new lock */
	unsigned	type_mode,/*!< in: precise mode of the new lock
				to set: LOCK_S or LOCK_X, possibly
				ORed to LOCK_GAP or LOCK_REC_NOT_GAP,
				LOCK_INSERT_INTENTION */
	const lock_t*	lock2,	/*!< in: another record lock; NOTE that
				it is assumed that this has a lock bit
				set on the same record as in the new
				lock we are setting */
	bool		lock_is_on_supremum)
				/*!< in: TRUE if we are setting the
				lock on the 'supremum' record of an
				index page: we know then that the lock
				request is really for a 'gap' type lock */
{
	ut_ad(trx);
	ut_ad(!lock2->is_table());
	ut_d(lock_sys.hash_get(type_mode).assert_locked(
		     lock2->un_member.rec_lock.page_id));

	if (trx == lock2->trx
	    || lock_mode_compatible(
		       static_cast<lock_mode>(LOCK_MODE_MASK & type_mode),
		       lock2->mode())) {
		return false;
	}

	/* We have somewhat complex rules when gap type record locks
	cause waits */

	if ((lock_is_on_supremum || (type_mode & LOCK_GAP))
	    && !(type_mode & LOCK_INSERT_INTENTION)) {

		/* Gap type locks without LOCK_INSERT_INTENTION flag
		do not need to wait for anything. This is because
		different users can have conflicting lock types
		on gaps. */

		return false;
	}

	if (!(type_mode & LOCK_INSERT_INTENTION) && lock2->is_gap()) {

		/* Record lock (LOCK_ORDINARY or LOCK_REC_NOT_GAP
		does not need to wait for a gap type lock */

		return false;
	}

	if ((type_mode & LOCK_GAP) && lock2->is_record_not_gap()) {

		/* Lock on gap does not need to wait for
		a LOCK_REC_NOT_GAP type lock */

		return false;
	}

	if (lock2->is_insert_intention()) {
		/* No lock request needs to wait for an insert
		intention lock to be removed. This is ok since our
		rules allow conflicting locks on gaps. This eliminates
		a spurious deadlock caused by a next-key lock waiting
		for an insert intention lock; when the insert
		intention lock was granted, the insert deadlocked on
		the waiting next-key lock.

		Also, insert intention locks do not disturb each
		other. */

		return false;
	}

#ifdef HAVE_REPLICATION
	if ((type_mode & LOCK_GAP || lock2->is_gap())
	    && !thd_need_ordering_with(trx->mysql_thd, lock2->trx->mysql_thd)) {
		/* If the upper server layer has already decided on the
		commit order between the transaction requesting the
		lock and the transaction owning the lock, we do not
		need to wait for gap locks. Such ordeering by the upper
		server layer happens in parallel replication, where the
		commit order is fixed to match the original order on the
		master.

		Such gap locks are mainly needed to get serialisability
		between transactions so that they will be binlogged in
		the correct order so that statement-based replication
		will give the correct results. Since the right order
		was already determined on the master, we do not need
		to enforce it again here.

		Skipping the locks is not essential for correctness,
		since in case of deadlock we will just kill the later
		transaction and retry it. But it can save some
		unnecessary rollbacks and retries. */

		return false;
	}
#endif /* HAVE_REPLICATION */

#ifdef WITH_WSREP
		/* New lock request from a transaction is using unique key
		scan and this transaction is a wsrep high priority transaction
		(brute force). If conflicting transaction is also wsrep high
		priority transaction we should avoid lock conflict because
		ordering of these transactions is already decided and
		conflicting transaction will be later replayed. */
		if (trx->is_wsrep_UK_scan()
		    && wsrep_thd_is_BF(lock2->trx->mysql_thd, false)) {
			return false;
		}

		/* We very well can let bf to wait normally as other
		BF will be replayed in case of conflict. For debug
		builds we will do additional sanity checks to catch
		unsupported bf wait if any. */
		ut_d(wsrep_assert_no_bf_bf_wait(lock2, trx));
#endif /* WITH_WSREP */

	return true;
}

/*********************************************************************//**
Checks if a lock request lock1 has to wait for request lock2.
@return TRUE if lock1 has to wait for lock2 to be removed */
bool
lock_has_to_wait(
/*=============*/
	const lock_t*	lock1,	/*!< in: waiting lock */
	const lock_t*	lock2)	/*!< in: another lock; NOTE that it is
				assumed that this has a lock bit set
				on the same record as in lock1 if the
				locks are record locks */
{
	ut_ad(lock1 && lock2);

	if (lock1->trx == lock2->trx
	    || lock_mode_compatible(lock1->mode(), lock2->mode())) {
		return false;
	}

	if (lock1->is_table()) {
		return true;
	}

	ut_ad(!lock2->is_table());

	if (lock1->type_mode & (LOCK_PREDICATE | LOCK_PRDT_PAGE)) {
		return lock_prdt_has_to_wait(lock1->trx, lock1->type_mode,
					     lock_get_prdt_from_lock(lock1),
					     lock2);
	}

	return lock_rec_has_to_wait(
		false, lock1->trx, lock1->type_mode, lock2,
		lock_rec_get_nth_bit(lock1, PAGE_HEAP_NO_SUPREMUM));
}

/*============== RECORD LOCK BASIC FUNCTIONS ============================*/

/**********************************************************************//**
Looks for a set bit in a record lock bitmap. Returns ULINT_UNDEFINED,
if none found.
@return bit index == heap number of the record, or ULINT_UNDEFINED if
none found */
ulint
lock_rec_find_set_bit(
/*==================*/
	const lock_t*	lock)	/*!< in: record lock with at least one bit set */
{
	for (ulint i = 0; i < lock_rec_get_n_bits(lock); ++i) {

		if (lock_rec_get_nth_bit(lock, i)) {

			return(i);
		}
	}

	return(ULINT_UNDEFINED);
}

/*********************************************************************//**
Resets the record lock bitmap to zero. NOTE: does not touch the wait_lock
pointer in the transaction! This function is used in lock object creation
and resetting. */
static
void
lock_rec_bitmap_reset(
/*==================*/
	lock_t*	lock)	/*!< in: record lock */
{
	ulint	n_bytes;

	ut_ad(!lock->is_table());

	/* Reset to zero the bitmap which resides immediately after the lock
	struct */

	n_bytes = lock_rec_get_n_bits(lock) / 8;

	ut_ad((lock_rec_get_n_bits(lock) % 8) == 0);

	memset(reinterpret_cast<void*>(&lock[1]), 0, n_bytes);
}

/*********************************************************************//**
Copies a record lock to heap.
@return copy of lock */
static
lock_t*
lock_rec_copy(
/*==========*/
	const lock_t*	lock,	/*!< in: record lock */
	mem_heap_t*	heap)	/*!< in: memory heap */
{
	ulint	size;

	ut_ad(!lock->is_table());

	size = sizeof(lock_t) + lock_rec_get_n_bits(lock) / 8;

	return(static_cast<lock_t*>(mem_heap_dup(heap, lock, size)));
}

/*********************************************************************//**
Gets the previous record lock set on a record.
@return previous lock on the same record, NULL if none exists */
const lock_t*
lock_rec_get_prev(
/*==============*/
	const lock_t*	in_lock,/*!< in: record lock */
	ulint		heap_no)/*!< in: heap number of the record */
{
  ut_ad(!in_lock->is_table());
  const page_id_t id{in_lock->un_member.rec_lock.page_id};
  hash_cell_t *cell= lock_sys.hash_get(in_lock->type_mode).cell_get(id.fold());

  for (lock_t *lock= lock_sys_t::get_first(*cell, id); lock != in_lock;
       lock= lock_rec_get_next_on_page(lock))
    if (lock_rec_get_nth_bit(lock, heap_no))
      return lock;

  return nullptr;
}

/*============= FUNCTIONS FOR ANALYZING RECORD LOCK QUEUE ================*/

/*********************************************************************//**
Checks if a transaction has a GRANTED explicit lock on rec stronger or equal
to precise_mode.
@return lock or NULL */
UNIV_INLINE
lock_t*
lock_rec_has_expl(
/*==============*/
	ulint			precise_mode,/*!< in: LOCK_S or LOCK_X
					possibly ORed to LOCK_GAP or
					LOCK_REC_NOT_GAP, for a
					supremum record we regard this
					always a gap type request */
	const hash_cell_t&	cell,	/*!< in: lock hash table cell */
	const page_id_t		id,	/*!< in: page identifier */
	ulint			heap_no,/*!< in: heap number of the record */
	const trx_t*		trx)	/*!< in: transaction */
{
  ut_ad((precise_mode & LOCK_MODE_MASK) == LOCK_S
	|| (precise_mode & LOCK_MODE_MASK) == LOCK_X);
  ut_ad(!(precise_mode & LOCK_INSERT_INTENTION));

  for (lock_t *lock= lock_sys_t::get_first(cell, id, heap_no); lock;
       lock= lock_rec_get_next(heap_no, lock))
    if (lock->trx == trx &&
	!(lock->type_mode & (LOCK_WAIT | LOCK_INSERT_INTENTION)) &&
	(!((LOCK_REC_NOT_GAP | LOCK_GAP) & lock->type_mode) ||
	 heap_no == PAGE_HEAP_NO_SUPREMUM ||
	 ((LOCK_REC_NOT_GAP | LOCK_GAP) & precise_mode & lock->type_mode)) &&
	lock_mode_stronger_or_eq(lock->mode(), static_cast<lock_mode>
				 (precise_mode & LOCK_MODE_MASK)))
      return lock;

  return nullptr;
}

#ifdef UNIV_DEBUG
/*********************************************************************//**
Checks if some other transaction has a lock request in the queue.
@return lock or NULL */
static
lock_t*
lock_rec_other_has_expl_req(
/*========================*/
	lock_mode		mode,	/*!< in: LOCK_S or LOCK_X */
	const hash_cell_t&	cell,	/*!< in: lock hash table cell */
	const page_id_t		id,	/*!< in: page identifier */
	bool			wait,	/*!< in: whether also waiting locks
					are taken into account */
	ulint			heap_no,/*!< in: heap number of the record */
	const trx_t*		trx)	/*!< in: transaction, or NULL if
					requests by all transactions
					are taken into account */
{
	ut_ad(mode == LOCK_X || mode == LOCK_S);

	/* Only GAP lock can be on SUPREMUM, and we are not looking for
	GAP lock */
	if (heap_no == PAGE_HEAP_NO_SUPREMUM) {
		return(NULL);
	}

	for (lock_t* lock = lock_sys_t::get_first(cell, id, heap_no);
	     lock; lock = lock_rec_get_next(heap_no, lock)) {
		if (lock->trx != trx
		    && !lock->is_gap()
		    && (!lock->is_waiting() || wait)
		    && lock_mode_stronger_or_eq(lock->mode(), mode)) {

			return(lock);
		}
	}

	return(NULL);
}
#endif /* UNIV_DEBUG */

#ifdef WITH_WSREP
<<<<<<< HEAD
void lock_wait_wsrep_kill(trx_t *bf_trx, ulong thd_id, trx_id_t trx_id);

/** Kill the holders of conflicting locks.
@param trx   brute-force applier transaction running in the current thread */
ATTRIBUTE_COLD ATTRIBUTE_NOINLINE static void lock_wait_wsrep(trx_t *trx)
{
  DBUG_ASSERT(wsrep_on(trx->mysql_thd));
  if (!wsrep_thd_is_BF(trx->mysql_thd, false))
    return;

  std::set<trx_t*> victims;

  lock_sys.wr_lock(SRW_LOCK_CALL);
  mysql_mutex_lock(&lock_sys.wait_mutex);

  const lock_t *wait_lock= trx->lock.wait_lock;
  if (!wait_lock)
  {
func_exit:
    lock_sys.wr_unlock();
    mysql_mutex_unlock(&lock_sys.wait_mutex);
    return;
  }

  if (wait_lock->is_table())
  {
    dict_table_t *table= wait_lock->un_member.tab_lock.table;
    for (lock_t *lock= UT_LIST_GET_FIRST(table->locks); lock;
         lock= UT_LIST_GET_NEXT(un_member.tab_lock.locks, lock))
      if (lock->trx != trx)
        victims.emplace(lock->trx);
  }
  else
  {
    const page_id_t id{wait_lock->un_member.rec_lock.page_id};
    hash_cell_t &cell= *(wait_lock->type_mode & LOCK_PREDICATE
                         ? lock_sys.prdt_hash : lock_sys.rec_hash).cell_get
      (id.fold());
    if (lock_t *lock= lock_sys_t::get_first(cell, id))
    {
      const ulint heap_no= lock_rec_find_set_bit(wait_lock);
      if (!lock_rec_get_nth_bit(lock, heap_no))
        lock= lock_rec_get_next(heap_no, lock);
      do
        if (lock->trx != trx)
          victims.emplace(lock->trx);
      while ((lock= lock_rec_get_next(heap_no, lock)));
    }
  }

  if (victims.empty())
    goto func_exit;

  std::vector<std::pair<ulong,trx_id_t>> victim_id;
  for (trx_t *v : victims)
    victim_id.emplace_back(std::pair<ulong,trx_id_t>
                           {thd_get_thread_id(v->mysql_thd), v->id});

  DBUG_EXECUTE_IF("sync.before_wsrep_thd_abort",
                  {
                    const char act[]=
                      "now SIGNAL sync.before_wsrep_thd_abort_reached "
                      "WAIT_FOR signal.before_wsrep_thd_abort";
                    DBUG_ASSERT(!debug_sync_set_action(trx->mysql_thd,
                                                       STRING_WITH_LEN(act)));
                  };);

  lock_sys.wr_unlock();
  mysql_mutex_unlock(&lock_sys.wait_mutex);

  for (const auto &v : victim_id)
    lock_wait_wsrep_kill(trx, v.first, v.second);
=======
static void wsrep_kill_victim(const trx_t * const trx, const lock_t *lock)
{
	ut_ad(lock_mutex_own());
	ut_ad(trx->is_wsrep());
	trx_t* lock_trx = lock->trx;
	ut_ad(trx_mutex_own(lock_trx));
	ut_ad(lock_trx != trx);

	if (!wsrep_thd_is_BF(trx->mysql_thd, FALSE))
		return;

	if (lock_trx->state == TRX_STATE_COMMITTED_IN_MEMORY
	    || lock_trx->lock.was_chosen_as_deadlock_victim)
              return;

	if (!wsrep_thd_is_BF(lock_trx->mysql_thd, FALSE)
	    || wsrep_thd_order_before(trx->mysql_thd, lock_trx->mysql_thd)) {
		if (lock_trx->lock.que_state == TRX_QUE_LOCK_WAIT) {
			if (UNIV_UNLIKELY(wsrep_debug))
				WSREP_INFO("BF victim waiting");
			/* cannot release lock, until our lock
			is in the queue*/
		} else {
			wsrep_innobase_kill_one_trx(trx->mysql_thd,
						    lock_trx, true);
		}
	}
>>>>>>> 5eae8c27
}
#endif /* WITH_WSREP */

/*********************************************************************//**
Checks if some other transaction has a conflicting explicit lock request
in the queue, so that we have to wait.
@return lock or NULL */
static
lock_t*
lock_rec_other_has_conflicting(
/*===========================*/
	unsigned		mode,	/*!< in: LOCK_S or LOCK_X,
					possibly ORed to LOCK_GAP or
					LOC_REC_NOT_GAP,
					LOCK_INSERT_INTENTION */
	const hash_cell_t&	cell,	/*!< in: lock hash table cell */
	const page_id_t		id,	/*!< in: page identifier */
	ulint			heap_no,/*!< in: heap number of the record */
	const trx_t*		trx)	/*!< in: our transaction */
{
	bool	is_supremum = (heap_no == PAGE_HEAP_NO_SUPREMUM);

	for (lock_t* lock = lock_sys_t::get_first(cell, id, heap_no);
	     lock; lock = lock_rec_get_next(heap_no, lock)) {
		if (lock_rec_has_to_wait(true, trx, mode, lock, is_supremum)) {
			return(lock);
		}
	}

	return(NULL);
}

/*********************************************************************//**
Checks if some transaction has an implicit x-lock on a record in a secondary
index.
@return transaction id of the transaction which has the x-lock, or 0;
NOTE that this function can return false positives but never false
negatives. The caller must confirm all positive results by calling
trx_is_active(). */
static
trx_t*
lock_sec_rec_some_has_impl(
/*=======================*/
	trx_t*		caller_trx,/*!<in/out: trx of current thread */
	const rec_t*	rec,	/*!< in: user record */
	dict_index_t*	index,	/*!< in: secondary index */
	const rec_offs*	offsets)/*!< in: rec_get_offsets(rec, index) */
{
	trx_t*		trx;
	trx_id_t	max_trx_id;
	const page_t*	page = page_align(rec);

	lock_sys.assert_unlocked();
	ut_ad(!dict_index_is_clust(index));
	ut_ad(page_rec_is_user_rec(rec));
	ut_ad(rec_offs_validate(rec, index, offsets));
	ut_ad(!rec_is_metadata(rec, *index));

	max_trx_id = page_get_max_trx_id(page);

	/* Some transaction may have an implicit x-lock on the record only
	if the max trx id for the page >= min trx id for the trx list, or
	database recovery is running. */

	if (max_trx_id < trx_sys.get_min_trx_id()) {

		trx = 0;

	} else if (!lock_check_trx_id_sanity(max_trx_id, rec, index, offsets)) {

		/* The page is corrupt: try to avoid a crash by returning 0 */
		trx = 0;

	/* In this case it is possible that some transaction has an implicit
	x-lock. We have to look in the clustered index. */

	} else {
		trx = row_vers_impl_x_locked(caller_trx, rec, index, offsets);
	}

	return(trx);
}

/*********************************************************************//**
Return the number of table locks for a transaction.
The caller must be holding lock_sys.latch. */
ulint
lock_number_of_tables_locked(
/*=========================*/
	const trx_lock_t*	trx_lock)	/*!< in: transaction locks */
{
	const lock_t*	lock;
	ulint		n_tables = 0;

	lock_sys.assert_locked();

	for (lock = UT_LIST_GET_FIRST(trx_lock->trx_locks);
	     lock != NULL;
	     lock = UT_LIST_GET_NEXT(trx_locks, lock)) {

		if (lock->is_table()) {
			n_tables++;
		}
	}

	return(n_tables);
}

/*============== RECORD LOCK CREATION AND QUEUE MANAGEMENT =============*/

/** Reset the wait status of a lock.
@param[in,out]	lock	lock that was possibly being waited for */
static void lock_reset_lock_and_trx_wait(lock_t *lock)
{
  lock_sys.assert_locked(*lock);
  mysql_mutex_assert_owner(&lock_sys.wait_mutex);
  trx_t *trx= lock->trx;
  ut_ad(lock->is_waiting());
  ut_ad(!trx->lock.wait_lock || trx->lock.wait_lock == lock);
  if (trx_t *wait_trx= trx->lock.wait_trx)
    Deadlock::to_check.erase(wait_trx);
  trx->lock.wait_lock= nullptr;
  trx->lock.wait_trx= nullptr;
  lock->type_mode&= ~LOCK_WAIT;
}

/** Create a new record lock and inserts it to the lock queue,
without checking for deadlocks or conflicts.
@param[in]	c_lock		conflicting lock
@param[in]	type_mode	lock mode and wait flag
@param[in]	page_id		index page number
@param[in]	page		R-tree index page, or NULL
@param[in]	heap_no		record heap number in the index page
@param[in]	index		the index tree
@param[in,out]	trx		transaction
@param[in]	holds_trx_mutex	whether the caller holds trx->mutex
@return created lock */
lock_t*
lock_rec_create_low(
	lock_t*		c_lock,
	unsigned	type_mode,
	const page_id_t	page_id,
	const page_t*	page,
	ulint		heap_no,
	dict_index_t*	index,
	trx_t*		trx,
	bool		holds_trx_mutex)
{
	lock_t*		lock;
	ulint		n_bytes;

	ut_d(lock_sys.hash_get(type_mode).assert_locked(page_id));
	ut_ad(holds_trx_mutex == trx->mutex_is_owner());
	ut_ad(dict_index_is_clust(index) || !dict_index_is_online_ddl(index));
	ut_ad(!(type_mode & LOCK_TABLE));
	ut_ad(trx->state != TRX_STATE_NOT_STARTED);
	ut_ad(!trx_is_autocommit_non_locking(trx));

	/* If rec is the supremum record, then we reset the gap and
	LOCK_REC_NOT_GAP bits, as all locks on the supremum are
	automatically of the gap type */

	if (UNIV_UNLIKELY(heap_no == PAGE_HEAP_NO_SUPREMUM)) {
		ut_ad(!(type_mode & LOCK_REC_NOT_GAP));
		type_mode = type_mode & ~(LOCK_GAP | LOCK_REC_NOT_GAP);
	}

	if (UNIV_LIKELY(!(type_mode & (LOCK_PREDICATE | LOCK_PRDT_PAGE)))) {
		n_bytes = (page_dir_get_n_heap(page) + 7) / 8;
	} else {
		ut_ad(heap_no == PRDT_HEAPNO);

		/* The lock is always on PAGE_HEAP_NO_INFIMUM (0), so
		we only need 1 bit (which round up to 1 byte) for
		lock bit setting */
		n_bytes = 1;

		if (type_mode & LOCK_PREDICATE) {
			ulint	tmp = UNIV_WORD_SIZE - 1;

			/* We will attach predicate structure after lock.
			Make sure the memory is aligned on 8 bytes,
			the mem_heap_alloc will align it with
			MEM_SPACE_NEEDED anyway. */
			n_bytes = (n_bytes + sizeof(lock_prdt_t) + tmp) & ~tmp;
			ut_ad(n_bytes == sizeof(lock_prdt_t) + UNIV_WORD_SIZE);
		}
	}

	if (!holds_trx_mutex) {
		trx->mutex_lock();
	}
	ut_ad(trx->mutex_is_owner());
	ut_ad(trx->state != TRX_STATE_NOT_STARTED);

	if (trx->lock.rec_cached >= UT_ARR_SIZE(trx->lock.rec_pool)
	    || sizeof *lock + n_bytes > sizeof *trx->lock.rec_pool) {
		lock = static_cast<lock_t*>(
			mem_heap_alloc(trx->lock.lock_heap,
				       sizeof *lock + n_bytes));
	} else {
		lock = &trx->lock.rec_pool[trx->lock.rec_cached++].lock;
	}

	lock->trx = trx;
	lock->type_mode = type_mode;
	lock->index = index;
	lock->un_member.rec_lock.page_id = page_id;

	if (UNIV_LIKELY(!(type_mode & (LOCK_PREDICATE | LOCK_PRDT_PAGE)))) {
		lock->un_member.rec_lock.n_bits = uint32_t(n_bytes * 8);
	} else {
		/* Predicate lock always on INFIMUM (0) */
		lock->un_member.rec_lock.n_bits = 8;
 	}
	lock_rec_bitmap_reset(lock);
	lock_rec_set_nth_bit(lock, heap_no);
	index->table->n_rec_locks++;
	ut_ad(index->table->get_ref_count() || !index->table->can_be_evicted);

	const auto lock_hash = &lock_sys.hash_get(type_mode);
	HASH_INSERT(lock_t, hash, lock_hash, page_id.fold(), lock);

	if (type_mode & LOCK_WAIT) {
		if (trx->lock.wait_trx) {
			ut_ad(!c_lock || trx->lock.wait_trx == c_lock->trx);
			ut_ad(trx->lock.wait_lock);
			ut_ad((*trx->lock.wait_lock).trx == trx);
		} else {
			ut_ad(c_lock);
			trx->lock.wait_trx = c_lock->trx;
			ut_ad(!trx->lock.wait_lock);
		}
		trx->lock.wait_lock = lock;
	}
	UT_LIST_ADD_LAST(trx->lock.trx_locks, lock);
	if (!holds_trx_mutex) {
		trx->mutex_unlock();
	}
	MONITOR_INC(MONITOR_RECLOCK_CREATED);
	MONITOR_INC(MONITOR_NUM_RECLOCK);

	return lock;
}

/** Enqueue a waiting request for a lock which cannot be granted immediately.
Check for deadlocks.
@param[in]	c_lock		conflicting lock
@param[in]	type_mode	the requested lock mode (LOCK_S or LOCK_X)
				possibly ORed with LOCK_GAP or
				LOCK_REC_NOT_GAP, ORed with
				LOCK_INSERT_INTENTION if this
				waiting lock request is set
				when performing an insert of
				an index record
@param[in]	id		page identifier
@param[in]	page		leaf page in the index
@param[in]	heap_no		record heap number in the block
@param[in]	index		index tree
@param[in,out]	thr		query thread
@param[in]	prdt		minimum bounding box (spatial index)
@retval	DB_LOCK_WAIT		if the waiting lock was enqueued
@retval	DB_DEADLOCK		if this transaction was chosen as the victim */
dberr_t
lock_rec_enqueue_waiting(
	lock_t*			c_lock,
	unsigned		type_mode,
	const page_id_t		id,
	const page_t*		page,
	ulint			heap_no,
	dict_index_t*		index,
	que_thr_t*		thr,
	lock_prdt_t*		prdt)
{
	ut_d(lock_sys.hash_get(type_mode).assert_locked(id));
	ut_ad(!srv_read_only_mode);
	ut_ad(dict_index_is_clust(index) || !dict_index_is_online_ddl(index));

	trx_t* trx = thr_get_trx(thr);
	ut_ad(trx->mutex_is_owner());

	switch (trx_get_dict_operation(trx)) {
	case TRX_DICT_OP_NONE:
		break;
	case TRX_DICT_OP_TABLE:
	case TRX_DICT_OP_INDEX:
		ib::error() << "A record lock wait happens in a dictionary"
			" operation. index "
			<< index->name
			<< " of table "
			<< index->table->name
			<< ". " << BUG_REPORT_MSG;
		ut_ad(0);
	}

	if (trx->mysql_thd && thd_lock_wait_timeout(trx->mysql_thd) == 0) {
		trx->error_state = DB_LOCK_WAIT_TIMEOUT;
		return DB_LOCK_WAIT_TIMEOUT;
	}

	/* Enqueue the lock request that will wait to be granted, note that
	we already own the trx mutex. */
	lock_t* lock = lock_rec_create_low(
		c_lock,
		type_mode | LOCK_WAIT, id, page, heap_no, index, trx, true);

	if (prdt && type_mode & LOCK_PREDICATE) {
		lock_prdt_set_prdt(lock, prdt);
	}

	trx->lock.wait_thr = thr;
	trx->lock.was_chosen_as_deadlock_victim
		IF_WSREP(.fetch_and(byte(~1)), = false);

	DBUG_LOG("ib_lock", "trx " << ib::hex(trx->id)
		 << " waits for lock in index " << index->name
		 << " of table " << index->table->name);

	MONITOR_INC(MONITOR_LOCKREC_WAIT);

	return DB_LOCK_WAIT;
}

/*********************************************************************//**
Looks for a suitable type record lock struct by the same trx on the same page.
This can be used to save space when a new record lock should be set on a page:
no new struct is needed, if a suitable old is found.
@return lock or NULL */
static inline
lock_t*
lock_rec_find_similar_on_page(
	ulint           type_mode,      /*!< in: lock type_mode field */
	ulint           heap_no,        /*!< in: heap number of the record */
	lock_t*         lock,           /*!< in: lock_sys.get_first() */
	const trx_t*    trx)            /*!< in: transaction */
{
	lock_sys.rec_hash.assert_locked(lock->un_member.rec_lock.page_id);

	for (/* No op */;
	     lock != NULL;
	     lock = lock_rec_get_next_on_page(lock)) {

		if (lock->trx == trx
		    && lock->type_mode == type_mode
		    && lock_rec_get_n_bits(lock) > heap_no) {

			return(lock);
		}
	}

	return(NULL);
}

/*********************************************************************//**
Adds a record lock request in the record queue. The request is normally
added as the last in the queue, but if there are no waiting lock requests
on the record, and the request to be added is not a waiting request, we
can reuse a suitable record lock object already existing on the same page,
just setting the appropriate bit in its bitmap. This is a low-level function
which does NOT check for deadlocks or lock compatibility!
@return lock where the bit was set */
static
void
lock_rec_add_to_queue(
/*==================*/
	unsigned		type_mode,/*!< in: lock mode, wait, gap
					etc. flags */
	hash_cell_t&		cell,	/*!< in,out: first hash table cell */
	const page_id_t		id,	/*!< in: page identifier */
	const page_t*		page,	/*!< in: buffer block containing
					the record */
	ulint			heap_no,/*!< in: heap number of the record */
	dict_index_t*		index,	/*!< in: index of record */
	trx_t*			trx,	/*!< in/out: transaction */
	bool			caller_owns_trx_mutex)
					/*!< in: TRUE if caller owns the
					transaction mutex */
{
	ut_d(lock_sys.hash_get(type_mode).assert_locked(id));
	ut_ad(caller_owns_trx_mutex == trx->mutex_is_owner());
	ut_ad(index->is_primary()
	      || dict_index_get_online_status(index) != ONLINE_INDEX_CREATION);
	ut_ad(!(type_mode & LOCK_TABLE));
#ifdef UNIV_DEBUG
	switch (type_mode & LOCK_MODE_MASK) {
	case LOCK_X:
	case LOCK_S:
		break;
	default:
		ut_error;
	}

	if (!(type_mode & (LOCK_WAIT | LOCK_GAP))) {
		lock_mode	mode = (type_mode & LOCK_MODE_MASK) == LOCK_S
			? LOCK_X
			: LOCK_S;
		const lock_t*	other_lock
			= lock_rec_other_has_expl_req(
				mode, cell, id, false, heap_no, trx);
#ifdef WITH_WSREP
		if (UNIV_LIKELY_NULL(other_lock) && trx->is_wsrep()) {
			/* Only BF transaction may be granted lock
			before other conflicting lock request. */
			if (!wsrep_thd_is_BF(trx->mysql_thd, FALSE)
			    && !wsrep_thd_is_BF(other_lock->trx->mysql_thd, FALSE)) {
				/* If it is not BF, this case is a bug. */
				wsrep_report_bf_lock_wait(trx->mysql_thd, trx->id);
				wsrep_report_bf_lock_wait(other_lock->trx->mysql_thd, other_lock->trx->id);
				ut_error;
			}
		} else
#endif /* WITH_WSREP */
		ut_ad(!other_lock);
	}
#endif /* UNIV_DEBUG */

	/* If rec is the supremum record, then we can reset the gap bit, as
	all locks on the supremum are automatically of the gap type, and we
	try to avoid unnecessary memory consumption of a new record lock
	struct for a gap type lock */

	if (heap_no == PAGE_HEAP_NO_SUPREMUM) {
		ut_ad(!(type_mode & LOCK_REC_NOT_GAP));

		/* There should never be LOCK_REC_NOT_GAP on a supremum
		record, but let us play safe */

		type_mode &= ~(LOCK_GAP | LOCK_REC_NOT_GAP);
	}

	if (type_mode & LOCK_WAIT) {
		goto create;
	} else if (lock_t *first_lock = lock_sys_t::get_first(cell, id)) {
		for (lock_t* lock = first_lock;;) {
			if (lock->is_waiting()
			    && lock_rec_get_nth_bit(lock, heap_no)) {
				goto create;
			}
			if (!(lock = lock_rec_get_next_on_page(lock))) {
				break;
			}
		}

		/* Look for a similar record lock on the same page:
		if one is found and there are no waiting lock requests,
		we can just set the bit */
		if (lock_t* lock = lock_rec_find_similar_on_page(
			    type_mode, heap_no, first_lock, trx)) {
			trx_t* lock_trx = lock->trx;
			if (caller_owns_trx_mutex) {
				trx->mutex_unlock();
			}
			lock_trx->mutex_lock();
			lock_rec_set_nth_bit(lock, heap_no);
			lock_trx->mutex_unlock();
			if (caller_owns_trx_mutex) {
				trx->mutex_lock();
			}
			return;
		}
	}

create:
	/* Note: We will not pass any conflicting lock to lock_rec_create(),
	because we should be moving an existing waiting lock request. */
	ut_ad(!(type_mode & LOCK_WAIT) || trx->lock.wait_trx);

	lock_rec_create_low(nullptr,
			    type_mode, id, page, heap_no, index, trx,
			    caller_owns_trx_mutex);
}

/*********************************************************************//**
Tries to lock the specified record in the mode requested. If not immediately
possible, enqueues a waiting lock request. This is a low-level function
which does NOT look at implicit locks! Checks lock compatibility within
explicit locks. This function sets a normal next-key lock, or in the case
of a page supremum record, a gap type lock.
@return DB_SUCCESS, DB_SUCCESS_LOCKED_REC, DB_LOCK_WAIT, or DB_DEADLOCK */
static
dberr_t
lock_rec_lock(
/*==========*/
	bool			impl,	/*!< in: if true, no lock is set
					if no wait is necessary: we
					assume that the caller will
					set an implicit lock */
	unsigned		mode,	/*!< in: lock mode: LOCK_X or
					LOCK_S possibly ORed to either
					LOCK_GAP or LOCK_REC_NOT_GAP */
	const buf_block_t*	block,	/*!< in: buffer block containing
					the record */
	ulint			heap_no,/*!< in: heap number of record */
	dict_index_t*		index,	/*!< in: index of record */
	que_thr_t*		thr)	/*!< in: query thread */
{
  trx_t *trx= thr_get_trx(thr);

  ut_ad(!srv_read_only_mode);
  ut_ad(((LOCK_MODE_MASK | LOCK_TABLE) & mode) == LOCK_S ||
        ((LOCK_MODE_MASK | LOCK_TABLE) & mode) == LOCK_X);
  ut_ad(~mode & (LOCK_GAP | LOCK_REC_NOT_GAP));
  ut_ad(dict_index_is_clust(index) || !dict_index_is_online_ddl(index));
  DBUG_EXECUTE_IF("innodb_report_deadlock", return DB_DEADLOCK;);

  ut_ad((LOCK_MODE_MASK & mode) != LOCK_S ||
        lock_table_has(trx, index->table, LOCK_IS));
  ut_ad((LOCK_MODE_MASK & mode) != LOCK_X ||
         lock_table_has(trx, index->table, LOCK_IX));

  if (lock_table_has(trx, index->table,
                     static_cast<lock_mode>(LOCK_MODE_MASK & mode)))
    return DB_SUCCESS;

  MONITOR_ATOMIC_INC(MONITOR_NUM_RECLOCK_REQ);
  const page_id_t id{block->page.id()};
  LockGuard g{lock_sys.rec_hash, id};

  if (lock_t *lock= lock_sys_t::get_first(g.cell(), id))
  {
    dberr_t err= DB_SUCCESS;
    trx->mutex_lock();
    if (lock_rec_get_next_on_page(lock) ||
        lock->trx != trx ||
        lock->type_mode != mode ||
        lock_rec_get_n_bits(lock) <= heap_no)
    {
      /* Do nothing if the trx already has a strong enough lock on rec */
      if (!lock_rec_has_expl(mode, g.cell(), id, heap_no, trx))
      {
        if (lock_t *c_lock= lock_rec_other_has_conflicting(mode, g.cell(), id,
                                                           heap_no, trx))
          /*
            If another transaction has a non-gap conflicting
            request in the queue, as this transaction does not
            have a lock strong enough already granted on the
            record, we have to wait.
          */
          err= lock_rec_enqueue_waiting(c_lock, mode, id, block->frame, heap_no,
                                        index, thr, nullptr);
        else if (!impl)
        {
          /* Set the requested lock on the record. */
          lock_rec_add_to_queue(mode, g.cell(), id, block->frame, heap_no,
                                index, trx, true);
          err= DB_SUCCESS_LOCKED_REC;
        }
      }
    }
    else if (!impl)
    {
      /*
        If the nth bit of the record lock is already set then we do not set
        a new lock bit, otherwise we do set
      */
      if (!lock_rec_get_nth_bit(lock, heap_no))
      {
        lock_rec_set_nth_bit(lock, heap_no);
        err= DB_SUCCESS_LOCKED_REC;
      }
    }
    trx->mutex_unlock();
    return err;
  }
  else
  {
    /*
      Simplified and faster path for the most common cases
      Note that we don't own the trx mutex.
    */
    if (!impl)
      lock_rec_create_low(nullptr,
                          mode, id, block->frame, heap_no, index, trx, false);

    return DB_SUCCESS_LOCKED_REC;
  }
}

/*********************************************************************//**
Checks if a waiting record lock request still has to wait in a queue.
@return lock that is causing the wait */
static
const lock_t*
lock_rec_has_to_wait_in_queue(const hash_cell_t &cell, const lock_t *wait_lock)
{
	const lock_t*	lock;
	ulint		heap_no;
	ulint		bit_mask;
	ulint		bit_offset;

	ut_ad(wait_lock->is_waiting());
	ut_ad(!wait_lock->is_table());

	heap_no = lock_rec_find_set_bit(wait_lock);

	bit_offset = heap_no / 8;
	bit_mask = static_cast<ulint>(1) << (heap_no % 8);

	for (lock = lock_sys_t::get_first(
		     cell, wait_lock->un_member.rec_lock.page_id);
	     lock != wait_lock;
	     lock = lock_rec_get_next_on_page_const(lock)) {
		const byte*	p = (const byte*) &lock[1];

		if (heap_no < lock_rec_get_n_bits(lock)
		    && (p[bit_offset] & bit_mask)
		    && lock_has_to_wait(wait_lock, lock)) {
			return(lock);
		}
	}

	return(NULL);
}

/** Note that a record lock wait started */
inline void lock_sys_t::wait_start()
{
  mysql_mutex_assert_owner(&wait_mutex);
  wait_count+= WAIT_COUNT_STEP + 1;
  /* The maximum number of concurrently waiting transactions is one less
  than the maximum number of concurrent transactions. */
  static_assert(WAIT_COUNT_STEP == UNIV_PAGE_SIZE_MAX / 16 * TRX_SYS_N_RSEGS,
                "compatibility");
}

/** Note that a record lock wait resumed */
inline
void lock_sys_t::wait_resume(THD *thd, my_hrtime_t start, my_hrtime_t now)
{
  mysql_mutex_assert_owner(&wait_mutex);
  ut_ad(get_wait_pending());
  ut_ad(get_wait_cumulative());
  wait_count--;
  if (now.val >= start.val)
  {
    const uint32_t diff_time=
      static_cast<uint32_t>((now.val - start.val) / 1000);
    wait_time+= diff_time;

    if (diff_time > wait_time_max)
      wait_time_max= diff_time;

    thd_storage_lock_wait(thd, diff_time);
  }
}

#ifdef HAVE_REPLICATION
ATTRIBUTE_NOINLINE MY_ATTRIBUTE((nonnull))
/** Report lock waits to parallel replication.
@param trx       transaction that may be waiting for a lock
@param wait_lock lock that is being waited for */
static void lock_wait_rpl_report(trx_t *trx)
{
  mysql_mutex_assert_owner(&lock_sys.wait_mutex);
  ut_ad(trx->state == TRX_STATE_ACTIVE);
  THD *const thd= trx->mysql_thd;
  ut_ad(thd);
  const lock_t *wait_lock= trx->lock.wait_lock;
  if (!wait_lock)
    return;
  ut_ad(!(wait_lock->type_mode & LOCK_AUTO_INC));
  if (!lock_sys.wr_lock_try())
  {
    mysql_mutex_unlock(&lock_sys.wait_mutex);
    lock_sys.wr_lock(SRW_LOCK_CALL);
    mysql_mutex_lock(&lock_sys.wait_mutex);
    wait_lock= trx->lock.wait_lock;
    if (!wait_lock)
    {
func_exit:
      lock_sys.wr_unlock();
      return;
    }
  }
  ut_ad(wait_lock->is_waiting());
  ut_ad(!(wait_lock->type_mode & LOCK_AUTO_INC));

  if (wait_lock->is_table())
  {
    dict_table_t *table= wait_lock->un_member.tab_lock.table;
    for (lock_t *lock= UT_LIST_GET_FIRST(table->locks); lock;
         lock= UT_LIST_GET_NEXT(un_member.tab_lock.locks, lock))
      if (!(lock->type_mode & LOCK_AUTO_INC) && lock->trx != trx)
        thd_rpl_deadlock_check(thd, lock->trx->mysql_thd);
  }
  else
  {
    const page_id_t id{wait_lock->un_member.rec_lock.page_id};
    hash_cell_t &cell= *(wait_lock->type_mode & LOCK_PREDICATE
                         ? lock_sys.prdt_hash : lock_sys.rec_hash).cell_get
      (id.fold());
    if (lock_t *lock= lock_sys_t::get_first(cell, id))
    {
      const ulint heap_no= lock_rec_find_set_bit(wait_lock);
      if (!lock_rec_get_nth_bit(lock, heap_no))
        lock= lock_rec_get_next(heap_no, lock);
      do
        if (lock->trx->mysql_thd != thd)
          thd_rpl_deadlock_check(thd, lock->trx->mysql_thd);
      while ((lock= lock_rec_get_next(heap_no, lock)));
    }
  }

  goto func_exit;
}
#endif /* HAVE_REPLICATION */

/** Wait for a lock to be released.
@retval DB_DEADLOCK if this transaction was chosen as the deadlock victim
@retval DB_INTERRUPTED if the execution was interrupted by the user
@retval DB_LOCK_WAIT_TIMEOUT if the lock wait timed out
@retval DB_SUCCESS if the lock was granted */
dberr_t lock_wait(que_thr_t *thr)
{
  trx_t *trx= thr_get_trx(thr);

  if (trx->mysql_thd)
    DEBUG_SYNC_C("lock_wait_suspend_thread_enter");

  /* InnoDB system transactions may use the global value of
  innodb_lock_wait_timeout, because trx->mysql_thd == NULL. */
  const ulong innodb_lock_wait_timeout= trx_lock_wait_timeout_get(trx);
  const bool no_timeout= innodb_lock_wait_timeout > 100000000;
  const my_hrtime_t suspend_time= my_hrtime_coarse();
  ut_ad(!trx->dict_operation_lock_mode ||
        trx->dict_operation_lock_mode == RW_S_LATCH);

  /* The wait_lock can be cleared by another thread in lock_grant(),
  lock_rec_cancel(), or lock_cancel_waiting_and_release(). But, a wait
  can only be initiated by the current thread which owns the transaction.

  Even if trx->lock.wait_lock were changed, the object that it used to
  point to it will remain valid memory (remain allocated from
  trx->lock.lock_heap). If trx->lock.wait_lock was set to nullptr, the
  original object could be transformed to a granted lock. On a page
  split or merge, we would change trx->lock.wait_lock to point to
  another waiting lock request object, and the old object would be
  logically discarded.

  In any case, it is safe to read the memory that wait_lock points to,
  even though we are not holding any mutex. We are only reading
  wait_lock->type_mode & (LOCK_TABLE | LOCK_AUTO_INC), which will be
  unaffected by any page split or merge operation. (Furthermore,
  table lock objects will never be cloned or moved.) */
  const lock_t *const wait_lock= trx->lock.wait_lock;

  if (!wait_lock)
  {
    /* The lock has already been released or this transaction
    was chosen as a deadlock victim: no need to wait */
    if (trx->lock.was_chosen_as_deadlock_victim.fetch_and(byte(~1)))
      trx->error_state= DB_DEADLOCK;
    else
      trx->error_state= DB_SUCCESS;

    return trx->error_state;
  }

  trx->lock.suspend_time= suspend_time;

  const auto had_dict_lock= trx->dict_operation_lock_mode;
  if (had_dict_lock) /* Release foreign key check latch */
    row_mysql_unfreeze_data_dictionary(trx);

  IF_WSREP(if (trx->is_wsrep()) lock_wait_wsrep(trx),);

  const auto type_mode= wait_lock->type_mode;
#ifdef HAVE_REPLICATION
  /* Even though lock_wait_rpl_report() has nothing to do with
  deadlock detection, it was always disabled by innodb_deadlock_detect=OFF.
  We will keep it in that way, because unfortunately
  thd_need_wait_reports() will hold even if parallel (or any) replication
  is not being used. We want to be allow the user to skip
  lock_wait_rpl_report(). */
  const bool rpl= !(type_mode & LOCK_AUTO_INC) && trx->mysql_thd &&
    innodb_deadlock_detect && thd_need_wait_reports(trx->mysql_thd);
#endif
  const bool row_lock_wait= thr->lock_state == QUE_THR_LOCK_ROW;
  timespec abstime;
  set_timespec_time_nsec(abstime, suspend_time.val * 1000);
  abstime.MY_tv_sec+= innodb_lock_wait_timeout;
  thd_wait_begin(trx->mysql_thd, (type_mode & LOCK_TABLE)
                 ? THD_WAIT_TABLE_LOCK : THD_WAIT_ROW_LOCK);
  dberr_t error_state= DB_SUCCESS;

  mysql_mutex_lock(&lock_sys.wait_mutex);
  if (trx->lock.wait_lock)
  {
    if (Deadlock::check_and_resolve(trx))
    {
      ut_ad(!trx->lock.wait_lock);
      error_state= DB_DEADLOCK;
      goto end_wait;
    }
  }
  else
    goto end_wait;

  if (row_lock_wait)
    lock_sys.wait_start();

#ifdef HAVE_REPLICATION
  if (rpl)
    lock_wait_rpl_report(trx);
#endif

  trx->error_state= DB_SUCCESS;

  while (trx->lock.wait_lock)
  {
    int err;

    if (no_timeout)
    {
      my_cond_wait(&trx->lock.cond, &lock_sys.wait_mutex.m_mutex);
      err= 0;
    }
    else
      err= my_cond_timedwait(&trx->lock.cond, &lock_sys.wait_mutex.m_mutex,
                             &abstime);
    error_state= trx->error_state;
    switch (error_state) {
    case DB_DEADLOCK:
    case DB_INTERRUPTED:
      break;
    default:
      ut_ad(error_state != DB_LOCK_WAIT_TIMEOUT);
      if (trx_is_interrupted(trx))
        /* innobase_kill_query() can only set trx->error_state=DB_INTERRUPTED
        for any transaction that is attached to a connection. */
        error_state= DB_INTERRUPTED;
      else if (!err)
        continue;
#ifdef WITH_WSREP
      else if (trx->is_wsrep() && wsrep_is_BF_lock_timeout(trx, false));
#endif
      else
      {
        error_state= DB_LOCK_WAIT_TIMEOUT;
        lock_sys.timeouts++;
      }
    }
    break;
  }

  if (row_lock_wait)
    lock_sys.wait_resume(trx->mysql_thd, suspend_time, my_hrtime_coarse());

end_wait:
  if (lock_t *lock= trx->lock.wait_lock)
  {
    lock_sys_t::cancel(trx, lock, false);
    lock_sys.deadlock_check();
  }

  mysql_mutex_unlock(&lock_sys.wait_mutex);
  thd_wait_end(trx->mysql_thd);

  if (had_dict_lock)
    row_mysql_freeze_data_dictionary(trx);

  trx->error_state= error_state;
  return error_state;
}


/** Resume a lock wait */
static void lock_wait_end(trx_t *trx)
{
  mysql_mutex_assert_owner(&lock_sys.wait_mutex);
  ut_ad(trx->mutex_is_owner());
  ut_ad(trx->state == TRX_STATE_ACTIVE);
  ut_ad(trx->lock.wait_thr);

  if (trx->lock.was_chosen_as_deadlock_victim.fetch_and(byte(~1)))
    trx->error_state= DB_DEADLOCK;

  trx->lock.wait_thr= nullptr;
  pthread_cond_signal(&trx->lock.cond);
}

/** Grant a waiting lock request and release the waiting transaction. */
static void lock_grant(lock_t *lock)
{
  lock_reset_lock_and_trx_wait(lock);
  trx_t *trx= lock->trx;
  trx->mutex_lock();
  if (lock->mode() == LOCK_AUTO_INC)
  {
    dict_table_t *table= lock->un_member.tab_lock.table;
    ut_ad(!table->autoinc_trx);
    table->autoinc_trx= trx;
    ib_vector_push(trx->autoinc_locks, &lock);
  }

  DBUG_PRINT("ib_lock", ("wait for trx " TRX_ID_FMT " ends", trx->id));

  /* If we are resolving a deadlock by choosing another transaction as
  a victim, then our original transaction may not be waiting anymore */

  if (trx->lock.wait_thr)
    lock_wait_end(trx);

  trx->mutex_unlock();
}

/*************************************************************//**
Cancels a waiting record lock request and releases the waiting transaction
that requested it. NOTE: does NOT check if waiting lock requests behind this
one can now be granted! */
static void lock_rec_cancel(lock_t *lock)
{
  trx_t *trx= lock->trx;
  mysql_mutex_lock(&lock_sys.wait_mutex);
  trx->mutex_lock();

  ut_d(lock_sys.hash_get(lock->type_mode).
       assert_locked(lock->un_member.rec_lock.page_id));
  /* Reset the bit (there can be only one set bit) in the lock bitmap */
  lock_rec_reset_nth_bit(lock, lock_rec_find_set_bit(lock));

  /* Reset the wait flag and the back pointer to lock in trx */
  lock_reset_lock_and_trx_wait(lock);

  /* The following releases the trx from lock wait */
  lock_wait_end(trx);
  mysql_mutex_unlock(&lock_sys.wait_mutex);
  trx->mutex_unlock();
}

/** Remove a record lock request, waiting or granted, from the queue and
grant locks to other transactions in the queue if they now are entitled
to a lock. NOTE: all record locks contained in in_lock are removed.
@param[in,out]	in_lock		record lock
@param[in]	owns_wait_mutex	whether lock_sys.wait_mutex is held */
static void lock_rec_dequeue_from_page(lock_t *in_lock, bool owns_wait_mutex)
{
#ifdef SAFE_MUTEX
	ut_ad(owns_wait_mutex == mysql_mutex_is_owner(&lock_sys.wait_mutex));
#endif /* SAFE_MUTEX */
	ut_ad(!in_lock->is_table());

	const page_id_t page_id{in_lock->un_member.rec_lock.page_id};
	auto& lock_hash = lock_sys.hash_get(in_lock->type_mode);
	ut_ad(lock_sys.is_writer() || in_lock->trx->mutex_is_owner());

	ut_d(auto old_n_locks=)
	in_lock->index->table->n_rec_locks--;
	ut_ad(old_n_locks);

	const ulint rec_fold = page_id.fold();
	hash_cell_t &cell = *lock_hash.cell_get(rec_fold);
	lock_sys.assert_locked(cell);

	HASH_DELETE(lock_t, hash, &lock_hash, rec_fold, in_lock);
	ut_ad(lock_sys.is_writer() || in_lock->trx->mutex_is_owner());
	UT_LIST_REMOVE(in_lock->trx->lock.trx_locks, in_lock);

	MONITOR_INC(MONITOR_RECLOCK_REMOVED);
	MONITOR_DEC(MONITOR_NUM_RECLOCK);

	bool acquired = false;

	/* Check if waiting locks in the queue can now be granted:
	grant locks if there are no conflicting locks ahead. Stop at
	the first X lock that is waiting or has been granted. */

<<<<<<< HEAD
	for (lock_t* lock = lock_sys_t::get_first(cell, page_id);
	     lock != NULL;
	     lock = lock_rec_get_next_on_page(lock)) {

		if (!lock->is_waiting()) {
			continue;
		}

		if (!owns_wait_mutex) {
			mysql_mutex_lock(&lock_sys.wait_mutex);
			acquired = owns_wait_mutex = true;
		}

		ut_ad(lock->trx->lock.wait_trx);
		ut_ad(lock->trx->lock.wait_lock);

		if (const lock_t* c = lock_rec_has_to_wait_in_queue(
			    cell, lock)) {
			trx_t* c_trx = c->trx;
			IF_WSREP(wsrep_assert_no_bf_bf_wait(c, lock, c_trx),);
			lock->trx->lock.wait_trx = c_trx;
			if (c_trx->lock.wait_trx
			    && innodb_deadlock_detect
			    && Deadlock::to_check.emplace(c_trx).second) {
				Deadlock::to_be_checked = true;
=======
			if (!lock_get_wait(lock)) {
				continue;
			}
			const lock_t* c = lock_rec_has_to_wait_in_queue(lock);
			if (!c) {
				/* Grant the lock */
				ut_ad(lock->trx != in_lock->trx);
				lock_grant(lock);
>>>>>>> 5eae8c27
			}
		} else {
			/* Grant the lock */
			ut_ad(lock->trx != in_lock->trx);
			lock_grant(lock);
		}
	}

	if (acquired) {
		mysql_mutex_unlock(&lock_sys.wait_mutex);
	}
}

/** Remove a record lock request, waiting or granted, on a discarded page
@param hash     hash table
@param in_lock  lock object */
void lock_rec_discard(lock_sys_t::hash_table &lock_hash, lock_t *in_lock)
{
  ut_ad(!in_lock->is_table());
  lock_hash.assert_locked(in_lock->un_member.rec_lock.page_id);

  HASH_DELETE(lock_t, hash, &lock_hash,
              in_lock->un_member.rec_lock.page_id.fold(), in_lock);
  trx_t *trx= in_lock->trx;
  trx->mutex_lock();
  ut_d(auto old_locks=)
  in_lock->index->table->n_rec_locks--;
  ut_ad(old_locks);
  UT_LIST_REMOVE(trx->lock.trx_locks, in_lock);
  trx->mutex_unlock();
  MONITOR_INC(MONITOR_RECLOCK_REMOVED);
  MONITOR_DEC(MONITOR_NUM_RECLOCK);
}

/*************************************************************//**
Removes record lock objects set on an index page which is discarded. This
function does not move locks, or check for waiting locks, therefore the
lock bitmaps must already be reset when this function is called. */
static void
lock_rec_free_all_from_discard_page(page_id_t id, const hash_cell_t &cell,
                                    lock_sys_t::hash_table &lock_hash)
{
  for (lock_t *lock= lock_sys_t::get_first(cell, id); lock; )
  {
    ut_ad(&lock_hash != &lock_sys.rec_hash ||
          lock_rec_find_set_bit(lock) == ULINT_UNDEFINED);
    ut_ad(!lock->is_waiting());
    lock_t *next_lock= lock_rec_get_next_on_page(lock);
    lock_rec_discard(lock_hash, lock);
    lock= next_lock;
  }
}

/*============= RECORD LOCK MOVING AND INHERITING ===================*/

/*************************************************************//**
Resets the lock bits for a single record. Releases transactions waiting for
lock requests here. */
static
void
lock_rec_reset_and_release_wait(const hash_cell_t &cell, const page_id_t id,
                                ulint heap_no)
{
  for (lock_t *lock= lock_sys.get_first(cell, id, heap_no); lock;
       lock= lock_rec_get_next(heap_no, lock))
  {
    if (lock->is_waiting())
      lock_rec_cancel(lock);
    else
    {
      trx_t *lock_trx= lock->trx;
      lock_trx->mutex_lock();
      lock_rec_reset_nth_bit(lock, heap_no);
      lock_trx->mutex_unlock();
    }
  }
}

/*************************************************************//**
Makes a record to inherit the locks (except LOCK_INSERT_INTENTION type)
of another record as gap type locks, but does not reset the lock bits of
the other record. Also waiting lock requests on rec are inherited as
GRANTED gap locks. */
static
void
lock_rec_inherit_to_gap(
/*====================*/
	hash_cell_t&		heir_cell,	/*!< heir hash table cell */
	const page_id_t		heir,		/*!< in: page containing the
						record which inherits */
	const hash_cell_t&	donor_cell,	/*!< donor hash table cell */
	const page_id_t		donor,		/*!< in: page containing the
						record from which inherited;
						does NOT reset the locks on
						this record */
	const page_t*		heir_page,	/*!< in: heir page frame */
	ulint			heir_heap_no,	/*!< in: heap_no of the
						inheriting record */
	ulint			heap_no)	/*!< in: heap_no of the
						donating record */
{
	/* At READ UNCOMMITTED or READ COMMITTED isolation level,
	we do not want locks set
	by an UPDATE or a DELETE to be inherited as gap type locks. But we
	DO want S-locks/X-locks(taken for replace) set by a consistency
	constraint to be inherited also then. */

	for (lock_t* lock= lock_sys_t::get_first(donor_cell, donor, heap_no);
	     lock;
	     lock = lock_rec_get_next(heap_no, lock)) {
		trx_t* lock_trx = lock->trx;
		if (!lock->is_insert_intention()
		    && (lock_trx->isolation_level > TRX_ISO_READ_COMMITTED
			|| lock->mode() !=
			(lock_trx->duplicates ? LOCK_S : LOCK_X))) {
			lock_rec_add_to_queue(LOCK_GAP | lock->mode(),
					      heir_cell, heir, heir_page,
					      heir_heap_no,
					      lock->index, lock_trx, false);
		}
	}
}

/*************************************************************//**
Makes a record to inherit the gap locks (except LOCK_INSERT_INTENTION type)
of another record as gap type locks, but does not reset the lock bits of the
other record. Also waiting lock requests are inherited as GRANTED gap locks. */
static
void
lock_rec_inherit_to_gap_if_gap_lock(
/*================================*/
	const buf_block_t*	block,		/*!< in: buffer block */
	ulint			heir_heap_no,	/*!< in: heap_no of
						record which inherits */
	ulint			heap_no)	/*!< in: heap_no of record
						from which inherited;
						does NOT reset the locks
						on this record */
{
  const page_id_t id{block->page.id()};
  LockGuard g{lock_sys.rec_hash, id};

  for (lock_t *lock= lock_sys_t::get_first(g.cell(), id, heap_no); lock;
       lock= lock_rec_get_next(heap_no, lock))
     if (!lock->is_insert_intention() && (heap_no == PAGE_HEAP_NO_SUPREMUM ||
                                          !lock->is_record_not_gap()) &&
         !lock_table_has(lock->trx, lock->index->table, LOCK_X))
       lock_rec_add_to_queue(LOCK_GAP | lock->mode(),
                             g.cell(), id, block->frame,
                             heir_heap_no, lock->index, lock->trx, false);
}

/*************************************************************//**
Moves the locks of a record to another record and resets the lock bits of
the donating record. */
static
void
lock_rec_move(
	hash_cell_t&		receiver_cell,	/*!< in: hash table cell */
	const buf_block_t&	receiver,	/*!< in: buffer block containing
						the receiving record */
	const page_id_t		receiver_id,	/*!< in: page identifier */
	const hash_cell_t&	donator_cell,	/*!< in: hash table cell */
	const page_id_t		donator_id,	/*!< in: page identifier of
						the donating record */
	ulint			receiver_heap_no,/*!< in: heap_no of the record
						which gets the locks; there
						must be no lock requests
						on it! */
	ulint			donator_heap_no)/*!< in: heap_no of the record
						which gives the locks */
{
	ut_ad(!lock_sys_t::get_first(receiver_cell,
				     receiver_id, receiver_heap_no));

	for (lock_t *lock = lock_sys_t::get_first(donator_cell, donator_id,
						  donator_heap_no);
	     lock != NULL;
	     lock = lock_rec_get_next(donator_heap_no, lock)) {
		const auto type_mode = lock->type_mode;
		if (type_mode & LOCK_WAIT) {
			ut_ad(lock->trx->lock.wait_lock == lock);
			lock->type_mode &= ~LOCK_WAIT;
		}

		trx_t* lock_trx = lock->trx;
		lock_trx->mutex_lock();
		lock_rec_reset_nth_bit(lock, donator_heap_no);

		/* Note that we FIRST reset the bit, and then set the lock:
		the function works also if donator_id == receiver_id */

		lock_rec_add_to_queue(type_mode, receiver_cell,
				      receiver_id, receiver.frame,
				      receiver_heap_no,
				      lock->index, lock_trx, true);
		lock_trx->mutex_unlock();
	}

	ut_ad(!lock_sys_t::get_first(donator_cell, donator_id,
				     donator_heap_no));
}

/** Move all the granted locks to the front of the given lock list.
All the waiting locks will be at the end of the list.
@param[in,out]	lock_list	the given lock list.  */
static
void
lock_move_granted_locks_to_front(
	UT_LIST_BASE_NODE_T(lock_t)&	lock_list)
{
	lock_t*	lock;

	bool seen_waiting_lock = false;

	for (lock = UT_LIST_GET_FIRST(lock_list); lock;
	     lock = UT_LIST_GET_NEXT(trx_locks, lock)) {

		if (!seen_waiting_lock) {
			if (lock->is_waiting()) {
				seen_waiting_lock = true;
			}
			continue;
		}

		ut_ad(seen_waiting_lock);

		if (!lock->is_waiting()) {
			lock_t* prev = UT_LIST_GET_PREV(trx_locks, lock);
			ut_a(prev);
			ut_list_move_to_front(lock_list, lock);
			lock = prev;
		}
	}
}

/*************************************************************//**
Updates the lock table when we have reorganized a page. NOTE: we copy
also the locks set on the infimum of the page; the infimum may carry
locks if an update of a record is occurring on the page, and its locks
were temporarily stored on the infimum. */
void
lock_move_reorganize_page(
/*======================*/
	const buf_block_t*	block,	/*!< in: old index page, now
					reorganized */
	const buf_block_t*	oblock)	/*!< in: copy of the old, not
					reorganized page */
{
  mem_heap_t *heap;

  {
    UT_LIST_BASE_NODE_T(lock_t) old_locks;
    UT_LIST_INIT(old_locks, &lock_t::trx_locks);

    const page_id_t id{block->page.id()};
    const auto id_fold= id.fold();
    {
      LockGuard g{lock_sys.rec_hash, id};
      if (!lock_sys_t::get_first(g.cell(), id))
        return;
    }

    /* We will modify arbitrary trx->lock.trx_locks. */
    LockMutexGuard g{SRW_LOCK_CALL};
    hash_cell_t &cell= *lock_sys.rec_hash.cell_get(id_fold);

    /* Note: Predicate locks for SPATIAL INDEX are not affected by
    page reorganize, because they do not refer to individual record
    heap numbers. */
    lock_t *lock= lock_sys_t::get_first(cell, id);

    if (!lock)
      return;

    heap= mem_heap_create(256);

    /* Copy first all the locks on the page to heap and reset the
    bitmaps in the original locks; chain the copies of the locks
    using the trx_locks field in them. */

    do
    {
      /* Make a copy of the lock */
      lock_t *old_lock= lock_rec_copy(lock, heap);

      UT_LIST_ADD_LAST(old_locks, old_lock);

      /* Reset bitmap of lock */
      lock_rec_bitmap_reset(lock);

      if (lock->is_waiting())
      {
        ut_ad(lock->trx->lock.wait_lock == lock);
        lock->type_mode&= ~LOCK_WAIT;
      }

      lock= lock_rec_get_next_on_page(lock);
    }
    while (lock);

    const ulint comp= page_is_comp(block->frame);
    ut_ad(comp == page_is_comp(oblock->frame));

    lock_move_granted_locks_to_front(old_locks);

    DBUG_EXECUTE_IF("do_lock_reverse_page_reorganize",
                    ut_list_reverse(old_locks););

    for (lock= UT_LIST_GET_FIRST(old_locks); lock;
         lock= UT_LIST_GET_NEXT(trx_locks, lock))
    {
      /* NOTE: we copy also the locks set on the infimum and
      supremum of the page; the infimum may carry locks if an
      update of a record is occurring on the page, and its locks
      were temporarily stored on the infimum */
      const rec_t *rec1= page_get_infimum_rec(block->frame);
      const rec_t *rec2= page_get_infimum_rec(oblock->frame);

      /* Set locks according to old locks */
      for (;;)
      {
        ulint old_heap_no;
        ulint new_heap_no;
        ut_d(const rec_t* const orec= rec1);
        ut_ad(page_rec_is_metadata(rec1) == page_rec_is_metadata(rec2));

        if (comp)
        {
          old_heap_no= rec_get_heap_no_new(rec2);
          new_heap_no= rec_get_heap_no_new(rec1);

          rec1= page_rec_get_next_low(rec1, TRUE);
          rec2= page_rec_get_next_low(rec2, TRUE);
        }
        else
        {
          old_heap_no= rec_get_heap_no_old(rec2);
          new_heap_no= rec_get_heap_no_old(rec1);
          ut_ad(!memcmp(rec1, rec2, rec_get_data_size_old(rec2)));

          rec1= page_rec_get_next_low(rec1, FALSE);
          rec2= page_rec_get_next_low(rec2, FALSE);
        }

        trx_t *lock_trx= lock->trx;
        lock_trx->mutex_lock();

        /* Clear the bit in old_lock. */
        if (old_heap_no < lock->un_member.rec_lock.n_bits &&
            lock_rec_reset_nth_bit(lock, old_heap_no))
        {
          ut_ad(!page_rec_is_metadata(orec));

          /* NOTE that the old lock bitmap could be too
          small for the new heap number! */
          lock_rec_add_to_queue(lock->type_mode, cell, id, block->frame,
                                new_heap_no, lock->index, lock_trx, true);
        }

        lock_trx->mutex_unlock();

        if (new_heap_no == PAGE_HEAP_NO_SUPREMUM)
        {
           ut_ad(old_heap_no == PAGE_HEAP_NO_SUPREMUM);
           break;
        }
      }

      ut_ad(lock_rec_find_set_bit(lock) == ULINT_UNDEFINED);
    }
  }

  mem_heap_free(heap);

#ifdef UNIV_DEBUG_LOCK_VALIDATE
  if (fil_space_t *space= fil_space_t::get(id.space()))
  {
    ut_ad(lock_rec_validate_page(block, space->is_latched()));
    space->release();
  }
#endif
}

/*************************************************************//**
Moves the explicit locks on user records to another page if a record
list end is moved to another page. */
void
lock_move_rec_list_end(
/*===================*/
	const buf_block_t*	new_block,	/*!< in: index page to move to */
	const buf_block_t*	block,		/*!< in: index page */
	const rec_t*		rec)		/*!< in: record on page: this
						is the first record moved */
{
  const ulint comp= page_rec_is_comp(rec);

  ut_ad(block->frame == page_align(rec));
  ut_ad(comp == page_is_comp(new_block->frame));

  const page_id_t id{block->page.id()};
  const page_id_t new_id{new_block->page.id()};
  {
    LockMultiGuard g{lock_sys.rec_hash, id, new_id};

    /* Note: when we move locks from record to record, waiting locks
    and possible granted gap type locks behind them are enqueued in
    the original order, because new elements are inserted to a hash
    table to the end of the hash chain, and lock_rec_add_to_queue
    does not reuse locks if there are waiters in the queue. */
    for (lock_t *lock= lock_sys_t::get_first(g.cell1(), id); lock;
         lock= lock_rec_get_next_on_page(lock))
    {
      const rec_t *rec1= rec;
      const rec_t *rec2;
      const auto type_mode= lock->type_mode;

      if (comp)
      {
        if (page_offset(rec1) == PAGE_NEW_INFIMUM)
          rec1= page_rec_get_next_low(rec1, TRUE);
        rec2= page_rec_get_next_low(new_block->frame + PAGE_NEW_INFIMUM, TRUE);
      }
      else
      {
        if (page_offset(rec1) == PAGE_OLD_INFIMUM)
          rec1= page_rec_get_next_low(rec1, FALSE);
        rec2= page_rec_get_next_low(new_block->frame + PAGE_OLD_INFIMUM,FALSE);
      }

      /* Copy lock requests on user records to new page and
      reset the lock bits on the old */
      for (;;)
      {
        ut_ad(page_rec_is_metadata(rec1) == page_rec_is_metadata(rec2));
        ut_d(const rec_t* const orec= rec1);

        ulint rec1_heap_no;
        ulint rec2_heap_no;

        if (comp)
        {
          rec1_heap_no= rec_get_heap_no_new(rec1);
          if (rec1_heap_no == PAGE_HEAP_NO_SUPREMUM)
            break;

          rec2_heap_no= rec_get_heap_no_new(rec2);
          rec1= page_rec_get_next_low(rec1, TRUE);
          rec2= page_rec_get_next_low(rec2, TRUE);
        }
        else
        {
          rec1_heap_no= rec_get_heap_no_old(rec1);

          if (rec1_heap_no == PAGE_HEAP_NO_SUPREMUM)
            break;
          rec2_heap_no= rec_get_heap_no_old(rec2);

          ut_ad(rec_get_data_size_old(rec1) == rec_get_data_size_old(rec2));
          ut_ad(!memcmp(rec1, rec2, rec_get_data_size_old(rec1)));

          rec1= page_rec_get_next_low(rec1, FALSE);
          rec2= page_rec_get_next_low(rec2, FALSE);
        }

        trx_t *lock_trx= lock->trx;
        lock_trx->mutex_lock();

        if (rec1_heap_no < lock->un_member.rec_lock.n_bits &&
            lock_rec_reset_nth_bit(lock, rec1_heap_no))
        {
          ut_ad(!page_rec_is_metadata(orec));

          if (type_mode & LOCK_WAIT)
          {
            ut_ad(lock_trx->lock.wait_lock == lock);
            lock->type_mode&= ~LOCK_WAIT;
          }

          lock_rec_add_to_queue(type_mode, g.cell2(), new_id, new_block->frame,
                                rec2_heap_no, lock->index, lock_trx, true);
        }

        lock_trx->mutex_unlock();
      }
    }
  }

#ifdef UNIV_DEBUG_LOCK_VALIDATE
  if (fil_space_t *space= fil_space_t::get(id.space()))
  {
    const bool is_latched{space->is_latched()};
    ut_ad(lock_rec_validate_page(block, is_latched));
    ut_ad(lock_rec_validate_page(new_block, is_latched));
    space->release();
  }
#endif
}

/*************************************************************//**
Moves the explicit locks on user records to another page if a record
list start is moved to another page. */
void
lock_move_rec_list_start(
/*=====================*/
	const buf_block_t*	new_block,	/*!< in: index page to
						move to */
	const buf_block_t*	block,		/*!< in: index page */
	const rec_t*		rec,		/*!< in: record on page:
						this is the first
						record NOT copied */
	const rec_t*		old_end)	/*!< in: old
						previous-to-last
						record on new_page
						before the records
						were copied */
{
  const ulint comp= page_rec_is_comp(rec);

  ut_ad(block->frame == page_align(rec));
  ut_ad(comp == page_is_comp(new_block->frame));
  ut_ad(new_block->frame == page_align(old_end));
  ut_ad(!page_rec_is_metadata(rec));
  const page_id_t id{block->page.id()};
  const page_id_t new_id{new_block->page.id()};

  {
    LockMultiGuard g{lock_sys.rec_hash, id, new_id};

    for (lock_t *lock= lock_sys_t::get_first(g.cell1(), id); lock;
         lock= lock_rec_get_next_on_page(lock))
    {
      const rec_t *rec1;
      const rec_t *rec2;
      const auto type_mode= lock->type_mode;

      if (comp)
      {
        rec1= page_rec_get_next_low(block->frame + PAGE_NEW_INFIMUM, TRUE);
        rec2= page_rec_get_next_low(old_end, TRUE);
      }
      else
      {
        rec1= page_rec_get_next_low(block->frame + PAGE_OLD_INFIMUM, FALSE);
        rec2= page_rec_get_next_low(old_end, FALSE);
      }

      /* Copy lock requests on user records to new page and
      reset the lock bits on the old */

      while (rec1 != rec)
      {
        ut_ad(page_rec_is_metadata(rec1) == page_rec_is_metadata(rec2));
        ut_d(const rec_t* const prev= rec1);

        ulint rec1_heap_no;
        ulint rec2_heap_no;

        if (comp)
        {
          rec1_heap_no= rec_get_heap_no_new(rec1);
          rec2_heap_no= rec_get_heap_no_new(rec2);

          rec1= page_rec_get_next_low(rec1, TRUE);
          rec2= page_rec_get_next_low(rec2, TRUE);
        }
        else
        {
          rec1_heap_no= rec_get_heap_no_old(rec1);
          rec2_heap_no= rec_get_heap_no_old(rec2);

          ut_ad(!memcmp(rec1, rec2, rec_get_data_size_old(rec2)));

          rec1= page_rec_get_next_low(rec1, FALSE);
          rec2= page_rec_get_next_low(rec2, FALSE);
        }

        trx_t *lock_trx= lock->trx;
        lock_trx->mutex_lock();

        if (rec1_heap_no < lock->un_member.rec_lock.n_bits &&
            lock_rec_reset_nth_bit(lock, rec1_heap_no))
        {
          ut_ad(!page_rec_is_metadata(prev));

          if (type_mode & LOCK_WAIT)
          {
            ut_ad(lock_trx->lock.wait_lock == lock);
            lock->type_mode&= ~LOCK_WAIT;
          }

          lock_rec_add_to_queue(type_mode, g.cell2(), new_id, new_block->frame,
                                rec2_heap_no, lock->index, lock_trx, true);
        }

        lock_trx->mutex_unlock();
      }

#ifdef UNIV_DEBUG
      if (page_rec_is_supremum(rec))
        for (auto i= lock_rec_get_n_bits(lock); --i > PAGE_HEAP_NO_USER_LOW; )
          ut_ad(!lock_rec_get_nth_bit(lock, i));
#endif /* UNIV_DEBUG */
    }
  }

#ifdef UNIV_DEBUG_LOCK_VALIDATE
  ut_ad(lock_rec_validate_page(block));
#endif
}

/*************************************************************//**
Moves the explicit locks on user records to another page if a record
list start is moved to another page. */
void
lock_rtr_move_rec_list(
/*===================*/
	const buf_block_t*	new_block,	/*!< in: index page to
						move to */
	const buf_block_t*	block,		/*!< in: index page */
	rtr_rec_move_t*		rec_move,       /*!< in: recording records
						moved */
	ulint			num_move)       /*!< in: num of rec to move */
{
  if (!num_move)
    return;

  const ulint comp= page_rec_is_comp(rec_move[0].old_rec);

  ut_ad(block->frame == page_align(rec_move[0].old_rec));
  ut_ad(new_block->frame == page_align(rec_move[0].new_rec));
  ut_ad(comp == page_rec_is_comp(rec_move[0].new_rec));
  const page_id_t id{block->page.id()};
  const page_id_t new_id{new_block->page.id()};

  {
    LockMultiGuard g{lock_sys.rec_hash, id, new_id};

    for (lock_t *lock= lock_sys_t::get_first(g.cell1(), id); lock;
         lock= lock_rec_get_next_on_page(lock))
    {
      const rec_t *rec1;
      const rec_t *rec2;
      const auto type_mode= lock->type_mode;

      /* Copy lock requests on user records to new page and
      reset the lock bits on the old */

      for (ulint moved= 0; moved < num_move; moved++)
      {
        ulint rec1_heap_no;
        ulint rec2_heap_no;

        rec1= rec_move[moved].old_rec;
        rec2= rec_move[moved].new_rec;
        ut_ad(!page_rec_is_metadata(rec1));
        ut_ad(!page_rec_is_metadata(rec2));

        if (comp)
        {
          rec1_heap_no= rec_get_heap_no_new(rec1);
          rec2_heap_no= rec_get_heap_no_new(rec2);
        }
        else
        {
          rec1_heap_no= rec_get_heap_no_old(rec1);
          rec2_heap_no= rec_get_heap_no_old(rec2);

          ut_ad(!memcmp(rec1, rec2, rec_get_data_size_old(rec2)));
        }

        trx_t *lock_trx= lock->trx;
        lock_trx->mutex_lock();

        if (rec1_heap_no < lock->un_member.rec_lock.n_bits &&
            lock_rec_reset_nth_bit(lock, rec1_heap_no))
        {
          if (type_mode & LOCK_WAIT)
          {
            ut_ad(lock_trx->lock.wait_lock == lock);
            lock->type_mode&= ~LOCK_WAIT;
          }

          lock_rec_add_to_queue(type_mode, g.cell2(), new_id, new_block->frame,
                                rec2_heap_no, lock->index, lock_trx, true);

          rec_move[moved].moved= true;
        }

        lock_trx->mutex_unlock();
      }
    }
  }

#ifdef UNIV_DEBUG_LOCK_VALIDATE
  ut_ad(lock_rec_validate_page(block));
#endif
}
/*************************************************************//**
Updates the lock table when a page is split to the right. */
void
lock_update_split_right(
/*====================*/
	const buf_block_t*	right_block,	/*!< in: right page */
	const buf_block_t*	left_block)	/*!< in: left page */
{
  const ulint h= lock_get_min_heap_no(right_block);
  const page_id_t l{left_block->page.id()};
  const page_id_t r{right_block->page.id()};

  LockMultiGuard g{lock_sys.rec_hash, l, r};

  /* Move the locks on the supremum of the left page to the supremum
  of the right page */

  lock_rec_move(g.cell2(), *right_block, r, g.cell1(), l,
                PAGE_HEAP_NO_SUPREMUM, PAGE_HEAP_NO_SUPREMUM);

  /* Inherit the locks to the supremum of left page from the successor
  of the infimum on right page */
  lock_rec_inherit_to_gap(g.cell1(), l, g.cell2(), r, left_block->frame,
                          PAGE_HEAP_NO_SUPREMUM, h);
}

#ifdef UNIV_DEBUG
static void lock_assert_no_spatial(const page_id_t id)
{
  const auto id_fold= id.fold();
  auto cell= lock_sys.prdt_page_hash.cell_get(id_fold);
  auto latch= lock_sys_t::hash_table::latch(cell);
  latch->acquire();
  /* there should exist no page lock on the left page,
  otherwise, it will be blocked from merge */
  ut_ad(!lock_sys_t::get_first(*cell, id));
  latch->release();
  cell= lock_sys.prdt_hash.cell_get(id_fold);
  latch= lock_sys_t::hash_table::latch(cell);
  latch->acquire();
  ut_ad(!lock_sys_t::get_first(*cell, id));
  latch->release();
}
#endif

/*************************************************************//**
Updates the lock table when a page is merged to the right. */
void
lock_update_merge_right(
/*====================*/
	const buf_block_t*	right_block,	/*!< in: right page to
						which merged */
	const rec_t*		orig_succ,	/*!< in: original
						successor of infimum
						on the right page
						before merge */
	const buf_block_t*	left_block)	/*!< in: merged index
						page which will be
						discarded */
{
  ut_ad(!page_rec_is_metadata(orig_succ));

  const page_id_t l{left_block->page.id()};
  const page_id_t r{right_block->page.id()};
  LockMultiGuard g{lock_sys.rec_hash, l, r};

  /* Inherit the locks from the supremum of the left page to the
  original successor of infimum on the right page, to which the left
  page was merged */
  lock_rec_inherit_to_gap(g.cell2(), r, g.cell1(), l, right_block->frame,
                          page_rec_get_heap_no(orig_succ),
                          PAGE_HEAP_NO_SUPREMUM);

  /* Reset the locks on the supremum of the left page, releasing
  waiting transactions */
  lock_rec_reset_and_release_wait(g.cell1(), l, PAGE_HEAP_NO_SUPREMUM);
  lock_rec_free_all_from_discard_page(l, g.cell1(), lock_sys.rec_hash);

  ut_d(lock_assert_no_spatial(l));
}

/** Update locks when the root page is copied to another in
btr_root_raise_and_insert(). Note that we leave lock structs on the
root page, even though they do not make sense on other than leaf
pages: the reason is that in a pessimistic update the infimum record
of the root page will act as a dummy carrier of the locks of the record
to be updated. */
void lock_update_root_raise(const buf_block_t &block, const page_id_t root)
{
  const page_id_t id{block.page.id()};
  LockMultiGuard g{lock_sys.rec_hash, id, root};
  /* Move the locks on the supremum of the root to the supremum of block */
  lock_rec_move(g.cell1(), block, id, g.cell2(), root,
                PAGE_HEAP_NO_SUPREMUM, PAGE_HEAP_NO_SUPREMUM);
}

/** Update the lock table when a page is copied to another.
@param new_block  the target page
@param old        old page (not index root page) */
void lock_update_copy_and_discard(const buf_block_t &new_block, page_id_t old)
{
  const page_id_t id{new_block.page.id()};
  LockMultiGuard g{lock_sys.rec_hash, id, old};
  /* Move the locks on the supremum of the old page to the supremum of new */
  lock_rec_move(g.cell1(), new_block, id, g.cell2(), old,
                PAGE_HEAP_NO_SUPREMUM, PAGE_HEAP_NO_SUPREMUM);
  lock_rec_free_all_from_discard_page(old, g.cell2(), lock_sys.rec_hash);
}

/*************************************************************//**
Updates the lock table when a page is split to the left. */
void
lock_update_split_left(
/*===================*/
	const buf_block_t*	right_block,	/*!< in: right page */
	const buf_block_t*	left_block)	/*!< in: left page */
{
  ulint h= lock_get_min_heap_no(right_block);
  const page_id_t l{left_block->page.id()};
  const page_id_t r{right_block->page.id()};
  LockMultiGuard g{lock_sys.rec_hash, l, r};
  /* Inherit the locks to the supremum of the left page from the
  successor of the infimum on the right page */
  lock_rec_inherit_to_gap(g.cell1(), l, g.cell2(), r, left_block->frame,
                          PAGE_HEAP_NO_SUPREMUM, h);
}

/** Update the lock table when a page is merged to the left.
@param left      left page
@param orig_pred original predecessor of supremum on the left page before merge
@param right     merged, to-be-discarded right page */
void lock_update_merge_left(const buf_block_t& left, const rec_t *orig_pred,
                            const page_id_t right)
{
  ut_ad(left.frame == page_align(orig_pred));

  const page_id_t l{left.page.id()};

  LockMultiGuard g{lock_sys.rec_hash, l, right};
  const rec_t *left_next_rec= page_rec_get_next_const(orig_pred);

  if (!page_rec_is_supremum(left_next_rec))
  {
    /* Inherit the locks on the supremum of the left page to the
    first record which was moved from the right page */
    lock_rec_inherit_to_gap(g.cell1(), l, g.cell1(), l, left.frame,
                            page_rec_get_heap_no(left_next_rec),
                            PAGE_HEAP_NO_SUPREMUM);

    /* Reset the locks on the supremum of the left page,
    releasing waiting transactions */
    lock_rec_reset_and_release_wait(g.cell1(), l, PAGE_HEAP_NO_SUPREMUM);
  }

  /* Move the locks from the supremum of right page to the supremum
  of the left page */
  lock_rec_move(g.cell1(), left, l, g.cell2(), right,
                PAGE_HEAP_NO_SUPREMUM, PAGE_HEAP_NO_SUPREMUM);
  lock_rec_free_all_from_discard_page(right, g.cell2(), lock_sys.rec_hash);

  /* there should exist no page lock on the right page,
  otherwise, it will be blocked from merge */
  ut_d(lock_assert_no_spatial(right));
}

/*************************************************************//**
Resets the original locks on heir and replaces them with gap type locks
inherited from rec. */
void
lock_rec_reset_and_inherit_gap_locks(
/*=================================*/
	const buf_block_t&	heir_block,	/*!< in: block containing the
						record which inherits */
	const page_id_t		donor,		/*!< in: page containing the
						record from which inherited;
						does NOT reset the locks on
						this record */
	ulint			heir_heap_no,	/*!< in: heap_no of the
						inheriting record */
	ulint			heap_no)	/*!< in: heap_no of the
						donating record */
{
  const page_id_t heir{heir_block.page.id()};
  LockMultiGuard g{lock_sys.rec_hash, heir, donor};
  lock_rec_reset_and_release_wait(g.cell1(), heir, heir_heap_no);
  lock_rec_inherit_to_gap(g.cell1(), heir, g.cell2(), donor, heir_block.frame,
                          heir_heap_no, heap_no);
}

/*************************************************************//**
Updates the lock table when a page is discarded. */
void
lock_update_discard(
/*================*/
	const buf_block_t*	heir_block,	/*!< in: index page
						which will inherit the locks */
	ulint			heir_heap_no,	/*!< in: heap_no of the record
						which will inherit the locks */
	const buf_block_t*	block)		/*!< in: index page
						which will be discarded */
{
	const page_t*	page = block->frame;
	const rec_t*	rec;
	ulint		heap_no;
	const page_id_t	heir(heir_block->page.id());
	const page_id_t	page_id(block->page.id());
	LockMultiGuard	g{lock_sys.rec_hash, heir, page_id};

	if (lock_sys_t::get_first(g.cell2(), page_id)) {
		ut_d(lock_assert_no_spatial(page_id));
		/* Inherit all the locks on the page to the record and
		reset all the locks on the page */

		if (page_is_comp(page)) {
			rec = page + PAGE_NEW_INFIMUM;

			do {
				heap_no = rec_get_heap_no_new(rec);

				lock_rec_inherit_to_gap(g.cell1(), heir,
							g.cell2(), page_id,
							heir_block->frame,
							heir_heap_no, heap_no);

				lock_rec_reset_and_release_wait(
					g.cell2(), page_id, heap_no);

				rec = page + rec_get_next_offs(rec, TRUE);
			} while (heap_no != PAGE_HEAP_NO_SUPREMUM);
		} else {
			rec = page + PAGE_OLD_INFIMUM;

			do {
				heap_no = rec_get_heap_no_old(rec);

				lock_rec_inherit_to_gap(g.cell1(), heir,
							g.cell2(), page_id,
							heir_block->frame,
							heir_heap_no, heap_no);

				lock_rec_reset_and_release_wait(
					g.cell2(), page_id, heap_no);

				rec = page + rec_get_next_offs(rec, FALSE);
			} while (heap_no != PAGE_HEAP_NO_SUPREMUM);
		}

		lock_rec_free_all_from_discard_page(page_id, g.cell2(),
						    lock_sys.rec_hash);
	} else {
		const auto fold = page_id.fold();
		auto cell = lock_sys.prdt_hash.cell_get(fold);
		auto latch = lock_sys_t::hash_table::latch(cell);
		latch->acquire();
		lock_rec_free_all_from_discard_page(page_id, *cell,
						    lock_sys.prdt_hash);
		latch->release();
		cell = lock_sys.prdt_page_hash.cell_get(fold);
		latch = lock_sys_t::hash_table::latch(cell);
		latch->acquire();
		lock_rec_free_all_from_discard_page(page_id, *cell,
						    lock_sys.prdt_page_hash);
		latch->release();
	}
}

/*************************************************************//**
Updates the lock table when a new user record is inserted. */
void
lock_update_insert(
/*===============*/
	const buf_block_t*	block,	/*!< in: buffer block containing rec */
	const rec_t*		rec)	/*!< in: the inserted record */
{
	ulint	receiver_heap_no;
	ulint	donator_heap_no;

	ut_ad(block->frame == page_align(rec));
	ut_ad(!page_rec_is_metadata(rec));

	/* Inherit the gap-locking locks for rec, in gap mode, from the next
	record */

	if (page_rec_is_comp(rec)) {
		receiver_heap_no = rec_get_heap_no_new(rec);
		donator_heap_no = rec_get_heap_no_new(
			page_rec_get_next_low(rec, TRUE));
	} else {
		receiver_heap_no = rec_get_heap_no_old(rec);
		donator_heap_no = rec_get_heap_no_old(
			page_rec_get_next_low(rec, FALSE));
	}

	lock_rec_inherit_to_gap_if_gap_lock(
		block, receiver_heap_no, donator_heap_no);
}

/*************************************************************//**
Updates the lock table when a record is removed. */
void
lock_update_delete(
/*===============*/
	const buf_block_t*	block,	/*!< in: buffer block containing rec */
	const rec_t*		rec)	/*!< in: the record to be removed */
{
	const page_t*	page = block->frame;
	ulint		heap_no;
	ulint		next_heap_no;

	ut_ad(page == page_align(rec));
	ut_ad(!page_rec_is_metadata(rec));

	if (page_is_comp(page)) {
		heap_no = rec_get_heap_no_new(rec);
		next_heap_no = rec_get_heap_no_new(page
						   + rec_get_next_offs(rec,
								       TRUE));
	} else {
		heap_no = rec_get_heap_no_old(rec);
		next_heap_no = rec_get_heap_no_old(page
						   + rec_get_next_offs(rec,
								       FALSE));
	}

	const page_id_t id{block->page.id()};
	LockGuard g{lock_sys.rec_hash, id};

	/* Let the next record inherit the locks from rec, in gap mode */

	lock_rec_inherit_to_gap(g.cell(), id, g.cell(), id, block->frame,
				next_heap_no, heap_no);

	/* Reset the lock bits on rec and release waiting transactions */
	lock_rec_reset_and_release_wait(g.cell(), id, heap_no);
}

/*********************************************************************//**
Stores on the page infimum record the explicit locks of another record.
This function is used to store the lock state of a record when it is
updated and the size of the record changes in the update. The record
is moved in such an update, perhaps to another page. The infimum record
acts as a dummy carrier record, taking care of lock releases while the
actual record is being moved. */
void
lock_rec_store_on_page_infimum(
/*===========================*/
	const buf_block_t*	block,	/*!< in: buffer block containing rec */
	const rec_t*		rec)	/*!< in: record whose lock state
					is stored on the infimum
					record of the same page; lock
					bits are reset on the
					record */
{
  const ulint heap_no= page_rec_get_heap_no(rec);

  ut_ad(block->frame == page_align(rec));
  const page_id_t id{block->page.id()};

  LockGuard g{lock_sys.rec_hash, id};
  lock_rec_move(g.cell(), *block, id, g.cell(), id,
                PAGE_HEAP_NO_INFIMUM, heap_no);
}

/** Restore the explicit lock requests on a single record, where the
state was stored on the infimum of a page.
@param block   buffer block containing rec
@param rec     record whose lock state is restored
@param donator page (rec is not necessarily on this page)
whose infimum stored the lock state; lock bits are reset on the infimum */
void lock_rec_restore_from_page_infimum(const buf_block_t &block,
					const rec_t *rec, page_id_t donator)
{
  const ulint heap_no= page_rec_get_heap_no(rec);
  const page_id_t id{block.page.id()};
  LockMultiGuard g{lock_sys.rec_hash, id, donator};
  lock_rec_move(g.cell1(), block, id, g.cell2(), donator, heap_no,
                PAGE_HEAP_NO_INFIMUM);
}

/*========================= TABLE LOCKS ==============================*/

/*********************************************************************//**
Creates a table lock object and adds it as the last in the lock queue
of the table. Does NOT check for deadlocks or lock compatibility.
@return own: new lock object */
UNIV_INLINE
lock_t*
lock_table_create(
/*==============*/
	dict_table_t*	table,	/*!< in/out: database table
				in dictionary cache */
	unsigned	type_mode,/*!< in: lock mode possibly ORed with
				LOCK_WAIT */
	trx_t*		trx,	/*!< in: trx */
	lock_t*		c_lock)	/*!< in: conflicting lock */
{
	lock_t*		lock;

	lock_sys.assert_locked(*table);
	ut_ad(trx->mutex_is_owner());
	ut_ad(!trx->is_wsrep() || lock_sys.is_writer());
	ut_ad(trx->state == TRX_STATE_ACTIVE || trx->is_recovered);
	ut_ad(!trx_is_autocommit_non_locking(trx));

	switch (LOCK_MODE_MASK & type_mode) {
	case LOCK_AUTO_INC:
		++table->n_waiting_or_granted_auto_inc_locks;
		/* For AUTOINC locking we reuse the lock instance only if
		there is no wait involved else we allocate the waiting lock
		from the transaction lock heap. */
		if (type_mode == LOCK_AUTO_INC) {
			lock = table->autoinc_lock;

			ut_ad(!table->autoinc_trx);
			table->autoinc_trx = trx;

			ib_vector_push(trx->autoinc_locks, &lock);
			goto allocated;
		}

		break;
	case LOCK_X:
	case LOCK_S:
		++table->n_lock_x_or_s;
		break;
	}

	lock = trx->lock.table_cached < array_elements(trx->lock.table_pool)
		? &trx->lock.table_pool[trx->lock.table_cached++]
		: static_cast<lock_t*>(
			mem_heap_alloc(trx->lock.lock_heap, sizeof *lock));

allocated:
	lock->type_mode = ib_uint32_t(type_mode | LOCK_TABLE);
	lock->trx = trx;

	lock->un_member.tab_lock.table = table;

	ut_ad(table->get_ref_count() > 0 || !table->can_be_evicted);

	UT_LIST_ADD_LAST(trx->lock.trx_locks, lock);

	ut_list_append(table->locks, lock, TableLockGetNode());

	if (type_mode & LOCK_WAIT) {
		if (trx->lock.wait_trx) {
			ut_ad(!c_lock || trx->lock.wait_trx == c_lock->trx);
			ut_ad(trx->lock.wait_lock);
			ut_ad((*trx->lock.wait_lock).trx == trx);
		} else {
			ut_ad(c_lock);
			trx->lock.wait_trx = c_lock->trx;
			ut_ad(!trx->lock.wait_lock);
		}
		trx->lock.wait_lock = lock;
	}

	lock->trx->lock.table_locks.push_back(lock);

	MONITOR_INC(MONITOR_TABLELOCK_CREATED);
	MONITOR_INC(MONITOR_NUM_TABLELOCK);

	return(lock);
}

/*************************************************************//**
Pops autoinc lock requests from the transaction's autoinc_locks. We
handle the case where there are gaps in the array and they need to
be popped off the stack. */
UNIV_INLINE
void
lock_table_pop_autoinc_locks(
/*=========================*/
	trx_t*	trx)	/*!< in/out: transaction that owns the AUTOINC locks */
{
	ut_ad(!ib_vector_is_empty(trx->autoinc_locks));

	/* Skip any gaps, gaps are NULL lock entries in the
	trx->autoinc_locks vector. */

	do {
		ib_vector_pop(trx->autoinc_locks);

		if (ib_vector_is_empty(trx->autoinc_locks)) {
			return;
		}

	} while (*(lock_t**) ib_vector_get_last(trx->autoinc_locks) == NULL);
}

/*************************************************************//**
Removes an autoinc lock request from the transaction's autoinc_locks. */
UNIV_INLINE
void
lock_table_remove_autoinc_lock(
/*===========================*/
	lock_t*	lock,	/*!< in: table lock */
	trx_t*	trx)	/*!< in/out: transaction that owns the lock */
{
	ut_ad(lock->type_mode == (LOCK_AUTO_INC | LOCK_TABLE));
	lock_sys.assert_locked(*lock->un_member.tab_lock.table);
	ut_ad(trx->mutex_is_owner());

	auto s = ib_vector_size(trx->autoinc_locks);
	ut_ad(s);

	/* With stored functions and procedures the user may drop
	a table within the same "statement". This special case has
	to be handled by deleting only those AUTOINC locks that were
	held by the table being dropped. */

	lock_t*	autoinc_lock = *static_cast<lock_t**>(
		ib_vector_get(trx->autoinc_locks, --s));

	/* This is the default fast case. */

	if (autoinc_lock == lock) {
		lock_table_pop_autoinc_locks(trx);
	} else {
		/* The last element should never be NULL */
		ut_a(autoinc_lock != NULL);

		/* Handle freeing the locks from within the stack. */

		while (s) {
			autoinc_lock = *static_cast<lock_t**>(
				ib_vector_get(trx->autoinc_locks, --s));

			if (autoinc_lock == lock) {
				void*	null_var = NULL;
				ib_vector_set(trx->autoinc_locks, s, &null_var);
				return;
			}
		}

		/* Must find the autoinc lock. */
		ut_error;
	}
}

/*************************************************************//**
Removes a table lock request from the queue and the trx list of locks;
this is a low-level function which does NOT check if waiting requests
can now be granted. */
UNIV_INLINE
const dict_table_t*
lock_table_remove_low(
/*==================*/
	lock_t*	lock)	/*!< in/out: table lock */
{
	ut_ad(lock->is_table());

	trx_t*		trx;
	dict_table_t*	table;

	ut_ad(lock->is_table());
	trx = lock->trx;
	table = lock->un_member.tab_lock.table;
	lock_sys.assert_locked(*table);
	ut_ad(trx->mutex_is_owner());

	/* Remove the table from the transaction's AUTOINC vector, if
	the lock that is being released is an AUTOINC lock. */
	switch (lock->mode()) {
	case LOCK_AUTO_INC:
		ut_ad((table->autoinc_trx == trx) == !lock->is_waiting());

		if (table->autoinc_trx == trx) {
			table->autoinc_trx = NULL;
			/* The locks must be freed in the reverse order from
			the one in which they were acquired. This is to avoid
			traversing the AUTOINC lock vector unnecessarily.

			We only store locks that were granted in the
			trx->autoinc_locks vector (see lock_table_create()
			and lock_grant()). */
			lock_table_remove_autoinc_lock(lock, trx);
		}

		ut_ad(table->n_waiting_or_granted_auto_inc_locks);
		--table->n_waiting_or_granted_auto_inc_locks;
		break;
	case LOCK_X:
	case LOCK_S:
		ut_ad(table->n_lock_x_or_s);
		--table->n_lock_x_or_s;
		break;
	default:
		break;
	}

	UT_LIST_REMOVE(trx->lock.trx_locks, lock);
	ut_list_remove(table->locks, lock, TableLockGetNode());

	MONITOR_INC(MONITOR_TABLELOCK_REMOVED);
	MONITOR_DEC(MONITOR_NUM_TABLELOCK);
	return table;
}

/*********************************************************************//**
Enqueues a waiting request for a table lock which cannot be granted
immediately. Checks for deadlocks.
@retval	DB_LOCK_WAIT	if the waiting lock was enqueued
@retval	DB_DEADLOCK	if this transaction was chosen as the victim */
static
dberr_t
lock_table_enqueue_waiting(
/*=======================*/
	unsigned	mode,	/*!< in: lock mode this transaction is
				requesting */
	dict_table_t*	table,	/*!< in/out: table */
	que_thr_t*	thr,	/*!< in: query thread */
	lock_t*		c_lock)	/*!< in: conflicting lock or NULL */
{
	lock_sys.assert_locked(*table);
	ut_ad(!srv_read_only_mode);

	trx_t* trx = thr_get_trx(thr);
	ut_ad(trx->mutex_is_owner());

	switch (trx_get_dict_operation(trx)) {
	case TRX_DICT_OP_NONE:
		break;
	case TRX_DICT_OP_TABLE:
	case TRX_DICT_OP_INDEX:
		ib::error() << "A table lock wait happens in a dictionary"
			" operation. Table " << table->name
			<< ". " << BUG_REPORT_MSG;
		ut_ad(0);
	}

#ifdef WITH_WSREP
	if (trx->is_wsrep() && trx->lock.was_chosen_as_deadlock_victim) {
		return(DB_DEADLOCK);
	}
#endif /* WITH_WSREP */

	/* Enqueue the lock request that will wait to be granted */
	lock_table_create(table, mode | LOCK_WAIT, trx, c_lock);

	trx->lock.wait_thr = thr;
	trx->lock.was_chosen_as_deadlock_victim
		IF_WSREP(.fetch_and(byte(~1)), = false);

	MONITOR_INC(MONITOR_TABLELOCK_WAIT);
	return(DB_LOCK_WAIT);
}

/*********************************************************************//**
Checks if other transactions have an incompatible mode lock request in
the lock queue.
@return lock or NULL */
UNIV_INLINE
lock_t*
lock_table_other_has_incompatible(
/*==============================*/
	const trx_t*		trx,	/*!< in: transaction, or NULL if all
					transactions should be included */
	ulint			wait,	/*!< in: LOCK_WAIT if also
					waiting locks are taken into
					account, or 0 if not */
	const dict_table_t*	table,	/*!< in: table */
	lock_mode		mode)	/*!< in: lock mode */
{
	lock_sys.assert_locked(*table);

	static_assert(LOCK_IS == 0, "compatibility");
	static_assert(LOCK_IX == 1, "compatibility");

	if (UNIV_LIKELY(mode <= LOCK_IX && !table->n_lock_x_or_s)) {
		return(NULL);
	}

	for (lock_t* lock = UT_LIST_GET_LAST(table->locks);
	     lock;
	     lock = UT_LIST_GET_PREV(un_member.tab_lock.locks, lock)) {

		trx_t* lock_trx = lock->trx;

		if (lock_trx != trx
		    && !lock_mode_compatible(lock->mode(), mode)
		    && (wait || !lock->is_waiting())) {
			return(lock);
		}
	}

	return(NULL);
}

/*********************************************************************//**
Locks the specified database table in the mode given. If the lock cannot
be granted immediately, the query thread is put to wait.
@return DB_SUCCESS, DB_LOCK_WAIT, or DB_DEADLOCK */
dberr_t
lock_table(
/*=======*/
	dict_table_t*	table,	/*!< in/out: database table
				in dictionary cache */
	lock_mode	mode,	/*!< in: lock mode */
	que_thr_t*	thr)	/*!< in: query thread */
{
	trx_t*		trx;
	dberr_t		err;
	lock_t*		wait_for;

	if (table->is_temporary()) {
		return DB_SUCCESS;
	}

	trx = thr_get_trx(thr);

	/* Look for equal or stronger locks the same trx already
	has on the table. No need to acquire LockMutexGuard here
	because only this transacton can add/access table locks
	to/from trx_t::table_locks. */

	if (lock_table_has(trx, table, mode) || srv_read_only_mode) {
		return(DB_SUCCESS);
	}

	/* Read only transactions can write to temp tables, we don't want
	to promote them to RW transactions. Their updates cannot be visible
	to other transactions. Therefore we can keep them out
	of the read views. */

	if ((mode == LOCK_IX || mode == LOCK_X)
	    && !trx->read_only
	    && trx->rsegs.m_redo.rseg == 0) {

		trx_set_rw_mode(trx);
	}

	err = DB_SUCCESS;

#ifdef WITH_WSREP
	if (trx->is_wsrep()) {
		lock_sys.wr_lock(SRW_LOCK_CALL);
	} else {
		lock_sys.rd_lock(SRW_LOCK_CALL);
		table->lock_mutex_lock();
	}
#else
	lock_sys.rd_lock(SRW_LOCK_CALL);
	table->lock_mutex_lock();
#endif

	/* We have to check if the new lock is compatible with any locks
	other transactions have in the table lock queue. */

	wait_for = lock_table_other_has_incompatible(
		trx, LOCK_WAIT, table, mode);

	trx->mutex_lock();

	if (wait_for) {
		err = lock_table_enqueue_waiting(mode, table, thr, wait_for);
	} else {
		lock_table_create(table, mode, trx, wait_for);
	}

#ifdef WITH_WSREP
	if (trx->is_wsrep()) {
		lock_sys.wr_unlock();
		trx->mutex_unlock();
		return err;
	}
#endif
	table->lock_mutex_unlock();
	lock_sys.rd_unlock();
	trx->mutex_unlock();

	return(err);
}

/** Create a table lock object for a resurrected transaction.
@param table    table to be X-locked
@param trx      transaction
@param mode     LOCK_X or LOCK_IX */
void lock_table_resurrect(dict_table_t *table, trx_t *trx, lock_mode mode)
{
  ut_ad(trx->is_recovered);
  ut_ad(mode == LOCK_X || mode == LOCK_IX);

  if (lock_table_has(trx, table, mode))
    return;

  {
    LockMutexGuard g{SRW_LOCK_CALL};
    ut_ad(!lock_table_other_has_incompatible(trx, LOCK_WAIT, table, mode));

    trx->mutex_lock();
    lock_table_create(table, mode, trx, nullptr);
  }
  trx->mutex_unlock();
}

/** Find a lock that a waiting table lock request still has to wait for. */
static const lock_t *lock_table_has_to_wait_in_queue(const lock_t *wait_lock)
{
  ut_ad(wait_lock->is_waiting());
  ut_ad(wait_lock->is_table());

  dict_table_t *table= wait_lock->un_member.tab_lock.table;
  lock_sys.assert_locked(*table);

  static_assert(LOCK_IS == 0, "compatibility");
  static_assert(LOCK_IX == 1, "compatibility");

  if (UNIV_LIKELY(wait_lock->mode() <= LOCK_IX && !table->n_lock_x_or_s))
    return nullptr;

  for (const lock_t *lock= UT_LIST_GET_FIRST(table->locks); lock != wait_lock;
       lock= UT_LIST_GET_NEXT(un_member.tab_lock.locks, lock))
    if (lock_has_to_wait(wait_lock, lock))
      return lock;

  return nullptr;
}

/*************************************************************//**
Removes a table lock request, waiting or granted, from the queue and grants
locks to other transactions in the queue, if they now are entitled to a
lock.
@param[in,out]	in_lock		table lock
@param[in]	owns_wait_mutex	whether lock_sys.wait_mutex is held */
static void lock_table_dequeue(lock_t *in_lock, bool owns_wait_mutex)
{
#ifdef SAFE_MUTEX
	ut_ad(owns_wait_mutex == mysql_mutex_is_owner(&lock_sys.wait_mutex));
#endif
	ut_ad(in_lock->trx->mutex_is_owner());
	lock_t*	lock = UT_LIST_GET_NEXT(un_member.tab_lock.locks, in_lock);

	const dict_table_t* table = lock_table_remove_low(in_lock);

	static_assert(LOCK_IS == 0, "compatibility");
	static_assert(LOCK_IX == 1, "compatibility");

	if (UNIV_LIKELY(in_lock->mode() <= LOCK_IX && !table->n_lock_x_or_s)) {
		return;
	}

	bool acquired = false;

	/* Check if waiting locks in the queue can now be granted: grant
	locks if there are no conflicting locks ahead. */

	for (/* No op */;
	     lock != NULL;
	     lock = UT_LIST_GET_NEXT(un_member.tab_lock.locks, lock)) {
		if (!lock->is_waiting()) {
			continue;
		}

		if (!owns_wait_mutex) {
			mysql_mutex_lock(&lock_sys.wait_mutex);
			acquired = owns_wait_mutex = true;
		}

		ut_ad(lock->trx->lock.wait_trx);
		ut_ad(lock->trx->lock.wait_lock);

		if (const lock_t* c = lock_table_has_to_wait_in_queue(lock)) {
			trx_t* c_trx = c->trx;
			lock->trx->lock.wait_trx = c_trx;
			if (c_trx->lock.wait_trx
			    && innodb_deadlock_detect
			    && Deadlock::to_check.emplace(c_trx).second) {
				Deadlock::to_be_checked = true;
			}
		} else {
			/* Grant the lock */
			ut_ad(in_lock->trx != lock->trx);
			in_lock->trx->mutex_unlock();
			lock_grant(lock);
			in_lock->trx->mutex_lock();
		}
	}

	if (acquired) {
		mysql_mutex_unlock(&lock_sys.wait_mutex);
	}
}

/** Sets a lock on a table based on the given mode.
@param[in]	table	table to lock
@param[in,out]	trx	transaction
@param[in]	mode	LOCK_X or LOCK_S
@return error code or DB_SUCCESS. */
dberr_t
lock_table_for_trx(
	dict_table_t*	table,
	trx_t*		trx,
	enum lock_mode	mode)
{
	mem_heap_t*	heap;
	que_thr_t*	thr;
	dberr_t		err;
	sel_node_t*	node;
	heap = mem_heap_create(512);

	node = sel_node_create(heap);
	thr = pars_complete_graph_for_exec(node, trx, heap, NULL);
	thr->graph->state = QUE_FORK_ACTIVE;

	/* We use the select query graph as the dummy graph needed
	in the lock module call */

	thr = static_cast<que_thr_t*>(
		que_fork_get_first_thr(
			static_cast<que_fork_t*>(que_node_get_parent(thr))));

run_again:
	thr->run_node = thr;
	thr->prev_node = thr->common.parent;

	err = lock_table(table, mode, thr);

	trx->error_state = err;

	if (UNIV_UNLIKELY(err != DB_SUCCESS)) {
		if (row_mysql_handle_errors(&err, trx, thr, NULL)) {
			goto run_again;
		}
	}

	que_graph_free(thr->graph);
	trx->op_info = "";

	return(err);
}

/*=========================== LOCK RELEASE ==============================*/

/*************************************************************//**
Removes a granted record lock of a transaction from the queue and grants
locks to other transactions waiting in the queue if they now are entitled
to a lock. */
void
lock_rec_unlock(
/*============*/
	trx_t*			trx,	/*!< in/out: transaction that has
					set a record lock */
	const page_id_t		id,	/*!< in: page containing rec */
	const rec_t*		rec,	/*!< in: record */
	lock_mode		lock_mode)/*!< in: LOCK_S or LOCK_X */
{
	lock_t*		first_lock;
	lock_t*		lock;
	ulint		heap_no;

	ut_ad(trx);
	ut_ad(rec);
	ut_ad(!trx->lock.wait_lock);
	ut_ad(trx_state_eq(trx, TRX_STATE_ACTIVE));
	ut_ad(!page_rec_is_metadata(rec));

	heap_no = page_rec_get_heap_no(rec);

	LockGuard g{lock_sys.rec_hash, id};

	first_lock = lock_sys_t::get_first(g.cell(), id, heap_no);

	/* Find the last lock with the same lock_mode and transaction
	on the record. */

	for (lock = first_lock; lock != NULL;
	     lock = lock_rec_get_next(heap_no, lock)) {
		if (lock->trx == trx && lock->mode() == lock_mode) {
			goto released;
		}
	}

	{
		ib::error	err;
		err << "Unlock row could not find a " << lock_mode
			<< " mode lock on the record. Current statement: ";
		size_t		stmt_len;
		if (const char* stmt = innobase_get_stmt_unsafe(
			    trx->mysql_thd, &stmt_len)) {
			err.write(stmt, stmt_len);
		}
	}

	return;

released:
	ut_a(!lock->is_waiting());
	trx->mutex_lock();
	lock_rec_reset_nth_bit(lock, heap_no);
	trx->mutex_unlock();

	/* Check if we can now grant waiting lock requests */

	for (lock = first_lock; lock != NULL;
	     lock = lock_rec_get_next(heap_no, lock)) {
		if (!lock->is_waiting()) {
			continue;
		}
		mysql_mutex_lock(&lock_sys.wait_mutex);
		ut_ad(lock->trx->lock.wait_trx);
		ut_ad(lock->trx->lock.wait_lock);

<<<<<<< HEAD
		if (const lock_t* c = lock_rec_has_to_wait_in_queue(g.cell(),
								    lock)) {
#ifdef WITH_WSREP
			wsrep_assert_no_bf_bf_wait(c, lock, c->trx);
#endif /* WITH_WSREP */
			lock->trx->lock.wait_trx = c->trx;
		} else {
			/* Grant the lock */
			ut_ad(trx != lock->trx);
			lock_grant(lock);
		}
		mysql_mutex_unlock(&lock_sys.wait_mutex);
=======
		for (lock = first_lock; lock != NULL;
			 lock = lock_rec_get_next(heap_no, lock)) {
			if (!lock_get_wait(lock)) {
				continue;
			}
			const lock_t* c = lock_rec_has_to_wait_in_queue(lock);
			if (!c) {
				/* Grant the lock */
				ut_ad(trx != lock->trx);
				lock_grant(lock);
			}
		}
	} else {
		lock_grant_and_move_on_rec(first_lock, heap_no);
>>>>>>> 5eae8c27
	}
}

/** Release the explicit locks of a committing transaction,
and release possible other transactions waiting because of these locks.
@return whether the operation succeeded */
static bool lock_release_try(trx_t *trx)
{
  /* At this point, trx->lock.trx_locks cannot be modified by other
  threads, because our transaction has been committed.
  See the checks and assertions in lock_rec_create_low() and
  lock_rec_add_to_queue().

  The function lock_table_create() should never be invoked on behalf
  of a transaction running in another thread. Also there, we will
  assert that the current transaction be active. */
  DBUG_ASSERT(trx->state == TRX_STATE_COMMITTED_IN_MEMORY);
  DBUG_ASSERT(!trx->is_referenced());

  bool all_released= true;
restart:
  ulint count= 1000;
  lock_sys.rd_lock(SRW_LOCK_CALL);
  trx->mutex_lock();

  /* Note: Anywhere else, trx->mutex is not held while acquiring
  a lock table latch, but here we are following the opposite order.
  To avoid deadlocks, we only try to acquire the lock table latches
  but not keep waiting for them. */

  for (lock_t *lock= UT_LIST_GET_LAST(trx->lock.trx_locks); lock; )
  {
    ut_ad(lock->trx == trx);
    lock_t *prev= UT_LIST_GET_PREV(trx_locks, lock);
    if (!lock->is_table())
    {
      ut_ad(!lock->index->table->is_temporary());
      ut_ad(lock->mode() != LOCK_X ||
            lock->index->table->id >= DICT_HDR_FIRST_ID ||
            trx->dict_operation);
      auto &lock_hash= lock_sys.hash_get(lock->type_mode);
      auto cell= lock_hash.cell_get(lock->un_member.rec_lock.page_id.fold());
      auto latch= lock_sys_t::hash_table::latch(cell);
      if (!latch->try_acquire())
        all_released= false;
      else
      {
        lock_rec_dequeue_from_page(lock, false);
        latch->release();
      }
    }
    else
    {
      dict_table_t *table= lock->un_member.tab_lock.table;
      ut_ad(!table->is_temporary());
      ut_ad(table->id >= DICT_HDR_FIRST_ID ||
            (lock->mode() != LOCK_IX && lock->mode() != LOCK_X) ||
            trx->dict_operation);
      if (!table->lock_mutex_trylock())
        all_released= false;
      else
      {
        lock_table_dequeue(lock, false);
        table->lock_mutex_unlock();
      }
    }

    lock= all_released ? UT_LIST_GET_LAST(trx->lock.trx_locks) : prev;
    if (!--count)
      break;
  }

  lock_sys.rd_unlock();
  trx->mutex_unlock();
  if (all_released && !count)
    goto restart;
  return all_released;
}

/** Release the explicit locks of a committing transaction,
and release possible other transactions waiting because of these locks. */
void lock_release(trx_t *trx)
{
#if defined SAFE_MUTEX && defined UNIV_DEBUG
  std::set<table_id_t> to_evict;
  if (innodb_evict_tables_on_commit_debug && !trx->is_recovered)
# if 1 /* if dict_stats_exec_sql() were not playing dirty tricks */
    if (!dict_sys.mutex_is_locked())
# else /* this would be more proper way to do it */
    if (!trx->dict_operation_lock_mode && !trx->dict_operation)
# endif
      for (const auto& p: trx->mod_tables)
        if (!p.first->is_temporary())
          to_evict.emplace(p.first->id);
#endif
  ulint count;

  for (count= 5; count--; )
    if (lock_release_try(trx))
      goto released;

  /* Fall back to acquiring lock_sys.latch in exclusive mode */
restart:
  count= 1000;
  lock_sys.wr_lock(SRW_LOCK_CALL);
  trx->mutex_lock();

  while (lock_t *lock= UT_LIST_GET_LAST(trx->lock.trx_locks))
  {
    ut_ad(lock->trx == trx);
    if (!lock->is_table())
    {
      ut_ad(!lock->index->table->is_temporary());
      ut_ad(lock->mode() != LOCK_X ||
            lock->index->table->id >= DICT_HDR_FIRST_ID ||
            trx->dict_operation);
      lock_rec_dequeue_from_page(lock, false);
    }
    else
    {
      ut_d(dict_table_t *table= lock->un_member.tab_lock.table);
      ut_ad(!table->is_temporary());
      ut_ad(table->id >= DICT_HDR_FIRST_ID ||
            (lock->mode() != LOCK_IX && lock->mode() != LOCK_X) ||
            trx->dict_operation);
      lock_table_dequeue(lock, false);
    }

    if (!--count)
      break;
  }

  lock_sys.wr_unlock();
  trx->mutex_unlock();
  if (!count)
    goto restart;

released:
  if (UNIV_UNLIKELY(Deadlock::to_be_checked))
  {
    mysql_mutex_lock(&lock_sys.wait_mutex);
    lock_sys.deadlock_check();
    mysql_mutex_unlock(&lock_sys.wait_mutex);
  }

  trx->lock.was_chosen_as_deadlock_victim= false;
  trx->lock.n_rec_locks= 0;

#if defined SAFE_MUTEX && defined UNIV_DEBUG
  if (to_evict.empty())
    return;
  dict_sys.mutex_lock();
  LockMutexGuard g{SRW_LOCK_CALL};
  for (const table_id_t id : to_evict)
  {
    if (dict_table_t *table= dict_sys.get_table(id))
      if (!table->get_ref_count() && !UT_LIST_GET_LEN(table->locks))
        dict_sys.remove(table, true);
  }
  dict_sys.mutex_unlock();
#endif
}

/*********************************************************************//**
Removes table locks of the transaction on a table to be dropped. */
static
void
lock_trx_table_locks_remove(
/*========================*/
	const lock_t*	lock_to_remove)		/*!< in: lock to remove */
{
	trx_t*		trx = lock_to_remove->trx;

	ut_ad(lock_to_remove->is_table());
	lock_sys.assert_locked(*lock_to_remove->un_member.tab_lock.table);
	ut_ad(trx->mutex_is_owner());

	for (lock_list::iterator it = trx->lock.table_locks.begin(),
             end = trx->lock.table_locks.end(); it != end; ++it) {
		const lock_t*	lock = *it;

		ut_ad(!lock || trx == lock->trx);
		ut_ad(!lock || lock->is_table());
		ut_ad(!lock || lock->un_member.tab_lock.table);

		if (lock == lock_to_remove) {
			*it = NULL;
			return;
		}
	}

	/* Lock must exist in the vector. */
	ut_error;
}

/*===================== VALIDATION AND DEBUGGING ====================*/

/** Print info of a table lock.
@param[in,out]	file	output stream
@param[in]	lock	table lock */
static
void
lock_table_print(FILE* file, const lock_t* lock)
{
	lock_sys.assert_locked();
	ut_a(lock->is_table());

	fputs("TABLE LOCK table ", file);
	ut_print_name(file, lock->trx,
		      lock->un_member.tab_lock.table->name.m_name);
	fprintf(file, " trx id " TRX_ID_FMT, lock->trx->id);

	switch (auto mode = lock->mode()) {
	case LOCK_S:
		fputs(" lock mode S", file);
		break;
	case LOCK_X:
		ut_ad(lock->trx->id != 0);
		fputs(" lock mode X", file);
		break;
	case LOCK_IS:
		fputs(" lock mode IS", file);
		break;
	case LOCK_IX:
		ut_ad(lock->trx->id != 0);
		fputs(" lock mode IX", file);
		break;
	case LOCK_AUTO_INC:
		fputs(" lock mode AUTO-INC", file);
		break;
	default:
		fprintf(file, " unknown lock mode %u", mode);
	}

	if (lock->is_waiting()) {
		fputs(" waiting", file);
	}

	putc('\n', file);
}

/** Pretty-print a record lock.
@param[in,out]	file	output stream
@param[in]	lock	record lock
@param[in,out]	mtr	mini-transaction for accessing the record */
static void lock_rec_print(FILE* file, const lock_t* lock, mtr_t& mtr)
{
	ut_ad(!lock->is_table());

	const page_id_t page_id{lock->un_member.rec_lock.page_id};
	ut_d(lock_sys.hash_get(lock->type_mode).assert_locked(page_id));

	fprintf(file, "RECORD LOCKS space id %u page no %u n bits " ULINTPF
		" index %s of table ",
		page_id.space(), page_id.page_no(),
		lock_rec_get_n_bits(lock),
		lock->index->name());
	ut_print_name(file, lock->trx, lock->index->table->name.m_name);
	fprintf(file, " trx id " TRX_ID_FMT, lock->trx->id);

	switch (lock->mode()) {
	case LOCK_S:
		fputs(" lock mode S", file);
		break;
	case LOCK_X:
		fputs(" lock_mode X", file);
		break;
	default:
		ut_error;
	}

	if (lock->is_gap()) {
		fputs(" locks gap before rec", file);
	}

	if (lock->is_record_not_gap()) {
		fputs(" locks rec but not gap", file);
	}

	if (lock->is_insert_intention()) {
		fputs(" insert intention", file);
	}

	if (lock->is_waiting()) {
		fputs(" waiting", file);
	}

	putc('\n', file);

	mem_heap_t*		heap		= NULL;
	rec_offs		offsets_[REC_OFFS_NORMAL_SIZE];
	rec_offs*		offsets		= offsets_;
	rec_offs_init(offsets_);

	mtr.start();
	const buf_block_t* block = buf_page_try_get(page_id, &mtr);

	for (ulint i = 0; i < lock_rec_get_n_bits(lock); ++i) {

		if (!lock_rec_get_nth_bit(lock, i)) {
			continue;
		}

		fprintf(file, "Record lock, heap no %lu", (ulong) i);

		if (block) {
			ut_ad(page_is_leaf(block->frame));
			const rec_t*	rec;

			rec = page_find_rec_with_heap_no(
				buf_block_get_frame(block), i);
			ut_ad(!page_rec_is_metadata(rec));

			offsets = rec_get_offsets(
				rec, lock->index, offsets, true,
				ULINT_UNDEFINED, &heap);

			putc(' ', file);
			rec_print_new(file, rec, offsets);
		}

		putc('\n', file);
	}

	mtr.commit();

	if (UNIV_LIKELY_NULL(heap)) {
		mem_heap_free(heap);
	}
}

#ifdef UNIV_DEBUG
/* Print the number of lock structs from lock_print_info_summary() only
in non-production builds for performance reasons, see
http://bugs.mysql.com/36942 */
#define PRINT_NUM_OF_LOCK_STRUCTS
#endif /* UNIV_DEBUG */

#ifdef PRINT_NUM_OF_LOCK_STRUCTS
/*********************************************************************//**
Calculates the number of record lock structs in the record lock hash table.
@return number of record locks */
static ulint lock_get_n_rec_locks()
{
	ulint	n_locks	= 0;
	ulint	i;

	lock_sys.assert_locked();

	for (i = 0; i < lock_sys.rec_hash.n_cells; i++) {
		const lock_t*	lock;

		for (lock = static_cast<const lock_t*>(
			     HASH_GET_FIRST(&lock_sys.rec_hash, i));
		     lock != 0;
		     lock = static_cast<const lock_t*>(
				HASH_GET_NEXT(hash, lock))) {

			n_locks++;
		}
	}

	return(n_locks);
}
#endif /* PRINT_NUM_OF_LOCK_STRUCTS */

/*********************************************************************//**
Prints info of locks for all transactions.
@return FALSE if not able to acquire lock_sys.latch (and dislay info) */
ibool
lock_print_info_summary(
/*====================*/
	FILE*	file,	/*!< in: file where to print */
	ibool	nowait)	/*!< in: whether to wait for lock_sys.latch */
{
	if (!nowait) {
		lock_sys.wr_lock(SRW_LOCK_CALL);
	} else if (!lock_sys.wr_lock_try()) {
		fputs("FAIL TO OBTAIN LOCK MUTEX,"
		      " SKIP LOCK INFO PRINTING\n", file);
		return(FALSE);
	}

	if (lock_sys.deadlocks) {
		fputs("------------------------\n"
		      "LATEST DETECTED DEADLOCK\n"
		      "------------------------\n", file);

		if (!srv_read_only_mode) {
			ut_copy_file(file, lock_latest_err_file);
		}
	}

	fputs("------------\n"
	      "TRANSACTIONS\n"
	      "------------\n", file);

	fprintf(file, "Trx id counter " TRX_ID_FMT "\n",
		trx_sys.get_max_trx_id());

	fprintf(file,
		"Purge done for trx's n:o < " TRX_ID_FMT
		" undo n:o < " TRX_ID_FMT " state: %s\n"
		"History list length %u\n",
		purge_sys.tail.trx_no(),
		purge_sys.tail.undo_no,
		purge_sys.enabled()
		? (purge_sys.running() ? "running"
		   : purge_sys.paused() ? "stopped" : "running but idle")
		: "disabled",
		uint32_t{trx_sys.rseg_history_len});

#ifdef PRINT_NUM_OF_LOCK_STRUCTS
	fprintf(file,
		"Total number of lock structs in row lock hash table %lu\n",
		(ulong) lock_get_n_rec_locks());
#endif /* PRINT_NUM_OF_LOCK_STRUCTS */
	return(TRUE);
}

/** Prints transaction lock wait and MVCC state.
@param[in,out]	file	file where to print
@param[in]	trx	transaction
@param[in]	now	current my_hrtime_coarse() */
void lock_trx_print_wait_and_mvcc_state(FILE *file, const trx_t *trx,
                                        my_hrtime_t now)
{
	fprintf(file, "---");

	trx_print_latched(file, trx, 600);
	trx->read_view.print_limits(file);

	if (const lock_t* wait_lock = trx->lock.wait_lock) {
		const my_hrtime_t suspend_time= trx->lock.suspend_time;
		fprintf(file,
			"------- TRX HAS BEEN WAITING %llu ns"
			" FOR THIS LOCK TO BE GRANTED:\n",
			now.val - suspend_time.val);

		if (!wait_lock->is_table()) {
			mtr_t mtr;
			lock_rec_print(file, wait_lock, mtr);
		} else {
			lock_table_print(file, wait_lock);
		}

		fprintf(file, "------------------\n");
	}
}

/*********************************************************************//**
Prints info of locks for a transaction. */
static
void
lock_trx_print_locks(
/*=================*/
	FILE*		file,		/*!< in/out: File to write */
	const trx_t*	trx)		/*!< in: current transaction */
{
	mtr_t mtr;
	uint32_t i= 0;
	/* Iterate over the transaction's locks. */
	lock_sys.assert_locked();
	for (lock_t *lock = UT_LIST_GET_FIRST(trx->lock.trx_locks);
	     lock != NULL;
	     lock = UT_LIST_GET_NEXT(trx_locks, lock)) {
		if (!lock->is_table()) {
			lock_rec_print(file, lock, mtr);
		} else {
			lock_table_print(file, lock);
		}

		if (++i == 10) {

			fprintf(file,
				"10 LOCKS PRINTED FOR THIS TRX:"
				" SUPPRESSING FURTHER PRINTS\n");

			break;
		}
	}
}

/** Functor to display all transactions */
struct lock_print_info
{
  lock_print_info(FILE* file, my_hrtime_t now) :
    file(file), now(now),
    purge_trx(purge_sys.query ? purge_sys.query->trx : nullptr)
  {}

  void operator()(const trx_t &trx) const
  {
    if (UNIV_UNLIKELY(&trx == purge_trx))
      return;
    lock_trx_print_wait_and_mvcc_state(file, &trx, now);

    if (trx.will_lock && srv_print_innodb_lock_monitor)
      lock_trx_print_locks(file, &trx);
  }

  FILE* const file;
  const my_hrtime_t now;
  const trx_t* const purge_trx;
};

/*********************************************************************//**
Prints info of locks for each transaction. This function will release
lock_sys.latch, which the caller must be holding in exclusive mode. */
void
lock_print_info_all_transactions(
/*=============================*/
	FILE*		file)	/*!< in/out: file where to print */
{
	fprintf(file, "LIST OF TRANSACTIONS FOR EACH SESSION:\n");

	trx_sys.trx_list.for_each(lock_print_info(file, my_hrtime_coarse()));
	lock_sys.wr_unlock();

	ut_d(lock_validate());
}

#ifdef UNIV_DEBUG
/*********************************************************************//**
Find the the lock in the trx_t::trx_lock_t::table_locks vector.
@return true if found */
static
bool
lock_trx_table_locks_find(
/*======================*/
	trx_t*		trx,		/*!< in: trx to validate */
	const lock_t*	find_lock)	/*!< in: lock to find */
{
	bool		found = false;

	ut_ad(trx->mutex_is_owner());

	for (lock_list::const_iterator it = trx->lock.table_locks.begin(),
             end = trx->lock.table_locks.end(); it != end; ++it) {

		const lock_t*	lock = *it;

		if (lock == NULL) {

			continue;

		} else if (lock == find_lock) {

			/* Can't be duplicates. */
			ut_a(!found);
			found = true;
		}

		ut_a(trx == lock->trx);
		ut_a(lock->is_table());
		ut_a(lock->un_member.tab_lock.table != NULL);
	}

	return(found);
}

/*********************************************************************//**
Validates the lock queue on a table.
@return TRUE if ok */
static
ibool
lock_table_queue_validate(
/*======================*/
	const dict_table_t*	table)	/*!< in: table */
{
	const lock_t*	lock;

	lock_sys.assert_locked(*table);

	for (lock = UT_LIST_GET_FIRST(table->locks);
	     lock != NULL;
	     lock = UT_LIST_GET_NEXT(un_member.tab_lock.locks, lock)) {

		/* lock->trx->state cannot change from or to NOT_STARTED
		while we are holding the lock_sys.latch. It may change
		from ACTIVE or PREPARED to PREPARED or COMMITTED. */
		lock->trx->mutex_lock();
		check_trx_state(lock->trx);

		if (lock->trx->state == TRX_STATE_COMMITTED_IN_MEMORY) {
		} else if (!lock->is_waiting()) {
			ut_a(!lock_table_other_has_incompatible(
				     lock->trx, 0, table,
				     lock->mode()));
		} else {
			ut_a(lock_table_has_to_wait_in_queue(lock));
		}

		ut_a(lock_trx_table_locks_find(lock->trx, lock));
		lock->trx->mutex_unlock();
	}

	return(TRUE);
}

/*********************************************************************//**
Validates the lock queue on a single record.
@return TRUE if ok */
static
bool
lock_rec_queue_validate(
/*====================*/
	bool			locked_lock_trx_sys,
					/*!< in: if the caller holds
					both the lock_sys.latch and
					trx_sys_t->lock. */
	const page_id_t		id,	/*!< in: page identifier */
	const rec_t*		rec,	/*!< in: record to look at */
	const dict_index_t*	index,	/*!< in: index, or NULL if not known */
	const rec_offs*		offsets)/*!< in: rec_get_offsets(rec, index) */
{
	const lock_t*	lock;
	ulint		heap_no;

	ut_a(rec);
	ut_ad(rec_offs_validate(rec, index, offsets));
	ut_ad(!page_rec_is_comp(rec) == !rec_offs_comp(offsets));
	ut_ad(page_rec_is_leaf(rec));
	ut_ad(!index || dict_index_is_clust(index)
	      || !dict_index_is_online_ddl(index));

	heap_no = page_rec_get_heap_no(rec);

	if (!locked_lock_trx_sys) {
		lock_sys.wr_lock(SRW_LOCK_CALL);
	}

	hash_cell_t &cell= *lock_sys.rec_hash.cell_get(id.fold());
	lock_sys.assert_locked(cell);

	if (!page_rec_is_user_rec(rec)) {

		for (lock = lock_sys_t::get_first(cell, id, heap_no);
		     lock != NULL;
		     lock = lock_rec_get_next_const(heap_no, lock)) {

			ut_ad(!index || lock->index == index);

			lock->trx->mutex_lock();
			ut_ad(!trx_is_ac_nl_ro(lock->trx));
			ut_ad(trx_state_eq(lock->trx,
					   TRX_STATE_COMMITTED_IN_MEMORY)
			      || !lock->is_waiting()
			      || lock_rec_has_to_wait_in_queue(cell, lock));
			lock->trx->mutex_unlock();
		}

func_exit:
		if (!locked_lock_trx_sys) {
			lock_sys.wr_unlock();
		}

		return true;
	}

	ut_ad(page_rec_is_leaf(rec));

	const trx_id_t impl_trx_id = index && index->is_primary()
		? lock_clust_rec_some_has_impl(rec, index, offsets)
		: 0;

	if (trx_t *impl_trx = impl_trx_id
	    ? trx_sys.find(current_trx(), impl_trx_id, false)
	    : 0) {
		/* impl_trx could have been committed before we
		acquire its mutex, but not thereafter. */

		impl_trx->mutex_lock();
		ut_ad(impl_trx->state != TRX_STATE_NOT_STARTED);
		if (impl_trx->state == TRX_STATE_COMMITTED_IN_MEMORY) {
		} else if (const lock_t* other_lock
			   = lock_rec_other_has_expl_req(
				   LOCK_S, cell, id, true, heap_no,
				   impl_trx)) {
			/* The impl_trx is holding an implicit lock on the
			given record 'rec'. So there cannot be another
			explicit granted lock.  Also, there can be another
			explicit waiting lock only if the impl_trx has an
			explicit granted lock. */

#ifdef WITH_WSREP
			/** Galera record locking rules:
			* If there is no other record lock to the same record, we may grant
			the lock request.
			* If there is other record lock but this requested record lock is
			compatible, we may grant the lock request.
			* If there is other record lock and it is not compatible with
			requested lock, all normal transactions must wait.
			* BF (brute force) additional exceptions :
			** If BF already holds record lock for requested record, we may
			grant new record lock even if there is conflicting record lock(s)
			waiting on a queue.
			** If conflicting transaction holds requested record lock,
			we will cancel this record lock and select conflicting transaction
			for BF abort or kill victim.
			** If conflicting transaction is waiting for requested record lock
			we will cancel this wait and select conflicting transaction
			for BF abort or kill victim.
			** There should not be two BF transactions waiting for same record lock
			*/
			if (other_lock->trx->is_wsrep() && !other_lock->is_waiting()) {
				wsrep_report_bf_lock_wait(impl_trx->mysql_thd, impl_trx->id);
				wsrep_report_bf_lock_wait(other_lock->trx->mysql_thd, other_lock->trx->id);

				if (!lock_rec_has_expl(LOCK_X | LOCK_REC_NOT_GAP,
						       cell, id, heap_no,
						       impl_trx)) {
					ib::info() << "WSREP impl BF lock conflict";
				}
			} else
#endif /* WITH_WSREP */
			{
				ut_ad(other_lock->is_waiting());
				ut_ad(lock_rec_has_expl(LOCK_X | LOCK_REC_NOT_GAP,
						        cell, id, heap_no,
							impl_trx));
			}
		}

		impl_trx->mutex_unlock();
	}

	for (lock = lock_sys_t::get_first(cell, id, heap_no);
	     lock != NULL;
	     lock = lock_rec_get_next_const(heap_no, lock)) {

		ut_ad(!trx_is_ac_nl_ro(lock->trx));
		ut_ad(!page_rec_is_metadata(rec));

		if (index) {
			ut_a(lock->index == index);
		}

		if (lock->is_waiting()) {
			ut_a(lock->is_gap()
			     || lock_rec_has_to_wait_in_queue(cell, lock));
		} else if (!lock->is_gap()) {
			const lock_mode	mode = lock->mode() == LOCK_S
				? LOCK_X : LOCK_S;

			const lock_t*	other_lock
				= lock_rec_other_has_expl_req(
					mode, cell, id, false, heap_no,
					lock->trx);
#ifdef WITH_WSREP
			if (UNIV_UNLIKELY(other_lock && lock->trx->is_wsrep())) {
				/* Only BF transaction may be granted
				lock before other conflicting lock
				request. */
				if (!wsrep_thd_is_BF(lock->trx->mysql_thd, FALSE)
				    && !wsrep_thd_is_BF(other_lock->trx->mysql_thd, FALSE)) {
					/* If no BF, this case is a bug. */
					wsrep_report_bf_lock_wait(lock->trx->mysql_thd, lock->trx->id);
					wsrep_report_bf_lock_wait(other_lock->trx->mysql_thd, other_lock->trx->id);
					ut_error;
				}
			} else
#endif /* WITH_WSREP */
			ut_ad(!other_lock);
		}
	}

	goto func_exit;
}

/** Validate the record lock queues on a page.
@param block    buffer pool block
@param latched  whether the tablespace latch may be held
@return true if ok */
static bool lock_rec_validate_page(const buf_block_t *block, bool latched)
{
	const lock_t*	lock;
	const rec_t*	rec;
	ulint		nth_lock	= 0;
	ulint		nth_bit		= 0;
	ulint		i;
	mem_heap_t*	heap		= NULL;
	rec_offs	offsets_[REC_OFFS_NORMAL_SIZE];
	rec_offs*	offsets		= offsets_;
	rec_offs_init(offsets_);

	const page_id_t id{block->page.id()};

	LockGuard g{lock_sys.rec_hash, id};
loop:
	lock = lock_sys_t::get_first(g.cell(), id);

	if (!lock) {
		goto function_exit;
	}

	DBUG_ASSERT(block->page.status != buf_page_t::FREED);

	for (i = 0; i < nth_lock; i++) {

		lock = lock_rec_get_next_on_page_const(lock);

		if (!lock) {
			goto function_exit;
		}
	}

	ut_ad(!trx_is_ac_nl_ro(lock->trx));

	/* Only validate the record queues when this thread is not
	holding a tablespace latch. */
	if (!latched)
	for (i = nth_bit; i < lock_rec_get_n_bits(lock); i++) {

		if (i == PAGE_HEAP_NO_SUPREMUM
		    || lock_rec_get_nth_bit(lock, i)) {

			rec = page_find_rec_with_heap_no(block->frame, i);
			ut_a(rec);
			ut_ad(!lock_rec_get_nth_bit(lock, i)
			      || page_rec_is_leaf(rec));
			offsets = rec_get_offsets(rec, lock->index, offsets,
						  true, ULINT_UNDEFINED,
						  &heap);

			/* If this thread is holding the file space
			latch (fil_space_t::latch), the following
			check WILL break the latching order and may
			cause a deadlock of threads. */

			lock_rec_queue_validate(
				true, id, rec, lock->index, offsets);

			nth_bit = i + 1;

			goto loop;
		}
	}

	nth_bit = 0;
	nth_lock++;

	goto loop;

function_exit:
	if (heap != NULL) {
		mem_heap_free(heap);
	}
	return(TRUE);
}

/*********************************************************************//**
Validate record locks up to a limit.
@return lock at limit or NULL if no more locks in the hash bucket */
static MY_ATTRIBUTE((warn_unused_result))
const lock_t*
lock_rec_validate(
/*==============*/
	ulint		start,		/*!< in: lock_sys.rec_hash
					bucket */
	page_id_t*	limit)		/*!< in/out: upper limit of
					(space, page_no) */
{
	lock_sys.assert_locked();

	for (const lock_t* lock = static_cast<const lock_t*>(
		     HASH_GET_FIRST(&lock_sys.rec_hash, start));
	     lock != NULL;
	     lock = static_cast<const lock_t*>(HASH_GET_NEXT(hash, lock))) {

		ut_ad(!trx_is_ac_nl_ro(lock->trx));
		ut_ad(!lock->is_table());

		page_id_t current(lock->un_member.rec_lock.page_id);

		if (current > *limit) {
			*limit = current + 1;
			return(lock);
		}
	}

	return(0);
}

/*********************************************************************//**
Validate a record lock's block */
static void lock_rec_block_validate(const page_id_t page_id)
{
	/* The lock and the block that it is referring to may be freed at
	this point. We pass BUF_GET_POSSIBLY_FREED to skip a debug check.
	If the lock exists in lock_rec_validate_page() we assert
	block->page.status != FREED. */

	buf_block_t*	block;
	mtr_t		mtr;

	/* Transactional locks should never refer to dropped
	tablespaces, because all DDL operations that would drop or
	discard or rebuild a tablespace do hold an exclusive table
	lock, which would conflict with any locks referring to the
	tablespace from other transactions. */
	if (fil_space_t* space = fil_space_t::get(page_id.space())) {
		dberr_t err = DB_SUCCESS;
		mtr_start(&mtr);

		block = buf_page_get_gen(
			page_id,
			space->zip_size(),
			RW_X_LATCH, NULL,
			BUF_GET_POSSIBLY_FREED,
			&mtr, &err);

		if (err != DB_SUCCESS) {
			ib::error() << "Lock rec block validate failed for tablespace "
				   << space->name
				   << page_id << " err " << err;
		}

		ut_ad(!block || block->page.status == buf_page_t::FREED
		      || lock_rec_validate_page(block, space->is_latched()));

		mtr_commit(&mtr);

		space->release();
	}
}


static my_bool lock_validate_table_locks(rw_trx_hash_element_t *element, void*)
{
  lock_sys.assert_locked();
  mysql_mutex_lock(&element->mutex);
  if (element->trx)
  {
    check_trx_state(element->trx);
    for (const lock_t *lock= UT_LIST_GET_FIRST(element->trx->lock.trx_locks);
         lock != NULL;
         lock= UT_LIST_GET_NEXT(trx_locks, lock))
      if (lock->is_table())
        lock_table_queue_validate(lock->un_member.tab_lock.table);
  }
  mysql_mutex_unlock(&element->mutex);
  return 0;
}


/** Validate the transactional locks. */
static void lock_validate()
{
  std::set<page_id_t> pages;
  {
    LockMutexGuard g{SRW_LOCK_CALL};
    /* Validate table locks */
    trx_sys.rw_trx_hash.iterate(lock_validate_table_locks);

    for (ulint i= 0; i < lock_sys.rec_hash.n_cells; i++)
    {
      page_id_t limit{0, 0};
      while (const lock_t *lock= lock_rec_validate(i, &limit))
      {
        if (lock_rec_find_set_bit(lock) == ULINT_UNDEFINED)
          /* The lock bitmap is empty; ignore it. */
          continue;
        pages.insert(lock->un_member.rec_lock.page_id);
      }
    }
  }

  for (page_id_t page_id : pages)
    lock_rec_block_validate(page_id);
}
#endif /* UNIV_DEBUG */
/*============ RECORD LOCK CHECKS FOR ROW OPERATIONS ====================*/

/*********************************************************************//**
Checks if locks of other transactions prevent an immediate insert of
a record. If they do, first tests if the query thread should anyway
be suspended for some reason; if not, then puts the transaction and
the query thread to the lock wait state and inserts a waiting request
for a gap x-lock to the lock queue.
@return DB_SUCCESS, DB_LOCK_WAIT, or DB_DEADLOCK */
dberr_t
lock_rec_insert_check_and_lock(
/*===========================*/
	const rec_t*	rec,	/*!< in: record after which to insert */
	buf_block_t*	block,	/*!< in/out: buffer block of rec */
	dict_index_t*	index,	/*!< in: index */
	que_thr_t*	thr,	/*!< in: query thread */
	mtr_t*		mtr,	/*!< in/out: mini-transaction */
	bool*		inherit)/*!< out: set to true if the new
				inserted record maybe should inherit
				LOCK_GAP type locks from the successor
				record */
{
  ut_ad(block->frame == page_align(rec));
  ut_ad(mtr->is_named_space(index->table->space));
  ut_ad(page_is_leaf(block->frame));
  ut_ad(!index->table->is_temporary());

  dberr_t err= DB_SUCCESS;
  bool inherit_in= *inherit;
  trx_t *trx= thr_get_trx(thr);
  const rec_t *next_rec= page_rec_get_next_const(rec);
  ulint heap_no= page_rec_get_heap_no(next_rec);
  const page_id_t id{block->page.id()};
  ut_ad(!rec_is_metadata(next_rec, *index));

  {
    LockGuard g{lock_sys.rec_hash, id};
    /* Because this code is invoked for a running transaction by
    the thread that is serving the transaction, it is not necessary
    to hold trx->mutex here. */

    /* When inserting a record into an index, the table must be at
    least IX-locked. When we are building an index, we would pass
    BTR_NO_LOCKING_FLAG and skip the locking altogether. */
    ut_ad(lock_table_has(trx, index->table, LOCK_IX));

    *inherit= lock_sys_t::get_first(g.cell(), id, heap_no);

    if (*inherit)
    {
      /* Spatial index does not use GAP lock protection. It uses
      "predicate lock" to protect the "range" */
      if (index->is_spatial())
        return DB_SUCCESS;

      /* If another transaction has an explicit lock request which locks
      the gap, waiting or granted, on the successor, the insert has to wait.

      An exception is the case where the lock by the another transaction
      is a gap type lock which it placed to wait for its turn to insert. We
      do not consider that kind of a lock conflicting with our insert. This
      eliminates an unnecessary deadlock which resulted when 2 transactions
      had to wait for their insert. Both had waiting gap type lock requests
      on the successor, which produced an unnecessary deadlock. */
      const unsigned type_mode= LOCK_X | LOCK_GAP | LOCK_INSERT_INTENTION;

      if (lock_t *c_lock= lock_rec_other_has_conflicting(type_mode,
                                                         g.cell(), id,
                                                         heap_no, trx))
      {
        trx->mutex_lock();
        err= lock_rec_enqueue_waiting(c_lock, type_mode, id, block->frame,
                                      heap_no, index, thr, nullptr);
        trx->mutex_unlock();
      }
    }
  }

  switch (err) {
  case DB_SUCCESS_LOCKED_REC:
    err = DB_SUCCESS;
    /* fall through */
  case DB_SUCCESS:
    if (!inherit_in || index->is_clust())
      break;
    /* Update the page max trx id field */
    page_update_max_trx_id(block, buf_block_get_page_zip(block), trx->id, mtr);
  default:
    /* We only care about the two return values. */
    break;
  }

#ifdef UNIV_DEBUG
  {
    mem_heap_t *heap= nullptr;
    rec_offs offsets_[REC_OFFS_NORMAL_SIZE];
    const rec_offs *offsets;
    rec_offs_init(offsets_);

    offsets= rec_get_offsets(next_rec, index, offsets_, true,
                             ULINT_UNDEFINED, &heap);

    ut_ad(lock_rec_queue_validate(false, id, next_rec, index, offsets));

    if (UNIV_LIKELY_NULL(heap))
      mem_heap_free(heap);
  }
#endif /* UNIV_DEBUG */

  return err;
}

/*********************************************************************//**
Creates an explicit record lock for a running transaction that currently only
has an implicit lock on the record. The transaction instance must have a
reference count > 0 so that it can't be committed and freed before this
function has completed. */
static
void
lock_rec_convert_impl_to_expl_for_trx(
/*==================================*/
	const page_id_t		id,	/*!< in: page identifier */
	const rec_t*		rec,	/*!< in: user record on page */
	dict_index_t*		index,	/*!< in: index of record */
	trx_t*			trx,	/*!< in/out: active transaction */
	ulint			heap_no)/*!< in: rec heap number to lock */
{
  ut_ad(trx->is_referenced());
  ut_ad(page_rec_is_leaf(rec));
  ut_ad(!rec_is_metadata(rec, *index));

  DEBUG_SYNC_C("before_lock_rec_convert_impl_to_expl_for_trx");
  {
    LockGuard g{lock_sys.rec_hash, id};
    trx->mutex_lock();
    ut_ad(!trx_state_eq(trx, TRX_STATE_NOT_STARTED));

    if (!trx_state_eq(trx, TRX_STATE_COMMITTED_IN_MEMORY) &&
        !lock_rec_has_expl(LOCK_X | LOCK_REC_NOT_GAP, g.cell(), id, heap_no,
                           trx))
      lock_rec_add_to_queue(LOCK_X | LOCK_REC_NOT_GAP, g.cell(), id,
                            page_align(rec), heap_no, index, trx, true);
  }

  trx->mutex_unlock();
  trx->release_reference();

  DEBUG_SYNC_C("after_lock_rec_convert_impl_to_expl_for_trx");
}


#ifdef UNIV_DEBUG
struct lock_rec_other_trx_holds_expl_arg
{
  const ulint heap_no;
  const hash_cell_t &cell;
  const page_id_t id;
  const trx_t &impl_trx;
};


static my_bool lock_rec_other_trx_holds_expl_callback(
  rw_trx_hash_element_t *element,
  lock_rec_other_trx_holds_expl_arg *arg)
{
  mysql_mutex_lock(&element->mutex);
  if (element->trx)
  {
    element->trx->mutex_lock();
    ut_ad(element->trx->state != TRX_STATE_NOT_STARTED);
    lock_t *expl_lock= element->trx->state == TRX_STATE_COMMITTED_IN_MEMORY
      ? nullptr
      : lock_rec_has_expl(LOCK_S | LOCK_REC_NOT_GAP,
                          arg->cell, arg->id, arg->heap_no, element->trx);
    /*
      An explicit lock is held by trx other than the trx holding the implicit
      lock.
    */
    ut_ad(!expl_lock || expl_lock->trx == &arg->impl_trx);
    element->trx->mutex_unlock();
  }
  mysql_mutex_unlock(&element->mutex);
  return 0;
}


/**
  Checks if some transaction, other than given trx_id, has an explicit
  lock on the given rec.

  FIXME: if the current transaction holds implicit lock from INSERT, a
  subsequent locking read should not convert it to explicit. See also
  MDEV-11215.

  @param      caller_trx  trx of current thread
  @param[in]  trx         trx holding implicit lock on rec
  @param[in]  rec         user record
  @param[in]  id          page identifier
*/

static void lock_rec_other_trx_holds_expl(trx_t *caller_trx, trx_t *trx,
                                          const rec_t *rec,
                                          const page_id_t id)
{
  if (trx)
  {
    ut_ad(!page_rec_is_metadata(rec));
    LockGuard g{lock_sys.rec_hash, id};
    ut_ad(trx->is_referenced());
    const trx_state_t state{trx->state};
    ut_ad(state != TRX_STATE_NOT_STARTED);
    if (state == TRX_STATE_COMMITTED_IN_MEMORY)
      /* The transaction was committed before we acquired LockGuard. */
      return;
    lock_rec_other_trx_holds_expl_arg arg=
    { page_rec_get_heap_no(rec), g.cell(), id, *trx };
    trx_sys.rw_trx_hash.iterate(caller_trx,
                                lock_rec_other_trx_holds_expl_callback, &arg);
  }
}
#endif /* UNIV_DEBUG */


/** If an implicit x-lock exists on a record, convert it to an explicit one.

Often, this is called by a transaction that is about to enter a lock wait
due to the lock conflict. Two explicit locks would be created: first the
exclusive lock on behalf of the lock-holder transaction in this function,
and then a wait request on behalf of caller_trx, in the calling function.

This may also be called by the same transaction that is already holding
an implicit exclusive lock on the record. In this case, no explicit lock
should be created.

@param[in,out]	caller_trx	current transaction
@param[in]	id		index tree leaf page identifier
@param[in]	rec		record on the leaf page
@param[in]	index		the index of the record
@param[in]	offsets		rec_get_offsets(rec,index)
@return	whether caller_trx already holds an exclusive lock on rec */
static
bool
lock_rec_convert_impl_to_expl(
	trx_t*			caller_trx,
	page_id_t		id,
	const rec_t*		rec,
	dict_index_t*		index,
	const rec_offs*		offsets)
{
	trx_t*		trx;

	lock_sys.assert_unlocked();
	ut_ad(page_rec_is_user_rec(rec));
	ut_ad(rec_offs_validate(rec, index, offsets));
	ut_ad(!page_rec_is_comp(rec) == !rec_offs_comp(offsets));
	ut_ad(page_rec_is_leaf(rec));
	ut_ad(!rec_is_metadata(rec, *index));

	if (dict_index_is_clust(index)) {
		trx_id_t	trx_id;

		trx_id = lock_clust_rec_some_has_impl(rec, index, offsets);

		if (trx_id == 0) {
			return false;
		}
		if (UNIV_UNLIKELY(trx_id == caller_trx->id)) {
			return true;
		}

		trx = trx_sys.find(caller_trx, trx_id);
	} else {
		ut_ad(!dict_index_is_online_ddl(index));

		trx = lock_sec_rec_some_has_impl(caller_trx, rec, index,
						 offsets);
		if (trx == caller_trx) {
			trx->release_reference();
			return true;
		}

		ut_d(lock_rec_other_trx_holds_expl(caller_trx, trx, rec, id));
	}

	if (trx) {
		ulint	heap_no = page_rec_get_heap_no(rec);

		ut_ad(trx->is_referenced());

		/* If the transaction is still active and has no
		explicit x-lock set on the record, set one for it.
		trx cannot be committed until the ref count is zero. */

		lock_rec_convert_impl_to_expl_for_trx(
			id, rec, index, trx, heap_no);
	}

	return false;
}

/*********************************************************************//**
Checks if locks of other transactions prevent an immediate modify (update,
delete mark, or delete unmark) of a clustered index record. If they do,
first tests if the query thread should anyway be suspended for some
reason; if not, then puts the transaction and the query thread to the
lock wait state and inserts a waiting request for a record x-lock to the
lock queue.
@return DB_SUCCESS, DB_LOCK_WAIT, or DB_DEADLOCK */
dberr_t
lock_clust_rec_modify_check_and_lock(
/*=================================*/
	const buf_block_t*	block,	/*!< in: buffer block of rec */
	const rec_t*		rec,	/*!< in: record which should be
					modified */
	dict_index_t*		index,	/*!< in: clustered index */
	const rec_offs*		offsets,/*!< in: rec_get_offsets(rec, index) */
	que_thr_t*		thr)	/*!< in: query thread */
{
	dberr_t	err;
	ulint	heap_no;

	ut_ad(rec_offs_validate(rec, index, offsets));
	ut_ad(page_rec_is_leaf(rec));
	ut_ad(dict_index_is_clust(index));
	ut_ad(block->frame == page_align(rec));

	ut_ad(!rec_is_metadata(rec, *index));
	ut_ad(!index->table->is_temporary());

	heap_no = rec_offs_comp(offsets)
		? rec_get_heap_no_new(rec)
		: rec_get_heap_no_old(rec);

	/* If a transaction has no explicit x-lock set on the record, set one
	for it */

	if (lock_rec_convert_impl_to_expl(thr_get_trx(thr), block->page.id(),
					  rec, index, offsets)) {
		/* We already hold an implicit exclusive lock. */
		return DB_SUCCESS;
	}

	err = lock_rec_lock(true, LOCK_X | LOCK_REC_NOT_GAP,
			    block, heap_no, index, thr);

	ut_ad(lock_rec_queue_validate(false, block->page.id(),
				      rec, index, offsets));

	if (err == DB_SUCCESS_LOCKED_REC) {
		err = DB_SUCCESS;
	}

	return(err);
}

/*********************************************************************//**
Checks if locks of other transactions prevent an immediate modify (delete
mark or delete unmark) of a secondary index record.
@return DB_SUCCESS, DB_LOCK_WAIT, or DB_DEADLOCK */
dberr_t
lock_sec_rec_modify_check_and_lock(
/*===============================*/
	ulint		flags,	/*!< in: if BTR_NO_LOCKING_FLAG
				bit is set, does nothing */
	buf_block_t*	block,	/*!< in/out: buffer block of rec */
	const rec_t*	rec,	/*!< in: record which should be
				modified; NOTE: as this is a secondary
				index, we always have to modify the
				clustered index record first: see the
				comment below */
	dict_index_t*	index,	/*!< in: secondary index */
	que_thr_t*	thr,	/*!< in: query thread
				(can be NULL if BTR_NO_LOCKING_FLAG) */
	mtr_t*		mtr)	/*!< in/out: mini-transaction */
{
	dberr_t	err;
	ulint	heap_no;

	ut_ad(!dict_index_is_clust(index));
	ut_ad(!dict_index_is_online_ddl(index) || (flags & BTR_CREATE_FLAG));
	ut_ad(block->frame == page_align(rec));
	ut_ad(mtr->is_named_space(index->table->space));
	ut_ad(page_rec_is_leaf(rec));
	ut_ad(!rec_is_metadata(rec, *index));

	if (flags & BTR_NO_LOCKING_FLAG) {

		return(DB_SUCCESS);
	}
	ut_ad(!index->table->is_temporary());

	heap_no = page_rec_get_heap_no(rec);

#ifdef WITH_WSREP
	trx_t *trx= thr_get_trx(thr);
	/* If transaction scanning an unique secondary key is wsrep
	high priority thread (brute force) this scanning may involve
	GAP-locking in the index. As this locking happens also when
	applying replication events in high priority applier threads,
	there is a probability for lock conflicts between two wsrep
	high priority threads. To avoid this GAP-locking we mark that
	this transaction is using unique key scan here. */
	if (trx->is_wsrep() && wsrep_thd_is_BF(trx->mysql_thd, false))
		trx->wsrep = 3;
#endif /* WITH_WSREP */

	/* Another transaction cannot have an implicit lock on the record,
	because when we come here, we already have modified the clustered
	index record, and this would not have been possible if another active
	transaction had modified this secondary index record. */

	err = lock_rec_lock(true, LOCK_X | LOCK_REC_NOT_GAP,
			    block, heap_no, index, thr);

#ifdef WITH_WSREP
	if (trx->wsrep == 3) trx->wsrep = 1;
#endif /* WITH_WSREP */

#ifdef UNIV_DEBUG
	{
		mem_heap_t*	heap		= NULL;
		rec_offs	offsets_[REC_OFFS_NORMAL_SIZE];
		const rec_offs*	offsets;
		rec_offs_init(offsets_);

		offsets = rec_get_offsets(rec, index, offsets_, true,
					  ULINT_UNDEFINED, &heap);

		ut_ad(lock_rec_queue_validate(
			      false, block->page.id(), rec, index, offsets));

		if (heap != NULL) {
			mem_heap_free(heap);
		}
	}
#endif /* UNIV_DEBUG */

	if (err == DB_SUCCESS || err == DB_SUCCESS_LOCKED_REC) {
		/* Update the page max trx id field */
		/* It might not be necessary to do this if
		err == DB_SUCCESS (no new lock created),
		but it should not cost too much performance. */
		page_update_max_trx_id(block,
				       buf_block_get_page_zip(block),
				       thr_get_trx(thr)->id, mtr);
		err = DB_SUCCESS;
	}

	return(err);
}

/*********************************************************************//**
Like lock_clust_rec_read_check_and_lock(), but reads a
secondary index record.
@return DB_SUCCESS, DB_SUCCESS_LOCKED_REC, DB_LOCK_WAIT, or DB_DEADLOCK */
dberr_t
lock_sec_rec_read_check_and_lock(
/*=============================*/
	ulint			flags,	/*!< in: if BTR_NO_LOCKING_FLAG
					bit is set, does nothing */
	const buf_block_t*	block,	/*!< in: buffer block of rec */
	const rec_t*		rec,	/*!< in: user record or page
					supremum record which should
					be read or passed over by a
					read cursor */
	dict_index_t*		index,	/*!< in: secondary index */
	const rec_offs*		offsets,/*!< in: rec_get_offsets(rec, index) */
	lock_mode		mode,	/*!< in: mode of the lock which
					the read cursor should set on
					records: LOCK_S or LOCK_X; the
					latter is possible in
					SELECT FOR UPDATE */
	unsigned		gap_mode,/*!< in: LOCK_ORDINARY, LOCK_GAP, or
					LOCK_REC_NOT_GAP */
	que_thr_t*		thr)	/*!< in: query thread */
{
	dberr_t	err;
	ulint	heap_no;

	ut_ad(!dict_index_is_clust(index));
	ut_ad(!dict_index_is_online_ddl(index));
	ut_ad(block->frame == page_align(rec));
	ut_ad(page_rec_is_user_rec(rec) || page_rec_is_supremum(rec));
	ut_ad(rec_offs_validate(rec, index, offsets));
	ut_ad(page_rec_is_leaf(rec));
	ut_ad(mode == LOCK_X || mode == LOCK_S);

	if ((flags & BTR_NO_LOCKING_FLAG)
	    || srv_read_only_mode
	    || index->table->is_temporary()) {

		return(DB_SUCCESS);
	}

	const page_id_t id{block->page.id()};

	ut_ad(!rec_is_metadata(rec, *index));
	heap_no = page_rec_get_heap_no(rec);

	/* Some transaction may have an implicit x-lock on the record only
	if the max trx id for the page >= min trx id for the trx list or a
	database recovery is running. */

	if (!page_rec_is_supremum(rec)
	    && page_get_max_trx_id(block->frame) >= trx_sys.get_min_trx_id()
	    && lock_rec_convert_impl_to_expl(thr_get_trx(thr), id, rec,
					     index, offsets)) {
		/* We already hold an implicit exclusive lock. */
		return DB_SUCCESS;
	}

#ifdef WITH_WSREP
	trx_t *trx= thr_get_trx(thr);
	/* If transaction scanning an unique secondary key is wsrep
	high priority thread (brute force) this scanning may involve
	GAP-locking in the index. As this locking happens also when
	applying replication events in high priority applier threads,
	there is a probability for lock conflicts between two wsrep
	high priority threads. To avoid this GAP-locking we mark that
	this transaction is using unique key scan here. */
	if (trx->is_wsrep() && wsrep_thd_is_BF(trx->mysql_thd, false))
		trx->wsrep = 3;
#endif /* WITH_WSREP */

	err = lock_rec_lock(false, gap_mode | mode,
			    block, heap_no, index, thr);

#ifdef WITH_WSREP
	if (trx->wsrep == 3) trx->wsrep = 1;
#endif /* WITH_WSREP */

	ut_ad(lock_rec_queue_validate(false, id, rec, index, offsets));

	return(err);
}

/*********************************************************************//**
Checks if locks of other transactions prevent an immediate read, or passing
over by a read cursor, of a clustered index record. If they do, first tests
if the query thread should anyway be suspended for some reason; if not, then
puts the transaction and the query thread to the lock wait state and inserts a
waiting request for a record lock to the lock queue. Sets the requested mode
lock on the record.
@return DB_SUCCESS, DB_SUCCESS_LOCKED_REC, DB_LOCK_WAIT, or DB_DEADLOCK */
dberr_t
lock_clust_rec_read_check_and_lock(
/*===============================*/
	ulint			flags,	/*!< in: if BTR_NO_LOCKING_FLAG
					bit is set, does nothing */
	const buf_block_t*	block,	/*!< in: buffer block of rec */
	const rec_t*		rec,	/*!< in: user record or page
					supremum record which should
					be read or passed over by a
					read cursor */
	dict_index_t*		index,	/*!< in: clustered index */
	const rec_offs*		offsets,/*!< in: rec_get_offsets(rec, index) */
	lock_mode		mode,	/*!< in: mode of the lock which
					the read cursor should set on
					records: LOCK_S or LOCK_X; the
					latter is possible in
					SELECT FOR UPDATE */
	unsigned		gap_mode,/*!< in: LOCK_ORDINARY, LOCK_GAP, or
					LOCK_REC_NOT_GAP */
	que_thr_t*		thr)	/*!< in: query thread */
{
	dberr_t	err;
	ulint	heap_no;

	ut_ad(dict_index_is_clust(index));
	ut_ad(block->frame == page_align(rec));
	ut_ad(page_rec_is_user_rec(rec) || page_rec_is_supremum(rec));
	ut_ad(gap_mode == LOCK_ORDINARY || gap_mode == LOCK_GAP
	      || gap_mode == LOCK_REC_NOT_GAP);
	ut_ad(rec_offs_validate(rec, index, offsets));
	ut_ad(page_rec_is_leaf(rec));
	ut_ad(!rec_is_metadata(rec, *index));

	if ((flags & BTR_NO_LOCKING_FLAG)
	    || srv_read_only_mode
	    || index->table->is_temporary()) {

		return(DB_SUCCESS);
	}

	const page_id_t id{block->page.id()};

	heap_no = page_rec_get_heap_no(rec);

	if (heap_no != PAGE_HEAP_NO_SUPREMUM
	    && lock_rec_convert_impl_to_expl(thr_get_trx(thr), id, rec,
					     index, offsets)) {
		/* We already hold an implicit exclusive lock. */
		return DB_SUCCESS;
	}

	err = lock_rec_lock(false, gap_mode | mode,
			    block, heap_no, index, thr);

	ut_ad(lock_rec_queue_validate(false, id, rec, index, offsets));

	DEBUG_SYNC_C("after_lock_clust_rec_read_check_and_lock");

	return(err);
}
/*********************************************************************//**
Checks if locks of other transactions prevent an immediate read, or passing
over by a read cursor, of a clustered index record. If they do, first tests
if the query thread should anyway be suspended for some reason; if not, then
puts the transaction and the query thread to the lock wait state and inserts a
waiting request for a record lock to the lock queue. Sets the requested mode
lock on the record. This is an alternative version of
lock_clust_rec_read_check_and_lock() that does not require the parameter
"offsets".
@return DB_SUCCESS, DB_LOCK_WAIT, or DB_DEADLOCK */
dberr_t
lock_clust_rec_read_check_and_lock_alt(
/*===================================*/
	ulint			flags,	/*!< in: if BTR_NO_LOCKING_FLAG
					bit is set, does nothing */
	const buf_block_t*	block,	/*!< in: buffer block of rec */
	const rec_t*		rec,	/*!< in: user record or page
					supremum record which should
					be read or passed over by a
					read cursor */
	dict_index_t*		index,	/*!< in: clustered index */
	lock_mode		mode,	/*!< in: mode of the lock which
					the read cursor should set on
					records: LOCK_S or LOCK_X; the
					latter is possible in
					SELECT FOR UPDATE */
	unsigned		gap_mode,/*!< in: LOCK_ORDINARY, LOCK_GAP, or
					LOCK_REC_NOT_GAP */
	que_thr_t*		thr)	/*!< in: query thread */
{
	mem_heap_t*	tmp_heap	= NULL;
	rec_offs	offsets_[REC_OFFS_NORMAL_SIZE];
	rec_offs*	offsets		= offsets_;
	dberr_t		err;
	rec_offs_init(offsets_);

	ut_ad(page_rec_is_leaf(rec));
	offsets = rec_get_offsets(rec, index, offsets, true,
				  ULINT_UNDEFINED, &tmp_heap);
	err = lock_clust_rec_read_check_and_lock(flags, block, rec, index,
						 offsets, mode, gap_mode, thr);
	if (tmp_heap) {
		mem_heap_free(tmp_heap);
	}

	if (err == DB_SUCCESS_LOCKED_REC) {
		err = DB_SUCCESS;
	}

	return(err);
}

/*******************************************************************//**
Check if a transaction holds any autoinc locks.
@return TRUE if the transaction holds any AUTOINC locks. */
static
ibool
lock_trx_holds_autoinc_locks(
/*=========================*/
	const trx_t*	trx)		/*!< in: transaction */
{
	ut_a(trx->autoinc_locks != NULL);

	return(!ib_vector_is_empty(trx->autoinc_locks));
}

/** Release all AUTO_INCREMENT locks of the transaction. */
static void lock_release_autoinc_locks(trx_t *trx)
{
  {
    LockMutexGuard g{SRW_LOCK_CALL};
    mysql_mutex_lock(&lock_sys.wait_mutex);
    trx->mutex_lock();
    auto autoinc_locks= trx->autoinc_locks;
    ut_a(autoinc_locks);

    /* We release the locks in the reverse order. This is to avoid
    searching the vector for the element to delete at the lower level.
    See (lock_table_remove_low()) for details. */
    while (ulint size= ib_vector_size(autoinc_locks))
    {
      lock_t *lock= *static_cast<lock_t**>
        (ib_vector_get(autoinc_locks, size - 1));
      ut_ad(lock->type_mode == (LOCK_AUTO_INC | LOCK_TABLE));
      lock_table_dequeue(lock, true);
      lock_trx_table_locks_remove(lock);
    }
  }
  mysql_mutex_unlock(&lock_sys.wait_mutex);
  trx->mutex_unlock();
}

/** Cancel a waiting lock request and release possibly waiting transactions */
static void lock_cancel_waiting_and_release(lock_t *lock)
{
  lock_sys.assert_locked(*lock);
  mysql_mutex_assert_owner(&lock_sys.wait_mutex);
  trx_t *trx= lock->trx;
  trx->mutex_lock();
  ut_ad(trx->state == TRX_STATE_ACTIVE);

  if (!lock->is_table())
    lock_rec_dequeue_from_page(lock, true);
  else
  {
    if (lock->type_mode == (LOCK_AUTO_INC | LOCK_TABLE))
    {
      ut_ad(trx->autoinc_locks);
      ib_vector_remove(trx->autoinc_locks, lock);
    }
    lock_table_dequeue(lock, true);
    /* Remove the lock from table lock vector too. */
    lock_trx_table_locks_remove(lock);
  }

  /* Reset the wait flag and the back pointer to lock in trx. */
  lock_reset_lock_and_trx_wait(lock);

  lock_wait_end(trx);
  trx->mutex_unlock();
}

/** Cancel a waiting lock request.
@param lock   waiting lock request
@param trx    active transaction
@param check_victim  whether to check trx->lock.was_chosen_as_deadlock_victim
@retval DB_SUCCESS    if no lock existed
@retval DB_DEADLOCK   if trx->lock.was_chosen_as_deadlock_victim was set
@retval DB_LOCK_WAIT  if the lock was canceled */
dberr_t lock_sys_t::cancel(trx_t *trx, lock_t *lock, bool check_victim)
{
  mysql_mutex_assert_owner(&lock_sys.wait_mutex);
  ut_ad(trx->lock.wait_lock == lock);
  ut_ad(trx->state == TRX_STATE_ACTIVE);
  dberr_t err= DB_SUCCESS;

  if (lock->is_table())
  {
    if (!lock_sys.rd_lock_try())
    {
      mysql_mutex_unlock(&lock_sys.wait_mutex);
      lock_sys.rd_lock(SRW_LOCK_CALL);
      mysql_mutex_lock(&lock_sys.wait_mutex);
      lock= trx->lock.wait_lock;
      if (!lock);
      else if (check_victim && trx->lock.was_chosen_as_deadlock_victim)
        err= DB_DEADLOCK;
      else
        goto resolve_table_lock;
    }
    else
    {
resolve_table_lock:
      dict_table_t *table= lock->un_member.tab_lock.table;
      table->lock_mutex_lock();
      if (lock->is_waiting())
        lock_cancel_waiting_and_release(lock);
      table->lock_mutex_unlock();
      /* Even if lock->is_waiting() did not hold above, we must return
      DB_LOCK_WAIT, or otherwise optimistic parallel replication could
      occasionally hang. Potentially affected tests:
      rpl.rpl_parallel_optimistic
      rpl.rpl_parallel_optimistic_nobinlog
      rpl.rpl_parallel_optimistic_xa_lsu_off */
      err= DB_LOCK_WAIT;
    }
    lock_sys.rd_unlock();
  }
  else
  {
    /* To prevent the record lock from being moved between pages
    during a page split or merge, we must hold exclusive lock_sys.latch. */
    if (!lock_sys.wr_lock_try())
    {
      mysql_mutex_unlock(&lock_sys.wait_mutex);
      lock_sys.wr_lock(SRW_LOCK_CALL);
      mysql_mutex_lock(&lock_sys.wait_mutex);
      lock= trx->lock.wait_lock;
      if (!lock);
      else if (check_victim && trx->lock.was_chosen_as_deadlock_victim)
        err= DB_DEADLOCK;
      else
        goto resolve_record_lock;
    }
    else
    {
resolve_record_lock:
      if (lock->is_waiting())
        lock_cancel_waiting_and_release(lock);
      /* Even if lock->is_waiting() did not hold above, we must return
      DB_LOCK_WAIT, or otherwise optimistic parallel replication could
      occasionally hang. Potentially affected tests:
      rpl.rpl_parallel_optimistic
      rpl.rpl_parallel_optimistic_nobinlog
      rpl.rpl_parallel_optimistic_xa_lsu_off */
      err= DB_LOCK_WAIT;
    }
    lock_sys.wr_unlock();
  }

  return err;
}

/** Cancel a waiting lock request (if any) when killing a transaction */
void lock_sys_t::cancel(trx_t *trx)
{
  mysql_mutex_lock(&lock_sys.wait_mutex);
  if (lock_t *lock= trx->lock.wait_lock)
  {
    trx->error_state= DB_INTERRUPTED;
    cancel(trx, lock, false);
  }
  lock_sys.deadlock_check();
  mysql_mutex_unlock(&lock_sys.wait_mutex);
}

/*********************************************************************//**
Unlocks AUTO_INC type locks that were possibly reserved by a trx. This
function should be called at the the end of an SQL statement, by the
connection thread that owns the transaction (trx->mysql_thd). */
void
lock_unlock_table_autoinc(
/*======================*/
	trx_t*	trx)	/*!< in/out: transaction */
{
	lock_sys.assert_unlocked();
	ut_ad(!trx->mutex_is_owner());
	ut_ad(!trx->lock.wait_lock);

	/* This can be invoked on NOT_STARTED, ACTIVE, PREPARED,
	but not COMMITTED transactions. */

	ut_ad(trx_state_eq(trx, TRX_STATE_NOT_STARTED)
	      || !trx_state_eq(trx, TRX_STATE_COMMITTED_IN_MEMORY));

	/* This function is invoked for a running transaction by the
	thread that is serving the transaction. Therefore it is not
	necessary to hold trx->mutex here. */

	if (lock_trx_holds_autoinc_locks(trx)) {
		lock_release_autoinc_locks(trx);
	}
}

/** Handle a pending lock wait (DB_LOCK_WAIT) in a semi-consistent read
while holding a clustered index leaf page latch.
@param trx           transaction that is or was waiting for a lock
@retval DB_SUCCESS   if the lock was granted
@retval DB_DEADLOCK  if the transaction must be aborted due to a deadlock
@retval DB_LOCK_WAIT if a lock wait would be necessary; the pending
                     lock request was released */
dberr_t lock_trx_handle_wait(trx_t *trx)
{
  if (trx->lock.was_chosen_as_deadlock_victim)
    return DB_DEADLOCK;
  if (!trx->lock.wait_lock)
    return DB_SUCCESS;
  dberr_t err= DB_SUCCESS;
  mysql_mutex_lock(&lock_sys.wait_mutex);
  if (trx->lock.was_chosen_as_deadlock_victim)
    err= DB_DEADLOCK;
  else if (lock_t *wait_lock= trx->lock.wait_lock)
    err= lock_sys_t::cancel(trx, wait_lock, true);
  lock_sys.deadlock_check();
  mysql_mutex_unlock(&lock_sys.wait_mutex);
  return err;
}

#ifdef UNIV_DEBUG
/**
  Do an exhaustive check for any locks (table or rec) against the table.

  @param[in]  table  check if there are any locks held on records in this table
                     or on the table itself
*/

static my_bool lock_table_locks_lookup(rw_trx_hash_element_t *element,
                                       const dict_table_t *table)
{
  lock_sys.assert_locked();
  mysql_mutex_lock(&element->mutex);
  if (element->trx)
  {
    element->trx->mutex_lock();
    check_trx_state(element->trx);
    if (element->trx->state != TRX_STATE_COMMITTED_IN_MEMORY)
    {
      for (const lock_t *lock= UT_LIST_GET_FIRST(element->trx->lock.trx_locks);
           lock != NULL;
           lock= UT_LIST_GET_NEXT(trx_locks, lock))
      {
        ut_ad(lock->trx == element->trx);
        if (!lock->is_table())
        {
          ut_ad(lock->index->online_status != ONLINE_INDEX_CREATION ||
                lock->index->is_primary());
          ut_ad(lock->index->table != table);
        }
        else
          ut_ad(lock->un_member.tab_lock.table != table);
      }
    }
    element->trx->mutex_unlock();
  }
  mysql_mutex_unlock(&element->mutex);
  return 0;
}
#endif /* UNIV_DEBUG */

/** Check if there are any locks on a table.
@return true if table has either table or record locks. */
bool lock_table_has_locks(dict_table_t *table)
{
  if (table->n_rec_locks)
    return true;
  table->lock_mutex_lock();
  auto len= UT_LIST_GET_LEN(table->locks);
  table->lock_mutex_unlock();
  if (len)
    return true;
#ifdef UNIV_DEBUG
  {
    LockMutexGuard g{SRW_LOCK_CALL};
    trx_sys.rw_trx_hash.iterate(lock_table_locks_lookup,
                                const_cast<const dict_table_t*>(table));
  }
#endif /* UNIV_DEBUG */
  return false;
}

/*******************************************************************//**
Initialise the table lock list. */
void
lock_table_lock_list_init(
/*======================*/
	table_lock_list_t*	lock_list)	/*!< List to initialise */
{
	UT_LIST_INIT(*lock_list, &lock_table_t::locks);
}

#ifdef UNIV_DEBUG
/*******************************************************************//**
Check if the transaction holds any locks on the sys tables
or its records.
@return the strongest lock found on any sys table or 0 for none */
const lock_t*
lock_trx_has_sys_table_locks(
/*=========================*/
	const trx_t*	trx)	/*!< in: transaction to check */
{
	const lock_t*	strongest_lock = 0;
	lock_mode	strongest = LOCK_NONE;

	LockMutexGuard g{SRW_LOCK_CALL};

	const lock_list::const_iterator end = trx->lock.table_locks.end();
	lock_list::const_iterator it = trx->lock.table_locks.begin();

	/* Find a valid mode. Note: ib_vector_size() can be 0. */

	for (/* No op */; it != end; ++it) {
		const lock_t*	lock = *it;

		if (lock != NULL
		    && dict_is_sys_table(lock->un_member.tab_lock.table->id)) {

			strongest = lock->mode();
			ut_ad(strongest != LOCK_NONE);
			strongest_lock = lock;
			break;
		}
	}

	if (strongest == LOCK_NONE) {
		return(NULL);
	}

	for (/* No op */; it != end; ++it) {
		const lock_t*	lock = *it;

		if (lock == NULL) {
			continue;
		}

		ut_ad(trx == lock->trx);
		ut_ad(lock->is_table());
		ut_ad(lock->un_member.tab_lock.table);

		lock_mode mode = lock->mode();

		if (dict_is_sys_table(lock->un_member.tab_lock.table->id)
		    && lock_mode_stronger_or_eq(mode, strongest)) {

			strongest = mode;
			strongest_lock = lock;
		}
	}

	return(strongest_lock);
}

/** Check if the transaction holds an explicit exclusive lock on a record.
@param[in]	trx	transaction
@param[in]	table	table
@param[in]	id	leaf page identifier
@param[in]	heap_no	heap number identifying the record
@return whether an explicit X-lock is held */
bool lock_trx_has_expl_x_lock(const trx_t &trx, const dict_table_t &table,
                              page_id_t id, ulint heap_no)
{
  ut_ad(heap_no > PAGE_HEAP_NO_SUPREMUM);
  ut_ad(lock_table_has(&trx, &table, LOCK_IX));
  if (!lock_table_has(&trx, &table, LOCK_X))
  {
    LockGuard g{lock_sys.rec_hash, id};
    ut_ad(lock_rec_has_expl(LOCK_X | LOCK_REC_NOT_GAP,
                            g.cell(), id, heap_no, &trx));
  }
  return true;
}
#endif /* UNIV_DEBUG */

namespace Deadlock
{
  /** rewind(3) the file used for storing the latest detected deadlock and
  print a heading message to stderr if printing of all deadlocks to stderr
  is enabled. */
  static void start_print()
  {
    lock_sys.assert_locked();

    rewind(lock_latest_err_file);
    ut_print_timestamp(lock_latest_err_file);

    if (srv_print_all_deadlocks)
      ib::info() << "Transactions deadlock detected,"
                    " dumping detailed information.";
  }

  /** Print a message to the deadlock file and possibly to stderr.
  @param msg message to print */
  static void print(const char *msg)
  {
    fputs(msg, lock_latest_err_file);
    if (srv_print_all_deadlocks)
      ib::info() << msg;
  }

  /** Print transaction data to the deadlock file and possibly to stderr.
  @param trx transaction */
  static void print(const trx_t &trx)
  {
    lock_sys.assert_locked();

    ulint n_rec_locks= trx.lock.n_rec_locks;
    ulint n_trx_locks= UT_LIST_GET_LEN(trx.lock.trx_locks);
    ulint heap_size= mem_heap_get_size(trx.lock.lock_heap);

    trx_print_low(lock_latest_err_file, &trx, 3000,
                  n_rec_locks, n_trx_locks, heap_size);

    if (srv_print_all_deadlocks)
      trx_print_low(stderr, &trx, 3000, n_rec_locks, n_trx_locks, heap_size);
  }

  /** Print lock data to the deadlock file and possibly to stderr.
  @param lock record or table type lock */
  static void print(const lock_t &lock)
  {
    lock_sys.assert_locked();

    if (!lock.is_table())
    {
      mtr_t mtr;
      lock_rec_print(lock_latest_err_file, &lock, mtr);

      if (srv_print_all_deadlocks)
        lock_rec_print(stderr, &lock, mtr);
    }
    else
    {
      lock_table_print(lock_latest_err_file, &lock);

      if (srv_print_all_deadlocks)
        lock_table_print(stderr, &lock);
    }
  }

  ATTRIBUTE_COLD
  /** Report a deadlock (cycle in the waits-for graph).
  @param trx        transaction waiting for a lock in this thread
  @param current_trx whether trx belongs to the current thread
  @return the transaction to be rolled back (unless one was committed already)
  @return nullptr if no deadlock */
  static trx_t *report(trx_t *const trx, bool current_trx)
  {
    mysql_mutex_assert_owner(&lock_sys.wait_mutex);
    ut_ad(lock_sys.is_writer() == !current_trx);

    /* Normally, trx should be a direct part of the deadlock
    cycle. However, if innodb_deadlock_detect had been OFF in the
    past, or if current_trx=false, trx may be waiting for a lock that
    is held by a participant of a pre-existing deadlock, without being
    part of the deadlock itself. That is, the path to the deadlock may be
    P-shaped instead of O-shaped, with trx being at the foot of the P.

    We will process the entire path leading to a cycle, and we will
    choose the victim (to be aborted) among the cycle. */

    static const char rollback_msg[]= "*** WE ROLL BACK TRANSACTION (%u)\n";
    char buf[9 + sizeof rollback_msg];

    /* If current_trx=true, trx is owned by this thread, and we can
    safely invoke these without holding trx->mutex or lock_sys.latch.
    If current_trx=false, a concurrent commit is protected by both
    lock_sys.latch and lock_sys.wait_mutex. */
    const undo_no_t trx_weight= TRX_WEIGHT(trx) |
      (trx->mysql_thd && thd_has_edited_nontrans_tables(trx->mysql_thd)
       ? 1ULL << 63 : 0);
    trx_t *victim= nullptr;
    undo_no_t victim_weight= ~0ULL;
    unsigned victim_pos= 0, trx_pos= 0;

    if (current_trx && !lock_sys.wr_lock_try())
    {
      mysql_mutex_unlock(&lock_sys.wait_mutex);
      lock_sys.wr_lock(SRW_LOCK_CALL);
      mysql_mutex_lock(&lock_sys.wait_mutex);
    }

    {
      unsigned l= 0;
      /* Now that we are holding lock_sys.wait_mutex again, check
      whether a cycle still exists. */
      trx_t *cycle= find_cycle(trx);
      if (!cycle)
        goto func_exit; /* One of the transactions was already aborted. */
      for (trx_t *next= cycle;;)
      {
        next= next->lock.wait_trx;
        const undo_no_t next_weight= TRX_WEIGHT(next) |
          (next->mysql_thd && thd_has_edited_nontrans_tables(next->mysql_thd)
           ? 1ULL << 63 : 0);
        if (next_weight < victim_weight)
        {
          victim_weight= next_weight;
          victim= next;
          victim_pos= l;
        }
        if (next == victim)
          trx_pos= l;
        if (next == cycle)
          break;
      }

      if (trx_pos && trx_weight == victim_weight)
      {
        victim= trx;
        victim_pos= trx_pos;
      }

      /* Finally, display the deadlock */
      switch (const auto r= static_cast<enum report>(innodb_deadlock_report)) {
      case REPORT_OFF:
        break;
      case REPORT_BASIC:
      case REPORT_FULL:
        start_print();
        l= 0;

        for (trx_t *next= cycle;;)
        {
          next= next->lock.wait_trx;
          ut_ad(next);
          ut_ad(next->state == TRX_STATE_ACTIVE);
          const lock_t *wait_lock= next->lock.wait_lock;
          ut_ad(wait_lock);
          snprintf(buf, sizeof buf, "\n*** (%u) TRANSACTION:\n", ++l);
          print(buf);
          print(*next);
          print("*** WAITING FOR THIS LOCK TO BE GRANTED:\n");
          print(*wait_lock);
          if (r == REPORT_BASIC);
          else if (wait_lock->is_table())
          {
            if (const lock_t *lock=
                UT_LIST_GET_FIRST(wait_lock->un_member.tab_lock.table->locks))
            {
              ut_ad(!lock->is_waiting());
              print("*** CONFLICTING WITH:\n");
              do
                print(*lock);
              while ((lock= UT_LIST_GET_NEXT(un_member.tab_lock.locks, lock)) &&
                     !lock->is_waiting());
            }
            else
              ut_ad("no conflicting table lock found" == 0);
          }
          else
          {
            const page_id_t id{wait_lock->un_member.rec_lock.page_id};
            hash_cell_t &cell= *(wait_lock->type_mode & LOCK_PREDICATE
                                 ? lock_sys.prdt_hash : lock_sys.rec_hash).
              cell_get(id.fold());
            if (const lock_t *lock= lock_sys_t::get_first(cell, id))
            {
              const ulint heap_no= lock_rec_find_set_bit(wait_lock);
              if (!lock_rec_get_nth_bit(lock, heap_no))
                lock= lock_rec_get_next_const(heap_no, lock);
              ut_ad(!lock->is_waiting());
              print("*** CONFLICTING WITH:\n");
              do
                print(*lock);
              while ((lock= lock_rec_get_next_const(heap_no, lock)) &&
                     !lock->is_waiting());
            }
            else
              ut_ad("no conflicting record lock found" == 0);
          }
          if (next == cycle)
            break;
        }
        snprintf(buf, sizeof buf, rollback_msg, victim_pos);
        print(buf);
      }

      ut_ad(victim->state == TRX_STATE_ACTIVE);

      victim->lock.was_chosen_as_deadlock_victim= true;
      lock_cancel_waiting_and_release(victim->lock.wait_lock);
#ifdef WITH_WSREP
      if (victim->is_wsrep() && wsrep_thd_is_SR(victim->mysql_thd))
        wsrep_handle_SR_rollback(trx->mysql_thd, victim->mysql_thd);
#endif
    }

func_exit:
    if (current_trx)
      lock_sys.wr_unlock();
    return victim;
  }
}

/** Check if a lock request results in a deadlock.
Resolve a deadlock by choosing a transaction that will be rolled back.
@param trx    transaction requesting a lock
@return whether trx must report DB_DEADLOCK */
static bool Deadlock::check_and_resolve(trx_t *trx)
{
  mysql_mutex_assert_owner(&lock_sys.wait_mutex);

  ut_ad(!trx->mutex_is_owner());
  ut_ad(trx->state == TRX_STATE_ACTIVE);
  ut_ad(!srv_read_only_mode);

  if (!innodb_deadlock_detect)
    return false;

  if (UNIV_LIKELY_NULL(find_cycle(trx)) && report(trx, true) == trx)
    return true;

  if (UNIV_LIKELY(!trx->lock.was_chosen_as_deadlock_victim))
    return false;

  if (lock_t *wait_lock= trx->lock.wait_lock)
    lock_sys_t::cancel(trx, wait_lock, false);

  lock_sys.deadlock_check();
  return true;
}

/** Check for deadlocks while holding only lock_sys.wait_mutex. */
void lock_sys_t::deadlock_check()
{
  ut_ad(!is_writer());
  mysql_mutex_assert_owner(&wait_mutex);
  bool acquired= false;

  if (Deadlock::to_be_checked)
  {
    for (;;)
    {
      auto i= Deadlock::to_check.begin();
      if (i == Deadlock::to_check.end())
        break;
      if (!acquired)
      {
        acquired= wr_lock_try();
        if (!acquired)
        {
          acquired= true;
          mysql_mutex_unlock(&wait_mutex);
          lock_sys.wr_lock(SRW_LOCK_CALL);
          mysql_mutex_lock(&wait_mutex);
          continue;
        }
      }
      trx_t *trx= *i;
      Deadlock::to_check.erase(i);
      if (Deadlock::find_cycle(trx))
        Deadlock::report(trx, false);
    }
    Deadlock::to_be_checked= false;
  }
  ut_ad(Deadlock::to_check.empty());
  if (acquired)
    wr_unlock();
}


/*************************************************************//**
Updates the lock table when a page is split and merged to
two pages. */
UNIV_INTERN
void
lock_update_split_and_merge(
	const buf_block_t* left_block,	/*!< in: left page to which merged */
	const rec_t* orig_pred,		/*!< in: original predecessor of
					supremum on the left page before merge*/
	const buf_block_t* right_block)	/*!< in: right page from which merged */
{
  ut_ad(page_is_leaf(left_block->frame));
  ut_ad(page_is_leaf(right_block->frame));
  ut_ad(page_align(orig_pred) == left_block->frame);

  const page_id_t l{left_block->page.id()};
  const page_id_t r{right_block->page.id()};

  LockMultiGuard g{lock_sys.rec_hash, l, r};
  const rec_t *left_next_rec= page_rec_get_next_const(orig_pred);
  ut_ad(!page_rec_is_metadata(left_next_rec));

  /* Inherit the locks on the supremum of the left page to the
  first record which was moved from the right page */
  lock_rec_inherit_to_gap(g.cell1(), l, g.cell1(), l, left_block->frame,
                          page_rec_get_heap_no(left_next_rec),
                          PAGE_HEAP_NO_SUPREMUM);

  /* Reset the locks on the supremum of the left page,
  releasing waiting transactions */
  lock_rec_reset_and_release_wait(g.cell1(), l, PAGE_HEAP_NO_SUPREMUM);

  /* Inherit the locks to the supremum of the left page from the
  successor of the infimum on the right page */
  lock_rec_inherit_to_gap(g.cell1(), l, g.cell2(), r, left_block->frame,
                          PAGE_HEAP_NO_SUPREMUM,
                          lock_get_min_heap_no(right_block));
}<|MERGE_RESOLUTION|>--- conflicted
+++ resolved
@@ -475,21 +475,12 @@
 */
 static void wsrep_assert_no_bf_bf_wait(const lock_t *lock, const trx_t *trx)
 {
-<<<<<<< HEAD
-	ut_ad(!lock_rec1 || !lock_rec1->is_table());
-	ut_ad(!lock_rec2->is_table());
-	ut_d(if (lock_rec1) lock_sys.assert_locked(*lock_rec1));
-	ut_d(if (lock_rec2) lock_sys.assert_locked(*lock_rec2));
+	ut_ad(!lock->is_table());
+	lock_sys.assert_locked(*lock);
+	trx_t* lock_trx= lock->trx;
+
 	/* Note that we are holding lock_sys.latch, thus we should
-	not wait for THD::LOCK_thd_data mutex below to avoid latching
-=======
-	ut_ad(lock_get_type_low(lock) == LOCK_REC);
-	ut_ad(lock_mutex_own());
-	trx_t* lock_trx= lock->trx;
-
-	/* Note that we are holding lock_sys->mutex, thus we should
-	not acquire THD::LOCK_thd_data mutex below to avoid mutexing
->>>>>>> 5eae8c27
+	not acquire THD::LOCK_thd_data mutex below to avoid latching
 	order violation. */
 
 	if (!trx->is_wsrep() || !lock_trx->is_wsrep())
@@ -500,18 +491,13 @@
 
 	ut_ad(trx->state == TRX_STATE_ACTIVE);
 
-	trx_mutex_enter(lock_trx);
-	const trx_state_t trx2_state= lock_trx->state;
-	trx_mutex_exit(lock_trx);
-
-	/* If transaction is already committed in memory or
-	prepared we should wait. When transaction is committed in
-	memory we held trx mutex, but not lock_sys->mutex. Therefore,
-	we could end here before transaction has time to do
-	lock_release() that is protected with lock_sys->mutex. */
-	switch (trx2_state) {
+	switch (lock_trx->state) {
 	case TRX_STATE_COMMITTED_IN_MEMORY:
+		/* The state change is only protected by trx_t::mutex,
+		which we are not even holding here. */
 	case TRX_STATE_PREPARED:
+		/* Wait for lock->trx to complete the commit
+		(or XA ROLLBACK) and to release the lock. */
 		return;
 	case TRX_STATE_ACTIVE:
 		break;
@@ -915,7 +901,6 @@
 #endif /* UNIV_DEBUG */
 
 #ifdef WITH_WSREP
-<<<<<<< HEAD
 void lock_wait_wsrep_kill(trx_t *bf_trx, ulong thd_id, trx_id_t trx_id);
 
 /** Kill the holders of conflicting locks.
@@ -988,35 +973,6 @@
 
   for (const auto &v : victim_id)
     lock_wait_wsrep_kill(trx, v.first, v.second);
-=======
-static void wsrep_kill_victim(const trx_t * const trx, const lock_t *lock)
-{
-	ut_ad(lock_mutex_own());
-	ut_ad(trx->is_wsrep());
-	trx_t* lock_trx = lock->trx;
-	ut_ad(trx_mutex_own(lock_trx));
-	ut_ad(lock_trx != trx);
-
-	if (!wsrep_thd_is_BF(trx->mysql_thd, FALSE))
-		return;
-
-	if (lock_trx->state == TRX_STATE_COMMITTED_IN_MEMORY
-	    || lock_trx->lock.was_chosen_as_deadlock_victim)
-              return;
-
-	if (!wsrep_thd_is_BF(lock_trx->mysql_thd, FALSE)
-	    || wsrep_thd_order_before(trx->mysql_thd, lock_trx->mysql_thd)) {
-		if (lock_trx->lock.que_state == TRX_QUE_LOCK_WAIT) {
-			if (UNIV_UNLIKELY(wsrep_debug))
-				WSREP_INFO("BF victim waiting");
-			/* cannot release lock, until our lock
-			is in the queue*/
-		} else {
-			wsrep_innobase_kill_one_trx(trx->mysql_thd,
-						    lock_trx, true);
-		}
-	}
->>>>>>> 5eae8c27
 }
 #endif /* WITH_WSREP */
 
@@ -1984,7 +1940,6 @@
 	grant locks if there are no conflicting locks ahead. Stop at
 	the first X lock that is waiting or has been granted. */
 
-<<<<<<< HEAD
 	for (lock_t* lock = lock_sys_t::get_first(cell, page_id);
 	     lock != NULL;
 	     lock = lock_rec_get_next_on_page(lock)) {
@@ -2004,22 +1959,11 @@
 		if (const lock_t* c = lock_rec_has_to_wait_in_queue(
 			    cell, lock)) {
 			trx_t* c_trx = c->trx;
-			IF_WSREP(wsrep_assert_no_bf_bf_wait(c, lock, c_trx),);
 			lock->trx->lock.wait_trx = c_trx;
 			if (c_trx->lock.wait_trx
 			    && innodb_deadlock_detect
 			    && Deadlock::to_check.emplace(c_trx).second) {
 				Deadlock::to_be_checked = true;
-=======
-			if (!lock_get_wait(lock)) {
-				continue;
-			}
-			const lock_t* c = lock_rec_has_to_wait_in_queue(lock);
-			if (!c) {
-				/* Grant the lock */
-				ut_ad(lock->trx != in_lock->trx);
-				lock_grant(lock);
->>>>>>> 5eae8c27
 			}
 		} else {
 			/* Grant the lock */
@@ -3721,12 +3665,8 @@
 		ut_ad(lock->trx->lock.wait_trx);
 		ut_ad(lock->trx->lock.wait_lock);
 
-<<<<<<< HEAD
 		if (const lock_t* c = lock_rec_has_to_wait_in_queue(g.cell(),
 								    lock)) {
-#ifdef WITH_WSREP
-			wsrep_assert_no_bf_bf_wait(c, lock, c->trx);
-#endif /* WITH_WSREP */
 			lock->trx->lock.wait_trx = c->trx;
 		} else {
 			/* Grant the lock */
@@ -3734,22 +3674,6 @@
 			lock_grant(lock);
 		}
 		mysql_mutex_unlock(&lock_sys.wait_mutex);
-=======
-		for (lock = first_lock; lock != NULL;
-			 lock = lock_rec_get_next(heap_no, lock)) {
-			if (!lock_get_wait(lock)) {
-				continue;
-			}
-			const lock_t* c = lock_rec_has_to_wait_in_queue(lock);
-			if (!c) {
-				/* Grant the lock */
-				ut_ad(trx != lock->trx);
-				lock_grant(lock);
-			}
-		}
-	} else {
-		lock_grant_and_move_on_rec(first_lock, heap_no);
->>>>>>> 5eae8c27
 	}
 }
 
