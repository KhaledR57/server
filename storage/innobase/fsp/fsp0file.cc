/*****************************************************************************

Copyright (c) 2013, 2016, Oracle and/or its affiliates. All Rights Reserved.
Copyright (c) 2017, 2022, MariaDB Corporation.

This program is free software; you can redistribute it and/or modify it under
the terms of the GNU General Public License as published by the Free Software
Foundation; version 2 of the License.

This program is distributed in the hope that it will be useful, but WITHOUT
ANY WARRANTY; without even the implied warranty of MERCHANTABILITY or FITNESS
FOR A PARTICULAR PURPOSE. See the GNU General Public License for more details.

You should have received a copy of the GNU General Public License along with
this program; if not, write to the Free Software Foundation, Inc.,
51 Franklin Street, Fifth Floor, Boston, MA 02110-1335 USA

*****************************************************************************/

/**************************************************//**
@file fsp/fsp0file.cc
Tablespace data file implementation

Created 2013-7-26 by Kevin Lewis
*******************************************************/

#include "fil0fil.h"
#include "fsp0types.h"
#include "os0file.h"
#include "page0page.h"
#include "srv0start.h"
#include "log.h"

/** Release the resources. */
void
Datafile::shutdown()
{
	close();

	free_filepath();
	free_first_page();
}

/** Create/open a data file.
@param[in]	read_only_mode	if true, then readonly mode checks are enforced.
@return DB_SUCCESS or error code */
dberr_t
Datafile::open_or_create(bool read_only_mode)
{
	bool success;
	ut_a(m_filepath != NULL);
	ut_ad(m_handle == OS_FILE_CLOSED);

	m_handle = os_file_create(
		innodb_data_file_key, m_filepath, m_open_flags,
		OS_FILE_NORMAL, OS_DATA_FILE, read_only_mode, &success);

	if (!success) {
		m_last_os_error = os_file_get_last_error(true);
		ib::error() << "Cannot open datafile '" << m_filepath << "'";
		return(DB_CANNOT_OPEN_FILE);
	}

	return(DB_SUCCESS);
}

/** Open a data file in read-only mode to check if it exists so that it
can be validated.
@param[in]	strict	whether to issue error messages
@return DB_SUCCESS or error code */
dberr_t
Datafile::open_read_only(bool strict)
{
	bool	success = false;
	ut_ad(m_handle == OS_FILE_CLOSED);

	/* This function can be called for file objects that do not need
	to be opened, which is the case when the m_filepath is NULL */
	if (m_filepath == NULL) {
		return(DB_ERROR);
	}

	set_open_flags(OS_FILE_OPEN);
	m_handle = os_file_create_simple_no_error_handling(
		innodb_data_file_key, m_filepath, m_open_flags,
		OS_FILE_READ_ONLY, true, &success);

	if (success) {
		m_exists = true;
		init_file_info();

		return(DB_SUCCESS);
	}

	if (strict) {
		m_last_os_error = os_file_get_last_error(true);
		ib::error() << "Cannot open datafile for read-only: '"
			<< m_filepath << "' OS error: " << m_last_os_error;
	}

	return(DB_CANNOT_OPEN_FILE);
}

/** Open a data file in read-write mode during start-up so that
doublewrite pages can be restored and then it can be validated.*
@return DB_SUCCESS or error code */
inline dberr_t Datafile::open_read_write()
{
	bool	success = false;
	ut_ad(m_handle == OS_FILE_CLOSED);
	ut_ad(!srv_read_only_mode);

	/* This function can be called for file objects that do not need
	to be opened, which is the case when the m_filepath is NULL */
	if (m_filepath == NULL) {
		return(DB_ERROR);
	}

	set_open_flags(OS_FILE_OPEN);
	m_handle = os_file_create_simple_no_error_handling(
		innodb_data_file_key, m_filepath, m_open_flags,
		OS_FILE_READ_WRITE, false, &success);

	if (!success) {
		m_last_os_error = os_file_get_last_error(true);
		ib::error() << "Cannot open datafile for read-write: '"
			<< m_filepath << "'";
		return(DB_CANNOT_OPEN_FILE);
	}

	m_exists = true;

	init_file_info();

	return(DB_SUCCESS);
}

/** Initialize OS specific file info. */
void
Datafile::init_file_info()
{
#ifdef _WIN32
	GetFileInformationByHandle((os_file_t)m_handle, &m_file_info);
#else
	fstat(m_handle, &m_file_info);
#endif	/* WIN32 */
}

/** Close a data file.
@return DB_SUCCESS or error code */
dberr_t
Datafile::close()
{
	if (m_handle != OS_FILE_CLOSED) {
		ibool	success = os_file_close(m_handle);
		ut_a(success);

		m_handle = OS_FILE_CLOSED;
	}

	return(DB_SUCCESS);
}

/** Make a full filepath from a directory path and a filename.
Prepend the dirpath to filename using the extension given.
If dirpath is NULL, prepend the default datadir to filepath.
Store the result in m_filepath.
@param dirpath  directory path
@param name     tablespace (table) name
@param ext      filename extension */
void Datafile::make_filepath(const char *dirpath, fil_space_t::name_type name,
                             ib_extention ext)
{
  ut_ad(dirpath || name.size());
  free_filepath();
  m_filepath= fil_make_filepath(dirpath, name, ext, false);
  ut_ad(m_filepath);
  set_filename();
}

/** Set the filepath by duplicating the filepath sent in. This is the
name of the file with its extension and absolute or relative path.
@param[in]	filepath	filepath to set */
void
Datafile::set_filepath(const char* filepath)
{
	free_filepath();
	m_filepath = static_cast<char*>(ut_malloc_nokey(strlen(filepath) + 1));
	::strcpy(m_filepath, filepath);
	set_filename();
}

/** Free the filepath buffer. */
void
Datafile::free_filepath()
{
	if (m_filepath != NULL) {
		ut_free(m_filepath);
		m_filepath = NULL;
		m_filename = NULL;
	}
}

/** Do a quick test if the filepath provided looks the same as this filepath
byte by byte. If they are two different looking paths to the same file,
same_as() will be used to show that after the files are opened.
@param[in]	other	filepath to compare with
@retval true if it is the same filename by byte comparison
@retval false if it looks different */
bool
Datafile::same_filepath_as(
	const char* other) const
{
	return(0 == strcmp(m_filepath, other));
}

/** Test if another opened datafile is the same file as this object.
@param[in]	other	Datafile to compare with
@return true if it is the same file, else false */
bool
Datafile::same_as(
	const Datafile&	other) const
{
#ifdef _WIN32
	return(m_file_info.dwVolumeSerialNumber
	       == other.m_file_info.dwVolumeSerialNumber
	       && m_file_info.nFileIndexHigh
	          == other.m_file_info.nFileIndexHigh
	       && m_file_info.nFileIndexLow
	          == other.m_file_info.nFileIndexLow);
#else
	return(m_file_info.st_ino == other.m_file_info.st_ino
	       && m_file_info.st_dev == other.m_file_info.st_dev);
#endif /* WIN32 */
}

/** Reads a few significant fields from the first page of the first
datafile.  The Datafile must already be open.
@param[in]	read_only_mode	If true, then readonly mode checks are enforced.
@return DB_SUCCESS or DB_IO_ERROR if page cannot be read */
dberr_t
Datafile::read_first_page(bool read_only_mode)
{
	if (m_handle == OS_FILE_CLOSED) {

		dberr_t err = open_or_create(read_only_mode);

		if (err != DB_SUCCESS) {
			return(err);
		}
	}

	/* Align the memory for a possible read from a raw device */

	m_first_page = static_cast<byte*>(
		aligned_malloc(UNIV_PAGE_SIZE_MAX, srv_page_size));

	dberr_t		err = DB_ERROR;
	size_t		page_size = UNIV_PAGE_SIZE_MAX;

	/* Don't want unnecessary complaints about partial reads. */

	while (page_size >= UNIV_PAGE_SIZE_MIN) {

		ulint	n_read = 0;

		err = os_file_read(
			IORequestReadPartial, m_handle, m_first_page, 0,
			page_size, &n_read);

		if (err == DB_SUCCESS) {
			break;
		}

		if (err == DB_IO_ERROR && n_read == 0) {
			break;
		}
		if (err == DB_IO_ERROR && n_read >= UNIV_PAGE_SIZE_MIN) {
			page_size >>= 1;
		} else if (srv_operation == SRV_OPERATION_BACKUP) {
			break;
		} else {
			ib::info() << "Cannot read first page of '"
				<< m_filepath << "': " << err;
			break;
		}
	}

	if (err != DB_SUCCESS) {
		return(err);
	}

	if (m_order == 0) {
		if (memcmp_aligned<2>(FIL_PAGE_SPACE_ID + m_first_page,
				      FSP_HEADER_OFFSET + FSP_SPACE_ID
				      + m_first_page, 4)) {
			ib::error()
				<< "Inconsistent tablespace ID in "
				<< m_filepath;
			return DB_CORRUPTION;
		}

		m_space_id = mach_read_from_4(FIL_PAGE_SPACE_ID
					      + m_first_page);
		m_flags = fsp_header_get_flags(m_first_page);
		if (!fil_space_t::is_valid_flags(m_flags, m_space_id)) {
			ulint cflags = fsp_flags_convert_from_101(m_flags);
			if (cflags == ULINT_UNDEFINED) {
				switch (fsp_flags_is_incompatible_mysql(m_flags)) {
				case 0:
					sql_print_error("InnoDB: Invalid flags 0x%zx in %s",
							m_flags, m_filepath);
					return(DB_CORRUPTION);
				case 3:
				case 2:
					sql_print_error("InnoDB: MySQL-8.0 tablespace in %s",
							m_filepath);
					break;
				case 1:
					sql_print_error("InnoDB: MySQL Encrypted tablespace in %s",
							m_filepath);
					break;
				}
				sql_print_error("InnoDB: Restart in MySQL for migration/recovery.");
				return(DB_UNSUPPORTED);
			} else {
				m_flags = cflags;
			}
		}
	}

	const size_t physical_size = fil_space_t::physical_size(m_flags);

	if (physical_size > page_size) {
		ib::error() << "File " << m_filepath
			<< " should be longer than "
			<< page_size << " bytes";
		return(DB_CORRUPTION);
	}

	return(err);
}

/** Free the first page from memory when it is no longer needed. */
void Datafile::free_first_page()
{
  aligned_free(m_first_page);
  m_first_page= nullptr;
}

/** Validates the datafile and checks that it conforms with the expected
space ID and flags.  The file should exist and be successfully opened
in order for this function to validate it.
@param[in]	space_id	The expected tablespace ID.
@param[in]	flags		The expected tablespace flags.
@retval DB_SUCCESS if tablespace is valid, DB_ERROR if not.
m_is_valid is also set true on success, else false. */
dberr_t
Datafile::validate_to_dd(ulint space_id, ulint flags)
{
	dberr_t err;

	if (!is_open()) {
		return DB_ERROR;
	}

	/* Validate this single-table-tablespace with the data dictionary,
	but do not compare the DATA_DIR flag, in case the tablespace was
	remotely located. */
	err = validate_first_page(0);
	if (err != DB_SUCCESS) {
		return(err);
	}

	flags &= ~FSP_FLAGS_MEM_MASK;

	/* Make sure the datafile we found matched the space ID.
	If the datafile is a file-per-table tablespace then also match
	the row format and zip page size. */
	if (m_space_id == space_id
	    && (fil_space_t::is_flags_equal(flags, m_flags)
		|| fil_space_t::is_flags_equal(m_flags, flags))) {
		/* Datafile matches the tablespace expected. */
		return(DB_SUCCESS);
	}

	/* else do not use this tablespace. */
	m_is_valid = false;

	ib::error() << "Refusing to load '" << m_filepath << "' (id="
		<< m_space_id << ", flags=" << ib::hex(m_flags)
		<< "); dictionary contains id="
		<< space_id << ", flags=" << ib::hex(flags);

	return(DB_ERROR);
}

/** Validates this datafile for the purpose of recovery.  The file should
exist and be successfully opened. We initially open it in read-only mode
because we just want to read the SpaceID.  However, if the first page is
corrupt and needs to be restored from the doublewrite buffer, we will
reopen it in write mode and ry to restore that page.
@retval DB_SUCCESS if tablespace is valid, DB_ERROR if not.
m_is_valid is also set true on success, else false. */
dberr_t
Datafile::validate_for_recovery()
{
	dberr_t err;

	ut_ad(is_open());
	ut_ad(!srv_read_only_mode);

	err = validate_first_page(0);

	switch (err) {
	case DB_TABLESPACE_EXISTS:
		break;
	case DB_SUCCESS:
		if (!m_defer || !m_space_id) {
			break;
		}
		/* InnoDB should check whether the deferred
		tablespace page0 can be recovered from
		double write buffer. InnoDB should try
	        to recover only if m_space_id exists because
		dblwr pages can be searched via {space_id, 0}.
		m_space_id is set in read_first_page(). */
		/* fall through */
	default:
		/* Re-open the file in read-write mode  Attempt to restore
		page 0 from doublewrite and read the space ID from a survey
		of the first few pages. */
		close();
		err = open_read_write();
		if (err != DB_SUCCESS) {
			return(err);
		}

		if (!m_space_id) {
			m_space_id = recv_sys.dblwr.find_first_page(
				m_filepath, m_handle);
			if (m_space_id) {
				m_defer= false;
				goto free_first_page;
			} else return err;
		}

		if (!m_defer) {
			err = find_space_id();
			if (err != DB_SUCCESS || m_space_id == 0) {
				sql_print_error(
					"InnoDB: Datafile '%s' is corrupted."
					" Cannot determine the space ID from"
					" the first 64 pages.", m_filepath);
				return(err);
			}
		}

		if (m_space_id == ULINT_UNDEFINED) {
			return DB_SUCCESS; /* empty file */
		}

		if (recv_sys.dblwr.restore_first_page(
			m_space_id, m_filepath, m_handle)) {
			return m_defer ? err : DB_CORRUPTION;
		}
free_first_page:
		/* Free the previously read first page and then re-validate. */
		free_first_page();
		m_defer = false;
		err = validate_first_page(0);
	}

	return(err);
}

/** Check the consistency of the first page of a datafile when the
tablespace is opened.  This occurs before the fil_space_t is created
so the Space ID found here must not already be open.
m_is_valid is set true on success, else false.
@param[out]	flush_lsn	contents of FIL_PAGE_FILE_FLUSH_LSN
@retval DB_SUCCESS on if the datafile is valid
@retval DB_CORRUPTION if the datafile is not readable
@retval DB_TABLESPACE_EXISTS if there is a duplicate space_id */
dberr_t Datafile::validate_first_page(lsn_t *flush_lsn)
{
	const char*	error_txt = NULL;

	m_is_valid = true;

	if (m_first_page == NULL
	    && read_first_page(srv_read_only_mode) != DB_SUCCESS) {

		error_txt = "Cannot read first page";
	} else {
		ut_ad(m_first_page);

		if (flush_lsn != NULL) {

			*flush_lsn = mach_read_from_8(
				m_first_page + FIL_PAGE_FILE_FLUSH_LSN_OR_KEY_VERSION);
		}
	}

	if (error_txt != NULL) {
err_exit:
<<<<<<< HEAD
		free_first_page();

		if (recv_recovery_is_on()
		    || srv_operation == SRV_OPERATION_BACKUP) {
			m_defer= true;
			return DB_SUCCESS;
		}

		sql_print_error("InnoDB: %s in datafile: %s, Space ID: %zu, "
				"Flags: %zu", error_txt, m_filepath,
				m_space_id, m_flags);
=======
		sql_print_information(
			"InnoDB: %s in datafile: %s, Space ID: %zu, "
			"Flags: %zu", error_txt, m_filepath,
			m_space_id, m_flags);
>>>>>>> 51e3f1da
		m_is_valid = false;
		return DB_CORRUPTION;
	}

	/* Check if the whole page is blank. */
	if (!m_space_id && !m_flags) {
		const byte*	b		= m_first_page;
		ulint		nonzero_bytes	= srv_page_size;

		while (*b == '\0' && --nonzero_bytes != 0) {

			b++;
		}

		if (nonzero_bytes == 0) {
			error_txt = "Header page consists of zero bytes";
			goto err_exit;
		}
	}

	if (!fil_space_t::is_valid_flags(m_flags, m_space_id)) {
		/* Tablespace flags must be valid. */
		error_txt = "Tablespace flags are invalid";
		goto err_exit;
	}

	ulint logical_size = fil_space_t::logical_size(m_flags);

	if (srv_page_size != logical_size) {
		free_first_page();
		if (recv_recovery_is_on()
		    || srv_operation == SRV_OPERATION_BACKUP) {
			m_defer= true;
			return DB_SUCCESS;
		}
		/* Logical size must be innodb_page_size. */
		ib::error()
			<< "Data file '" << m_filepath << "' uses page size "
			<< logical_size << ", but the innodb_page_size"
			" start-up parameter is "
			<< srv_page_size;
		return(DB_ERROR);
	}

	if (page_get_page_no(m_first_page) != 0) {
		/* First page must be number 0 */
		error_txt = "Header page contains inconsistent data";
		goto err_exit;
	}

	if (m_space_id >= SRV_SPACE_ID_UPPER_BOUND) {
		error_txt = "A bad Space ID was found";
		goto err_exit;
	}

	if (buf_page_is_corrupted(false, m_first_page, m_flags)) {
		/* Look for checksum and other corruptions. */
		error_txt = "Checksum mismatch";
		goto err_exit;
	}

	mysql_mutex_lock(&fil_system.mutex);

	fil_space_t* space = fil_space_get_by_id(m_space_id);

	if (space) {
		fil_node_t* node = UT_LIST_GET_FIRST(space->chain);

		if (node && !strcmp(m_filepath, node->name)) {
ok_exit:
			mysql_mutex_unlock(&fil_system.mutex);
			return DB_SUCCESS;
		}

		if (!m_space_id
		    && (recv_recovery_is_on()
			|| srv_operation == SRV_OPERATION_BACKUP)) {
			m_defer= true;
			goto ok_exit;
		}

		/* Make sure the space_id has not already been opened. */
		ib::error() << "Attempted to open a previously opened"
			" tablespace. Previous tablespace: "
			    << (node ? node->name : "(unknown)")
			    << " uses space ID: " << m_space_id
			    << ". Cannot open filepath: " << m_filepath
			    << " which uses the same space ID.";
	}

	mysql_mutex_unlock(&fil_system.mutex);

	if (space) {
		m_is_valid = false;

		free_first_page();

		return(is_predefined_tablespace(m_space_id)
		       ? DB_CORRUPTION
		       : DB_TABLESPACE_EXISTS);
	}

	return(DB_SUCCESS);
}

/** Determine the space id of the given file descriptor by reading a few
pages from the beginning of the .ibd file.
@return DB_SUCCESS if space id was successfully identified, else DB_ERROR. */
dberr_t
Datafile::find_space_id()
{
	os_offset_t	file_size;

	ut_ad(m_handle != OS_FILE_CLOSED);

	file_size = os_file_get_size(m_handle);

	if (!file_size) {
		return DB_SUCCESS;
	}

	if (file_size == (os_offset_t) -1) {
		ib::error() << "Could not get file size of datafile '"
			<< m_filepath << "'";
		return(DB_CORRUPTION);
	}

	/* Assuming a page size, read the space_id from each page and store it
	in a map.  Find out which space_id is agreed on by majority of the
	pages.  Choose that space_id. */
	for (ulint page_size = UNIV_ZIP_SIZE_MIN;
	     page_size <= UNIV_PAGE_SIZE_MAX;
	     page_size <<= 1) {
		/* map[space_id] = count of pages */
		typedef std::map<
			ulint,
			ulint,
			std::less<ulint>,
			ut_allocator<std::pair<const ulint, ulint> > >
			Pages;

		Pages	verify;
		ulint	page_count = 64;
		ulint	valid_pages = 0;

		/* Adjust the number of pages to analyze based on file size */
		while ((page_count * page_size) > file_size) {
			--page_count;
		}

		ib::info()
			<< "Page size:" << page_size
			<< ". Pages to analyze:" << page_count;

		byte*	page = static_cast<byte*>(
			aligned_malloc(page_size, page_size));

		ulint fsp_flags;
		/* provide dummy value if the first os_file_read() fails */
		switch (srv_checksum_algorithm) {
		case SRV_CHECKSUM_ALGORITHM_STRICT_FULL_CRC32:
		case SRV_CHECKSUM_ALGORITHM_FULL_CRC32:
			fsp_flags = 1U << FSP_FLAGS_FCRC32_POS_MARKER
				| FSP_FLAGS_FCRC32_PAGE_SSIZE()
				| innodb_compression_algorithm
				       << FSP_FLAGS_FCRC32_POS_COMPRESSED_ALGO;
			break;
		default:
			fsp_flags = 0;
		}

		for (ulint j = 0; j < page_count; ++j) {
			if (os_file_read(IORequestRead, m_handle, page,
					 j * page_size, page_size, nullptr)) {
				ib::info()
					<< "READ FAIL: page_no:" << j;
				continue;
			}

			if (j == 0) {
				fsp_flags = mach_read_from_4(
					page + FSP_HEADER_OFFSET + FSP_SPACE_FLAGS);
			}

			bool	noncompressed_ok = false;

			/* For noncompressed pages, the page size must be
			equal to srv_page_size. */
			if (page_size == srv_page_size
			    && !fil_space_t::zip_size(fsp_flags)) {
				noncompressed_ok = !buf_page_is_corrupted(
					false, page, fsp_flags);
			}

			bool	compressed_ok = false;

			if (srv_page_size <= UNIV_PAGE_SIZE_DEF
			    && page_size == fil_space_t::zip_size(fsp_flags)) {
				compressed_ok = !buf_page_is_corrupted(
					false, page, fsp_flags);
			}

			if (noncompressed_ok || compressed_ok) {

				ulint	space_id = mach_read_from_4(page
					+ FIL_PAGE_SPACE_ID);

				if (space_id > 0) {

					ib::info()
						<< "VALID: space:"
						<< space_id << " page_no:" << j
						<< " page_size:" << page_size;

					++valid_pages;

					++verify[space_id];
				}
			}
		}

		aligned_free(page);

		ib::info()
			<< "Page size: " << page_size
			<< ". Possible space_id count:" << verify.size();

		const ulint	pages_corrupted = 3;

		for (ulint missed = 0; missed <= pages_corrupted; ++missed) {

			for (Pages::const_iterator it = verify.begin();
			     it != verify.end();
			     ++it) {

				ib::info() << "space_id:" << it->first
					<< ", Number of pages matched: "
					<< it->second << "/" << valid_pages
					<< " (" << page_size << ")";

				if (it->second == (valid_pages - missed)) {
					ib::info() << "Chosen space:"
						<< it->first;

					m_space_id = it->first;
					return(DB_SUCCESS);
				}
			}

		}
	}

	return(DB_CORRUPTION);
}

/** Read an InnoDB Symbolic Link (ISL) file by name.
@param link_filepath   filepath of the ISL file
@return data file name (must be freed by the caller)
@retval nullptr  on error */
static char *read_link_file(const char *link_filepath)
{
  if (FILE* file= fopen(link_filepath, "r+b" STR_O_CLOEXEC))
  {
    char *filepath= static_cast<char*>(ut_malloc_nokey(OS_FILE_MAX_PATH));

    os_file_read_string(file, filepath, OS_FILE_MAX_PATH);
    fclose(file);

    if (size_t len= strlen(filepath))
    {
      /* Trim whitespace from end of filepath */
      len--;
      while (static_cast<byte>(filepath[len]) <= 0x20)
      {
        if (!len)
          return nullptr;
        filepath[len--]= 0;
      }
      /* Ensure that the last 2 path separators are forward slashes,
      because elsewhere we are assuming that tablespace file names end
      in "/databasename/tablename.ibd". */
      unsigned trailing_slashes= 0;
      for (; len; len--)
      {
        switch (filepath[len]) {
#ifdef _WIN32
        case '\\':
          filepath[len]= '/';
          /* fall through */
#endif
        case '/':
          if (++trailing_slashes >= 2)
            return filepath;
        }
      }
    }
  }

  return nullptr;
}

/** Create a link filename,
open that file, and read the contents into m_filepath.
@param name   table name
@return filepath()
@retval nullptr  if the .isl file does not exist or cannot be read */
const char *RemoteDatafile::open_link_file(const fil_space_t::name_type name)
{
  if (!m_link_filepath)
    m_link_filepath= fil_make_filepath(nullptr, name, ISL, false);
  m_filepath= read_link_file(m_link_filepath);
  return m_filepath;
}

/** Release the resources. */
void
RemoteDatafile::shutdown()
{
	Datafile::shutdown();

	if (m_link_filepath != 0) {
		ut_free(m_link_filepath);
		m_link_filepath = 0;
	}
}

/** Create InnoDB Symbolic Link (ISL) file.
@param name     tablespace name
@param filepath full file name
@return DB_SUCCESS or error code */
dberr_t RemoteDatafile::create_link_file(fil_space_t::name_type name,
                                         const char *filepath)
{
	bool		success;
	dberr_t		err = DB_SUCCESS;
	char*		link_filepath = NULL;
	char*		prev_filepath = NULL;

	ut_ad(!srv_read_only_mode);

	link_filepath = fil_make_filepath(NULL, name, ISL, false);

	if (link_filepath == NULL) {
		return(DB_ERROR);
	}

	prev_filepath = read_link_file(link_filepath);
	if (prev_filepath) {
		/* Truncate (starting with MySQL 5.6, probably no
		longer since MariaDB Server 10.2.19) used to call this
		with an existing link file which contains the same filepath. */
		bool same = !strncmp(prev_filepath, name.data(), name.size())
			&& !strcmp(prev_filepath + name.size(), DOT_IBD);
		ut_free(prev_filepath);
		if (same) {
			ut_free(link_filepath);
			return(DB_SUCCESS);
		}
	}

	/** Check if the file already exists. */
	FILE*			file = NULL;
	bool			exists;
	os_file_type_t		ftype;

	success = os_file_status(link_filepath, &exists, &ftype);
	ulint error = 0;

	if (success && !exists) {

		file = fopen(link_filepath, "w");
		if (file == NULL) {
			/* This call will print its own error message */
			error = os_file_get_last_error(true);
		}
	} else {
		error = OS_FILE_ALREADY_EXISTS;
	}

	if (error != 0) {

		ib::error() << "Cannot create file " << link_filepath << ".";

		if (error == OS_FILE_ALREADY_EXISTS) {
			ib::error() << "The link file: " << link_filepath
				<< " already exists.";
			err = DB_TABLESPACE_EXISTS;

		} else if (error == OS_FILE_DISK_FULL) {
			err = DB_OUT_OF_FILE_SPACE;

		} else {
			err = DB_ERROR;
		}

		/* file is not open, no need to close it. */
		ut_free(link_filepath);
		return(err);
	}

	const size_t len = strlen(filepath);
	if (fwrite(filepath, 1, len, file) != len) {
		error = os_file_get_last_error(true);
		ib::error() <<
			"Cannot write link file: "
			    << link_filepath << " filepath: " << filepath;
		err = DB_ERROR;
	}

	/* Close the file, we only need it at startup */
	fclose(file);

	ut_free(link_filepath);

	return(err);
}

/** Delete an InnoDB Symbolic Link (ISL) file. */
void
RemoteDatafile::delete_link_file(void)
{
	ut_ad(m_link_filepath != NULL);

	if (m_link_filepath != NULL) {
		os_file_delete_if_exists(innodb_data_file_key,
					 m_link_filepath, NULL);
	}
}

/** Delete an InnoDB Symbolic Link (ISL) file by name.
@param name	tablespace name */
void RemoteDatafile::delete_link_file(fil_space_t::name_type name)
{
  if (char *link_filepath= fil_make_filepath(NULL, name, ISL, false))
  {
    os_file_delete_if_exists(innodb_data_file_key, link_filepath, nullptr);
    ut_free(link_filepath);
  }
}<|MERGE_RESOLUTION|>--- conflicted
+++ resolved
@@ -504,7 +504,6 @@
 
 	if (error_txt != NULL) {
 err_exit:
-<<<<<<< HEAD
 		free_first_page();
 
 		if (recv_recovery_is_on()
@@ -513,15 +512,10 @@
 			return DB_SUCCESS;
 		}
 
-		sql_print_error("InnoDB: %s in datafile: %s, Space ID: %zu, "
+		sql_print_information(
+				"InnoDB: %s in datafile: %s, Space ID: %zu, "
 				"Flags: %zu", error_txt, m_filepath,
 				m_space_id, m_flags);
-=======
-		sql_print_information(
-			"InnoDB: %s in datafile: %s, Space ID: %zu, "
-			"Flags: %zu", error_txt, m_filepath,
-			m_space_id, m_flags);
->>>>>>> 51e3f1da
 		m_is_valid = false;
 		return DB_CORRUPTION;
 	}
