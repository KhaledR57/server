--- conflicted
+++ resolved
@@ -2286,15 +2286,8 @@
   btr_pcur_t pcur;
   pcur.btr_cur.page_cur.index= ibuf.index;
   ibuf_mtr_start(&mtr);
-<<<<<<< HEAD
   if (btr_pcur_open(&tuple, PAGE_CUR_GE, BTR_MODIFY_LEAF, &pcur, &mtr))
-=======
-  if (btr_pcur_open_on_user_rec(ibuf.index, &tuple, PAGE_CUR_GE,
-                                BTR_MODIFY_LEAF, &pcur, &mtr) != DB_SUCCESS)
-  {
->>>>>>> 4c343394
     goto func_exit;
-  }
   if (!btr_pcur_is_on_user_rec(&pcur))
   {
     ut_ad(btr_pcur_is_after_last_on_page(&pcur));
@@ -2362,33 +2355,15 @@
 			buf_page_get_gen(page_id_t(space_id, page_nos[i]),
 					 zip_size, RW_X_LATCH, nullptr,
 					 BUF_GET_POSSIBLY_FREED,
-<<<<<<< HEAD
 					 &mtr, &err, true);
-			bool remove = !block
-				|| fil_page_get_type(block->page.frame)
-				!= FIL_PAGE_INDEX
-				|| !page_is_leaf(block->page.frame);
-=======
-					 __FILE__, __LINE__, &mtr, &err, true);
->>>>>>> 4c343394
 			mtr.commit();
 			if (err == DB_TABLESPACE_DELETED) {
 				s->x_unlock();
 				goto tablespace_deleted;
 			}
-<<<<<<< HEAD
-			if (!remove) {
-				s->x_unlock();
-				continue;
-			}
 		}
 
 		s->x_unlock();
-
-		if (srv_shutdown_state == SRV_SHUTDOWN_NONE
-		    || srv_fast_shutdown) {
-=======
-		}
 
 		/* During slow shutdown cleanup, we apply all pending IBUF
 		changes and need to cleanup any left-over IBUF records. There
@@ -2397,7 +2372,6 @@
 		the issues are fixed, we need to keep this safety measure for
 		upgraded DBs with such left over records. */
 		if (!slow_shutdown_cleanup) {
->>>>>>> 4c343394
 			continue;
 		}
 
@@ -2429,15 +2403,10 @@
 }
 
 /** Contract the change buffer by reading pages to the buffer pool.
-@param slow_shutdown true, if called during slow shutdown
 @return a lower limit for the combined size in bytes of entries which
 will be merged from ibuf trees to the pages read
 @retval 0 if ibuf.empty */
-<<<<<<< HEAD
 ATTRIBUTE_COLD ulint ibuf_contract()
-=======
-ulint ibuf_contract(bool slow_shutdown)
->>>>>>> 4c343394
 {
 	if (UNIV_UNLIKELY(!ibuf.index)) return 0;
 	mtr_t		mtr;
@@ -2473,7 +2442,7 @@
 					    space_ids, page_nos, &n_pages);
 	ibuf_mtr_commit(&mtr);
 
-	ibuf_read_merge_pages(space_ids, page_nos, n_pages, slow_shutdown);
+	ibuf_read_merge_pages(space_ids, page_nos, n_pages, true);
 
 	return(sum_sizes + 1);
 }
@@ -2560,33 +2529,6 @@
 	return(n_pages);
 }
 
-<<<<<<< HEAD
-=======
-/*********************************************************************//**
-Contract insert buffer trees after insert if they are too big. */
-UNIV_INLINE
-void
-ibuf_contract_after_insert(
-/*=======================*/
-	ulint	entry_size)	/*!< in: size of a record which was inserted
-				into an ibuf tree */
-{
-	/* dirty comparison, to avoid contention on ibuf_mutex */
-	if (ibuf.size < ibuf.max_size) {
-		return;
-	}
-
-	/* Contract at least entry_size many bytes */
-	ulint sum_sizes = 0;
-	ulint size;
-
-	do {
-		size = ibuf_contract(false);
-		sum_sizes += size;
-	} while (size > 0 && sum_sizes < entry_size);
-}
-
->>>>>>> 4c343394
 /** Determine if a change buffer record has been encountered already.
 @param rec   change buffer record in the MySQL 5.5 format
 @param hash  hash table of encountered records
@@ -3196,30 +3138,8 @@
 	ut_a(op < IBUF_OP_COUNT);
 
 	/* Perform dirty comparison of ibuf.max_size and ibuf.size to
-<<<<<<< HEAD
 	reduce ibuf_mutex contention. */
 	if (ibuf.size >= ibuf.max_size) {
-=======
-	reduce ibuf_mutex contention. This should be OK; at worst we
-	are doing some excessive ibuf_contract() or occasionally
-	skipping an ibuf_contract(). */
-	const ulint max_size = ibuf.max_size;
-
-	if (max_size == 0) {
-		return(DB_STRONG_FAIL);
-	}
-
-	if (ibuf.size >= max_size + IBUF_CONTRACT_DO_NOT_INSERT) {
-		/* Insert buffer is now too big, contract it but do not try
-		to insert */
-
-
-#ifdef UNIV_IBUF_DEBUG
-		fputs("Ibuf too big\n", stderr);
-#endif
-		ibuf_contract(false);
-
->>>>>>> 4c343394
 		return(DB_STRONG_FAIL);
 	}
 
@@ -3464,29 +3384,7 @@
 				       thr_get_trx(thr)->id, &mtr);
 	}
 
-<<<<<<< HEAD
 	goto func_exit;
-=======
-func_exit:
-	ibuf_mtr_commit(&mtr);
-	btr_pcur_close(&pcur);
-
-	mem_heap_free(heap);
-
-	if (err == DB_SUCCESS
-	    && BTR_LATCH_MODE_WITHOUT_INTENTION(mode) == BTR_MODIFY_TREE) {
-		ibuf_contract_after_insert(entry_size);
-	}
-
-	if (do_merge) {
-#ifdef UNIV_IBUF_DEBUG
-		ut_a(n_stored <= IBUF_MAX_N_PAGES_MERGED);
-#endif
-		ibuf_read_merge_pages(space_ids, page_nos, n_stored, false);
-	}
-
-	return(err);
->>>>>>> 4c343394
 }
 
 /** Buffer an operation in the change buffer, instead of applying it
