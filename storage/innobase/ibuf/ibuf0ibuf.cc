/*****************************************************************************

Copyright (c) 1997, 2016, Oracle and/or its affiliates. All Rights Reserved.
Copyright (c) 2016, 2017, MariaDB Corporation.

This program is free software; you can redistribute it and/or modify it under
the terms of the GNU General Public License as published by the Free Software
Foundation; version 2 of the License.

This program is distributed in the hope that it will be useful, but WITHOUT
ANY WARRANTY; without even the implied warranty of MERCHANTABILITY or FITNESS
FOR A PARTICULAR PURPOSE. See the GNU General Public License for more details.

You should have received a copy of the GNU General Public License along with
this program; if not, write to the Free Software Foundation, Inc.,
51 Franklin Street, Suite 500, Boston, MA 02110-1335 USA

*****************************************************************************/

/**************************************************//**
@file ibuf/ibuf0ibuf.cc
Insert buffer

Created 7/19/1997 Heikki Tuuri
*******************************************************/

#include "ha_prototypes.h"

#include "ibuf0ibuf.h"
#include "sync0sync.h"
#include "btr0sea.h"

#if defined UNIV_DEBUG || defined UNIV_IBUF_DEBUG
my_bool	srv_ibuf_disable_background_merge;
#endif /* UNIV_DEBUG || UNIV_IBUF_DEBUG */

/** Number of bits describing a single page */
#define IBUF_BITS_PER_PAGE	4
#if IBUF_BITS_PER_PAGE % 2
# error "IBUF_BITS_PER_PAGE must be an even number!"
#endif
/** The start address for an insert buffer bitmap page bitmap */
#define IBUF_BITMAP		PAGE_DATA

#include "buf0buf.h"
#include "buf0rea.h"
#include "fsp0fsp.h"
#include "trx0sys.h"
#include "fil0fil.h"
#include "rem0rec.h"
#include "btr0cur.h"
#include "btr0pcur.h"
#include "btr0btr.h"
#include "row0upd.h"
#include "dict0boot.h"
#include "fut0lst.h"
#include "lock0lock.h"
#include "log0recv.h"
#include "que0que.h"
#include "srv0start.h" /* srv_shutdown_state */
#include "fsp0sysspace.h"
#include "rem0cmp.h"

/*	STRUCTURE OF AN INSERT BUFFER RECORD

In versions < 4.1.x:

1. The first field is the page number.
2. The second field is an array which stores type info for each subsequent
   field. We store the information which affects the ordering of records, and
   also the physical storage size of an SQL NULL value. E.g., for CHAR(10) it
   is 10 bytes.
3. Next we have the fields of the actual index record.

In versions >= 4.1.x:

Note that contary to what we planned in the 1990's, there will only be one
insert buffer tree, and that is in the system tablespace of InnoDB.

1. The first field is the space id.
2. The second field is a one-byte marker (0) which differentiates records from
   the < 4.1.x storage format.
3. The third field is the page number.
4. The fourth field contains the type info, where we have also added 2 bytes to
   store the charset. In the compressed table format of 5.0.x we must add more
   information here so that we can build a dummy 'index' struct which 5.0.x
   can use in the binary search on the index page in the ibuf merge phase.
5. The rest of the fields contain the fields of the actual index record.

In versions >= 5.0.3:

The first byte of the fourth field is an additional marker (0) if the record
is in the compact format.  The presence of this marker can be detected by
looking at the length of the field modulo DATA_NEW_ORDER_NULL_TYPE_BUF_SIZE.

The high-order bit of the character set field in the type info is the
"nullable" flag for the field.

In versions >= 5.5:

The optional marker byte at the start of the fourth field is replaced by
mandatory 3 fields, totaling 4 bytes:

 1. 2 bytes: Counter field, used to sort records within a (space id, page
    no) in the order they were added. This is needed so that for example the
    sequence of operations "INSERT x, DEL MARK x, INSERT x" is handled
    correctly.

 2. 1 byte: Operation type (see ibuf_op_t).

 3. 1 byte: Flags. Currently only one flag exists, IBUF_REC_COMPACT.

To ensure older records, which do not have counters to enforce correct
sorting, are merged before any new records, ibuf_insert checks if we're
trying to insert to a position that contains old-style records, and if so,
refuses the insert. Thus, ibuf pages are gradually converted to the new
format as their corresponding buffer pool pages are read into memory.
*/


/*	PREVENTING DEADLOCKS IN THE INSERT BUFFER SYSTEM

If an OS thread performs any operation that brings in disk pages from
non-system tablespaces into the buffer pool, or creates such a page there,
then the operation may have as a side effect an insert buffer index tree
compression. Thus, the tree latch of the insert buffer tree may be acquired
in the x-mode, and also the file space latch of the system tablespace may
be acquired in the x-mode.

Also, an insert to an index in a non-system tablespace can have the same
effect. How do we know this cannot lead to a deadlock of OS threads? There
is a problem with the i\o-handler threads: they break the latching order
because they own x-latches to pages which are on a lower level than the
insert buffer tree latch, its page latches, and the tablespace latch an
insert buffer operation can reserve.

The solution is the following: Let all the tree and page latches connected
with the insert buffer be later in the latching order than the fsp latch and
fsp page latches.

Insert buffer pages must be such that the insert buffer is never invoked
when these pages are accessed as this would result in a recursion violating
the latching order. We let a special i/o-handler thread take care of i/o to
the insert buffer pages and the ibuf bitmap pages, as well as the fsp bitmap
pages and the first inode page, which contains the inode of the ibuf tree: let
us call all these ibuf pages. To prevent deadlocks, we do not let a read-ahead
access both non-ibuf and ibuf pages.

Then an i/o-handler for the insert buffer never needs to access recursively the
insert buffer tree and thus obeys the latching order. On the other hand, other
i/o-handlers for other tablespaces may require access to the insert buffer,
but because all kinds of latches they need to access there are later in the
latching order, no violation of the latching order occurs in this case,
either.

A problem is how to grow and contract an insert buffer tree. As it is later
in the latching order than the fsp management, we have to reserve the fsp
latch first, before adding or removing pages from the insert buffer tree.
We let the insert buffer tree have its own file space management: a free
list of pages linked to the tree root. To prevent recursive using of the
insert buffer when adding pages to the tree, we must first load these pages
to memory, obtaining a latch on them, and only after that add them to the
free list of the insert buffer tree. More difficult is removing of pages
from the free list. If there is an excess of pages in the free list of the
ibuf tree, they might be needed if some thread reserves the fsp latch,
intending to allocate more file space. So we do the following: if a thread
reserves the fsp latch, we check the writer count field of the latch. If
this field has value 1, it means that the thread did not own the latch
before entering the fsp system, and the mtr of the thread contains no
modifications to the fsp pages. Now we are free to reserve the ibuf latch,
and check if there is an excess of pages in the free list. We can then, in a
separate mini-transaction, take them out of the free list and free them to
the fsp system.

To avoid deadlocks in the ibuf system, we divide file pages into three levels:

(1) non-ibuf pages,
(2) ibuf tree pages and the pages in the ibuf tree free list, and
(3) ibuf bitmap pages.

No OS thread is allowed to access higher level pages if it has latches to
lower level pages; even if the thread owns a B-tree latch it must not access
the B-tree non-leaf pages if it has latches on lower level pages. Read-ahead
is only allowed for level 1 and 2 pages. Dedicated i/o-handler threads handle
exclusively level 1 i/o. A dedicated i/o handler thread handles exclusively
level 2 i/o. However, if an OS thread does the i/o handling for itself, i.e.,
it uses synchronous aio, it can access any pages, as long as it obeys the
access order rules. */

/** Operations that can currently be buffered. */
ibuf_use_t	ibuf_use		= IBUF_USE_ALL;

#if defined UNIV_DEBUG || defined UNIV_IBUF_DEBUG
/** Flag to control insert buffer debugging. */
uint	ibuf_debug;
#endif /* UNIV_DEBUG || UNIV_IBUF_DEBUG */

/** The insert buffer control structure */
ibuf_t*	ibuf			= NULL;

#ifdef UNIV_IBUF_COUNT_DEBUG
/** Number of tablespaces in the ibuf_counts array */
#define IBUF_COUNT_N_SPACES	4
/** Number of pages within each tablespace in the ibuf_counts array */
#define IBUF_COUNT_N_PAGES	130000

/** Buffered entry counts for file pages, used in debugging */
static ulint	ibuf_counts[IBUF_COUNT_N_SPACES][IBUF_COUNT_N_PAGES];

/** Checks that the indexes to ibuf_counts[][] are within limits.
@param[in]	page_id	page id */
UNIV_INLINE
void
ibuf_count_check(
	const page_id_t&	page_id)
{
	if (page_id.space() < IBUF_COUNT_N_SPACES
	    && page_id.page_no() < IBUF_COUNT_N_PAGES) {
		return;
	}

	ib::fatal() << "UNIV_IBUF_COUNT_DEBUG limits space_id and page_no"
		" and breaks crash recovery. space_id=" << page_id.space()
		<< ", should be 0<=space_id<" << IBUF_COUNT_N_SPACES
		<< ". page_no=" << page_id.page_no()
		<< ", should be 0<=page_no<" << IBUF_COUNT_N_PAGES;
}
#endif

/** @name Offsets to the per-page bits in the insert buffer bitmap */
/* @{ */
#define	IBUF_BITMAP_FREE	0	/*!< Bits indicating the
					amount of free space */
#define IBUF_BITMAP_BUFFERED	2	/*!< TRUE if there are buffered
					changes for the page */
#define IBUF_BITMAP_IBUF	3	/*!< TRUE if page is a part of
					the ibuf tree, excluding the
					root page, or is in the free
					list of the ibuf */
/* @} */

#define IBUF_REC_FIELD_SPACE	0	/*!< in the pre-4.1 format,
					the page number. later, the space_id */
#define IBUF_REC_FIELD_MARKER	1	/*!< starting with 4.1, a marker
					consisting of 1 byte that is 0 */
#define IBUF_REC_FIELD_PAGE	2	/*!< starting with 4.1, the
					page number */
#define IBUF_REC_FIELD_METADATA	3	/* the metadata field */
#define IBUF_REC_FIELD_USER	4	/* first user field */

/* Various constants for checking the type of an ibuf record and extracting
data from it. For details, see the description of the record format at the
top of this file. */

/** @name Format of the IBUF_REC_FIELD_METADATA of an insert buffer record
The fourth column in the MySQL 5.5 format contains an operation
type, counter, and some flags. */
/* @{ */
#define IBUF_REC_INFO_SIZE	4	/*!< Combined size of info fields at
					the beginning of the fourth field */
#if IBUF_REC_INFO_SIZE >= DATA_NEW_ORDER_NULL_TYPE_BUF_SIZE
# error "IBUF_REC_INFO_SIZE >= DATA_NEW_ORDER_NULL_TYPE_BUF_SIZE"
#endif

/* Offsets for the fields at the beginning of the fourth field */
#define IBUF_REC_OFFSET_COUNTER	0	/*!< Operation counter */
#define IBUF_REC_OFFSET_TYPE	2	/*!< Type of operation */
#define IBUF_REC_OFFSET_FLAGS	3	/*!< Additional flags */

/* Record flag masks */
#define IBUF_REC_COMPACT	0x1	/*!< Set in
					IBUF_REC_OFFSET_FLAGS if the
					user index is in COMPACT
					format or later */


/** The mutex used to block pessimistic inserts to ibuf trees */
static ib_mutex_t	ibuf_pessimistic_insert_mutex;

/** The mutex protecting the insert buffer structs */
static ib_mutex_t	ibuf_mutex;

/** The mutex protecting the insert buffer bitmaps */
static ib_mutex_t	ibuf_bitmap_mutex;

/** The area in pages from which contract looks for page numbers for merge */
const ulint		IBUF_MERGE_AREA = 8;

/** Inside the merge area, pages which have at most 1 per this number less
buffered entries compared to maximum volume that can buffered for a single
page are merged along with the page whose buffer became full */
const ulint		IBUF_MERGE_THRESHOLD = 4;

/** In ibuf_contract at most this number of pages is read to memory in one
batch, in order to merge the entries for them in the insert buffer */
const ulint		IBUF_MAX_N_PAGES_MERGED = IBUF_MERGE_AREA;

/** If the combined size of the ibuf trees exceeds ibuf->max_size by this
many pages, we start to contract it in connection to inserts there, using
non-synchronous contract */
const ulint		IBUF_CONTRACT_ON_INSERT_NON_SYNC = 0;

/** If the combined size of the ibuf trees exceeds ibuf->max_size by this
many pages, we start to contract it in connection to inserts there, using
synchronous contract */
const ulint		IBUF_CONTRACT_ON_INSERT_SYNC = 5;

/** If the combined size of the ibuf trees exceeds ibuf->max_size by
this many pages, we start to contract it synchronous contract, but do
not insert */
const ulint		IBUF_CONTRACT_DO_NOT_INSERT = 10;

/* TODO: how to cope with drop table if there are records in the insert
buffer for the indexes of the table? Is there actually any problem,
because ibuf merge is done to a page when it is read in, and it is
still physically like the index page even if the index would have been
dropped! So, there seems to be no problem. */

/******************************************************************//**
Sets the flag in the current mini-transaction record indicating we're
inside an insert buffer routine. */
UNIV_INLINE
void
ibuf_enter(
/*=======*/
	mtr_t*	mtr)	/*!< in/out: mini-transaction */
{
	ut_ad(!mtr->is_inside_ibuf());
	mtr->enter_ibuf();
}

/******************************************************************//**
Sets the flag in the current mini-transaction record indicating we're
exiting an insert buffer routine. */
UNIV_INLINE
void
ibuf_exit(
/*======*/
	mtr_t*	mtr)	/*!< in/out: mini-transaction */
{
	ut_ad(mtr->is_inside_ibuf());
	mtr->exit_ibuf();
}

/**************************************************************//**
Commits an insert buffer mini-transaction and sets the persistent
cursor latch mode to BTR_NO_LATCHES, that is, detaches the cursor. */
UNIV_INLINE
void
ibuf_btr_pcur_commit_specify_mtr(
/*=============================*/
	btr_pcur_t*	pcur,	/*!< in/out: persistent cursor */
	mtr_t*		mtr)	/*!< in/out: mini-transaction */
{
	ut_d(ibuf_exit(mtr));
	btr_pcur_commit_specify_mtr(pcur, mtr);
}

/******************************************************************//**
Gets the ibuf header page and x-latches it.
@return insert buffer header page */
static
page_t*
ibuf_header_page_get(
/*=================*/
	mtr_t*	mtr)	/*!< in/out: mini-transaction */
{
	buf_block_t*	block;

	ut_ad(!ibuf_inside(mtr));
	page_t* page = NULL;

	block = buf_page_get(
		page_id_t(IBUF_SPACE_ID, FSP_IBUF_HEADER_PAGE_NO),
		univ_page_size, RW_X_LATCH, mtr);


	if (!block->page.encrypted) {
		buf_block_dbg_add_level(block, SYNC_IBUF_HEADER);

		page = buf_block_get_frame(block);
	}

	return page;
}

/******************************************************************//**
Gets the root page and sx-latches it.
@return insert buffer tree root page */
static
page_t*
ibuf_tree_root_get(
/*===============*/
	mtr_t*		mtr)	/*!< in: mtr */
{
	buf_block_t*	block;
	page_t*		root;

	ut_ad(ibuf_inside(mtr));
	ut_ad(mutex_own(&ibuf_mutex));

	mtr_sx_lock(dict_index_get_lock(ibuf->index), mtr);

	/* only segment list access is exclusive each other */
	block = buf_page_get(
		page_id_t(IBUF_SPACE_ID, FSP_IBUF_TREE_ROOT_PAGE_NO),
		univ_page_size, RW_SX_LATCH, mtr);

	buf_block_dbg_add_level(block, SYNC_IBUF_TREE_NODE_NEW);

	root = buf_block_get_frame(block);

	ut_ad(page_get_space_id(root) == IBUF_SPACE_ID);
	ut_ad(page_get_page_no(root) == FSP_IBUF_TREE_ROOT_PAGE_NO);
	ut_ad(ibuf->empty == page_is_empty(root));

	return(root);
}

#ifdef UNIV_IBUF_COUNT_DEBUG

/** Gets the ibuf count for a given page.
@param[in]	page_id	page id
@return number of entries in the insert buffer currently buffered for
this page */
ulint
ibuf_count_get(
	const page_id_t&	page_id)
{
	ibuf_count_check(page_id);

	return(ibuf_counts[page_id.space()][page_id.page_no()]);
}

/** Sets the ibuf count for a given page.
@param[in]	page_id	page id
@param[in]	val	value to set */
static
void
ibuf_count_set(
	const page_id_t&	page_id,
	ulint			val)
{
	ibuf_count_check(page_id);
	ut_a(val < UNIV_PAGE_SIZE);

	ibuf_counts[page_id.space()][page_id.page_no()] = val;
}
#endif

/******************************************************************//**
Closes insert buffer and frees the data structures. */
void
ibuf_close(void)
/*============*/
{
	mutex_free(&ibuf_pessimistic_insert_mutex);

	mutex_free(&ibuf_mutex);

	mutex_free(&ibuf_bitmap_mutex);

	dict_table_t*	ibuf_table = ibuf->index->table;
	rw_lock_free(&ibuf->index->lock);
	dict_mem_index_free(ibuf->index);
	dict_mem_table_free(ibuf_table);

	ut_free(ibuf);
	ibuf = NULL;
}

/******************************************************************//**
Updates the size information of the ibuf, assuming the segment size has not
changed. */
static
void
ibuf_size_update(
/*=============*/
	const page_t*	root)	/*!< in: ibuf tree root */
{
	ut_ad(mutex_own(&ibuf_mutex));

	ibuf->free_list_len = flst_get_len(root + PAGE_HEADER
					   + PAGE_BTR_IBUF_FREE_LIST);

	ibuf->height = 1 + btr_page_get_level_low(root);

	/* the '1 +' is the ibuf header page */
	ibuf->size = ibuf->seg_size - (1 + ibuf->free_list_len);
}

/******************************************************************//**
Creates the insert buffer data structure at a database startup and initializes
the data structures for the insert buffer.
@return DB_SUCCESS or failure */
dberr_t
ibuf_init_at_db_start(void)
/*=======================*/
{
	page_t*		root;
	mtr_t		mtr;
	ulint		n_used;
	page_t*		header_page;
	dberr_t		error= DB_SUCCESS;

	ibuf = static_cast<ibuf_t*>(ut_zalloc_nokey(sizeof(ibuf_t)));

	/* At startup we intialize ibuf to have a maximum of
	CHANGE_BUFFER_DEFAULT_SIZE in terms of percentage of the
	buffer pool size. Once ibuf struct is initialized this
	value is updated with the user supplied size by calling
	ibuf_max_size_update(). */
	ibuf->max_size = ((buf_pool_get_curr_size() / UNIV_PAGE_SIZE)
			  * CHANGE_BUFFER_DEFAULT_SIZE) / 100;

	mutex_create(LATCH_ID_IBUF, &ibuf_mutex);

	mutex_create(LATCH_ID_IBUF_BITMAP, &ibuf_bitmap_mutex);

	mutex_create(LATCH_ID_IBUF_PESSIMISTIC_INSERT,
		     &ibuf_pessimistic_insert_mutex);

	mtr_start(&mtr);

	mtr_x_lock_space(IBUF_SPACE_ID, &mtr);

	mutex_enter(&ibuf_mutex);

	header_page = ibuf_header_page_get(&mtr);

	if (!header_page) {
		return (DB_DECRYPTION_FAILED);
	}

	fseg_n_reserved_pages(header_page + IBUF_HEADER + IBUF_TREE_SEG_HEADER,
			      &n_used, &mtr);

	ut_ad(n_used >= 2);

	ibuf->seg_size = n_used;

	{
		buf_block_t*	block;

		block = buf_page_get(
			page_id_t(IBUF_SPACE_ID, FSP_IBUF_TREE_ROOT_PAGE_NO),
			univ_page_size, RW_X_LATCH, &mtr);

		buf_block_dbg_add_level(block, SYNC_IBUF_TREE_NODE);

		root = buf_block_get_frame(block);
	}

	ibuf_size_update(root);
	mutex_exit(&ibuf_mutex);

	ibuf->empty = page_is_empty(root);
	mtr.commit();

	ibuf->index = dict_mem_index_create(
		"innodb_change_buffer", "CLUST_IND",
		IBUF_SPACE_ID, DICT_CLUSTERED | DICT_IBUF, 1);
	ibuf->index->id = DICT_IBUF_ID_MIN + IBUF_SPACE_ID;
	ibuf->index->table = dict_mem_table_create(
		"innodb_change_buffer", IBUF_SPACE_ID, 1, 0, 0, 0);
	ibuf->index->n_uniq = REC_MAX_N_FIELDS;
	rw_lock_create(index_tree_rw_lock_key, &ibuf->index->lock,
		       SYNC_IBUF_INDEX_TREE);
#ifdef BTR_CUR_ADAPT
	ibuf->index->search_info = btr_search_info_create(ibuf->index->heap);
#endif /* BTR_CUR_ADAPT */
	ibuf->index->page = FSP_IBUF_TREE_ROOT_PAGE_NO;
	ut_d(ibuf->index->cached = TRUE);
	return (error);
}

/*********************************************************************//**
Updates the max_size value for ibuf. */
void
ibuf_max_size_update(
/*=================*/
	ulint	new_val)	/*!< in: new value in terms of
				percentage of the buffer pool size */
{
	ulint	new_size = ((buf_pool_get_curr_size() / UNIV_PAGE_SIZE)
			    * new_val) / 100;
	mutex_enter(&ibuf_mutex);
	ibuf->max_size = new_size;
	mutex_exit(&ibuf_mutex);
}


/*********************************************************************//**
Initializes an ibuf bitmap page. */
void
ibuf_bitmap_page_init(
/*==================*/
	buf_block_t*	block,	/*!< in: bitmap page */
	mtr_t*		mtr)	/*!< in: mtr */
{
	page_t*	page;
	ulint	byte_offset;

	page = buf_block_get_frame(block);
	fil_page_set_type(page, FIL_PAGE_IBUF_BITMAP);

	/* Write all zeros to the bitmap */

	byte_offset = UT_BITS_IN_BYTES(block->page.size.physical()
				       * IBUF_BITS_PER_PAGE);

	memset(page + IBUF_BITMAP, 0, byte_offset);

	/* The remaining area (up to the page trailer) is uninitialized. */
	mlog_write_initial_log_record(page, MLOG_IBUF_BITMAP_INIT, mtr);
}

/*********************************************************************//**
Parses a redo log record of an ibuf bitmap page init.
@return end of log record or NULL */
byte*
ibuf_parse_bitmap_init(
/*===================*/
	byte*		ptr,	/*!< in: buffer */
	byte*		end_ptr MY_ATTRIBUTE((unused)), /*!< in: buffer end */
	buf_block_t*	block,	/*!< in: block or NULL */
	mtr_t*		mtr)	/*!< in: mtr or NULL */
{
	ut_ad(ptr != NULL);
	ut_ad(end_ptr != NULL);

	if (block) {
		ibuf_bitmap_page_init(block, mtr);
	}

	return(ptr);
}

# ifdef UNIV_DEBUG
/** Gets the desired bits for a given page from a bitmap page.
@param[in]	page		bitmap page
@param[in]	page_id		page id whose bits to get
@param[in]	page_size	page id whose bits to get
@param[in]	bit		IBUF_BITMAP_FREE, IBUF_BITMAP_BUFFERED, ...
@param[in,out]	mtr		mini-transaction holding an x-latch on the
bitmap page
@return value of bits */
#  define ibuf_bitmap_page_get_bits(page, page_id, page_size, bit, mtr)	\
	ibuf_bitmap_page_get_bits_low(page, page_id, page_size,		\
				      MTR_MEMO_PAGE_X_FIX, mtr, bit)
# else /* UNIV_DEBUG */
/** Gets the desired bits for a given page from a bitmap page.
@param[in]	page		bitmap page
@param[in]	page_id		page id whose bits to get
@param[in]	page_size	page id whose bits to get
@param[in]	bit		IBUF_BITMAP_FREE, IBUF_BITMAP_BUFFERED, ...
@param[in,out]	mtr		mini-transaction holding an x-latch on the
bitmap page
@return value of bits */
#  define ibuf_bitmap_page_get_bits(page, page_id, page_size, bit, mtr)	\
	ibuf_bitmap_page_get_bits_low(page, page_id, page_size, bit)
# endif /* UNIV_DEBUG */

/** Gets the desired bits for a given page from a bitmap page.
@param[in]	page		bitmap page
@param[in]	page_id		page id whose bits to get
@param[in]	page_size	page size
@param[in]	latch_type	MTR_MEMO_PAGE_X_FIX, MTR_MEMO_BUF_FIX, ...
@param[in,out]	mtr		mini-transaction holding latch_type on the
bitmap page
@param[in]	bit		IBUF_BITMAP_FREE, IBUF_BITMAP_BUFFERED, ...
@return value of bits */
UNIV_INLINE
ulint
ibuf_bitmap_page_get_bits_low(
	const page_t*		page,
	const page_id_t&	page_id,
	const page_size_t&	page_size,
#ifdef UNIV_DEBUG
	ulint			latch_type,
	mtr_t*			mtr,
#endif /* UNIV_DEBUG */
	ulint			bit)
{
	ulint	byte_offset;
	ulint	bit_offset;
	ulint	map_byte;
	ulint	value;

	ut_ad(bit < IBUF_BITS_PER_PAGE);
#if IBUF_BITS_PER_PAGE % 2
# error "IBUF_BITS_PER_PAGE % 2 != 0"
#endif
	ut_ad(mtr_memo_contains_page(mtr, page, latch_type));

	bit_offset = (page_id.page_no() % page_size.physical())
		* IBUF_BITS_PER_PAGE + bit;

	byte_offset = bit_offset / 8;
	bit_offset = bit_offset % 8;

	ut_ad(byte_offset + IBUF_BITMAP < UNIV_PAGE_SIZE);

	map_byte = mach_read_from_1(page + IBUF_BITMAP + byte_offset);

	value = ut_bit_get_nth(map_byte, bit_offset);

	if (bit == IBUF_BITMAP_FREE) {
		ut_ad(bit_offset + 1 < 8);

		value = value * 2 + ut_bit_get_nth(map_byte, bit_offset + 1);
	}

	return(value);
}

/** Sets the desired bit for a given page in a bitmap page.
@param[in,out]	page		bitmap page
@param[in]	page_id		page id whose bits to set
@param[in]	page_size	page size
@param[in]	bit		IBUF_BITMAP_FREE, IBUF_BITMAP_BUFFERED, ...
@param[in]	val		value to set
@param[in,out]	mtr		mtr containing an x-latch to the bitmap page */
static
void
ibuf_bitmap_page_set_bits(
	page_t*			page,
	const page_id_t&	page_id,
	const page_size_t&	page_size,
	ulint			bit,
	ulint			val,
	mtr_t*			mtr)
{
	ulint	byte_offset;
	ulint	bit_offset;
	ulint	map_byte;

	ut_ad(bit < IBUF_BITS_PER_PAGE);
#if IBUF_BITS_PER_PAGE % 2
# error "IBUF_BITS_PER_PAGE % 2 != 0"
#endif
	ut_ad(mtr_memo_contains_page(mtr, page, MTR_MEMO_PAGE_X_FIX));
	ut_ad(mtr->is_named_space(page_id.space()));
#ifdef UNIV_IBUF_COUNT_DEBUG
	ut_a((bit != IBUF_BITMAP_BUFFERED) || (val != FALSE)
	     || (0 == ibuf_count_get(page_id)));
#endif

	bit_offset = (page_id.page_no() % page_size.physical())
		* IBUF_BITS_PER_PAGE + bit;

	byte_offset = bit_offset / 8;
	bit_offset = bit_offset % 8;

	ut_ad(byte_offset + IBUF_BITMAP < UNIV_PAGE_SIZE);

	map_byte = mach_read_from_1(page + IBUF_BITMAP + byte_offset);

	if (bit == IBUF_BITMAP_FREE) {
		ut_ad(bit_offset + 1 < 8);
		ut_ad(val <= 3);

		map_byte = ut_bit_set_nth(map_byte, bit_offset, val / 2);
		map_byte = ut_bit_set_nth(map_byte, bit_offset + 1, val % 2);
	} else {
		ut_ad(val <= 1);
		map_byte = ut_bit_set_nth(map_byte, bit_offset, val);
	}

	mlog_write_ulint(page + IBUF_BITMAP + byte_offset, map_byte,
			 MLOG_1BYTE, mtr);
}

/** Calculates the bitmap page number for a given page number.
@param[in]	page_id		page id
@param[in]	page_size	page size
@return the bitmap page id where the file page is mapped */
UNIV_INLINE
const page_id_t
ibuf_bitmap_page_no_calc(
	const page_id_t&	page_id,
	const page_size_t&	page_size)
{
	ulint	bitmap_page_no;

	bitmap_page_no = FSP_IBUF_BITMAP_OFFSET
		+ (page_id.page_no() & ~(page_size.physical() - 1));

	return(page_id_t(page_id.space(), bitmap_page_no));
}

/** Gets the ibuf bitmap page where the bits describing a given file page are
stored.
@param[in]	page_id		page id of the file page
@param[in]	page_size	page size of the file page
@param[in]	file		file name
@param[in]	line		line where called
@param[in,out]	mtr		mini-transaction
@return bitmap page where the file page is mapped, that is, the bitmap
page containing the descriptor bits for the file page; the bitmap page
is x-latched */
static
page_t*
ibuf_bitmap_get_map_page_func(
	const page_id_t&	page_id,
	const page_size_t&	page_size,
	const char*		file,
	unsigned		line,
	mtr_t*			mtr)
{
	buf_block_t*	block = NULL;
	dberr_t		err = DB_SUCCESS;

	block = buf_page_get_gen(ibuf_bitmap_page_no_calc(page_id, page_size),
				 page_size, RW_X_LATCH, NULL, BUF_GET,
				 file, line, mtr, &err);

	if (err != DB_SUCCESS) {
		return NULL;
	}


	buf_block_dbg_add_level(block, SYNC_IBUF_BITMAP);

	return(buf_block_get_frame(block));
}

/** Gets the ibuf bitmap page where the bits describing a given file page are
stored.
@param[in]	page_id		page id of the file page
@param[in]	page_size	page size of the file page
@param[in,out]	mtr		mini-transaction
@return bitmap page where the file page is mapped, that is, the bitmap
page containing the descriptor bits for the file page; the bitmap page
is x-latched */
#define ibuf_bitmap_get_map_page(page_id, page_size, mtr)	\
	ibuf_bitmap_get_map_page_func(page_id, page_size, \
				      __FILE__, __LINE__, mtr)

/************************************************************************//**
Sets the free bits of the page in the ibuf bitmap. This is done in a separate
mini-transaction, hence this operation does not restrict further work to only
ibuf bitmap operations, which would result if the latch to the bitmap page
were kept. */
UNIV_INLINE
void
ibuf_set_free_bits_low(
/*===================*/
	const buf_block_t*	block,	/*!< in: index page; free bits are set if
					the index is non-clustered and page
					level is 0 */
	ulint			val,	/*!< in: value to set: < 4 */
	mtr_t*			mtr)	/*!< in/out: mtr */
{
	page_t*	bitmap_page;
	buf_frame_t* frame;

	ut_ad(mtr->is_named_space(block->page.id.space()));

	if (!block) {
		return;
	}

	frame = buf_block_get_frame(block);

	if (!frame || !page_is_leaf(frame)) {
		return;
	}

	bitmap_page = ibuf_bitmap_get_map_page(block->page.id,
					       block->page.size, mtr);

#ifdef UNIV_IBUF_DEBUG
	ut_a(val <= ibuf_index_page_calc_free(block));
#endif /* UNIV_IBUF_DEBUG */

	ibuf_bitmap_page_set_bits(
		bitmap_page, block->page.id, block->page.size,
		IBUF_BITMAP_FREE, val, mtr);
}

/************************************************************************//**
Sets the free bit of the page in the ibuf bitmap. This is done in a separate
mini-transaction, hence this operation does not restrict further work to only
ibuf bitmap operations, which would result if the latch to the bitmap page
were kept. */
void
ibuf_set_free_bits_func(
/*====================*/
	buf_block_t*	block,	/*!< in: index page of a non-clustered index;
				free bit is reset if page level is 0 */
#ifdef UNIV_IBUF_DEBUG
	ulint		max_val,/*!< in: ULINT_UNDEFINED or a maximum
				value which the bits must have before
				setting; this is for debugging */
#endif /* UNIV_IBUF_DEBUG */
	ulint		val)	/*!< in: value to set: < 4 */
{
	mtr_t	mtr;
	page_t*	page;
	page_t*	bitmap_page;

	page = buf_block_get_frame(block);

	if (!page_is_leaf(page)) {

		return;
	}

	mtr_start(&mtr);
	const fil_space_t* space = mtr.set_named_space(block->page.id.space());

	bitmap_page = ibuf_bitmap_get_map_page(block->page.id,
					       block->page.size, &mtr);

	switch (space->purpose) {
	case FIL_TYPE_LOG:
		ut_ad(0);
		break;
	case FIL_TYPE_TABLESPACE:
		/* Avoid logging while fixing up truncate of table. */
		if (!srv_is_tablespace_truncated(block->page.id.space())) {
			break;
		}
		/* fall through */
	case FIL_TYPE_TEMPORARY:
	case FIL_TYPE_IMPORT:
		mtr_set_log_mode(&mtr, MTR_LOG_NO_REDO);
	}

#ifdef UNIV_IBUF_DEBUG
	if (max_val != ULINT_UNDEFINED) {
		ulint	old_val;

		old_val = ibuf_bitmap_page_get_bits(
			bitmap_page, block->page.id,
			IBUF_BITMAP_FREE, &mtr);
# if 0
		if (old_val != max_val) {
			fprintf(stderr,
				"Ibuf: page %lu old val %lu max val %lu\n",
				page_get_page_no(page),
				old_val, max_val);
		}
# endif

		ut_a(old_val <= max_val);
	}
# if 0
	fprintf(stderr, "Setting page no %lu free bits to %lu should be %lu\n",
		page_get_page_no(page), val,
		ibuf_index_page_calc_free(block));
# endif

	ut_a(val <= ibuf_index_page_calc_free(block));
#endif /* UNIV_IBUF_DEBUG */

	ibuf_bitmap_page_set_bits(
		bitmap_page, block->page.id, block->page.size,
		IBUF_BITMAP_FREE, val, &mtr);

	mtr_commit(&mtr);
}

/************************************************************************//**
Resets the free bits of the page in the ibuf bitmap. This is done in a
separate mini-transaction, hence this operation does not restrict
further work to only ibuf bitmap operations, which would result if the
latch to the bitmap page were kept.  NOTE: The free bits in the insert
buffer bitmap must never exceed the free space on a page.  It is safe
to decrement or reset the bits in the bitmap in a mini-transaction
that is committed before the mini-transaction that affects the free
space. */
void
ibuf_reset_free_bits(
/*=================*/
	buf_block_t*	block)	/*!< in: index page; free bits are set to 0
				if the index is a non-clustered
				non-unique, and page level is 0 */
{
	ibuf_set_free_bits(block, 0, ULINT_UNDEFINED);
}

/**********************************************************************//**
Updates the free bits for an uncompressed page to reflect the present
state.  Does this in the mtr given, which means that the latching
order rules virtually prevent any further operations for this OS
thread until mtr is committed.  NOTE: The free bits in the insert
buffer bitmap must never exceed the free space on a page.  It is safe
to set the free bits in the same mini-transaction that updated the
page. */
void
ibuf_update_free_bits_low(
/*======================*/
	const buf_block_t*	block,		/*!< in: index page */
	ulint			max_ins_size,	/*!< in: value of
						maximum insert size
						with reorganize before
						the latest operation
						performed to the page */
	mtr_t*			mtr)		/*!< in/out: mtr */
{
	ulint	before;
	ulint	after;

	ut_a(!buf_block_get_page_zip(block));
	ut_ad(mtr->is_named_space(block->page.id.space()));

	before = ibuf_index_page_calc_free_bits(block->page.size.logical(),
						max_ins_size);

	after = ibuf_index_page_calc_free(block);

	/* This approach cannot be used on compressed pages, since the
	computed value of "before" often does not match the current
	state of the bitmap.  This is because the free space may
	increase or decrease when a compressed page is reorganized. */
	if (before != after) {
		ibuf_set_free_bits_low(block, after, mtr);
	}
}

/**********************************************************************//**
Updates the free bits for a compressed page to reflect the present
state.  Does this in the mtr given, which means that the latching
order rules virtually prevent any further operations for this OS
thread until mtr is committed.  NOTE: The free bits in the insert
buffer bitmap must never exceed the free space on a page.  It is safe
to set the free bits in the same mini-transaction that updated the
page. */
void
ibuf_update_free_bits_zip(
/*======================*/
	buf_block_t*	block,	/*!< in/out: index page */
	mtr_t*		mtr)	/*!< in/out: mtr */
{
	page_t*	bitmap_page;
	ulint	after;

	ut_a(block);
	buf_frame_t* frame = buf_block_get_frame(block);
	ut_a(frame);
	ut_a(page_is_leaf(frame));
	ut_a(block->page.size.is_compressed());

	bitmap_page = ibuf_bitmap_get_map_page(block->page.id,
					       block->page.size, mtr);

	after = ibuf_index_page_calc_free_zip(block);

	if (after == 0) {
		/* We move the page to the front of the buffer pool LRU list:
		the purpose of this is to prevent those pages to which we
		cannot make inserts using the insert buffer from slipping
		out of the buffer pool */

		buf_page_make_young(&block->page);
	}

	ibuf_bitmap_page_set_bits(
		bitmap_page, block->page.id, block->page.size,
		IBUF_BITMAP_FREE, after, mtr);
}

/**********************************************************************//**
Updates the free bits for the two pages to reflect the present state.
Does this in the mtr given, which means that the latching order rules
virtually prevent any further operations until mtr is committed.
NOTE: The free bits in the insert buffer bitmap must never exceed the
free space on a page.  It is safe to set the free bits in the same
mini-transaction that updated the pages. */
void
ibuf_update_free_bits_for_two_pages_low(
/*====================================*/
	buf_block_t*	block1,	/*!< in: index page */
	buf_block_t*	block2,	/*!< in: index page */
	mtr_t*		mtr)	/*!< in: mtr */
{
	ulint	state;

	ut_ad(mtr->is_named_space(block1->page.id.space()));
	ut_ad(block1->page.id.space() == block2->page.id.space());

	/* As we have to x-latch two random bitmap pages, we have to acquire
	the bitmap mutex to prevent a deadlock with a similar operation
	performed by another OS thread. */

	mutex_enter(&ibuf_bitmap_mutex);

	state = ibuf_index_page_calc_free(block1);

	ibuf_set_free_bits_low(block1, state, mtr);

	state = ibuf_index_page_calc_free(block2);

	ibuf_set_free_bits_low(block2, state, mtr);

	mutex_exit(&ibuf_bitmap_mutex);
}

/** Returns TRUE if the page is one of the fixed address ibuf pages.
@param[in]	page_id		page id
@param[in]	page_size	page size
@return TRUE if a fixed address ibuf i/o page */
UNIV_INLINE
ibool
ibuf_fixed_addr_page(
	const page_id_t&	page_id,
	const page_size_t&	page_size)
{
	return((page_id.space() == IBUF_SPACE_ID
		&& page_id.page_no() == IBUF_TREE_ROOT_PAGE_NO)
	       || ibuf_bitmap_page(page_id, page_size));
}

/** Checks if a page is a level 2 or 3 page in the ibuf hierarchy of pages.
Must not be called when recv_no_ibuf_operations==true.
@param[in]	page_id		page id
@param[in]	page_size	page size
@param[in]	x_latch		FALSE if relaxed check (avoid latching the
bitmap page)
@param[in]	file		file name
@param[in]	line		line where called
@param[in,out]	mtr		mtr which will contain an x-latch to the
bitmap page if the page is not one of the fixed address ibuf pages, or NULL,
in which case a new transaction is created.
@return TRUE if level 2 or level 3 page */
ibool
ibuf_page_low(
	const page_id_t&	page_id,
	const page_size_t&	page_size,
#ifdef UNIV_DEBUG
	ibool			x_latch,
#endif /* UNIV_DEBUG */
	const char*		file,
	unsigned		line,
	mtr_t*			mtr)
{
	ibool	ret;
	mtr_t	local_mtr;
	page_t*	bitmap_page;

	ut_ad(!recv_no_ibuf_operations);
	ut_ad(x_latch || mtr == NULL);

	if (ibuf_fixed_addr_page(page_id, page_size)) {

		return(TRUE);
	} else if (page_id.space() != IBUF_SPACE_ID) {

		return(FALSE);
	}

	ut_ad(fil_space_get_type(IBUF_SPACE_ID) == FIL_TYPE_TABLESPACE);

#ifdef UNIV_DEBUG
	if (!x_latch) {
		mtr_start(&local_mtr);

		/* Get the bitmap page without a page latch, so that
		we will not be violating the latching order when
		another bitmap page has already been latched by this
		thread. The page will be buffer-fixed, and thus it
		cannot be removed or relocated while we are looking at
		it. The contents of the page could change, but the
		IBUF_BITMAP_IBUF bit that we are interested in should
		not be modified by any other thread. Nobody should be
		calling ibuf_add_free_page() or ibuf_remove_free_page()
		while the page is linked to the insert buffer b-tree. */
		dberr_t err = DB_SUCCESS;

		buf_block_t* block = buf_page_get_gen(
				ibuf_bitmap_page_no_calc(page_id, page_size),
				page_size, RW_NO_LATCH, NULL, BUF_GET_NO_LATCH,
				file, line, &local_mtr, &err);

		bitmap_page = buf_block_get_frame(block);

		ret = ibuf_bitmap_page_get_bits_low(
			bitmap_page, page_id, page_size,
			MTR_MEMO_BUF_FIX, &local_mtr, IBUF_BITMAP_IBUF);

		mtr_commit(&local_mtr);
		return(ret);
	}
#endif /* UNIV_DEBUG */

	if (mtr == NULL) {
		mtr = &local_mtr;
		mtr_start(mtr);
	}

	bitmap_page = ibuf_bitmap_get_map_page_func(page_id, page_size,
						    file, line, mtr);

	ret = ibuf_bitmap_page_get_bits(bitmap_page, page_id, page_size,
					IBUF_BITMAP_IBUF, mtr);

	if (mtr == &local_mtr) {
		mtr_commit(mtr);
	}

	return(ret);
}

#ifdef UNIV_DEBUG
# define ibuf_rec_get_page_no(mtr,rec) ibuf_rec_get_page_no_func(mtr,rec)
#else /* UNIV_DEBUG */
# define ibuf_rec_get_page_no(mtr,rec) ibuf_rec_get_page_no_func(rec)
#endif /* UNIV_DEBUG */

/********************************************************************//**
Returns the page number field of an ibuf record.
@return page number */
static
ulint
ibuf_rec_get_page_no_func(
/*======================*/
#ifdef UNIV_DEBUG
	mtr_t*		mtr,	/*!< in: mini-transaction owning rec */
#endif /* UNIV_DEBUG */
	const rec_t*	rec)	/*!< in: ibuf record */
{
	const byte*	field;
	ulint		len;

	ut_ad(mtr_memo_contains_page_flagged(mtr, rec,
					     MTR_MEMO_PAGE_X_FIX
					     | MTR_MEMO_PAGE_S_FIX));
	ut_ad(ibuf_inside(mtr));
	ut_ad(rec_get_n_fields_old(rec) > 2);

	field = rec_get_nth_field_old(rec, IBUF_REC_FIELD_MARKER, &len);

	ut_a(len == 1);

	field = rec_get_nth_field_old(rec, IBUF_REC_FIELD_PAGE, &len);

	ut_a(len == 4);

	return(mach_read_from_4(field));
}

#ifdef UNIV_DEBUG
# define ibuf_rec_get_space(mtr,rec) ibuf_rec_get_space_func(mtr,rec)
#else /* UNIV_DEBUG */
# define ibuf_rec_get_space(mtr,rec) ibuf_rec_get_space_func(rec)
#endif /* UNIV_DEBUG */

/********************************************************************//**
Returns the space id field of an ibuf record. For < 4.1.x format records
returns 0.
@return space id */
static
ulint
ibuf_rec_get_space_func(
/*====================*/
#ifdef UNIV_DEBUG
	mtr_t*		mtr,	/*!< in: mini-transaction owning rec */
#endif /* UNIV_DEBUG */
	const rec_t*	rec)	/*!< in: ibuf record */
{
	const byte*	field;
	ulint		len;

	ut_ad(mtr_memo_contains_page_flagged(mtr, rec, MTR_MEMO_PAGE_X_FIX
					     | MTR_MEMO_PAGE_S_FIX));
	ut_ad(ibuf_inside(mtr));
	ut_ad(rec_get_n_fields_old(rec) > 2);

	field = rec_get_nth_field_old(rec, IBUF_REC_FIELD_MARKER, &len);

	ut_a(len == 1);

	field = rec_get_nth_field_old(rec, IBUF_REC_FIELD_SPACE, &len);

	ut_a(len == 4);

	return(mach_read_from_4(field));
}

#ifdef UNIV_DEBUG
# define ibuf_rec_get_info(mtr,rec,op,comp,info_len,counter)	\
	ibuf_rec_get_info_func(mtr,rec,op,comp,info_len,counter)
#else /* UNIV_DEBUG */
# define ibuf_rec_get_info(mtr,rec,op,comp,info_len,counter)	\
	ibuf_rec_get_info_func(rec,op,comp,info_len,counter)
#endif
/****************************************************************//**
Get various information about an ibuf record in >= 4.1.x format. */
static
void
ibuf_rec_get_info_func(
/*===================*/
#ifdef UNIV_DEBUG
	mtr_t*		mtr,	/*!< in: mini-transaction owning rec */
#endif /* UNIV_DEBUG */
	const rec_t*	rec,		/*!< in: ibuf record */
	ibuf_op_t*	op,		/*!< out: operation type, or NULL */
	ibool*		comp,		/*!< out: compact flag, or NULL */
	ulint*		info_len,	/*!< out: length of info fields at the
					start of the fourth field, or
					NULL */
	ulint*		counter)	/*!< in: counter value, or NULL */
{
	const byte*	types;
	ulint		fields;
	ulint		len;

	/* Local variables to shadow arguments. */
	ibuf_op_t	op_local;
	ibool		comp_local;
	ulint		info_len_local;
	ulint		counter_local;

	ut_ad(mtr_memo_contains_page_flagged(mtr, rec, MTR_MEMO_PAGE_X_FIX
					     | MTR_MEMO_PAGE_S_FIX));
	ut_ad(ibuf_inside(mtr));
	fields = rec_get_n_fields_old(rec);
	ut_a(fields > IBUF_REC_FIELD_USER);

	types = rec_get_nth_field_old(rec, IBUF_REC_FIELD_METADATA, &len);

	info_len_local = len % DATA_NEW_ORDER_NULL_TYPE_BUF_SIZE;

	switch (info_len_local) {
	case 0:
	case 1:
		op_local = IBUF_OP_INSERT;
		comp_local = info_len_local;
		ut_ad(!counter);
		counter_local = ULINT_UNDEFINED;
		break;

	case IBUF_REC_INFO_SIZE:
		op_local = (ibuf_op_t) types[IBUF_REC_OFFSET_TYPE];
		comp_local = types[IBUF_REC_OFFSET_FLAGS] & IBUF_REC_COMPACT;
		counter_local = mach_read_from_2(
			types + IBUF_REC_OFFSET_COUNTER);
		break;

	default:
		ut_error;
	}

	ut_a(op_local < IBUF_OP_COUNT);
	ut_a((len - info_len_local) ==
	     (fields - IBUF_REC_FIELD_USER)
	     * DATA_NEW_ORDER_NULL_TYPE_BUF_SIZE);

	if (op) {
		*op = op_local;
	}

	if (comp) {
		*comp = comp_local;
	}

	if (info_len) {
		*info_len = info_len_local;
	}

	if (counter) {
		*counter = counter_local;
	}
}

#ifdef UNIV_DEBUG
# define ibuf_rec_get_op_type(mtr,rec) ibuf_rec_get_op_type_func(mtr,rec)
#else /* UNIV_DEBUG */
# define ibuf_rec_get_op_type(mtr,rec) ibuf_rec_get_op_type_func(rec)
#endif

/****************************************************************//**
Returns the operation type field of an ibuf record.
@return operation type */
static
ibuf_op_t
ibuf_rec_get_op_type_func(
/*======================*/
#ifdef UNIV_DEBUG
	mtr_t*		mtr,	/*!< in: mini-transaction owning rec */
#endif /* UNIV_DEBUG */
	const rec_t*	rec)	/*!< in: ibuf record */
{
	ulint		len;

	ut_ad(mtr_memo_contains_page_flagged(mtr, rec, MTR_MEMO_PAGE_X_FIX
					     | MTR_MEMO_PAGE_S_FIX));
	ut_ad(ibuf_inside(mtr));
	ut_ad(rec_get_n_fields_old(rec) > 2);

	(void) rec_get_nth_field_old(rec, IBUF_REC_FIELD_MARKER, &len);

	if (len > 1) {
		/* This is a < 4.1.x format record */

		return(IBUF_OP_INSERT);
	} else {
		ibuf_op_t	op;

		ibuf_rec_get_info(mtr, rec, &op, NULL, NULL, NULL);

		return(op);
	}
}

/****************************************************************//**
Read the first two bytes from a record's fourth field (counter field in new
records; something else in older records).
@return "counter" field, or ULINT_UNDEFINED if for some reason it
can't be read */
ulint
ibuf_rec_get_counter(
/*=================*/
	const rec_t*	rec)	/*!< in: ibuf record */
{
	const byte*	ptr;
	ulint		len;

	if (rec_get_n_fields_old(rec) <= IBUF_REC_FIELD_METADATA) {

		return(ULINT_UNDEFINED);
	}

	ptr = rec_get_nth_field_old(rec, IBUF_REC_FIELD_METADATA, &len);

	if (len >= 2) {

		return(mach_read_from_2(ptr));
	} else {

		return(ULINT_UNDEFINED);
	}
}

/****************************************************************//**
Add accumulated operation counts to a permanent array. Both arrays must be
of size IBUF_OP_COUNT. */
static
void
ibuf_add_ops(
/*=========*/
	ulint*		arr,	/*!< in/out: array to modify */
	const ulint*	ops)	/*!< in: operation counts */

{
	ulint	i;

	for (i = 0; i < IBUF_OP_COUNT; i++) {
		my_atomic_addlint(&arr[i], ops[i]);
	}
}

/****************************************************************//**
Print operation counts. The array must be of size IBUF_OP_COUNT. */
static
void
ibuf_print_ops(
/*===========*/
	const ulint*	ops,	/*!< in: operation counts */
	FILE*		file)	/*!< in: file where to print */
{
	static const char* op_names[] = {
		"insert",
		"delete mark",
		"delete"
	};
	ulint	i;

	ut_a(UT_ARR_SIZE(op_names) == IBUF_OP_COUNT);

	for (i = 0; i < IBUF_OP_COUNT; i++) {
		fprintf(file, "%s " ULINTPF "%s", op_names[i],
			ops[i], (i < (IBUF_OP_COUNT - 1)) ? ", " : "");
	}

	putc('\n', file);
}

/********************************************************************//**
Creates a dummy index for inserting a record to a non-clustered index.
@return dummy index */
static
dict_index_t*
ibuf_dummy_index_create(
/*====================*/
	ulint		n,	/*!< in: number of fields */
	ibool		comp)	/*!< in: TRUE=use compact record format */
{
	dict_table_t*	table;
	dict_index_t*	index;

	table = dict_mem_table_create("IBUF_DUMMY",
				      DICT_HDR_SPACE, n, 0,
				      comp ? DICT_TF_COMPACT : 0, 0);

	index = dict_mem_index_create("IBUF_DUMMY", "IBUF_DUMMY",
				      DICT_HDR_SPACE, 0, n);

	index->table = table;

	/* avoid ut_ad(index->cached) in dict_index_get_n_unique_in_tree */
	index->cached = TRUE;
	ut_d(index->is_dummy = true);

	return(index);
}
/********************************************************************//**
Add a column to the dummy index */
static
void
ibuf_dummy_index_add_col(
/*=====================*/
	dict_index_t*	index,	/*!< in: dummy index */
	const dtype_t*	type,	/*!< in: the data type of the column */
	ulint		len)	/*!< in: length of the column */
{
	ulint	i	= index->table->n_def;
	dict_mem_table_add_col(index->table, NULL, NULL,
			       dtype_get_mtype(type),
			       dtype_get_prtype(type),
			       dtype_get_len(type));
	dict_index_add_col(index, index->table,
			   dict_table_get_nth_col(index->table, i), len);
}
/********************************************************************//**
Deallocates a dummy index for inserting a record to a non-clustered index. */
static
void
ibuf_dummy_index_free(
/*==================*/
	dict_index_t*	index)	/*!< in, own: dummy index */
{
	dict_table_t*	table = index->table;

	dict_mem_index_free(index);
	dict_mem_table_free(table);
}

#ifdef UNIV_DEBUG
# define ibuf_build_entry_from_ibuf_rec(mtr,ibuf_rec,heap,pindex)	\
	ibuf_build_entry_from_ibuf_rec_func(mtr,ibuf_rec,heap,pindex)
#else /* UNIV_DEBUG */
# define ibuf_build_entry_from_ibuf_rec(mtr,ibuf_rec,heap,pindex)	\
	ibuf_build_entry_from_ibuf_rec_func(ibuf_rec,heap,pindex)
#endif

/*********************************************************************//**
Builds the entry used to

1) IBUF_OP_INSERT: insert into a non-clustered index

2) IBUF_OP_DELETE_MARK: find the record whose delete-mark flag we need to
   activate

3) IBUF_OP_DELETE: find the record we need to delete

when we have the corresponding record in an ibuf index.

NOTE that as we copy pointers to fields in ibuf_rec, the caller must
hold a latch to the ibuf_rec page as long as the entry is used!

@return own: entry to insert to a non-clustered index */
static
dtuple_t*
ibuf_build_entry_from_ibuf_rec_func(
/*================================*/
#ifdef UNIV_DEBUG
	mtr_t*		mtr,	/*!< in: mini-transaction owning rec */
#endif /* UNIV_DEBUG */
	const rec_t*	ibuf_rec,	/*!< in: record in an insert buffer */
	mem_heap_t*	heap,		/*!< in: heap where built */
	dict_index_t**	pindex)		/*!< out, own: dummy index that
					describes the entry */
{
	dtuple_t*	tuple;
	dfield_t*	field;
	ulint		n_fields;
	const byte*	types;
	const byte*	data;
	ulint		len;
	ulint		info_len;
	ulint		i;
	ulint		comp;
	dict_index_t*	index;

	ut_ad(mtr_memo_contains_page_flagged(mtr, ibuf_rec, MTR_MEMO_PAGE_X_FIX
					     | MTR_MEMO_PAGE_S_FIX));
	ut_ad(ibuf_inside(mtr));

	data = rec_get_nth_field_old(ibuf_rec, IBUF_REC_FIELD_MARKER, &len);

	ut_a(len == 1);
	ut_a(*data == 0);
	ut_a(rec_get_n_fields_old(ibuf_rec) > IBUF_REC_FIELD_USER);

	n_fields = rec_get_n_fields_old(ibuf_rec) - IBUF_REC_FIELD_USER;

	tuple = dtuple_create(heap, n_fields);

	types = rec_get_nth_field_old(ibuf_rec, IBUF_REC_FIELD_METADATA, &len);

	ibuf_rec_get_info(mtr, ibuf_rec, NULL, &comp, &info_len, NULL);

	index = ibuf_dummy_index_create(n_fields, comp);

	len -= info_len;
	types += info_len;

	ut_a(len == n_fields * DATA_NEW_ORDER_NULL_TYPE_BUF_SIZE);

	for (i = 0; i < n_fields; i++) {
		field = dtuple_get_nth_field(tuple, i);

		data = rec_get_nth_field_old(
			ibuf_rec, i + IBUF_REC_FIELD_USER, &len);

		dfield_set_data(field, data, len);

		dtype_new_read_for_order_and_null_size(
			dfield_get_type(field),
			types + i * DATA_NEW_ORDER_NULL_TYPE_BUF_SIZE);

		ibuf_dummy_index_add_col(index, dfield_get_type(field), len);
	}

	/* Prevent an ut_ad() failure in page_zip_write_rec() by
	adding system columns to the dummy table pointed to by the
	dummy secondary index.  The insert buffer is only used for
	secondary indexes, whose records never contain any system
	columns, such as DB_TRX_ID. */
	ut_d(dict_table_add_system_columns(index->table, index->table->heap));

	*pindex = index;

	return(tuple);
}

/******************************************************************//**
Get the data size.
@return size of fields */
UNIV_INLINE
ulint
ibuf_rec_get_size(
/*==============*/
	const rec_t*	rec,			/*!< in: ibuf record */
	const byte*	types,			/*!< in: fields */
	ulint		n_fields,		/*!< in: number of fields */
	ulint		comp)			/*!< in: 0=ROW_FORMAT=REDUNDANT,
						nonzero=ROW_FORMAT=COMPACT */
{
	ulint	i;
	ulint	field_offset;
	ulint	types_offset;
	ulint	size = 0;

	field_offset = IBUF_REC_FIELD_USER;
	types_offset = DATA_NEW_ORDER_NULL_TYPE_BUF_SIZE;

	for (i = 0; i < n_fields; i++) {
		ulint		len;
		dtype_t		dtype;

		rec_get_nth_field_offs_old(rec, i + field_offset, &len);

		if (len != UNIV_SQL_NULL) {
			size += len;
		} else {
			dtype_new_read_for_order_and_null_size(&dtype, types);

			size += dtype_get_sql_null_size(&dtype, comp);
		}

		types += types_offset;
	}

	return(size);
}

#ifdef UNIV_DEBUG
# define ibuf_rec_get_volume(mtr,rec) ibuf_rec_get_volume_func(mtr,rec)
#else /* UNIV_DEBUG */
# define ibuf_rec_get_volume(mtr,rec) ibuf_rec_get_volume_func(rec)
#endif

/********************************************************************//**
Returns the space taken by a stored non-clustered index entry if converted to
an index record.
@return size of index record in bytes + an upper limit of the space
taken in the page directory */
static
ulint
ibuf_rec_get_volume_func(
/*=====================*/
#ifdef UNIV_DEBUG
	mtr_t*		mtr,	/*!< in: mini-transaction owning rec */
#endif /* UNIV_DEBUG */
	const rec_t*	ibuf_rec)/*!< in: ibuf record */
{
	ulint		len;
	const byte*	data;
	const byte*	types;
	ulint		n_fields;
	ulint		data_size;
	ulint		comp;
	ibuf_op_t	op;
	ulint		info_len;

	ut_ad(mtr_memo_contains_page_flagged(mtr, ibuf_rec, MTR_MEMO_PAGE_X_FIX
					     | MTR_MEMO_PAGE_S_FIX));
	ut_ad(ibuf_inside(mtr));
	ut_ad(rec_get_n_fields_old(ibuf_rec) > 2);

	data = rec_get_nth_field_old(ibuf_rec, IBUF_REC_FIELD_MARKER, &len);
	ut_a(len == 1);
	ut_a(*data == 0);

	types = rec_get_nth_field_old(
		ibuf_rec, IBUF_REC_FIELD_METADATA, &len);

	ibuf_rec_get_info(mtr, ibuf_rec, &op, &comp, &info_len, NULL);

	if (op == IBUF_OP_DELETE_MARK || op == IBUF_OP_DELETE) {
		/* Delete-marking a record doesn't take any
		additional space, and while deleting a record
		actually frees up space, we have to play it safe and
		pretend it takes no additional space (the record
		might not exist, etc.).  */

		return(0);
	} else if (comp) {
		dtuple_t*	entry;
		ulint		volume;
		dict_index_t*	dummy_index;
		mem_heap_t*	heap = mem_heap_create(500);

		entry = ibuf_build_entry_from_ibuf_rec(mtr, ibuf_rec,
			heap, &dummy_index);

		volume = rec_get_converted_size(dummy_index, entry, 0);

		ibuf_dummy_index_free(dummy_index);
		mem_heap_free(heap);

		return(volume + page_dir_calc_reserved_space(1));
	}

	types += info_len;
	n_fields = rec_get_n_fields_old(ibuf_rec)
		- IBUF_REC_FIELD_USER;

	data_size = ibuf_rec_get_size(ibuf_rec, types, n_fields, comp);

	return(data_size + rec_get_converted_extra_size(data_size, n_fields, 0)
	       + page_dir_calc_reserved_space(1));
}

/*********************************************************************//**
Builds the tuple to insert to an ibuf tree when we have an entry for a
non-clustered index.

NOTE that the original entry must be kept because we copy pointers to
its fields.

@return own: entry to insert into an ibuf index tree */
static
dtuple_t*
ibuf_entry_build(
/*=============*/
	ibuf_op_t	op,	/*!< in: operation type */
	dict_index_t*	index,	/*!< in: non-clustered index */
	const dtuple_t*	entry,	/*!< in: entry for a non-clustered index */
	ulint		space,	/*!< in: space id */
	ulint		page_no,/*!< in: index page number where entry should
				be inserted */
	ulint		counter,/*!< in: counter value;
				ULINT_UNDEFINED=not used */
	mem_heap_t*	heap)	/*!< in: heap into which to build */
{
	dtuple_t*	tuple;
	dfield_t*	field;
	const dfield_t*	entry_field;
	ulint		n_fields;
	byte*		buf;
	byte*		ti;
	byte*		type_info;
	ulint		i;

	ut_ad(counter != ULINT_UNDEFINED || op == IBUF_OP_INSERT);
	ut_ad(counter == ULINT_UNDEFINED || counter <= 0xFFFF);
	ut_ad(op < IBUF_OP_COUNT);

	/* We have to build a tuple with the following fields:

	1-4) These are described at the top of this file.

	5) The rest of the fields are copied from the entry.

	All fields in the tuple are ordered like the type binary in our
	insert buffer tree. */

	n_fields = dtuple_get_n_fields(entry);

	tuple = dtuple_create(heap, n_fields + IBUF_REC_FIELD_USER);

	/* 1) Space Id */

	field = dtuple_get_nth_field(tuple, IBUF_REC_FIELD_SPACE);

	buf = static_cast<byte*>(mem_heap_alloc(heap, 4));

	mach_write_to_4(buf, space);

	dfield_set_data(field, buf, 4);

	/* 2) Marker byte */

	field = dtuple_get_nth_field(tuple, IBUF_REC_FIELD_MARKER);

	buf = static_cast<byte*>(mem_heap_alloc(heap, 1));

	/* We set the marker byte zero */

	mach_write_to_1(buf, 0);

	dfield_set_data(field, buf, 1);

	/* 3) Page number */

	field = dtuple_get_nth_field(tuple, IBUF_REC_FIELD_PAGE);

	buf = static_cast<byte*>(mem_heap_alloc(heap, 4));

	mach_write_to_4(buf, page_no);

	dfield_set_data(field, buf, 4);

	/* 4) Type info, part #1 */

	if (counter == ULINT_UNDEFINED) {
		i = dict_table_is_comp(index->table) ? 1 : 0;
	} else {
		ut_ad(counter <= 0xFFFF);
		i = IBUF_REC_INFO_SIZE;
	}

	ti = type_info = static_cast<byte*>(
		mem_heap_alloc(
			heap,
			i + n_fields * DATA_NEW_ORDER_NULL_TYPE_BUF_SIZE));

	switch (i) {
	default:
		ut_error;
		break;
	case 1:
		/* set the flag for ROW_FORMAT=COMPACT */
		*ti++ = 0;
		/* fall through */
	case 0:
		/* the old format does not allow delete buffering */
		ut_ad(op == IBUF_OP_INSERT);
		break;
	case IBUF_REC_INFO_SIZE:
		mach_write_to_2(ti + IBUF_REC_OFFSET_COUNTER, counter);

		ti[IBUF_REC_OFFSET_TYPE] = (byte) op;
		ti[IBUF_REC_OFFSET_FLAGS] = dict_table_is_comp(index->table)
			? IBUF_REC_COMPACT : 0;
		ti += IBUF_REC_INFO_SIZE;
		break;
	}

	/* 5+) Fields from the entry */

	for (i = 0; i < n_fields; i++) {
		ulint			fixed_len;
		const dict_field_t*	ifield;

		field = dtuple_get_nth_field(tuple, i + IBUF_REC_FIELD_USER);
		entry_field = dtuple_get_nth_field(entry, i);
		dfield_copy(field, entry_field);

		ifield = dict_index_get_nth_field(index, i);
		/* Prefix index columns of fixed-length columns are of
		fixed length.  However, in the function call below,
		dfield_get_type(entry_field) contains the fixed length
		of the column in the clustered index.  Replace it with
		the fixed length of the secondary index column. */
		fixed_len = ifield->fixed_len;

#ifdef UNIV_DEBUG
		if (fixed_len) {
			/* dict_index_add_col() should guarantee these */
			ut_ad(fixed_len <= (ulint)
			      dfield_get_type(entry_field)->len);
			if (ifield->prefix_len) {
				ut_ad(ifield->prefix_len == fixed_len);
			} else {
				ut_ad(fixed_len == (ulint)
				      dfield_get_type(entry_field)->len);
			}
		}
#endif /* UNIV_DEBUG */

		dtype_new_store_for_order_and_null_size(
			ti, dfield_get_type(entry_field), fixed_len);
		ti += DATA_NEW_ORDER_NULL_TYPE_BUF_SIZE;
	}

	/* 4) Type info, part #2 */

	field = dtuple_get_nth_field(tuple, IBUF_REC_FIELD_METADATA);

	dfield_set_data(field, type_info, ti - type_info);

	/* Set all the types in the new tuple binary */

	dtuple_set_types_binary(tuple, n_fields + IBUF_REC_FIELD_USER);

	return(tuple);
}

/*********************************************************************//**
Builds a search tuple used to search buffered inserts for an index page.
This is for >= 4.1.x format records.
@return own: search tuple */
static
dtuple_t*
ibuf_search_tuple_build(
/*====================*/
	ulint		space,	/*!< in: space id */
	ulint		page_no,/*!< in: index page number */
	mem_heap_t*	heap)	/*!< in: heap into which to build */
{
	dtuple_t*	tuple;
	dfield_t*	field;
	byte*		buf;

	tuple = dtuple_create(heap, IBUF_REC_FIELD_METADATA);

	/* Store the space id in tuple */

	field = dtuple_get_nth_field(tuple, IBUF_REC_FIELD_SPACE);

	buf = static_cast<byte*>(mem_heap_alloc(heap, 4));

	mach_write_to_4(buf, space);

	dfield_set_data(field, buf, 4);

	/* Store the new format record marker byte */

	field = dtuple_get_nth_field(tuple, IBUF_REC_FIELD_MARKER);

	buf = static_cast<byte*>(mem_heap_alloc(heap, 1));

	mach_write_to_1(buf, 0);

	dfield_set_data(field, buf, 1);

	/* Store the page number in tuple */

	field = dtuple_get_nth_field(tuple, IBUF_REC_FIELD_PAGE);

	buf = static_cast<byte*>(mem_heap_alloc(heap, 4));

	mach_write_to_4(buf, page_no);

	dfield_set_data(field, buf, 4);

	dtuple_set_types_binary(tuple, IBUF_REC_FIELD_METADATA);

	return(tuple);
}

/*********************************************************************//**
Checks if there are enough pages in the free list of the ibuf tree that we
dare to start a pessimistic insert to the insert buffer.
@return TRUE if enough free pages in list */
UNIV_INLINE
ibool
ibuf_data_enough_free_for_insert(void)
/*==================================*/
{
	ut_ad(mutex_own(&ibuf_mutex));

	/* We want a big margin of free pages, because a B-tree can sometimes
	grow in size also if records are deleted from it, as the node pointers
	can change, and we must make sure that we are able to delete the
	inserts buffered for pages that we read to the buffer pool, without
	any risk of running out of free space in the insert buffer. */

	return(ibuf->free_list_len >= (ibuf->size / 2) + 3 * ibuf->height);
}

/*********************************************************************//**
Checks if there are enough pages in the free list of the ibuf tree that we
should remove them and free to the file space management.
@return TRUE if enough free pages in list */
UNIV_INLINE
ibool
ibuf_data_too_much_free(void)
/*=========================*/
{
	ut_ad(mutex_own(&ibuf_mutex));

	return(ibuf->free_list_len >= 3 + (ibuf->size / 2) + 3 * ibuf->height);
}

/*********************************************************************//**
Allocates a new page from the ibuf file segment and adds it to the free
list.
@return TRUE on success, FALSE if no space left */
static
ibool
ibuf_add_free_page(void)
/*====================*/
{
	mtr_t		mtr;
	page_t*		header_page;
	buf_block_t*	block;
	page_t*		page;
	page_t*		root;
	page_t*		bitmap_page;

	mtr_start(&mtr);
	fil_space_t* space = mtr.set_sys_modified();

	/* Acquire the fsp latch before the ibuf header, obeying the latching
	order */
	mtr_x_lock(&space->latch, &mtr);
	header_page = ibuf_header_page_get(&mtr);

	/* Allocate a new page: NOTE that if the page has been a part of a
	non-clustered index which has subsequently been dropped, then the
	page may have buffered inserts in the insert buffer, and these
	should be deleted from there. These get deleted when the page
	allocation creates the page in buffer. Thus the call below may end
	up calling the insert buffer routines and, as we yet have no latches
	to insert buffer tree pages, these routines can run without a risk
	of a deadlock. This is the reason why we created a special ibuf
	header page apart from the ibuf tree. */

	block = fseg_alloc_free_page(
		header_page + IBUF_HEADER + IBUF_TREE_SEG_HEADER, 0, FSP_UP,
		&mtr);

	if (block == NULL) {
		mtr_commit(&mtr);

		return(FALSE);
	}

	ut_ad(rw_lock_get_x_lock_count(&block->lock) == 1);
	ibuf_enter(&mtr);
	mutex_enter(&ibuf_mutex);
	root = ibuf_tree_root_get(&mtr);

	buf_block_dbg_add_level(block, SYNC_IBUF_TREE_NODE_NEW);
	page = buf_block_get_frame(block);

	/* Add the page to the free list and update the ibuf size data */

	flst_add_last(root + PAGE_HEADER + PAGE_BTR_IBUF_FREE_LIST,
		      page + PAGE_HEADER + PAGE_BTR_IBUF_FREE_LIST_NODE, &mtr);

	mlog_write_ulint(page + FIL_PAGE_TYPE, FIL_PAGE_IBUF_FREE_LIST,
			 MLOG_2BYTES, &mtr);

	ibuf->seg_size++;
	ibuf->free_list_len++;

	/* Set the bit indicating that this page is now an ibuf tree page
	(level 2 page) */

	const page_id_t		page_id(IBUF_SPACE_ID, block->page.id.page_no());
	const page_size_t	page_size(space->flags);

	bitmap_page = ibuf_bitmap_get_map_page(page_id, page_size, &mtr);

	mutex_exit(&ibuf_mutex);

	ibuf_bitmap_page_set_bits(bitmap_page, page_id, page_size,
				  IBUF_BITMAP_IBUF, TRUE, &mtr);

	ibuf_mtr_commit(&mtr);

	return(TRUE);
}

/*********************************************************************//**
Removes a page from the free list and frees it to the fsp system. */
static
void
ibuf_remove_free_page(void)
/*=======================*/
{
	mtr_t	mtr;
	mtr_t	mtr2;
	page_t*	header_page;
	ulint	page_no;
	page_t*	page;
	page_t*	root;
	page_t*	bitmap_page;

	log_free_check();

	mtr_start(&mtr);
	fil_space_t*		space = mtr.set_sys_modified();
	const page_size_t	page_size(space->flags);

	/* Acquire the fsp latch before the ibuf header, obeying the latching
	order */

	mtr_x_lock(&space->latch, &mtr);
	header_page = ibuf_header_page_get(&mtr);

	/* Prevent pessimistic inserts to insert buffer trees for a while */
	ibuf_enter(&mtr);
	mutex_enter(&ibuf_pessimistic_insert_mutex);
	mutex_enter(&ibuf_mutex);

	if (!ibuf_data_too_much_free()) {

		mutex_exit(&ibuf_mutex);
		mutex_exit(&ibuf_pessimistic_insert_mutex);

		ibuf_mtr_commit(&mtr);

		return;
	}

	ibuf_mtr_start(&mtr2);

	root = ibuf_tree_root_get(&mtr2);

	mutex_exit(&ibuf_mutex);

	page_no = flst_get_last(root + PAGE_HEADER + PAGE_BTR_IBUF_FREE_LIST,
				&mtr2).page;

	/* NOTE that we must release the latch on the ibuf tree root
	because in fseg_free_page we access level 1 pages, and the root
	is a level 2 page. */

	ibuf_mtr_commit(&mtr2);
	ibuf_exit(&mtr);

	/* Since pessimistic inserts were prevented, we know that the
	page is still in the free list. NOTE that also deletes may take
	pages from the free list, but they take them from the start, and
	the free list was so long that they cannot have taken the last
	page from it. */

	fseg_free_page(header_page + IBUF_HEADER + IBUF_TREE_SEG_HEADER,
		       IBUF_SPACE_ID, page_no, false, &mtr);

	const page_id_t	page_id(IBUF_SPACE_ID, page_no);

	ut_d(buf_page_reset_file_page_was_freed(page_id));

	ibuf_enter(&mtr);

	mutex_enter(&ibuf_mutex);

	root = ibuf_tree_root_get(&mtr);

	ut_ad(page_no == flst_get_last(root + PAGE_HEADER
				       + PAGE_BTR_IBUF_FREE_LIST, &mtr).page);

	{
		buf_block_t*	block;

		block = buf_page_get(page_id, univ_page_size, RW_X_LATCH, &mtr);

		buf_block_dbg_add_level(block, SYNC_IBUF_TREE_NODE);

		page = buf_block_get_frame(block);
	}

	/* Remove the page from the free list and update the ibuf size data */

	flst_remove(root + PAGE_HEADER + PAGE_BTR_IBUF_FREE_LIST,
		    page + PAGE_HEADER + PAGE_BTR_IBUF_FREE_LIST_NODE, &mtr);

	mutex_exit(&ibuf_pessimistic_insert_mutex);

	ibuf->seg_size--;
	ibuf->free_list_len--;

	/* Set the bit indicating that this page is no more an ibuf tree page
	(level 2 page) */

	bitmap_page = ibuf_bitmap_get_map_page(page_id, page_size, &mtr);

	mutex_exit(&ibuf_mutex);

	ibuf_bitmap_page_set_bits(
		bitmap_page, page_id, page_size, IBUF_BITMAP_IBUF, FALSE,
		&mtr);

	ut_d(buf_page_set_file_page_was_freed(page_id));

	ibuf_mtr_commit(&mtr);
}

/***********************************************************************//**
Frees excess pages from the ibuf free list. This function is called when an OS
thread calls fsp services to allocate a new file segment, or a new page to a
file segment, and the thread did not own the fsp latch before this call. */
void
ibuf_free_excess_pages(void)
/*========================*/
{
	if (srv_force_recovery >= SRV_FORCE_NO_IBUF_MERGE) {
		return;
	}

	/* Free at most a few pages at a time, so that we do not delay the
	requested service too much */

	for (ulint i = 0; i < 4; i++) {

		ibool	too_much_free;

		mutex_enter(&ibuf_mutex);
		too_much_free = ibuf_data_too_much_free();
		mutex_exit(&ibuf_mutex);

		if (!too_much_free) {
			return;
		}

		ibuf_remove_free_page();
	}
}

#ifdef UNIV_DEBUG
# define ibuf_get_merge_page_nos(contract,rec,mtr,ids,pages,n_stored) \
	ibuf_get_merge_page_nos_func(contract,rec,mtr,ids,pages,n_stored)
#else /* UNIV_DEBUG */
# define ibuf_get_merge_page_nos(contract,rec,mtr,ids,pages,n_stored) \
	ibuf_get_merge_page_nos_func(contract,rec,ids,pages,n_stored)
#endif /* UNIV_DEBUG */

/*********************************************************************//**
Reads page numbers from a leaf in an ibuf tree.
@return a lower limit for the combined volume of records which will be
merged */
static
ulint
ibuf_get_merge_page_nos_func(
/*=========================*/
	ibool		contract,/*!< in: TRUE if this function is called to
				contract the tree, FALSE if this is called
				when a single page becomes full and we look
				if it pays to read also nearby pages */
	const rec_t*	rec,	/*!< in: insert buffer record */
#ifdef UNIV_DEBUG
	mtr_t*		mtr,	/*!< in: mini-transaction holding rec */
#endif /* UNIV_DEBUG */
	ulint*		space_ids,/*!< in/out: space id's of the pages */
	ulint*		page_nos,/*!< in/out: buffer for at least
				IBUF_MAX_N_PAGES_MERGED many page numbers;
				the page numbers are in an ascending order */
	ulint*		n_stored)/*!< out: number of page numbers stored to
				page_nos in this function */
{
	ulint	prev_page_no;
	ulint	prev_space_id;
	ulint	first_page_no;
	ulint	first_space_id;
	ulint	rec_page_no;
	ulint	rec_space_id;
	ulint	sum_volumes;
	ulint	volume_for_page;
	ulint	rec_volume;
	ulint	limit;
	ulint	n_pages;

	ut_ad(mtr_memo_contains_page_flagged(mtr, rec, MTR_MEMO_PAGE_X_FIX
					     | MTR_MEMO_PAGE_S_FIX));
	ut_ad(ibuf_inside(mtr));

	*n_stored = 0;

	limit = ut_min(IBUF_MAX_N_PAGES_MERGED,
		       buf_pool_get_curr_size() / 4);

	if (page_rec_is_supremum(rec)) {

		rec = page_rec_get_prev_const(rec);
	}

	if (page_rec_is_infimum(rec)) {

		rec = page_rec_get_next_const(rec);
	}

	if (page_rec_is_supremum(rec)) {

		return(0);
	}

	first_page_no = ibuf_rec_get_page_no(mtr, rec);
	first_space_id = ibuf_rec_get_space(mtr, rec);
	n_pages = 0;
	prev_page_no = 0;
	prev_space_id = 0;

	/* Go backwards from the first rec until we reach the border of the
	'merge area', or the page start or the limit of storeable pages is
	reached */

	while (!page_rec_is_infimum(rec) && UNIV_LIKELY(n_pages < limit)) {

		rec_page_no = ibuf_rec_get_page_no(mtr, rec);
		rec_space_id = ibuf_rec_get_space(mtr, rec);

		if (rec_space_id != first_space_id
		    || (rec_page_no / IBUF_MERGE_AREA)
		    != (first_page_no / IBUF_MERGE_AREA)) {

			break;
		}

		if (rec_page_no != prev_page_no
		    || rec_space_id != prev_space_id) {
			n_pages++;
		}

		prev_page_no = rec_page_no;
		prev_space_id = rec_space_id;

		rec = page_rec_get_prev_const(rec);
	}

	rec = page_rec_get_next_const(rec);

	/* At the loop start there is no prev page; we mark this with a pair
	of space id, page no (0, 0) for which there can never be entries in
	the insert buffer */

	prev_page_no = 0;
	prev_space_id = 0;
	sum_volumes = 0;
	volume_for_page = 0;

	while (*n_stored < limit) {
		if (page_rec_is_supremum(rec)) {
			/* When no more records available, mark this with
			another 'impossible' pair of space id, page no */
			rec_page_no = 1;
			rec_space_id = 0;
		} else {
			rec_page_no = ibuf_rec_get_page_no(mtr, rec);
			rec_space_id = ibuf_rec_get_space(mtr, rec);
			/* In the system tablespace the smallest
			possible secondary index leaf page number is
			bigger than FSP_DICT_HDR_PAGE_NO (7).
			In all tablespaces, pages 0 and 1 are reserved
			for the allocation bitmap and the change
			buffer bitmap. In file-per-table tablespaces,
			a file segment inode page will be created at
			page 2 and the clustered index tree is created
			at page 3.  So for file-per-table tablespaces,
			page 4 is the smallest possible secondary
			index leaf page. CREATE TABLESPACE also initially
			uses pages 2 and 3 for the first created table,
			but that table may be dropped, allowing page 2
			to be reused for a secondary index leaf page.
			To keep this assertion simple, just
			make sure the page is >= 2. */
			ut_ad(rec_page_no >= FSP_FIRST_INODE_PAGE_NO);
		}

#ifdef UNIV_IBUF_DEBUG
		ut_a(*n_stored < IBUF_MAX_N_PAGES_MERGED);
#endif
		if ((rec_space_id != prev_space_id
		     || rec_page_no != prev_page_no)
		    && (prev_space_id != 0 || prev_page_no != 0)) {

			if (contract
			    || (prev_page_no == first_page_no
				&& prev_space_id == first_space_id)
			    || (volume_for_page
				> ((IBUF_MERGE_THRESHOLD - 1)
				   * 4 * UNIV_PAGE_SIZE
				   / IBUF_PAGE_SIZE_PER_FREE_SPACE)
				/ IBUF_MERGE_THRESHOLD)) {

				space_ids[*n_stored] = prev_space_id;
				page_nos[*n_stored] = prev_page_no;

				(*n_stored)++;

				sum_volumes += volume_for_page;
			}

			if (rec_space_id != first_space_id
			    || rec_page_no / IBUF_MERGE_AREA
			    != first_page_no / IBUF_MERGE_AREA) {

				break;
			}

			volume_for_page = 0;
		}

		if (rec_page_no == 1 && rec_space_id == 0) {
			/* Supremum record */

			break;
		}

		rec_volume = ibuf_rec_get_volume(mtr, rec);

		volume_for_page += rec_volume;

		prev_page_no = rec_page_no;
		prev_space_id = rec_space_id;

		rec = page_rec_get_next_const(rec);
	}

#ifdef UNIV_IBUF_DEBUG
	ut_a(*n_stored <= IBUF_MAX_N_PAGES_MERGED);
#endif
#if 0
	fprintf(stderr, "Ibuf merge batch %lu pages %lu volume\n",
		*n_stored, sum_volumes);
#endif
	return(sum_volumes);
}

/*******************************************************************//**
Get the matching records for space id.
@return current rec or NULL */
static	MY_ATTRIBUTE((nonnull, warn_unused_result))
const rec_t*
ibuf_get_user_rec(
/*===============*/
	btr_pcur_t*	pcur,		/*!< in: the current cursor */
	mtr_t*		mtr)		/*!< in: mini transaction */
{
	do {
		const rec_t* rec = btr_pcur_get_rec(pcur);

		if (page_rec_is_user_rec(rec)) {
			return(rec);
		}
	} while (btr_pcur_move_to_next(pcur, mtr));

	return(NULL);
}

/*********************************************************************//**
Reads page numbers for a space id from an ibuf tree.
@return a lower limit for the combined volume of records which will be
merged */
static	MY_ATTRIBUTE((nonnull, warn_unused_result))
ulint
ibuf_get_merge_pages(
/*=================*/
	btr_pcur_t*	pcur,	/*!< in/out: cursor */
	ulint		space,	/*!< in: space for which to merge */
	ulint		limit,	/*!< in: max page numbers to read */
	ulint*		pages,	/*!< out: pages read */
	ulint*		spaces,	/*!< out: spaces read */
	ulint*		n_pages,/*!< out: number of pages read */
	mtr_t*		mtr)	/*!< in: mini transaction */
{
	const rec_t*	rec;
	ulint		volume = 0;

	ut_a(space != ULINT_UNDEFINED);

	*n_pages = 0;

	while ((rec = ibuf_get_user_rec(pcur, mtr)) != 0
	       && ibuf_rec_get_space(mtr, rec) == space
	       && *n_pages < limit) {

		ulint	page_no = ibuf_rec_get_page_no(mtr, rec);

		if (*n_pages == 0 || pages[*n_pages - 1] != page_no) {
			spaces[*n_pages] = space;
			pages[*n_pages] = page_no;
			++*n_pages;
		}

		volume += ibuf_rec_get_volume(mtr, rec);

		btr_pcur_move_to_next(pcur, mtr);
	}

	return(volume);
}

/*********************************************************************//**
Contracts insert buffer trees by reading pages to the buffer pool.
@return a lower limit for the combined size in bytes of entries which
will be merged from ibuf trees to the pages read, 0 if ibuf is
empty */
static
ulint
ibuf_merge_pages(
/*=============*/
	ulint*	n_pages,	/*!< out: number of pages to which merged */
	bool	sync)		/*!< in: true if the caller wants to wait for
				the issued read with the highest tablespace
				address to complete */
{
	mtr_t		mtr;
	btr_pcur_t	pcur;
	ulint		sum_sizes;
	ulint		page_nos[IBUF_MAX_N_PAGES_MERGED];
	ulint		space_ids[IBUF_MAX_N_PAGES_MERGED];

	*n_pages = 0;

	ibuf_mtr_start(&mtr);

	/* Open a cursor to a randomly chosen leaf of the tree, at a random
	position within the leaf */
	bool available;

	available = btr_pcur_open_at_rnd_pos(ibuf->index, BTR_SEARCH_LEAF,
					     &pcur, &mtr);
	/* No one should make this index unavailable when server is running */
	ut_a(available);

	ut_ad(page_validate(btr_pcur_get_page(&pcur), ibuf->index));

	if (page_is_empty(btr_pcur_get_page(&pcur))) {
		/* If a B-tree page is empty, it must be the root page
		and the whole B-tree must be empty. InnoDB does not
		allow empty B-tree pages other than the root. */
		ut_ad(ibuf->empty);
		ut_ad(page_get_space_id(btr_pcur_get_page(&pcur))
		      == IBUF_SPACE_ID);
		ut_ad(page_get_page_no(btr_pcur_get_page(&pcur))
		      == FSP_IBUF_TREE_ROOT_PAGE_NO);

		ibuf_mtr_commit(&mtr);
		btr_pcur_close(&pcur);

		return(0);
	}

	sum_sizes = ibuf_get_merge_page_nos(TRUE,
					    btr_pcur_get_rec(&pcur), &mtr,
					    space_ids,
					    page_nos, n_pages);
#if 0 /* defined UNIV_IBUF_DEBUG */
	fprintf(stderr, "Ibuf contract sync %lu pages %lu volume %lu\n",
		sync, *n_pages, sum_sizes);
#endif
	ibuf_mtr_commit(&mtr);
	btr_pcur_close(&pcur);

	buf_read_ibuf_merge_pages(
		sync, space_ids, page_nos, *n_pages);

	return(sum_sizes + 1);
}

/*********************************************************************//**
Contracts insert buffer trees by reading pages referring to space_id
to the buffer pool.
@returns number of pages merged.*/
ulint
ibuf_merge_space(
/*=============*/
	ulint		space)	/*!< in: tablespace id to merge */
{
	mtr_t		mtr;
	btr_pcur_t	pcur;
	mem_heap_t*	heap = mem_heap_create(512);
	dtuple_t*	tuple = ibuf_search_tuple_build(space, 0, heap);
	ulint		n_pages = 0;

	ut_ad(space < SRV_LOG_SPACE_FIRST_ID);

	ut_ad(space < SRV_LOG_SPACE_FIRST_ID);

	ibuf_mtr_start(&mtr);

	/* Position the cursor on the first matching record. */

	btr_pcur_open(
		ibuf->index, tuple, PAGE_CUR_GE, BTR_SEARCH_LEAF, &pcur,
		&mtr);

	mem_heap_free(heap);

	ut_ad(page_validate(btr_pcur_get_page(&pcur), ibuf->index));

	ulint		sum_sizes = 0;
	ulint		pages[IBUF_MAX_N_PAGES_MERGED];
	ulint		spaces[IBUF_MAX_N_PAGES_MERGED];

	if (page_is_empty(btr_pcur_get_page(&pcur))) {
		/* If a B-tree page is empty, it must be the root page
		and the whole B-tree must be empty. InnoDB does not
		allow empty B-tree pages other than the root. */
		ut_ad(ibuf->empty);
		ut_ad(page_get_space_id(btr_pcur_get_page(&pcur))
		      == IBUF_SPACE_ID);
		ut_ad(page_get_page_no(btr_pcur_get_page(&pcur))
		      == FSP_IBUF_TREE_ROOT_PAGE_NO);

	} else {

		sum_sizes = ibuf_get_merge_pages(
			&pcur, space, IBUF_MAX_N_PAGES_MERGED,
			&pages[0], &spaces[0], &n_pages,
			&mtr);
		ib::info() << "Size of pages merged " << sum_sizes;
	}

	ibuf_mtr_commit(&mtr);

	btr_pcur_close(&pcur);

	if (n_pages > 0) {
		ut_ad(n_pages <= UT_ARR_SIZE(pages));

#ifdef UNIV_DEBUG
		for (ulint i = 0; i < n_pages; ++i) {
			ut_ad(spaces[i] == space);
		}
#endif /* UNIV_DEBUG */

		buf_read_ibuf_merge_pages(
			true, spaces, pages, n_pages);
	}

	return(n_pages);
}

/** Contract the change buffer by reading pages to the buffer pool.
@param[out]	n_pages		number of pages merged
@param[in]	sync		whether the caller waits for
the issued reads to complete
@return a lower limit for the combined size in bytes of entries which
will be merged from ibuf trees to the pages read, 0 if ibuf is
empty */
static MY_ATTRIBUTE((warn_unused_result))
ulint
ibuf_merge(
	ulint*		n_pages,
	bool		sync)
{
	*n_pages = 0;

	/* We perform a dirty read of ibuf->empty, without latching
	the insert buffer root page. We trust this dirty read except
	when a slow shutdown is being executed. During a slow
	shutdown, the insert buffer merge must be completed. */

	if (ibuf->empty && !srv_shutdown_state) {
		return(0);
#if defined UNIV_DEBUG || defined UNIV_IBUF_DEBUG
	} else if (ibuf_debug) {
		return(0);
#endif /* UNIV_DEBUG || UNIV_IBUF_DEBUG */
	} else {
		return(ibuf_merge_pages(n_pages, sync));
	}
}

/** Contract the change buffer by reading pages to the buffer pool.
@param[in]	sync	whether the caller waits for
the issued reads to complete
@return a lower limit for the combined size in bytes of entries which
will be merged from ibuf trees to the pages read, 0 if ibuf is empty */
static
ulint
ibuf_contract(
	bool	sync)
{
	ulint	n_pages;

	return(ibuf_merge_pages(&n_pages, sync));
}

/** Contract the change buffer by reading pages to the buffer pool.
@param[in]	full		If true, do a full contraction based
on PCT_IO(100). If false, the size of contract batch is determined
based on the current size of the change buffer.
@return a lower limit for the combined size in bytes of entries which
will be merged from ibuf trees to the pages read, 0 if ibuf is
empty */
ulint
ibuf_merge_in_background(
	bool	full)
{
	ulint	sum_bytes	= 0;
	ulint	sum_pages	= 0;
	ulint	n_pag2;
	ulint	n_pages;

#if defined UNIV_DEBUG || defined UNIV_IBUF_DEBUG
	if (srv_ibuf_disable_background_merge) {
		return(0);
	}
#endif /* UNIV_DEBUG || UNIV_IBUF_DEBUG */

	if (full) {
		/* Caller has requested a full batch */
		n_pages = PCT_IO(100);
	} else {
		/* By default we do a batch of 5% of the io_capacity */
		n_pages = PCT_IO(5);

		mutex_enter(&ibuf_mutex);

		/* If the ibuf->size is more than half the max_size
		then we make more agreesive contraction.
		+1 is to avoid division by zero. */
		if (ibuf->size > ibuf->max_size / 2) {
			ulint diff = ibuf->size - ibuf->max_size / 2;
			n_pages += PCT_IO((diff * 100)
					   / (ibuf->max_size + 1));
		}

		mutex_exit(&ibuf_mutex);
	}

#if defined UNIV_DEBUG || defined UNIV_IBUF_DEBUG
	if (ibuf_debug) {
		return(0);
	}
#endif /* UNIV_DEBUG || UNIV_IBUF_DEBUG */

	while (sum_pages < n_pages) {
		ulint	n_bytes;

		n_bytes = ibuf_merge(&n_pag2, false);

		if (n_bytes == 0) {
			return(sum_bytes);
		}

		sum_bytes += n_bytes;
		sum_pages += n_pag2;
	}

	return(sum_bytes);
}

/*********************************************************************//**
Contract insert buffer trees after insert if they are too big. */
UNIV_INLINE
void
ibuf_contract_after_insert(
/*=======================*/
	ulint	entry_size)	/*!< in: size of a record which was inserted
				into an ibuf tree */
{
	ibool	sync;
	ulint	sum_sizes;
	ulint	size;
	ulint	max_size;

	/* Perform dirty reads of ibuf->size and ibuf->max_size, to
	reduce ibuf_mutex contention. ibuf->max_size remains constant
	after ibuf_init_at_db_start(), but ibuf->size should be
	protected by ibuf_mutex. Given that ibuf->size fits in a
	machine word, this should be OK; at worst we are doing some
	excessive ibuf_contract() or occasionally skipping a
	ibuf_contract(). */
	size = ibuf->size;
	max_size = ibuf->max_size;

	if (size < max_size + IBUF_CONTRACT_ON_INSERT_NON_SYNC) {
		return;
	}

	sync = (size >= max_size + IBUF_CONTRACT_ON_INSERT_SYNC);

	/* Contract at least entry_size many bytes */
	sum_sizes = 0;
	size = 1;

	do {

		size = ibuf_contract(sync);
		sum_sizes += size;
	} while (size > 0 && sum_sizes < entry_size);
}

/*********************************************************************//**
Determine if an insert buffer record has been encountered already.
@return TRUE if a new record, FALSE if possible duplicate */
static
ibool
ibuf_get_volume_buffered_hash(
/*==========================*/
	const rec_t*	rec,	/*!< in: ibuf record in post-4.1 format */
	const byte*	types,	/*!< in: fields */
	const byte*	data,	/*!< in: start of user record data */
	ulint		comp,	/*!< in: 0=ROW_FORMAT=REDUNDANT,
				nonzero=ROW_FORMAT=COMPACT */
	ulint*		hash,	/*!< in/out: hash array */
	ulint		size)	/*!< in: number of elements in hash array */
{
	ulint		len;
	ulint		fold;
	ulint		bitmask;

	len = ibuf_rec_get_size(
		rec, types,
		rec_get_n_fields_old(rec) - IBUF_REC_FIELD_USER, comp);
	fold = ut_fold_binary(data, len);

	hash += (fold / (CHAR_BIT * sizeof *hash)) % size;
	bitmask = static_cast<ulint>(1) << (fold % (CHAR_BIT * sizeof(*hash)));

	if (*hash & bitmask) {

		return(FALSE);
	}

	/* We have not seen this record yet.  Insert it. */
	*hash |= bitmask;

	return(TRUE);
}

#ifdef UNIV_DEBUG
# define ibuf_get_volume_buffered_count(mtr,rec,hash,size,n_recs)	\
	ibuf_get_volume_buffered_count_func(mtr,rec,hash,size,n_recs)
#else /* UNIV_DEBUG */
# define ibuf_get_volume_buffered_count(mtr,rec,hash,size,n_recs)	\
	ibuf_get_volume_buffered_count_func(rec,hash,size,n_recs)
#endif /* UNIV_DEBUG */

/*********************************************************************//**
Update the estimate of the number of records on a page, and
get the space taken by merging the buffered record to the index page.
@return size of index record in bytes + an upper limit of the space
taken in the page directory */
static
ulint
ibuf_get_volume_buffered_count_func(
/*================================*/
#ifdef UNIV_DEBUG
	mtr_t*		mtr,	/*!< in: mini-transaction owning rec */
#endif /* UNIV_DEBUG */
	const rec_t*	rec,	/*!< in: insert buffer record */
	ulint*		hash,	/*!< in/out: hash array */
	ulint		size,	/*!< in: number of elements in hash array */
	lint*		n_recs)	/*!< in/out: estimated number of records
				on the page that rec points to */
{
	ulint		len;
	ibuf_op_t	ibuf_op;
	const byte*	types;
	ulint		n_fields;

	ut_ad(mtr_memo_contains_page_flagged(mtr, rec, MTR_MEMO_PAGE_X_FIX
					     | MTR_MEMO_PAGE_S_FIX));
	ut_ad(ibuf_inside(mtr));

	n_fields = rec_get_n_fields_old(rec);
	ut_ad(n_fields > IBUF_REC_FIELD_USER);
	n_fields -= IBUF_REC_FIELD_USER;

	rec_get_nth_field_offs_old(rec, 1, &len);
	/* This function is only invoked when buffering new
	operations.  All pre-4.1 records should have been merged
	when the database was started up. */
	ut_a(len == 1);

	if (rec_get_deleted_flag(rec, 0)) {
		/* This record has been merged already,
		but apparently the system crashed before
		the change was discarded from the buffer.
		Pretend that the record does not exist. */
		return(0);
	}

	types = rec_get_nth_field_old(rec, IBUF_REC_FIELD_METADATA, &len);

	switch (UNIV_EXPECT(len % DATA_NEW_ORDER_NULL_TYPE_BUF_SIZE,
			    IBUF_REC_INFO_SIZE)) {
	default:
		ut_error;
	case 0:
		/* This ROW_TYPE=REDUNDANT record does not include an
		operation counter.  Exclude it from the *n_recs,
		because deletes cannot be buffered if there are
		old-style inserts buffered for the page. */

		len = ibuf_rec_get_size(rec, types, n_fields, 0);

		return(len
		       + rec_get_converted_extra_size(len, n_fields, 0)
		       + page_dir_calc_reserved_space(1));
	case 1:
		/* This ROW_TYPE=COMPACT record does not include an
		operation counter.  Exclude it from the *n_recs,
		because deletes cannot be buffered if there are
		old-style inserts buffered for the page. */
		goto get_volume_comp;

	case IBUF_REC_INFO_SIZE:
		ibuf_op = (ibuf_op_t) types[IBUF_REC_OFFSET_TYPE];
		break;
	}

	switch (ibuf_op) {
	case IBUF_OP_INSERT:
		/* Inserts can be done by updating a delete-marked record.
		Because delete-mark and insert operations can be pointing to
		the same records, we must not count duplicates. */
	case IBUF_OP_DELETE_MARK:
		/* There must be a record to delete-mark.
		See if this record has been already buffered. */
		if (n_recs && ibuf_get_volume_buffered_hash(
			    rec, types + IBUF_REC_INFO_SIZE,
			    types + len,
			    types[IBUF_REC_OFFSET_FLAGS] & IBUF_REC_COMPACT,
			    hash, size)) {
			(*n_recs)++;
		}

		if (ibuf_op == IBUF_OP_DELETE_MARK) {
			/* Setting the delete-mark flag does not
			affect the available space on the page. */
			return(0);
		}
		break;
	case IBUF_OP_DELETE:
		/* A record will be removed from the page. */
		if (n_recs) {
			(*n_recs)--;
		}
		/* While deleting a record actually frees up space,
		we have to play it safe and pretend that it takes no
		additional space (the record might not exist, etc.). */
		return(0);
	default:
		ut_error;
	}

	ut_ad(ibuf_op == IBUF_OP_INSERT);

get_volume_comp:
	{
		dtuple_t*	entry;
		ulint		volume;
		dict_index_t*	dummy_index;
		mem_heap_t*	heap = mem_heap_create(500);

		entry = ibuf_build_entry_from_ibuf_rec(
			mtr, rec, heap, &dummy_index);

		volume = rec_get_converted_size(dummy_index, entry, 0);

		ibuf_dummy_index_free(dummy_index);
		mem_heap_free(heap);

		return(volume + page_dir_calc_reserved_space(1));
	}
}

/*********************************************************************//**
Gets an upper limit for the combined size of entries buffered in the insert
buffer for a given page.
@return upper limit for the volume of buffered inserts for the index
page, in bytes; UNIV_PAGE_SIZE, if the entries for the index page span
several pages in the insert buffer */
static
ulint
ibuf_get_volume_buffered(
/*=====================*/
	const btr_pcur_t*pcur,	/*!< in: pcur positioned at a place in an
				insert buffer tree where we would insert an
				entry for the index page whose number is
				page_no, latch mode has to be BTR_MODIFY_PREV
				or BTR_MODIFY_TREE */
	ulint		space,	/*!< in: space id */
	ulint		page_no,/*!< in: page number of an index page */
	lint*		n_recs,	/*!< in/out: minimum number of records on the
				page after the buffered changes have been
				applied, or NULL to disable the counting */
	mtr_t*		mtr)	/*!< in: mini-transaction of pcur */
{
	ulint		volume;
	const rec_t*	rec;
	const page_t*	page;
	ulint		prev_page_no;
	const page_t*	prev_page;
	ulint		next_page_no;
	const page_t*	next_page;
	/* bitmap of buffered recs */
	ulint		hash_bitmap[128 / sizeof(ulint)];

	ut_ad((pcur->latch_mode == BTR_MODIFY_PREV)
	      || (pcur->latch_mode == BTR_MODIFY_TREE));

	/* Count the volume of inserts earlier in the alphabetical order than
	pcur */

	volume = 0;

	if (n_recs) {
		memset(hash_bitmap, 0, sizeof hash_bitmap);
	}

	rec = btr_pcur_get_rec(pcur);
	page = page_align(rec);
	ut_ad(page_validate(page, ibuf->index));

	if (page_rec_is_supremum(rec)) {
		rec = page_rec_get_prev_const(rec);
	}

	for (; !page_rec_is_infimum(rec);
	     rec = page_rec_get_prev_const(rec)) {
		ut_ad(page_align(rec) == page);

		if (page_no != ibuf_rec_get_page_no(mtr, rec)
		    || space != ibuf_rec_get_space(mtr, rec)) {

			goto count_later;
		}

		volume += ibuf_get_volume_buffered_count(
			mtr, rec,
			hash_bitmap, UT_ARR_SIZE(hash_bitmap), n_recs);
	}

	/* Look at the previous page */

	prev_page_no = btr_page_get_prev(page, mtr);

	if (prev_page_no == FIL_NULL) {

		goto count_later;
	}

	{
		buf_block_t*	block;

		block = buf_page_get(
			page_id_t(IBUF_SPACE_ID, prev_page_no),
			univ_page_size, RW_X_LATCH, mtr);

		buf_block_dbg_add_level(block, SYNC_IBUF_TREE_NODE);

		prev_page = buf_block_get_frame(block);
		ut_ad(page_validate(prev_page, ibuf->index));
	}

#ifdef UNIV_BTR_DEBUG
	ut_a(btr_page_get_next(prev_page, mtr) == page_get_page_no(page));
#endif /* UNIV_BTR_DEBUG */

	rec = page_get_supremum_rec(prev_page);
	rec = page_rec_get_prev_const(rec);

	for (;; rec = page_rec_get_prev_const(rec)) {
		ut_ad(page_align(rec) == prev_page);

		if (page_rec_is_infimum(rec)) {

			/* We cannot go to yet a previous page, because we
			do not have the x-latch on it, and cannot acquire one
			because of the latching order: we have to give up */

			return(UNIV_PAGE_SIZE);
		}

		if (page_no != ibuf_rec_get_page_no(mtr, rec)
		    || space != ibuf_rec_get_space(mtr, rec)) {

			goto count_later;
		}

		volume += ibuf_get_volume_buffered_count(
			mtr, rec,
			hash_bitmap, UT_ARR_SIZE(hash_bitmap), n_recs);
	}

count_later:
	rec = btr_pcur_get_rec(pcur);

	if (!page_rec_is_supremum(rec)) {
		rec = page_rec_get_next_const(rec);
	}

	for (; !page_rec_is_supremum(rec);
	     rec = page_rec_get_next_const(rec)) {
		if (page_no != ibuf_rec_get_page_no(mtr, rec)
		    || space != ibuf_rec_get_space(mtr, rec)) {

			return(volume);
		}

		volume += ibuf_get_volume_buffered_count(
			mtr, rec,
			hash_bitmap, UT_ARR_SIZE(hash_bitmap), n_recs);
	}

	/* Look at the next page */

	next_page_no = btr_page_get_next(page, mtr);

	if (next_page_no == FIL_NULL) {

		return(volume);
	}

	{
		buf_block_t*	block;

		block = buf_page_get(
			page_id_t(IBUF_SPACE_ID, next_page_no),
			univ_page_size, RW_X_LATCH, mtr);

		buf_block_dbg_add_level(block, SYNC_IBUF_TREE_NODE);

		next_page = buf_block_get_frame(block);
		ut_ad(page_validate(next_page, ibuf->index));
	}

#ifdef UNIV_BTR_DEBUG
	ut_a(btr_page_get_prev(next_page, mtr) == page_get_page_no(page));
#endif /* UNIV_BTR_DEBUG */

	rec = page_get_infimum_rec(next_page);
	rec = page_rec_get_next_const(rec);

	for (;; rec = page_rec_get_next_const(rec)) {
		ut_ad(page_align(rec) == next_page);

		if (page_rec_is_supremum(rec)) {

			/* We give up */

			return(UNIV_PAGE_SIZE);
		}

		if (page_no != ibuf_rec_get_page_no(mtr, rec)
		    || space != ibuf_rec_get_space(mtr, rec)) {

			return(volume);
		}

		volume += ibuf_get_volume_buffered_count(
			mtr, rec,
			hash_bitmap, UT_ARR_SIZE(hash_bitmap), n_recs);
	}
}

/*********************************************************************//**
Reads the biggest tablespace id from the high end of the insert buffer
tree and updates the counter in fil_system. */
void
ibuf_update_max_tablespace_id(void)
/*===============================*/
{
	ulint		max_space_id;
	const rec_t*	rec;
	const byte*	field;
	ulint		len;
	btr_pcur_t	pcur;
	mtr_t		mtr;

	ut_a(!dict_table_is_comp(ibuf->index->table));

	ibuf_mtr_start(&mtr);

	btr_pcur_open_at_index_side(
		false, ibuf->index, BTR_SEARCH_LEAF, &pcur, true, 0, &mtr);

	ut_ad(page_validate(btr_pcur_get_page(&pcur), ibuf->index));

	btr_pcur_move_to_prev(&pcur, &mtr);

	if (btr_pcur_is_before_first_on_page(&pcur)) {
		/* The tree is empty */

		max_space_id = 0;
	} else {
		rec = btr_pcur_get_rec(&pcur);

		field = rec_get_nth_field_old(rec, IBUF_REC_FIELD_SPACE, &len);

		ut_a(len == 4);

		max_space_id = mach_read_from_4(field);
	}

	ibuf_mtr_commit(&mtr);

	/* printf("Maximum space id in insert buffer %lu\n", max_space_id); */

	fil_set_max_space_id_if_bigger(max_space_id);
}

#ifdef UNIV_DEBUG
# define ibuf_get_entry_counter_low(mtr,rec,space,page_no)	\
	ibuf_get_entry_counter_low_func(mtr,rec,space,page_no)
#else /* UNIV_DEBUG */
# define ibuf_get_entry_counter_low(mtr,rec,space,page_no)	\
	ibuf_get_entry_counter_low_func(rec,space,page_no)
#endif
/****************************************************************//**
Helper function for ibuf_get_entry_counter_func. Checks if rec is for
(space, page_no), and if so, reads counter value from it and returns
that + 1.
@retval ULINT_UNDEFINED if the record does not contain any counter
@retval 0 if the record is not for (space, page_no)
@retval 1 + previous counter value, otherwise */
static
ulint
ibuf_get_entry_counter_low_func(
/*============================*/
#ifdef UNIV_DEBUG
	mtr_t*		mtr,		/*!< in: mini-transaction of rec */
#endif /* UNIV_DEBUG */
	const rec_t*	rec,		/*!< in: insert buffer record */
	ulint		space,		/*!< in: space id */
	ulint		page_no)	/*!< in: page number */
{
	ulint		counter;
	const byte*	field;
	ulint		len;

	ut_ad(ibuf_inside(mtr));
	ut_ad(mtr_memo_contains_page_flagged(mtr, rec, MTR_MEMO_PAGE_X_FIX
					     | MTR_MEMO_PAGE_S_FIX));
	ut_ad(rec_get_n_fields_old(rec) > 2);

	field = rec_get_nth_field_old(rec, IBUF_REC_FIELD_MARKER, &len);

	ut_a(len == 1);

	/* Check the tablespace identifier. */
	field = rec_get_nth_field_old(rec, IBUF_REC_FIELD_SPACE, &len);

	ut_a(len == 4);

	if (mach_read_from_4(field) != space) {

		return(0);
	}

	/* Check the page offset. */
	field = rec_get_nth_field_old(rec, IBUF_REC_FIELD_PAGE, &len);
	ut_a(len == 4);

	if (mach_read_from_4(field) != page_no) {

		return(0);
	}

	/* Check if the record contains a counter field. */
	field = rec_get_nth_field_old(rec, IBUF_REC_FIELD_METADATA, &len);

	switch (len % DATA_NEW_ORDER_NULL_TYPE_BUF_SIZE) {
	default:
		ut_error;
	case 0: /* ROW_FORMAT=REDUNDANT */
	case 1: /* ROW_FORMAT=COMPACT */
		return(ULINT_UNDEFINED);

	case IBUF_REC_INFO_SIZE:
		counter = mach_read_from_2(field + IBUF_REC_OFFSET_COUNTER);
		ut_a(counter < 0xFFFF);
		return(counter + 1);
	}
}

#ifdef UNIV_DEBUG
# define ibuf_get_entry_counter(space,page_no,rec,mtr,exact_leaf) \
	ibuf_get_entry_counter_func(space,page_no,rec,mtr,exact_leaf)
#else /* UNIV_DEBUG */
# define ibuf_get_entry_counter(space,page_no,rec,mtr,exact_leaf) \
	ibuf_get_entry_counter_func(space,page_no,rec,exact_leaf)
#endif /* UNIV_DEBUG */

/****************************************************************//**
Calculate the counter field for an entry based on the current
last record in ibuf for (space, page_no).
@return the counter field, or ULINT_UNDEFINED
if we should abort this insertion to ibuf */
static
ulint
ibuf_get_entry_counter_func(
/*========================*/
	ulint		space,		/*!< in: space id of entry */
	ulint		page_no,	/*!< in: page number of entry */
	const rec_t*	rec,		/*!< in: the record preceding the
					insertion point */
#ifdef UNIV_DEBUG
	mtr_t*		mtr,		/*!< in: mini-transaction */
#endif /* UNIV_DEBUG */
	ibool		only_leaf)	/*!< in: TRUE if this is the only
					leaf page that can contain entries
					for (space,page_no), that is, there
					was no exact match for (space,page_no)
					in the node pointer */
{
	ut_ad(ibuf_inside(mtr));
	ut_ad(mtr_memo_contains_page(mtr, rec, MTR_MEMO_PAGE_X_FIX));
	ut_ad(page_validate(page_align(rec), ibuf->index));

	if (page_rec_is_supremum(rec)) {
		/* This is just for safety. The record should be a
		page infimum or a user record. */
		ut_ad(0);
		return(ULINT_UNDEFINED);
	} else if (!page_rec_is_infimum(rec)) {
		return(ibuf_get_entry_counter_low(mtr, rec, space, page_no));
	} else if (only_leaf
		   || fil_page_get_prev(page_align(rec)) == FIL_NULL) {
		/* The parent node pointer did not contain the
		searched for (space, page_no), which means that the
		search ended on the correct page regardless of the
		counter value, and since we're at the infimum record,
		there are no existing records. */
		return(0);
	} else {
		/* We used to read the previous page here. It would
		break the latching order, because the caller has
		buffer-fixed an insert buffer bitmap page. */
		return(ULINT_UNDEFINED);
	}
}

/** Buffer an operation in the insert/delete buffer, instead of doing it
directly to the disk page, if this is possible.
@param[in]	mode		BTR_MODIFY_PREV or BTR_MODIFY_TREE
@param[in]	op		operation type
@param[in]	no_counter	TRUE=use 5.0.3 format; FALSE=allow delete
buffering
@param[in]	entry		index entry to insert
@param[in]	entry_size	rec_get_converted_size(index, entry)
@param[in,out]	index		index where to insert; must not be unique
or clustered
@param[in]	page_id		page id where to insert
@param[in]	page_size	page size
@param[in,out]	thr		query thread
@return DB_SUCCESS, DB_STRONG_FAIL or other error */
static MY_ATTRIBUTE((warn_unused_result))
dberr_t
ibuf_insert_low(
	ulint			mode,
	ibuf_op_t		op,
	ibool			no_counter,
	const dtuple_t*		entry,
	ulint			entry_size,
	dict_index_t*		index,
	const page_id_t&	page_id,
	const page_size_t&	page_size,
	que_thr_t*		thr)
{
	big_rec_t*	dummy_big_rec;
	btr_pcur_t	pcur;
	btr_cur_t*	cursor;
	dtuple_t*	ibuf_entry;
	mem_heap_t*	offsets_heap	= NULL;
	mem_heap_t*	heap;
	ulint*		offsets		= NULL;
	ulint		buffered;
	lint		min_n_recs;
	rec_t*		ins_rec;
	ibool		old_bit_value;
	page_t*		bitmap_page;
	buf_block_t*	block;
	page_t*		root;
	dberr_t		err;
	ibool		do_merge;
	ulint		space_ids[IBUF_MAX_N_PAGES_MERGED];
	ulint		page_nos[IBUF_MAX_N_PAGES_MERGED];
	ulint		n_stored;
	mtr_t		mtr;
	mtr_t		bitmap_mtr;

	ut_a(!dict_index_is_clust(index));
	ut_ad(!dict_index_is_spatial(index));
	ut_ad(dtuple_check_typed(entry));
	ut_ad(!no_counter || op == IBUF_OP_INSERT);
	ut_a(op < IBUF_OP_COUNT);

	do_merge = FALSE;

	/* Perform dirty reads of ibuf->size and ibuf->max_size, to
	reduce ibuf_mutex contention. Given that ibuf->max_size and
	ibuf->size fit in a machine word, this should be OK; at worst
	we are doing some excessive ibuf_contract() or occasionally
	skipping an ibuf_contract(). */
	if (ibuf->max_size == 0) {
		return(DB_STRONG_FAIL);
	}

	if (ibuf->size >= ibuf->max_size + IBUF_CONTRACT_DO_NOT_INSERT) {
		/* Insert buffer is now too big, contract it but do not try
		to insert */


#ifdef UNIV_IBUF_DEBUG
		fputs("Ibuf too big\n", stderr);
#endif
		ibuf_contract(true);

		return(DB_STRONG_FAIL);
	}

	heap = mem_heap_create(1024);

	/* Build the entry which contains the space id and the page number
	as the first fields and the type information for other fields, and
	which will be inserted to the insert buffer. Using a counter value
	of 0xFFFF we find the last record for (space, page_no), from which
	we can then read the counter value N and use N + 1 in the record we
	insert. (We patch the ibuf_entry's counter field to the correct
	value just before actually inserting the entry.) */

	ibuf_entry = ibuf_entry_build(
		op, index, entry, page_id.space(), page_id.page_no(),
		no_counter ? ULINT_UNDEFINED : 0xFFFF, heap);

	/* Open a cursor to the insert buffer tree to calculate if we can add
	the new entry to it without exceeding the free space limit for the
	page. */

	if (BTR_LATCH_MODE_WITHOUT_INTENTION(mode) == BTR_MODIFY_TREE) {
		for (;;) {
			mutex_enter(&ibuf_pessimistic_insert_mutex);
			mutex_enter(&ibuf_mutex);

			if (UNIV_LIKELY(ibuf_data_enough_free_for_insert())) {

				break;
			}

			mutex_exit(&ibuf_mutex);
			mutex_exit(&ibuf_pessimistic_insert_mutex);

			if (!ibuf_add_free_page()) {

				mem_heap_free(heap);
				return(DB_STRONG_FAIL);
			}
		}
	}

	ibuf_mtr_start(&mtr);

	btr_pcur_open(ibuf->index, ibuf_entry, PAGE_CUR_LE, mode, &pcur, &mtr);
	ut_ad(page_validate(btr_pcur_get_page(&pcur), ibuf->index));

	/* Find out the volume of already buffered inserts for the same index
	page */
	min_n_recs = 0;
	buffered = ibuf_get_volume_buffered(&pcur,
					    page_id.space(),
					    page_id.page_no(),
					    op == IBUF_OP_DELETE
					    ? &min_n_recs
					    : NULL, &mtr);

	if (op == IBUF_OP_DELETE
	    && (min_n_recs < 2 || buf_pool_watch_occurred(page_id))) {
		/* The page could become empty after the record is
		deleted, or the page has been read in to the buffer
		pool.  Refuse to buffer the operation. */

		/* The buffer pool watch is needed for IBUF_OP_DELETE
		because of latching order considerations.  We can
		check buf_pool_watch_occurred() only after latching
		the insert buffer B-tree pages that contain buffered
		changes for the page.  We never buffer IBUF_OP_DELETE,
		unless some IBUF_OP_INSERT or IBUF_OP_DELETE_MARK have
		been previously buffered for the page.  Because there
		are buffered operations for the page, the insert
		buffer B-tree page latches held by mtr will guarantee
		that no changes for the user page will be merged
		before mtr_commit(&mtr).  We must not mtr_commit(&mtr)
		until after the IBUF_OP_DELETE has been buffered. */

fail_exit:
		if (BTR_LATCH_MODE_WITHOUT_INTENTION(mode) == BTR_MODIFY_TREE) {
			mutex_exit(&ibuf_mutex);
			mutex_exit(&ibuf_pessimistic_insert_mutex);
		}

		err = DB_STRONG_FAIL;
		goto func_exit;
	}

	/* After this point, the page could still be loaded to the
	buffer pool, but we do not have to care about it, since we are
	holding a latch on the insert buffer leaf page that contains
	buffered changes for (space, page_no).  If the page enters the
	buffer pool, buf_page_io_complete() for (space, page_no) will
	have to acquire a latch on the same insert buffer leaf page,
	which it cannot do until we have buffered the IBUF_OP_DELETE
	and done mtr_commit(&mtr) to release the latch. */

#ifdef UNIV_IBUF_COUNT_DEBUG
	ut_a((buffered == 0) || ibuf_count_get(page_id));
#endif
	ibuf_mtr_start(&bitmap_mtr);
	bitmap_mtr.set_named_space(page_id.space());

	bitmap_page = ibuf_bitmap_get_map_page(page_id, page_size,
					       &bitmap_mtr);

	/* We check if the index page is suitable for buffered entries */

	if (buf_page_peek(page_id)
	    || lock_rec_expl_exist_on_page(page_id.space(),
					   page_id.page_no())) {

		ibuf_mtr_commit(&bitmap_mtr);
		goto fail_exit;
	}

	if (op == IBUF_OP_INSERT) {
		ulint	bits = ibuf_bitmap_page_get_bits(
			bitmap_page, page_id, page_size, IBUF_BITMAP_FREE,
			&bitmap_mtr);

		if (buffered + entry_size + page_dir_calc_reserved_space(1)
		    > ibuf_index_page_calc_free_from_bits(page_size, bits)) {
			/* Release the bitmap page latch early. */
			ibuf_mtr_commit(&bitmap_mtr);

			/* It may not fit */
			do_merge = TRUE;

			ibuf_get_merge_page_nos(FALSE,
						btr_pcur_get_rec(&pcur), &mtr,
						space_ids,
						page_nos, &n_stored);

			goto fail_exit;
		}
	}

	if (!no_counter) {
		/* Patch correct counter value to the entry to
		insert. This can change the insert position, which can
		result in the need to abort in some cases. */
		ulint		counter = ibuf_get_entry_counter(
			page_id.space(), page_id.page_no(),
			btr_pcur_get_rec(&pcur), &mtr,
			btr_pcur_get_btr_cur(&pcur)->low_match
			< IBUF_REC_FIELD_METADATA);
		dfield_t*	field;

		if (counter == ULINT_UNDEFINED) {
			ibuf_mtr_commit(&bitmap_mtr);
			goto fail_exit;
		}

		field = dtuple_get_nth_field(
			ibuf_entry, IBUF_REC_FIELD_METADATA);
		mach_write_to_2(
			(byte*) dfield_get_data(field)
			+ IBUF_REC_OFFSET_COUNTER, counter);
	}

	/* Set the bitmap bit denoting that the insert buffer contains
	buffered entries for this index page, if the bit is not set yet */

	old_bit_value = ibuf_bitmap_page_get_bits(
		bitmap_page, page_id, page_size,
		IBUF_BITMAP_BUFFERED, &bitmap_mtr);

	if (!old_bit_value) {
		ibuf_bitmap_page_set_bits(bitmap_page, page_id, page_size,
					  IBUF_BITMAP_BUFFERED, TRUE,
					  &bitmap_mtr);
	}

	ibuf_mtr_commit(&bitmap_mtr);

	cursor = btr_pcur_get_btr_cur(&pcur);

	if (mode == BTR_MODIFY_PREV) {
		err = btr_cur_optimistic_insert(
			BTR_NO_LOCKING_FLAG | BTR_NO_UNDO_LOG_FLAG,
			cursor, &offsets, &offsets_heap,
			ibuf_entry, &ins_rec,
			&dummy_big_rec, 0, thr, &mtr);
		block = btr_cur_get_block(cursor);
		ut_ad(block->page.id.space() == IBUF_SPACE_ID);

		/* If this is the root page, update ibuf->empty. */
		if (block->page.id.page_no() == FSP_IBUF_TREE_ROOT_PAGE_NO) {
			const page_t*	root = buf_block_get_frame(block);

			ut_ad(page_get_space_id(root) == IBUF_SPACE_ID);
			ut_ad(page_get_page_no(root)
			      == FSP_IBUF_TREE_ROOT_PAGE_NO);

			ibuf->empty = page_is_empty(root);
		}
	} else {
		ut_ad(BTR_LATCH_MODE_WITHOUT_INTENTION(mode)
		      == BTR_MODIFY_TREE);

		/* We acquire an sx-latch to the root page before the insert,
		because a pessimistic insert releases the tree x-latch,
		which would cause the sx-latching of the root after that to
		break the latching order. */

		root = ibuf_tree_root_get(&mtr);

		err = btr_cur_optimistic_insert(
			BTR_NO_LOCKING_FLAG | BTR_NO_UNDO_LOG_FLAG,
			cursor, &offsets, &offsets_heap,
			ibuf_entry, &ins_rec,
			&dummy_big_rec, 0, thr, &mtr);

		if (err == DB_FAIL) {
			err = btr_cur_pessimistic_insert(
				BTR_NO_LOCKING_FLAG | BTR_NO_UNDO_LOG_FLAG,
				cursor, &offsets, &offsets_heap,
				ibuf_entry, &ins_rec,
				&dummy_big_rec, 0, thr, &mtr);
		}

		mutex_exit(&ibuf_pessimistic_insert_mutex);
		ibuf_size_update(root);
		mutex_exit(&ibuf_mutex);
		ibuf->empty = page_is_empty(root);

		block = btr_cur_get_block(cursor);
		ut_ad(block->page.id.space() == IBUF_SPACE_ID);
	}

	if (offsets_heap) {
		mem_heap_free(offsets_heap);
	}

	if (err == DB_SUCCESS && op != IBUF_OP_DELETE) {
		/* Update the page max trx id field */
		page_update_max_trx_id(block, NULL,
				       thr_get_trx(thr)->id, &mtr);
	}

func_exit:
#ifdef UNIV_IBUF_COUNT_DEBUG
	if (err == DB_SUCCESS) {

		ib::info() << "Incrementing ibuf count of page " << page_id
			<< " from " << ibuf_count_get(space, page_no)
			<< " by 1";

		ibuf_count_set(page_id, ibuf_count_get(page_id) + 1);
	}
#endif

	ibuf_mtr_commit(&mtr);
	btr_pcur_close(&pcur);

	mem_heap_free(heap);

	if (err == DB_SUCCESS
	    && BTR_LATCH_MODE_WITHOUT_INTENTION(mode) == BTR_MODIFY_TREE) {
		ibuf_contract_after_insert(entry_size);
	}

	if (do_merge) {
#ifdef UNIV_IBUF_DEBUG
		ut_a(n_stored <= IBUF_MAX_N_PAGES_MERGED);
#endif
		buf_read_ibuf_merge_pages(false, space_ids,
					  page_nos, n_stored);
	}

	return(err);
}

/** Buffer an operation in the insert/delete buffer, instead of doing it
directly to the disk page, if this is possible. Does not do it if the index
is clustered or unique.
@param[in]	op		operation type
@param[in]	entry		index entry to insert
@param[in,out]	index		index where to insert
@param[in]	page_id		page id where to insert
@param[in]	page_size	page size
@param[in,out]	thr		query thread
@return TRUE if success */
ibool
ibuf_insert(
	ibuf_op_t		op,
	const dtuple_t*		entry,
	dict_index_t*		index,
	const page_id_t&	page_id,
	const page_size_t&	page_size,
	que_thr_t*		thr)
{
	dberr_t		err;
	ulint		entry_size;
	ibool		no_counter;
	/* Read the settable global variable ibuf_use only once in
	this function, so that we will have a consistent view of it. */
	ibuf_use_t	use		= ibuf_use;
	DBUG_ENTER("ibuf_insert");

	DBUG_PRINT("ibuf", ("op: %d, space: " UINT32PF ", page_no: " UINT32PF,
			    op, page_id.space(), page_id.page_no()));

	ut_ad(dtuple_check_typed(entry));
	ut_ad(page_id.space() != SRV_TMP_SPACE_ID);

	ut_a(!dict_index_is_clust(index));
	ut_ad(!dict_table_is_temporary(index->table));

	no_counter = use <= IBUF_USE_INSERT;

	switch (op) {
	case IBUF_OP_INSERT:
		switch (use) {
		case IBUF_USE_NONE:
		case IBUF_USE_DELETE:
		case IBUF_USE_DELETE_MARK:
			DBUG_RETURN(FALSE);
		case IBUF_USE_INSERT:
		case IBUF_USE_INSERT_DELETE_MARK:
		case IBUF_USE_ALL:
			goto check_watch;
		case IBUF_USE_COUNT:
			break;
		}
		break;
	case IBUF_OP_DELETE_MARK:
		switch (use) {
		case IBUF_USE_NONE:
		case IBUF_USE_INSERT:
			DBUG_RETURN(FALSE);
		case IBUF_USE_DELETE_MARK:
		case IBUF_USE_DELETE:
		case IBUF_USE_INSERT_DELETE_MARK:
		case IBUF_USE_ALL:
			ut_ad(!no_counter);
			goto check_watch;
		case IBUF_USE_COUNT:
			break;
		}
		break;
	case IBUF_OP_DELETE:
		switch (use) {
		case IBUF_USE_NONE:
		case IBUF_USE_INSERT:
		case IBUF_USE_INSERT_DELETE_MARK:
			DBUG_RETURN(FALSE);
		case IBUF_USE_DELETE_MARK:
		case IBUF_USE_DELETE:
		case IBUF_USE_ALL:
			ut_ad(!no_counter);
			goto skip_watch;
		case IBUF_USE_COUNT:
			break;
		}
		break;
	case IBUF_OP_COUNT:
		break;
	}

	/* unknown op or use */
	ut_error;

check_watch:
	/* If a thread attempts to buffer an insert on a page while a
	purge is in progress on the same page, the purge must not be
	buffered, because it could remove a record that was
	re-inserted later.  For simplicity, we block the buffering of
	all operations on a page that has a purge pending.

	We do not check this in the IBUF_OP_DELETE case, because that
	would always trigger the buffer pool watch during purge and
	thus prevent the buffering of delete operations.  We assume
	that the issuer of IBUF_OP_DELETE has called
	buf_pool_watch_set(space, page_no). */

	{
		buf_pool_t*	buf_pool = buf_pool_get(page_id);
		buf_page_t*	bpage
			= buf_page_get_also_watch(buf_pool, page_id);

		if (bpage != NULL) {
			/* A buffer pool watch has been set or the
			page has been read into the buffer pool.
			Do not buffer the request.  If a purge operation
			is being buffered, have this request executed
			directly on the page in the buffer pool after the
			buffered entries for this page have been merged. */
			DBUG_RETURN(FALSE);
		}
	}

skip_watch:
	entry_size = rec_get_converted_size(index, entry, 0);

	if (entry_size
	    >= page_get_free_space_of_empty(dict_table_is_comp(index->table))
	    / 2) {

		DBUG_RETURN(FALSE);
	}

	err = ibuf_insert_low(BTR_MODIFY_PREV, op, no_counter,
			      entry, entry_size,
			      index, page_id, page_size, thr);
	if (err == DB_FAIL) {
		err = ibuf_insert_low(BTR_MODIFY_TREE | BTR_LATCH_FOR_INSERT,
				      op, no_counter, entry, entry_size,
				      index, page_id, page_size, thr);
	}

	if (err == DB_SUCCESS) {
#ifdef UNIV_IBUF_DEBUG
		/* fprintf(stderr, "Ibuf insert for page no %lu of index %s\n",
		page_no, index->name); */
#endif
		DBUG_RETURN(TRUE);

	} else {
		ut_a(err == DB_STRONG_FAIL || err == DB_TOO_BIG_RECORD);

		DBUG_RETURN(FALSE);
	}
}

/********************************************************************//**
During merge, inserts to an index page a secondary index entry extracted
from the insert buffer.
@return	newly inserted record */
static MY_ATTRIBUTE((nonnull))
rec_t*
ibuf_insert_to_index_page_low(
/*==========================*/
	const dtuple_t*	entry,	/*!< in: buffered entry to insert */
	buf_block_t*	block,	/*!< in/out: index page where the buffered
				entry should be placed */
	dict_index_t*	index,	/*!< in: record descriptor */
	ulint**		offsets,/*!< out: offsets on *rec */
	mem_heap_t*	heap,	/*!< in/out: memory heap */
	mtr_t*		mtr,	/*!< in/out: mtr */
	page_cur_t*	page_cur)/*!< in/out: cursor positioned on the record
				after which to insert the buffered entry */
{
	const page_t*	page;
	const page_t*	bitmap_page;
	ulint		old_bits;
	rec_t*		rec;
	DBUG_ENTER("ibuf_insert_to_index_page_low");

	rec = page_cur_tuple_insert(page_cur, entry, index,
				    offsets, &heap, 0, mtr);
	if (rec != NULL) {
		DBUG_RETURN(rec);
	}

	/* Page reorganization or recompression should already have
	been attempted by page_cur_tuple_insert(). Besides, per
	ibuf_index_page_calc_free_zip() the page should not have been
	recompressed or reorganized. */
	ut_ad(!buf_block_get_page_zip(block));

	/* If the record did not fit, reorganize */

	btr_page_reorganize(page_cur, index, mtr);

	/* This time the record must fit */

	rec = page_cur_tuple_insert(page_cur, entry, index,
				    offsets, &heap, 0, mtr);
	if (rec != NULL) {
		DBUG_RETURN(rec);
	}

	page = buf_block_get_frame(block);

	ib::error() << "Insert buffer insert fails; page free "
		<< page_get_max_insert_size(page, 1) << ", dtuple size "
		<< rec_get_converted_size(index, entry, 0);

	fputs("InnoDB: Cannot insert index record ", stderr);
	dtuple_print(stderr, entry);
	fputs("\nInnoDB: The table where this index record belongs\n"
	      "InnoDB: is now probably corrupt. Please run CHECK TABLE on\n"
	      "InnoDB: that table.\n", stderr);

	bitmap_page = ibuf_bitmap_get_map_page(block->page.id,
					       block->page.size, mtr);
	old_bits = ibuf_bitmap_page_get_bits(
		bitmap_page, block->page.id, block->page.size,
		IBUF_BITMAP_FREE, mtr);

	ib::error() << "page " << block->page.id << ", size "
		<< block->page.size.physical() << ", bitmap bits " << old_bits;

	ib::error() << BUG_REPORT_MSG;

	ut_ad(0);
	DBUG_RETURN(NULL);
}

/************************************************************************
During merge, inserts to an index page a secondary index entry extracted
from the insert buffer. */
static
void
ibuf_insert_to_index_page(
/*======================*/
	const dtuple_t*	entry,	/*!< in: buffered entry to insert */
	buf_block_t*	block,	/*!< in/out: index page where the buffered entry
				should be placed */
	dict_index_t*	index,	/*!< in: record descriptor */
	mtr_t*		mtr)	/*!< in: mtr */
{
	page_cur_t	page_cur;
	ulint		low_match;
	page_t*		page		= buf_block_get_frame(block);
	rec_t*		rec;
	ulint*		offsets;
	mem_heap_t*	heap;

	DBUG_ENTER("ibuf_insert_to_index_page");

	DBUG_PRINT("ibuf", ("page " UINT32PF ":" UINT32PF,
			    block->page.id.space(),
			    block->page.id.page_no()));

	ut_ad(!dict_index_is_online_ddl(index));// this is an ibuf_dummy index
	ut_ad(ibuf_inside(mtr));
	ut_ad(dtuple_check_typed(entry));
#ifdef BTR_CUR_HASH_ADAPT
	/* A change buffer merge must occur before users are granted
	any access to the page. No adaptive hash index entries may
	point to a freshly read page. */
	ut_ad(!block->index);
	assert_block_ahi_empty(block);
#endif /* BTR_CUR_HASH_ADAPT */
	ut_ad(mtr->is_named_space(block->page.id.space()));

	if (UNIV_UNLIKELY(dict_table_is_comp(index->table)
			  != (ibool)!!page_is_comp(page))) {
		ib::warn() << "Trying to insert a record from the insert"
			" buffer to an index page but the 'compact' flag does"
			" not match!";
		goto dump;
	}

	rec = page_rec_get_next(page_get_infimum_rec(page));

	if (page_rec_is_supremum(rec)) {
		ib::warn() << "Trying to insert a record from the insert"
			" buffer to an index page but the index page"
			" is empty!";
		goto dump;
	}

	if (!rec_n_fields_is_sane(index, rec, entry)) {
		ib::warn() << "Trying to insert a record from the insert"
			" buffer to an index page but the number of fields"
			" does not match!";
		rec_print(stderr, rec, index);
dump:
		dtuple_print(stderr, entry);
		ut_ad(0);

		ib::warn() << "The table where this index record belongs"
			" is now probably corrupt. Please run CHECK TABLE on"
			" your tables. " << BUG_REPORT_MSG;

		DBUG_VOID_RETURN;
	}

	low_match = page_cur_search(block, index, entry, &page_cur);

	heap = mem_heap_create(
		sizeof(upd_t)
		+ REC_OFFS_HEADER_SIZE * sizeof(*offsets)
		+ dtuple_get_n_fields(entry)
		* (sizeof(upd_field_t) + sizeof *offsets));

	if (UNIV_UNLIKELY(low_match == dtuple_get_n_fields(entry))) {
		upd_t*		update;
		page_zip_des_t*	page_zip;

		rec = page_cur_get_rec(&page_cur);

		/* This is based on
		row_ins_sec_index_entry_by_modify(BTR_MODIFY_LEAF). */
		ut_ad(rec_get_deleted_flag(rec, page_is_comp(page)));

		offsets = rec_get_offsets(rec, index, NULL, true,
					  ULINT_UNDEFINED, &heap);
		update = row_upd_build_sec_rec_difference_binary(
			rec, index, offsets, entry, heap);

		page_zip = buf_block_get_page_zip(block);

		if (update->n_fields == 0) {
			/* The records only differ in the delete-mark.
			Clear the delete-mark, like we did before
			Bug #56680 was fixed. */
			btr_cur_set_deleted_flag_for_ibuf(
				rec, page_zip, FALSE, mtr);
			goto updated_in_place;
		}

		/* Copy the info bits. Clear the delete-mark. */
		update->info_bits = rec_get_info_bits(rec, page_is_comp(page));
		update->info_bits &= ~REC_INFO_DELETED_FLAG;

		/* We cannot invoke btr_cur_optimistic_update() here,
		because we do not have a btr_cur_t or que_thr_t,
		as the insert buffer merge occurs at a very low level. */
		if (!row_upd_changes_field_size_or_external(index, offsets,
							    update)
		    && (!page_zip || btr_cur_update_alloc_zip(
				page_zip, &page_cur, index, offsets,
				rec_offs_size(offsets), false, mtr))) {
			/* This is the easy case. Do something similar
			to btr_cur_update_in_place(). */
			rec = page_cur_get_rec(&page_cur);
			row_upd_rec_in_place(rec, index, offsets,
					     update, page_zip);

			/* Log the update in place operation. During recovery
			MLOG_COMP_REC_UPDATE_IN_PLACE/MLOG_REC_UPDATE_IN_PLACE
			expects trx_id, roll_ptr for secondary indexes. So we
			just write dummy trx_id(0), roll_ptr(0) */
			btr_cur_update_in_place_log(BTR_KEEP_SYS_FLAG, rec,
						    index, update, 0, 0, mtr);

			DBUG_EXECUTE_IF(
				"crash_after_log_ibuf_upd_inplace",
				log_buffer_flush_to_disk();
				ib::info() << "Wrote log record for ibuf"
					" update in place operation";
				DBUG_SUICIDE();
			);

			goto updated_in_place;
		}

		/* btr_cur_update_alloc_zip() may have changed this */
		rec = page_cur_get_rec(&page_cur);

		/* A collation may identify values that differ in
		storage length.
		Some examples (1 or 2 bytes):
		utf8_turkish_ci: I = U+0131 LATIN SMALL LETTER DOTLESS I
		utf8_general_ci: S = U+00DF LATIN SMALL LETTER SHARP S
		utf8_general_ci: A = U+00E4 LATIN SMALL LETTER A WITH DIAERESIS

		latin1_german2_ci: SS = U+00DF LATIN SMALL LETTER SHARP S

		Examples of a character (3-byte UTF-8 sequence)
		identified with 2 or 4 characters (1-byte UTF-8 sequences):

		utf8_unicode_ci: 'II' = U+2171 SMALL ROMAN NUMERAL TWO
		utf8_unicode_ci: '(10)' = U+247D PARENTHESIZED NUMBER TEN
		*/

		/* Delete the different-length record, and insert the
		buffered one. */

		lock_rec_store_on_page_infimum(block, rec);
		page_cur_delete_rec(&page_cur, index, offsets, mtr);
		page_cur_move_to_prev(&page_cur);
		rec = ibuf_insert_to_index_page_low(entry, block, index,
				      		    &offsets, heap, mtr,
						    &page_cur);

		ut_ad(!cmp_dtuple_rec(entry, rec, offsets));
		lock_rec_restore_from_page_infimum(block, rec, block);
	} else {
		offsets = NULL;
		ibuf_insert_to_index_page_low(entry, block, index,
					      &offsets, heap, mtr,
					      &page_cur);
	}
updated_in_place:
	mem_heap_free(heap);

	DBUG_VOID_RETURN;
}

/****************************************************************//**
During merge, sets the delete mark on a record for a secondary index
entry. */
static
void
ibuf_set_del_mark(
/*==============*/
	const dtuple_t*		entry,	/*!< in: entry */
	buf_block_t*		block,	/*!< in/out: block */
	const dict_index_t*	index,	/*!< in: record descriptor */
	mtr_t*			mtr)	/*!< in: mtr */
{
	page_cur_t	page_cur;
	ulint		low_match;

	ut_ad(ibuf_inside(mtr));
	ut_ad(dtuple_check_typed(entry));

	low_match = page_cur_search(block, index, entry, &page_cur);

	if (low_match == dtuple_get_n_fields(entry)) {
		rec_t*		rec;
		page_zip_des_t*	page_zip;

		rec = page_cur_get_rec(&page_cur);
		page_zip = page_cur_get_page_zip(&page_cur);

		/* Delete mark the old index record. According to a
		comment in row_upd_sec_index_entry(), it can already
		have been delete marked if a lock wait occurred in
		row_ins_sec_index_entry() in a previous invocation of
		row_upd_sec_index_entry(). */

		if (UNIV_LIKELY
		    (!rec_get_deleted_flag(
			    rec, dict_table_is_comp(index->table)))) {
			btr_cur_set_deleted_flag_for_ibuf(rec, page_zip,
							  TRUE, mtr);
		}
	} else {
		const page_t*		page
			= page_cur_get_page(&page_cur);
		const buf_block_t*	block
			= page_cur_get_block(&page_cur);

		ib::error() << "Unable to find a record to delete-mark";
		fputs("InnoDB: tuple ", stderr);
		dtuple_print(stderr, entry);
		fputs("\n"
		      "InnoDB: record ", stderr);
		rec_print(stderr, page_cur_get_rec(&page_cur), index);

		ib::error() << "page " << block->page.id << " ("
			<< page_get_n_recs(page) << " records, index id "
			<< btr_page_get_index_id(page) << ").";

		ib::error() << BUG_REPORT_MSG;
		ut_ad(0);
	}
}

/****************************************************************//**
During merge, delete a record for a secondary index entry. */
static
void
ibuf_delete(
/*========*/
	const dtuple_t*	entry,	/*!< in: entry */
	buf_block_t*	block,	/*!< in/out: block */
	dict_index_t*	index,	/*!< in: record descriptor */
	mtr_t*		mtr)	/*!< in/out: mtr; must be committed
				before latching any further pages */
{
	page_cur_t	page_cur;
	ulint		low_match;

	ut_ad(ibuf_inside(mtr));
	ut_ad(dtuple_check_typed(entry));
	ut_ad(!dict_index_is_spatial(index));

	low_match = page_cur_search(block, index, entry, &page_cur);

	if (low_match == dtuple_get_n_fields(entry)) {
		page_zip_des_t*	page_zip= buf_block_get_page_zip(block);
		page_t*		page	= buf_block_get_frame(block);
		rec_t*		rec	= page_cur_get_rec(&page_cur);

		/* TODO: the below should probably be a separate function,
		it's a bastardized version of btr_cur_optimistic_delete. */

		ulint		offsets_[REC_OFFS_NORMAL_SIZE];
		ulint*		offsets	= offsets_;
		mem_heap_t*	heap = NULL;
		ulint		max_ins_size = 0;

		rec_offs_init(offsets_);

		offsets = rec_get_offsets(
			rec, index, offsets, true, ULINT_UNDEFINED, &heap);

		if (page_get_n_recs(page) <= 1
		    || !(REC_INFO_DELETED_FLAG
			 & rec_get_info_bits(rec, page_is_comp(page)))) {
			/* Refuse to purge the last record or a
			record that has not been marked for deletion. */
			ib::error() << "Unable to purge a record";
			fputs("InnoDB: tuple ", stderr);
			dtuple_print(stderr, entry);
			fputs("\n"
			      "InnoDB: record ", stderr);
			rec_print_new(stderr, rec, offsets);
			fprintf(stderr, "\nspace " UINT32PF " offset " UINT32PF
				" (%u records, index id %llu)\n"
				"InnoDB: Submit a detailed bug report"
				" to https://jira.mariadb.org/\n",
				block->page.id.space(),
				block->page.id.page_no(),
				(unsigned) page_get_n_recs(page),
				(ulonglong) btr_page_get_index_id(page));

			ut_ad(0);
			return;
		}

		lock_update_delete(block, rec);

		if (!page_zip) {
			max_ins_size
				= page_get_max_insert_size_after_reorganize(
					page, 1);
		}
#ifdef UNIV_ZIP_DEBUG
		ut_a(!page_zip || page_zip_validate(page_zip, page, index));
#endif /* UNIV_ZIP_DEBUG */
		page_cur_delete_rec(&page_cur, index, offsets, mtr);
#ifdef UNIV_ZIP_DEBUG
		ut_a(!page_zip || page_zip_validate(page_zip, page, index));
#endif /* UNIV_ZIP_DEBUG */

		if (page_zip) {
			ibuf_update_free_bits_zip(block, mtr);
		} else {
			ibuf_update_free_bits_low(block, max_ins_size, mtr);
		}

		if (UNIV_LIKELY_NULL(heap)) {
			mem_heap_free(heap);
		}
	} else {
		/* The record must have been purged already. */
	}
}

/*********************************************************************//**
Restores insert buffer tree cursor position
@return TRUE if the position was restored; FALSE if not */
static MY_ATTRIBUTE((nonnull))
ibool
ibuf_restore_pos(
/*=============*/
	ulint		space,	/*!< in: space id */
	ulint		page_no,/*!< in: index page number where the record
				should belong */
	const dtuple_t*	search_tuple,
				/*!< in: search tuple for entries of page_no */
	ulint		mode,	/*!< in: BTR_MODIFY_LEAF or BTR_MODIFY_TREE */
	btr_pcur_t*	pcur,	/*!< in/out: persistent cursor whose
				position is to be restored */
	mtr_t*		mtr)	/*!< in/out: mini-transaction */
{
	ut_ad(mode == BTR_MODIFY_LEAF
	      || BTR_LATCH_MODE_WITHOUT_INTENTION(mode) == BTR_MODIFY_TREE);

	if (btr_pcur_restore_position(mode, pcur, mtr)) {

		return(TRUE);
	}

	if (fil_space_get_flags(space) == ULINT_UNDEFINED) {
		/* The tablespace has been dropped.  It is possible
		that another thread has deleted the insert buffer
		entry.  Do not complain. */
		ibuf_btr_pcur_commit_specify_mtr(pcur, mtr);
	} else {
		ib::error() << "ibuf cursor restoration fails!."
			" ibuf record inserted to page "
			<< space << ":" << page_no;

		ib::error() << BUG_REPORT_MSG;

		rec_print_old(stderr, btr_pcur_get_rec(pcur));
		rec_print_old(stderr, pcur->old_rec);
		dtuple_print(stderr, search_tuple);

		rec_print_old(stderr,
			      page_rec_get_next(btr_pcur_get_rec(pcur)));

		ib::fatal() << "Failed to restore ibuf position.";
	}

	return(FALSE);
}

/*********************************************************************//**
Deletes from ibuf the record on which pcur is positioned. If we have to
resort to a pessimistic delete, this function commits mtr and closes
the cursor.
@return TRUE if mtr was committed and pcur closed in this operation */
static MY_ATTRIBUTE((warn_unused_result))
ibool
ibuf_delete_rec(
/*============*/
	ulint		space,	/*!< in: space id */
	ulint		page_no,/*!< in: index page number that the record
				should belong to */
	btr_pcur_t*	pcur,	/*!< in: pcur positioned on the record to
				delete, having latch mode BTR_MODIFY_LEAF */
	const dtuple_t*	search_tuple,
				/*!< in: search tuple for entries of page_no */
	mtr_t*		mtr)	/*!< in: mtr */
{
	ibool		success;
	page_t*		root;
	dberr_t		err;

	ut_ad(ibuf_inside(mtr));
	ut_ad(page_rec_is_user_rec(btr_pcur_get_rec(pcur)));
	ut_ad(ibuf_rec_get_page_no(mtr, btr_pcur_get_rec(pcur)) == page_no);
	ut_ad(ibuf_rec_get_space(mtr, btr_pcur_get_rec(pcur)) == space);

#if defined UNIV_DEBUG || defined UNIV_IBUF_DEBUG
	if (ibuf_debug == 2) {
		/* Inject a fault (crash). We do this before trying
		optimistic delete, because a pessimistic delete in the
		change buffer would require a larger test case. */

		/* Flag the buffered record as processed, to avoid
		an assertion failure after crash recovery. */
		btr_cur_set_deleted_flag_for_ibuf(
			btr_pcur_get_rec(pcur), NULL, TRUE, mtr);

		ibuf_mtr_commit(mtr);
		log_write_up_to(LSN_MAX, true);
		DBUG_SUICIDE();
	}
#endif /* UNIV_DEBUG || UNIV_IBUF_DEBUG */

	success = btr_cur_optimistic_delete(btr_pcur_get_btr_cur(pcur),
					    0, mtr);

	const page_id_t	page_id(space, page_no);

	if (success) {
		if (page_is_empty(btr_pcur_get_page(pcur))) {
			/* If a B-tree page is empty, it must be the root page
			and the whole B-tree must be empty. InnoDB does not
			allow empty B-tree pages other than the root. */
			root = btr_pcur_get_page(pcur);

			ut_ad(page_get_space_id(root) == IBUF_SPACE_ID);
			ut_ad(page_get_page_no(root)
			      == FSP_IBUF_TREE_ROOT_PAGE_NO);

			/* ibuf->empty is protected by the root page latch.
			Before the deletion, it had to be FALSE. */
			ut_ad(!ibuf->empty);
			ibuf->empty = true;
		}

#ifdef UNIV_IBUF_COUNT_DEBUG
		ib::info() << "Decrementing ibuf count of space " << space
			<< " page " << page_no << " from "
			<< ibuf_count_get(page_id) << " by 1";

		ibuf_count_set(page_id, ibuf_count_get(page_id) - 1);
#endif /* UNIV_IBUF_COUNT_DEBUG */

		return(FALSE);
	}

	ut_ad(page_rec_is_user_rec(btr_pcur_get_rec(pcur)));
	ut_ad(ibuf_rec_get_page_no(mtr, btr_pcur_get_rec(pcur)) == page_no);
	ut_ad(ibuf_rec_get_space(mtr, btr_pcur_get_rec(pcur)) == space);

	/* We have to resort to a pessimistic delete from ibuf.
	Delete-mark the record so that it will not be applied again,
	in case the server crashes before the pessimistic delete is
	made persistent. */
	btr_cur_set_deleted_flag_for_ibuf(
		btr_pcur_get_rec(pcur), NULL, TRUE, mtr);

	btr_pcur_store_position(pcur, mtr);
	ibuf_btr_pcur_commit_specify_mtr(pcur, mtr);

	ibuf_mtr_start(mtr);
	mutex_enter(&ibuf_mutex);

	if (!ibuf_restore_pos(space, page_no, search_tuple,
			      BTR_MODIFY_TREE | BTR_LATCH_FOR_DELETE,
			      pcur, mtr)) {

		mutex_exit(&ibuf_mutex);
		ut_ad(mtr->has_committed());
		goto func_exit;
	}

	root = ibuf_tree_root_get(mtr);

	btr_cur_pessimistic_delete(&err, TRUE, btr_pcur_get_btr_cur(pcur), 0,
				   false, mtr);
	ut_a(err == DB_SUCCESS);

#ifdef UNIV_IBUF_COUNT_DEBUG
	ibuf_count_set(page_id, ibuf_count_get(page_id) - 1);
#endif /* UNIV_IBUF_COUNT_DEBUG */

	ibuf_size_update(root);
	mutex_exit(&ibuf_mutex);

	ibuf->empty = page_is_empty(root);
	ibuf_btr_pcur_commit_specify_mtr(pcur, mtr);

func_exit:
	ut_ad(mtr->has_committed());
	btr_pcur_close(pcur);

	return(TRUE);
}

/** When an index page is read from a disk to the buffer pool, this function
applies any buffered operations to the page and deletes the entries from the
insert buffer. If the page is not read, but created in the buffer pool, this
function deletes its buffered entries from the insert buffer; there can
exist entries for such a page if the page belonged to an index which
subsequently was dropped.
@param[in,out]	block			if page has been read from disk,
pointer to the page x-latched, else NULL
@param[in]	page_id			page id of the index page
@param[in]	update_ibuf_bitmap	normally this is set to TRUE, but
if we have deleted or are deleting the tablespace, then we naturally do not
want to update a non-existent bitmap page */
void
ibuf_merge_or_delete_for_page(
	buf_block_t*		block,
	const page_id_t&	page_id,
	const page_size_t*	page_size,
	ibool			update_ibuf_bitmap)
{
	mem_heap_t*	heap;
	btr_pcur_t	pcur;
	dtuple_t*	search_tuple;
#ifdef UNIV_IBUF_DEBUG
	ulint		volume			= 0;
#endif /* UNIV_IBUF_DEBUG */
	page_zip_des_t*	page_zip		= NULL;
	bool		corruption_noticed	= false;
	mtr_t		mtr;

	/* Counts for merged & discarded operations. */
	ulint		mops[IBUF_OP_COUNT];
	ulint		dops[IBUF_OP_COUNT];

	ut_ad(block == NULL || page_id.equals_to(block->page.id));
	ut_ad(block == NULL || buf_block_get_io_fix(block) == BUF_IO_READ);

	if (srv_force_recovery >= SRV_FORCE_NO_IBUF_MERGE
	    || trx_sys_hdr_page(page_id)
	    || fsp_is_system_temporary(page_id.space())) {
		return;
	}

	/* We cannot refer to page_size in the following, because it is passed
	as NULL (it is unknown) when buf_read_ibuf_merge_pages() is merging
	(discarding) changes for a dropped tablespace. When block != NULL or
	update_ibuf_bitmap is specified, then page_size must be known.
	That is why we will repeat the check below, with page_size in
	place of univ_page_size. Passing univ_page_size assumes that the
	uncompressed page size always is a power-of-2 multiple of the
	compressed page size. */

	if (ibuf_fixed_addr_page(page_id, univ_page_size)
	    || fsp_descr_page(page_id, univ_page_size)) {
		return;
	}

	fil_space_t*	space;

	if (update_ibuf_bitmap) {

		ut_ad(page_size != NULL);

		if (ibuf_fixed_addr_page(page_id, *page_size)
		    || fsp_descr_page(page_id, *page_size)) {
			return;
		}

		space = fil_space_acquire(page_id.space());

		if (UNIV_UNLIKELY(!space)) {
			/* Do not try to read the bitmap page from the
			non-existent tablespace, delete the ibuf records */
			block = NULL;
			update_ibuf_bitmap = FALSE;
		} else {
			page_t*	bitmap_page = NULL;
			ulint	bitmap_bits = 0;

			ibuf_mtr_start(&mtr);

			bitmap_page = ibuf_bitmap_get_map_page(
				page_id, *page_size, &mtr);

			if (bitmap_page &&
			    fil_page_get_type(bitmap_page) != FIL_PAGE_TYPE_ALLOCATED) {
				bitmap_bits = ibuf_bitmap_page_get_bits(
				bitmap_page, page_id, *page_size,
					IBUF_BITMAP_BUFFERED, &mtr);
			}

			ibuf_mtr_commit(&mtr);

			if (!bitmap_bits) {
				/* No inserts buffered for this page */

				fil_space_release(space);
				return;
			}
		}
	} else if (block != NULL
		   && (ibuf_fixed_addr_page(page_id, *page_size)
		       || fsp_descr_page(page_id, *page_size))) {

		return;
	} else {
		space = NULL;
	}

	heap = mem_heap_create(512);

	search_tuple = ibuf_search_tuple_build(
		page_id.space(), page_id.page_no(), heap);

	if (block != NULL) {
		/* Move the ownership of the x-latch on the page to this OS
		thread, so that we can acquire a second x-latch on it. This
		is needed for the insert operations to the index page to pass
		the debug checks. */

		rw_lock_x_lock_move_ownership(&(block->lock));
		page_zip = buf_block_get_page_zip(block);

		if (!fil_page_index_page_check(block->frame)
		    || !page_is_leaf(block->frame)) {

			corruption_noticed = true;

			ib::error() << "Corruption in the tablespace. Bitmap"
				" shows insert buffer records to page "
				<< page_id << " though the page type is "
				<< fil_page_get_type(block->frame)
				<< ", which is not an index leaf page. We try"
				" to resolve the problem by skipping the"
				" insert buffer merge for this page. Please"
				" run CHECK TABLE on your tables to determine"
				" if they are corrupt after this.";
			ut_ad(0);
		}
	}

	memset(mops, 0, sizeof(mops));
	memset(dops, 0, sizeof(dops));

loop:
	ibuf_mtr_start(&mtr);

	/* Position pcur in the insert buffer at the first entry for this
	index page */
	btr_pcur_open_on_user_rec(
		ibuf->index, search_tuple, PAGE_CUR_GE, BTR_MODIFY_LEAF,
		&pcur, &mtr);

	if (block != NULL) {
		ibool success;

		mtr.set_named_space(page_id.space());

		success = buf_page_get_known_nowait(
			RW_X_LATCH, block,
			BUF_KEEP_OLD, __FILE__, __LINE__, &mtr);

		ut_a(success);

		/* This is a user page (secondary index leaf page),
		but we pretend that it is a change buffer page in
		order to obey the latching order. This should be OK,
		because buffered changes are applied immediately while
		the block is io-fixed. Other threads must not try to
		latch an io-fixed block. */
		buf_block_dbg_add_level(block, SYNC_IBUF_TREE_NODE);
	} else if (update_ibuf_bitmap) {
		mtr.set_named_space(page_id.space());
	}

	if (!btr_pcur_is_on_user_rec(&pcur)) {
		ut_ad(btr_pcur_is_after_last_in_tree(&pcur, &mtr));

		goto reset_bit;
	}

	for (;;) {
		rec_t*	rec;

		ut_ad(btr_pcur_is_on_user_rec(&pcur));

		rec = btr_pcur_get_rec(&pcur);

		/* Check if the entry is for this index page */
		if (ibuf_rec_get_page_no(&mtr, rec) != page_id.page_no()
		    || ibuf_rec_get_space(&mtr, rec) != page_id.space()) {

			if (block != NULL) {
				page_header_reset_last_insert(
					block->frame, page_zip, &mtr);
			}

			goto reset_bit;
		}

		if (corruption_noticed) {
			fputs("InnoDB: Discarding record\n ", stderr);
			rec_print_old(stderr, rec);
			fputs("\nInnoDB: from the insert buffer!\n\n", stderr);
		} else if (block != NULL && !rec_get_deleted_flag(rec, 0)) {
			/* Now we have at pcur a record which should be
			applied on the index page; NOTE that the call below
			copies pointers to fields in rec, and we must
			keep the latch to the rec page until the
			insertion is finished! */
			dtuple_t*	entry;
			trx_id_t	max_trx_id;
			dict_index_t*	dummy_index;
			ibuf_op_t	op = ibuf_rec_get_op_type(&mtr, rec);

			max_trx_id = page_get_max_trx_id(page_align(rec));
			page_update_max_trx_id(block, page_zip, max_trx_id,
					       &mtr);

			ut_ad(page_validate(page_align(rec), ibuf->index));

			entry = ibuf_build_entry_from_ibuf_rec(
				&mtr, rec, heap, &dummy_index);

			ut_ad(page_validate(block->frame, dummy_index));

			switch (op) {
				ibool	success;
			case IBUF_OP_INSERT:
#ifdef UNIV_IBUF_DEBUG
				volume += rec_get_converted_size(
					dummy_index, entry, 0);

				volume += page_dir_calc_reserved_space(1);

				ut_a(volume <= 4 * UNIV_PAGE_SIZE
					/ IBUF_PAGE_SIZE_PER_FREE_SPACE);
#endif
				ibuf_insert_to_index_page(
					entry, block, dummy_index, &mtr);
				break;

			case IBUF_OP_DELETE_MARK:
				ibuf_set_del_mark(
					entry, block, dummy_index, &mtr);
				break;

			case IBUF_OP_DELETE:
				ibuf_delete(entry, block, dummy_index, &mtr);
				/* Because ibuf_delete() will latch an
				insert buffer bitmap page, commit mtr
				before latching any further pages.
				Store and restore the cursor position. */
				ut_ad(rec == btr_pcur_get_rec(&pcur));
				ut_ad(page_rec_is_user_rec(rec));
				ut_ad(ibuf_rec_get_page_no(&mtr, rec)
				      == page_id.page_no());
				ut_ad(ibuf_rec_get_space(&mtr, rec)
				      == page_id.space());

				/* Mark the change buffer record processed,
				so that it will not be merged again in case
				the server crashes between the following
				mtr_commit() and the subsequent mtr_commit()
				of deleting the change buffer record. */

				btr_cur_set_deleted_flag_for_ibuf(
					btr_pcur_get_rec(&pcur), NULL,
					TRUE, &mtr);

				btr_pcur_store_position(&pcur, &mtr);
				ibuf_btr_pcur_commit_specify_mtr(&pcur, &mtr);

				ibuf_mtr_start(&mtr);
				mtr.set_named_space(page_id.space());

				success = buf_page_get_known_nowait(
					RW_X_LATCH, block,
					BUF_KEEP_OLD,
					__FILE__, __LINE__, &mtr);
				ut_a(success);

				/* This is a user page (secondary
				index leaf page), but it should be OK
				to use too low latching order for it,
				as the block is io-fixed. */
				buf_block_dbg_add_level(
					block, SYNC_IBUF_TREE_NODE);

				if (!ibuf_restore_pos(page_id.space(),
						      page_id.page_no(),
						      search_tuple,
						      BTR_MODIFY_LEAF,
						      &pcur, &mtr)) {

					ut_ad(mtr.has_committed());
					mops[op]++;
					ibuf_dummy_index_free(dummy_index);
					goto loop;
				}

				break;
			default:
				ut_error;
			}

			mops[op]++;

			ibuf_dummy_index_free(dummy_index);
		} else {
			dops[ibuf_rec_get_op_type(&mtr, rec)]++;
		}

		/* Delete the record from ibuf */
		if (ibuf_delete_rec(page_id.space(), page_id.page_no(),
				    &pcur, search_tuple, &mtr)) {
			/* Deletion was pessimistic and mtr was committed:
			we start from the beginning again */

			ut_ad(mtr.has_committed());
			goto loop;
		} else if (btr_pcur_is_after_last_on_page(&pcur)) {
			ibuf_mtr_commit(&mtr);
			btr_pcur_close(&pcur);

			goto loop;
		}
	}

reset_bit:
	if (update_ibuf_bitmap) {
		page_t*	bitmap_page;

		bitmap_page = ibuf_bitmap_get_map_page(page_id, *page_size,
						       &mtr);

		ibuf_bitmap_page_set_bits(
			bitmap_page, page_id, *page_size,
			IBUF_BITMAP_BUFFERED, FALSE, &mtr);

		if (block != NULL) {
			ulint old_bits = ibuf_bitmap_page_get_bits(
				bitmap_page, page_id, *page_size,
				IBUF_BITMAP_FREE, &mtr);

			ulint new_bits = ibuf_index_page_calc_free(block);

			if (old_bits != new_bits) {
				ibuf_bitmap_page_set_bits(
					bitmap_page, page_id, *page_size,
					IBUF_BITMAP_FREE, new_bits, &mtr);
			}
		}
	}

	ibuf_mtr_commit(&mtr);

	if (space) {
		fil_space_release(space);
	}

	btr_pcur_close(&pcur);
	mem_heap_free(heap);

	my_atomic_addlint(&ibuf->n_merges, 1);
	ibuf_add_ops(ibuf->n_merged_ops, mops);
	ibuf_add_ops(ibuf->n_discarded_ops, dops);

#ifdef UNIV_IBUF_COUNT_DEBUG
	ut_a(ibuf_count_get(page_id) == 0);
#endif
}

/*********************************************************************//**
Deletes all entries in the insert buffer for a given space id. This is used
in DISCARD TABLESPACE, IMPORT TABLESPACE and TRUNCATE TABLESPACE.
NOTE: this does not update the page free bitmaps in the space. The space will
become CORRUPT when you call this function! */
void
ibuf_delete_for_discarded_space(
/*============================*/
	ulint	space)	/*!< in: space id */
{
	mem_heap_t*	heap;
	btr_pcur_t	pcur;
	dtuple_t*	search_tuple;
	const rec_t*	ibuf_rec;
	ulint		page_no;
	mtr_t		mtr;

	/* Counts for discarded operations. */
	ulint		dops[IBUF_OP_COUNT];

	heap = mem_heap_create(512);

	/* Use page number 0 to build the search tuple so that we get the
	cursor positioned at the first entry for this space id */

	search_tuple = ibuf_search_tuple_build(space, 0, heap);

	memset(dops, 0, sizeof(dops));
loop:
	ibuf_mtr_start(&mtr);

	/* Position pcur in the insert buffer at the first entry for the
	space */
	btr_pcur_open_on_user_rec(
		ibuf->index, search_tuple, PAGE_CUR_GE, BTR_MODIFY_LEAF,
		&pcur, &mtr);

	if (!btr_pcur_is_on_user_rec(&pcur)) {
		ut_ad(btr_pcur_is_after_last_in_tree(&pcur, &mtr));

		goto leave_loop;
	}

	for (;;) {
		ut_ad(btr_pcur_is_on_user_rec(&pcur));

		ibuf_rec = btr_pcur_get_rec(&pcur);

		/* Check if the entry is for this space */
		if (ibuf_rec_get_space(&mtr, ibuf_rec) != space) {

			goto leave_loop;
		}

		page_no = ibuf_rec_get_page_no(&mtr, ibuf_rec);

		dops[ibuf_rec_get_op_type(&mtr, ibuf_rec)]++;

		/* Delete the record from ibuf */
		if (ibuf_delete_rec(space, page_no, &pcur, search_tuple,
				    &mtr)) {
			/* Deletion was pessimistic and mtr was committed:
			we start from the beginning again */

			ut_ad(mtr.has_committed());
			goto loop;
		}

		if (btr_pcur_is_after_last_on_page(&pcur)) {
			ibuf_mtr_commit(&mtr);
			btr_pcur_close(&pcur);

			goto loop;
		}
	}

leave_loop:
	ibuf_mtr_commit(&mtr);
	btr_pcur_close(&pcur);

	ibuf_add_ops(ibuf->n_discarded_ops, dops);

	mem_heap_free(heap);
}

/******************************************************************//**
Looks if the insert buffer is empty.
@return true if empty */
bool
ibuf_is_empty(void)
/*===============*/
{
	bool		is_empty;
	const page_t*	root;
	mtr_t		mtr;

	ibuf_mtr_start(&mtr);

	mutex_enter(&ibuf_mutex);
	root = ibuf_tree_root_get(&mtr);
	mutex_exit(&ibuf_mutex);

	is_empty = page_is_empty(root);
	ut_a(is_empty == ibuf->empty);
	ibuf_mtr_commit(&mtr);

	return(is_empty);
}

/******************************************************************//**
Prints info of ibuf. */
void
ibuf_print(
/*=======*/
	FILE*	file)	/*!< in: file where to print */
{
#ifdef UNIV_IBUF_COUNT_DEBUG
	ulint		i;
	ulint		j;
#endif

	mutex_enter(&ibuf_mutex);

	fprintf(file,
		"Ibuf: size " ULINTPF ", free list len " ULINTPF ","
		" seg size " ULINTPF ", " ULINTPF " merges\n",
		ibuf->size,
		ibuf->free_list_len,
		ibuf->seg_size,
		ibuf->n_merges);

	fputs("merged operations:\n ", file);
	ibuf_print_ops(ibuf->n_merged_ops, file);

	fputs("discarded operations:\n ", file);
	ibuf_print_ops(ibuf->n_discarded_ops, file);

#ifdef UNIV_IBUF_COUNT_DEBUG
	for (i = 0; i < IBUF_COUNT_N_SPACES; i++) {
		for (j = 0; j < IBUF_COUNT_N_PAGES; j++) {
			ulint	count = ibuf_count_get(page_id_t(i, j, 0));

			if (count > 0) {
				fprintf(stderr,
					"Ibuf count for page "
					ULINTPF ":" ULINTPF ""
					" is " ULINTPF "\n",
					i, j, count);
			}
		}
	}
#endif /* UNIV_IBUF_COUNT_DEBUG */

	mutex_exit(&ibuf_mutex);
}

/******************************************************************//**
Checks the insert buffer bitmaps on IMPORT TABLESPACE.
@return DB_SUCCESS or error code */
dberr_t
ibuf_check_bitmap_on_import(
/*========================*/
	const trx_t*	trx,		/*!< in: transaction */
	ulint		space_id)	/*!< in: tablespace identifier */
{
	ulint	size;
	ulint	page_no;

	ut_ad(space_id);
	ut_ad(trx->mysql_thd);

	bool			found;
	const page_size_t&	page_size
		= fil_space_get_page_size(space_id, &found);

	if (!found) {
		return(DB_TABLE_NOT_FOUND);
	}

	mtr_t	mtr;
	mtr_start(&mtr);
	{
		buf_block_t* sp = buf_page_get(space_id, zip_size, 0,
					       RW_S_LATCH, &mtr);
		if (sp) {
			size = mach_read_from_4(
				FSP_HEADER_OFFSET + FSP_FREE_LIMIT
				+ sp->frame);
		} else {
			size = 0;
		}
	}
	mtr_commit(&mtr);

	if (size == 0) {
		return(DB_TABLE_NOT_FOUND);
	}

	mutex_enter(&ibuf_mutex);

	/* The two bitmap pages (allocation bitmap and ibuf bitmap) repeat
	every page_size pages. For example if page_size is 16 KiB, then the
	two bitmap pages repeat every 16 KiB * 16384 = 256 MiB. In the loop
	below page_no is measured in number of pages since the beginning of
	the space, as usual. */

<<<<<<< HEAD
	for (page_no = 0; page_no < size; page_no += page_size.physical()) {
		mtr_t	mtr;
=======
	for (page_no = 0; page_no < size; page_no += page_size) {
>>>>>>> 56911096
		page_t*	bitmap_page;
		ulint	i;

		if (trx_is_interrupted(trx)) {
			mutex_exit(&ibuf_mutex);
			return(DB_INTERRUPTED);
		}

		mtr_start(&mtr);

		mtr_set_log_mode(&mtr, MTR_LOG_NO_REDO);

		ibuf_enter(&mtr);

		bitmap_page = ibuf_bitmap_get_map_page(
			page_id_t(space_id, page_no), page_size, &mtr);

		if (buf_page_is_zeroes(bitmap_page, page_size)) {
			/* This means we got all-zero page instead of
			ibuf bitmap page. The subsequent page should be
			all-zero pages. */
#ifdef UNIV_DEBUG
			for (ulint curr_page = page_no + 1;
			     curr_page < page_size.physical(); curr_page++) {

				buf_block_t* block = buf_page_get(
						page_id_t(space_id, curr_page),
						page_size,
						RW_S_LATCH, &mtr);
	                        page_t*	page = buf_block_get_frame(block);
				ut_ad(buf_page_is_zeroes(page, page_size));
			}
#endif /* UNIV_DEBUG */
			ibuf_exit(&mtr);
			mtr_commit(&mtr);
			continue;
		}

		for (i = FSP_IBUF_BITMAP_OFFSET + 1;
		     i < page_size.physical();
		     i++) {

			const ulint	offset = page_no + i;

			const page_id_t	cur_page_id(space_id, offset);

			if (ibuf_bitmap_page_get_bits(
					bitmap_page, cur_page_id, page_size,
					IBUF_BITMAP_IBUF, &mtr)) {

				mutex_exit(&ibuf_mutex);
				ibuf_exit(&mtr);
				mtr_commit(&mtr);

				ib_errf(trx->mysql_thd,
					IB_LOG_LEVEL_ERROR,
					 ER_INNODB_INDEX_CORRUPT,
					 "Space %u page %u"
					 " is wrongly flagged to belong to the"
					 " insert buffer",
					 (unsigned) space_id,
					 (unsigned) offset);

				return(DB_CORRUPTION);
			}

			if (ibuf_bitmap_page_get_bits(
				    bitmap_page, cur_page_id, page_size,
				    IBUF_BITMAP_BUFFERED, &mtr)) {

				ib_errf(trx->mysql_thd,
					IB_LOG_LEVEL_WARN,
					ER_INNODB_INDEX_CORRUPT,
					"Buffered changes"
					" for space %u page %u are lost",
					(unsigned) space_id,
					(unsigned) offset);

				/* Tolerate this error, so that
				slightly corrupted tables can be
				imported and dumped.  Clear the bit. */
				ibuf_bitmap_page_set_bits(
					bitmap_page, cur_page_id, page_size,
					IBUF_BITMAP_BUFFERED, FALSE, &mtr);
			}
		}

		ibuf_exit(&mtr);
		mtr_commit(&mtr);
	}

	mutex_exit(&ibuf_mutex);
	return(DB_SUCCESS);
}

/** Updates free bits and buffered bits for bulk loaded page.
@param[in]	block	index page
@param[in]	reset	flag if reset free val */
void
ibuf_set_bitmap_for_bulk_load(
	buf_block_t*	block,
	bool		reset)
{
	page_t*	bitmap_page;
	mtr_t	mtr;
	ulint	free_val;

	ut_a(page_is_leaf(buf_block_get_frame(block)));

	free_val = ibuf_index_page_calc_free(block);

	mtr_start(&mtr);
	mtr.set_named_space(block->page.id.space());

	bitmap_page = ibuf_bitmap_get_map_page(block->page.id,
                                               block->page.size, &mtr);

	free_val = reset ? 0 : ibuf_index_page_calc_free(block);
	ibuf_bitmap_page_set_bits(
		bitmap_page, block->page.id, block->page.size,
		IBUF_BITMAP_FREE, free_val, &mtr);

	ibuf_bitmap_page_set_bits(
		bitmap_page, block->page.id, block->page.size,
		IBUF_BITMAP_BUFFERED, FALSE, &mtr);

	mtr_commit(&mtr);
}<|MERGE_RESOLUTION|>--- conflicted
+++ resolved
@@ -4962,34 +4962,36 @@
 	const trx_t*	trx,		/*!< in: transaction */
 	ulint		space_id)	/*!< in: tablespace identifier */
 {
-	ulint	size;
 	ulint	page_no;
 
 	ut_ad(space_id);
 	ut_ad(trx->mysql_thd);
 
-	bool			found;
-	const page_size_t&	page_size
-		= fil_space_get_page_size(space_id, &found);
-
-	if (!found) {
+	FilSpace space(space_id);
+	if (!space()) {
 		return(DB_TABLE_NOT_FOUND);
 	}
 
+	const page_size_t	page_size(space->flags);
+	/* fil_space_t::size and fil_space_t::free_limit would still be 0
+	at this point. So, we will have to read page 0. */
+	ut_ad(!space->free_limit);
+	ut_ad(!space->size);
+
 	mtr_t	mtr;
-	mtr_start(&mtr);
-	{
-		buf_block_t* sp = buf_page_get(space_id, zip_size, 0,
-					       RW_S_LATCH, &mtr);
-		if (sp) {
-			size = mach_read_from_4(
-				FSP_HEADER_OFFSET + FSP_FREE_LIMIT
-				+ sp->frame);
-		} else {
-			size = 0;
-		}
-	}
-	mtr_commit(&mtr);
+	ulint	size;
+	mtr.start();
+	if (buf_block_t* sp = buf_page_get(page_id_t(space_id, 0), page_size,
+					   RW_S_LATCH, &mtr)) {
+		size = std::min(
+			mach_read_from_4(FSP_HEADER_OFFSET + FSP_FREE_LIMIT
+					 + sp->frame),
+			mach_read_from_4(FSP_HEADER_OFFSET + FSP_SIZE
+					 + sp->frame));
+	} else {
+		size = 0;
+	}
+	mtr.commit();
 
 	if (size == 0) {
 		return(DB_TABLE_NOT_FOUND);
@@ -5003,12 +5005,7 @@
 	below page_no is measured in number of pages since the beginning of
 	the space, as usual. */
 
-<<<<<<< HEAD
 	for (page_no = 0; page_no < size; page_no += page_size.physical()) {
-		mtr_t	mtr;
-=======
-	for (page_no = 0; page_no < size; page_no += page_size) {
->>>>>>> 56911096
 		page_t*	bitmap_page;
 		ulint	i;
 
