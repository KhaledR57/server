/*****************************************************************************

Copyright (c) 1996, 2016, Oracle and/or its affiliates. All Rights Reserved.
Copyright (c) 2008, Google Inc.
Copyright (c) 2017, 2020, MariaDB Corporation.

Portions of this file contain modifications contributed and copyrighted by
Google, Inc. Those modifications are gratefully acknowledged and are described
briefly in the InnoDB documentation. The contributions by Google are
incorporated with their permission, and subject to the conditions contained in
the file COPYING.Google.

This program is free software; you can redistribute it and/or modify it under
the terms of the GNU General Public License as published by the Free Software
Foundation; version 2 of the License.

This program is distributed in the hope that it will be useful, but WITHOUT
ANY WARRANTY; without even the implied warranty of MERCHANTABILITY or FITNESS
FOR A PARTICULAR PURPOSE. See the GNU General Public License for more details.

You should have received a copy of the GNU General Public License along with
this program; if not, write to the Free Software Foundation, Inc.,
51 Franklin Street, Fifth Floor, Boston, MA 02110-1335 USA

*****************************************************************************/

/********************************************************************//**
@file btr/btr0sea.cc
The index tree adaptive search

Created 2/17/1996 Heikki Tuuri
*************************************************************************/

#include "btr0sea.h"
#ifdef BTR_CUR_HASH_ADAPT
#include "buf0buf.h"
#include "page0page.h"
#include "page0cur.h"
#include "btr0cur.h"
#include "btr0pcur.h"
#include "btr0btr.h"
#include "ha0ha.h"
#include "srv0mon.h"
#include "sync0sync.h"

/** Is search system enabled.
Search system is protected by array of latches. */
char		btr_search_enabled;

/** Number of adaptive hash index partition. */
ulong		btr_ahi_parts;

#ifdef UNIV_SEARCH_PERF_STAT
/** Number of successful adaptive hash index lookups */
ulint		btr_search_n_succ	= 0;
/** Number of failed adaptive hash index lookups */
ulint		btr_search_n_hash_fail	= 0;
#endif /* UNIV_SEARCH_PERF_STAT */

/** padding to prevent other memory update
hotspots from residing on the same memory
cache line as btr_search_latches */
UNIV_INTERN byte		btr_sea_pad1[CACHE_LINE_SIZE];

/** The latches protecting the adaptive search system: this latches protects the
(1) positions of records on those pages where a hash index has been built.
NOTE: It does not protect values of non-ordering fields within a record from
being updated in-place! We can use fact (1) to perform unique searches to
indexes. We will allocate the latches from dynamic memory to get it to the
same DRAM page as other hotspot semaphores */
rw_lock_t**	btr_search_latches;

/** padding to prevent other memory update hotspots from residing on
the same memory cache line */
UNIV_INTERN byte		btr_sea_pad2[CACHE_LINE_SIZE];

/** The adaptive hash index */
btr_search_sys_t*	btr_search_sys;

/** If the number of records on the page divided by this parameter
would have been successfully accessed using a hash index, the index
is then built on the page, assuming the global limit has been reached */
#define BTR_SEARCH_PAGE_BUILD_LIMIT	16U

/** The global limit for consecutive potentially successful hash searches,
before hash index building is started */
#define BTR_SEARCH_BUILD_LIMIT		100U

/** Compute a hash value of a record in a page.
@param[in]	rec		index record
@param[in]	offsets		return value of rec_get_offsets()
@param[in]	n_fields	number of complete fields to fold
@param[in]	n_bytes		number of bytes to fold in the last field
@param[in]	index_id	index tree ID
@return the hash value */
static inline
ulint
rec_fold(
	const rec_t*	rec,
	const rec_offs*	offsets,
	ulint		n_fields,
	ulint		n_bytes,
	index_id_t	tree_id)
{
	ulint		i;
	const byte*	data;
	ulint		len;
	ulint		fold;
	ulint		n_fields_rec;

	ut_ad(rec_offs_validate(rec, NULL, offsets));
	ut_ad(rec_validate(rec, offsets));
	ut_ad(page_rec_is_leaf(rec));
	ut_ad(!page_rec_is_metadata(rec));
	ut_ad(n_fields > 0 || n_bytes > 0);

	n_fields_rec = rec_offs_n_fields(offsets);
	ut_ad(n_fields <= n_fields_rec);
	ut_ad(n_fields < n_fields_rec || n_bytes == 0);

	if (n_fields > n_fields_rec) {
		n_fields = n_fields_rec;
	}

	if (n_fields == n_fields_rec) {
		n_bytes = 0;
	}

	fold = ut_fold_ull(tree_id);

	for (i = 0; i < n_fields; i++) {
		data = rec_get_nth_field(rec, offsets, i, &len);

		if (len != UNIV_SQL_NULL) {
			fold = ut_fold_ulint_pair(fold,
						  ut_fold_binary(data, len));
		}
	}

	if (n_bytes > 0) {
		data = rec_get_nth_field(rec, offsets, i, &len);

		if (len != UNIV_SQL_NULL) {
			if (len > n_bytes) {
				len = n_bytes;
			}

			fold = ut_fold_ulint_pair(fold,
						  ut_fold_binary(data, len));
		}
	}

	return(fold);
}

/** Determine the number of accessed key fields.
@param[in]	n_fields	number of complete fields
@param[in]	n_bytes		number of bytes in an incomplete last field
@return	number of complete or incomplete fields */
inline MY_ATTRIBUTE((warn_unused_result))
ulint
btr_search_get_n_fields(
	ulint	n_fields,
	ulint	n_bytes)
{
	return(n_fields + (n_bytes > 0 ? 1 : 0));
}

/** Determine the number of accessed key fields.
@param[in]	cursor		b-tree cursor
@return	number of complete or incomplete fields */
inline MY_ATTRIBUTE((warn_unused_result))
ulint
btr_search_get_n_fields(
	const btr_cur_t*	cursor)
{
	return(btr_search_get_n_fields(cursor->n_fields, cursor->n_bytes));
}

/** This function should be called before reserving any btr search mutex, if
the intended operation might add nodes to the search system hash table.
Because of the latching order, once we have reserved the btr search system
latch, we cannot allocate a free frame from the buffer pool. Checks that
there is a free buffer frame allocated for hash table heap in the btr search
system. If not, allocates a free frames for the heap. This check makes it
probable that, when have reserved the btr search system latch and we need to
allocate a new node to the hash table, it will succeed. However, the check
will not guarantee success.
@param[in]	index	index handler */
static
void
btr_search_check_free_space_in_heap(const dict_index_t* index)
{
	/* Note that we peek the value of heap->free_block without reserving
	the latch: this is ok, because we will not guarantee that there will
	be enough free space in the hash table. */

<<<<<<< HEAD
	if (heap->free_block == NULL) {
		buf_block_t*	block = buf_block_alloc(NULL);
		rw_lock_t*	ahi_latch = btr_get_search_latch(index);

		rw_lock_x_lock(ahi_latch);
=======
	buf_block_t*	block = buf_block_alloc(NULL);
	rw_lock_t*	latch = btr_get_search_latch(index);
	hash_table_t*	table;
	mem_heap_t*	heap;

	rw_lock_x_lock(latch);
>>>>>>> efc70da5

	if (!btr_search_enabled) {
		goto func_exit;
	}

<<<<<<< HEAD
		rw_lock_x_unlock(ahi_latch);
=======
	table = btr_get_search_table(index);
	heap = table->heap;

	if (heap->free_block == NULL) {
		heap->free_block = block;
	} else {
func_exit:
		buf_block_free(block);
>>>>>>> efc70da5
	}

	rw_lock_x_unlock(latch);
}

/** Creates and initializes the adaptive search system at a database start.
@param[in]	hash_size	hash table size. */
void btr_search_sys_create(ulint hash_size)
{
	/* Search System is divided into n parts.
	Each part controls access to distinct set of hash buckets from
	hash table through its own latch. */

	/* Step-1: Allocate latches (1 per part). */
	btr_search_latches = reinterpret_cast<rw_lock_t**>(
		ut_malloc(sizeof(rw_lock_t*) * btr_ahi_parts, mem_key_ahi));

	for (ulint i = 0; i < btr_ahi_parts; ++i) {

		btr_search_latches[i] = reinterpret_cast<rw_lock_t*>(
			ut_malloc(sizeof(rw_lock_t), mem_key_ahi));

		rw_lock_create(btr_search_latch_key,
			       btr_search_latches[i], SYNC_SEARCH_SYS);
	}

	/* Step-2: Allocate hash tablees. */
	btr_search_sys = reinterpret_cast<btr_search_sys_t*>(
		ut_malloc(sizeof(btr_search_sys_t), mem_key_ahi));

<<<<<<< HEAD
	btr_search_sys->hash_tables = reinterpret_cast<hash_table_t**>(
		ut_malloc(sizeof(hash_table_t*) * btr_ahi_parts, mem_key_ahi));

	for (ulint i = 0; i < btr_ahi_parts; ++i) {

		btr_search_sys->hash_tables[i] =
			ib_create((hash_size / btr_ahi_parts),
				  LATCH_ID_HASH_TABLE_MUTEX,
				  0, MEM_HEAP_FOR_BTR_SEARCH);

#if defined UNIV_AHI_DEBUG || defined UNIV_DEBUG
		btr_search_sys->hash_tables[i]->adaptive = TRUE;
#endif /* UNIV_AHI_DEBUG || UNIV_DEBUG */
	}
}

/** Resize hash index hash table.
@param[in]	hash_size	hash index hash table size */
void btr_search_sys_resize(ulint hash_size)
{
	/* Step-1: Lock all search latches in exclusive mode. */
	btr_search_x_lock_all();
=======
	btr_search_sys->hash_tables = NULL;
>>>>>>> efc70da5

	if (btr_search_enabled) {
		btr_search_enable();
	}
}

/** Frees the adaptive search system at a database shutdown. */
void btr_search_sys_free()
{
<<<<<<< HEAD
	if (!btr_search_sys) {
		ut_ad(!btr_search_latches);
		return;
	}

	ut_ad(btr_search_latches);

	/* Step-1: Release the hash tables. */
	for (ulint i = 0; i < btr_ahi_parts; ++i) {

		mem_heap_free(btr_search_sys->hash_tables[i]->heap);
		hash_table_free(btr_search_sys->hash_tables[i]);
=======
  ut_ad(btr_search_sys);
  ut_ad(btr_search_latches);
>>>>>>> efc70da5

  if (btr_search_sys->hash_tables)
  {
    for (ulint i= 0; i < btr_ahi_parts; ++i)
    {
      mem_heap_free(btr_search_sys->hash_tables[i]->heap);
      hash_table_free(btr_search_sys->hash_tables[i]);
    }
    ut_free(btr_search_sys->hash_tables);
  }

  ut_free(btr_search_sys);
  btr_search_sys= NULL;

  /* Free all latches. */
  for (ulint i= 0; i < btr_ahi_parts; ++i)
  {
    rw_lock_free(btr_search_latches[i]);
    ut_free(btr_search_latches[i]);
  }

  ut_free(btr_search_latches);
  btr_search_latches= NULL;
}

/** Set index->ref_count = 0 on all indexes of a table.
@param[in,out]	table	table handler */
static
void
btr_search_disable_ref_count(
	dict_table_t*	table)
{
	dict_index_t*	index;

	for (index = dict_table_get_first_index(table);
	     index != NULL;
	     index = dict_table_get_next_index(index)) {
		index->search_info->ref_count = 0;
	}
}

/** Lazily free detached metadata when removing the last reference. */
ATTRIBUTE_COLD static void btr_search_lazy_free(dict_index_t *index)
{
  ut_ad(index->freed());
  dict_table_t *table= index->table;
  /* Perform the skipped steps of dict_index_remove_from_cache_low(). */
  UT_LIST_REMOVE(table->freed_indexes, index);
  rw_lock_free(&index->lock);
  dict_mem_index_free(index);

  if (!UT_LIST_GET_LEN(table->freed_indexes) &&
      !UT_LIST_GET_LEN(table->indexes))
  {
    ut_ad(table->id == 0);
    dict_mem_table_free(table);
  }
}

/** Clear the adaptive hash index on all pages in the buffer pool. */
static void buf_pool_clear_hash_index()
{
  ut_ad(btr_search_own_all(RW_LOCK_X));
  ut_ad(!btr_search_enabled);

  std::set<dict_index_t*> garbage;

  for (ulong p = 0; p < srv_buf_pool_instances; p++)
  {
    buf_pool_t *buf_pool= buf_pool_from_array(p);
    buf_chunk_t *chunks= buf_pool->chunks;
    buf_chunk_t *chunk= chunks + buf_pool->n_chunks;

    while (--chunk >= chunks)
    {
      buf_block_t *block= chunk->blocks;
      for (ulint i= chunk->size; i--; block++)
      {
        dict_index_t *index= block->index;
        assert_block_ahi_valid(block);

        /* We can clear block->index and block->n_pointers when
        btr_search_own_all(RW_LOCK_X); see the comments in buf0buf.h */

        if (!index)
        {
# if defined UNIV_AHI_DEBUG || defined UNIV_DEBUG
          ut_a(!block->n_pointers);
# endif /* UNIV_AHI_DEBUG || UNIV_DEBUG */
          continue;
        }

        ut_d(buf_page_state state= buf_block_get_state(block));
        /* Another thread may have set the state to
        BUF_BLOCK_REMOVE_HASH in buf_LRU_block_remove_hashed().

        The state change in buf_page_realloc() is not observable here,
        because in that case we would have !block->index.

        In the end, the entire adaptive hash index will be removed. */
        ut_ad(state == BUF_BLOCK_FILE_PAGE || state == BUF_BLOCK_REMOVE_HASH);
# if defined UNIV_AHI_DEBUG || defined UNIV_DEBUG
        block->n_pointers= 0;
# endif /* UNIV_AHI_DEBUG || UNIV_DEBUG */
        if (index->freed())
          garbage.insert(index);
        block->index= NULL;
      }
    }
  }

  for (std::set<dict_index_t*>::iterator i= garbage.begin();
       i != garbage.end(); i++)
    btr_search_lazy_free(*i);
}

<<<<<<< HEAD
/** Disable the adaptive hash search system and empty the index.
@param[in]	need_mutex	need to acquire dict_sys->mutex */
void btr_search_disable(bool need_mutex)
=======
/** Disable the adaptive hash search system and empty the index. */
void btr_search_disable()
>>>>>>> efc70da5
{
	dict_table_t*	table;

	mutex_enter(&dict_sys->mutex);

	btr_search_x_lock_all();

	if (!btr_search_enabled) {
		mutex_exit(&dict_sys->mutex);
		btr_search_x_unlock_all();
		return;
	}

	btr_search_enabled = false;

	/* Clear the index->search_info->ref_count of every index in
	the data dictionary cache. */
	for (table = UT_LIST_GET_FIRST(dict_sys->table_LRU); table;
	     table = UT_LIST_GET_NEXT(table_LRU, table)) {

		btr_search_disable_ref_count(table);
	}

	for (table = UT_LIST_GET_FIRST(dict_sys->table_non_LRU); table;
	     table = UT_LIST_GET_NEXT(table_LRU, table)) {

		btr_search_disable_ref_count(table);
	}

	mutex_exit(&dict_sys->mutex);

	/* Set all block->index = NULL. */
	buf_pool_clear_hash_index();

	/* Clear the adaptive hash index. */
	for (ulint i = 0; i < btr_ahi_parts; ++i) {
		mem_heap_free(btr_search_sys->hash_tables[i]->heap);
		hash_table_free(btr_search_sys->hash_tables[i]);
	}
	ut_free(btr_search_sys->hash_tables);
	btr_search_sys->hash_tables = NULL;

	btr_search_x_unlock_all();
}

<<<<<<< HEAD
/** Enable the adaptive hash search system. */
void btr_search_enable()
=======
/** Enable the adaptive hash search system.
@param[in]	resize	Flag to indicate call during buf_pool_resize() */
void
btr_search_enable(bool resize)
>>>>>>> efc70da5
{
	if (!resize) {
		buf_pool_mutex_enter_all();
		if (srv_buf_pool_old_size != srv_buf_pool_size) {
			buf_pool_mutex_exit_all();
			return;
		}
		buf_pool_mutex_exit_all();
	}

	ulint hash_size = buf_pool_get_curr_size() / sizeof(void *) / 64;
	btr_search_x_lock_all();

	if (btr_search_sys->hash_tables) {
		ut_ad(btr_search_enabled);
		btr_search_x_unlock_all();
		return;
	}

	btr_search_sys->hash_tables = reinterpret_cast<hash_table_t**>(
		ut_malloc(sizeof(hash_table_t*) * btr_ahi_parts, mem_key_ahi));
	for (ulint i = 0; i < btr_ahi_parts; ++i) {
		btr_search_sys->hash_tables[i] =
			ib_create((hash_size / btr_ahi_parts),
				  LATCH_ID_HASH_TABLE_MUTEX,
				  0, MEM_HEAP_FOR_BTR_SEARCH);
#if defined UNIV_AHI_DEBUG || defined UNIV_DEBUG
                btr_search_sys->hash_tables[i]->adaptive = TRUE;
#endif /* UNIV_AHI_DEBUG || UNIV_DEBUG */
	}

	btr_search_enabled = true;
	btr_search_x_unlock_all();
}

/** Updates the search info of an index about hash successes. NOTE that info
is NOT protected by any semaphore, to save CPU time! Do not assume its fields
are consistent.
@param[in,out]	info	search info
@param[in]	cursor	cursor which was just positioned */
static
void
btr_search_info_update_hash(
	btr_search_t*	info,
	btr_cur_t*	cursor)
{
	dict_index_t*	index = cursor->index;
	ulint		n_unique;
	int		cmp;

	ut_ad(!btr_search_own_any(RW_LOCK_S));
	ut_ad(!btr_search_own_any(RW_LOCK_X));

	if (dict_index_is_ibuf(index)) {
		/* So many deletes are performed on an insert buffer tree
		that we do not consider a hash index useful on it: */

		return;
	}

	n_unique = dict_index_get_n_unique_in_tree(index);

	if (info->n_hash_potential == 0) {

		goto set_new_recomm;
	}

	/* Test if the search would have succeeded using the recommended
	hash prefix */

	if (info->n_fields >= n_unique && cursor->up_match >= n_unique) {
increment_potential:
		info->n_hash_potential++;

		return;
	}

	cmp = ut_pair_cmp(info->n_fields, info->n_bytes,
			  cursor->low_match, cursor->low_bytes);

	if (info->left_side ? cmp <= 0 : cmp > 0) {

		goto set_new_recomm;
	}

	cmp = ut_pair_cmp(info->n_fields, info->n_bytes,
			  cursor->up_match, cursor->up_bytes);

	if (info->left_side ? cmp <= 0 : cmp > 0) {

		goto increment_potential;
	}

set_new_recomm:
	/* We have to set a new recommendation; skip the hash analysis
	for a while to avoid unnecessary CPU time usage when there is no
	chance for success */

	info->hash_analysis = 0;

	cmp = ut_pair_cmp(cursor->up_match, cursor->up_bytes,
			  cursor->low_match, cursor->low_bytes);
	if (cmp == 0) {
		info->n_hash_potential = 0;

		/* For extra safety, we set some sensible values here */

		info->n_fields = 1;
		info->n_bytes = 0;

		info->left_side = TRUE;

	} else if (cmp > 0) {
		info->n_hash_potential = 1;

		if (cursor->up_match >= n_unique) {

			info->n_fields = n_unique;
			info->n_bytes = 0;

		} else if (cursor->low_match < cursor->up_match) {

			info->n_fields = cursor->low_match + 1;
			info->n_bytes = 0;
		} else {
			info->n_fields = cursor->low_match;
			info->n_bytes = cursor->low_bytes + 1;
		}

		info->left_side = TRUE;
	} else {
		info->n_hash_potential = 1;

		if (cursor->low_match >= n_unique) {

			info->n_fields = n_unique;
			info->n_bytes = 0;
		} else if (cursor->low_match > cursor->up_match) {

			info->n_fields = cursor->up_match + 1;
			info->n_bytes = 0;
		} else {
			info->n_fields = cursor->up_match;
			info->n_bytes = cursor->up_bytes + 1;
		}

		info->left_side = FALSE;
	}
}

/** Update the block search info on hash successes. NOTE that info and
block->n_hash_helps, n_fields, n_bytes, left_side are NOT protected by any
semaphore, to save CPU time! Do not assume the fields are consistent.
@return TRUE if building a (new) hash index on the block is recommended
@param[in,out]	info	search info
@param[in,out]	block	buffer block */
static
bool
btr_search_update_block_hash_info(btr_search_t* info, buf_block_t* block)
{
	ut_ad(!btr_search_own_any());
	ut_ad(rw_lock_own_flagged(&block->lock,
				  RW_LOCK_FLAG_X | RW_LOCK_FLAG_S));

	info->last_hash_succ = FALSE;

	ut_a(buf_block_state_valid(block));
	ut_ad(info->magic_n == BTR_SEARCH_MAGIC_N);

	if ((block->n_hash_helps > 0)
	    && (info->n_hash_potential > 0)
	    && (block->n_fields == info->n_fields)
	    && (block->n_bytes == info->n_bytes)
	    && (block->left_side == info->left_side)) {

		if ((block->index)
		    && (block->curr_n_fields == info->n_fields)
		    && (block->curr_n_bytes == info->n_bytes)
		    && (block->curr_left_side == info->left_side)) {

			/* The search would presumably have succeeded using
			the hash index */

			info->last_hash_succ = TRUE;
		}

		block->n_hash_helps++;
	} else {
		block->n_hash_helps = 1;
		block->n_fields = info->n_fields;
		block->n_bytes = info->n_bytes;
		block->left_side = info->left_side;
	}

	if ((block->n_hash_helps > page_get_n_recs(block->frame)
	     / BTR_SEARCH_PAGE_BUILD_LIMIT)
	    && (info->n_hash_potential >= BTR_SEARCH_BUILD_LIMIT)) {

		if ((!block->index)
		    || (block->n_hash_helps
			> 2U * page_get_n_recs(block->frame))
		    || (block->n_fields != block->curr_n_fields)
		    || (block->n_bytes != block->curr_n_bytes)
		    || (block->left_side != block->curr_left_side)) {

			/* Build a new hash index on the page */

			return(true);
		}
	}

	return(false);
}

/** Updates a hash node reference when it has been unsuccessfully used in a
search which could have succeeded with the used hash parameters. This can
happen because when building a hash index for a page, we do not check
what happens at page boundaries, and therefore there can be misleading
hash nodes. Also, collisions in the fold value can lead to misleading
references. This function lazily fixes these imperfections in the hash
index.
@param[in]	info	search info
@param[in]	block	buffer block where cursor positioned
@param[in]	cursor	cursor */
static
void
btr_search_update_hash_ref(
	const btr_search_t*	info,
	buf_block_t*		block,
	const btr_cur_t*	cursor)
{
	ut_ad(cursor->flag == BTR_CUR_HASH_FAIL);

	ut_ad(rw_lock_own_flagged(&block->lock,
				  RW_LOCK_FLAG_X | RW_LOCK_FLAG_S));
	ut_ad(page_align(btr_cur_get_rec(cursor)) == block->frame);
	ut_ad(page_is_leaf(block->frame));
	assert_block_ahi_valid(block);

	dict_index_t* index = block->index;

	if (!index || !info->n_hash_potential) {
		return;
	}

	ut_ad(block->page.id.space() == index->table->space_id);
	ut_ad(index == cursor->index);
	ut_ad(!dict_index_is_ibuf(index));
	rw_lock_t* const latch = btr_get_search_latch(index);
	rw_lock_x_lock(latch);
	ut_ad(!block->index || block->index == index);

	if (block->index
	    && (block->curr_n_fields == info->n_fields)
	    && (block->curr_n_bytes == info->n_bytes)
	    && (block->curr_left_side == info->left_side)
	    && btr_search_enabled) {
		mem_heap_t*	heap		= NULL;
		rec_offs	offsets_[REC_OFFS_NORMAL_SIZE];
		rec_offs_init(offsets_);

		const rec_t* rec = btr_cur_get_rec(cursor);

		if (!page_rec_is_user_rec(rec)) {
			goto func_exit;
		}

		ulint fold = rec_fold(
			rec,
			rec_get_offsets(rec, index, offsets_, true,
					ULINT_UNDEFINED, &heap),
			block->curr_n_fields,
			block->curr_n_bytes, index->id);
		if (UNIV_LIKELY_NULL(heap)) {
			mem_heap_free(heap);
		}

		ha_insert_for_fold(btr_get_search_table(index), fold,
				   block, rec);

		MONITOR_INC(MONITOR_ADAPTIVE_HASH_ROW_ADDED);
	}

func_exit:
	rw_lock_x_unlock(latch);
}

/** Checks if a guessed position for a tree cursor is right. Note that if
mode is PAGE_CUR_LE, which is used in inserts, and the function returns
TRUE, then cursor->up_match and cursor->low_match both have sensible values.
@param[in,out]	cursor		guess cursor position
@param[in]	can_only_compare_to_cursor_rec
				if we do not have a latch on the page of cursor,
				but a latch corresponding search system, then
				ONLY the columns of the record UNDER the cursor
				are protected, not the next or previous record
				in the chain: we cannot look at the next or
				previous record to check our guess!
@param[in]	tuple		data tuple
@param[in]	mode		PAGE_CUR_L, PAGE_CUR_LE, PAGE_CUR_G, PAGE_CUR_GE
@return	whether a match was found */
static
bool
btr_search_check_guess(
	btr_cur_t*	cursor,
	bool		can_only_compare_to_cursor_rec,
	const dtuple_t*	tuple,
	ulint		mode)
{
	rec_t*		rec;
	ulint		n_unique;
	ulint		match;
	int		cmp;
	mem_heap_t*	heap		= NULL;
	rec_offs	offsets_[REC_OFFS_NORMAL_SIZE];
	rec_offs*	offsets		= offsets_;
	ibool		success		= FALSE;
	rec_offs_init(offsets_);

	n_unique = dict_index_get_n_unique_in_tree(cursor->index);

	rec = btr_cur_get_rec(cursor);

	ut_ad(page_rec_is_user_rec(rec));
	ut_ad(page_rec_is_leaf(rec));

	match = 0;

	offsets = rec_get_offsets(rec, cursor->index, offsets, true,
				  n_unique, &heap);
	cmp = cmp_dtuple_rec_with_match(tuple, rec, offsets, &match);

	if (mode == PAGE_CUR_GE) {
		if (cmp > 0) {
			goto exit_func;
		}

		cursor->up_match = match;

		if (match >= n_unique) {
			success = TRUE;
			goto exit_func;
		}
	} else if (mode == PAGE_CUR_LE) {
		if (cmp < 0) {
			goto exit_func;
		}

		cursor->low_match = match;

	} else if (mode == PAGE_CUR_G) {
		if (cmp >= 0) {
			goto exit_func;
		}
	} else if (mode == PAGE_CUR_L) {
		if (cmp <= 0) {
			goto exit_func;
		}
	}

	if (can_only_compare_to_cursor_rec) {
		/* Since we could not determine if our guess is right just by
		looking at the record under the cursor, return FALSE */
		goto exit_func;
	}

	match = 0;

	if ((mode == PAGE_CUR_G) || (mode == PAGE_CUR_GE)) {
		ut_ad(!page_rec_is_infimum(rec));

		const rec_t* prev_rec = page_rec_get_prev(rec);

		if (page_rec_is_infimum(prev_rec)) {
			success = !page_has_prev(page_align(prev_rec));
			goto exit_func;
		}

		offsets = rec_get_offsets(prev_rec, cursor->index, offsets,
					  true, n_unique, &heap);
		cmp = cmp_dtuple_rec_with_match(
			tuple, prev_rec, offsets, &match);
		if (mode == PAGE_CUR_GE) {
			success = cmp > 0;
		} else {
			success = cmp >= 0;
		}
	} else {
		ut_ad(!page_rec_is_supremum(rec));

		const rec_t* next_rec = page_rec_get_next(rec);

		if (page_rec_is_supremum(next_rec)) {
			if (!page_has_next(page_align(next_rec))) {
				cursor->up_match = 0;
				success = TRUE;
			}

			goto exit_func;
		}

		offsets = rec_get_offsets(next_rec, cursor->index, offsets,
					  true, n_unique, &heap);
		cmp = cmp_dtuple_rec_with_match(
			tuple, next_rec, offsets, &match);
		if (mode == PAGE_CUR_LE) {
			success = cmp < 0;
			cursor->up_match = match;
		} else {
			success = cmp <= 0;
		}
	}
exit_func:
	if (UNIV_LIKELY_NULL(heap)) {
		mem_heap_free(heap);
	}
	return(success);
}

static
void
btr_search_failure(btr_search_t* info, btr_cur_t* cursor)
{
	cursor->flag = BTR_CUR_HASH_FAIL;

#ifdef UNIV_SEARCH_PERF_STAT
	++info->n_hash_fail;

	if (info->n_hash_succ > 0) {
		--info->n_hash_succ;
	}
#endif /* UNIV_SEARCH_PERF_STAT */

	info->last_hash_succ = FALSE;
}

/** Tries to guess the right search position based on the hash search info
of the index. Note that if mode is PAGE_CUR_LE, which is used in inserts,
and the function returns TRUE, then cursor->up_match and cursor->low_match
both have sensible values.
@param[in,out]	index		index
@param[in,out]	info		index search info
@param[in]	tuple		logical record
@param[in]	mode		PAGE_CUR_L, ....
@param[in]	latch_mode	BTR_SEARCH_LEAF, ...;
				NOTE that only if has_search_latch is 0, we will
				have a latch set on the cursor page, otherwise
				we assume the caller uses his search latch
				to protect the record!
@param[out]	cursor		tree cursor
@param[in]	ahi_latch	the adaptive hash index latch being held,
				or NULL
@param[in]	mtr		mini transaction
@return whether the search succeeded */
bool
btr_search_guess_on_hash(
	dict_index_t*	index,
	btr_search_t*	info,
	const dtuple_t*	tuple,
	ulint		mode,
	ulint		latch_mode,
	btr_cur_t*	cursor,
	rw_lock_t*	ahi_latch,
	mtr_t*		mtr)
{
	ulint		fold;
	index_id_t	index_id;
#ifdef notdefined
	btr_cur_t	cursor2;
	btr_pcur_t	pcur;
#endif
	ut_ad(!ahi_latch || rw_lock_own_flagged(
		      ahi_latch, RW_LOCK_FLAG_X | RW_LOCK_FLAG_S));

	if (!btr_search_enabled) {
		return false;
	}

	ut_ad(index && info && tuple && cursor && mtr);
	ut_ad(!dict_index_is_ibuf(index));
	ut_ad(!ahi_latch || ahi_latch == btr_get_search_latch(index));
	ut_ad((latch_mode == BTR_SEARCH_LEAF)
	      || (latch_mode == BTR_MODIFY_LEAF));

	/* Not supported for spatial index */
	ut_ad(!dict_index_is_spatial(index));

	/* Note that, for efficiency, the struct info may not be protected by
	any latch here! */

	if (info->n_hash_potential == 0) {
		return false;
	}

	cursor->n_fields = info->n_fields;
	cursor->n_bytes = info->n_bytes;

	if (dtuple_get_n_fields(tuple) < btr_search_get_n_fields(cursor)) {
		return false;
	}

	index_id = index->id;

#ifdef UNIV_SEARCH_PERF_STAT
	info->n_hash_succ++;
#endif
	fold = dtuple_fold(tuple, cursor->n_fields, cursor->n_bytes, index_id);

	cursor->fold = fold;
	cursor->flag = BTR_CUR_HASH;

	rw_lock_t* use_latch = ahi_latch ? NULL : btr_get_search_latch(index);
	const rec_t* rec;

	if (use_latch) {
		rw_lock_s_lock(use_latch);

		if (!btr_search_enabled) {
			goto fail;
		}
	} else {
		ut_ad(btr_search_enabled);
		ut_ad(rw_lock_own(ahi_latch, RW_LOCK_S));
	}

	rec = static_cast<const rec_t*>(
		ha_search_and_get_data(btr_get_search_table(index), fold));

	if (!rec) {
		if (use_latch) {
fail:
			rw_lock_s_unlock(use_latch);
		}

		btr_search_failure(info, cursor);
		return false;
	}

	buf_block_t*	block = buf_block_from_ahi(rec);

	if (use_latch) {
		if (!buf_page_get_known_nowait(
			latch_mode, block, BUF_MAKE_YOUNG,
			__FILE__, __LINE__, mtr)) {
			goto fail;
		}

		const bool fail = index != block->index
			&& index_id == block->index->id;
		ut_a(!fail || block->index->freed());
		rw_lock_s_unlock(use_latch);

		buf_block_dbg_add_level(block, SYNC_TREE_NODE_FROM_HASH);
		if (UNIV_UNLIKELY(fail)) {
			goto fail_and_release_page;
		}
	} else if (UNIV_UNLIKELY(index != block->index
				 && index_id == block->index->id)) {
		ut_a(block->index->freed());
		goto fail_and_release_page;
	}

	if (buf_block_get_state(block) != BUF_BLOCK_FILE_PAGE) {

		ut_ad(buf_block_get_state(block) == BUF_BLOCK_REMOVE_HASH);

fail_and_release_page:
		if (!ahi_latch) {
			btr_leaf_page_release(block, latch_mode, mtr);
		}

		btr_search_failure(info, cursor);
		return false;
	}

	ut_ad(page_rec_is_user_rec(rec));

	btr_cur_position(index, (rec_t*) rec, block, cursor);

	/* Check the validity of the guess within the page */

	/* If we only have the latch on search system, not on the
	page, it only protects the columns of the record the cursor
	is positioned on. We cannot look at the next of the previous
	record to determine if our guess for the cursor position is
	right. */
	if (index_id != btr_page_get_index_id(block->frame)
	    || !btr_search_check_guess(cursor, !!ahi_latch, tuple, mode)) {
		goto fail_and_release_page;
	}

	if (info->n_hash_potential < BTR_SEARCH_BUILD_LIMIT + 5) {

		info->n_hash_potential++;
	}

#ifdef notdefined
	/* These lines of code can be used in a debug version to check
	the correctness of the searched cursor position: */

	info->last_hash_succ = FALSE;

	/* Currently, does not work if the following fails: */
	ut_ad(!ahi_latch);

	btr_leaf_page_release(block, latch_mode, mtr);

	btr_cur_search_to_nth_level(
		index, 0, tuple, mode, latch_mode, &cursor2, 0, mtr);

	if (mode == PAGE_CUR_GE
	    && page_rec_is_supremum(btr_cur_get_rec(&cursor2))) {

		/* If mode is PAGE_CUR_GE, then the binary search
		in the index tree may actually take us to the supremum
		of the previous page */

		info->last_hash_succ = FALSE;

		btr_pcur_open_on_user_rec(
			index, tuple, mode, latch_mode, &pcur, mtr);

		ut_ad(btr_pcur_get_rec(&pcur) == btr_cur_get_rec(cursor));
	} else {
		ut_ad(btr_cur_get_rec(&cursor2) == btr_cur_get_rec(cursor));
	}

	/* NOTE that it is theoretically possible that the above assertions
	fail if the page of the cursor gets removed from the buffer pool
	meanwhile! Thus it might not be a bug. */
#endif
	info->last_hash_succ = TRUE;

#ifdef UNIV_SEARCH_PERF_STAT
	btr_search_n_succ++;
#endif
	if (!ahi_latch && buf_page_peek_if_too_old(&block->page)) {

		buf_page_make_young(&block->page);
	}

	/* Increment the page get statistics though we did not really
	fix the page: for user info only */
	{
		buf_pool_t*	buf_pool = buf_pool_from_bpage(&block->page);

		++buf_pool->stat.n_page_gets;
	}

	return true;
}

/** Drop any adaptive hash index entries that point to an index page.
@param[in,out]	block	block containing index page, s- or x-latched, or an
			index page for which we know that
			block->buf_fix_count == 0 or it is an index page which
			has already been removed from the buf_pool->page_hash
			i.e.: it is in state BUF_BLOCK_REMOVE_HASH */
void btr_search_drop_page_hash_index(buf_block_t* block)
{
	ulint			n_fields;
	ulint			n_bytes;
	const page_t*		page;
	const rec_t*		rec;
	ulint			fold;
	ulint			prev_fold;
	ulint			n_cached;
	ulint			n_recs;
	ulint*			folds;
	ulint			i;
	mem_heap_t*		heap;
	rec_offs*		offsets;
	rw_lock_t*		latch;

retry:
	/* This debug check uses a dirty read that could theoretically cause
	false positives while buf_pool_clear_hash_index() is executing. */
	assert_block_ahi_valid(block);
	ut_ad(!btr_search_own_any(RW_LOCK_S));
	ut_ad(!btr_search_own_any(RW_LOCK_X));

	if (!block->index) {
		return;
	}

	ut_ad(block->page.buf_fix_count == 0
	      || buf_block_get_state(block) == BUF_BLOCK_REMOVE_HASH
	      || rw_lock_own_flagged(&block->lock,
				     RW_LOCK_FLAG_X | RW_LOCK_FLAG_S
				     | RW_LOCK_FLAG_SX));
	ut_ad(page_is_leaf(block->frame));

	/* We must not dereference block->index here, because it could be freed
	if (index->table->n_ref_count == 0 && !mutex_own(&dict_sys->mutex)).
	Determine the ahi_slot based on the block contents. */

	const index_id_t	index_id
		= btr_page_get_index_id(block->frame);
	const ulint		ahi_slot
		= ut_fold_ulint_pair(static_cast<ulint>(index_id),
				     static_cast<ulint>(block->page.id.space()))
		% btr_ahi_parts;
	latch = btr_search_latches[ahi_slot];

	rw_lock_s_lock(latch);
	assert_block_ahi_valid(block);

	if (!block->index || !btr_search_enabled) {
		rw_lock_s_unlock(latch);
		return;
	}

	dict_index_t* index = block->index;
#ifdef MYSQL_INDEX_DISABLE_AHI
	ut_ad(!index->disable_ahi);
#endif
	ut_ad(btr_search_enabled);

	ut_ad(block->page.id.space() == index->table->space_id);
	ut_a(index_id == index->id);
	ut_ad(!dict_index_is_ibuf(index));
#ifdef UNIV_DEBUG
	switch (dict_index_get_online_status(index)) {
	case ONLINE_INDEX_CREATION:
		/* The index is being created (bulk loaded). */
	case ONLINE_INDEX_COMPLETE:
		/* The index has been published. */
	case ONLINE_INDEX_ABORTED:
		/* Either the index creation was aborted due to an
		error observed by InnoDB (in which case there should
		not be any adaptive hash index entries), or it was
		completed and then flagged aborted in
		rollback_inplace_alter_table(). */
		break;
	case ONLINE_INDEX_ABORTED_DROPPED:
		/* The index should have been dropped from the tablespace
		already, and the adaptive hash index entries should have
		been dropped as well. */
		ut_error;
	}
#endif /* UNIV_DEBUG */

	n_fields = block->curr_n_fields;
	n_bytes = block->curr_n_bytes;

	/* NOTE: The AHI fields of block must not be accessed after
	releasing search latch, as the index page might only be s-latched! */

	rw_lock_s_unlock(latch);

	ut_a(n_fields > 0 || n_bytes > 0);

	page = block->frame;
	n_recs = page_get_n_recs(page);

	/* Calculate and cache fold values into an array for fast deletion
	from the hash index */

	folds = (ulint*) ut_malloc_nokey(n_recs * sizeof(ulint));

	n_cached = 0;

	rec = page_get_infimum_rec(page);
	rec = page_rec_get_next_low(rec, page_is_comp(page));
	if (rec_is_metadata(rec, index)) {
		rec = page_rec_get_next_low(rec, page_is_comp(page));
	}

	prev_fold = 0;

	heap = NULL;
	offsets = NULL;

	while (!page_rec_is_supremum(rec)) {
		offsets = rec_get_offsets(
			rec, index, offsets, true,
			btr_search_get_n_fields(n_fields, n_bytes),
			&heap);
		fold = rec_fold(rec, offsets, n_fields, n_bytes, index_id);

		if (fold == prev_fold && prev_fold != 0) {

			goto next_rec;
		}

		/* Remove all hash nodes pointing to this page from the
		hash chain */

		folds[n_cached] = fold;
		n_cached++;
next_rec:
		rec = page_rec_get_next_low(rec, page_rec_is_comp(rec));
		prev_fold = fold;
	}

	if (UNIV_LIKELY_NULL(heap)) {
		mem_heap_free(heap);
	}

	rw_lock_x_lock(latch);

	if (UNIV_UNLIKELY(!block->index)) {
		/* Someone else has meanwhile dropped the hash index */

		goto cleanup;
	}

	ut_a(block->index == index);

	if (block->curr_n_fields != n_fields
	    || block->curr_n_bytes != n_bytes) {

		/* Someone else has meanwhile built a new hash index on the
		page, with different parameters */

		rw_lock_x_unlock(latch);

		ut_free(folds);
		goto retry;
	}

	for (i = 0; i < n_cached; i++) {

		ha_remove_all_nodes_to_page(
			btr_search_sys->hash_tables[ahi_slot],
			folds[i], page);
	}

	switch (index->search_info->ref_count--) {
	case 0:
		ut_error;
	case 1:
		if (index->freed()) {
			btr_search_lazy_free(index);
		}
	}

	block->index = NULL;

	MONITOR_INC(MONITOR_ADAPTIVE_HASH_PAGE_REMOVED);
	MONITOR_INC_VALUE(MONITOR_ADAPTIVE_HASH_ROW_REMOVED, n_cached);

cleanup:
	assert_block_ahi_valid(block);
	rw_lock_x_unlock(latch);

	ut_free(folds);
}

/** Drop possible adaptive hash index entries when a page is evicted
from the buffer pool or freed in a file, or the index is being dropped.
@param[in]	page_id		page id */
void btr_search_drop_page_hash_when_freed(const page_id_t page_id)
{
	buf_block_t*	block;
	mtr_t		mtr;
	dberr_t		err = DB_SUCCESS;

	mtr_start(&mtr);

	/* If the caller has a latch on the page, then the caller must
	have a x-latch on the page and it must have already dropped
	the hash index for the page. Because of the x-latch that we
	are possibly holding, we cannot s-latch the page, but must
	(recursively) x-latch it, even though we are only reading. */

	block = buf_page_get_gen(page_id, univ_page_size, RW_X_LATCH, NULL,
				 BUF_PEEK_IF_IN_POOL, __FILE__, __LINE__,
				 &mtr, &err);

	if (block) {

		/* If AHI is still valid, page can't be in free state.
		AHI is dropped when page is freed. */
		ut_ad(!block->page.file_page_was_freed);

		buf_block_dbg_add_level(block, SYNC_TREE_NODE_FROM_HASH);

		dict_index_t*	index = block->index;
		if (index != NULL) {
			/* In all our callers, the table handle should
			be open, or we should be in the process of
			dropping the table (preventing eviction). */
			ut_ad(index->table->get_ref_count() > 0
			      || mutex_own(&dict_sys->mutex));
			btr_search_drop_page_hash_index(block);
		}
	}

	mtr_commit(&mtr);
}

/** Build a hash index on a page with the given parameters. If the page already
has a hash index with different parameters, the old hash index is removed.
If index is non-NULL, this function checks if n_fields and n_bytes are
sensible, and does not build a hash index if not.
@param[in,out]	index		index for which to build.
@param[in,out]	block		index page, s-/x- latched.
@param[in,out]	ahi_latch	the adaptive search latch
@param[in]	n_fields	hash this many full fields
@param[in]	n_bytes		hash this many bytes of the next field
@param[in]	left_side	hash for searches from left side */
static
void
btr_search_build_page_hash_index(
	dict_index_t*	index,
	buf_block_t*	block,
	rw_lock_t*	ahi_latch,
	ulint		n_fields,
	ulint		n_bytes,
	ibool		left_side)
{
	const rec_t*	rec;
	const rec_t*	next_rec;
	ulint		fold;
	ulint		next_fold;
	ulint		n_cached;
	ulint		n_recs;
	ulint*		folds;
	const rec_t**	recs;
	ulint		i;
	mem_heap_t*	heap		= NULL;
	rec_offs	offsets_[REC_OFFS_NORMAL_SIZE];
	rec_offs*	offsets		= offsets_;

#ifdef MYSQL_INDEX_DISABLE_AHI
	if (index->disable_ahi) return;
#endif
	if (!btr_search_enabled) {
		return;
	}

	rec_offs_init(offsets_);
	ut_ad(ahi_latch == btr_get_search_latch(index));
	ut_ad(index);
	ut_ad(block->page.id.space() == index->table->space_id);
	ut_ad(!dict_index_is_ibuf(index));
	ut_ad(page_is_leaf(block->frame));

	ut_ad(rw_lock_own_flagged(&block->lock,
				  RW_LOCK_FLAG_X | RW_LOCK_FLAG_S));
	ut_ad(block->page.id.page_no() >= 3);

	rw_lock_s_lock(ahi_latch);

<<<<<<< HEAD
	const bool rebuild = block->index
		&& (block->curr_n_fields != n_fields
		    || block->curr_n_bytes != n_bytes
		    || block->curr_left_side != left_side);
=======
	if (!btr_search_enabled) {
		rw_lock_s_unlock(latch);
		return;
	}

	table = btr_get_search_table(index);
	page = buf_block_get_frame(block);
>>>>>>> efc70da5

	rw_lock_s_unlock(ahi_latch);

	if (rebuild) {
		btr_search_drop_page_hash_index(block);
	}

	/* Check that the values for hash index build are sensible */

	if (n_fields == 0 && n_bytes == 0) {

		return;
	}

	if (dict_index_get_n_unique_in_tree(index)
	    < btr_search_get_n_fields(n_fields, n_bytes)) {
		return;
	}

	page_t*		page	= buf_block_get_frame(block);
	n_recs = page_get_n_recs(page);

	if (n_recs == 0) {

		return;
	}

	rec = page_rec_get_next_const(page_get_infimum_rec(page));

	if (rec_is_metadata(rec, index)) {
		rec = page_rec_get_next_const(rec);
		if (!--n_recs) return;
	}

	/* Calculate and cache fold values and corresponding records into
	an array for fast insertion to the hash index */

	folds = static_cast<ulint*>(ut_malloc_nokey(n_recs * sizeof *folds));
	recs = static_cast<const rec_t**>(
		ut_malloc_nokey(n_recs * sizeof *recs));

	n_cached = 0;

	ut_a(index->id == btr_page_get_index_id(page));

	offsets = rec_get_offsets(
		rec, index, offsets, true,
		btr_search_get_n_fields(n_fields, n_bytes),
		&heap);
	ut_ad(page_rec_is_supremum(rec)
	      || n_fields + (n_bytes > 0) == rec_offs_n_fields(offsets));

	fold = rec_fold(rec, offsets, n_fields, n_bytes, index->id);

	if (left_side) {

		folds[n_cached] = fold;
		recs[n_cached] = rec;
		n_cached++;
	}

	for (;;) {
		next_rec = page_rec_get_next_const(rec);

		if (page_rec_is_supremum(next_rec)) {

			if (!left_side) {

				folds[n_cached] = fold;
				recs[n_cached] = rec;
				n_cached++;
			}

			break;
		}

		offsets = rec_get_offsets(
			next_rec, index, offsets, true,
			btr_search_get_n_fields(n_fields, n_bytes), &heap);
		next_fold = rec_fold(next_rec, offsets, n_fields,
				     n_bytes, index->id);

		if (fold != next_fold) {
			/* Insert an entry into the hash index */

			if (left_side) {

				folds[n_cached] = next_fold;
				recs[n_cached] = next_rec;
				n_cached++;
			} else {
				folds[n_cached] = fold;
				recs[n_cached] = rec;
				n_cached++;
			}
		}

		rec = next_rec;
		fold = next_fold;
	}

	btr_search_check_free_space_in_heap(index);

	hash_table_t*	table	= btr_get_search_table(index);
	rw_lock_x_lock(ahi_latch);

	if (!btr_search_enabled) {
		goto exit_func;
	}

	table = btr_get_search_table(index);
	if (block->index && ((block->curr_n_fields != n_fields)
			     || (block->curr_n_bytes != n_bytes)
			     || (block->curr_left_side != left_side))) {
		goto exit_func;
	}

	/* This counter is decremented every time we drop page
	hash index entries and is incremented here. Since we can
	rebuild hash index for a page that is already hashed, we
	have to take care not to increment the counter in that
	case. */
	if (!block->index) {
		assert_block_ahi_empty(block);
		index->search_info->ref_count++;
	}

	block->n_hash_helps = 0;

	block->curr_n_fields = unsigned(n_fields);
	block->curr_n_bytes = unsigned(n_bytes);
	block->curr_left_side = unsigned(left_side);
	block->index = index;

	for (i = 0; i < n_cached; i++) {

		ha_insert_for_fold(table, folds[i], block, recs[i]);
	}

	MONITOR_INC(MONITOR_ADAPTIVE_HASH_PAGE_ADDED);
	MONITOR_INC_VALUE(MONITOR_ADAPTIVE_HASH_ROW_ADDED, n_cached);
exit_func:
	assert_block_ahi_valid(block);
	rw_lock_x_unlock(ahi_latch);

	ut_free(folds);
	ut_free(recs);
	if (UNIV_LIKELY_NULL(heap)) {
		mem_heap_free(heap);
	}
}

/** Updates the search info.
@param[in,out]	info	search info
@param[in,out]	cursor	cursor which was just positioned */
void
btr_search_info_update_slow(btr_search_t* info, btr_cur_t* cursor)
{
	rw_lock_t*	ahi_latch = btr_get_search_latch(cursor->index);

	ut_ad(!rw_lock_own_flagged(ahi_latch,
				   RW_LOCK_FLAG_X | RW_LOCK_FLAG_S));

	buf_block_t*	block = btr_cur_get_block(cursor);

	/* NOTE that the following two function calls do NOT protect
	info or block->n_fields etc. with any semaphore, to save CPU time!
	We cannot assume the fields are consistent when we return from
	those functions! */

	btr_search_info_update_hash(info, cursor);

	bool build_index = btr_search_update_block_hash_info(info, block);

	if (build_index || (cursor->flag == BTR_CUR_HASH_FAIL)) {

		btr_search_check_free_space_in_heap(cursor->index);
	}

	if (cursor->flag == BTR_CUR_HASH_FAIL) {
		/* Update the hash node reference, if appropriate */

#ifdef UNIV_SEARCH_PERF_STAT
		btr_search_n_hash_fail++;
#endif /* UNIV_SEARCH_PERF_STAT */

		btr_search_update_hash_ref(info, block, cursor);
	}

	if (build_index) {
		/* Note that since we did not protect block->n_fields etc.
		with any semaphore, the values can be inconsistent. We have
		to check inside the function call that they make sense. */
		btr_search_build_page_hash_index(cursor->index, block,
						 ahi_latch,
						 block->n_fields,
						 block->n_bytes,
						 block->left_side);
	}
}

/** Move or delete hash entries for moved records, usually in a page split.
If new_block is already hashed, then any hash index for block is dropped.
If new_block is not hashed, and block is hashed, then a new hash index is
built to new_block with the same parameters as block.
@param[in,out]	new_block	destination page
@param[in,out]	block		source page (subject to deletion later) */
void
btr_search_move_or_delete_hash_entries(
	buf_block_t*	new_block,
	buf_block_t*	block)
{
	ut_ad(rw_lock_own(&(block->lock), RW_LOCK_X));
	ut_ad(rw_lock_own(&(new_block->lock), RW_LOCK_X));

	if (!btr_search_enabled) {
		return;
	}

	dict_index_t* index = block->index;
	if (!index) {
		index = new_block->index;
	} else {
		ut_ad(!new_block->index || index == new_block->index);
	}
	assert_block_ahi_valid(block);
	assert_block_ahi_valid(new_block);

	rw_lock_t* ahi_latch = index ? btr_get_search_latch(index) : NULL;

	if (new_block->index) {
		btr_search_drop_page_hash_index(block);
		return;
	}

	if (!index) {
		return;
	}

	rw_lock_s_lock(ahi_latch);

	if (block->index) {
		ulint	n_fields = block->curr_n_fields;
		ulint	n_bytes = block->curr_n_bytes;
		ibool	left_side = block->curr_left_side;

		new_block->n_fields = block->curr_n_fields;
		new_block->n_bytes = block->curr_n_bytes;
		new_block->left_side = left_side;

		rw_lock_s_unlock(ahi_latch);

		ut_a(n_fields > 0 || n_bytes > 0);

		btr_search_build_page_hash_index(
			index, new_block, ahi_latch,
			n_fields, n_bytes, left_side);
		ut_ad(n_fields == block->curr_n_fields);
		ut_ad(n_bytes == block->curr_n_bytes);
		ut_ad(left_side == block->curr_left_side);
		return;
	}

	rw_lock_s_unlock(ahi_latch);
}

/** Updates the page hash index when a single record is deleted from a page.
@param[in]	cursor	cursor which was positioned on the record to delete
			using btr_cur_search_, the record is not yet deleted.*/
void btr_search_update_hash_on_delete(btr_cur_t* cursor)
{
	hash_table_t*	table;
	buf_block_t*	block;
	const rec_t*	rec;
	ulint		fold;
	dict_index_t*	index;
	rec_offs	offsets_[REC_OFFS_NORMAL_SIZE];
	mem_heap_t*	heap		= NULL;
	rec_offs_init(offsets_);

	ut_ad(page_is_leaf(btr_cur_get_page(cursor)));
#ifdef MYSQL_INDEX_DISABLE_AHI
	if (cursor->index->disable_ahi) return;
#endif

	if (!btr_search_enabled) {
		return;
	}

	block = btr_cur_get_block(cursor);

	ut_ad(rw_lock_own(&(block->lock), RW_LOCK_X));

	assert_block_ahi_valid(block);
	index = block->index;

	if (!index) {

		return;
	}

	ut_ad(block->page.id.space() == index->table->space_id);
	ut_a(index == cursor->index);
	ut_a(block->curr_n_fields > 0 || block->curr_n_bytes > 0);
	ut_ad(!dict_index_is_ibuf(index));

	rec = btr_cur_get_rec(cursor);

	fold = rec_fold(rec, rec_get_offsets(rec, index, offsets_, true,
					     ULINT_UNDEFINED, &heap),
			block->curr_n_fields, block->curr_n_bytes, index->id);
	if (UNIV_LIKELY_NULL(heap)) {
		mem_heap_free(heap);
	}

	rw_lock_t*	ahi_latch = btr_get_search_latch(index);

	rw_lock_x_lock(ahi_latch);
	assert_block_ahi_valid(block);

	if (!btr_search_enabled) {
		rw_lock_x_unlock(latch);
		return;
	}

	table = btr_get_search_table(index);
	if (block->index) {
		ut_a(block->index == index);

		if (ha_search_and_delete_if_found(table, fold, rec)) {
			MONITOR_INC(MONITOR_ADAPTIVE_HASH_ROW_REMOVED);
		} else {
			MONITOR_INC(
				MONITOR_ADAPTIVE_HASH_ROW_REMOVE_NOT_FOUND);
		}

		assert_block_ahi_valid(block);
	}

	rw_lock_x_unlock(ahi_latch);
}

/** Updates the page hash index when a single record is inserted on a page.
@param[in]	cursor	cursor which was positioned to the place to insert
			using btr_cur_search_, and the new record has been
			inserted next to the cursor.
@param[in]	ahi_latch	the adaptive hash index latch */
void
btr_search_update_hash_node_on_insert(btr_cur_t* cursor, rw_lock_t* ahi_latch)
{
	hash_table_t*	table;
	buf_block_t*	block;
	dict_index_t*	index;
	rec_t*		rec;

	ut_ad(ahi_latch == btr_get_search_latch(cursor->index));
	ut_ad(!btr_search_own_any(RW_LOCK_S));
	ut_ad(!btr_search_own_any(RW_LOCK_X));
#ifdef MYSQL_INDEX_DISABLE_AHI
	if (cursor->index->disable_ahi) return;
#endif
	if (!btr_search_enabled) {
		return;
	}

	rec = btr_cur_get_rec(cursor);

	block = btr_cur_get_block(cursor);

	ut_ad(rw_lock_own(&(block->lock), RW_LOCK_X));

	index = block->index;

	if (!index) {

		return;
	}

	ut_a(cursor->index == index);
	ut_ad(!dict_index_is_ibuf(index));
	rw_lock_x_lock(ahi_latch);

	if (!block->index || !btr_search_enabled) {

		goto func_exit;
	}

	ut_a(block->index == index);

	if ((cursor->flag == BTR_CUR_HASH)
	    && (cursor->n_fields == block->curr_n_fields)
	    && (cursor->n_bytes == block->curr_n_bytes)
	    && !block->curr_left_side) {

		table = btr_get_search_table(index);

		if (ha_search_and_update_if_found(
			table, cursor->fold, rec, block,
			page_rec_get_next(rec))) {
			MONITOR_INC(MONITOR_ADAPTIVE_HASH_ROW_UPDATED);
		}

func_exit:
		assert_block_ahi_valid(block);
		rw_lock_x_unlock(ahi_latch);
	} else {
		rw_lock_x_unlock(ahi_latch);

		btr_search_update_hash_on_insert(cursor, ahi_latch);
	}
}

/** Updates the page hash index when a single record is inserted on a page.
@param[in,out]	cursor		cursor which was positioned to the
				place to insert using btr_cur_search_...,
				and the new record has been inserted next
				to the cursor
@param[in]	ahi_latch	the adaptive hash index latch */
void
btr_search_update_hash_on_insert(btr_cur_t* cursor, rw_lock_t* ahi_latch)
{
	hash_table_t*	table;
	buf_block_t*	block;
	dict_index_t*	index;
	const rec_t*	rec;
	const rec_t*	ins_rec;
	const rec_t*	next_rec;
	ulint		fold;
	ulint		ins_fold;
	ulint		next_fold = 0; /* remove warning (??? bug ???) */
	ulint		n_fields;
	ulint		n_bytes;
	mem_heap_t*	heap		= NULL;
	rec_offs	offsets_[REC_OFFS_NORMAL_SIZE];
	rec_offs*	offsets		= offsets_;
	rec_offs_init(offsets_);

	ut_ad(ahi_latch == btr_get_search_latch(cursor->index));
	ut_ad(page_is_leaf(btr_cur_get_page(cursor)));
	ut_ad(!btr_search_own_any(RW_LOCK_S));
	ut_ad(!btr_search_own_any(RW_LOCK_X));
#ifdef MYSQL_INDEX_DISABLE_AHI
	if (cursor->index->disable_ahi) return;
#endif
	if (!btr_search_enabled) {
		return;
	}

	block = btr_cur_get_block(cursor);

	ut_ad(rw_lock_own(&(block->lock), RW_LOCK_X));
	assert_block_ahi_valid(block);

	index = block->index;

	if (!index) {

		return;
	}

	ut_ad(block->page.id.space() == index->table->space_id);
	btr_search_check_free_space_in_heap(index);

	rec = btr_cur_get_rec(cursor);

#ifdef MYSQL_INDEX_DISABLE_AHI
	ut_a(!index->disable_ahi);
#endif
	ut_a(index == cursor->index);
	ut_ad(!dict_index_is_ibuf(index));

	n_fields = block->curr_n_fields;
	n_bytes = block->curr_n_bytes;
	const bool left_side = block->curr_left_side;

	ins_rec = page_rec_get_next_const(rec);
	next_rec = page_rec_get_next_const(ins_rec);

	offsets = rec_get_offsets(ins_rec, index, offsets, true,
				  ULINT_UNDEFINED, &heap);
	ins_fold = rec_fold(ins_rec, offsets, n_fields, n_bytes, index->id);

	if (!page_rec_is_supremum(next_rec)) {
		offsets = rec_get_offsets(
			next_rec, index, offsets, true,
			btr_search_get_n_fields(n_fields, n_bytes), &heap);
		next_fold = rec_fold(next_rec, offsets, n_fields,
				     n_bytes, index->id);
	}

	bool locked = false;

	if (!page_rec_is_infimum(rec) && !rec_is_metadata(rec, index)) {
		offsets = rec_get_offsets(
			rec, index, offsets, true,
			btr_search_get_n_fields(n_fields, n_bytes), &heap);
		fold = rec_fold(rec, offsets, n_fields, n_bytes, index->id);
	} else {
		if (left_side) {
			locked = true;
			rw_lock_x_lock(ahi_latch);

			if (!btr_search_enabled || !block->index) {
				goto function_exit;
			}

			table = btr_get_search_table(index);
			ha_insert_for_fold(table, ins_fold, block, ins_rec);
		}

		goto check_next_rec;
	}

	if (fold != ins_fold) {

		if (!locked) {
			locked = true;
			rw_lock_x_lock(ahi_latch);

			if (!btr_search_enabled || !block->index) {
				goto function_exit;
			}
			table = btr_get_search_table(index);
		}

		if (!left_side) {
			ha_insert_for_fold(table, fold, block, rec);
		} else {
			ha_insert_for_fold(table, ins_fold, block, ins_rec);
		}
	}

check_next_rec:
	if (page_rec_is_supremum(next_rec)) {

		if (!left_side) {
			if (!locked) {
				locked = true;
				rw_lock_x_lock(ahi_latch);

				if (!btr_search_enabled || !block->index) {
					goto function_exit;
				}
				table = btr_get_search_table(index);
			}

			ha_insert_for_fold(table, ins_fold, block, ins_rec);
		}

		goto function_exit;
	}

	if (ins_fold != next_fold) {
		if (!locked) {
			locked = true;
			rw_lock_x_lock(ahi_latch);

			if (!btr_search_enabled || !block->index) {
				goto function_exit;
			}
			table = btr_get_search_table(index);
		}

		if (!left_side) {
			ha_insert_for_fold(table, ins_fold, block, ins_rec);
		} else {
			ha_insert_for_fold(table, next_fold, block, next_rec);
		}
	}

function_exit:
	if (UNIV_LIKELY_NULL(heap)) {
		mem_heap_free(heap);
	}
	if (locked) {
		rw_lock_x_unlock(ahi_latch);
	}
	ut_ad(!rw_lock_own(ahi_latch, RW_LOCK_X));
}

#if defined UNIV_AHI_DEBUG || defined UNIV_DEBUG

/** Validates the search system for given hash table.
@param[in]	hash_table_id	hash table to validate
@return TRUE if ok */
static
ibool
btr_search_hash_table_validate(ulint hash_table_id)
{
	ha_node_t*	node;
	ibool		ok		= TRUE;
	ulint		i;
	ulint		cell_count;
	mem_heap_t*	heap		= NULL;
	rec_offs	offsets_[REC_OFFS_NORMAL_SIZE];
	rec_offs*	offsets		= offsets_;

	btr_search_x_lock_all();
	if (!btr_search_enabled) {
		btr_search_x_unlock_all();
		return(TRUE);
	}

	/* How many cells to check before temporarily releasing
	search latches. */
	ulint		chunk_size = 10000;

	rec_offs_init(offsets_);

	buf_pool_mutex_enter_all();

	cell_count = hash_get_n_cells(
			btr_search_sys->hash_tables[hash_table_id]);

	for (i = 0; i < cell_count; i++) {
		/* We release search latches every once in a while to
		give other queries a chance to run. */
		if ((i != 0) && ((i % chunk_size) == 0)) {

			buf_pool_mutex_exit_all();
			btr_search_x_unlock_all();

			os_thread_yield();

			btr_search_x_lock_all();

			if (!btr_search_enabled) {
				ok = true;
				goto func_exit;
			}

			buf_pool_mutex_enter_all();

			ulint	curr_cell_count = hash_get_n_cells(
				btr_search_sys->hash_tables[hash_table_id]);

			if (cell_count != curr_cell_count) {

				cell_count = curr_cell_count;

				if (i >= cell_count) {
					break;
				}
			}
		}

		node = (ha_node_t*) hash_get_nth_cell(
			btr_search_sys->hash_tables[hash_table_id], i)->node;

		for (; node != NULL; node = node->next) {
			const buf_block_t*	block
				= buf_block_from_ahi((byte*) node->data);
			const buf_block_t*	hash_block;
			buf_pool_t*		buf_pool;
			index_id_t		page_index_id;

			buf_pool = buf_pool_from_bpage((buf_page_t*) block);

			if (UNIV_LIKELY(buf_block_get_state(block)
					== BUF_BLOCK_FILE_PAGE)) {

				/* The space and offset are only valid
				for file blocks.  It is possible that
				the block is being freed
				(BUF_BLOCK_REMOVE_HASH, see the
				assertion and the comment below) */
				hash_block = buf_block_hash_get(
					buf_pool,
					block->page.id);
			} else {
				hash_block = NULL;
			}

			if (hash_block) {
				ut_a(hash_block == block);
			} else {
				/* When a block is being freed,
				buf_LRU_search_and_free_block() first
				removes the block from
				buf_pool->page_hash by calling
				buf_LRU_block_remove_hashed_page().
				After that, it invokes
				btr_search_drop_page_hash_index() to
				remove the block from
				btr_search_sys->hash_tables[i]. */

				ut_a(buf_block_get_state(block)
				     == BUF_BLOCK_REMOVE_HASH);
			}

			ut_ad(!dict_index_is_ibuf(block->index));
			ut_ad(block->page.id.space()
			      == block->index->table->space_id);

			page_index_id = btr_page_get_index_id(block->frame);

			offsets = rec_get_offsets(
				node->data, block->index, offsets, true,
				btr_search_get_n_fields(block->curr_n_fields,
							block->curr_n_bytes),
				&heap);

			const ulint	fold = rec_fold(
				node->data, offsets,
				block->curr_n_fields,
				block->curr_n_bytes,
				page_index_id);

			if (node->fold != fold) {
				const page_t*	page = block->frame;

				ok = FALSE;

				ib::error() << "Error in an adaptive hash"
					<< " index pointer to page "
					<< page_id_t(page_get_space_id(page),
						     page_get_page_no(page))
					<< ", ptr mem address "
					<< reinterpret_cast<const void*>(
						node->data)
					<< ", index id " << page_index_id
					<< ", node fold " << node->fold
					<< ", rec fold " << fold;

				fputs("InnoDB: Record ", stderr);
				rec_print_new(stderr, node->data, offsets);
				fprintf(stderr, "\nInnoDB: on that page."
					" Page mem address %p, is hashed %p,"
					" n fields %lu\n"
					"InnoDB: side %lu\n",
					(void*) page, (void*) block->index,
					(ulong) block->curr_n_fields,
					(ulong) block->curr_left_side);
				ut_ad(0);
			}
		}
	}

	for (i = 0; i < cell_count; i += chunk_size) {
		/* We release search latches every once in a while to
		give other queries a chance to run. */
		if (i != 0) {

			buf_pool_mutex_exit_all();
			btr_search_x_unlock_all();

			os_thread_yield();

			btr_search_x_lock_all();

			if (!btr_search_enabled) {
				ok = true;
				goto func_exit;
			}

			buf_pool_mutex_enter_all();

			ulint	curr_cell_count = hash_get_n_cells(
				btr_search_sys->hash_tables[hash_table_id]);

			if (cell_count != curr_cell_count) {

				cell_count = curr_cell_count;

				if (i >= cell_count) {
					break;
				}
			}
		}

		ulint end_index = ut_min(i + chunk_size - 1, cell_count - 1);

		if (!ha_validate(btr_search_sys->hash_tables[hash_table_id],
				 i, end_index)) {
			ok = FALSE;
		}
	}

	buf_pool_mutex_exit_all();
func_exit:
	btr_search_x_unlock_all();

	if (UNIV_LIKELY_NULL(heap)) {
		mem_heap_free(heap);
	}

	return(ok);
}

/** Validate the search system.
@return true if ok. */
bool
btr_search_validate()
{
	for (ulint i = 0; i < btr_ahi_parts; ++i) {
		if (!btr_search_hash_table_validate(i)) {
			return(false);
		}
	}

	return(true);
}

#endif /* defined UNIV_AHI_DEBUG || defined UNIV_DEBUG */
#endif /* BTR_CUR_HASH_ADAPT */<|MERGE_RESOLUTION|>--- conflicted
+++ resolved
@@ -195,28 +195,17 @@
 	the latch: this is ok, because we will not guarantee that there will
 	be enough free space in the hash table. */
 
-<<<<<<< HEAD
-	if (heap->free_block == NULL) {
-		buf_block_t*	block = buf_block_alloc(NULL);
-		rw_lock_t*	ahi_latch = btr_get_search_latch(index);
-
-		rw_lock_x_lock(ahi_latch);
-=======
 	buf_block_t*	block = buf_block_alloc(NULL);
 	rw_lock_t*	latch = btr_get_search_latch(index);
 	hash_table_t*	table;
 	mem_heap_t*	heap;
 
 	rw_lock_x_lock(latch);
->>>>>>> efc70da5
 
 	if (!btr_search_enabled) {
 		goto func_exit;
 	}
 
-<<<<<<< HEAD
-		rw_lock_x_unlock(ahi_latch);
-=======
 	table = btr_get_search_table(index);
 	heap = table->heap;
 
@@ -225,7 +214,6 @@
 	} else {
 func_exit:
 		buf_block_free(block);
->>>>>>> efc70da5
 	}
 
 	rw_lock_x_unlock(latch);
@@ -256,32 +244,7 @@
 	btr_search_sys = reinterpret_cast<btr_search_sys_t*>(
 		ut_malloc(sizeof(btr_search_sys_t), mem_key_ahi));
 
-<<<<<<< HEAD
-	btr_search_sys->hash_tables = reinterpret_cast<hash_table_t**>(
-		ut_malloc(sizeof(hash_table_t*) * btr_ahi_parts, mem_key_ahi));
-
-	for (ulint i = 0; i < btr_ahi_parts; ++i) {
-
-		btr_search_sys->hash_tables[i] =
-			ib_create((hash_size / btr_ahi_parts),
-				  LATCH_ID_HASH_TABLE_MUTEX,
-				  0, MEM_HEAP_FOR_BTR_SEARCH);
-
-#if defined UNIV_AHI_DEBUG || defined UNIV_DEBUG
-		btr_search_sys->hash_tables[i]->adaptive = TRUE;
-#endif /* UNIV_AHI_DEBUG || UNIV_DEBUG */
-	}
-}
-
-/** Resize hash index hash table.
-@param[in]	hash_size	hash index hash table size */
-void btr_search_sys_resize(ulint hash_size)
-{
-	/* Step-1: Lock all search latches in exclusive mode. */
-	btr_search_x_lock_all();
-=======
 	btr_search_sys->hash_tables = NULL;
->>>>>>> efc70da5
 
 	if (btr_search_enabled) {
 		btr_search_enable();
@@ -291,23 +254,14 @@
 /** Frees the adaptive search system at a database shutdown. */
 void btr_search_sys_free()
 {
-<<<<<<< HEAD
-	if (!btr_search_sys) {
-		ut_ad(!btr_search_latches);
-		return;
-	}
-
-	ut_ad(btr_search_latches);
-
-	/* Step-1: Release the hash tables. */
-	for (ulint i = 0; i < btr_ahi_parts; ++i) {
-
-		mem_heap_free(btr_search_sys->hash_tables[i]->heap);
-		hash_table_free(btr_search_sys->hash_tables[i]);
-=======
+  if (!btr_search_sys)
+  {
+    ut_ad(!btr_search_latches);
+    return;
+  }
+
   ut_ad(btr_search_sys);
   ut_ad(btr_search_latches);
->>>>>>> efc70da5
 
   if (btr_search_sys->hash_tables)
   {
@@ -424,14 +378,8 @@
     btr_search_lazy_free(*i);
 }
 
-<<<<<<< HEAD
-/** Disable the adaptive hash search system and empty the index.
-@param[in]	need_mutex	need to acquire dict_sys->mutex */
-void btr_search_disable(bool need_mutex)
-=======
 /** Disable the adaptive hash search system and empty the index. */
 void btr_search_disable()
->>>>>>> efc70da5
 {
 	dict_table_t*	table;
 
@@ -477,15 +425,9 @@
 	btr_search_x_unlock_all();
 }
 
-<<<<<<< HEAD
-/** Enable the adaptive hash search system. */
-void btr_search_enable()
-=======
 /** Enable the adaptive hash search system.
-@param[in]	resize	Flag to indicate call during buf_pool_resize() */
-void
-btr_search_enable(bool resize)
->>>>>>> efc70da5
+@param resize whether buf_pool_resize() is the caller */
+void btr_search_enable(bool resize)
 {
 	if (!resize) {
 		buf_pool_mutex_enter_all();
@@ -1431,22 +1373,17 @@
 
 	rw_lock_s_lock(ahi_latch);
 
-<<<<<<< HEAD
-	const bool rebuild = block->index
+	const bool enabled = btr_search_enabled;
+	const bool rebuild = enabled && block->index
 		&& (block->curr_n_fields != n_fields
 		    || block->curr_n_bytes != n_bytes
 		    || block->curr_left_side != left_side);
-=======
-	if (!btr_search_enabled) {
-		rw_lock_s_unlock(latch);
+
+	rw_lock_s_unlock(ahi_latch);
+
+	if (!enabled) {
 		return;
 	}
-
-	table = btr_get_search_table(index);
-	page = buf_block_get_frame(block);
->>>>>>> efc70da5
-
-	rw_lock_s_unlock(ahi_latch);
 
 	if (rebuild) {
 		btr_search_drop_page_hash_index(block);
@@ -1716,7 +1653,6 @@
 			using btr_cur_search_, the record is not yet deleted.*/
 void btr_search_update_hash_on_delete(btr_cur_t* cursor)
 {
-	hash_table_t*	table;
 	buf_block_t*	block;
 	const rec_t*	rec;
 	ulint		fold;
@@ -1760,28 +1696,24 @@
 		mem_heap_free(heap);
 	}
 
-	rw_lock_t*	ahi_latch = btr_get_search_latch(index);
+	rw_lock_t* ahi_latch = btr_get_search_latch(index);
 
 	rw_lock_x_lock(ahi_latch);
 	assert_block_ahi_valid(block);
 
-	if (!btr_search_enabled) {
-		rw_lock_x_unlock(latch);
-		return;
-	}
-
-	table = btr_get_search_table(index);
-	if (block->index) {
-		ut_a(block->index == index);
-
-		if (ha_search_and_delete_if_found(table, fold, rec)) {
-			MONITOR_INC(MONITOR_ADAPTIVE_HASH_ROW_REMOVED);
-		} else {
-			MONITOR_INC(
-				MONITOR_ADAPTIVE_HASH_ROW_REMOVE_NOT_FOUND);
-		}
-
-		assert_block_ahi_valid(block);
+	if (btr_search_enabled) {
+		hash_table_t* table = btr_get_search_table(index);
+		if (block->index) {
+			ut_a(block->index == index);
+
+			if (ha_search_and_delete_if_found(table, fold, rec)) {
+				MONITOR_INC(MONITOR_ADAPTIVE_HASH_ROW_REMOVED);
+			} else {
+				MONITOR_INC(MONITOR_ADAPTIVE_HASH_ROW_REMOVE_NOT_FOUND);
+			}
+
+			assert_block_ahi_valid(block);
+		}
 	}
 
 	rw_lock_x_unlock(ahi_latch);
