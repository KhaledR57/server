/*****************************************************************************

Copyright (c) 1994, 2016, Oracle and/or its affiliates. All Rights Reserved.
Copyright (c) 2012, Facebook Inc.
Copyright (c) 2014, 2020, MariaDB Corporation.

This program is free software; you can redistribute it and/or modify it under
the terms of the GNU General Public License as published by the Free Software
Foundation; version 2 of the License.

This program is distributed in the hope that it will be useful, but WITHOUT
ANY WARRANTY; without even the implied warranty of MERCHANTABILITY or FITNESS
FOR A PARTICULAR PURPOSE. See the GNU General Public License for more details.

You should have received a copy of the GNU General Public License along with
this program; if not, write to the Free Software Foundation, Inc.,
51 Franklin Street, Fifth Floor, Boston, MA 02110-1335 USA

*****************************************************************************/

/**************************************************//**
@file btr/btr0btr.cc
The B-tree

Created 6/2/1994 Heikki Tuuri
*******************************************************/

#include "btr0btr.h"

#include "page0page.h"
#include "page0zip.h"
#include "gis0rtree.h"

#include "btr0cur.h"
#include "btr0sea.h"
#include "btr0pcur.h"
#include "btr0defragment.h"
#include "rem0cmp.h"
#include "lock0lock.h"
#include "ibuf0ibuf.h"
#include "trx0trx.h"
#include "srv0mon.h"
#include "gis0geo.h"
#include "dict0boot.h"
#include "row0sel.h" /* row_search_max_autoinc() */

Atomic_counter<uint32_t> btr_validate_index_running;

/**************************************************************//**
Checks if the page in the cursor can be merged with given page.
If necessary, re-organize the merge_page.
@return	true if possible to merge. */
static
bool
btr_can_merge_with_page(
/*====================*/
	btr_cur_t*	cursor,		/*!< in: cursor on the page to merge */
	ulint		page_no,	/*!< in: a sibling page */
	buf_block_t**	merge_block,	/*!< out: the merge block */
	mtr_t*		mtr);		/*!< in: mini-transaction */

/** Report that an index page is corrupted.
@param[in]	buffer block
@param[in]	index tree */
void btr_corruption_report(const buf_block_t* block, const dict_index_t* index)
{
	ib::fatal()
		<< "Flag mismatch in page " << block->page.id
		<< " index " << index->name
		<< " of table " << index->table->name;
}

/*
Latching strategy of the InnoDB B-tree
--------------------------------------

Node pointer page latches acquisition is protected by index->lock latch.

Before MariaDB 10.2.2, all node pointer pages were protected by index->lock
either in S (shared) or X (exclusive) mode and block->lock was not acquired on
node pointer pages.

After MariaDB 10.2.2, block->lock S-latch or X-latch is used to protect
node pointer pages and obtaiment of node pointer page latches is protected by
index->lock.

(0) Definition: B-tree level.

(0.1) The leaf pages of the B-tree are at level 0.

(0.2) The parent of a page at level L has level L+1. (The level of the
root page is equal to the tree height.)

(0.3) The B-tree lock (index->lock) is the parent of the root page and
has a level = tree height + 1.

Index->lock has 3 possible locking modes:

(1) S-latch:

(1.1) All latches for pages must be obtained in descending order of tree level.

(1.2) Before obtaining the first node pointer page latch at a given B-tree
level, parent latch must be held (at level +1 ).

(1.3) If a node pointer page is already latched at the same level
we can only obtain latch to its right sibling page latch at the same level.

(1.4) Release of the node pointer page latches must be done in
child-to-parent order. (Prevents deadlocks when obtained index->lock
in SX mode).

(1.4.1) Level L node pointer page latch can be released only when
no latches at children level i.e. level < L are hold.

(1.4.2) All latches from node pointer pages must be released so
that no latches are obtained between.

(1.5) [implied by (1.1), (1.2)] Root page latch must be first node pointer
latch obtained.

(2) SX-latch:

In this case rules (1.2) and (1.3) from S-latch case are relaxed and
merged into (2.2) and rule (1.4) is removed. Thus, latch acquisition
can be skipped at some tree levels and latches can be obtained in
a less restricted order.

(2.1) [identical to (1.1)]: All latches for pages must be obtained in descending
order of tree level.

(2.2) When a node pointer latch at level L is obtained,
the left sibling page latch in the same level or some ancestor
page latch (at level > L) must be hold.

(2.3) [implied by (2.1), (2.2)] The first node pointer page latch obtained can
be any node pointer page.

(3) X-latch:

Node pointer latches can be obtained in any order.

NOTE: New rules after MariaDB 10.2.2 does not affect the latching rules of leaf pages:

index->lock S-latch is needed in read for the node pointer traversal. When the leaf
level is reached, index-lock can be released (and with the MariaDB 10.2.2 changes, all
node pointer latches). Left to right index travelsal in leaf page level can be safely done
by obtaining right sibling leaf page latch and then releasing the old page latch.

Single leaf page modifications (BTR_MODIFY_LEAF) are protected by index->lock
S-latch.

B-tree operations involving page splits or merges (BTR_MODIFY_TREE) and page
allocations are protected by index->lock X-latch.

Node pointers
-------------
Leaf pages of a B-tree contain the index records stored in the
tree. On levels n > 0 we store 'node pointers' to pages on level
n - 1. For each page there is exactly one node pointer stored:
thus the our tree is an ordinary B-tree, not a B-link tree.

A node pointer contains a prefix P of an index record. The prefix
is long enough so that it determines an index record uniquely.
The file page number of the child page is added as the last
field. To the child page we can store node pointers or index records
which are >= P in the alphabetical order, but < P1 if there is
a next node pointer on the level, and P1 is its prefix.

If a node pointer with a prefix P points to a non-leaf child,
then the leftmost record in the child must have the same
prefix P. If it points to a leaf node, the child is not required
to contain any record with a prefix equal to P. The leaf case
is decided this way to allow arbitrary deletions in a leaf node
without touching upper levels of the tree.

We have predefined a special minimum record which we
define as the smallest record in any alphabetical order.
A minimum record is denoted by setting a bit in the record
header. A minimum record acts as the prefix of a node pointer
which points to a leftmost node on any level of the tree.

File page allocation
--------------------
In the root node of a B-tree there are two file segment headers.
The leaf pages of a tree are allocated from one file segment, to
make them consecutive on disk if possible. From the other file segment
we allocate pages for the non-leaf levels of the tree.
*/

#ifdef UNIV_BTR_DEBUG
/**************************************************************//**
Checks a file segment header within a B-tree root page.
@return TRUE if valid */
static
ibool
btr_root_fseg_validate(
/*===================*/
	const fseg_header_t*	seg_header,	/*!< in: segment header */
	ulint			space)		/*!< in: tablespace identifier */
{
	ulint	offset = mach_read_from_2(seg_header + FSEG_HDR_OFFSET);

	ut_a(mach_read_from_4(seg_header + FSEG_HDR_SPACE) == space);
	ut_a(offset >= FIL_PAGE_DATA);
	ut_a(offset <= srv_page_size - FIL_PAGE_DATA_END);
	return(TRUE);
}
#endif /* UNIV_BTR_DEBUG */

/**************************************************************//**
Gets the root node of a tree and x- or s-latches it.
@return root page, x- or s-latched */
buf_block_t*
btr_root_block_get(
/*===============*/
	const dict_index_t*	index,	/*!< in: index tree */
	ulint			mode,	/*!< in: either RW_S_LATCH
					or RW_X_LATCH */
	mtr_t*			mtr)	/*!< in: mtr */
{
	if (!index->table || !index->table->space) {
		return NULL;
	}

	buf_block_t*	block = btr_block_get(
		page_id_t(index->table->space_id, index->page),
		index->table->space->zip_size(), mode,
		index, mtr);

	if (!block) {
		index->table->file_unreadable = true;

		ib_push_warning(
			static_cast<THD*>(NULL), DB_DECRYPTION_FAILED,
			"Table %s in file %s is encrypted but encryption service or"
			" used key_id is not available. "
			" Can't continue reading table.",
			index->table->name.m_name,
			UT_LIST_GET_FIRST(index->table->space->chain)->name);

		return NULL;
	}

	btr_assert_not_corrupted(block, index);

#ifdef UNIV_BTR_DEBUG
	if (!dict_index_is_ibuf(index)) {
		const page_t*	root = buf_block_get_frame(block);

		ut_a(btr_root_fseg_validate(FIL_PAGE_DATA + PAGE_BTR_SEG_LEAF
					    + root, index->table->space_id));
		ut_a(btr_root_fseg_validate(FIL_PAGE_DATA + PAGE_BTR_SEG_TOP
					    + root, index->table->space_id));
	}
#endif /* UNIV_BTR_DEBUG */

	return(block);
}

/**************************************************************//**
Gets the root node of a tree and sx-latches it for segment access.
@return root page, sx-latched */
page_t*
btr_root_get(
/*=========*/
	const dict_index_t*	index,	/*!< in: index tree */
	mtr_t*			mtr)	/*!< in: mtr */
{
	/* Intended to be used for segment list access.
	SX lock doesn't block reading user data by other threads.
	And block the segment list access by others.*/
	buf_block_t* root = btr_root_block_get(index, RW_SX_LATCH,
					       mtr);
	return(root ? buf_block_get_frame(root) : NULL);
}

/**************************************************************//**
Gets the height of the B-tree (the level of the root, when the leaf
level is assumed to be 0). The caller must hold an S or X latch on
the index.
@return tree height (level of the root) */
ulint
btr_height_get(
/*===========*/
	const dict_index_t*	index,	/*!< in: index tree */
	mtr_t*		mtr)	/*!< in/out: mini-transaction */
{
	ulint		height=0;
	buf_block_t*	root_block;

	ut_ad(srv_read_only_mode
	      || mtr_memo_contains_flagged(mtr, dict_index_get_lock(index),
					   MTR_MEMO_S_LOCK
					   | MTR_MEMO_X_LOCK
					   | MTR_MEMO_SX_LOCK));

	/* S latches the page */
	root_block = btr_root_block_get(index, RW_S_LATCH, mtr);

	if (root_block) {
		height = btr_page_get_level(buf_block_get_frame(root_block));

		/* Release the S latch on the root page. */
		mtr->memo_release(root_block, MTR_MEMO_PAGE_S_FIX);

		ut_d(sync_check_unlock(&root_block->lock));
	}

	return(height);
}

/**************************************************************//**
Checks a file segment header within a B-tree root page and updates
the segment header space id.
@return TRUE if valid */
static
bool
btr_root_fseg_adjust_on_import(
/*===========================*/
	fseg_header_t*	seg_header,	/*!< in/out: segment header */
	page_zip_des_t*	page_zip,	/*!< in/out: compressed page,
					or NULL */
	ulint		space)		/*!< in: tablespace identifier */
{
	ulint	offset = mach_read_from_2(seg_header + FSEG_HDR_OFFSET);

	if (offset < FIL_PAGE_DATA
	    || offset > srv_page_size - FIL_PAGE_DATA_END) {
		return false;
	}

	seg_header += FSEG_HDR_SPACE;

	mach_write_to_4(seg_header, space);
	if (UNIV_LIKELY_NULL(page_zip)) {
		memcpy(page_zip->data + page_offset(seg_header), seg_header,
		       4);
	}

	return true;
}

/**************************************************************//**
Checks and adjusts the root node of a tree during IMPORT TABLESPACE.
@return error code, or DB_SUCCESS */
dberr_t
btr_root_adjust_on_import(
/*======================*/
	const dict_index_t*	index)	/*!< in: index tree */
{
	dberr_t			err;
	mtr_t			mtr;
	page_t*			page;
	buf_block_t*		block;
	page_zip_des_t*		page_zip;
	dict_table_t*		table = index->table;
	const page_id_t		page_id(table->space_id, index->page);
	const ulint		zip_size = table->space->zip_size();

	DBUG_EXECUTE_IF("ib_import_trigger_corruption_3",
			return(DB_CORRUPTION););

	mtr_start(&mtr);

	mtr_set_log_mode(&mtr, MTR_LOG_NO_REDO);

	block = btr_block_get(page_id, zip_size, RW_X_LATCH, index, &mtr);

	page = buf_block_get_frame(block);
	page_zip = buf_block_get_page_zip(block);

	if (!fil_page_index_page_check(page) || page_has_siblings(page)) {
		err = DB_CORRUPTION;

	} else if (dict_index_is_clust(index)) {
		bool	page_is_compact_format;

		page_is_compact_format = page_is_comp(page) > 0;

		/* Check if the page format and table format agree. */
		if (page_is_compact_format != dict_table_is_comp(table)) {
			err = DB_CORRUPTION;
		} else {
			/* Check that the table flags and the tablespace
			flags match. */
			ulint tf = dict_tf_to_fsp_flags(table->flags);
			ulint sf = table->space->flags;
			sf &= ~FSP_FLAGS_MEM_MASK;
			tf &= ~FSP_FLAGS_MEM_MASK;
			if (fil_space_t::is_flags_equal(tf, sf)
			    || fil_space_t::is_flags_equal(sf, tf)) {
				mutex_enter(&fil_system.mutex);
				table->space->flags = (table->space->flags
						       & ~FSP_FLAGS_MEM_MASK)
					| (tf & FSP_FLAGS_MEM_MASK);
				mutex_exit(&fil_system.mutex);
				err = DB_SUCCESS;
			} else {
				err = DB_CORRUPTION;
			}
		}
	} else {
		err = DB_SUCCESS;
	}

	/* Check and adjust the file segment headers, if all OK so far. */
	if (err == DB_SUCCESS
	    && (!btr_root_fseg_adjust_on_import(
			FIL_PAGE_DATA + PAGE_BTR_SEG_LEAF
			+ page, page_zip, table->space_id)
		|| !btr_root_fseg_adjust_on_import(
			FIL_PAGE_DATA + PAGE_BTR_SEG_TOP
			+ page, page_zip, table->space_id))) {

		err = DB_CORRUPTION;
	}

	mtr_commit(&mtr);

	return(err);
}

/**************************************************************//**
Creates a new index page (not the root, and also not
used in page reorganization).  @see btr_page_empty(). */
void
btr_page_create(
/*============*/
	buf_block_t*	block,	/*!< in/out: page to be created */
	page_zip_des_t*	page_zip,/*!< in/out: compressed page, or NULL */
	dict_index_t*	index,	/*!< in: index */
	ulint		level,	/*!< in: the B-tree level of the page */
	mtr_t*		mtr)	/*!< in: mtr */
{
	page_t*		page = buf_block_get_frame(block);

	ut_ad(mtr_memo_contains(mtr, block, MTR_MEMO_PAGE_X_FIX));

	if (page_zip) {
		page_create_zip(block, index, level, 0, mtr);
	} else {
		page_create(block, mtr, dict_table_is_comp(index->table),
			    dict_index_is_spatial(index));
		/* Set the level of the new index page */
		btr_page_set_level(page, NULL, level, mtr);
	}

	/* For Spatial Index, initialize the Split Sequence Number */
	if (dict_index_is_spatial(index)) {
		page_set_ssn_id(block, page_zip, 0, mtr);
	}

	btr_page_set_index_id(page, page_zip, index->id, mtr);
}

/**************************************************************//**
Allocates a new file page to be used in an ibuf tree. Takes the page from
the free list of the tree, which must contain pages!
@return new allocated block, x-latched */
static
buf_block_t*
btr_page_alloc_for_ibuf(
/*====================*/
	dict_index_t*	index,	/*!< in: index tree */
	mtr_t*		mtr)	/*!< in: mtr */
{
	fil_addr_t	node_addr;
	page_t*		root;
	page_t*		new_page;
	buf_block_t*	new_block;

	root = btr_root_get(index, mtr);

	node_addr = flst_get_first(root + PAGE_HEADER
				   + PAGE_BTR_IBUF_FREE_LIST, mtr);
	ut_a(node_addr.page != FIL_NULL);

	new_block = buf_page_get(
		page_id_t(index->table->space_id, node_addr.page),
		index->table->space->zip_size(),
		RW_X_LATCH, mtr);

	new_page = buf_block_get_frame(new_block);
	buf_block_dbg_add_level(new_block, SYNC_IBUF_TREE_NODE_NEW);

	flst_remove(root + PAGE_HEADER + PAGE_BTR_IBUF_FREE_LIST,
		    new_page + PAGE_HEADER + PAGE_BTR_IBUF_FREE_LIST_NODE,
		    mtr);
	ut_ad(flst_validate(root + PAGE_HEADER + PAGE_BTR_IBUF_FREE_LIST,
			    mtr));

	return(new_block);
}

/**************************************************************//**
Allocates a new file page to be used in an index tree. NOTE: we assume
that the caller has made the reservation for free extents!
@retval NULL if no page could be allocated
@retval block, rw_lock_x_lock_count(&block->lock) == 1 if allocation succeeded
(init_mtr == mtr, or the page was not previously freed in mtr)
@retval block (not allocated or initialized) otherwise */
static MY_ATTRIBUTE((nonnull, warn_unused_result))
buf_block_t*
btr_page_alloc_low(
/*===============*/
	dict_index_t*	index,		/*!< in: index */
	ulint		hint_page_no,	/*!< in: hint of a good page */
	byte		file_direction,	/*!< in: direction where a possible
					page split is made */
	ulint		level,		/*!< in: level where the page is placed
					in the tree */
	mtr_t*		mtr,		/*!< in/out: mini-transaction
					for the allocation */
	mtr_t*		init_mtr)	/*!< in/out: mtr or another
					mini-transaction in which the
					page should be initialized.
					If init_mtr!=mtr, but the page
					is already X-latched in mtr, do
					not initialize the page. */
{
	fseg_header_t*	seg_header;
	page_t*		root;

	root = btr_root_get(index, mtr);

	if (level == 0) {
		seg_header = root + PAGE_HEADER + PAGE_BTR_SEG_LEAF;
	} else {
		seg_header = root + PAGE_HEADER + PAGE_BTR_SEG_TOP;
	}

	/* Parameter TRUE below states that the caller has made the
	reservation for free extents, and thus we know that a page can
	be allocated: */

	buf_block_t* block = fseg_alloc_free_page_general(
		seg_header, hint_page_no, file_direction,
		TRUE, mtr, init_mtr);

#ifdef UNIV_DEBUG_SCRUBBING
	if (block != NULL) {
		fprintf(stderr,
			"alloc %lu:%lu to index: %lu root: %lu\n",
			buf_block_get_page_no(block),
			buf_block_get_space(block),
			index->id,
			dict_index_get_page(index));
	} else {
		fprintf(stderr,
			"failed alloc index: %lu root: %lu\n",
			index->id,
			dict_index_get_page(index));
	}
#endif /* UNIV_DEBUG_SCRUBBING */

	return block;
}

/**************************************************************//**
Allocates a new file page to be used in an index tree. NOTE: we assume
that the caller has made the reservation for free extents!
@retval NULL if no page could be allocated
@retval block, rw_lock_x_lock_count(&block->lock) == 1 if allocation succeeded
(init_mtr == mtr, or the page was not previously freed in mtr)
@retval block (not allocated or initialized) otherwise */
buf_block_t*
btr_page_alloc(
/*===========*/
	dict_index_t*	index,		/*!< in: index */
	ulint		hint_page_no,	/*!< in: hint of a good page */
	byte		file_direction,	/*!< in: direction where a possible
					page split is made */
	ulint		level,		/*!< in: level where the page is placed
					in the tree */
	mtr_t*		mtr,		/*!< in/out: mini-transaction
					for the allocation */
	mtr_t*		init_mtr)	/*!< in/out: mini-transaction
					for x-latching and initializing
					the page */
{
	buf_block_t*	new_block;

	if (dict_index_is_ibuf(index)) {

		return(btr_page_alloc_for_ibuf(index, mtr));
	}

	new_block = btr_page_alloc_low(
		index, hint_page_no, file_direction, level, mtr, init_mtr);

	if (new_block) {
		buf_block_dbg_add_level(new_block, SYNC_TREE_NODE_NEW);
	}

	return(new_block);
}

/**************************************************************//**
Gets the number of pages in a B-tree.
@return number of pages, or ULINT_UNDEFINED if the index is unavailable */
ulint
btr_get_size(
/*=========*/
	const dict_index_t*	index,	/*!< in: index */
	ulint		flag,	/*!< in: BTR_N_LEAF_PAGES or BTR_TOTAL_SIZE */
	mtr_t*		mtr)	/*!< in/out: mini-transaction where index
				is s-latched */
{
	fseg_header_t*	seg_header;
	page_t*		root;
	ulint		n=0;
	ulint		dummy;

	ut_ad(srv_read_only_mode
	      || mtr_memo_contains(mtr, dict_index_get_lock(index),
				   MTR_MEMO_S_LOCK));

	if (index->page == FIL_NULL
	    || dict_index_is_online_ddl(index)
	    || !index->is_committed()) {
		return(ULINT_UNDEFINED);
	}

	root = btr_root_get(index, mtr);

	if (root) {
		if (flag == BTR_N_LEAF_PAGES) {
			seg_header = root + PAGE_HEADER + PAGE_BTR_SEG_LEAF;

			fseg_n_reserved_pages(seg_header, &n, mtr);

		} else if (flag == BTR_TOTAL_SIZE) {
			seg_header = root + PAGE_HEADER + PAGE_BTR_SEG_TOP;

			n = fseg_n_reserved_pages(seg_header, &dummy, mtr);

			seg_header = root + PAGE_HEADER + PAGE_BTR_SEG_LEAF;

			n += fseg_n_reserved_pages(seg_header, &dummy, mtr);
		} else {
			ut_error;
		}
	} else {
		n = ULINT_UNDEFINED;
	}

	return(n);
}

/**************************************************************//**
Gets the number of reserved and used pages in a B-tree.
@return	number of pages reserved, or ULINT_UNDEFINED if the index
is unavailable */
UNIV_INTERN
ulint
btr_get_size_and_reserved(
/*======================*/
	dict_index_t*	index,	/*!< in: index */
	ulint		flag,	/*!< in: BTR_N_LEAF_PAGES or BTR_TOTAL_SIZE */
	ulint*		used,	/*!< out: number of pages used (<= reserved) */
	mtr_t*		mtr)	/*!< in/out: mini-transaction where index
				is s-latched */
{
	fseg_header_t*	seg_header;
	page_t*		root;
	ulint		n=ULINT_UNDEFINED;
	ulint		dummy;

	ut_ad(mtr_memo_contains(mtr, dict_index_get_lock(index),
				MTR_MEMO_S_LOCK));

	ut_a(flag == BTR_N_LEAF_PAGES || flag == BTR_TOTAL_SIZE);

	if (index->page == FIL_NULL
	    || dict_index_is_online_ddl(index)
	    || !index->is_committed()) {
		return(ULINT_UNDEFINED);
	}

	root = btr_root_get(index, mtr);
	*used = 0;

	if (root) {

		seg_header = root + PAGE_HEADER + PAGE_BTR_SEG_LEAF;

		n = fseg_n_reserved_pages(seg_header, used, mtr);

		if (flag == BTR_TOTAL_SIZE) {
			seg_header = root + PAGE_HEADER + PAGE_BTR_SEG_TOP;

			n += fseg_n_reserved_pages(seg_header, &dummy, mtr);
			*used += dummy;

		}
	}

	return(n);
}

/**************************************************************//**
Frees a page used in an ibuf tree. Puts the page to the free list of the
ibuf tree. */
static
void
btr_page_free_for_ibuf(
/*===================*/
	dict_index_t*	index,	/*!< in: index tree */
	buf_block_t*	block,	/*!< in: block to be freed, x-latched */
	mtr_t*		mtr)	/*!< in: mtr */
{
	page_t*		root;

	ut_ad(mtr_memo_contains(mtr, block, MTR_MEMO_PAGE_X_FIX));
	root = btr_root_get(index, mtr);

	flst_add_first(root + PAGE_HEADER + PAGE_BTR_IBUF_FREE_LIST,
		       buf_block_get_frame(block)
		       + PAGE_HEADER + PAGE_BTR_IBUF_FREE_LIST_NODE, mtr);

	ut_ad(flst_validate(root + PAGE_HEADER + PAGE_BTR_IBUF_FREE_LIST,
			    mtr));
}

/** Free an index page.
@param[in,out]	index	index tree
@param[in,out]	block	block to be freed
@param[in,out]	mtr	mini-transaction
@param[in]	blob	whether this is freeing a BLOB page */
void btr_page_free(dict_index_t* index, buf_block_t* block, mtr_t* mtr,
		   bool blob)
{
	ut_ad(mtr_memo_contains(mtr, block, MTR_MEMO_PAGE_X_FIX));
#ifdef BTR_CUR_HASH_ADAPT
	if (block->index && !block->index->freed()) {
		ut_ad(!blob);
		ut_ad(page_is_leaf(block->frame));
	}
#endif
	ut_ad(index->table->space_id == block->page.id.space());
	/* The root page is freed by btr_free_root(). */
	ut_ad(block->page.id.page_no() != index->page);
	ut_ad(mtr->is_named_space(index->table->space));

	/* The page gets invalid for optimistic searches: increment the frame
	modify clock */

	buf_block_modify_clock_inc(block);

	if (dict_index_is_ibuf(index)) {
		btr_page_free_for_ibuf(index, block, mtr);
		return;
	}

	/* TODO: Discard any operations for block from mtr->log.
	The page will be freed, so previous changes to it by this
	mini-transaction should not matter. */
	page_t* root = btr_root_get(index, mtr);
	fseg_header_t* seg_header = &root[blob || page_is_leaf(block->frame)
					  ? PAGE_HEADER + PAGE_BTR_SEG_LEAF
					  : PAGE_HEADER + PAGE_BTR_SEG_TOP];
	fseg_free_page(seg_header,
		       index->table->space, block->page.id.page_no(),
		       !block->page.flush_observer, mtr);

	/* The page was marked free in the allocation bitmap, but it
	should remain exclusively latched until mtr_t::commit() or until it
	is explicitly freed from the mini-transaction. */
	ut_ad(mtr_memo_contains(mtr, block, MTR_MEMO_PAGE_X_FIX));

	/* MDEV-15528 FIXME: Zero out the page after the redo log for
	this mini-transaction has been durably written.
	This must be done unconditionally if
	srv_immediate_scrub_data_uncompressed is set. */
}

/**************************************************************//**
Sets the child node file address in a node pointer. */
UNIV_INLINE
void
btr_node_ptr_set_child_page_no(
/*===========================*/
	rec_t*		rec,	/*!< in: node pointer record */
	page_zip_des_t*	page_zip,/*!< in/out: compressed page whose uncompressed
				part will be updated, or NULL */
	const rec_offs*	offsets,/*!< in: array returned by rec_get_offsets() */
	ulint		page_no,/*!< in: child node address */
	mtr_t*		mtr)	/*!< in: mtr */
{
	byte*	field;
	ulint	len;

	ut_ad(rec_offs_validate(rec, NULL, offsets));
	ut_ad(!page_rec_is_leaf(rec));
	ut_ad(!rec_offs_comp(offsets) || rec_get_node_ptr_flag(rec));

	/* The child address is in the last field */
	field = rec_get_nth_field(rec, offsets,
				  rec_offs_n_fields(offsets) - 1, &len);

	ut_ad(len == REC_NODE_PTR_SIZE);

	if (page_zip) {
		page_zip_write_node_ptr(page_zip, rec,
					rec_offs_data_size(offsets),
					page_no, mtr);
	} else {
		mlog_write_ulint(field, page_no, MLOG_4BYTES, mtr);
	}
}

/************************************************************//**
Returns the child page of a node pointer and sx-latches it.
@return child page, sx-latched */
static
buf_block_t*
btr_node_ptr_get_child(
/*===================*/
	const rec_t*	node_ptr,/*!< in: node pointer */
	dict_index_t*	index,	/*!< in: index */
	const rec_offs*	offsets,/*!< in: array returned by rec_get_offsets() */
	mtr_t*		mtr)	/*!< in: mtr */
{
	ut_ad(rec_offs_validate(node_ptr, index, offsets));
	ut_ad(index->table->space_id
	      == page_get_space_id(page_align(node_ptr)));

	return btr_block_get(
		page_id_t(index->table->space_id,
			  btr_node_ptr_get_child_page_no(node_ptr, offsets)),
		index->table->space->zip_size(),
		RW_SX_LATCH, index, mtr);
}

/************************************************************//**
Returns the upper level node pointer to a page. It is assumed that mtr holds
an sx-latch on the tree.
@return rec_get_offsets() of the node pointer record */
static
rec_offs*
btr_page_get_father_node_ptr_func(
/*==============================*/
	rec_offs*	offsets,/*!< in: work area for the return value */
	mem_heap_t*	heap,	/*!< in: memory heap to use */
	btr_cur_t*	cursor,	/*!< in: cursor pointing to user record,
				out: cursor on node pointer record,
				its page x-latched */
	ulint		latch_mode,/*!< in: BTR_CONT_MODIFY_TREE
				or BTR_CONT_SEARCH_TREE */
	const char*	file,	/*!< in: file name */
	unsigned	line,	/*!< in: line where called */
	mtr_t*		mtr)	/*!< in: mtr */
{
	dtuple_t*	tuple;
	rec_t*		user_rec;
	rec_t*		node_ptr;
	ulint		level;
	ulint		page_no;
	dict_index_t*	index;

	ut_ad(latch_mode == BTR_CONT_MODIFY_TREE
	      || latch_mode == BTR_CONT_SEARCH_TREE);

	page_no = btr_cur_get_block(cursor)->page.id.page_no();
	index = btr_cur_get_index(cursor);
	ut_ad(!dict_index_is_spatial(index));

	ut_ad(srv_read_only_mode
	      || mtr_memo_contains_flagged(mtr, dict_index_get_lock(index),
					   MTR_MEMO_X_LOCK
					   | MTR_MEMO_SX_LOCK));

	ut_ad(dict_index_get_page(index) != page_no);

	level = btr_page_get_level(btr_cur_get_page(cursor));

	user_rec = btr_cur_get_rec(cursor);
	ut_a(page_rec_is_user_rec(user_rec));

	tuple = dict_index_build_node_ptr(index, user_rec, 0, heap, level);
	dberr_t err = DB_SUCCESS;

	err = btr_cur_search_to_nth_level(
		index, level + 1, tuple,
		PAGE_CUR_LE, latch_mode, cursor, 0,
		file, line, mtr);

	if (err != DB_SUCCESS) {
		ib::warn() << " Error code: " << err
			<< " btr_page_get_father_node_ptr_func "
			<< " level: " << level + 1
			<< " called from file: "
			<< file << " line: " << line
			<< " table: " << index->table->name
			<< " index: " << index->name();
	}

	node_ptr = btr_cur_get_rec(cursor);

	offsets = rec_get_offsets(node_ptr, index, offsets, false,
				  ULINT_UNDEFINED, &heap);

	if (btr_node_ptr_get_child_page_no(node_ptr, offsets) != page_no) {
		rec_t*	print_rec;

		ib::error()
			<< "Corruption of an index tree: table "
			<< index->table->name
			<< " index " << index->name
			<< ", father ptr page no "
			<< btr_node_ptr_get_child_page_no(node_ptr, offsets)
			<< ", child page no " << page_no;

		print_rec = page_rec_get_next(
			page_get_infimum_rec(page_align(user_rec)));
		offsets = rec_get_offsets(print_rec, index, offsets,
					  page_rec_is_leaf(user_rec),
					  ULINT_UNDEFINED, &heap);
		page_rec_print(print_rec, offsets);
		offsets = rec_get_offsets(node_ptr, index, offsets, false,
					  ULINT_UNDEFINED, &heap);
		page_rec_print(node_ptr, offsets);

		ib::fatal()
			<< "You should dump + drop + reimport the table to"
			<< " fix the corruption. If the crash happens at"
			<< " database startup. " << FORCE_RECOVERY_MSG
			<< " Then dump + drop + reimport.";
	}

	return(offsets);
}

#define btr_page_get_father_node_ptr(of,heap,cur,mtr)			\
	btr_page_get_father_node_ptr_func(				\
		of,heap,cur,BTR_CONT_MODIFY_TREE,__FILE__,__LINE__,mtr)

#define btr_page_get_father_node_ptr_for_validate(of,heap,cur,mtr)	\
	btr_page_get_father_node_ptr_func(				\
		of,heap,cur,BTR_CONT_SEARCH_TREE,__FILE__,__LINE__,mtr)

/************************************************************//**
Returns the upper level node pointer to a page. It is assumed that mtr holds
an x-latch on the tree.
@return rec_get_offsets() of the node pointer record */
static
rec_offs*
btr_page_get_father_block(
/*======================*/
	rec_offs*	offsets,/*!< in: work area for the return value */
	mem_heap_t*	heap,	/*!< in: memory heap to use */
	dict_index_t*	index,	/*!< in: b-tree index */
	buf_block_t*	block,	/*!< in: child page in the index */
	mtr_t*		mtr,	/*!< in: mtr */
	btr_cur_t*	cursor)	/*!< out: cursor on node pointer record,
				its page x-latched */
{
	rec_t*	rec
		= page_rec_get_next(page_get_infimum_rec(buf_block_get_frame(
								 block)));
	btr_cur_position(index, rec, block, cursor);
	return(btr_page_get_father_node_ptr(offsets, heap, cursor, mtr));
}

/** Seek to the parent page of a B-tree page.
@param[in,out]	index	b-tree
@param[in]	block	child page
@param[in,out]	mtr	mini-transaction
@param[out]	cursor	cursor pointing to the x-latched parent page */
void btr_page_get_father(dict_index_t* index, buf_block_t* block, mtr_t* mtr,
			 btr_cur_t* cursor)
{
	mem_heap_t*	heap;
	rec_t*		rec
		= page_rec_get_next(page_get_infimum_rec(buf_block_get_frame(
								 block)));
	btr_cur_position(index, rec, block, cursor);

	heap = mem_heap_create(100);
	btr_page_get_father_node_ptr(NULL, heap, cursor, mtr);
	mem_heap_free(heap);
}

/** PAGE_INDEX_ID value for freed index B-trees */
static const index_id_t	BTR_FREED_INDEX_ID = 0;

/** Free a B-tree root page. btr_free_but_not_root() must already
have been called.
In a persistent tablespace, the caller must invoke fsp_init_file_page()
before mtr.commit().
@param[in,out]	block		index root page
@param[in,out]	mtr		mini-transaction
@param[in]	invalidate	whether to invalidate PAGE_INDEX_ID */
static void btr_free_root(buf_block_t* block, mtr_t* mtr, bool invalidate)
{
	fseg_header_t*	header;

	ut_ad(mtr_memo_contains_flagged(mtr, block, MTR_MEMO_PAGE_X_FIX
					| MTR_MEMO_PAGE_SX_FIX));
	ut_ad(mtr->is_named_space(block->page.id.space()));

	btr_search_drop_page_hash_index(block);

	header = buf_block_get_frame(block) + PAGE_HEADER + PAGE_BTR_SEG_TOP;
#ifdef UNIV_BTR_DEBUG
	ut_a(btr_root_fseg_validate(header, block->page.id.space()));
#endif /* UNIV_BTR_DEBUG */
	if (invalidate) {
		btr_page_set_index_id(
			buf_block_get_frame(block),
			buf_block_get_page_zip(block),
			BTR_FREED_INDEX_ID, mtr);
	}

	while (!fseg_free_step(header, mtr)) {
		/* Free the entire segment in small steps. */
	}
}

/** Prepare to free a B-tree.
@param[in]	page_id		page id
@param[in]	zip_size	ROW_FORMAT=COMPRESSED page size, or 0
@param[in]	index_id	PAGE_INDEX_ID contents
@param[in,out]	mtr		mini-transaction
@return root block, to invoke btr_free_but_not_root() and btr_free_root()
@retval NULL if the page is no longer a matching B-tree page */
static MY_ATTRIBUTE((warn_unused_result))
buf_block_t*
btr_free_root_check(
	const page_id_t		page_id,
	ulint			zip_size,
	index_id_t		index_id,
	mtr_t*			mtr)
{
	ut_ad(page_id.space() != SRV_TMP_SPACE_ID);
	ut_ad(index_id != BTR_FREED_INDEX_ID);

	buf_block_t*	block = buf_page_get(
		page_id, zip_size, RW_X_LATCH, mtr);

	if (block) {
		buf_block_dbg_add_level(block, SYNC_TREE_NODE);

		if (fil_page_index_page_check(block->frame)
		    && index_id == btr_page_get_index_id(block->frame)) {
			/* This should be a root page.
			It should not be possible to reassign the same
			index_id for some other index in the tablespace. */
			ut_ad(!page_has_siblings(block->frame));
		} else {
			block = NULL;
		}
	}

	return(block);
}

/** Create the root node for a new index tree.
@param[in]	type			type of the index
@param[in]	index_id		index id
@param[in,out]	space			tablespace where created
@param[in]	index			index
@param[in,out]	mtr			mini-transaction
@return	page number of the created root
@retval	FIL_NULL	if did not succeed */
ulint
btr_create(
	ulint			type,
	fil_space_t*		space,
	index_id_t		index_id,
	dict_index_t*		index,
	mtr_t*			mtr)
{
	buf_block_t*		block;
	page_t*			page;
	page_zip_des_t*		page_zip;

	ut_ad(mtr->is_named_space(space));
	ut_ad(index_id != BTR_FREED_INDEX_ID);

	/* Create the two new segments (one, in the case of an ibuf tree) for
	the index tree; the segment headers are put on the allocated root page
	(for an ibuf tree, not in the root, but on a separate ibuf header
	page) */

	if (UNIV_UNLIKELY(type & DICT_IBUF)) {
		/* Allocate first the ibuf header page */
		buf_block_t*	ibuf_hdr_block = fseg_create(
			space, IBUF_HEADER + IBUF_TREE_SEG_HEADER, mtr);

		if (ibuf_hdr_block == NULL) {
			return(FIL_NULL);
		}

		buf_block_dbg_add_level(
			ibuf_hdr_block, SYNC_IBUF_TREE_NODE_NEW);

		ut_ad(ibuf_hdr_block->page.id.page_no()
		      == IBUF_HEADER_PAGE_NO);
		/* Allocate then the next page to the segment: it will be the
		tree root page */

		block = fseg_alloc_free_page(
			buf_block_get_frame(ibuf_hdr_block)
			+ IBUF_HEADER + IBUF_TREE_SEG_HEADER,
			IBUF_TREE_ROOT_PAGE_NO,
			FSP_UP, mtr);

		if (block == NULL) {
			return(FIL_NULL);
		}

		ut_ad(block->page.id.page_no() == IBUF_TREE_ROOT_PAGE_NO);

		buf_block_dbg_add_level(block, SYNC_IBUF_TREE_NODE_NEW);

		flst_init(block, PAGE_HEADER + PAGE_BTR_IBUF_FREE_LIST, mtr);
	} else {
		block = fseg_create(space,
				    PAGE_HEADER + PAGE_BTR_SEG_TOP, mtr);

		if (block == NULL) {
			return(FIL_NULL);
		}

		buf_block_dbg_add_level(block, SYNC_TREE_NODE_NEW);

		if (!fseg_create(space,
				 PAGE_HEADER + PAGE_BTR_SEG_LEAF, mtr,
				 false, block)) {
			/* Not enough space for new segment, free root
			segment before return. */
			btr_free_root(block, mtr,
				      !index->table->is_temporary());
			return(FIL_NULL);
		}

		/* The fseg create acquires a second latch on the page,
		therefore we must declare it: */
		buf_block_dbg_add_level(block, SYNC_TREE_NODE_NEW);
	}

	/* Create a new index page on the allocated segment page */
	page_zip = buf_block_get_page_zip(block);

	if (page_zip) {
		page = page_create_zip(block, index, 0, 0, mtr);
	} else {
		page = page_create(block, mtr,
				   dict_table_is_comp(index->table),
				   dict_index_is_spatial(index));
		/* Set the level of the new index page */
		btr_page_set_level(page, NULL, 0, mtr);
	}

	/* Set the index id of the page */
	btr_page_set_index_id(page, page_zip, index_id, mtr);

	/* Set the next node and previous node fields */
	compile_time_assert(FIL_PAGE_NEXT == FIL_PAGE_PREV + 4);
	compile_time_assert(FIL_NULL == 0xffffffff);
#if MYSQL_VERSION_ID < 100500
	if (UNIV_LIKELY_NULL(page_zip)) {
		/* Avoid tripping the ut_a() in mlog_parse_nbytes()
		when crash-downgrading to an earlier MariaDB 10.4 version. */
		btr_page_set_next(page, page_zip, FIL_NULL, mtr);
		btr_page_set_prev(page, page_zip, FIL_NULL, mtr);
	} else {
		mlog_memset(block, FIL_PAGE_PREV, 8, 0xff, mtr);
	}
#else
	mlog_memset(block, FIL_PAGE_PREV, 8, 0xff, mtr);
	if (UNIV_LIKELY_NULL(page_zip)) {
		memset(page_zip->data + FIL_PAGE_PREV, 0xff, 8);
	}
#endif

	/* We reset the free bits for the page in a separate
	mini-transaction to allow creation of several trees in the
	same mtr, otherwise the latch on a bitmap page would prevent
	it because of the latching order.

	Note: Insert Buffering is disabled for temporary tables given that
	most temporary tables are smaller in size and short-lived. */
	if (!(type & DICT_CLUSTERED) && !index->table->is_temporary()) {
		ibuf_reset_free_bits(block);
	}

	/* In the following assertion we test that two records of maximum
	allowed size fit on the root page: this fact is needed to ensure
	correctness of split algorithms */

	ut_ad(page_get_max_insert_size(page, 2) > 2 * BTR_PAGE_MAX_REC_SIZE);

	return(block->page.id.page_no());
}

/** Free a B-tree except the root page. The root page MUST be freed after
this by calling btr_free_root.
@param[in,out]	block		root page
@param[in]	log_mode	mtr logging mode */
static
void
btr_free_but_not_root(
	buf_block_t*	block,
	mtr_log_t	log_mode)
{
	ibool	finished;
	mtr_t	mtr;

	ut_ad(fil_page_index_page_check(block->frame));
	ut_ad(!page_has_siblings(block->frame));
leaf_loop:
	mtr_start(&mtr);
	mtr_set_log_mode(&mtr, log_mode);
	mtr.set_named_space_id(block->page.id.space());

	page_t*	root = block->frame;

	if (!root) {
		mtr_commit(&mtr);
		return;
	}

#ifdef UNIV_BTR_DEBUG
	ut_a(btr_root_fseg_validate(FIL_PAGE_DATA + PAGE_BTR_SEG_LEAF
				    + root, block->page.id.space()));
	ut_a(btr_root_fseg_validate(FIL_PAGE_DATA + PAGE_BTR_SEG_TOP
				    + root, block->page.id.space()));
#endif /* UNIV_BTR_DEBUG */

	/* NOTE: page hash indexes are dropped when a page is freed inside
	fsp0fsp. */

	finished = fseg_free_step(root + PAGE_HEADER + PAGE_BTR_SEG_LEAF,
				  &mtr);
	mtr_commit(&mtr);

	if (!finished) {

		goto leaf_loop;
	}
top_loop:
	mtr_start(&mtr);
	mtr_set_log_mode(&mtr, log_mode);
	mtr.set_named_space_id(block->page.id.space());

	root = block->frame;

#ifdef UNIV_BTR_DEBUG
	ut_a(btr_root_fseg_validate(FIL_PAGE_DATA + PAGE_BTR_SEG_TOP
				    + root, block->page.id.space()));
#endif /* UNIV_BTR_DEBUG */

	finished = fseg_free_step_not_header(
		root + PAGE_HEADER + PAGE_BTR_SEG_TOP, &mtr);
	mtr_commit(&mtr);

	if (!finished) {
		goto top_loop;
	}
}

/** Free a persistent index tree if it exists.
@param[in]	page_id		root page id
@param[in]	zip_size	ROW_FORMAT=COMPRESSED page size, or 0
@param[in]	index_id	PAGE_INDEX_ID contents
@param[in,out]	mtr		mini-transaction */
void
btr_free_if_exists(
	const page_id_t		page_id,
	ulint			zip_size,
	index_id_t		index_id,
	mtr_t*			mtr)
{
	buf_block_t* root = btr_free_root_check(
		page_id, zip_size, index_id, mtr);

	if (root == NULL) {
		return;
	}

	btr_free_but_not_root(root, mtr->get_log_mode());
	mtr->set_named_space_id(page_id.space());
	btr_free_root(root, mtr, true);
}

/** Free an index tree in a temporary tablespace.
@param[in]	page_id		root page id */
void btr_free(const page_id_t page_id)
{
	mtr_t		mtr;
	mtr.start();
	mtr.set_log_mode(MTR_LOG_NO_REDO);

	buf_block_t*	block = buf_page_get(page_id, 0, RW_X_LATCH, &mtr);

	if (block) {
		btr_free_but_not_root(block, MTR_LOG_NO_REDO);
		btr_free_root(block, &mtr, false);
	}
	mtr.commit();
}

/** Read the last used AUTO_INCREMENT value from PAGE_ROOT_AUTO_INC.
@param[in,out]	index	clustered index
@return	the last used AUTO_INCREMENT value
@retval	0 on error or if no AUTO_INCREMENT value was used yet */
ib_uint64_t
btr_read_autoinc(dict_index_t* index)
{
	ut_ad(index->is_primary());
	ut_ad(index->table->persistent_autoinc);
	ut_ad(!index->table->is_temporary());
	mtr_t		mtr;
	mtr.start();
	ib_uint64_t	autoinc;
	if (buf_block_t* block = buf_page_get(
		    page_id_t(index->table->space_id, index->page),
		    index->table->space->zip_size(),
		    RW_S_LATCH, &mtr)) {
		autoinc = page_get_autoinc(block->frame);
	} else {
		autoinc = 0;
	}
	mtr.commit();
	return autoinc;
}

/** Read the last used AUTO_INCREMENT value from PAGE_ROOT_AUTO_INC,
or fall back to MAX(auto_increment_column).
@param[in]	table	table containing an AUTO_INCREMENT column
@param[in]	col_no	index of the AUTO_INCREMENT column
@return	the AUTO_INCREMENT value
@retval	0 on error or if no AUTO_INCREMENT value was used yet */
ib_uint64_t
btr_read_autoinc_with_fallback(const dict_table_t* table, unsigned col_no)
{
	ut_ad(table->persistent_autoinc);
	ut_ad(!table->is_temporary());

	dict_index_t*	index = dict_table_get_first_index(table);

	if (index == NULL) {
		return 0;
	}

	mtr_t		mtr;
	mtr.start();
	buf_block_t*	block = buf_page_get(
		page_id_t(index->table->space_id, index->page),
		index->table->space->zip_size(),
		RW_S_LATCH, &mtr);

	ib_uint64_t	autoinc	= block ? page_get_autoinc(block->frame) : 0;
	const bool	retry	= block && autoinc == 0
		&& !page_is_empty(block->frame);
	mtr.commit();

	if (retry) {
		/* This should be an old data file where
		PAGE_ROOT_AUTO_INC was initialized to 0.
		Fall back to reading MAX(autoinc_col).
		There should be an index on it. */
		const dict_col_t*	autoinc_col
			= dict_table_get_nth_col(table, col_no);
		while (index && index->fields[0].col != autoinc_col) {
			index = dict_table_get_next_index(index);
		}

		if (index) {
			autoinc = row_search_max_autoinc(index);
		}
	}

	return autoinc;
}

/** Write the next available AUTO_INCREMENT value to PAGE_ROOT_AUTO_INC.
@param[in,out]	index	clustered index
@param[in]	autoinc	the AUTO_INCREMENT value
@param[in]	reset	whether to reset the AUTO_INCREMENT
			to a possibly smaller value than currently
			exists in the page */
void
btr_write_autoinc(dict_index_t* index, ib_uint64_t autoinc, bool reset)
{
	ut_ad(index->is_primary());
	ut_ad(index->table->persistent_autoinc);
	ut_ad(!index->table->is_temporary());

	mtr_t		mtr;
	mtr.start();
	fil_space_t* space = index->table->space;
	mtr.set_named_space(space);
	page_set_autoinc(buf_page_get(page_id_t(space->id, index->page),
				      space->zip_size(),
				      RW_SX_LATCH, &mtr),
			 index, autoinc, &mtr, reset);
	mtr.commit();
}

/*************************************************************//**
Reorganizes an index page.

IMPORTANT: On success, the caller will have to update IBUF_BITMAP_FREE
if this is a compressed leaf page in a secondary index. This has to
be done either within the same mini-transaction, or by invoking
ibuf_reset_free_bits() before mtr_commit(). On uncompressed pages,
IBUF_BITMAP_FREE is unaffected by reorganization.

@retval true if the operation was successful
@retval false if it is a compressed page, and recompression failed */
bool
btr_page_reorganize_low(
/*====================*/
	bool		recovery,/*!< in: true if called in recovery:
				locks should not be updated, i.e.,
				there cannot exist locks on the
				page, and a hash index should not be
				dropped: it cannot exist */
	ulint		z_level,/*!< in: compression level to be used
				if dealing with compressed page */
	page_cur_t*	cursor,	/*!< in/out: page cursor */
	dict_index_t*	index,	/*!< in: the index tree of the page */
	mtr_t*		mtr)	/*!< in/out: mini-transaction */
{
	buf_block_t*	block		= page_cur_get_block(cursor);
	buf_pool_t*	buf_pool	= buf_pool_from_bpage(&block->page);
	page_t*		page		= buf_block_get_frame(block);
	page_zip_des_t*	page_zip	= buf_block_get_page_zip(block);
	buf_block_t*	temp_block;
	page_t*		temp_page;
	ulint		data_size1;
	ulint		data_size2;
	ulint		max_ins_size1;
	ulint		max_ins_size2;
	bool		success		= false;
	ulint		pos;
	bool		log_compressed;
	bool		is_spatial;

	ut_ad(mtr_memo_contains(mtr, block, MTR_MEMO_PAGE_X_FIX));
	btr_assert_not_corrupted(block, index);
	ut_ad(fil_page_index_page_check(block->frame));
	ut_ad(index->is_dummy
	      || block->page.id.space() == index->table->space->id);
	ut_ad(index->is_dummy
	      || block->page.id.page_no() != index->page
	      || !page_has_siblings(page));
#ifdef UNIV_ZIP_DEBUG
	ut_a(!page_zip || page_zip_validate(page_zip, page, index));
#endif /* UNIV_ZIP_DEBUG */
	data_size1 = page_get_data_size(page);
	max_ins_size1 = page_get_max_insert_size_after_reorganize(page, 1);
	/* Turn logging off */
	mtr_log_t	log_mode = mtr_set_log_mode(mtr, MTR_LOG_NONE);

	temp_block = buf_block_alloc(buf_pool);
	temp_page = temp_block->frame;

	MONITOR_INC(MONITOR_INDEX_REORG_ATTEMPTS);

	/* This function can be called by log redo with a "dummy" index.
	So we would trust more on the original page's type */
	is_spatial = (fil_page_get_type(page) == FIL_PAGE_RTREE
		      || dict_index_is_spatial(index));

	/* Copy the old page to temporary space */
	buf_frame_copy(temp_page, page);

	if (!recovery) {
		btr_search_drop_page_hash_index(block);
	}

	/* Save the cursor position. */
	pos = page_rec_get_n_recs_before(page_cur_get_rec(cursor));

	/* Recreate the page: note that global data on page (possible
	segment headers, next page-field, etc.) is preserved intact */

	page_create(block, mtr, dict_table_is_comp(index->table), is_spatial);

	/* Copy the records from the temporary space to the recreated page;
	do not copy the lock bits yet */

	page_copy_rec_list_end_no_locks(block, temp_block,
					page_get_infimum_rec(temp_page),
					index, mtr);

	/* Copy the PAGE_MAX_TRX_ID or PAGE_ROOT_AUTO_INC. */
	memcpy(page + (PAGE_HEADER + PAGE_MAX_TRX_ID),
	       temp_page + (PAGE_HEADER + PAGE_MAX_TRX_ID), 8);
	/* PAGE_MAX_TRX_ID is unused in clustered index pages
	(other than the root where it is repurposed as PAGE_ROOT_AUTO_INC),
	non-leaf pages, and in temporary tables. It was always
	zero-initialized in page_create() in all InnoDB versions.
	PAGE_MAX_TRX_ID must be nonzero on dict_index_is_sec_or_ibuf()
	leaf pages.

	During redo log apply, dict_index_is_sec_or_ibuf() always
	holds, even for clustered indexes. */
	ut_ad(recovery || index->table->is_temporary()
	      || !page_is_leaf(temp_page)
	      || !dict_index_is_sec_or_ibuf(index)
	      || page_get_max_trx_id(page) != 0);
	/* PAGE_MAX_TRX_ID must be zero on non-leaf pages other than
	clustered index root pages. */
	ut_ad(recovery
	      || page_get_max_trx_id(page) == 0
	      || (dict_index_is_sec_or_ibuf(index)
		  ? page_is_leaf(temp_page)
		  : block->page.id.page_no() == index->page));

	/* If innodb_log_compressed_pages is ON, page reorganize should log the
	compressed page image.*/
	log_compressed = page_zip && page_zip_log_pages;

	if (log_compressed) {
		mtr_set_log_mode(mtr, log_mode);
	}

	if (page_zip
	    && !page_zip_compress(page_zip, page, index, z_level, mtr)) {

		/* Restore the old page and exit. */
#if defined UNIV_DEBUG || defined UNIV_ZIP_DEBUG
		/* Check that the bytes that we skip are identical. */
		ut_a(!memcmp(page, temp_page, PAGE_HEADER));
		ut_a(!memcmp(PAGE_HEADER + PAGE_N_RECS + page,
			     PAGE_HEADER + PAGE_N_RECS + temp_page,
			     PAGE_DATA - (PAGE_HEADER + PAGE_N_RECS)));
		ut_a(!memcmp(srv_page_size - FIL_PAGE_DATA_END + page,
			     srv_page_size - FIL_PAGE_DATA_END + temp_page,
			     FIL_PAGE_DATA_END));
#endif /* UNIV_DEBUG || UNIV_ZIP_DEBUG */

		memcpy(PAGE_HEADER + page, PAGE_HEADER + temp_page,
		       PAGE_N_RECS - PAGE_N_DIR_SLOTS);
		memcpy(PAGE_DATA + page, PAGE_DATA + temp_page,
		       srv_page_size - PAGE_DATA - FIL_PAGE_DATA_END);

#if defined UNIV_DEBUG || defined UNIV_ZIP_DEBUG
		ut_a(!memcmp(page, temp_page, srv_page_size));
#endif /* UNIV_DEBUG || UNIV_ZIP_DEBUG */

		goto func_exit;
	}

	data_size2 = page_get_data_size(page);
	max_ins_size2 = page_get_max_insert_size_after_reorganize(page, 1);

	if (data_size1 != data_size2 || max_ins_size1 != max_ins_size2) {
		ib::error()
			<< "Page old data size " << data_size1
			<< " new data size " << data_size2
			<< ", page old max ins size " << max_ins_size1
			<< " new max ins size " << max_ins_size2;

		ib::error() << BUG_REPORT_MSG;
		ut_ad(0);
	} else {
		success = true;
	}

	/* Restore the cursor position. */
	if (pos > 0) {
		cursor->rec = page_rec_get_nth(page, pos);
	} else {
		ut_ad(cursor->rec == page_get_infimum_rec(page));
	}

#ifdef UNIV_ZIP_DEBUG
	ut_a(!page_zip || page_zip_validate(page_zip, page, index));
#endif /* UNIV_ZIP_DEBUG */

	if (!recovery) {
		if (block->page.id.page_no() == index->page
		    && fil_page_get_type(temp_page) == FIL_PAGE_TYPE_INSTANT) {
			/* Preserve the PAGE_INSTANT information. */
			ut_ad(!page_zip);
			ut_ad(index->is_instant());
			memcpy(FIL_PAGE_TYPE + page,
			       FIL_PAGE_TYPE + temp_page, 2);
			memcpy(PAGE_HEADER + PAGE_INSTANT + page,
			       PAGE_HEADER + PAGE_INSTANT + temp_page, 2);
			if (!index->table->instant) {
			} else if (page_is_comp(page)) {
				memcpy(PAGE_NEW_INFIMUM + page,
				       PAGE_NEW_INFIMUM + temp_page, 8);
				memcpy(PAGE_NEW_SUPREMUM + page,
				       PAGE_NEW_SUPREMUM + temp_page, 8);
			} else {
				memcpy(PAGE_OLD_INFIMUM + page,
				       PAGE_OLD_INFIMUM + temp_page, 8);
				memcpy(PAGE_OLD_SUPREMUM + page,
				       PAGE_OLD_SUPREMUM + temp_page, 8);
			}
		}

		if (!dict_table_is_locking_disabled(index->table)) {
			/* Update the record lock bitmaps */
			lock_move_reorganize_page(block, temp_block);
		}
	}

func_exit:
	buf_block_free(temp_block);

	/* Restore logging mode */
	mtr_set_log_mode(mtr, log_mode);

	if (success) {
		mlog_id_t	type;
		byte*		log_ptr;

		/* Write the log record */
		if (page_zip) {
			ut_ad(page_is_comp(page));
			type = MLOG_ZIP_PAGE_REORGANIZE;
		} else if (page_is_comp(page)) {
			type = MLOG_COMP_PAGE_REORGANIZE;
		} else {
			type = MLOG_PAGE_REORGANIZE;
		}

		log_ptr = log_compressed
			? NULL
			: mlog_open_and_write_index(
				mtr, page, index, type,
				page_zip ? 1 : 0);

		/* For compressed pages write the compression level. */
		if (log_ptr && page_zip) {
			mach_write_to_1(log_ptr, z_level);
			mlog_close(mtr, log_ptr + 1);
		}

		MONITOR_INC(MONITOR_INDEX_REORG_SUCCESSFUL);
	}

	if (UNIV_UNLIKELY(fil_page_get_type(page) == FIL_PAGE_TYPE_INSTANT)) {
		/* Log the PAGE_INSTANT information. */
		ut_ad(!page_zip);
		ut_ad(index->is_instant());
		ut_ad(!recovery);
		mlog_write_ulint(FIL_PAGE_TYPE + page, FIL_PAGE_TYPE_INSTANT,
				 MLOG_2BYTES, mtr);
		mlog_write_ulint(PAGE_HEADER + PAGE_INSTANT + page,
				 mach_read_from_2(PAGE_HEADER + PAGE_INSTANT
						  + page),
				 MLOG_2BYTES, mtr);
		if (!index->table->instant) {
		} else if (page_is_comp(page)) {
			mlog_log_string(PAGE_NEW_INFIMUM + page, 8, mtr);
			mlog_log_string(PAGE_NEW_SUPREMUM + page, 8, mtr);
		} else {
			mlog_log_string(PAGE_OLD_INFIMUM + page, 8, mtr);
			mlog_log_string(PAGE_OLD_SUPREMUM + page, 8, mtr);
		}
	}

	return(success);
}

/*************************************************************//**
Reorganizes an index page.

IMPORTANT: On success, the caller will have to update IBUF_BITMAP_FREE
if this is a compressed leaf page in a secondary index. This has to
be done either within the same mini-transaction, or by invoking
ibuf_reset_free_bits() before mtr_commit(). On uncompressed pages,
IBUF_BITMAP_FREE is unaffected by reorganization.

@retval true if the operation was successful
@retval false if it is a compressed page, and recompression failed */
bool
btr_page_reorganize_block(
/*======================*/
	bool		recovery,/*!< in: true if called in recovery:
				locks should not be updated, i.e.,
				there cannot exist locks on the
				page, and a hash index should not be
				dropped: it cannot exist */
	ulint		z_level,/*!< in: compression level to be used
				if dealing with compressed page */
	buf_block_t*	block,	/*!< in/out: B-tree page */
	dict_index_t*	index,	/*!< in: the index tree of the page */
	mtr_t*		mtr)	/*!< in/out: mini-transaction */
{
	page_cur_t	cur;
	page_cur_set_before_first(block, &cur);

	return(btr_page_reorganize_low(recovery, z_level, &cur, index, mtr));
}

/*************************************************************//**
Reorganizes an index page.

IMPORTANT: On success, the caller will have to update IBUF_BITMAP_FREE
if this is a compressed leaf page in a secondary index. This has to
be done either within the same mini-transaction, or by invoking
ibuf_reset_free_bits() before mtr_commit(). On uncompressed pages,
IBUF_BITMAP_FREE is unaffected by reorganization.

@retval true if the operation was successful
@retval false if it is a compressed page, and recompression failed */
bool
btr_page_reorganize(
/*================*/
	page_cur_t*	cursor,	/*!< in/out: page cursor */
	dict_index_t*	index,	/*!< in: the index tree of the page */
	mtr_t*		mtr)	/*!< in/out: mini-transaction */
{
	return(btr_page_reorganize_low(false, page_zip_level,
				       cursor, index, mtr));
}

/***********************************************************//**
Parses a redo log record of reorganizing a page.
@return end of log record or NULL */
byte*
btr_parse_page_reorganize(
/*======================*/
	byte*		ptr,	/*!< in: buffer */
	byte*		end_ptr,/*!< in: buffer end */
	dict_index_t*	index,	/*!< in: record descriptor */
	bool		compressed,/*!< in: true if compressed page */
	buf_block_t*	block,	/*!< in: page to be reorganized, or NULL */
	mtr_t*		mtr)	/*!< in: mtr or NULL */
{
	ulint	level = page_zip_level;

	ut_ad(ptr != NULL);
	ut_ad(end_ptr != NULL);
	ut_ad(index != NULL);

	/* If dealing with a compressed page the record has the
	compression level used during original compression written in
	one byte. Otherwise record is empty. */
	if (compressed) {
		if (ptr == end_ptr) {
			return(NULL);
		}

		level = mach_read_from_1(ptr);

		ut_a(level <= 9);
		++ptr;
	} else {
		level = page_zip_level;
	}

	if (block != NULL) {
		btr_page_reorganize_block(true, level, block, index, mtr);
	}

	return(ptr);
}

/** Empty an index page (possibly the root page). @see btr_page_create().
@param[in,out]	block		page to be emptied
@param[in,out]	page_zip	compressed page frame, or NULL
@param[in]	index		index of the page
@param[in]	level		B-tree level of the page (0=leaf)
@param[in,out]	mtr		mini-transaction */
void
btr_page_empty(
	buf_block_t*	block,
	page_zip_des_t*	page_zip,
	dict_index_t*	index,
	ulint		level,
	mtr_t*		mtr)
{
	page_t*	page = buf_block_get_frame(block);

	ut_ad(mtr_memo_contains(mtr, block, MTR_MEMO_PAGE_X_FIX));
	ut_ad(page_zip == buf_block_get_page_zip(block));
	ut_ad(!index->is_dummy);
	ut_ad(index->table->space->id == block->page.id.space());
#ifdef UNIV_ZIP_DEBUG
	ut_a(!page_zip || page_zip_validate(page_zip, page, index));
#endif /* UNIV_ZIP_DEBUG */

	btr_search_drop_page_hash_index(block);

	/* Recreate the page: note that global data on page (possible
	segment headers, next page-field, etc.) is preserved intact */

	/* Preserve PAGE_ROOT_AUTO_INC when creating a clustered index
	root page. */
	const ib_uint64_t	autoinc
		= dict_index_is_clust(index)
		&& index->page == block->page.id.page_no()
		? page_get_autoinc(page)
		: 0;

	if (page_zip) {
		page_create_zip(block, index, level, autoinc, mtr);
	} else {
		page_create(block, mtr, dict_table_is_comp(index->table),
			    dict_index_is_spatial(index));
		btr_page_set_level(page, NULL, level, mtr);
		if (autoinc) {
			mlog_write_ull(PAGE_HEADER + PAGE_MAX_TRX_ID + page,
				       autoinc, mtr);
		}
	}
}

/** Write instant ALTER TABLE metadata to a root page.
@param[in,out]	root	clustered index root page
@param[in]	index	clustered index with instant ALTER TABLE
@param[in,out]	mtr	mini-transaction */
void btr_set_instant(buf_block_t* root, const dict_index_t& index, mtr_t* mtr)
{
	ut_ad(index.n_core_fields > 0);
	ut_ad(index.n_core_fields < REC_MAX_N_FIELDS);
	ut_ad(index.is_instant());
	ut_ad(fil_page_get_type(root->frame) == FIL_PAGE_TYPE_INSTANT
	      || fil_page_get_type(root->frame) == FIL_PAGE_INDEX);
	ut_ad(!page_has_siblings(root->frame));
	ut_ad(root->page.id.page_no() == index.page);

	rec_t* infimum = page_get_infimum_rec(root->frame);
	rec_t* supremum = page_get_supremum_rec(root->frame);
	byte* page_type = root->frame + FIL_PAGE_TYPE;
	uint16_t i = page_header_get_field(root->frame, PAGE_INSTANT);

	switch (mach_read_from_2(page_type)) {
	case FIL_PAGE_TYPE_INSTANT:
		ut_ad(page_get_instant(root->frame) == index.n_core_fields);
		if (memcmp(infimum, "infimum", 8)
		    || memcmp(supremum, "supremum", 8)) {
			ut_ad(index.table->instant);
			ut_ad(!memcmp(infimum, field_ref_zero, 8));
			ut_ad(!memcmp(supremum, field_ref_zero, 7));
			/* The n_core_null_bytes only matters for
			ROW_FORMAT=COMPACT and ROW_FORMAT=DYNAMIC tables. */
			ut_ad(supremum[7] == index.n_core_null_bytes
			      || !index.table->not_redundant());
			return;
		}
		break;
	default:
		ut_ad(!"wrong page type");
		/* fall through */
	case FIL_PAGE_INDEX:
		ut_ad(!page_is_comp(root->frame)
		      || !page_get_instant(root->frame));
		ut_ad(!memcmp(infimum, "infimum", 8));
		ut_ad(!memcmp(supremum, "supremum", 8));
		mlog_write_ulint(page_type, FIL_PAGE_TYPE_INSTANT,
				 MLOG_2BYTES, mtr);
		ut_ad(i <= PAGE_NO_DIRECTION);
		i |= index.n_core_fields << 3;
		mlog_write_ulint(PAGE_HEADER + PAGE_INSTANT + root->frame, i,
				 MLOG_2BYTES, mtr);
		break;
	}

	if (index.table->instant) {
		mlog_memset(root, infimum - root->frame, 8, 0, mtr);
		mlog_memset(root, supremum - root->frame, 7, 0, mtr);
		mlog_write_ulint(&supremum[7], index.n_core_null_bytes,
				 MLOG_1BYTE, mtr);
	}
}

/*************************************************************//**
Makes tree one level higher by splitting the root, and inserts
the tuple. It is assumed that mtr contains an x-latch on the tree.
NOTE that the operation of this function must always succeed,
we cannot reverse it: therefore enough free disk space must be
guaranteed to be available before this function is called.
@return inserted record */
rec_t*
btr_root_raise_and_insert(
/*======================*/
	ulint		flags,	/*!< in: undo logging and locking flags */
	btr_cur_t*	cursor,	/*!< in: cursor at which to insert: must be
				on the root page; when the function returns,
				the cursor is positioned on the predecessor
				of the inserted record */
	rec_offs**	offsets,/*!< out: offsets on inserted record */
	mem_heap_t**	heap,	/*!< in/out: pointer to memory heap, or NULL */
	const dtuple_t*	tuple,	/*!< in: tuple to insert */
	ulint		n_ext,	/*!< in: number of externally stored columns */
	mtr_t*		mtr)	/*!< in: mtr */
{
	dict_index_t*	index;
	page_t*		root;
	page_t*		new_page;
	ulint		new_page_no;
	rec_t*		rec;
	dtuple_t*	node_ptr;
	ulint		level;
	rec_t*		node_ptr_rec;
	page_cur_t*	page_cursor;
	page_zip_des_t*	root_page_zip;
	page_zip_des_t*	new_page_zip;
	buf_block_t*	root_block;
	buf_block_t*	new_block;

	root = btr_cur_get_page(cursor);
	root_block = btr_cur_get_block(cursor);
	root_page_zip = buf_block_get_page_zip(root_block);
	ut_ad(!page_is_empty(root));
	index = btr_cur_get_index(cursor);
	ut_ad(index->n_core_null_bytes <= UT_BITS_IN_BYTES(index->n_nullable));
#ifdef UNIV_ZIP_DEBUG
	ut_a(!root_page_zip || page_zip_validate(root_page_zip, root, index));
#endif /* UNIV_ZIP_DEBUG */
#ifdef UNIV_BTR_DEBUG
	if (!dict_index_is_ibuf(index)) {
		ulint	space = index->table->space_id;

		ut_a(btr_root_fseg_validate(FIL_PAGE_DATA + PAGE_BTR_SEG_LEAF
					    + root, space));
		ut_a(btr_root_fseg_validate(FIL_PAGE_DATA + PAGE_BTR_SEG_TOP
					    + root, space));
	}

	ut_a(dict_index_get_page(index) == page_get_page_no(root));
#endif /* UNIV_BTR_DEBUG */
	ut_ad(mtr_memo_contains_flagged(mtr, dict_index_get_lock(index),
					MTR_MEMO_X_LOCK
					| MTR_MEMO_SX_LOCK));
	ut_ad(mtr_memo_contains(mtr, root_block, MTR_MEMO_PAGE_X_FIX));

	/* Allocate a new page to the tree. Root splitting is done by first
	moving the root records to the new page, emptying the root, putting
	a node pointer to the new page, and then splitting the new page. */

	level = btr_page_get_level(root);

	new_block = btr_page_alloc(index, 0, FSP_NO_DIR, level, mtr, mtr);

	if (new_block == NULL && os_has_said_disk_full) {
		return(NULL);
	}

	new_page = buf_block_get_frame(new_block);
	new_page_zip = buf_block_get_page_zip(new_block);
	ut_a(!new_page_zip == !root_page_zip);
	ut_a(!new_page_zip
	     || page_zip_get_size(new_page_zip)
	     == page_zip_get_size(root_page_zip));

	btr_page_create(new_block, new_page_zip, index, level, mtr);

	/* Set the next node and previous node fields of new page */
	compile_time_assert(FIL_PAGE_NEXT == FIL_PAGE_PREV + 4);
	compile_time_assert(FIL_NULL == 0xffffffff);
#if MYSQL_VERSION_ID < 100500
	if (UNIV_LIKELY_NULL(new_page_zip)) {
		/* Avoid tripping the ut_a() in mlog_parse_nbytes()
		when crash-downgrading to an earlier MariaDB 10.4 version. */
		btr_page_set_next(new_page, new_page_zip, FIL_NULL, mtr);
		btr_page_set_prev(new_page, new_page_zip, FIL_NULL, mtr);
	} else {
		mlog_memset(new_block, FIL_PAGE_PREV, 8, 0xff, mtr);
	}
#else
	mlog_memset(new_block, FIL_PAGE_PREV, 8, 0xff, mtr);
	if (UNIV_LIKELY_NULL(new_page_zip)) {
		memset(new_page_zip->data + FIL_PAGE_PREV, 0xff, 8);
	}
#endif

	/* Copy the records from root to the new page one by one. */

	if (0
#ifdef UNIV_ZIP_COPY
	    || new_page_zip
#endif /* UNIV_ZIP_COPY */
	    || !page_copy_rec_list_end(new_block, root_block,
				       page_get_infimum_rec(root),
				       index, mtr)) {
		ut_a(new_page_zip);

		/* Copy the page byte for byte. */
		page_zip_copy_recs(new_page_zip, new_page,
				   root_page_zip, root, index, mtr);

		/* Update the lock table and possible hash index. */
		lock_move_rec_list_end(new_block, root_block,
				       page_get_infimum_rec(root));

		/* Move any existing predicate locks */
		if (dict_index_is_spatial(index)) {
			lock_prdt_rec_move(new_block, root_block);
		} else {
			btr_search_move_or_delete_hash_entries(
				new_block, root_block);
		}
	}

	if (dict_index_is_sec_or_ibuf(index)) {
		/* In secondary indexes and the change buffer,
		PAGE_MAX_TRX_ID can be reset on the root page, because
		the field only matters on leaf pages, and the root no
		longer is a leaf page. (Older versions of InnoDB did
		set PAGE_MAX_TRX_ID on all secondary index pages.) */
		if (root_page_zip) {
			byte* p = PAGE_HEADER + PAGE_MAX_TRX_ID + root;
			memset(p, 0, 8);
			page_zip_write_header(root_page_zip, p, 8, mtr);
		} else {
			mlog_write_ull(PAGE_HEADER + PAGE_MAX_TRX_ID
				       + root, 0, mtr);
		}
	} else {
		/* PAGE_ROOT_AUTO_INC is only present in the clustered index
		root page; on other clustered index pages, we want to reserve
		the field PAGE_MAX_TRX_ID for future use. */
		if (new_page_zip) {
			byte* p = PAGE_HEADER + PAGE_MAX_TRX_ID + new_page;
			memset(p, 0, 8);
			page_zip_write_header(new_page_zip, p, 8, mtr);
		} else {
			mlog_write_ull(PAGE_HEADER + PAGE_MAX_TRX_ID
				       + new_page, 0, mtr);
		}
	}

	/* If this is a pessimistic insert which is actually done to
	perform a pessimistic update then we have stored the lock
	information of the record to be inserted on the infimum of the
	root page: we cannot discard the lock structs on the root page */

	if (!dict_table_is_locking_disabled(index->table)) {
		lock_update_root_raise(new_block, root_block);
	}

	/* Create a memory heap where the node pointer is stored */
	if (!*heap) {
		*heap = mem_heap_create(1000);
	}

	rec = page_rec_get_next(page_get_infimum_rec(new_page));
	new_page_no = new_block->page.id.page_no();

	/* Build the node pointer (= node key and page address) for the
	child */
	if (dict_index_is_spatial(index)) {
		rtr_mbr_t		new_mbr;

		rtr_page_cal_mbr(index, new_block, &new_mbr, *heap);
		node_ptr = rtr_index_build_node_ptr(
			index, &new_mbr, rec, new_page_no, *heap);
	} else {
		node_ptr = dict_index_build_node_ptr(
			index, rec, new_page_no, *heap, level);
	}
	/* The node pointer must be marked as the predefined minimum record,
	as there is no lower alphabetical limit to records in the leftmost
	node of a level: */
	dtuple_set_info_bits(node_ptr,
			     dtuple_get_info_bits(node_ptr)
			     | REC_INFO_MIN_REC_FLAG);

	/* Rebuild the root page to get free space */
	btr_page_empty(root_block, root_page_zip, index, level + 1, mtr);
	/* btr_page_empty() is supposed to zero-initialize the field. */
	ut_ad(!page_get_instant(root_block->frame));

	if (index->is_instant()) {
		ut_ad(!root_page_zip);
		btr_set_instant(root_block, *index, mtr);
	}

	ut_ad(!page_has_siblings(root));

	page_cursor = btr_cur_get_page_cur(cursor);

	/* Insert node pointer to the root */

	page_cur_set_before_first(root_block, page_cursor);

	node_ptr_rec = page_cur_tuple_insert(page_cursor, node_ptr,
					     index, offsets, heap, 0, mtr);

	/* The root page should only contain the node pointer
	to new_page at this point.  Thus, the data should fit. */
	ut_a(node_ptr_rec);

	/* We play safe and reset the free bits for the new page */

	if (!dict_index_is_clust(index)
	    && !index->table->is_temporary()) {
		ibuf_reset_free_bits(new_block);
	}

	if (tuple != NULL) {
		/* Reposition the cursor to the child node */
		page_cur_search(new_block, index, tuple, page_cursor);
	} else {
		/* Set cursor to first record on child node */
		page_cur_set_before_first(new_block, page_cursor);
	}

	/* Split the child and insert tuple */
	if (dict_index_is_spatial(index)) {
		/* Split rtree page and insert tuple */
		return(rtr_page_split_and_insert(flags, cursor, offsets, heap,
						 tuple, n_ext, mtr));
	} else {
		return(btr_page_split_and_insert(flags, cursor, offsets, heap,
						 tuple, n_ext, mtr));
	}
}

/** Decide if the page should be split at the convergence point of inserts
converging to the left.
@param[in]	cursor	insert position
@return the first record to be moved to the right half page
@retval	NULL if no split is recommended */
rec_t* btr_page_get_split_rec_to_left(const btr_cur_t* cursor)
{
	rec_t* split_rec = btr_cur_get_rec(cursor);
	const page_t* page = page_align(split_rec);

	if (page_header_get_ptr(page, PAGE_LAST_INSERT)
	    != page_rec_get_next(split_rec)) {
		return NULL;
	}

	/* The metadata record must be present in the leftmost leaf page
	of the clustered index, if and only if index->is_instant().
	However, during innobase_instant_try(), index->is_instant()
	would already hold when row_ins_clust_index_entry_low()
	is being invoked to insert the the metadata record.
	So, we can only assert that when the metadata record exists,
	index->is_instant() must hold. */
	ut_ad(!page_is_leaf(page) || page_has_prev(page)
	      || cursor->index->is_instant()
	      || !(rec_get_info_bits(page_rec_get_next_const(
					     page_get_infimum_rec(page)),
				     cursor->index->table->not_redundant())
		   & REC_INFO_MIN_REC_FLAG));

	const rec_t* infimum = page_get_infimum_rec(page);

	/* If the convergence is in the middle of a page, include also
	the record immediately before the new insert to the upper
	page. Otherwise, we could repeatedly move from page to page
	lots of records smaller than the convergence point. */

	if (split_rec == infimum
	    || split_rec == page_rec_get_next_const(infimum)) {
		split_rec = page_rec_get_next(split_rec);
	}

	return split_rec;
}

/** Decide if the page should be split at the convergence point of inserts
converging to the right.
@param[in]	cursor		insert position
@param[out]	split_rec	if split recommended, the first record
				on the right half page, or
				NULL if the to-be-inserted record
				should be first
@return whether split is recommended */
bool
btr_page_get_split_rec_to_right(const btr_cur_t* cursor, rec_t** split_rec)
{
	rec_t* insert_point = btr_cur_get_rec(cursor);
	const page_t* page = page_align(insert_point);

	/* We use eager heuristics: if the new insert would be right after
	the previous insert on the same page, we assume that there is a
	pattern of sequential inserts here. */

	if (page_header_get_ptr(page, PAGE_LAST_INSERT) != insert_point) {
		return false;
	}

	insert_point = page_rec_get_next(insert_point);

	if (page_rec_is_supremum(insert_point)) {
		insert_point = NULL;
	} else {
		insert_point = page_rec_get_next(insert_point);
		if (page_rec_is_supremum(insert_point)) {
			insert_point = NULL;
		}

		/* If there are >= 2 user records up from the insert
		point, split all but 1 off. We want to keep one because
		then sequential inserts can use the adaptive hash
		index, as they can do the necessary checks of the right
		search position just by looking at the records on this
		page. */
	}

	*split_rec = insert_point;
	return true;
}

/*************************************************************//**
Calculates a split record such that the tuple will certainly fit on
its half-page when the split is performed. We assume in this function
only that the cursor page has at least one user record.
@return split record, or NULL if tuple will be the first record on
the lower or upper half-page (determined by btr_page_tuple_smaller()) */
static
rec_t*
btr_page_get_split_rec(
/*===================*/
	btr_cur_t*	cursor,	/*!< in: cursor at which insert should be made */
	const dtuple_t*	tuple,	/*!< in: tuple to insert */
	ulint		n_ext)	/*!< in: number of externally stored columns */
{
	page_t*		page;
	page_zip_des_t*	page_zip;
	ulint		insert_size;
	ulint		free_space;
	ulint		total_data;
	ulint		total_n_recs;
	ulint		total_space;
	ulint		incl_data;
	rec_t*		ins_rec;
	rec_t*		rec;
	rec_t*		next_rec;
	ulint		n;
	mem_heap_t*	heap;
	rec_offs*	offsets;

	page = btr_cur_get_page(cursor);

	insert_size = rec_get_converted_size(cursor->index, tuple, n_ext);
	free_space  = page_get_free_space_of_empty(page_is_comp(page));

	page_zip = btr_cur_get_page_zip(cursor);
	if (page_zip) {
		/* Estimate the free space of an empty compressed page. */
		ulint	free_space_zip = page_zip_empty_size(
			cursor->index->n_fields,
			page_zip_get_size(page_zip));

		if (free_space > (ulint) free_space_zip) {
			free_space = (ulint) free_space_zip;
		}
	}

	/* free_space is now the free space of a created new page */

	total_data   = page_get_data_size(page) + insert_size;
	total_n_recs = ulint(page_get_n_recs(page)) + 1;
	ut_ad(total_n_recs >= 2);
	total_space  = total_data + page_dir_calc_reserved_space(total_n_recs);

	n = 0;
	incl_data = 0;
	ins_rec = btr_cur_get_rec(cursor);
	rec = page_get_infimum_rec(page);

	heap = NULL;
	offsets = NULL;

	/* We start to include records to the left half, and when the
	space reserved by them exceeds half of total_space, then if
	the included records fit on the left page, they will be put there
	if something was left over also for the right page,
	otherwise the last included record will be the first on the right
	half page */

	do {
		/* Decide the next record to include */
		if (rec == ins_rec) {
			rec = NULL;	/* NULL denotes that tuple is
					now included */
		} else if (rec == NULL) {
			rec = page_rec_get_next(ins_rec);
		} else {
			rec = page_rec_get_next(rec);
		}

		if (rec == NULL) {
			/* Include tuple */
			incl_data += insert_size;
		} else {
			offsets = rec_get_offsets(rec, cursor->index, offsets,
						  page_is_leaf(page),
						  ULINT_UNDEFINED, &heap);
			incl_data += rec_offs_size(offsets);
		}

		n++;
	} while (incl_data + page_dir_calc_reserved_space(n)
		 < total_space / 2);

	if (incl_data + page_dir_calc_reserved_space(n) <= free_space) {
		/* The next record will be the first on
		the right half page if it is not the
		supremum record of page */

		if (rec == ins_rec) {
			rec = NULL;

			goto func_exit;
		} else if (rec == NULL) {
			next_rec = page_rec_get_next(ins_rec);
		} else {
			next_rec = page_rec_get_next(rec);
		}
		ut_ad(next_rec);
		if (!page_rec_is_supremum(next_rec)) {
			rec = next_rec;
		}
	}

func_exit:
	if (heap) {
		mem_heap_free(heap);
	}
	return(rec);
}

/*************************************************************//**
Returns TRUE if the insert fits on the appropriate half-page with the
chosen split_rec.
@return true if fits */
static MY_ATTRIBUTE((nonnull(1,3,4,6), warn_unused_result))
bool
btr_page_insert_fits(
/*=================*/
	btr_cur_t*	cursor,	/*!< in: cursor at which insert
				should be made */
	const rec_t*	split_rec,/*!< in: suggestion for first record
				on upper half-page, or NULL if
				tuple to be inserted should be first */
	rec_offs**	offsets,/*!< in: rec_get_offsets(
				split_rec, cursor->index); out: garbage */
	const dtuple_t*	tuple,	/*!< in: tuple to insert */
	ulint		n_ext,	/*!< in: number of externally stored columns */
	mem_heap_t**	heap)	/*!< in: temporary memory heap */
{
	page_t*		page;
	ulint		insert_size;
	ulint		free_space;
	ulint		total_data;
	ulint		total_n_recs;
	const rec_t*	rec;
	const rec_t*	end_rec;

	page = btr_cur_get_page(cursor);

	ut_ad(!split_rec
	      || !page_is_comp(page) == !rec_offs_comp(*offsets));
	ut_ad(!split_rec
	      || rec_offs_validate(split_rec, cursor->index, *offsets));

	insert_size = rec_get_converted_size(cursor->index, tuple, n_ext);
	free_space  = page_get_free_space_of_empty(page_is_comp(page));

	/* free_space is now the free space of a created new page */

	total_data   = page_get_data_size(page) + insert_size;
	total_n_recs = ulint(page_get_n_recs(page)) + 1;

	/* We determine which records (from rec to end_rec, not including
	end_rec) will end up on the other half page from tuple when it is
	inserted. */

	if (split_rec == NULL) {
		rec = page_rec_get_next(page_get_infimum_rec(page));
		end_rec = page_rec_get_next(btr_cur_get_rec(cursor));

	} else if (cmp_dtuple_rec(tuple, split_rec, *offsets) >= 0) {

		rec = page_rec_get_next(page_get_infimum_rec(page));
		end_rec = split_rec;
	} else {
		rec = split_rec;
		end_rec = page_get_supremum_rec(page);
	}

	if (total_data + page_dir_calc_reserved_space(total_n_recs)
	    <= free_space) {

		/* Ok, there will be enough available space on the
		half page where the tuple is inserted */

		return(true);
	}

	while (rec != end_rec) {
		/* In this loop we calculate the amount of reserved
		space after rec is removed from page. */

		*offsets = rec_get_offsets(rec, cursor->index, *offsets,
					   page_is_leaf(page),
					   ULINT_UNDEFINED, heap);

		total_data -= rec_offs_size(*offsets);
		total_n_recs--;

		if (total_data + page_dir_calc_reserved_space(total_n_recs)
		    <= free_space) {

			/* Ok, there will be enough available space on the
			half page where the tuple is inserted */

			return(true);
		}

		rec = page_rec_get_next_const(rec);
	}

	return(false);
}

/*******************************************************//**
Inserts a data tuple to a tree on a non-leaf level. It is assumed
that mtr holds an x-latch on the tree. */
void
btr_insert_on_non_leaf_level_func(
/*==============================*/
	ulint		flags,	/*!< in: undo logging and locking flags */
	dict_index_t*	index,	/*!< in: index */
	ulint		level,	/*!< in: level, must be > 0 */
	dtuple_t*	tuple,	/*!< in: the record to be inserted */
	const char*	file,	/*!< in: file name */
	unsigned	line,	/*!< in: line where called */
	mtr_t*		mtr)	/*!< in: mtr */
{
	big_rec_t*	dummy_big_rec;
	btr_cur_t	cursor;
	dberr_t		err;
	rec_t*		rec;
	mem_heap_t*	heap = NULL;
	rec_offs	offsets_[REC_OFFS_NORMAL_SIZE];
	rec_offs*	offsets         = offsets_;
	rec_offs_init(offsets_);
	rtr_info_t	rtr_info;

	ut_ad(level > 0);

	if (!dict_index_is_spatial(index)) {
		dberr_t err = btr_cur_search_to_nth_level(
			index, level, tuple, PAGE_CUR_LE,
			BTR_CONT_MODIFY_TREE,
			&cursor, 0, file, line, mtr);

		if (err != DB_SUCCESS) {
			ib::warn() << " Error code: " << err
				   << " btr_page_get_father_node_ptr_func "
				   << " level: " << level
				   << " called from file: "
				   << file << " line: " << line
				   << " table: " << index->table->name
				   << " index: " << index->name;
		}
	} else {
		/* For spatial index, initialize structures to track
		its parents etc. */
		rtr_init_rtr_info(&rtr_info, false, &cursor, index, false);

		rtr_info_update_btr(&cursor, &rtr_info);

		btr_cur_search_to_nth_level(index, level, tuple,
					    PAGE_CUR_RTREE_INSERT,
					    BTR_CONT_MODIFY_TREE,
					    &cursor, 0, file, line, mtr);
	}

	ut_ad(cursor.flag == BTR_CUR_BINARY);

	err = btr_cur_optimistic_insert(
		flags
		| BTR_NO_LOCKING_FLAG
		| BTR_KEEP_SYS_FLAG
		| BTR_NO_UNDO_LOG_FLAG,
		&cursor, &offsets, &heap,
		tuple, &rec, &dummy_big_rec, 0, NULL, mtr);

	if (err == DB_FAIL) {
		err = btr_cur_pessimistic_insert(flags
						 | BTR_NO_LOCKING_FLAG
						 | BTR_KEEP_SYS_FLAG
						 | BTR_NO_UNDO_LOG_FLAG,
						 &cursor, &offsets, &heap,
						 tuple, &rec,
						 &dummy_big_rec, 0, NULL, mtr);
		ut_a(err == DB_SUCCESS);
	}

	if (heap != NULL) {
		mem_heap_free(heap);
	}

	if (dict_index_is_spatial(index)) {
		ut_ad(cursor.rtr_info);

		rtr_clean_rtr_info(&rtr_info, true);
	}
}

/**************************************************************//**
Attaches the halves of an index page on the appropriate level in an
index tree. */
static MY_ATTRIBUTE((nonnull))
void
btr_attach_half_pages(
/*==================*/
	ulint		flags,		/*!< in: undo logging and
					locking flags */
	dict_index_t*	index,		/*!< in: the index tree */
	buf_block_t*	block,		/*!< in/out: page to be split */
	const rec_t*	split_rec,	/*!< in: first record on upper
					half page */
	buf_block_t*	new_block,	/*!< in/out: the new half page */
	ulint		direction,	/*!< in: FSP_UP or FSP_DOWN */
	mtr_t*		mtr)		/*!< in: mtr */
{
	ulint		prev_page_no;
	ulint		next_page_no;
	ulint		level;
	page_t*		page		= buf_block_get_frame(block);
	page_t*		lower_page;
	page_t*		upper_page;
	ulint		lower_page_no;
	ulint		upper_page_no;
	page_zip_des_t*	lower_page_zip;
	page_zip_des_t*	upper_page_zip;
	dtuple_t*	node_ptr_upper;
	mem_heap_t*	heap;
	buf_block_t*	prev_block = NULL;
	buf_block_t*	next_block = NULL;

	ut_ad(mtr_memo_contains(mtr, block, MTR_MEMO_PAGE_X_FIX));
	ut_ad(mtr_memo_contains(mtr, new_block, MTR_MEMO_PAGE_X_FIX));

	/* Create a memory heap where the data tuple is stored */
	heap = mem_heap_create(1024);

	/* Based on split direction, decide upper and lower pages */
	if (direction == FSP_DOWN) {

		btr_cur_t	cursor;
		rec_offs*	offsets;

		lower_page = buf_block_get_frame(new_block);
		lower_page_no = new_block->page.id.page_no();
		lower_page_zip = buf_block_get_page_zip(new_block);
		upper_page = buf_block_get_frame(block);
		upper_page_no = block->page.id.page_no();
		upper_page_zip = buf_block_get_page_zip(block);

		/* Look up the index for the node pointer to page */
		offsets = btr_page_get_father_block(NULL, heap, index,
						    block, mtr, &cursor);

		/* Replace the address of the old child node (= page) with the
		address of the new lower half */

		btr_node_ptr_set_child_page_no(
			btr_cur_get_rec(&cursor),
			btr_cur_get_page_zip(&cursor),
			offsets, lower_page_no, mtr);
		mem_heap_empty(heap);
	} else {
		lower_page = buf_block_get_frame(block);
		lower_page_no = block->page.id.page_no();
		lower_page_zip = buf_block_get_page_zip(block);
		upper_page = buf_block_get_frame(new_block);
		upper_page_no = new_block->page.id.page_no();
		upper_page_zip = buf_block_get_page_zip(new_block);
	}

	/* Get the previous and next pages of page */
	prev_page_no = btr_page_get_prev(page);
	next_page_no = btr_page_get_next(page);

	const ulint	space = block->page.id.space();

	/* for consistency, both blocks should be locked, before change */
	if (prev_page_no != FIL_NULL && direction == FSP_DOWN) {
		prev_block = btr_block_get(
			page_id_t(space, prev_page_no), block->zip_size(),
			RW_X_LATCH, index, mtr);
	}
	if (next_page_no != FIL_NULL && direction != FSP_DOWN) {
		next_block = btr_block_get(
			page_id_t(space, next_page_no), block->zip_size(),
			RW_X_LATCH, index, mtr);
	}

	/* Get the level of the split pages */
	level = btr_page_get_level(buf_block_get_frame(block));
	ut_ad(level == btr_page_get_level(buf_block_get_frame(new_block)));

	/* Build the node pointer (= node key and page address) for the upper
	half */

	node_ptr_upper = dict_index_build_node_ptr(index, split_rec,
						   upper_page_no, heap, level);

	/* Insert it next to the pointer to the lower half. Note that this
	may generate recursion leading to a split on the higher level. */

	btr_insert_on_non_leaf_level(flags, index, level + 1,
				     node_ptr_upper, mtr);

	/* Free the memory heap */
	mem_heap_free(heap);

	/* Update page links of the level */

	if (prev_block) {
#ifdef UNIV_BTR_DEBUG
		ut_a(page_is_comp(prev_block->frame) == page_is_comp(page));
		ut_a(btr_page_get_next(prev_block->frame)
		     == block->page.id.page_no());
#endif /* UNIV_BTR_DEBUG */

		btr_page_set_next(buf_block_get_frame(prev_block),
				  buf_block_get_page_zip(prev_block),
				  lower_page_no, mtr);
	}

	if (next_block) {
#ifdef UNIV_BTR_DEBUG
		ut_a(page_is_comp(next_block->frame) == page_is_comp(page));
		ut_a(btr_page_get_prev(next_block->frame)
		     == page_get_page_no(page));
#endif /* UNIV_BTR_DEBUG */

		btr_page_set_prev(buf_block_get_frame(next_block),
				  buf_block_get_page_zip(next_block),
				  upper_page_no, mtr);
	}

	if (direction == FSP_DOWN) {
		/* lower_page is new */
		btr_page_set_prev(lower_page, lower_page_zip,
				  prev_page_no, mtr);
	} else {
		ut_ad(btr_page_get_prev(lower_page) == prev_page_no);
	}

	btr_page_set_next(lower_page, lower_page_zip, upper_page_no, mtr);
	btr_page_set_prev(upper_page, upper_page_zip, lower_page_no, mtr);

	if (direction != FSP_DOWN) {
		/* upper_page is new */
		btr_page_set_next(upper_page, upper_page_zip,
				  next_page_no, mtr);
	} else {
		ut_ad(btr_page_get_next(upper_page) == next_page_no);
	}
}

/*************************************************************//**
Determine if a tuple is smaller than any record on the page.
@return TRUE if smaller */
static MY_ATTRIBUTE((nonnull, warn_unused_result))
bool
btr_page_tuple_smaller(
/*===================*/
	btr_cur_t*	cursor,	/*!< in: b-tree cursor */
	const dtuple_t*	tuple,	/*!< in: tuple to consider */
	rec_offs**	offsets,/*!< in/out: temporary storage */
	ulint		n_uniq,	/*!< in: number of unique fields
				in the index page records */
	mem_heap_t**	heap)	/*!< in/out: heap for offsets */
{
	buf_block_t*	block;
	const rec_t*	first_rec;
	page_cur_t	pcur;

	/* Read the first user record in the page. */
	block = btr_cur_get_block(cursor);
	page_cur_set_before_first(block, &pcur);
	page_cur_move_to_next(&pcur);
	first_rec = page_cur_get_rec(&pcur);

	*offsets = rec_get_offsets(
		first_rec, cursor->index, *offsets, page_is_leaf(block->frame),
		n_uniq, heap);

	return(cmp_dtuple_rec(tuple, first_rec, *offsets) < 0);
}

/** Insert the tuple into the right sibling page, if the cursor is at the end
of a page.
@param[in]	flags	undo logging and locking flags
@param[in,out]	cursor	cursor at which to insert; when the function succeeds,
			the cursor is positioned before the insert point.
@param[out]	offsets	offsets on inserted record
@param[in,out]	heap	memory heap for allocating offsets
@param[in]	tuple	tuple to insert
@param[in]	n_ext	number of externally stored columns
@param[in,out]	mtr	mini-transaction
@return	inserted record (first record on the right sibling page);
	the cursor will be positioned on the page infimum
@retval	NULL if the operation was not performed */
static
rec_t*
btr_insert_into_right_sibling(
	ulint		flags,
	btr_cur_t*	cursor,
	rec_offs**	offsets,
	mem_heap_t*	heap,
	const dtuple_t*	tuple,
	ulint		n_ext,
	mtr_t*		mtr)
{
	buf_block_t*	block = btr_cur_get_block(cursor);
	page_t*		page = buf_block_get_frame(block);
	const uint32_t	next_page_no = btr_page_get_next(page);

	ut_ad(mtr_memo_contains_flagged(
		      mtr, dict_index_get_lock(cursor->index),
		      MTR_MEMO_X_LOCK | MTR_MEMO_SX_LOCK));
	ut_ad(mtr_memo_contains(mtr, block, MTR_MEMO_PAGE_X_FIX));
	ut_ad(heap);

	if (next_page_no == FIL_NULL || !page_rec_is_supremum(
			page_rec_get_next(btr_cur_get_rec(cursor)))) {

		return(NULL);
	}

	page_cur_t	next_page_cursor;
	buf_block_t*	next_block;
	page_t*		next_page;
	btr_cur_t	next_father_cursor;
	rec_t*		rec = NULL;
	ulint		max_size;

	const ulint	space = block->page.id.space();

	next_block = btr_block_get(
		page_id_t(space, next_page_no), block->zip_size(),
		RW_X_LATCH, cursor->index, mtr);
	next_page = buf_block_get_frame(next_block);

	bool	is_leaf = page_is_leaf(next_page);

	btr_page_get_father(
		cursor->index, next_block, mtr, &next_father_cursor);

	page_cur_search(
		next_block, cursor->index, tuple, PAGE_CUR_LE,
		&next_page_cursor);

	max_size = page_get_max_insert_size_after_reorganize(next_page, 1);

	/* Extends gap lock for the next page */
	if (!dict_table_is_locking_disabled(cursor->index->table)) {
		lock_update_split_left(next_block, block);
	}

	rec = page_cur_tuple_insert(
		&next_page_cursor, tuple, cursor->index, offsets, &heap,
		n_ext, mtr);

	if (rec == NULL) {
		if (is_leaf
		    && next_block->page.zip.ssize
		    && !dict_index_is_clust(cursor->index)
		    && !cursor->index->table->is_temporary()) {
			/* Reset the IBUF_BITMAP_FREE bits, because
			page_cur_tuple_insert() will have attempted page
			reorganize before failing. */
			ibuf_reset_free_bits(next_block);
		}
		return(NULL);
	}

	ibool	compressed;
	dberr_t	err;
	ulint	level = btr_page_get_level(next_page);

	/* adjust cursor position */
	*btr_cur_get_page_cur(cursor) = next_page_cursor;

	ut_ad(btr_cur_get_rec(cursor) == page_get_infimum_rec(next_page));
	ut_ad(page_rec_get_next(page_get_infimum_rec(next_page)) == rec);

	/* We have to change the parent node pointer */

	compressed = btr_cur_pessimistic_delete(
		&err, TRUE, &next_father_cursor,
		BTR_CREATE_FLAG, false, mtr);

	ut_a(err == DB_SUCCESS);

	if (!compressed) {
		btr_cur_compress_if_useful(&next_father_cursor, FALSE, mtr);
	}

	dtuple_t*	node_ptr = dict_index_build_node_ptr(
		cursor->index, rec, next_block->page.id.page_no(),
		heap, level);

	btr_insert_on_non_leaf_level(
		flags, cursor->index, level + 1, node_ptr, mtr);

	ut_ad(rec_offs_validate(rec, cursor->index, *offsets));

	if (is_leaf
	    && !dict_index_is_clust(cursor->index)
	    && !cursor->index->table->is_temporary()) {
		/* Update the free bits of the B-tree page in the
		insert buffer bitmap. */

		if (next_block->page.zip.ssize) {
			ibuf_update_free_bits_zip(next_block, mtr);
		} else {
			ibuf_update_free_bits_if_full(
				next_block, max_size,
				rec_offs_size(*offsets) + PAGE_DIR_SLOT_SIZE);
		}
	}

	return(rec);
}

/*************************************************************//**
Splits an index page to halves and inserts the tuple. It is assumed
that mtr holds an x-latch to the index tree. NOTE: the tree x-latch is
released within this function! NOTE that the operation of this
function must always succeed, we cannot reverse it: therefore enough
free disk space (2 pages) must be guaranteed to be available before
this function is called.
NOTE: jonaso added support for calling function with tuple == NULL
which cause it to only split a page.

@return inserted record or NULL if run out of space */
rec_t*
btr_page_split_and_insert(
/*======================*/
	ulint		flags,	/*!< in: undo logging and locking flags */
	btr_cur_t*	cursor,	/*!< in: cursor at which to insert; when the
				function returns, the cursor is positioned
				on the predecessor of the inserted record */
	rec_offs**	offsets,/*!< out: offsets on inserted record */
	mem_heap_t**	heap,	/*!< in/out: pointer to memory heap, or NULL */
	const dtuple_t*	tuple,	/*!< in: tuple to insert */
	ulint		n_ext,	/*!< in: number of externally stored columns */
	mtr_t*		mtr)	/*!< in: mtr */
{
	buf_block_t*	block;
	page_t*		page;
	page_zip_des_t*	page_zip;
	buf_block_t*	new_block;
	page_t*		new_page;
	page_zip_des_t*	new_page_zip;
	rec_t*		split_rec;
	buf_block_t*	left_block;
	buf_block_t*	right_block;
	page_cur_t*	page_cursor;
	rec_t*		first_rec;
	byte*		buf = 0; /* remove warning */
	rec_t*		move_limit;
	ulint		n_iterations = 0;
	ulint		n_uniq;

	if (cursor->index->is_spatial()) {
		/* Split rtree page and update parent */
		return(rtr_page_split_and_insert(flags, cursor, offsets, heap,
						 tuple, n_ext, mtr));
	}

	if (!*heap) {
		*heap = mem_heap_create(1024);
	}
	n_uniq = dict_index_get_n_unique_in_tree(cursor->index);
func_start:
	mem_heap_empty(*heap);
	*offsets = NULL;

	ut_ad(mtr_memo_contains_flagged(mtr,
					dict_index_get_lock(cursor->index),
					MTR_MEMO_X_LOCK | MTR_MEMO_SX_LOCK));
	ut_ad(!dict_index_is_online_ddl(cursor->index)
	      || (flags & BTR_CREATE_FLAG)
	      || dict_index_is_clust(cursor->index));
	ut_ad(rw_lock_own_flagged(dict_index_get_lock(cursor->index),
				  RW_LOCK_FLAG_X | RW_LOCK_FLAG_SX));

	block = btr_cur_get_block(cursor);
	page = buf_block_get_frame(block);
	page_zip = buf_block_get_page_zip(block);

	ut_ad(mtr_memo_contains(mtr, block, MTR_MEMO_PAGE_X_FIX));
	ut_ad(!page_is_empty(page));

	/* try to insert to the next page if possible before split */
	if (rec_t* rec = btr_insert_into_right_sibling(
		    flags, cursor, offsets, *heap, tuple, n_ext, mtr)) {
		return(rec);
	}

	/* 1. Decide the split record; split_rec == NULL means that the
	tuple to be inserted should be the first record on the upper
	half-page */
	bool insert_left = false;
	ulint hint_page_no = block->page.id.page_no() + 1;
	byte direction = FSP_UP;

	if (tuple && n_iterations > 0) {
		split_rec = btr_page_get_split_rec(cursor, tuple, n_ext);

		if (split_rec == NULL) {
			insert_left = btr_page_tuple_smaller(
				cursor, tuple, offsets, n_uniq, heap);
		}
	} else if (btr_page_get_split_rec_to_right(cursor, &split_rec)) {
	} else if ((split_rec = btr_page_get_split_rec_to_left(cursor))) {
		direction = FSP_DOWN;
		hint_page_no -= 2;
	} else {
		/* If there is only one record in the index page, we
		can't split the node in the middle by default. We need
		to determine whether the new record will be inserted
		to the left or right. */

		if (page_get_n_recs(page) > 1) {
			split_rec = page_get_middle_rec(page);
		} else if (btr_page_tuple_smaller(cursor, tuple,
						  offsets, n_uniq, heap)) {
			split_rec = page_rec_get_next(
				page_get_infimum_rec(page));
		} else {
			split_rec = NULL;
		}
	}

	DBUG_EXECUTE_IF("disk_is_full",
			os_has_said_disk_full = true;
			return(NULL););

	/* 2. Allocate a new page to the index */
	new_block = btr_page_alloc(cursor->index, hint_page_no, direction,
				   btr_page_get_level(page), mtr, mtr);

	if (!new_block) {
		return(NULL);
	}

	new_page = buf_block_get_frame(new_block);
	new_page_zip = buf_block_get_page_zip(new_block);
	btr_page_create(new_block, new_page_zip, cursor->index,
			btr_page_get_level(page), mtr);
	/* Only record the leaf level page splits. */
	if (page_is_leaf(page)) {
		cursor->index->stat_defrag_n_page_split ++;
		cursor->index->stat_defrag_modified_counter ++;
		btr_defragment_save_defrag_stats_if_needed(cursor->index);
	}

	/* 3. Calculate the first record on the upper half-page, and the
	first record (move_limit) on original page which ends up on the
	upper half */

	if (split_rec) {
		first_rec = move_limit = split_rec;

		*offsets = rec_get_offsets(split_rec, cursor->index, *offsets,
					   page_is_leaf(page), n_uniq, heap);

		insert_left = !tuple
			|| cmp_dtuple_rec(tuple, split_rec, *offsets) < 0;

		if (!insert_left && new_page_zip && n_iterations > 0) {
			/* If a compressed page has already been split,
			avoid further splits by inserting the record
			to an empty page. */
			split_rec = NULL;
			goto insert_empty;
		}
	} else if (insert_left) {
		ut_a(n_iterations > 0);
		first_rec = page_rec_get_next(page_get_infimum_rec(page));
		move_limit = page_rec_get_next(btr_cur_get_rec(cursor));
	} else {
insert_empty:
		ut_ad(!split_rec);
		ut_ad(!insert_left);
		buf = UT_NEW_ARRAY_NOKEY(
			byte,
			rec_get_converted_size(cursor->index, tuple, n_ext));

		first_rec = rec_convert_dtuple_to_rec(buf, cursor->index,
						      tuple, n_ext);
		move_limit = page_rec_get_next(btr_cur_get_rec(cursor));
	}

	/* 4. Do first the modifications in the tree structure */

	btr_attach_half_pages(flags, cursor->index, block,
			      first_rec, new_block, direction, mtr);

	/* If the split is made on the leaf level and the insert will fit
	on the appropriate half-page, we may release the tree x-latch.
	We can then move the records after releasing the tree latch,
	thus reducing the tree latch contention. */
	bool insert_will_fit;
	if (tuple == NULL) {
		insert_will_fit = true;
	} else if (split_rec) {
		insert_will_fit = !new_page_zip
			&& btr_page_insert_fits(cursor, split_rec,
						offsets, tuple, n_ext, heap);
	} else {
		if (!insert_left) {
			UT_DELETE_ARRAY(buf);
			buf = NULL;
		}

		insert_will_fit = !new_page_zip
			&& btr_page_insert_fits(cursor, NULL,
						offsets, tuple, n_ext, heap);
	}

	if (!srv_read_only_mode
	    && insert_will_fit
	    && page_is_leaf(page)
	    && !dict_index_is_online_ddl(cursor->index)) {

		mtr->memo_release(
			dict_index_get_lock(cursor->index),
			MTR_MEMO_X_LOCK | MTR_MEMO_SX_LOCK);

		/* NOTE: We cannot release root block latch here, because it
		has segment header and already modified in most of cases.*/
	}

	/* 5. Move then the records to the new page */
	if (direction == FSP_DOWN) {
		/*		fputs("Split left\n", stderr); */

		if (0
#ifdef UNIV_ZIP_COPY
		    || page_zip
#endif /* UNIV_ZIP_COPY */
		    || !page_move_rec_list_start(new_block, block, move_limit,
						 cursor->index, mtr)) {
			/* For some reason, compressing new_page failed,
			even though it should contain fewer records than
			the original page.  Copy the page byte for byte
			and then delete the records from both pages
			as appropriate.  Deleting will always succeed. */
			ut_a(new_page_zip);

			page_zip_copy_recs(new_page_zip, new_page,
					   page_zip, page, cursor->index, mtr);
			page_delete_rec_list_end(move_limit - page + new_page,
						 new_block, cursor->index,
						 ULINT_UNDEFINED,
						 ULINT_UNDEFINED, mtr);

			/* Update the lock table and possible hash index. */
			lock_move_rec_list_start(
				new_block, block, move_limit,
				new_page + PAGE_NEW_INFIMUM);

			btr_search_move_or_delete_hash_entries(
				new_block, block);

			/* Delete the records from the source page. */

			page_delete_rec_list_start(move_limit, block,
						   cursor->index, mtr);
		}

		left_block = new_block;
		right_block = block;

		if (!dict_table_is_locking_disabled(cursor->index->table)) {
			lock_update_split_left(right_block, left_block);
		}
	} else {
		/*		fputs("Split right\n", stderr); */

		if (0
#ifdef UNIV_ZIP_COPY
		    || page_zip
#endif /* UNIV_ZIP_COPY */
		    || !page_move_rec_list_end(new_block, block, move_limit,
					       cursor->index, mtr)) {
			/* For some reason, compressing new_page failed,
			even though it should contain fewer records than
			the original page.  Copy the page byte for byte
			and then delete the records from both pages
			as appropriate.  Deleting will always succeed. */
			ut_a(new_page_zip);

			page_zip_copy_recs(new_page_zip, new_page,
					   page_zip, page, cursor->index, mtr);
			page_delete_rec_list_start(move_limit - page
						   + new_page, new_block,
						   cursor->index, mtr);

			/* Update the lock table and possible hash index. */
			lock_move_rec_list_end(new_block, block, move_limit);

			btr_search_move_or_delete_hash_entries(
				new_block, block);

			/* Delete the records from the source page. */

			page_delete_rec_list_end(move_limit, block,
						 cursor->index,
						 ULINT_UNDEFINED,
						 ULINT_UNDEFINED, mtr);
		}

		left_block = block;
		right_block = new_block;

		if (!dict_table_is_locking_disabled(cursor->index->table)) {
			lock_update_split_right(right_block, left_block);
		}
	}

#ifdef UNIV_ZIP_DEBUG
	if (page_zip) {
		ut_a(page_zip_validate(page_zip, page, cursor->index));
		ut_a(page_zip_validate(new_page_zip, new_page, cursor->index));
	}
#endif /* UNIV_ZIP_DEBUG */

	/* At this point, split_rec, move_limit and first_rec may point
	to garbage on the old page. */

	/* 6. The split and the tree modification is now completed. Decide the
	page where the tuple should be inserted */
	rec_t* rec;
	buf_block_t* const insert_block = insert_left
		? left_block : right_block;

	if (UNIV_UNLIKELY(!tuple)) {
		rec = NULL;
		goto func_exit;
	}

	/* 7. Reposition the cursor for insert and try insertion */
	page_cursor = btr_cur_get_page_cur(cursor);

	page_cur_search(insert_block, cursor->index, tuple, page_cursor);

	rec = page_cur_tuple_insert(page_cursor, tuple, cursor->index,
				    offsets, heap, n_ext, mtr);

#ifdef UNIV_ZIP_DEBUG
	{
		page_t*		insert_page
			= buf_block_get_frame(insert_block);

		page_zip_des_t*	insert_page_zip
			= buf_block_get_page_zip(insert_block);

		ut_a(!insert_page_zip
		     || page_zip_validate(insert_page_zip, insert_page,
					  cursor->index));
	}
#endif /* UNIV_ZIP_DEBUG */

	if (rec != NULL) {

		goto func_exit;
	}

	/* 8. If insert did not fit, try page reorganization.
	For compressed pages, page_cur_tuple_insert() will have
	attempted this already. */

	if (page_cur_get_page_zip(page_cursor)
	    || !btr_page_reorganize(page_cursor, cursor->index, mtr)) {

		goto insert_failed;
	}

	rec = page_cur_tuple_insert(page_cursor, tuple, cursor->index,
				    offsets, heap, n_ext, mtr);

	if (rec == NULL) {
		/* The insert did not fit on the page: loop back to the
		start of the function for a new split */
insert_failed:
		/* We play safe and reset the free bits for new_page */
		if (!dict_index_is_clust(cursor->index)
		    && !cursor->index->table->is_temporary()) {
			ibuf_reset_free_bits(new_block);
			ibuf_reset_free_bits(block);
		}

		n_iterations++;
		ut_ad(n_iterations < 2
		      || buf_block_get_page_zip(insert_block));
		ut_ad(!insert_will_fit);

		goto func_start;
	}

func_exit:
	/* Insert fit on the page: update the free bits for the
	left and right pages in the same mtr */

	if (!dict_index_is_clust(cursor->index)
	    && !cursor->index->table->is_temporary()
	    && page_is_leaf(page)) {

		ibuf_update_free_bits_for_two_pages_low(
			left_block, right_block, mtr);
	}

	MONITOR_INC(MONITOR_INDEX_SPLIT);

	ut_ad(page_validate(buf_block_get_frame(left_block), cursor->index));
	ut_ad(page_validate(buf_block_get_frame(right_block), cursor->index));

	ut_ad(tuple || !rec);
	ut_ad(!rec || rec_offs_validate(rec, cursor->index, *offsets));
	return(rec);
}

/** Remove a page from the level list of pages.
@param[in]	space		space where removed
@param[in]	zip_size	ROW_FORMAT=COMPRESSED page size, or 0
@param[in,out]	page		page to remove
@param[in]	index		index tree
@param[in,out]	mtr		mini-transaction */
void
btr_level_list_remove_func(
	ulint			space,
	ulint			zip_size,
	page_t*			page,
	dict_index_t*		index,
	mtr_t*			mtr)
{
	ut_ad(page != NULL);
	ut_ad(mtr != NULL);
	ut_ad(mtr_memo_contains_page(mtr, page, MTR_MEMO_PAGE_X_FIX));
	ut_ad(space == page_get_space_id(page));
	/* Get the previous and next page numbers of page */

	const uint32_t	prev_page_no = btr_page_get_prev(page);
	const uint32_t	next_page_no = btr_page_get_next(page);

	/* Update page links of the level */

	if (prev_page_no != FIL_NULL) {
		buf_block_t*	prev_block
			= btr_block_get(page_id_t(space, prev_page_no),
					zip_size, RW_X_LATCH, index, mtr);

		page_t*		prev_page
			= buf_block_get_frame(prev_block);
#ifdef UNIV_BTR_DEBUG
		ut_a(page_is_comp(prev_page) == page_is_comp(page));
		ut_a(!memcmp(prev_page + FIL_PAGE_NEXT, page + FIL_PAGE_OFFSET,
			     4));
#endif /* UNIV_BTR_DEBUG */

		btr_page_set_next(prev_page,
				  buf_block_get_page_zip(prev_block),
				  next_page_no, mtr);
	}

	if (next_page_no != FIL_NULL) {
		buf_block_t*	next_block
			= btr_block_get(
				page_id_t(space, next_page_no), zip_size,
				RW_X_LATCH, index, mtr);

		page_t*		next_page
			= buf_block_get_frame(next_block);
#ifdef UNIV_BTR_DEBUG
		ut_a(page_is_comp(next_page) == page_is_comp(page));
		ut_a(!memcmp(next_page + FIL_PAGE_PREV, page + FIL_PAGE_OFFSET,
			     4));
#endif /* UNIV_BTR_DEBUG */

		btr_page_set_prev(next_page,
				  buf_block_get_page_zip(next_block),
				  prev_page_no, mtr);
	}
}

/****************************************************************//**
Writes the redo log record for setting an index record as the predefined
minimum record. */
UNIV_INLINE
void
btr_set_min_rec_mark_log(
/*=====================*/
	rec_t*		rec,	/*!< in: record */
	mlog_id_t	type,	/*!< in: MLOG_COMP_REC_MIN_MARK or
				MLOG_REC_MIN_MARK */
	mtr_t*		mtr)	/*!< in: mtr */
{
	mlog_write_initial_log_record(rec, type, mtr);

	/* Write rec offset as a 2-byte ulint */
	mlog_catenate_ulint(mtr, page_offset(rec), MLOG_2BYTES);
}

/****************************************************************//**
Parses the redo log record for setting an index record as the predefined
minimum record.
@return end of log record or NULL */
byte*
btr_parse_set_min_rec_mark(
/*=======================*/
	byte*	ptr,	/*!< in: buffer */
	byte*	end_ptr,/*!< in: buffer end */
	ulint	comp,	/*!< in: nonzero=compact page format */
	page_t*	page,	/*!< in: page or NULL */
	mtr_t*	mtr)	/*!< in: mtr or NULL */
{
	rec_t*	rec;

	if (end_ptr < ptr + 2) {

		return(NULL);
	}

	if (page) {
		ut_a(!page_is_comp(page) == !comp);

		rec = page + mach_read_from_2(ptr);

		btr_set_min_rec_mark(rec, mtr);
	}

	return(ptr + 2);
}

/** Sets a record as the predefined minimum record. */
void btr_set_min_rec_mark(rec_t* rec, mtr_t* mtr)
{
	const bool comp = page_rec_is_comp(rec);

	ut_ad(rec == page_rec_get_next_const(page_get_infimum_rec(
						     page_align(rec))));
	ut_ad(!(rec_get_info_bits(page_rec_get_next(rec), comp)
		& REC_INFO_MIN_REC_FLAG));

	size_t info_bits = rec_get_info_bits(rec, comp);
	if (comp) {
		rec_set_info_bits_new(rec, info_bits | REC_INFO_MIN_REC_FLAG);

		btr_set_min_rec_mark_log(rec, MLOG_COMP_REC_MIN_MARK, mtr);
	} else {
		rec_set_info_bits_old(rec, info_bits | REC_INFO_MIN_REC_FLAG);

		btr_set_min_rec_mark_log(rec, MLOG_REC_MIN_MARK, mtr);
	}
}

/*************************************************************//**
If page is the only on its level, this function moves its records to the
father page, thus reducing the tree height.
@return father block */
UNIV_INTERN
buf_block_t*
btr_lift_page_up(
/*=============*/
	dict_index_t*	index,	/*!< in: index tree */
	buf_block_t*	block,	/*!< in: page which is the only on its level;
				must not be empty: use
				btr_discard_only_page_on_level if the last
				record from the page should be removed */
	mtr_t*		mtr)	/*!< in: mtr */
{
	buf_block_t*	father_block;
	page_t*		father_page;
	ulint		page_level;
	page_zip_des_t*	father_page_zip;
	page_t*		page		= buf_block_get_frame(block);
	ulint		root_page_no;
	buf_block_t*	blocks[BTR_MAX_LEVELS];
	ulint		n_blocks;	/*!< last used index in blocks[] */
	ulint		i;
	bool		lift_father_up;
	buf_block_t*	block_orig	= block;

	ut_ad(!page_has_siblings(page));
	ut_ad(mtr_memo_contains(mtr, block, MTR_MEMO_PAGE_X_FIX));

	page_level = btr_page_get_level(page);
	root_page_no = dict_index_get_page(index);

	{
		btr_cur_t	cursor;
		rec_offs*	offsets	= NULL;
		mem_heap_t*	heap	= mem_heap_create(
			sizeof(*offsets)
			* (REC_OFFS_HEADER_SIZE + 1 + 1
			   + unsigned(index->n_fields)));
		buf_block_t*	b;

		if (dict_index_is_spatial(index)) {
			offsets = rtr_page_get_father_block(
				NULL, heap, index, block, mtr,
				NULL, &cursor);
		} else {
			offsets = btr_page_get_father_block(offsets, heap,
							    index, block,
							    mtr, &cursor);
		}
		father_block = btr_cur_get_block(&cursor);
		father_page_zip = buf_block_get_page_zip(father_block);
		father_page = buf_block_get_frame(father_block);

		n_blocks = 0;

		/* Store all ancestor pages so we can reset their
		levels later on.  We have to do all the searches on
		the tree now because later on, after we've replaced
		the first level, the tree is in an inconsistent state
		and can not be searched. */
		for (b = father_block;
		     b->page.id.page_no() != root_page_no; ) {
			ut_a(n_blocks < BTR_MAX_LEVELS);

			if (dict_index_is_spatial(index)) {
				offsets = rtr_page_get_father_block(
					NULL, heap, index, b, mtr,
					NULL, &cursor);
			} else {
				offsets = btr_page_get_father_block(offsets,
								    heap,
								    index, b,
								    mtr,
								    &cursor);
			}

			blocks[n_blocks++] = b = btr_cur_get_block(&cursor);
		}

		lift_father_up = (n_blocks && page_level == 0);
		if (lift_father_up) {
			/* The father page also should be the only on its level (not
			root). We should lift up the father page at first.
			Because the leaf page should be lifted up only for root page.
			The freeing page is based on page_level (==0 or !=0)
			to choose segment. If the page_level is changed ==0 from !=0,
			later freeing of the page doesn't find the page allocation
			to be freed.*/

			block = father_block;
			page = buf_block_get_frame(block);
			page_level = btr_page_get_level(page);

			ut_ad(!page_has_siblings(page));
			ut_ad(mtr_memo_contains(
				      mtr, block, MTR_MEMO_PAGE_X_FIX));

			father_block = blocks[0];
			father_page_zip = buf_block_get_page_zip(father_block);
			father_page = buf_block_get_frame(father_block);
		}

		mem_heap_free(heap);
	}

	btr_search_drop_page_hash_index(block);

	/* Make the father empty */
	btr_page_empty(father_block, father_page_zip, index, page_level, mtr);
	/* btr_page_empty() is supposed to zero-initialize the field. */
	ut_ad(!page_get_instant(father_block->frame));

	if (index->is_instant()
	    && father_block->page.id.page_no() == root_page_no) {
		ut_ad(!father_page_zip);
		btr_set_instant(father_block, *index, mtr);
	}

	page_level++;

	/* Copy the records to the father page one by one. */
	if (0
#ifdef UNIV_ZIP_COPY
	    || father_page_zip
#endif /* UNIV_ZIP_COPY */
	    || !page_copy_rec_list_end(father_block, block,
				       page_get_infimum_rec(page),
				       index, mtr)) {
		const page_zip_des_t*	page_zip
			= buf_block_get_page_zip(block);
		ut_a(father_page_zip);
		ut_a(page_zip);

		/* Copy the page byte for byte. */
		page_zip_copy_recs(father_page_zip, father_page,
				   page_zip, page, index, mtr);

		/* Update the lock table and possible hash index. */

		lock_move_rec_list_end(father_block, block,
				       page_get_infimum_rec(page));

		/* Also update the predicate locks */
		if (dict_index_is_spatial(index)) {
			lock_prdt_rec_move(father_block, block);
		} else {
			btr_search_move_or_delete_hash_entries(
				father_block, block);
		}
	}

	if (!dict_table_is_locking_disabled(index->table)) {
		/* Free predicate page locks on the block */
		if (dict_index_is_spatial(index)) {
			lock_mutex_enter();
			lock_prdt_page_free_from_discard(
				block, lock_sys.prdt_page_hash);
			lock_mutex_exit();
		}
		lock_update_copy_and_discard(father_block, block);
	}

	/* Go upward to root page, decrementing levels by one. */
	for (i = lift_father_up ? 1 : 0; i < n_blocks; i++, page_level++) {
		page_t*		page	= buf_block_get_frame(blocks[i]);
		page_zip_des_t*	page_zip= buf_block_get_page_zip(blocks[i]);

		ut_ad(btr_page_get_level(page) == page_level + 1);

		btr_page_set_level(page, page_zip, page_level, mtr);
#ifdef UNIV_ZIP_DEBUG
		ut_a(!page_zip || page_zip_validate(page_zip, page, index));
#endif /* UNIV_ZIP_DEBUG */
	}

	if (dict_index_is_spatial(index)) {
		rtr_check_discard_page(index, NULL, block);
	}

	/* Free the file page */
	btr_page_free(index, block, mtr);

	/* We play it safe and reset the free bits for the father */
	if (!dict_index_is_clust(index)
	    && !index->table->is_temporary()) {
		ibuf_reset_free_bits(father_block);
	}
	ut_ad(page_validate(father_page, index));
	ut_ad(btr_check_node_ptr(index, father_block, mtr));

	return(lift_father_up ? block_orig : father_block);
}

/*************************************************************//**
Tries to merge the page first to the left immediate brother if such a
brother exists, and the node pointers to the current page and to the brother
reside on the same page. If the left brother does not satisfy these
conditions, looks at the right brother. If the page is the only one on that
level lifts the records of the page to the father page, thus reducing the
tree height. It is assumed that mtr holds an x-latch on the tree and on the
page. If cursor is on the leaf level, mtr must also hold x-latches to the
brothers, if they exist.
@return TRUE on success */
ibool
btr_compress(
/*=========*/
	btr_cur_t*	cursor,	/*!< in/out: cursor on the page to merge
				or lift; the page must not be empty:
				when deleting records, use btr_discard_page()
				if the page would become empty */
	ibool		adjust,	/*!< in: TRUE if should adjust the
				cursor position even if compression occurs */
	mtr_t*		mtr)	/*!< in/out: mini-transaction */
{
	dict_index_t*	index;
	ulint		left_page_no;
	ulint		right_page_no;
	buf_block_t*	merge_block;
	page_t*		merge_page = NULL;
	page_zip_des_t*	merge_page_zip;
	ibool		is_left;
	buf_block_t*	block;
	page_t*		page;
	btr_cur_t	father_cursor;
	mem_heap_t*	heap;
	rec_offs*	offsets;
	ulint		nth_rec = 0; /* remove bogus warning */
	bool		mbr_changed = false;
#ifdef UNIV_DEBUG
	bool		leftmost_child;
#endif
	DBUG_ENTER("btr_compress");

	block = btr_cur_get_block(cursor);
	page = btr_cur_get_page(cursor);
	index = btr_cur_get_index(cursor);

	btr_assert_not_corrupted(block, index);

#ifdef UNIV_DEBUG
	if (dict_index_is_spatial(index)) {
		ut_ad(mtr_memo_contains_flagged(mtr, dict_index_get_lock(index),
						MTR_MEMO_X_LOCK));
	} else {
		ut_ad(mtr_memo_contains_flagged(mtr, dict_index_get_lock(index),
						MTR_MEMO_X_LOCK
						| MTR_MEMO_SX_LOCK));
	}
#endif /* UNIV_DEBUG */

	ut_ad(mtr_memo_contains(mtr, block, MTR_MEMO_PAGE_X_FIX));

	const ulint zip_size = index->table->space->zip_size();

	MONITOR_INC(MONITOR_INDEX_MERGE_ATTEMPTS);

	left_page_no = btr_page_get_prev(page);
	right_page_no = btr_page_get_next(page);

#ifdef UNIV_DEBUG
	if (!page_is_leaf(page) && left_page_no == FIL_NULL) {
		ut_a(REC_INFO_MIN_REC_FLAG & rec_get_info_bits(
			page_rec_get_next(page_get_infimum_rec(page)),
			page_is_comp(page)));
	}
#endif /* UNIV_DEBUG */

	heap = mem_heap_create(100);

	if (dict_index_is_spatial(index)) {
		offsets = rtr_page_get_father_block(
			NULL, heap, index, block, mtr, cursor, &father_cursor);
		ut_ad(cursor->page_cur.block->page.id.page_no()
		      == block->page.id.page_no());
		rec_t*  my_rec = father_cursor.page_cur.rec;

		ulint page_no = btr_node_ptr_get_child_page_no(my_rec, offsets);

		if (page_no != block->page.id.page_no()) {
			ib::info() << "father positioned on page "
				<< page_no << "instead of "
				<< block->page.id.page_no();
			offsets = btr_page_get_father_block(
				NULL, heap, index, block, mtr, &father_cursor);
		}
	} else {
		offsets = btr_page_get_father_block(
			NULL, heap, index, block, mtr, &father_cursor);
	}

	if (adjust) {
		nth_rec = page_rec_get_n_recs_before(btr_cur_get_rec(cursor));
		ut_ad(nth_rec > 0);
	}

	if (left_page_no == FIL_NULL && right_page_no == FIL_NULL) {
		/* The page is the only one on the level, lift the records
		to the father */

		merge_block = btr_lift_page_up(index, block, mtr);
		goto func_exit;
	}

	ut_d(leftmost_child =
		left_page_no != FIL_NULL
		&& (page_rec_get_next(
			page_get_infimum_rec(
				btr_cur_get_page(&father_cursor)))
		    == btr_cur_get_rec(&father_cursor)));

	/* Decide the page to which we try to merge and which will inherit
	the locks */

	is_left = btr_can_merge_with_page(cursor, left_page_no,
					  &merge_block, mtr);

	DBUG_EXECUTE_IF("ib_always_merge_right", is_left = FALSE;);
retry:
	if (!is_left
	   && !btr_can_merge_with_page(cursor, right_page_no, &merge_block,
				       mtr)) {
		if (!merge_block) {
			merge_page = NULL;
		}
		goto err_exit;
	}

	merge_page = buf_block_get_frame(merge_block);

#ifdef UNIV_BTR_DEBUG
	if (is_left) {
		ut_a(btr_page_get_next(merge_page)
		     == block->page.id.page_no());
	} else {
		ut_a(btr_page_get_prev(merge_page)
		     == block->page.id.page_no());
	}
#endif /* UNIV_BTR_DEBUG */

#ifdef UNIV_GIS_DEBUG
	if (dict_index_is_spatial(index)) {
		if (is_left) {
			fprintf(stderr, "GIS_DIAG: merge left  %ld to %ld \n",
				(long) block->page.id.page_no(), left_page_no);
		} else {
			fprintf(stderr, "GIS_DIAG: merge right %ld to %ld\n",
				(long) block->page.id.page_no(), right_page_no);
		}
	}
#endif /* UNIV_GIS_DEBUG */

	ut_ad(page_validate(merge_page, index));

	merge_page_zip = buf_block_get_page_zip(merge_block);
#ifdef UNIV_ZIP_DEBUG
	if (merge_page_zip) {
		const page_zip_des_t*	page_zip
			= buf_block_get_page_zip(block);
		ut_a(page_zip);
		ut_a(page_zip_validate(merge_page_zip, merge_page, index));
		ut_a(page_zip_validate(page_zip, page, index));
	}
#endif /* UNIV_ZIP_DEBUG */

	/* Move records to the merge page */
	if (is_left) {
		btr_cur_t	cursor2;
		rtr_mbr_t	new_mbr;
		rec_offs*	offsets2 = NULL;

		/* For rtree, we need to update father's mbr. */
		if (dict_index_is_spatial(index)) {
			/* We only support merge pages with the same parent
			page */
			if (!rtr_check_same_block(
				index, &cursor2,
				btr_cur_get_block(&father_cursor),
				merge_block, heap)) {
				is_left = false;
				goto retry;
			}

			/* Set rtr_info for cursor2, since it is
			necessary in recursive page merge. */
			cursor2.rtr_info = cursor->rtr_info;
			cursor2.tree_height = cursor->tree_height;

			offsets2 = rec_get_offsets(
				btr_cur_get_rec(&cursor2), index, NULL,
				page_is_leaf(cursor2.page_cur.block->frame),
				ULINT_UNDEFINED, &heap);

			/* Check if parent entry needs to be updated */
			mbr_changed = rtr_merge_mbr_changed(
				&cursor2, &father_cursor,
				offsets2, offsets, &new_mbr);
		}

		rec_t*	orig_pred = page_copy_rec_list_start(
			merge_block, block, page_get_supremum_rec(page),
			index, mtr);

		if (!orig_pred) {
			goto err_exit;
		}

		btr_search_drop_page_hash_index(block);

		/* Remove the page from the level list */
		btr_level_list_remove(index->table->space_id,
				      zip_size, page, index, mtr);

		if (dict_index_is_spatial(index)) {
			rec_t*  my_rec = father_cursor.page_cur.rec;

			ulint page_no = btr_node_ptr_get_child_page_no(
						my_rec, offsets);

			if (page_no != block->page.id.page_no()) {

				ib::fatal() << "father positioned on "
					<< page_no << " instead of "
					<< block->page.id.page_no();

				ut_ad(0);
			}

			if (mbr_changed) {
#ifdef UNIV_DEBUG
				bool	success = rtr_update_mbr_field(
					&cursor2, offsets2, &father_cursor,
					merge_page, &new_mbr, NULL, mtr);

				ut_ad(success);
#else
				rtr_update_mbr_field(
					&cursor2, offsets2, &father_cursor,
					merge_page, &new_mbr, NULL, mtr);
#endif
			} else {
				rtr_node_ptr_delete(&father_cursor, mtr);
			}

			/* No GAP lock needs to be worrying about */
			lock_mutex_enter();
			lock_prdt_page_free_from_discard(
				block, lock_sys.prdt_page_hash);
			lock_rec_free_all_from_discard_page(block);
			lock_mutex_exit();
		} else {
			btr_cur_node_ptr_delete(&father_cursor, mtr);
			if (!dict_table_is_locking_disabled(index->table)) {
				lock_update_merge_left(
					merge_block, orig_pred, block);
			}
		}

		if (adjust) {
			nth_rec += page_rec_get_n_recs_before(orig_pred);
		}
	} else {
		rec_t*		orig_succ;
		ibool		compressed;
		dberr_t		err;
		btr_cur_t	cursor2;
					/* father cursor pointing to node ptr
					of the right sibling */
#ifdef UNIV_BTR_DEBUG
		byte		fil_page_prev[4];
#endif /* UNIV_BTR_DEBUG */

		if (dict_index_is_spatial(index)) {
			cursor2.rtr_info = NULL;

			/* For spatial index, we disallow merge of blocks
			with different parents, since the merge would need
			to update entry (for MBR and Primary key) in the
			parent of block being merged */
			if (!rtr_check_same_block(
				index, &cursor2,
				btr_cur_get_block(&father_cursor),
				merge_block, heap)) {
				goto err_exit;
			}

			/* Set rtr_info for cursor2, since it is
			necessary in recursive page merge. */
			cursor2.rtr_info = cursor->rtr_info;
			cursor2.tree_height = cursor->tree_height;
		} else {
			btr_page_get_father(index, merge_block, mtr, &cursor2);
		}

		if (merge_page_zip && left_page_no == FIL_NULL) {

			/* The function page_zip_compress(), which will be
			invoked by page_copy_rec_list_end() below,
			requires that FIL_PAGE_PREV be FIL_NULL.
			Clear the field, but prepare to restore it. */
#ifdef UNIV_BTR_DEBUG
			memcpy(fil_page_prev, merge_page + FIL_PAGE_PREV, 4);
#endif /* UNIV_BTR_DEBUG */
			compile_time_assert(FIL_NULL == 0xffffffffU);
			memset(merge_page + FIL_PAGE_PREV, 0xff, 4);
		}

		orig_succ = page_copy_rec_list_end(merge_block, block,
						   page_get_infimum_rec(page),
						   cursor->index, mtr);

		if (!orig_succ) {
			ut_a(merge_page_zip);
#ifdef UNIV_BTR_DEBUG
			if (left_page_no == FIL_NULL) {
				/* FIL_PAGE_PREV was restored from
				merge_page_zip. */
				ut_a(!memcmp(fil_page_prev,
					     merge_page + FIL_PAGE_PREV, 4));
			}
#endif /* UNIV_BTR_DEBUG */
			goto err_exit;
		}

		btr_search_drop_page_hash_index(block);

#ifdef UNIV_BTR_DEBUG
		if (merge_page_zip && left_page_no == FIL_NULL) {

			/* Restore FIL_PAGE_PREV in order to avoid an assertion
			failure in btr_level_list_remove(), which will set
			the field again to FIL_NULL.  Even though this makes
			merge_page and merge_page_zip inconsistent for a
			split second, it is harmless, because the pages
			are X-latched. */
			memcpy(merge_page + FIL_PAGE_PREV, fil_page_prev, 4);
		}
#endif /* UNIV_BTR_DEBUG */

		/* Remove the page from the level list */
		btr_level_list_remove(index->table->space_id,
				      zip_size, page, index, mtr);

		ut_ad(btr_node_ptr_get_child_page_no(
			btr_cur_get_rec(&father_cursor), offsets)
			== block->page.id.page_no());

		/* Replace the address of the old child node (= page) with the
		address of the merge page to the right */
		btr_node_ptr_set_child_page_no(
			btr_cur_get_rec(&father_cursor),
			btr_cur_get_page_zip(&father_cursor),
			offsets, right_page_no, mtr);

#ifdef UNIV_DEBUG
		if (!page_is_leaf(page) && left_page_no == FIL_NULL) {
			ut_ad(REC_INFO_MIN_REC_FLAG & rec_get_info_bits(
				page_rec_get_next(page_get_infimum_rec(
					buf_block_get_frame(merge_block))),
				page_is_comp(page)));
		}
#endif /* UNIV_DEBUG */

		/* For rtree, we need to update father's mbr. */
		if (dict_index_is_spatial(index)) {
			rec_offs* offsets2;
			ulint	rec_info;

			offsets2 = rec_get_offsets(
				btr_cur_get_rec(&cursor2), index, NULL,
				page_is_leaf(cursor2.page_cur.block->frame),
				ULINT_UNDEFINED, &heap);

			ut_ad(btr_node_ptr_get_child_page_no(
				btr_cur_get_rec(&cursor2), offsets2)
				== right_page_no);

			rec_info = rec_get_info_bits(
				btr_cur_get_rec(&father_cursor),
				rec_offs_comp(offsets));
			if (rec_info & REC_INFO_MIN_REC_FLAG) {
				/* When the father node ptr is minimal rec,
				we will keep it and delete the node ptr of
				merge page. */
				rtr_merge_and_update_mbr(&father_cursor,
							 &cursor2,
							 offsets, offsets2,
							 merge_page, mtr);
			} else {
				/* Otherwise, we will keep the node ptr of
				merge page and delete the father node ptr.
				This is for keeping the rec order in upper
				level. */
				rtr_merge_and_update_mbr(&cursor2,
							 &father_cursor,
							 offsets2, offsets,
							 merge_page, mtr);
			}
			lock_mutex_enter();
			lock_prdt_page_free_from_discard(
				block, lock_sys.prdt_page_hash);
			lock_rec_free_all_from_discard_page(block);
			lock_mutex_exit();
		} else {

			compressed = btr_cur_pessimistic_delete(&err, TRUE,
								&cursor2,
								BTR_CREATE_FLAG,
								false, mtr);
			ut_a(err == DB_SUCCESS);

			if (!compressed) {
				btr_cur_compress_if_useful(&cursor2,
							   FALSE,
							   mtr);
			}

			if (!dict_table_is_locking_disabled(index->table)) {
				lock_update_merge_right(
					merge_block, orig_succ, block);
			}
		}
	}

	if (!dict_index_is_clust(index)
	    && !index->table->is_temporary()
	    && page_is_leaf(merge_page)) {
		/* Update the free bits of the B-tree page in the
		insert buffer bitmap.  This has to be done in a
		separate mini-transaction that is committed before the
		main mini-transaction.  We cannot update the insert
		buffer bitmap in this mini-transaction, because
		btr_compress() can be invoked recursively without
		committing the mini-transaction in between.  Since
		insert buffer bitmap pages have a lower rank than
		B-tree pages, we must not access other pages in the
		same mini-transaction after accessing an insert buffer
		bitmap page. */

		/* The free bits in the insert buffer bitmap must
		never exceed the free space on a page.  It is safe to
		decrement or reset the bits in the bitmap in a
		mini-transaction that is committed before the
		mini-transaction that affects the free space. */

		/* It is unsafe to increment the bits in a separately
		committed mini-transaction, because in crash recovery,
		the free bits could momentarily be set too high. */

		if (zip_size) {
			/* Because the free bits may be incremented
			and we cannot update the insert buffer bitmap
			in the same mini-transaction, the only safe
			thing we can do here is the pessimistic
			approach: reset the free bits. */
			ibuf_reset_free_bits(merge_block);
		} else {
			/* On uncompressed pages, the free bits will
			never increase here.  Thus, it is safe to
			write the bits accurately in a separate
			mini-transaction. */
			ibuf_update_free_bits_if_full(merge_block,
						      srv_page_size,
						      ULINT_UNDEFINED);
		}
	}

	ut_ad(page_validate(merge_page, index));
#ifdef UNIV_ZIP_DEBUG
	ut_a(!merge_page_zip || page_zip_validate(merge_page_zip, merge_page,
						  index));
#endif /* UNIV_ZIP_DEBUG */

	if (dict_index_is_spatial(index)) {
#ifdef UNIV_GIS_DEBUG
		fprintf(stderr, "GIS_DIAG: compressed away  %ld\n",
			(long) block->page.id.page_no());
		fprintf(stderr, "GIS_DIAG: merged to %ld\n",
			(long) merge_block->page.id.page_no());
#endif

		rtr_check_discard_page(index, NULL, block);
	}

	/* Free the file page */
	btr_page_free(index, block, mtr);

	/* btr_check_node_ptr() needs parent block latched.
	If the merge_block's parent block is not same,
	we cannot use btr_check_node_ptr() */
	ut_ad(leftmost_child
	      || btr_check_node_ptr(index, merge_block, mtr));
func_exit:
	mem_heap_free(heap);

	if (adjust) {
		ut_ad(nth_rec > 0);
		btr_cur_position(
			index,
			page_rec_get_nth(merge_block->frame, nth_rec),
			merge_block, cursor);
	}

	MONITOR_INC(MONITOR_INDEX_MERGE_SUCCESSFUL);

	DBUG_RETURN(TRUE);

err_exit:
	/* We play it safe and reset the free bits. */
	if (zip_size
	    && merge_page
	    && page_is_leaf(merge_page)
	    && !dict_index_is_clust(index)) {

		ibuf_reset_free_bits(merge_block);
	}

	mem_heap_free(heap);
	DBUG_RETURN(FALSE);
}

/*************************************************************//**
Discards a page that is the only page on its level.  This will empty
the whole B-tree, leaving just an empty root page.  This function
should almost never be reached, because btr_compress(), which is invoked in
delete operations, calls btr_lift_page_up() to flatten the B-tree. */
ATTRIBUTE_COLD
static
void
btr_discard_only_page_on_level(
/*===========================*/
	dict_index_t*	index,	/*!< in: index tree */
	buf_block_t*	block,	/*!< in: page which is the only on its level */
	mtr_t*		mtr)	/*!< in: mtr */
{
	ulint		page_level = 0;

	ut_ad(!index->is_dummy);

	/* Save the PAGE_MAX_TRX_ID from the leaf page. */
	const trx_id_t max_trx_id = page_get_max_trx_id(block->frame);
	const rec_t* r = page_rec_get_next(page_get_infimum_rec(block->frame));
	ut_ad(rec_is_metadata(r, *index) == index->is_instant());

	while (block->page.id.page_no() != dict_index_get_page(index)) {
		btr_cur_t	cursor;
		buf_block_t*	father;
		const page_t*	page	= buf_block_get_frame(block);

		ut_a(page_get_n_recs(page) == 1);
		ut_a(page_level == btr_page_get_level(page));
		ut_a(!page_has_siblings(page));
		ut_ad(fil_page_index_page_check(page));
		ut_ad(block->page.id.space() == index->table->space->id);
		ut_ad(mtr_memo_contains(mtr, block, MTR_MEMO_PAGE_X_FIX));
		btr_search_drop_page_hash_index(block);

		if (dict_index_is_spatial(index)) {
			/* Check any concurrent search having this page */
			rtr_check_discard_page(index, NULL, block);
			rtr_page_get_father(index, block, mtr, NULL, &cursor);
		} else {
			btr_page_get_father(index, block, mtr, &cursor);
		}
		father = btr_cur_get_block(&cursor);

		if (!dict_table_is_locking_disabled(index->table)) {
			lock_update_discard(
				father, PAGE_HEAP_NO_SUPREMUM, block);
		}

		/* Free the file page */
		btr_page_free(index, block, mtr);

		block = father;
		page_level++;
	}

	/* block is the root page, which must be empty, except
	for the node pointer to the (now discarded) block(s). */
	ut_ad(!page_has_siblings(block->frame));

#ifdef UNIV_BTR_DEBUG
	if (!dict_index_is_ibuf(index)) {
		const page_t*	root	= buf_block_get_frame(block);
		const ulint	space	= index->table->space_id;
		ut_a(btr_root_fseg_validate(FIL_PAGE_DATA + PAGE_BTR_SEG_LEAF
					    + root, space));
		ut_a(btr_root_fseg_validate(FIL_PAGE_DATA + PAGE_BTR_SEG_TOP
					    + root, space));
	}
#endif /* UNIV_BTR_DEBUG */

	mem_heap_t* heap = NULL;
	const rec_t* rec = NULL;
	rec_offs* offsets = NULL;
	if (index->table->instant) {
		if (rec_is_alter_metadata(r, *index)) {
			heap = mem_heap_create(srv_page_size);
			offsets = rec_get_offsets(r, index, NULL, true,
						  ULINT_UNDEFINED, &heap);
			rec = rec_copy(mem_heap_alloc(heap,
						      rec_offs_size(offsets)),
				       r, offsets);
			rec_offs_make_valid(rec, index, true, offsets);
		}
	}

	btr_page_empty(block, buf_block_get_page_zip(block), index, 0, mtr);
	ut_ad(page_is_leaf(buf_block_get_frame(block)));
	/* btr_page_empty() is supposed to zero-initialize the field. */
	ut_ad(!page_get_instant(block->frame));

	if (index->is_primary()) {
		if (rec) {
			DBUG_ASSERT(index->table->instant);
			DBUG_ASSERT(rec_is_alter_metadata(rec, *index));
			btr_set_instant(block, *index, mtr);
			rec = page_cur_insert_rec_low(
				page_get_infimum_rec(block->frame),
				index, rec, offsets, mtr);
			ut_ad(rec);
			mem_heap_free(heap);
		} else if (index->is_instant()) {
			index->clear_instant_add();
		}
	} else if (!index->table->is_temporary()) {
		/* We play it safe and reset the free bits for the root */
		ibuf_reset_free_bits(block);

		ut_a(max_trx_id);
		page_set_max_trx_id(block,
				    buf_block_get_page_zip(block),
				    max_trx_id, mtr);
	}
}

/*************************************************************//**
Discards a page from a B-tree. This is used to remove the last record from
a B-tree page: the whole page must be removed at the same time. This cannot
be used for the root page, which is allowed to be empty. */
void
btr_discard_page(
/*=============*/
	btr_cur_t*	cursor,	/*!< in: cursor on the page to discard: not on
				the root page */
	mtr_t*		mtr)	/*!< in: mtr */
{
	dict_index_t*	index;
	ulint		left_page_no;
	ulint		right_page_no;
	buf_block_t*	merge_block;
	page_t*		merge_page;
	buf_block_t*	block;
	page_t*		page;
	rec_t*		node_ptr;
	btr_cur_t	parent_cursor;

	block = btr_cur_get_block(cursor);
	index = btr_cur_get_index(cursor);

	ut_ad(dict_index_get_page(index) != block->page.id.page_no());

	ut_ad(mtr_memo_contains_flagged(mtr, dict_index_get_lock(index),
					MTR_MEMO_X_LOCK | MTR_MEMO_SX_LOCK));

	ut_ad(mtr_memo_contains(mtr, block, MTR_MEMO_PAGE_X_FIX));

	MONITOR_INC(MONITOR_INDEX_DISCARD);

	if (dict_index_is_spatial(index)) {
		rtr_page_get_father(index, block, mtr, cursor, &parent_cursor);
	} else {
		btr_page_get_father(index, block, mtr, &parent_cursor);
	}

	/* Decide the page which will inherit the locks */

	left_page_no = btr_page_get_prev(buf_block_get_frame(block));
	right_page_no = btr_page_get_next(buf_block_get_frame(block));

	const ulint zip_size = index->table->space->zip_size();
	ut_d(bool parent_is_different = false);
	if (left_page_no != FIL_NULL) {
		merge_block = btr_block_get(
			page_id_t(index->table->space_id, left_page_no),
			zip_size, RW_X_LATCH, index, mtr);

		merge_page = buf_block_get_frame(merge_block);
#ifdef UNIV_BTR_DEBUG
		ut_a(btr_page_get_next(merge_page)
		     == block->page.id.page_no());
#endif /* UNIV_BTR_DEBUG */
		ut_d(parent_is_different =
			(page_rec_get_next(
				page_get_infimum_rec(
					btr_cur_get_page(
						&parent_cursor)))
			 == btr_cur_get_rec(&parent_cursor)));
	} else if (right_page_no != FIL_NULL) {
		merge_block = btr_block_get(
			page_id_t(index->table->space_id, right_page_no),
			zip_size, RW_X_LATCH, index, mtr);

		merge_page = buf_block_get_frame(merge_block);
#ifdef UNIV_BTR_DEBUG
		ut_a(btr_page_get_prev(merge_page)
		     == block->page.id.page_no());
#endif /* UNIV_BTR_DEBUG */
		ut_d(parent_is_different = page_rec_is_supremum(
			page_rec_get_next(btr_cur_get_rec(&parent_cursor))));
	} else {
		btr_discard_only_page_on_level(index, block, mtr);

		return;
	}

	page = buf_block_get_frame(block);
	ut_a(page_is_comp(merge_page) == page_is_comp(page));
	btr_search_drop_page_hash_index(block);

	if (left_page_no == FIL_NULL && !page_is_leaf(page)) {

		/* We have to mark the leftmost node pointer on the right
		side page as the predefined minimum record */
		node_ptr = page_rec_get_next(page_get_infimum_rec(merge_page));

		ut_ad(page_rec_is_user_rec(node_ptr));

		/* This will make page_zip_validate() fail on merge_page
		until btr_level_list_remove() completes.  This is harmless,
		because everything will take place within a single
		mini-transaction and because writing to the redo log
		is an atomic operation (performed by mtr_commit()). */
		btr_set_min_rec_mark(node_ptr, mtr);
	}

	if (dict_index_is_spatial(index)) {
		rtr_node_ptr_delete(&parent_cursor, mtr);
	} else {
		btr_cur_node_ptr_delete(&parent_cursor, mtr);
	}

	/* Remove the page from the level list */
	btr_level_list_remove(index->table->space_id, zip_size,
			      page, index, mtr);

#ifdef UNIV_ZIP_DEBUG
	{
		page_zip_des_t*	merge_page_zip
			= buf_block_get_page_zip(merge_block);
		ut_a(!merge_page_zip
		     || page_zip_validate(merge_page_zip, merge_page, index));
	}
#endif /* UNIV_ZIP_DEBUG */

	if (!dict_table_is_locking_disabled(index->table)) {
		if (left_page_no != FIL_NULL) {
			lock_update_discard(merge_block, PAGE_HEAP_NO_SUPREMUM,
					    block);
		} else {
			lock_update_discard(merge_block,
					    lock_get_min_heap_no(merge_block),
					    block);
		}
	}

	if (dict_index_is_spatial(index)) {
		rtr_check_discard_page(index, cursor, block);
	}

	/* Free the file page */
	btr_page_free(index, block, mtr);

	/* btr_check_node_ptr() needs parent block latched.
	If the merge_block's parent block is not same,
	we cannot use btr_check_node_ptr() */
	ut_ad(parent_is_different
	      || btr_check_node_ptr(index, merge_block, mtr));

	if (btr_cur_get_block(&parent_cursor)->page.id.page_no() == index->page
	    && !page_has_siblings(btr_cur_get_page(&parent_cursor))
	    && page_get_n_recs(btr_cur_get_page(&parent_cursor)) == 1) {
		btr_lift_page_up(index, merge_block, mtr);
	}
}

#ifdef UNIV_BTR_PRINT
/*************************************************************//**
Prints size info of a B-tree. */
void
btr_print_size(
/*===========*/
	dict_index_t*	index)	/*!< in: index tree */
{
	page_t*		root;
	fseg_header_t*	seg;
	mtr_t		mtr;

	if (dict_index_is_ibuf(index)) {
		fputs("Sorry, cannot print info of an ibuf tree:"
		      " use ibuf functions\n", stderr);

		return;
	}

	mtr_start(&mtr);

	root = btr_root_get(index, &mtr);

	seg = root + PAGE_HEADER + PAGE_BTR_SEG_TOP;

	fputs("INFO OF THE NON-LEAF PAGE SEGMENT\n", stderr);
	fseg_print(seg, &mtr);

	if (!dict_index_is_ibuf(index)) {

		seg = root + PAGE_HEADER + PAGE_BTR_SEG_LEAF;

		fputs("INFO OF THE LEAF PAGE SEGMENT\n", stderr);
		fseg_print(seg, &mtr);
	}

	mtr_commit(&mtr);
}

/************************************************************//**
Prints recursively index tree pages. */
static
void
btr_print_recursive(
/*================*/
	dict_index_t*	index,	/*!< in: index tree */
	buf_block_t*	block,	/*!< in: index page */
	ulint		width,	/*!< in: print this many entries from start
				and end */
	mem_heap_t**	heap,	/*!< in/out: heap for rec_get_offsets() */
	rec_offs**	offsets,/*!< in/out: buffer for rec_get_offsets() */
	mtr_t*		mtr)	/*!< in: mtr */
{
	const page_t*	page	= buf_block_get_frame(block);
	page_cur_t	cursor;
	ulint		n_recs;
	ulint		i	= 0;
	mtr_t		mtr2;

	ut_ad(mtr_memo_contains(mtr, block, MTR_MEMO_PAGE_SX_FIX));

	ib::info() << "NODE ON LEVEL " << btr_page_get_level(page)
		<< " page " << block->page.id;

	page_print(block, index, width, width);

	n_recs = page_get_n_recs(page);

	page_cur_set_before_first(block, &cursor);
	page_cur_move_to_next(&cursor);

	while (!page_cur_is_after_last(&cursor)) {

		if (page_is_leaf(page)) {

			/* If this is the leaf level, do nothing */

		} else if ((i <= width) || (i >= n_recs - width)) {

			const rec_t*	node_ptr;

			mtr_start(&mtr2);

			node_ptr = page_cur_get_rec(&cursor);

			*offsets = rec_get_offsets(
				node_ptr, index, *offsets, false,
				ULINT_UNDEFINED, heap);
			btr_print_recursive(index,
					    btr_node_ptr_get_child(node_ptr,
								   index,
								   *offsets,
								   &mtr2),
					    width, heap, offsets, &mtr2);
			mtr_commit(&mtr2);
		}

		page_cur_move_to_next(&cursor);
		i++;
	}
}

/**************************************************************//**
Prints directories and other info of all nodes in the tree. */
void
btr_print_index(
/*============*/
	dict_index_t*	index,	/*!< in: index */
	ulint		width)	/*!< in: print this many entries from start
				and end */
{
	mtr_t		mtr;
	buf_block_t*	root;
	mem_heap_t*	heap	= NULL;
	rec_offs	offsets_[REC_OFFS_NORMAL_SIZE];
	rec_offs*	offsets	= offsets_;
	rec_offs_init(offsets_);

	fputs("--------------------------\n"
	      "INDEX TREE PRINT\n", stderr);

	mtr_start(&mtr);

	root = btr_root_block_get(index, RW_SX_LATCH, &mtr);

	btr_print_recursive(index, root, width, &heap, &offsets, &mtr);
	if (heap) {
		mem_heap_free(heap);
	}

	mtr_commit(&mtr);

	ut_ad(btr_validate_index(index, 0));
}
#endif /* UNIV_BTR_PRINT */

#ifdef UNIV_DEBUG
/************************************************************//**
Checks that the node pointer to a page is appropriate.
@return TRUE */
ibool
btr_check_node_ptr(
/*===============*/
	dict_index_t*	index,	/*!< in: index tree */
	buf_block_t*	block,	/*!< in: index page */
	mtr_t*		mtr)	/*!< in: mtr */
{
	mem_heap_t*	heap;
	dtuple_t*	tuple;
	rec_offs*	offsets;
	btr_cur_t	cursor;
	page_t*		page = buf_block_get_frame(block);

	ut_ad(mtr_memo_contains(mtr, block, MTR_MEMO_PAGE_X_FIX));

	if (dict_index_get_page(index) == block->page.id.page_no()) {

		return(TRUE);
	}

	heap = mem_heap_create(256);

	if (dict_index_is_spatial(index)) {
		offsets = rtr_page_get_father_block(NULL, heap, index, block, mtr,
						    NULL, &cursor);
	} else {
		offsets = btr_page_get_father_block(NULL, heap, index, block, mtr,
						    &cursor);
	}

	if (page_is_leaf(page)) {

		goto func_exit;
	}

	tuple = dict_index_build_node_ptr(
		index, page_rec_get_next(page_get_infimum_rec(page)), 0, heap,
		btr_page_get_level(page));

	/* For spatial index, the MBR in the parent rec could be different
	with that of first rec of child, their relationship should be
	"WITHIN" relationship */
	if (dict_index_is_spatial(index)) {
		ut_a(!cmp_dtuple_rec_with_gis(
			tuple, btr_cur_get_rec(&cursor),
			offsets, PAGE_CUR_WITHIN));
	} else {
		ut_a(!cmp_dtuple_rec(tuple, btr_cur_get_rec(&cursor), offsets));
	}
func_exit:
	mem_heap_free(heap);

	return(TRUE);
}
#endif /* UNIV_DEBUG */

/************************************************************//**
Display identification information for a record. */
static
void
btr_index_rec_validate_report(
/*==========================*/
	const page_t*		page,	/*!< in: index page */
	const rec_t*		rec,	/*!< in: index record */
	const dict_index_t*	index)	/*!< in: index */
{
	ib::info() << "Record in index " << index->name
		<< " of table " << index->table->name
		<< ", page " << page_id_t(page_get_space_id(page),
					  page_get_page_no(page))
		<< ", at offset " << page_offset(rec);
}

/************************************************************//**
Checks the size and number of fields in a record based on the definition of
the index.
@return TRUE if ok */
ibool
btr_index_rec_validate(
/*===================*/
	const rec_t*		rec,		/*!< in: index record */
	const dict_index_t*	index,		/*!< in: index */
	ibool			dump_on_error)	/*!< in: TRUE if the function
						should print hex dump of record
						and page on error */
{
	ulint		len;
	const page_t*	page;
	mem_heap_t*	heap	= NULL;
	rec_offs	offsets_[REC_OFFS_NORMAL_SIZE];
	rec_offs*	offsets	= offsets_;
	rec_offs_init(offsets_);

	page = page_align(rec);

	if (dict_index_is_ibuf(index)) {
		/* The insert buffer index tree can contain records from any
		other index: we cannot check the number of fields or
		their length */

		return(TRUE);
	}

#ifdef VIRTUAL_INDEX_DEBUG
	if (dict_index_has_virtual(index)) {
		fprintf(stderr, "index name is %s\n", index->name());
	}
#endif
	if ((ibool)!!page_is_comp(page) != dict_table_is_comp(index->table)) {
		btr_index_rec_validate_report(page, rec, index);

		ib::error() << "Compact flag=" << !!page_is_comp(page)
			<< ", should be " << dict_table_is_comp(index->table);

		return(FALSE);
	}

	const bool is_alter_metadata = page_is_leaf(page)
		&& !page_has_prev(page)
		&& index->is_primary() && index->table->instant
		&& rec == page_rec_get_next_const(page_get_infimum_rec(page));

	if (is_alter_metadata
	    && !rec_is_alter_metadata(rec, page_is_comp(page))) {
		btr_index_rec_validate_report(page, rec, index);

		ib::error() << "First record is not ALTER TABLE metadata";
		return FALSE;
	}

	if (!page_is_comp(page)) {
		const ulint n_rec_fields = rec_get_n_fields_old(rec);
		if (n_rec_fields == DICT_FLD__SYS_INDEXES__MERGE_THRESHOLD
		    && index->id == DICT_INDEXES_ID) {
			/* A record for older SYS_INDEXES table
			(missing merge_threshold column) is acceptable. */
		} else if (is_alter_metadata) {
			if (n_rec_fields != ulint(index->n_fields) + 1) {
				goto n_field_mismatch;
			}
		} else if (n_rec_fields < index->n_core_fields
			   || n_rec_fields > index->n_fields) {
n_field_mismatch:
			btr_index_rec_validate_report(page, rec, index);

			ib::error() << "Has " << rec_get_n_fields_old(rec)
				    << " fields, should have "
				    << index->n_core_fields << ".."
				    << index->n_fields;

			if (dump_on_error) {
				fputs("InnoDB: corrupt record ", stderr);
				rec_print_old(stderr, rec);
				putc('\n', stderr);
			}
			return(FALSE);
		}
	}

	offsets = rec_get_offsets(rec, index, offsets, page_is_leaf(page),
				  ULINT_UNDEFINED, &heap);
	const dict_field_t* field = index->fields;
	ut_ad(rec_offs_n_fields(offsets)
	      == ulint(index->n_fields) + is_alter_metadata);

	for (unsigned i = 0; i < rec_offs_n_fields(offsets); i++) {
		rec_get_nth_field_offs(offsets, i, &len);

<<<<<<< HEAD
		ulint fixed_size;

		if (is_alter_metadata && i == index->first_user_field()) {
			fixed_size = FIELD_REF_SIZE;
			if (len != FIELD_REF_SIZE
			    || !rec_offs_nth_extern(offsets, i)) {
				goto len_mismatch;
			}

			continue;
		} else {
			fixed_size = dict_col_get_fixed_size(
				field->col, page_is_comp(page));
=======
		if (rec_offs_nth_extern(offsets, i)) {

			const byte* data = rec_get_nth_field(
				rec, offsets, i, &len);
			len -= BTR_EXTERN_FIELD_REF_SIZE;
			ulint extern_len = mach_read_from_4(
				data + len + BTR_EXTERN_LEN + 4);
			if (fixed_size == extern_len) {
				continue;
			}
>>>>>>> ecc1cd21
		}

		/* Note that if fixed_size != 0, it equals the
		length of a fixed-size column in the clustered index.
		We should adjust it here.
		A prefix index of the column is of fixed, but different
		length.  When fixed_size == 0, prefix_len is the maximum
		length of the prefix index column. */

		if (len_is_stored(len)
		    && (field->prefix_len
			? len > field->prefix_len
			: (fixed_size && len != fixed_size))) {
len_mismatch:
			btr_index_rec_validate_report(page, rec, index);
			ib::error	error;

			error << "Field " << i << " len is " << len
				<< ", should be " << fixed_size;

			if (dump_on_error) {
				error << "; ";
				rec_print(error.m_oss, rec,
					  rec_get_info_bits(
						  rec, rec_offs_comp(offsets)),
					  offsets);
			}
			if (heap) {
				mem_heap_free(heap);
			}
			return(FALSE);
		}

		field++;
	}

#ifdef VIRTUAL_INDEX_DEBUG
	if (dict_index_has_virtual(index)) {
		rec_print_new(stderr, rec, offsets);
	}
#endif

	if (heap) {
		mem_heap_free(heap);
	}
	return(TRUE);
}

/************************************************************//**
Checks the size and number of fields in records based on the definition of
the index.
@return TRUE if ok */
static
ibool
btr_index_page_validate(
/*====================*/
	buf_block_t*	block,	/*!< in: index page */
	dict_index_t*	index)	/*!< in: index */
{
	page_cur_t	cur;
	ibool		ret	= TRUE;
#ifndef DBUG_OFF
	ulint		nth	= 1;
#endif /* !DBUG_OFF */

	page_cur_set_before_first(block, &cur);

	/* Directory slot 0 should only contain the infimum record. */
	DBUG_EXECUTE_IF("check_table_rec_next",
			ut_a(page_rec_get_nth_const(
				     page_cur_get_page(&cur), 0)
			     == cur.rec);
			ut_a(page_dir_slot_get_n_owned(
				     page_dir_get_nth_slot(
					     page_cur_get_page(&cur), 0))
			     == 1););

	page_cur_move_to_next(&cur);

	for (;;) {
		if (page_cur_is_after_last(&cur)) {

			break;
		}

		if (!btr_index_rec_validate(cur.rec, index, TRUE)) {

			return(FALSE);
		}

		/* Verify that page_rec_get_nth_const() is correctly
		retrieving each record. */
		DBUG_EXECUTE_IF("check_table_rec_next",
				ut_a(cur.rec == page_rec_get_nth_const(
					     page_cur_get_page(&cur),
					     page_rec_get_n_recs_before(
						     cur.rec)));
				ut_a(nth++ == page_rec_get_n_recs_before(
					     cur.rec)););

		page_cur_move_to_next(&cur);
	}

	return(ret);
}

/************************************************************//**
Report an error on one page of an index tree. */
static
void
btr_validate_report1(
/*=================*/
	dict_index_t*		index,	/*!< in: index */
	ulint			level,	/*!< in: B-tree level */
	const buf_block_t*	block)	/*!< in: index page */
{
	ib::error	error;
	error << "In page " << block->page.id.page_no()
		<< " of index " << index->name
		<< " of table " << index->table->name;

	if (level > 0) {
		error << ", index tree level " << level;
	}
}

/************************************************************//**
Report an error on two pages of an index tree. */
static
void
btr_validate_report2(
/*=================*/
	const dict_index_t*	index,	/*!< in: index */
	ulint			level,	/*!< in: B-tree level */
	const buf_block_t*	block1,	/*!< in: first index page */
	const buf_block_t*	block2)	/*!< in: second index page */
{
	ib::error	error;
	error << "In pages " << block1->page.id
		<< " and " << block2->page.id << " of index " << index->name
		<< " of table " << index->table->name;

	if (level > 0) {
		error << ", index tree level " << level;
	}
}

/************************************************************//**
Validates index tree level.
@return TRUE if ok */
static
bool
btr_validate_level(
/*===============*/
	dict_index_t*	index,	/*!< in: index tree */
	const trx_t*	trx,	/*!< in: transaction or NULL */
	ulint		level,	/*!< in: level number */
	bool		lockout)/*!< in: true if X-latch index is intended */
{
	buf_block_t*	block;
	page_t*		page;
	buf_block_t*	right_block = 0; /* remove warning */
	page_t*		right_page = 0; /* remove warning */
	page_t*		father_page;
	btr_cur_t	node_cur;
	btr_cur_t	right_node_cur;
	rec_t*		rec;
	ulint		right_page_no;
	ulint		left_page_no;
	page_cur_t	cursor;
	dtuple_t*	node_ptr_tuple;
	bool		ret	= true;
	mtr_t		mtr;
	mem_heap_t*	heap	= mem_heap_create(256);
	rec_offs*	offsets	= NULL;
	rec_offs*	offsets2= NULL;
#ifdef UNIV_ZIP_DEBUG
	page_zip_des_t*	page_zip;
#endif /* UNIV_ZIP_DEBUG */
	ulint		savepoint = 0;
	ulint		savepoint2 = 0;
	ulint		parent_page_no = FIL_NULL;
	ulint		parent_right_page_no = FIL_NULL;
	bool		rightmost_child = false;

	mtr.start();

	if (!srv_read_only_mode) {
		if (lockout) {
			mtr_x_lock_index(index, &mtr);
		} else {
			mtr_sx_lock_index(index, &mtr);
		}
	}

	block = btr_root_block_get(index, RW_SX_LATCH, &mtr);
	page = buf_block_get_frame(block);

	fil_space_t*		space	= index->table->space;
	const ulint		zip_size = space->zip_size();

	while (level != btr_page_get_level(page)) {
		const rec_t*	node_ptr;

		if (fseg_page_is_free(space, block->page.id.page_no())) {

			btr_validate_report1(index, level, block);

			ib::warn() << "Page is free";

			ret = false;
		}

		ut_a(index->table->space_id == block->page.id.space());
		ut_a(block->page.id.space() == page_get_space_id(page));
#ifdef UNIV_ZIP_DEBUG
		page_zip = buf_block_get_page_zip(block);
		ut_a(!page_zip || page_zip_validate(page_zip, page, index));
#endif /* UNIV_ZIP_DEBUG */
		ut_a(!page_is_leaf(page));

		page_cur_set_before_first(block, &cursor);
		page_cur_move_to_next(&cursor);

		node_ptr = page_cur_get_rec(&cursor);
		offsets = rec_get_offsets(node_ptr, index, offsets, false,
					  ULINT_UNDEFINED, &heap);

		savepoint2 = mtr_set_savepoint(&mtr);
		block = btr_node_ptr_get_child(node_ptr, index, offsets, &mtr);
		page = buf_block_get_frame(block);

		/* For R-Tree, since record order might not be the same as
		linked index page in the lower level, we need to travers
		backwards to get the first page rec in this level.
		This is only used for index validation. Spatial index
		does not use such scan for any of its DML or query
		operations  */
		if (dict_index_is_spatial(index)) {
			left_page_no = btr_page_get_prev(page);

			while (left_page_no != FIL_NULL) {
				/* To obey latch order of tree blocks,
				we should release the right_block once to
				obtain lock of the uncle block. */
				mtr_release_block_at_savepoint(
					&mtr, savepoint2, block);

				savepoint2 = mtr_set_savepoint(&mtr);
				block = btr_block_get(
					page_id_t(index->table->space_id,
						  left_page_no),
					zip_size,
					RW_SX_LATCH, index, &mtr);
				page = buf_block_get_frame(block);
				left_page_no = btr_page_get_prev(page);
			}
		}
	}

	/* Now we are on the desired level. Loop through the pages on that
	level. */

loop:
	mem_heap_empty(heap);
	offsets = offsets2 = NULL;
	if (!srv_read_only_mode) {
		if (lockout) {
			mtr_x_lock_index(index, &mtr);
		} else {
			mtr_sx_lock_index(index, &mtr);
		}
	}

#ifdef UNIV_ZIP_DEBUG
	page_zip = buf_block_get_page_zip(block);
	ut_a(!page_zip || page_zip_validate(page_zip, page, index));
#endif /* UNIV_ZIP_DEBUG */

	ut_a(block->page.id.space() == index->table->space_id);

	if (fseg_page_is_free(space, block->page.id.page_no())) {

		btr_validate_report1(index, level, block);

		ib::warn() << "Page is marked as free";
		ret = false;

	} else if (btr_page_get_index_id(page) != index->id) {

		ib::error() << "Page index id " << btr_page_get_index_id(page)
			<< " != data dictionary index id " << index->id;

		ret = false;

	} else if (!page_validate(page, index)) {

		btr_validate_report1(index, level, block);
		ret = false;

	} else if (level == 0 && !btr_index_page_validate(block, index)) {

		/* We are on level 0. Check that the records have the right
		number of fields, and field lengths are right. */

		ret = false;
	}

	ut_a(btr_page_get_level(page) == level);

	right_page_no = btr_page_get_next(page);
	left_page_no = btr_page_get_prev(page);

	ut_a(!page_is_empty(page)
	     || (level == 0
		 && page_get_page_no(page) == dict_index_get_page(index)));

	if (right_page_no != FIL_NULL) {
		const rec_t*	right_rec;
		savepoint = mtr_set_savepoint(&mtr);

		right_block = btr_block_get(
			page_id_t(index->table->space_id, right_page_no),
			zip_size,
			RW_SX_LATCH, index, &mtr);

		right_page = buf_block_get_frame(right_block);

		if (btr_page_get_prev(right_page) != page_get_page_no(page)) {
			btr_validate_report2(index, level, block, right_block);
			fputs("InnoDB: broken FIL_PAGE_NEXT"
			      " or FIL_PAGE_PREV links\n", stderr);

			ret = false;
		}

		if (page_is_comp(right_page) != page_is_comp(page)) {
			btr_validate_report2(index, level, block, right_block);
			fputs("InnoDB: 'compact' flag mismatch\n", stderr);

			ret = false;

			goto node_ptr_fails;
		}

		rec = page_rec_get_prev(page_get_supremum_rec(page));
		right_rec = page_rec_get_next(page_get_infimum_rec(
						      right_page));
		offsets = rec_get_offsets(rec, index, offsets,
					  page_is_leaf(page),
					  ULINT_UNDEFINED, &heap);
		offsets2 = rec_get_offsets(right_rec, index, offsets2,
					   page_is_leaf(right_page),
					   ULINT_UNDEFINED, &heap);

		/* For spatial index, we cannot guarantee the key ordering
		across pages, so skip the record compare verification for
		now. Will enhanced in special R-Tree index validation scheme */
		if (!dict_index_is_spatial(index)
		    && cmp_rec_rec(rec, right_rec,
				   offsets, offsets2, index) >= 0) {

			btr_validate_report2(index, level, block, right_block);

			fputs("InnoDB: records in wrong order"
			      " on adjacent pages\n", stderr);

			fputs("InnoDB: record ", stderr);
			rec = page_rec_get_prev(page_get_supremum_rec(page));
			rec_print(stderr, rec, index);
			putc('\n', stderr);
			fputs("InnoDB: record ", stderr);
			rec = page_rec_get_next(
				page_get_infimum_rec(right_page));
			rec_print(stderr, rec, index);
			putc('\n', stderr);

			ret = false;
		}
	}

	if (level > 0 && left_page_no == FIL_NULL) {
		ut_a(REC_INFO_MIN_REC_FLAG & rec_get_info_bits(
			     page_rec_get_next(page_get_infimum_rec(page)),
			     page_is_comp(page)));
	}

	/* Similarly skip the father node check for spatial index for now,
	for a couple of reasons:
	1) As mentioned, there is no ordering relationship between records
	in parent level and linked pages in the child level.
	2) Search parent from root is very costly for R-tree.
	We will add special validation mechanism for R-tree later (WL #7520) */
	if (!dict_index_is_spatial(index)
	    && block->page.id.page_no() != dict_index_get_page(index)) {

		/* Check father node pointers */
		rec_t*	node_ptr;

		btr_cur_position(
			index, page_rec_get_next(page_get_infimum_rec(page)),
			block, &node_cur);
		offsets = btr_page_get_father_node_ptr_for_validate(
			offsets, heap, &node_cur, &mtr);

		father_page = btr_cur_get_page(&node_cur);
		node_ptr = btr_cur_get_rec(&node_cur);

		parent_page_no = page_get_page_no(father_page);
		parent_right_page_no = btr_page_get_next(father_page);
		rightmost_child = page_rec_is_supremum(
					page_rec_get_next(node_ptr));

		btr_cur_position(
			index,
			page_rec_get_prev(page_get_supremum_rec(page)),
			block, &node_cur);

		offsets = btr_page_get_father_node_ptr_for_validate(
				offsets, heap, &node_cur, &mtr);

		if (node_ptr != btr_cur_get_rec(&node_cur)
		    || btr_node_ptr_get_child_page_no(node_ptr, offsets)
				     != block->page.id.page_no()) {

			btr_validate_report1(index, level, block);

			fputs("InnoDB: node pointer to the page is wrong\n",
			      stderr);

			fputs("InnoDB: node ptr ", stderr);
			rec_print(stderr, node_ptr, index);

			rec = btr_cur_get_rec(&node_cur);
			fprintf(stderr, "\n"
				"InnoDB: node ptr child page n:o "
				ULINTPF "\n",
				btr_node_ptr_get_child_page_no(rec, offsets));

			fputs("InnoDB: record on page ", stderr);
			rec_print_new(stderr, rec, offsets);
			putc('\n', stderr);
			ret = false;

			goto node_ptr_fails;
		}

		if (!page_is_leaf(page)) {
			node_ptr_tuple = dict_index_build_node_ptr(
				index,
				page_rec_get_next(page_get_infimum_rec(page)),
				0, heap, btr_page_get_level(page));

			if (cmp_dtuple_rec(node_ptr_tuple, node_ptr,
					   offsets)) {
				const rec_t* first_rec = page_rec_get_next(
					page_get_infimum_rec(page));

				btr_validate_report1(index, level, block);

				ib::error() << "Node ptrs differ on levels > 0";

				fputs("InnoDB: node ptr ",stderr);
				rec_print_new(stderr, node_ptr, offsets);
				fputs("InnoDB: first rec ", stderr);
				rec_print(stderr, first_rec, index);
				putc('\n', stderr);
				ret = false;

				goto node_ptr_fails;
			}
		}

		if (left_page_no == FIL_NULL) {
			ut_a(node_ptr == page_rec_get_next(
				     page_get_infimum_rec(father_page)));
			ut_a(!page_has_prev(father_page));
		}

		if (right_page_no == FIL_NULL) {
			ut_a(node_ptr == page_rec_get_prev(
				     page_get_supremum_rec(father_page)));
			ut_a(!page_has_next(father_page));
		} else {
			const rec_t*	right_node_ptr;

			right_node_ptr = page_rec_get_next(node_ptr);

			if (!lockout && rightmost_child) {

				/* To obey latch order of tree blocks,
				we should release the right_block once to
				obtain lock of the uncle block. */
				mtr_release_block_at_savepoint(
					&mtr, savepoint, right_block);

				if (parent_right_page_no != FIL_NULL) {
					btr_block_get(
						page_id_t(index->table
							  ->space_id,
							  parent_right_page_no),
						zip_size,
						RW_SX_LATCH, index, &mtr);
				}

				right_block = btr_block_get(
					page_id_t(index->table->space_id,
						  right_page_no),
					zip_size,
					RW_SX_LATCH, index, &mtr);
			}

			btr_cur_position(
				index, page_rec_get_next(
					page_get_infimum_rec(
						buf_block_get_frame(
							right_block))),
				right_block, &right_node_cur);

			offsets = btr_page_get_father_node_ptr_for_validate(
					offsets, heap, &right_node_cur, &mtr);

			if (right_node_ptr
			    != page_get_supremum_rec(father_page)) {

				if (btr_cur_get_rec(&right_node_cur)
				    != right_node_ptr) {
					ret = false;
					fputs("InnoDB: node pointer to"
					      " the right page is wrong\n",
					      stderr);

					btr_validate_report1(index, level,
							     block);
				}
			} else {
				page_t*	right_father_page
					= btr_cur_get_page(&right_node_cur);

				if (btr_cur_get_rec(&right_node_cur)
				    != page_rec_get_next(
					    page_get_infimum_rec(
						    right_father_page))) {
					ret = false;
					fputs("InnoDB: node pointer 2 to"
					      " the right page is wrong\n",
					      stderr);

					btr_validate_report1(index, level,
							     block);
				}

				if (page_get_page_no(right_father_page)
				    != btr_page_get_next(father_page)) {

					ret = false;
					fputs("InnoDB: node pointer 3 to"
					      " the right page is wrong\n",
					      stderr);

					btr_validate_report1(index, level,
							     block);
				}
			}
		}
	}

node_ptr_fails:
	/* Commit the mini-transaction to release the latch on 'page'.
	Re-acquire the latch on right_page, which will become 'page'
	on the next loop.  The page has already been checked. */
	mtr.commit();

	if (trx_is_interrupted(trx)) {
		/* On interrupt, return the current status. */
	} else if (right_page_no != FIL_NULL) {

		mtr.start();

		if (!lockout) {
			if (rightmost_child) {
				if (parent_right_page_no != FIL_NULL) {
					btr_block_get(
						page_id_t(
							index->table->space_id,
							parent_right_page_no),
						zip_size,
						RW_SX_LATCH, index, &mtr);
				}
			} else if (parent_page_no != FIL_NULL) {
				btr_block_get(
					page_id_t(index->table->space_id,
						  parent_page_no),
					zip_size,
					RW_SX_LATCH, index, &mtr);
			}
		}

		block = btr_block_get(
			page_id_t(index->table->space_id, right_page_no),
			zip_size,
			RW_SX_LATCH, index, &mtr);

		page = buf_block_get_frame(block);

		goto loop;
	}

	mem_heap_free(heap);

	return(ret);
}

/**************************************************************//**
Checks the consistency of an index tree.
@return	DB_SUCCESS if ok, error code if not */
dberr_t
btr_validate_index(
/*===============*/
	dict_index_t*	index,	/*!< in: index */
	const trx_t*	trx)	/*!< in: transaction or NULL */
{
	dberr_t err = DB_SUCCESS;
	bool lockout = dict_index_is_spatial(index);

	/* Full Text index are implemented by auxiliary tables,
	not the B-tree */
	if (dict_index_is_online_ddl(index) || (index->type & DICT_FTS)) {
		return(err);
	}

	mtr_t		mtr;

	mtr_start(&mtr);

	if (!srv_read_only_mode) {
		if (lockout) {
			mtr_x_lock_index(index, &mtr);
		} else {
			mtr_sx_lock_index(index, &mtr);
		}
	}

	page_t*	root = btr_root_get(index, &mtr);

	if (!root) {
		mtr_commit(&mtr);
		return DB_CORRUPTION;
	}

	ulint	n = btr_page_get_level(root);

	btr_validate_index_running++;
	for (ulint i = 0; i <= n; ++i) {

		if (!btr_validate_level(index, trx, n - i, lockout)) {
			err = DB_CORRUPTION;
		}
	}

	mtr_commit(&mtr);
	/* In theory we need release barrier here, so that
	btr_validate_index_running decrement is guaranteed to
	happen after latches are released.

	Original code issued SEQ_CST on update and non-atomic
	access on load. Which means it had broken synchronisation
	as well. */
	btr_validate_index_running--;

	return(err);
}

/**************************************************************//**
Checks if the page in the cursor can be merged with given page.
If necessary, re-organize the merge_page.
@return	true if possible to merge. */
static
bool
btr_can_merge_with_page(
/*====================*/
	btr_cur_t*	cursor,		/*!< in: cursor on the page to merge */
	ulint		page_no,	/*!< in: a sibling page */
	buf_block_t**	merge_block,	/*!< out: the merge block */
	mtr_t*		mtr)		/*!< in: mini-transaction */
{
	dict_index_t*	index;
	page_t*		page;
	ulint		n_recs;
	ulint		data_size;
	ulint		max_ins_size_reorg;
	ulint		max_ins_size;
	buf_block_t*	mblock;
	page_t*		mpage;
	DBUG_ENTER("btr_can_merge_with_page");

	if (page_no == FIL_NULL) {
		*merge_block = NULL;
		DBUG_RETURN(false);
	}

	index = btr_cur_get_index(cursor);
	page = btr_cur_get_page(cursor);

	const page_id_t		page_id(index->table->space_id, page_no);
	const ulint zip_size = index->table->space->zip_size();

	mblock = btr_block_get(page_id, zip_size, RW_X_LATCH, index, mtr);
	mpage = buf_block_get_frame(mblock);

	n_recs = page_get_n_recs(page);
	data_size = page_get_data_size(page);

	max_ins_size_reorg = page_get_max_insert_size_after_reorganize(
		mpage, n_recs);

	if (data_size > max_ins_size_reorg) {
		goto error;
	}

	/* If compression padding tells us that merging will result in
	too packed up page i.e.: which is likely to cause compression
	failure then don't merge the pages. */
	if (zip_size && page_is_leaf(mpage)
	    && (page_get_data_size(mpage) + data_size
		>= dict_index_zip_pad_optimal_page_size(index))) {

		goto error;
	}

	max_ins_size = page_get_max_insert_size(mpage, n_recs);

	if (data_size > max_ins_size) {

		/* We have to reorganize mpage */

		if (!btr_page_reorganize_block(
			    false, page_zip_level, mblock, index, mtr)) {

			goto error;
		}

		max_ins_size = page_get_max_insert_size(mpage, n_recs);

		ut_ad(page_validate(mpage, index));
		ut_ad(max_ins_size == max_ins_size_reorg);

		if (data_size > max_ins_size) {

			/* Add fault tolerance, though this should
			never happen */

			goto error;
		}
	}

	*merge_block = mblock;
	DBUG_RETURN(true);

error:
	*merge_block = NULL;
	DBUG_RETURN(false);
}<|MERGE_RESOLUTION|>--- conflicted
+++ resolved
@@ -2,7 +2,7 @@
 
 Copyright (c) 1994, 2016, Oracle and/or its affiliates. All Rights Reserved.
 Copyright (c) 2012, Facebook Inc.
-Copyright (c) 2014, 2020, MariaDB Corporation.
+Copyright (c) 2014, 2021, MariaDB Corporation.
 
 This program is free software; you can redistribute it and/or modify it under
 the terms of the GNU General Public License as published by the Free Software
@@ -4653,7 +4653,6 @@
 	for (unsigned i = 0; i < rec_offs_n_fields(offsets); i++) {
 		rec_get_nth_field_offs(offsets, i, &len);
 
-<<<<<<< HEAD
 		ulint fixed_size;
 
 		if (is_alter_metadata && i == index->first_user_field()) {
@@ -4667,18 +4666,16 @@
 		} else {
 			fixed_size = dict_col_get_fixed_size(
 				field->col, page_is_comp(page));
-=======
-		if (rec_offs_nth_extern(offsets, i)) {
-
-			const byte* data = rec_get_nth_field(
-				rec, offsets, i, &len);
-			len -= BTR_EXTERN_FIELD_REF_SIZE;
-			ulint extern_len = mach_read_from_4(
-				data + len + BTR_EXTERN_LEN + 4);
-			if (fixed_size == extern_len) {
-				continue;
+			if (rec_offs_nth_extern(offsets, i)) {
+				const byte* data = rec_get_nth_field(
+					rec, offsets, i, &len);
+				len -= BTR_EXTERN_FIELD_REF_SIZE;
+				ulint extern_len = mach_read_from_4(
+					data + len + BTR_EXTERN_LEN + 4);
+				if (fixed_size == extern_len) {
+					continue;
+				}
 			}
->>>>>>> ecc1cd21
 		}
 
 		/* Note that if fixed_size != 0, it equals the
