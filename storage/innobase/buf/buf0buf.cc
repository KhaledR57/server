--- conflicted
+++ resolved
@@ -2451,11 +2451,7 @@
   return bpage;
 
 must_read_page:
-<<<<<<< HEAD
-  switch (dberr_t err= buf_read_page(page_id, zip_size, chain)) {
-=======
-  switch (dberr_t err= buf_read_page(page_id)) {
->>>>>>> f9f92b48
+  switch (dberr_t err= buf_read_page(page_id, chain)) {
   case DB_SUCCESS:
   case DB_SUCCESS_LOCKED_REC:
     mariadb_increment_pages_read(stats);
@@ -2572,85 +2568,10 @@
 	return false;
 }
 
-<<<<<<< HEAD
-buf_block_t* buf_pool_t::page_fix(const page_id_t id)
-=======
-ATTRIBUTE_COLD
-/** Try to merge buffered changes to a buffer pool page.
-@param block     buffer-fixed and latched block
-@param rw_latch  RW_X_LATCH, RW_SX_LATCH, RW_S_LATCH held on block
-@param err       error code
-@return whether the page is invalid (corrupted) */
-static bool buf_page_ibuf_merge_try(buf_block_t *block, ulint rw_latch,
-                                    dberr_t *err)
-{
-  ut_ad(block->page.lock.have_any());
-  ut_ad(block->page.buf_fix_count());
-
-  if (fil_page_get_type(block->page.frame) != FIL_PAGE_INDEX ||
-      !page_is_leaf(block->page.frame))
-    return false;
-
-  if (rw_latch != RW_X_LATCH)
-  {
-    if (rw_latch == RW_S_LATCH)
-    {
-      if (!block->page.lock.s_x_upgrade())
-      {
-        uint32_t state;
-        state= block->page.state();
-        if (state < buf_page_t::UNFIXED)
-        {
-        fail:
-          block->page.lock.x_unlock();
-          return true;
-        }
-        ut_ad(state & ~buf_page_t::LRU_MASK);
-        ut_ad(state < buf_page_t::READ_FIX);
-        if (state < buf_page_t::IBUF_EXIST || state >= buf_page_t::REINIT)
-          /* ibuf_merge_or_delete_for_page() was already invoked in
-          another thread. */
-          goto downgrade_to_s;
-      }
-    }
-    else
-    {
-      ut_ad(rw_latch == RW_SX_LATCH);
-      block->page.lock.u_x_upgrade();
-    }
-  }
-
-  ut_ad(block->page.lock.have_x());
-  block->page.clear_ibuf_exist();
-  if (dberr_t e= ibuf_merge_or_delete_for_page(block, block->page.id(),
-                                               block->zip_size()))
-  {
-    if (err)
-      *err= e;
-    goto fail;
-  }
-
-  switch (rw_latch) {
-  default:
-    ut_ad(rw_latch == RW_X_LATCH);
-    break;
-  case RW_SX_LATCH:
-    block->page.lock.x_u_downgrade();
-    break;
-  case RW_S_LATCH:
-  downgrade_to_s:
-    block->page.lock.x_u_downgrade();
-    block->page.lock.u_s_downgrade();
-    break;
-  }
-
-  return false;
-}
-
 ATTRIBUTE_COLD
 buf_block_t *buf_pool_t::unzip(buf_page_t *b, buf_pool_t::hash_chain &chain)
 {
-  buf_block_t *block= buf_LRU_get_free_block(false);
+  buf_block_t *block= buf_LRU_get_free_block(have_no_mutex);
   buf_block_init_low(block);
   page_hash_latch &hash_lock= page_hash.lock_get(chain);
  wait_for_unfix:
@@ -2668,7 +2589,6 @@
 
   switch (state) {
   case buf_page_t::UNFIXED + 1:
-  case buf_page_t::IBUF_EXIST + 1:
   case buf_page_t::REINIT + 1:
     break;
   default:
@@ -2740,7 +2660,6 @@
 buf_block_t *buf_pool_t::page_fix(const page_id_t id,
                                   dberr_t *err,
                                   buf_pool_t::page_fix_conflicts c)
->>>>>>> f9f92b48
 {
   ha_handler_stats *const stats= mariadb_stats;
   buf_inc_get(stats);
@@ -2750,7 +2669,7 @@
   {
     hash_lock.lock_shared();
     buf_page_t *b= page_hash.get(id, chain);
-    if (b && !watch_is_sentinel(*b))
+    if (b)
     {
       uint32_t state= b->fix() + 1;
       ut_ad(!b->in_zip_hash);
@@ -2765,7 +2684,6 @@
           return reinterpret_cast<buf_block_t*>(b);
         }
         /* The page was marked as freed or corrupted. */
-      unfix_corrupted:
         b->unfix();
       corrupted:
         if (err)
@@ -2773,8 +2691,7 @@
         return nullptr;
       }
 
-      if ((state >= buf_page_t::READ_FIX && state < buf_page_t::WRITE_FIX) ||
-          (state >= buf_page_t::IBUF_EXIST && state < buf_page_t::REINIT))
+      if (state >= buf_page_t::READ_FIX && state < buf_page_t::WRITE_FIX)
       {
         if (c == FIX_NOWAIT)
         {
@@ -2794,11 +2711,6 @@
         state= b->state();
         ut_ad(state < buf_page_t::READ_FIX || state >= buf_page_t::WRITE_FIX);
 
-        if (state >= buf_page_t::IBUF_EXIST && state < buf_page_t::REINIT &&
-            buf_page_ibuf_merge_try(reinterpret_cast<buf_block_t*>(b),
-                                    RW_S_LATCH, err))
-          goto unfix_corrupted;
-
         b->lock.s_unlock();
       }
 
@@ -2816,11 +2728,6 @@
 
         b= &block->page;
         state= b->state();
-
-        if (state >= buf_page_t::IBUF_EXIST && state < buf_page_t::REINIT &&
-            buf_page_ibuf_merge_try(block, RW_X_LATCH, err))
-          goto unfix_corrupted;
-
         b->lock.x_unlock();
       }
 
@@ -2828,15 +2735,11 @@
     }
 
     hash_lock.unlock_shared();
-<<<<<<< HEAD
-    switch (buf_read_page(id, 0, chain)) {
-=======
 
     if (c == FIX_NOWAIT)
       return reinterpret_cast<buf_block_t*>(-1);
 
-    switch (dberr_t local_err= buf_read_page(id)) {
->>>>>>> f9f92b48
+    switch (dberr_t local_err= buf_read_page(id, chain)) {
     default:
       if (err)
         *err= local_err;
@@ -2844,11 +2747,7 @@
     case DB_SUCCESS:
     case DB_SUCCESS_LOCKED_REC:
       mariadb_increment_pages_read(stats);
-<<<<<<< HEAD
-      buf_read_ahead_random(id, 0);
-=======
-      buf_read_ahead_random(id, false);
->>>>>>> f9f92b48
+      buf_read_ahead_random(id);
     }
   }
 }
@@ -2862,16 +2761,8 @@
 or BUF_PEEK_IF_IN_POOL
 @param[in]	mtr			mini-transaction
 @param[out]	err			DB_SUCCESS or error code
-<<<<<<< HEAD
-@param[in,out]	no_wait			If not NULL on input, then we must not
-wait for current page latch. On output, the value is set to true if we had to
-return because we could not wait on page latch.
-@return pointer to the block or NULL */
-=======
-@param[in]	allow_ibuf_merge	Allow change buffer merge to happen
 @return pointer to the block
 @retval nullptr	if the block is corrupted or unavailable */
->>>>>>> f9f92b48
 TRANSACTIONAL_TARGET
 buf_block_t*
 buf_page_get_gen(
@@ -2881,9 +2772,7 @@
 	buf_block_t*		guess,
 	ulint			mode,
 	mtr_t*			mtr,
-	dberr_t*		err,
-<<<<<<< HEAD
-        bool*			no_wait)
+	dberr_t*		err)
 {
 	ulint		retries = 0;
 
@@ -2902,20 +2791,7 @@
 	      || log_sys.get_lsn() == recv_sys.lsn + SIZE_OF_FILE_CHECKPOINT
 	      || ibuf_upgrade_was_needed
 	      : !recv_recovery_is_on() || recv_sys.after_apply);
-	ut_ad(!mtr || mtr->is_active());
-	ut_ad(mtr || mode == BUF_PEEK_IF_IN_POOL);
-	ut_ad((rw_latch == RW_S_LATCH)
-	      || (rw_latch == RW_X_LATCH)
-	      || (rw_latch == RW_SX_LATCH)
-	      || (rw_latch == RW_NO_LATCH));
-=======
-	bool			allow_ibuf_merge)
-{
-	ulint		retries = 0;
-
 	ut_ad(mtr->is_active());
-	ut_ad(rw_latch != RW_NO_LATCH || !allow_ibuf_merge);
->>>>>>> f9f92b48
 
 	if (err) {
 		*err = DB_SUCCESS;
@@ -2940,12 +2816,6 @@
 	}
 #endif /* UNIV_DEBUG */
 
-<<<<<<< HEAD
-=======
-	ut_ad(!ibuf_inside(mtr)
-	      || ibuf_page_low(page_id, zip_size, FALSE, NULL));
-
->>>>>>> f9f92b48
 	ha_handler_stats* const stats = mariadb_stats;
 	buf_inc_get(stats);
 	auto& chain= buf_pool.page_hash.cell_get(page_id.fold());
@@ -3003,19 +2873,11 @@
 	corrupted, or if an encrypted page with a valid
 	checksum cannot be decypted. */
 
-<<<<<<< HEAD
-	switch (dberr_t local_err = buf_read_page(page_id, zip_size, chain)) {
+	switch (dberr_t local_err = buf_read_page(page_id, chain)) {
 	case DB_SUCCESS:
 	case DB_SUCCESS_LOCKED_REC:
 		mariadb_increment_pages_read(stats);
-		buf_read_ahead_random(page_id, zip_size);
-=======
-	switch (dberr_t local_err = buf_read_page(page_id)) {
-	case DB_SUCCESS:
-	case DB_SUCCESS_LOCKED_REC:
-		mariadb_increment_pages_read(stats);
-		buf_read_ahead_random(page_id, ibuf_inside(mtr));
->>>>>>> f9f92b48
+		buf_read_ahead_random(page_id);
 		break;
 	default:
 		if (mode != BUF_GET_POSSIBLY_FREED
@@ -3098,169 +2960,6 @@
 
 	ut_ad(mode == BUF_GET_IF_IN_POOL || mode == BUF_PEEK_IF_IN_POOL
 	      || block->zip_size() == zip_size);
-
-<<<<<<< HEAD
-	if (UNIV_UNLIKELY(!block->page.frame)) {
-		if (!block->page.lock.x_lock_try()) {
-wait_for_unzip:
-			/* The page is being read or written, or
-			another thread is executing buf_zip_decompress()
-			in buf_page_get_gen() on it. */
-			block->page.unfix();
-			std::this_thread::sleep_for(
-				std::chrono::microseconds(100));
-			goto loop;
-		}
-
-		buf_block_t *new_block = buf_LRU_get_free_block(have_no_mutex);
-		buf_block_init_low(new_block);
-
-wait_for_unfix:
-		mysql_mutex_lock(&buf_pool.mutex);
-		page_hash_latch& hash_lock=buf_pool.page_hash.lock_get(chain);
-
-		/* It does not make sense to use
-		transactional_lock_guard here, because buf_relocate()
-		would likely make a  memory transaction too large. */
-		hash_lock.lock();
-
-		/* block->page.lock implies !block->page.can_relocate() */
-		ut_ad(&block->page == buf_pool.page_hash.get(page_id, chain));
-
-		/* Wait for any other threads to release their buffer-fix
-		on the compressed-only block descriptor. */
-		state = block->page.state();
-
-		switch (state) {
-		case buf_page_t::UNFIXED + 1:
-		case buf_page_t::REINIT + 1:
-			break;
-		default:
-			ut_ad(state < buf_page_t::READ_FIX);
-
-			if (state < buf_page_t::UNFIXED + 1) {
-				ut_ad(state > buf_page_t::FREED);
-				block->page.lock.x_unlock();
-				hash_lock.unlock();
-				buf_LRU_block_free_non_file_page(new_block);
-				mysql_mutex_unlock(&buf_pool.mutex);
-				goto ignore_block;
-			}
-
-			mysql_mutex_unlock(&buf_pool.mutex);
-			hash_lock.unlock();
-			std::this_thread::sleep_for(
-				std::chrono::microseconds(100));
-			goto wait_for_unfix;
-		}
-
-		/* Ensure that another buf_page_get_gen() will wait for
-		new_block->page.lock.x_unlock(). */
-		block->page.set_state(buf_page_t::READ_FIX);
-
-		/* Move the compressed page from block->page to new_block,
-		and uncompress it. */
-
-		mysql_mutex_lock(&buf_pool.flush_list_mutex);
-		buf_relocate(&block->page, &new_block->page);
-
-		/* X-latch the block for the duration of the decompression. */
-		new_block->page.lock.x_lock();
-		ut_d(block->page.lock.x_unlock());
-
-		buf_flush_relocate_on_flush_list(&block->page,
-						 &new_block->page);
-		mysql_mutex_unlock(&buf_pool.flush_list_mutex);
-
-		/* Insert at the front of unzip_LRU list */
-		buf_unzip_LRU_add_block(new_block, FALSE);
-
-		mysql_mutex_unlock(&buf_pool.mutex);
-		hash_lock.unlock();
-
-#if defined SUX_LOCK_GENERIC || defined UNIV_DEBUG
-		block->page.lock.free();
-#endif
-		ut_free(reinterpret_cast<buf_page_t*>(block));
-		block = new_block;
-
-		buf_pool.n_pend_unzip++;
-
-		/* Decompress the page while not holding
-		buf_pool.mutex. */
-		const auto ok = buf_zip_decompress(block, false);
-		--buf_pool.n_pend_unzip;
-		if (!ok) {
-			if (err) {
-				*err = DB_PAGE_CORRUPTED;
-			}
-			mysql_mutex_lock(&buf_pool.mutex);
-		}
-		state = block->page.read_unfix(state);
-		block->page.lock.x_unlock();
-
-		if (!ok) {
-			goto free_unfixed_block;
-		}
-	}
-=======
-#if defined UNIV_DEBUG || defined UNIV_IBUF_DEBUG
-re_evict:
-	if (mode != BUF_GET_IF_IN_POOL
-	    && mode != BUF_GET_IF_IN_POOL_OR_WATCH) {
-	} else if (!ibuf_debug || recv_recovery_is_on()) {
-	} else if (fil_space_t* space = fil_space_t::get(page_id.space())) {
-		for (ulint i = 0; i < mtr->get_savepoint(); i++) {
-			if (buf_block_t* b = mtr->block_at_savepoint(i)) {
-				if (b->page.oldest_modification() > 2
-				    && b->page.lock.have_any()) {
-					/* We are holding a dirty page latch
-					that would hang buf_flush_sync(). */
-					space->release();
-					goto re_evict_fail;
-				}
-			}
-		}
-
-		/* Try to evict the block from the buffer pool, to use the
-		insert buffer (change buffer) as much as possible. */
-
-		mysql_mutex_lock(&buf_pool.mutex);
-
-		block->unfix();
-
-		/* Blocks cannot be relocated or enter or exit the
-		buf_pool while we are holding the buf_pool.mutex. */
-		const bool evicted = buf_LRU_free_page(&block->page, true);
-		space->release();
-
-		if (!evicted) {
-			block->fix();
-		}
-
-		mysql_mutex_unlock(&buf_pool.mutex);
-
-		if (evicted) {
-			if (mode == BUF_GET_IF_IN_POOL_OR_WATCH) {
-				buf_pool.watch_set(page_id, chain);
-			}
-			return(NULL);
-		}
-
-		buf_flush_sync();
-
-		state = block->page.state();
-
-		if (state == buf_page_t::UNFIXED + 1
-		    && !block->page.oldest_modification()) {
-			goto re_evict;
-		}
-
-		/* Failed to evict the page; change it directly */
-	}
-re_evict_fail:
-#endif /* UNIV_DEBUG || UNIV_IBUF_DEBUG */
->>>>>>> f9f92b48
 
 	if (UNIV_UNLIKELY(state < buf_page_t::UNFIXED)) {
 		goto ignore_block;
@@ -3339,108 +3038,7 @@
 	ut_ad(page_id_t(page_get_space_id(block->page.frame),
 			page_get_page_no(block->page.frame)) == page_id);
 
-<<<<<<< HEAD
 	return block;
-=======
-/** Get access to a database page. Buffered redo log may be applied.
-@param[in]	page_id			page id
-@param[in]	zip_size		ROW_FORMAT=COMPRESSED page size, or 0
-@param[in]	rw_latch		latch mode
-@param[in]	guess			guessed block or NULL
-@param[in]	mode			BUF_GET, BUF_GET_IF_IN_POOL,
-BUF_PEEK_IF_IN_POOL, or BUF_GET_IF_IN_POOL_OR_WATCH
-@param[in,out]	mtr			mini-transaction, or NULL
-@param[out]	err			DB_SUCCESS or error code
-@param[in]	allow_ibuf_merge	Allow change buffer merge to happen
-@return pointer to the block
-@retval nullptr	if the block is corrupted or unavailable */
-buf_block_t*
-buf_page_get_gen(
-	const page_id_t		page_id,
-	ulint			zip_size,
-	rw_lock_type_t		rw_latch,
-	buf_block_t*		guess,
-	ulint			mode,
-	mtr_t*			mtr,
-	dberr_t*		err,
-	bool			allow_ibuf_merge)
-{
-  buf_block_t *block= recv_sys.recover(page_id);
-  if (UNIV_LIKELY(!block))
-    return buf_page_get_low(page_id, zip_size, rw_latch,
-                            guess, mode, mtr, err, allow_ibuf_merge);
-  else if (UNIV_UNLIKELY(block == reinterpret_cast<buf_block_t*>(-1)))
-  {
-  corrupted:
-    if (err)
-      *err= DB_CORRUPTION;
-    return nullptr;
-  }
-  auto s= block->page.fix();
-  ut_ad(s >= buf_page_t::FREED);
-  /* The block may be write-fixed at this point because we are not
-  holding a lock, but it must not be read-fixed. */
-  ut_ad(s < buf_page_t::READ_FIX || s >= buf_page_t::WRITE_FIX);
-  if (err)
-    *err= DB_SUCCESS;
-  const bool must_merge= allow_ibuf_merge &&
-    ibuf_page_exists(page_id, block->zip_size());
-  if (s < buf_page_t::UNFIXED)
-  {
-  got_freed_page:
-    ut_ad(mode == BUF_GET_POSSIBLY_FREED || mode == BUF_PEEK_IF_IN_POOL);
-    mysql_mutex_lock(&buf_pool.mutex);
-    block->page.unfix();
-    buf_LRU_free_page(&block->page, true);
-    mysql_mutex_unlock(&buf_pool.mutex);
-    goto corrupted;
-  }
-  else if (must_merge &&
-           fil_page_get_type(block->page.frame) == FIL_PAGE_INDEX &&
-           page_is_leaf(block->page.frame))
-  {
-    block->page.lock.x_lock();
-    s= block->page.state();
-    ut_ad(s > buf_page_t::FREED);
-    ut_ad(s < buf_page_t::READ_FIX);
-    if (s < buf_page_t::UNFIXED)
-    {
-      block->page.lock.x_unlock();
-      goto got_freed_page;
-    }
-    else
-    {
-      if (block->page.is_ibuf_exist())
-        block->page.clear_ibuf_exist();
-      if (dberr_t e=
-          ibuf_merge_or_delete_for_page(block, page_id, block->zip_size()))
-      {
-        if (err)
-          *err= e;
-        buf_pool.corrupted_evict(&block->page, s);
-        return nullptr;
-      }
-    }
-
-    switch (rw_latch) {
-    case RW_NO_LATCH:
-      block->page.lock.x_unlock();
-    case RW_X_LATCH:
-      break;
-    case RW_SX_LATCH:
-      block->page.lock.x_u_downgrade();
-      break;
-    case RW_S_LATCH:
-      block->page.lock.x_u_downgrade();
-      block->page.lock.u_s_downgrade();
-    }
-
-    mtr->memo_push(block, mtr_memo_type_t(rw_latch));
-    return block;
-  }
-  mtr->page_lock(block, rw_latch);
-  return block;
->>>>>>> f9f92b48
 }
 
 TRANSACTIONAL_TARGET
