--- conflicted
+++ resolved
@@ -3761,72 +3761,40 @@
   buf_block_t *block= reinterpret_cast<buf_block_t*>
     (buf_pool.page_hash_get_low(page_id, fold));
 
-<<<<<<< HEAD
   if (block && block->page.in_file() &&
       !buf_pool.watch_is_sentinel(block->page))
   {
-=======
-	if (UNIV_LIKELY_NULL(block)
-	    && buf_page_in_file(&block->page)
-	    && !buf_pool_watch_is_sentinel(buf_pool, &block->page)) {
-		ut_d(block->page.file_page_was_freed = FALSE);
-		bool have_x_latch = false;
->>>>>>> 749ecedf
 #ifdef BTR_CUR_HASH_ADAPT
     const dict_index_t *drop_hash_entry= nullptr;
 #endif
-<<<<<<< HEAD
     switch (UNIV_EXPECT(block->page.state(), BUF_BLOCK_FILE_PAGE)) {
     default:
       ut_ad(0);
       break;
     case BUF_BLOCK_FILE_PAGE:
-      buf_block_buf_fix_inc(block, __FILE__, __LINE__);
+      if (!mtr->have_x_latch(*block))
       {
-        const auto num_fix_count= mtr->get_fix_count(block) + 1;
-        while (block->page.io_fix() != BUF_IO_NONE ||
-               num_fix_count != block->page.buf_fix_count())
+        buf_block_buf_fix_inc(block, __FILE__, __LINE__);
         {
-          mysql_mutex_unlock(&buf_pool.mutex);
-          os_thread_yield();
-          mysql_mutex_lock(&buf_pool.mutex);
+          while (block->page.io_fix() != BUF_IO_NONE ||
+                 block->page.buf_fix_count() != 1)
+          {
+            timespec abstime;
+            set_timespec_nsec(abstime, 1000000);
+            mysql_cond_timedwait(&buf_pool.done_flush_list, &buf_pool.mutex,
+                                 &abstime);
+          }
         }
+        rw_lock_x_lock(&block->lock);
+        mtr_memo_push(mtr, block, MTR_MEMO_PAGE_X_FIX);
       }
-      rw_lock_x_lock(&block->lock);
-=======
-			}
-
-			free_block->page.state = BUF_BLOCK_FILE_PAGE;
-			mutex_exit(&buf_pool->zip_mutex);
-			free_block->lock_hash_val = lock_rec_hash(
-				page_id.space(), page_id.page_no());
-			buf_unzip_LRU_add_block(free_block, false);
-			buf_page_free_descriptor(&block->page);
-			block = free_block;
-			buf_block_buf_fix_inc(block, __FILE__, __LINE__);
-			buf_page_mutex_exit(free_block);
-			free_block = nullptr;
-			break;
-		case BUF_BLOCK_FILE_PAGE:
-			have_x_latch = mtr->have_x_latch(*block);
-			if (!have_x_latch) {
-				buf_block_buf_fix_inc(block,
-						      __FILE__, __LINE__);
-				while (buf_block_get_io_fix(block)
-				       != BUF_IO_NONE
-				       || block->page.buf_fix_count != 1) {
-					buf_pool_mutex_exit(buf_pool);
-					rw_lock_x_unlock(hash_lock);
-
-					os_thread_sleep(1000);
-
-					buf_pool_mutex_enter(buf_pool);
-					rw_lock_x_lock(hash_lock);
-				}
-
-				rw_lock_x_lock(&block->lock);
-			}
->>>>>>> 749ecedf
+      else
+      {
+        ut_ad(!block->page.ibuf_exist);
+#ifdef BTR_CUR_HASH_ADAPT
+        ut_ad(!block->index);
+#endif
+      }
 #ifdef BTR_CUR_HASH_ADAPT
       drop_hash_entry= block->index;
 #endif
@@ -3851,6 +3819,7 @@
       buf_page_free_descriptor(&block->page);
       block= free_block;
       buf_block_buf_fix_inc(block, __FILE__, __LINE__);
+      mtr_memo_push(mtr, block, MTR_MEMO_PAGE_X_FIX);
       break;
     }
 
@@ -3860,26 +3829,6 @@
     if (drop_hash_entry)
       btr_search_drop_page_hash_index(block);
 #endif /* BTR_CUR_HASH_ADAPT */
-
-<<<<<<< HEAD
-    mtr_memo_push(mtr, block, MTR_MEMO_PAGE_X_FIX);
-=======
-		if (!have_x_latch) {
-			mtr_memo_push(mtr, block, MTR_MEMO_PAGE_X_FIX);
-		}
-
-		return block;
-	}
-
-	/* If we get here, the page was not in buf_pool: init it there */
-
-	DBUG_PRINT("ib_buf", ("create page %u:%u",
-			      page_id.space(), page_id.page_no()));
-
-	block = free_block;
-
-	buf_page_mutex_enter(block);
->>>>>>> 749ecedf
 
     if (block->page.ibuf_exist)
     {
