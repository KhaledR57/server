--- conflicted
+++ resolved
@@ -582,15 +582,9 @@
 }
 
 /** Check if a page is corrupt.
-<<<<<<< HEAD
 @param check_lsn   whether FIL_PAGE_LSN should be checked
 @param read_buf    database page
 @param fsp_flags   contents of FIL_SPACE_FLAGS
-=======
-@param[in]	check_lsn	whether the LSN should be checked
-@param[in]	read_buf	database page
-@param[in]	fsp_flags	tablespace flags
->>>>>>> d12b5e21
 @return whether the page is corrupted */
 bool buf_page_is_corrupted(bool check_lsn, const byte *read_buf,
                            uint32_t fsp_flags)
