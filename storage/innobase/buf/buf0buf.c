/*****************************************************************************

Copyright (c) 1995, 2010, Innobase Oy. All Rights Reserved.
Copyright (c) 2008, Google Inc.

Portions of this file contain modifications contributed and copyrighted by
Google, Inc. Those modifications are gratefully acknowledged and are described
briefly in the InnoDB documentation. The contributions by Google are
incorporated with their permission, and subject to the conditions contained in
the file COPYING.Google.

This program is free software; you can redistribute it and/or modify it under
the terms of the GNU General Public License as published by the Free Software
Foundation; version 2 of the License.

This program is distributed in the hope that it will be useful, but WITHOUT
ANY WARRANTY; without even the implied warranty of MERCHANTABILITY or FITNESS
FOR A PARTICULAR PURPOSE. See the GNU General Public License for more details.

You should have received a copy of the GNU General Public License along with
this program; if not, write to the Free Software Foundation, Inc., 59 Temple
Place, Suite 330, Boston, MA 02111-1307 USA

*****************************************************************************/

/**************************************************//**
@file buf/buf0buf.c
The database buffer buf_pool

Created 11/5/1995 Heikki Tuuri
*******************************************************/

#include "buf0buf.h"

#ifdef UNIV_NONINL
#include "buf0buf.ic"
#endif

#include "mem0mem.h"
#include "btr0btr.h"
#include "fil0fil.h"
#ifndef UNIV_HOTBACKUP
#include "buf0buddy.h"
#include "lock0lock.h"
#include "btr0sea.h"
#include "ibuf0ibuf.h"
#include "trx0undo.h"
#include "log0log.h"
#endif /* !UNIV_HOTBACKUP */
#include "srv0srv.h"
#include "dict0dict.h"
#include "log0recv.h"
#include "page0zip.h"

/*
		IMPLEMENTATION OF THE BUFFER POOL
		=================================

Performance improvement:
------------------------
Thread scheduling in NT may be so slow that the OS wait mechanism should
not be used even in waiting for disk reads to complete.
Rather, we should put waiting query threads to the queue of
waiting jobs, and let the OS thread do something useful while the i/o
is processed. In this way we could remove most OS thread switches in
an i/o-intensive benchmark like TPC-C.

A possibility is to put a user space thread library between the database
and NT. User space thread libraries might be very fast.

SQL Server 7.0 can be configured to use 'fibers' which are lightweight
threads in NT. These should be studied.

		Buffer frames and blocks
		------------------------
Following the terminology of Gray and Reuter, we call the memory
blocks where file pages are loaded buffer frames. For each buffer
frame there is a control block, or shortly, a block, in the buffer
control array. The control info which does not need to be stored
in the file along with the file page, resides in the control block.

		Buffer pool struct
		------------------
The buffer buf_pool contains a single mutex which protects all the
control data structures of the buf_pool. The content of a buffer frame is
protected by a separate read-write lock in its control block, though.
These locks can be locked and unlocked without owning the buf_pool->mutex.
The OS events in the buf_pool struct can be waited for without owning the
buf_pool->mutex.

The buf_pool->mutex is a hot-spot in main memory, causing a lot of
memory bus traffic on multiprocessor systems when processors
alternately access the mutex. On our Pentium, the mutex is accessed
maybe every 10 microseconds. We gave up the solution to have mutexes
for each control block, for instance, because it seemed to be
complicated.

A solution to reduce mutex contention of the buf_pool->mutex is to
create a separate mutex for the page hash table. On Pentium,
accessing the hash table takes 2 microseconds, about half
of the total buf_pool->mutex hold time.

		Control blocks
		--------------

The control block contains, for instance, the bufferfix count
which is incremented when a thread wants a file page to be fixed
in a buffer frame. The bufferfix operation does not lock the
contents of the frame, however. For this purpose, the control
block contains a read-write lock.

The buffer frames have to be aligned so that the start memory
address of a frame is divisible by the universal page size, which
is a power of two.

We intend to make the buffer buf_pool size on-line reconfigurable,
that is, the buf_pool size can be changed without closing the database.
Then the database administarator may adjust it to be bigger
at night, for example. The control block array must
contain enough control blocks for the maximum buffer buf_pool size
which is used in the particular database.
If the buf_pool size is cut, we exploit the virtual memory mechanism of
the OS, and just refrain from using frames at high addresses. Then the OS
can swap them to disk.

The control blocks containing file pages are put to a hash table
according to the file address of the page.
We could speed up the access to an individual page by using
"pointer swizzling": we could replace the page references on
non-leaf index pages by direct pointers to the page, if it exists
in the buf_pool. We could make a separate hash table where we could
chain all the page references in non-leaf pages residing in the buf_pool,
using the page reference as the hash key,
and at the time of reading of a page update the pointers accordingly.
Drawbacks of this solution are added complexity and,
possibly, extra space required on non-leaf pages for memory pointers.
A simpler solution is just to speed up the hash table mechanism
in the database, using tables whose size is a power of 2.

		Lists of blocks
		---------------

There are several lists of control blocks.

The free list (buf_pool->free) contains blocks which are currently not
used.

The common LRU list contains all the blocks holding a file page
except those for which the bufferfix count is non-zero.
The pages are in the LRU list roughly in the order of the last
access to the page, so that the oldest pages are at the end of the
list. We also keep a pointer to near the end of the LRU list,
which we can use when we want to artificially age a page in the
buf_pool. This is used if we know that some page is not needed
again for some time: we insert the block right after the pointer,
causing it to be replaced sooner than would normally be the case.
Currently this aging mechanism is used for read-ahead mechanism
of pages, and it can also be used when there is a scan of a full
table which cannot fit in the memory. Putting the pages near the
end of the LRU list, we make sure that most of the buf_pool stays
in the main memory, undisturbed.

The unzip_LRU list contains a subset of the common LRU list.  The
blocks on the unzip_LRU list hold a compressed file page and the
corresponding uncompressed page frame.  A block is in unzip_LRU if and
only if the predicate buf_page_belongs_to_unzip_LRU(&block->page)
holds.  The blocks in unzip_LRU will be in same order as they are in
the common LRU list.  That is, each manipulation of the common LRU
list will result in the same manipulation of the unzip_LRU list.

The chain of modified blocks (buf_pool->flush_list) contains the blocks
holding file pages that have been modified in the memory
but not written to disk yet. The block with the oldest modification
which has not yet been written to disk is at the end of the chain.
The access to this list is protected by flush_list_mutex.

The chain of unmodified compressed blocks (buf_pool->zip_clean)
contains the control blocks (buf_page_t) of those compressed pages
that are not in buf_pool->flush_list and for which no uncompressed
page has been allocated in the buffer pool.  The control blocks for
uncompressed pages are accessible via buf_block_t objects that are
reachable via buf_pool->chunks[].

The chains of free memory blocks (buf_pool->zip_free[]) are used by
the buddy allocator (buf0buddy.c) to keep track of currently unused
memory blocks of size sizeof(buf_page_t)..UNIV_PAGE_SIZE / 2.  These
blocks are inside the UNIV_PAGE_SIZE-sized memory blocks of type
BUF_BLOCK_MEMORY that the buddy allocator requests from the buffer
pool.  The buddy allocator is solely used for allocating control
blocks for compressed pages (buf_page_t) and compressed page frames.

		Loading a file page
		-------------------

First, a victim block for replacement has to be found in the
buf_pool. It is taken from the free list or searched for from the
end of the LRU-list. An exclusive lock is reserved for the frame,
the io_fix field is set in the block fixing the block in buf_pool,
and the io-operation for loading the page is queued. The io-handler thread
releases the X-lock on the frame and resets the io_fix field
when the io operation completes.

A thread may request the above operation using the function
buf_page_get(). It may then continue to request a lock on the frame.
The lock is granted when the io-handler releases the x-lock.

		Read-ahead
		----------

The read-ahead mechanism is intended to be intelligent and
isolated from the semantically higher levels of the database
index management. From the higher level we only need the
information if a file page has a natural successor or
predecessor page. On the leaf level of a B-tree index,
these are the next and previous pages in the natural
order of the pages.

Let us first explain the read-ahead mechanism when the leafs
of a B-tree are scanned in an ascending or descending order.
When a read page is the first time referenced in the buf_pool,
the buffer manager checks if it is at the border of a so-called
linear read-ahead area. The tablespace is divided into these
areas of size 64 blocks, for example. So if the page is at the
border of such an area, the read-ahead mechanism checks if
all the other blocks in the area have been accessed in an
ascending or descending order. If this is the case, the system
looks at the natural successor or predecessor of the page,
checks if that is at the border of another area, and in this case
issues read-requests for all the pages in that area. Maybe
we could relax the condition that all the pages in the area
have to be accessed: if data is deleted from a table, there may
appear holes of unused pages in the area.

A different read-ahead mechanism is used when there appears
to be a random access pattern to a file.
If a new page is referenced in the buf_pool, and several pages
of its random access area (for instance, 32 consecutive pages
in a tablespace) have recently been referenced, we may predict
that the whole area may be needed in the near future, and issue
the read requests for the whole area.
*/

#ifndef UNIV_HOTBACKUP
/** Value in microseconds */
static const int WAIT_FOR_READ	= 5000;
/** Number of attemtps made to read in a page in the buffer pool */
static const ulint BUF_PAGE_READ_MAX_RETRIES = 100;

/** The buffer buf_pool of the database */
UNIV_INTERN buf_pool_t*	buf_pool_ptr[MAX_BUFFER_POOLS];

#if defined UNIV_DEBUG || defined UNIV_BUF_DEBUG
static ulint	buf_dbg_counter	= 0; /*!< This is used to insert validation
					operations in execution in the
					debug version */
#endif /* UNIV_DEBUG || UNIV_BUF_DEBUG */
#ifdef UNIV_DEBUG
/** If this is set TRUE, the program prints info whenever
read-ahead or flush occurs */
UNIV_INTERN ibool		buf_debug_prints = FALSE;
#endif /* UNIV_DEBUG */

#ifdef UNIV_PFS_RWLOCK
/* Keys to register buffer block related rwlocks and mutexes with
performance schema */
UNIV_INTERN mysql_pfs_key_t	buf_block_lock_key;
# ifdef UNIV_SYNC_DEBUG
UNIV_INTERN mysql_pfs_key_t	buf_block_debug_latch_key;
# endif /* UNIV_SYNC_DEBUG */
#endif /* UNIV_PFS_RWLOCK */

#ifdef UNIV_PFS_MUTEX
UNIV_INTERN mysql_pfs_key_t	buffer_block_mutex_key;
UNIV_INTERN mysql_pfs_key_t	buf_pool_mutex_key;
UNIV_INTERN mysql_pfs_key_t	buf_pool_zip_mutex_key;
UNIV_INTERN mysql_pfs_key_t	flush_list_mutex_key;
#endif /* UNIV_PFS_MUTEX */

#if defined UNIV_PFS_MUTEX || defined UNIV_PFS_RWLOCK
# ifndef PFS_SKIP_BUFFER_MUTEX_RWLOCK

/* Buffer block mutexes and rwlocks can be registered
in one group rather than individually. If PFS_GROUP_BUFFER_SYNC
is defined, register buffer block mutex and rwlock
in one group after their initialization. */
#  define PFS_GROUP_BUFFER_SYNC

/* This define caps the number of mutexes/rwlocks can
be registered with performance schema. Developers can
modify this define if necessary. Please note, this would
be effective only if PFS_GROUP_BUFFER_SYNC is defined. */
#  define PFS_MAX_BUFFER_MUTEX_LOCK_REGISTER	ULINT_MAX

# endif /* !PFS_SKIP_BUFFER_MUTEX_RWLOCK */
#endif /* UNIV_PFS_MUTEX || UNIV_PFS_RWLOCK */

/** A chunk of buffers.  The buffer pool is allocated in chunks. */
struct buf_chunk_struct{
	ulint		mem_size;	/*!< allocated size of the chunk */
	ulint		size;		/*!< size of frames[] and blocks[] */
	void*		mem;		/*!< pointer to the memory area which
					was allocated for the frames */
	buf_block_t*	blocks;		/*!< array of buffer control blocks */
};
#endif /* !UNIV_HOTBACKUP */

/********************************************************************//**
Gets the smallest oldest_modification lsn for any page in the pool. Returns
zero if all modified pages have been flushed to disk.
@return oldest modification in pool, zero if none */
UNIV_INTERN
ib_uint64_t
buf_pool_get_oldest_modification(void)
/*==================================*/
{
	ulint		i;
	buf_page_t*	bpage;
	ib_uint64_t	lsn = 0;
	ib_uint64_t	oldest_lsn = 0;

	/* When we traverse all the flush lists we don't want another
	thread to add a dirty page to any flush list. */
	log_flush_order_mutex_enter();

	for (i = 0; i < srv_buf_pool_instances; i++) {
		buf_pool_t*	buf_pool;

		buf_pool = buf_pool_from_array(i);

		buf_flush_list_mutex_enter(buf_pool);

		bpage = UT_LIST_GET_LAST(buf_pool->flush_list);

		if (bpage != NULL) {
			ut_ad(bpage->in_flush_list);
			lsn = bpage->oldest_modification;
		}

		buf_flush_list_mutex_exit(buf_pool);

		if (!oldest_lsn || oldest_lsn > lsn) {
			oldest_lsn = lsn;
		}
	}

	log_flush_order_mutex_exit();

	/* The returned answer may be out of date: the flush_list can
	change after the mutex has been released. */

	return(oldest_lsn);
}

/********************************************************************//**
Get total buffer pool statistics. */
UNIV_INTERN
void
buf_get_total_list_len(
/*===================*/
	ulint*		LRU_len,	/*!< out: length of all LRU lists */
	ulint*		free_len,	/*!< out: length of all free lists */
	ulint*		flush_list_len)	/*!< out: length of all flush lists */
{
	ulint		i;

	*LRU_len = 0;
	*free_len = 0;
	*flush_list_len = 0;

	for (i = 0; i < srv_buf_pool_instances; i++) {
		buf_pool_t*	buf_pool;

		buf_pool = buf_pool_from_array(i);
		*LRU_len += UT_LIST_GET_LEN(buf_pool->LRU);
		*free_len += UT_LIST_GET_LEN(buf_pool->free);
		*flush_list_len += UT_LIST_GET_LEN(buf_pool->flush_list);
	}
}

/********************************************************************//**
Get total buffer pool statistics. */
UNIV_INTERN
void
buf_get_total_stat(
/*===============*/
	buf_pool_stat_t*	tot_stat)	/*!< out: buffer pool stats */
{
	ulint			i;

	memset(tot_stat, 0, sizeof(*tot_stat));

	for (i = 0; i < srv_buf_pool_instances; i++) {
		buf_pool_stat_t*buf_stat;
		buf_pool_t*	buf_pool;

		buf_pool = buf_pool_from_array(i);

		buf_stat = &buf_pool->stat;
		tot_stat->n_page_gets += buf_stat->n_page_gets;
		tot_stat->n_pages_read += buf_stat->n_pages_read;
		tot_stat->n_pages_written += buf_stat->n_pages_written;
		tot_stat->n_pages_created += buf_stat->n_pages_created;
		tot_stat->n_ra_pages_read += buf_stat->n_ra_pages_read;
		tot_stat->n_ra_pages_evicted += buf_stat->n_ra_pages_evicted;
		tot_stat->n_pages_made_young += buf_stat->n_pages_made_young;

		tot_stat->n_pages_not_made_young +=
			buf_stat->n_pages_not_made_young;
	}
}

/********************************************************************//**
Allocates a buffer block.
@return own: the allocated block, in state BUF_BLOCK_MEMORY */
UNIV_INTERN
buf_block_t*
buf_block_alloc(
/*============*/
	buf_pool_t*	buf_pool,	/*!< in: buffer pool instance */
	ulint		zip_size)	/*!< in: compressed page size in bytes,
					or 0 if uncompressed tablespace */
{
	buf_block_t*	block;
	ulint		index;
	static ulint	buf_pool_index;

	if (buf_pool == NULL) {
		/* We are allocating memory from any buffer pool, ensure
		we spread the grace on all buffer pool instances. */
		index = buf_pool_index++ % srv_buf_pool_instances;
		buf_pool = buf_pool_from_array(index);
	}

	block = buf_LRU_get_free_block(buf_pool, zip_size);

	buf_block_set_state(block, BUF_BLOCK_MEMORY);

	return(block);
}

/********************************************************************//**
Calculates a page checksum which is stored to the page when it is written
to a file. Note that we must be careful to calculate the same value on
32-bit and 64-bit architectures.
@return	checksum */
UNIV_INTERN
ulint
buf_calc_page_new_checksum(
/*=======================*/
	const byte*	page)	/*!< in: buffer page */
{
	ulint checksum;

	/* Since the field FIL_PAGE_FILE_FLUSH_LSN, and in versions <= 4.1.x
	..._ARCH_LOG_NO, are written outside the buffer pool to the first
	pages of data files, we have to skip them in the page checksum
	calculation.
	We must also skip the field FIL_PAGE_SPACE_OR_CHKSUM where the
	checksum is stored, and also the last 8 bytes of page because
	there we store the old formula checksum. */

	checksum = ut_fold_binary(page + FIL_PAGE_OFFSET,
				  FIL_PAGE_FILE_FLUSH_LSN - FIL_PAGE_OFFSET)
		+ ut_fold_binary(page + FIL_PAGE_DATA,
				 UNIV_PAGE_SIZE - FIL_PAGE_DATA
				 - FIL_PAGE_END_LSN_OLD_CHKSUM);
	checksum = checksum & 0xFFFFFFFFUL;

	return(checksum);
}

/********************************************************************//**
In versions < 4.0.14 and < 4.1.1 there was a bug that the checksum only
looked at the first few bytes of the page. This calculates that old
checksum.
NOTE: we must first store the new formula checksum to
FIL_PAGE_SPACE_OR_CHKSUM before calculating and storing this old checksum
because this takes that field as an input!
@return	checksum */
UNIV_INTERN
ulint
buf_calc_page_old_checksum(
/*=======================*/
	const byte*	page)	/*!< in: buffer page */
{
	ulint checksum;

	checksum = ut_fold_binary(page, FIL_PAGE_FILE_FLUSH_LSN);

	checksum = checksum & 0xFFFFFFFFUL;

	return(checksum);
}

/********************************************************************//**
Checks if a page is corrupt.
@return	TRUE if corrupted */
UNIV_INTERN
ibool
buf_page_is_corrupted(
/*==================*/
	const byte*	read_buf,	/*!< in: a database page */
	ulint		zip_size)	/*!< in: size of compressed page;
					0 for uncompressed pages */
{
	ulint		checksum_field;
	ulint		old_checksum_field;

	if (UNIV_LIKELY(!zip_size)
	    && memcmp(read_buf + FIL_PAGE_LSN + 4,
		      read_buf + UNIV_PAGE_SIZE
		      - FIL_PAGE_END_LSN_OLD_CHKSUM + 4, 4)) {

		/* Stored log sequence numbers at the start and the end
		of page do not match */

		return(TRUE);
	}

#ifndef UNIV_HOTBACKUP
	if (recv_lsn_checks_on) {
		ib_uint64_t	current_lsn;

		if (log_peek_lsn(&current_lsn)
		    && current_lsn < mach_read_ull(read_buf + FIL_PAGE_LSN)) {
			ut_print_timestamp(stderr);

			fprintf(stderr,
				"  InnoDB: Error: page %lu log sequence number"
				" %llu\n"
				"InnoDB: is in the future! Current system "
				"log sequence number %llu.\n"
				"InnoDB: Your database may be corrupt or "
				"you may have copied the InnoDB\n"
				"InnoDB: tablespace but not the InnoDB "
				"log files. See\n"
				"InnoDB: " REFMAN "forcing-recovery.html\n"
				"InnoDB: for more information.\n",
				(ulong) mach_read_from_4(read_buf
							 + FIL_PAGE_OFFSET),
				mach_read_ull(read_buf + FIL_PAGE_LSN),
				current_lsn);
		}
	}
#endif

	/* If we use checksums validation, make additional check before
	returning TRUE to ensure that the checksum is not equal to
	BUF_NO_CHECKSUM_MAGIC which might be stored by InnoDB with checksums
	disabled. Otherwise, skip checksum calculation and return FALSE */

	if (UNIV_LIKELY(srv_use_checksums)) {
		checksum_field = mach_read_from_4(read_buf
						  + FIL_PAGE_SPACE_OR_CHKSUM);

		if (UNIV_UNLIKELY(zip_size)) {
			return(checksum_field != BUF_NO_CHECKSUM_MAGIC
			       && checksum_field
			       != page_zip_calc_checksum(read_buf, zip_size));
		}

		old_checksum_field = mach_read_from_4(
			read_buf + UNIV_PAGE_SIZE
			- FIL_PAGE_END_LSN_OLD_CHKSUM);

		/* There are 2 valid formulas for old_checksum_field:

		1. Very old versions of InnoDB only stored 8 byte lsn to the
		start and the end of the page.

		2. Newer InnoDB versions store the old formula checksum
		there. */

		if (old_checksum_field != mach_read_from_4(read_buf
							   + FIL_PAGE_LSN)
		    && old_checksum_field != BUF_NO_CHECKSUM_MAGIC
		    && old_checksum_field
		    != buf_calc_page_old_checksum(read_buf)) {

			return(TRUE);
		}

		/* InnoDB versions < 4.0.14 and < 4.1.1 stored the space id
		(always equal to 0), to FIL_PAGE_SPACE_OR_CHKSUM */

		if (checksum_field != 0
		    && checksum_field != BUF_NO_CHECKSUM_MAGIC
		    && checksum_field
		    != buf_calc_page_new_checksum(read_buf)) {

			return(TRUE);
		}
	}

	return(FALSE);
}

/********************************************************************//**
Prints a page to stderr. */
UNIV_INTERN
void
buf_page_print(
/*===========*/
	const byte*	read_buf,	/*!< in: a database page */
	ulint		zip_size)	/*!< in: compressed page size, or
				0 for uncompressed pages */
{
#ifndef UNIV_HOTBACKUP
	dict_index_t*	index;
#endif /* !UNIV_HOTBACKUP */
	ulint		checksum;
	ulint		old_checksum;
	ulint		size	= zip_size;

	if (!size) {
		size = UNIV_PAGE_SIZE;
	}

	ut_print_timestamp(stderr);
	fprintf(stderr, "  InnoDB: Page dump in ascii and hex (%lu bytes):\n",
		(ulong) size);
	ut_print_buf(stderr, read_buf, size);
	fputs("\nInnoDB: End of page dump\n", stderr);

	if (zip_size) {
		/* Print compressed page. */

		switch (fil_page_get_type(read_buf)) {
		case FIL_PAGE_TYPE_ZBLOB:
		case FIL_PAGE_TYPE_ZBLOB2:
			checksum = srv_use_checksums
				? page_zip_calc_checksum(read_buf, zip_size)
				: BUF_NO_CHECKSUM_MAGIC;
			ut_print_timestamp(stderr);
			fprintf(stderr,
				"  InnoDB: Compressed BLOB page"
				" checksum %lu, stored %lu\n"
				"InnoDB: Page lsn %lu %lu\n"
				"InnoDB: Page number (if stored"
				" to page already) %lu,\n"
				"InnoDB: space id (if stored"
				" to page already) %lu\n",
				(ulong) checksum,
				(ulong) mach_read_from_4(
					read_buf + FIL_PAGE_SPACE_OR_CHKSUM),
				(ulong) mach_read_from_4(
					read_buf + FIL_PAGE_LSN),
				(ulong) mach_read_from_4(
					read_buf + (FIL_PAGE_LSN + 4)),
				(ulong) mach_read_from_4(
					read_buf + FIL_PAGE_OFFSET),
				(ulong) mach_read_from_4(
					read_buf
					+ FIL_PAGE_ARCH_LOG_NO_OR_SPACE_ID));
			return;
		default:
			ut_print_timestamp(stderr);
			fprintf(stderr,
				"  InnoDB: unknown page type %lu,"
				" assuming FIL_PAGE_INDEX\n",
				fil_page_get_type(read_buf));
			/* fall through */
		case FIL_PAGE_INDEX:
			checksum = srv_use_checksums
				? page_zip_calc_checksum(read_buf, zip_size)
				: BUF_NO_CHECKSUM_MAGIC;

			ut_print_timestamp(stderr);
			fprintf(stderr,
				"  InnoDB: Compressed page checksum %lu,"
				" stored %lu\n"
				"InnoDB: Page lsn %lu %lu\n"
				"InnoDB: Page number (if stored"
				" to page already) %lu,\n"
				"InnoDB: space id (if stored"
				" to page already) %lu\n",
				(ulong) checksum,
				(ulong) mach_read_from_4(
					read_buf + FIL_PAGE_SPACE_OR_CHKSUM),
				(ulong) mach_read_from_4(
					read_buf + FIL_PAGE_LSN),
				(ulong) mach_read_from_4(
					read_buf + (FIL_PAGE_LSN + 4)),
				(ulong) mach_read_from_4(
					read_buf + FIL_PAGE_OFFSET),
				(ulong) mach_read_from_4(
					read_buf
					+ FIL_PAGE_ARCH_LOG_NO_OR_SPACE_ID));
			return;
		case FIL_PAGE_TYPE_XDES:
			/* This is an uncompressed page. */
			break;
		}
	}

	checksum = srv_use_checksums
		? buf_calc_page_new_checksum(read_buf) : BUF_NO_CHECKSUM_MAGIC;
	old_checksum = srv_use_checksums
		? buf_calc_page_old_checksum(read_buf) : BUF_NO_CHECKSUM_MAGIC;

	ut_print_timestamp(stderr);
	fprintf(stderr,
		"  InnoDB: Page checksum %lu, prior-to-4.0.14-form"
		" checksum %lu\n"
		"InnoDB: stored checksum %lu, prior-to-4.0.14-form"
		" stored checksum %lu\n"
		"InnoDB: Page lsn %lu %lu, low 4 bytes of lsn"
		" at page end %lu\n"
		"InnoDB: Page number (if stored to page already) %lu,\n"
		"InnoDB: space id (if created with >= MySQL-4.1.1"
		" and stored already) %lu\n",
		(ulong) checksum, (ulong) old_checksum,
		(ulong) mach_read_from_4(read_buf + FIL_PAGE_SPACE_OR_CHKSUM),
		(ulong) mach_read_from_4(read_buf + UNIV_PAGE_SIZE
					 - FIL_PAGE_END_LSN_OLD_CHKSUM),
		(ulong) mach_read_from_4(read_buf + FIL_PAGE_LSN),
		(ulong) mach_read_from_4(read_buf + FIL_PAGE_LSN + 4),
		(ulong) mach_read_from_4(read_buf + UNIV_PAGE_SIZE
					 - FIL_PAGE_END_LSN_OLD_CHKSUM + 4),
		(ulong) mach_read_from_4(read_buf + FIL_PAGE_OFFSET),
		(ulong) mach_read_from_4(read_buf
					 + FIL_PAGE_ARCH_LOG_NO_OR_SPACE_ID));

#ifndef UNIV_HOTBACKUP
	if (mach_read_from_2(read_buf + TRX_UNDO_PAGE_HDR + TRX_UNDO_PAGE_TYPE)
	    == TRX_UNDO_INSERT) {
		fprintf(stderr,
			"InnoDB: Page may be an insert undo log page\n");
	} else if (mach_read_from_2(read_buf + TRX_UNDO_PAGE_HDR
				    + TRX_UNDO_PAGE_TYPE)
		   == TRX_UNDO_UPDATE) {
		fprintf(stderr,
			"InnoDB: Page may be an update undo log page\n");
	}
#endif /* !UNIV_HOTBACKUP */

	switch (fil_page_get_type(read_buf)) {
	case FIL_PAGE_INDEX:
		fprintf(stderr,
			"InnoDB: Page may be an index page where"
			" index id is %lu %lu\n",
			(ulong) ut_dulint_get_high(
				btr_page_get_index_id(read_buf)),
			(ulong) ut_dulint_get_low(
				btr_page_get_index_id(read_buf)));
#ifndef UNIV_HOTBACKUP
		index = dict_index_find_on_id_low(
			btr_page_get_index_id(read_buf));
		if (index) {
			fputs("InnoDB: (", stderr);
			dict_index_name_print(stderr, NULL, index);
			fputs(")\n", stderr);
		}
#endif /* !UNIV_HOTBACKUP */
		break;
	case FIL_PAGE_INODE:
		fputs("InnoDB: Page may be an 'inode' page\n", stderr);
		break;
	case FIL_PAGE_IBUF_FREE_LIST:
		fputs("InnoDB: Page may be an insert buffer free list page\n",
		      stderr);
		break;
	case FIL_PAGE_TYPE_ALLOCATED:
		fputs("InnoDB: Page may be a freshly allocated page\n",
		      stderr);
		break;
	case FIL_PAGE_IBUF_BITMAP:
		fputs("InnoDB: Page may be an insert buffer bitmap page\n",
		      stderr);
		break;
	case FIL_PAGE_TYPE_SYS:
		fputs("InnoDB: Page may be a system page\n",
		      stderr);
		break;
	case FIL_PAGE_TYPE_TRX_SYS:
		fputs("InnoDB: Page may be a transaction system page\n",
		      stderr);
		break;
	case FIL_PAGE_TYPE_FSP_HDR:
		fputs("InnoDB: Page may be a file space header page\n",
		      stderr);
		break;
	case FIL_PAGE_TYPE_XDES:
		fputs("InnoDB: Page may be an extent descriptor page\n",
		      stderr);
		break;
	case FIL_PAGE_TYPE_BLOB:
		fputs("InnoDB: Page may be a BLOB page\n",
		      stderr);
		break;
	case FIL_PAGE_TYPE_ZBLOB:
	case FIL_PAGE_TYPE_ZBLOB2:
		fputs("InnoDB: Page may be a compressed BLOB page\n",
		      stderr);
		break;
	}
}

#ifndef UNIV_HOTBACKUP

# ifdef PFS_GROUP_BUFFER_SYNC
/********************************************************************//**
This function registers mutexes and rwlocks in buffer blocks with
performance schema. If PFS_MAX_BUFFER_MUTEX_LOCK_REGISTER is
defined to be a value less than chunk->size, then only mutexes
and rwlocks in the first PFS_MAX_BUFFER_MUTEX_LOCK_REGISTER
blocks are registered. */
static
void
pfs_register_buffer_block(
/*======================*/
	buf_chunk_t*	chunk)		/*!< in/out: chunk of buffers */
{
	ulint		i;
	ulint		num_to_register;
	buf_block_t*    block;

	block = chunk->blocks;

	num_to_register = ut_min(chunk->size,
				 PFS_MAX_BUFFER_MUTEX_LOCK_REGISTER);

	for (i = 0; i < num_to_register; i++) {
		mutex_t*	mutex;
		rw_lock_t*	rwlock;

#  ifdef UNIV_PFS_MUTEX
		mutex = &block->mutex;
		ut_a(!mutex->pfs_psi);
		mutex->pfs_psi = (PSI_server)
			? PSI_server->init_mutex(buffer_block_mutex_key, mutex)
			: NULL;
#  endif /* UNIV_PFS_MUTEX */

#  ifdef UNIV_PFS_RWLOCK
		rwlock = &block->lock;
		ut_a(!rwlock->pfs_psi);
		rwlock->pfs_psi = (PSI_server)
			? PSI_server->init_rwlock(buf_block_lock_key, rwlock)
			: NULL;
#  endif /* UNIV_PFS_RWLOCK */
		block++;
	}
}
# endif /* PFS_GROUP_BUFFER_SYNC */

/********************************************************************//**
Initializes a buffer control block when the buf_pool is created. */
static
void
buf_block_init(
/*===========*/
	buf_pool_t*	buf_pool,	/*!< in: buffer pool instance */
	buf_block_t*	block,		/*!< in: pointer to control block */
	byte*		frame)		/*!< in: pointer to buffer frame */
{
	UNIV_MEM_DESC(frame, UNIV_PAGE_SIZE, block);

	block->frame = frame;

	block->page.buf_pool = buf_pool;
	block->page.state = BUF_BLOCK_NOT_USED;
	block->page.buf_fix_count = 0;
	block->page.io_fix = BUF_IO_NONE;

	block->modify_clock = 0;

#ifdef UNIV_DEBUG_FILE_ACCESSES
	block->page.file_page_was_freed = FALSE;
#endif /* UNIV_DEBUG_FILE_ACCESSES */

	block->check_index_page_at_flush = FALSE;
	block->index = NULL;

	block->is_hashed = FALSE;

#ifdef UNIV_DEBUG
	block->page.in_page_hash = FALSE;
	block->page.in_zip_hash = FALSE;
	block->page.in_flush_list = FALSE;
	block->page.in_free_list = FALSE;
	block->page.in_LRU_list = FALSE;
	block->in_unzip_LRU_list = FALSE;
#endif /* UNIV_DEBUG */
#if defined UNIV_AHI_DEBUG || defined UNIV_DEBUG
	block->n_pointers = 0;
#endif /* UNIV_AHI_DEBUG || UNIV_DEBUG */
	page_zip_des_init(&block->page.zip);

#if defined PFS_SKIP_BUFFER_MUTEX_RWLOCK || defined PFS_GROUP_BUFFER_SYNC
	/* If PFS_SKIP_BUFFER_MUTEX_RWLOCK is defined, skip registration
	of buffer block mutex/rwlock with performance schema. If
	PFS_GROUP_BUFFER_SYNC is defined, skip the registration
	since buffer block mutex/rwlock will be registered later in
	pfs_register_buffer_block() */

	mutex_create(PFS_NOT_INSTRUMENTED, &block->mutex, SYNC_BUF_BLOCK);
	rw_lock_create(PFS_NOT_INSTRUMENTED, &block->lock, SYNC_LEVEL_VARYING);
#else /* PFS_SKIP_BUFFER_MUTEX_RWLOCK || PFS_GROUP_BUFFER_SYNC */
	mutex_create(buffer_block_mutex_key, &block->mutex, SYNC_BUF_BLOCK);
	rw_lock_create(buf_block_lock_key, &block->lock, SYNC_LEVEL_VARYING);
#endif /* PFS_SKIP_BUFFER_MUTEX_RWLOCK || PFS_GROUP_BUFFER_SYNC */

	ut_ad(rw_lock_validate(&(block->lock)));

#ifdef UNIV_SYNC_DEBUG
	rw_lock_create(buf_block_debug_latch_key,
		       &block->debug_latch, SYNC_NO_ORDER_CHECK);
#endif /* UNIV_SYNC_DEBUG */
}

/********************************************************************//**
Allocates a chunk of buffer frames.
@return	chunk, or NULL on failure */
static
buf_chunk_t*
buf_chunk_init(
/*===========*/
	buf_pool_t*	buf_pool,	/*!< in: buffer pool instance */
	buf_chunk_t*	chunk,		/*!< out: chunk of buffers */
	ulint		mem_size)	/*!< in: requested size in bytes */
{
	buf_block_t*	block;
	byte*		frame;
	ulint		i;

	/* Round down to a multiple of page size,
	although it already should be. */
	mem_size = ut_2pow_round(mem_size, UNIV_PAGE_SIZE);
	/* Reserve space for the block descriptors. */
	mem_size += ut_2pow_round((mem_size / UNIV_PAGE_SIZE) * (sizeof *block)
				  + (UNIV_PAGE_SIZE - 1), UNIV_PAGE_SIZE);

	chunk->mem_size = mem_size;
	chunk->mem = os_mem_alloc_large(&chunk->mem_size);

	if (UNIV_UNLIKELY(chunk->mem == NULL)) {

		return(NULL);
	}

	/* Allocate the block descriptors from
	the start of the memory block. */
	chunk->blocks = chunk->mem;

	/* Align a pointer to the first frame.  Note that when
	os_large_page_size is smaller than UNIV_PAGE_SIZE,
	we may allocate one fewer block than requested.  When
	it is bigger, we may allocate more blocks than requested. */

	frame = ut_align(chunk->mem, UNIV_PAGE_SIZE);
	chunk->size = chunk->mem_size / UNIV_PAGE_SIZE
		- (frame != chunk->mem);

	/* Subtract the space needed for block descriptors. */
	{
		ulint	size = chunk->size;

		while (frame < (byte*) (chunk->blocks + size)) {
			frame += UNIV_PAGE_SIZE;
			size--;
		}

		chunk->size = size;
	}

	/* Init block structs and assign frames for them. Then we
	assign the frames to the first blocks (we already mapped the
	memory above). */

	block = chunk->blocks;

	for (i = chunk->size; i--; ) {

		buf_block_init(buf_pool, block, frame);

#ifdef HAVE_purify
		/* Wipe contents of frame to eliminate a Purify warning */
		memset(block->frame, '\0', UNIV_PAGE_SIZE);
#endif
		/* Add the block to the free list */
		UT_LIST_ADD_LAST(list, buf_pool->free, (&block->page));

		ut_d(block->page.in_free_list = TRUE);
		ut_ad(buf_pool_from_block(block) == buf_pool);

		block++;
		frame += UNIV_PAGE_SIZE;
	}

#ifdef PFS_GROUP_BUFFER_SYNC
	pfs_register_buffer_block(chunk);
#endif
	return(chunk);
}

#ifdef UNIV_DEBUG
/*********************************************************************//**
Finds a block in the given buffer chunk that points to a
given compressed page.
@return	buffer block pointing to the compressed page, or NULL */
static
buf_block_t*
buf_chunk_contains_zip(
/*===================*/
	buf_chunk_t*	chunk,	/*!< in: chunk being checked */
	const void*	data)	/*!< in: pointer to compressed page */
{
	buf_block_t*	block;
	ulint		i;

	block = chunk->blocks;

	for (i = chunk->size; i--; block++) {
		if (block->page.zip.data == data) {

			return(block);
		}
	}

	return(NULL);
}

/*********************************************************************//**
Finds a block in the buffer pool that points to a
given compressed page.
@return	buffer block pointing to the compressed page, or NULL */
UNIV_INTERN
buf_block_t*
buf_pool_contains_zip(
/*==================*/
	buf_pool_t*	buf_pool,	/*!< in: buffer pool instance */
	const void*	data)		/*!< in: pointer to compressed page */
{
	ulint		n;
	buf_chunk_t*	chunk = buf_pool->chunks;

	ut_ad(buf_pool);
	ut_ad(buf_pool_mutex_own(buf_pool));
	for (n = buf_pool->n_chunks; n--; chunk++) {

		buf_block_t* block = buf_chunk_contains_zip(chunk, data);

		if (block) {
			return(block);
		}
	}

	return(NULL);
}
#endif /* UNIV_DEBUG */

/*********************************************************************//**
Checks that all file pages in the buffer chunk are in a replaceable state.
@return	address of a non-free block, or NULL if all freed */
static
const buf_block_t*
buf_chunk_not_freed(
/*================*/
	buf_chunk_t*	chunk)	/*!< in: chunk being checked */
{
	buf_block_t*	block;
	ulint		i;

	block = chunk->blocks;

	for (i = chunk->size; i--; block++) {
		ibool	ready;

		switch (buf_block_get_state(block)) {
		case BUF_BLOCK_ZIP_FREE:
		case BUF_BLOCK_ZIP_PAGE:
		case BUF_BLOCK_ZIP_DIRTY:
			/* The uncompressed buffer pool should never
			contain compressed block descriptors. */
			ut_error;
			break;
		case BUF_BLOCK_NOT_USED:
		case BUF_BLOCK_READY_FOR_USE:
		case BUF_BLOCK_MEMORY:
		case BUF_BLOCK_REMOVE_HASH:
			/* Skip blocks that are not being used for
			file pages. */
			break;
		case BUF_BLOCK_FILE_PAGE:
			mutex_enter(&block->mutex);
			ready = buf_flush_ready_for_replace(&block->page);
			mutex_exit(&block->mutex);

			if (!ready) {

				return(block);
			}

			break;
		}
	}

	return(NULL);
}

/*********************************************************************//**
Checks that all blocks in the buffer chunk are in BUF_BLOCK_NOT_USED state.
@return	TRUE if all freed */
static
ibool
buf_chunk_all_free(
/*===============*/
	const buf_chunk_t*	chunk)	/*!< in: chunk being checked */
{
	const buf_block_t*	block;
	ulint			i;

	block = chunk->blocks;

	for (i = chunk->size; i--; block++) {

		if (buf_block_get_state(block) != BUF_BLOCK_NOT_USED) {

			return(FALSE);
		}
	}

	return(TRUE);
}

/********************************************************************//**
Frees a chunk of buffer frames. */
static
void
buf_chunk_free(
/*===========*/
	buf_pool_t*	buf_pool,	/*!< in: buffer pool instance */
	buf_chunk_t*	chunk)		/*!< out: chunk of buffers */
{
	buf_block_t*		block;
	const buf_block_t*	block_end;

	ut_ad(buf_pool_mutex_own(buf_pool));

	block_end = chunk->blocks + chunk->size;

	for (block = chunk->blocks; block < block_end; block++) {
		ut_a(buf_block_get_state(block) == BUF_BLOCK_NOT_USED);
		ut_a(!block->page.zip.data);

		ut_ad(!block->page.in_LRU_list);
		ut_ad(!block->in_unzip_LRU_list);
		ut_ad(!block->page.in_flush_list);
		/* Remove the block from the free list. */
		ut_ad(block->page.in_free_list);
		UT_LIST_REMOVE(list, buf_pool->free, (&block->page));

		/* Free the latches. */
		mutex_free(&block->mutex);
		rw_lock_free(&block->lock);
#ifdef UNIV_SYNC_DEBUG
		rw_lock_free(&block->debug_latch);
#endif /* UNIV_SYNC_DEBUG */
		UNIV_MEM_UNDESC(block);
	}

	os_mem_free_large(chunk->mem, chunk->mem_size);
}

/********************************************************************//**
Set buffer pool size variables after resizing it */
static
void
buf_pool_set_sizes(void)
/*====================*/
{
	ulint	i;
	ulint	curr_size = 0;

	buf_pool_mutex_enter_all();

	for (i = 0; i < srv_buf_pool_instances; i++) {
		buf_pool_t*	buf_pool;

		buf_pool = buf_pool_from_array(i);
		curr_size += buf_pool->curr_pool_size;
	}

	srv_buf_pool_curr_size = curr_size;
	srv_buf_pool_old_size = srv_buf_pool_size;

	buf_pool_mutex_exit_all();
}

/********************************************************************//**
Initialize a buffer pool instance.
@return DB_SUCCESS if all goes well. */
UNIV_INTERN
ulint
buf_pool_init_instance(
/*===================*/
	buf_pool_t*	buf_pool,	/*!< in: buffer pool instance */
	ulint		buf_pool_size,	/*!< in: size in bytes */
	ulint		instance_no)	/*!< in: id of the instance */
{
	ulint		i;
	buf_chunk_t*	chunk;

	/* 1. Initialize general fields
	------------------------------- */
	mutex_create(buf_pool_mutex_key,
		     &buf_pool->mutex, SYNC_BUF_POOL);
	mutex_create(buf_pool_zip_mutex_key,
		     &buf_pool->zip_mutex, SYNC_BUF_BLOCK);

	buf_pool_mutex_enter(buf_pool);

	if (buf_pool_size > 0) {
		buf_pool->n_chunks = 1;
		buf_pool->chunks = chunk = mem_zalloc(sizeof *chunk);

		UT_LIST_INIT(buf_pool->free);

		if (!buf_chunk_init(buf_pool, chunk, buf_pool_size)) {
			mem_free(chunk);
			mem_free(buf_pool);

			buf_pool_mutex_exit(buf_pool);

			return(DB_ERROR);
		}

		buf_pool->instance_no = instance_no;
		buf_pool->old_pool_size = buf_pool_size;
		buf_pool->curr_size = chunk->size;
		buf_pool->curr_pool_size = buf_pool->curr_size * UNIV_PAGE_SIZE;

		buf_pool->page_hash = hash_create(2 * buf_pool->curr_size);
		buf_pool->zip_hash = hash_create(2 * buf_pool->curr_size);
		
		buf_pool->last_printout_time = ut_time();
	}
	/* 2. Initialize flushing fields
	-------------------------------- */

	mutex_create(flush_list_mutex_key, &buf_pool->flush_list_mutex,
		     SYNC_BUF_FLUSH_LIST);

	for (i = BUF_FLUSH_LRU; i < BUF_FLUSH_N_TYPES; i++) {
		buf_pool->no_flush[i] = os_event_create(NULL);
	}

	/* 3. Initialize LRU fields
	--------------------------- */

	/* All fields are initialized by mem_zalloc(). */

	buf_pool_mutex_exit(buf_pool);

	return(DB_SUCCESS);
}

/********************************************************************//**
free one buffer pool instance */
static
void
buf_pool_free_instance(
/*===================*/
	buf_pool_t*	buf_pool)	/* in,own: buffer pool instance
					to free */
{
	buf_chunk_t*	chunk;
	buf_chunk_t*	chunks;

	chunks = buf_pool->chunks;
	chunk = chunks + buf_pool->n_chunks;

	while (--chunk >= chunks) {
		/* Bypass the checks of buf_chunk_free(), since they
		would fail at shutdown. */
		os_mem_free_large(chunk->mem, chunk->mem_size);
	}

	mem_free(buf_pool->chunks);
	hash_table_free(buf_pool->page_hash);
	hash_table_free(buf_pool->zip_hash);
	mem_free(buf_pool);
	buf_pool = NULL;
}

/********************************************************************//**
Creates the buffer pool.
@return	DB_SUCCESS if success, DB_ERROR if not enough memory or error */
UNIV_INTERN
ulint
buf_pool_init(
/*==========*/
	ulint	total_size,	/*!< in: size of the total pool in bytes */
	ulint	n_instances)	/*!< in: number of instances */
{
	ulint	i;

	/* We create an extra buffer pool instance, this instance is used
	for flushing the flush lists, to keep track of n_flush for all
	the buffer pools and also used as a waiting object during flushing. */
	for (i = 0; i < n_instances; i++) {
		buf_pool_t*	ptr;
		ulint		size;

		ptr = mem_zalloc(sizeof(*ptr));

		size = total_size / n_instances;

		buf_pool_ptr[i] = ptr;

		if (buf_pool_init_instance(ptr, size, i) != DB_SUCCESS) {

			mem_free(buf_pool_ptr[i]);

			/* Free all the instances created so far. */
			buf_pool_free(i);

			return(DB_ERROR);
		}
	}

	buf_pool_set_sizes();
	buf_LRU_old_ratio_update(100 * 3/ 8, FALSE);

	btr_search_sys_create(buf_pool_get_curr_size() / sizeof(void*) / 64);

	return(DB_SUCCESS);
}

/********************************************************************//**
Frees the buffer pool at shutdown.  This must not be invoked before
freeing all mutexes. */
UNIV_INTERN
void
buf_pool_free(
/*==========*/
	ulint	n_instances)	/*!< in: numbere of instances to free */
{
	ulint	i;

	for (i = 0; i < n_instances; i++) {
		buf_pool_free_instance(buf_pool_from_array(i));
		buf_pool_ptr[i] = NULL;
	}
}

/********************************************************************//**
Drops adaptive hash index for a buffer pool instance. */
static
void
buf_pool_drop_hash_index_instance(
/*==============================*/
	buf_pool_t*	buf_pool,		/*!< in: buffer pool instance */
	ibool*		released_search_latch)	/*!< out: flag for signalling
						whether the search latch was
						released */
{
	buf_chunk_t*	chunks	= buf_pool->chunks;
	buf_chunk_t*	chunk	= chunks + buf_pool->n_chunks;

	while (--chunk >= chunks) {
		ulint		i;
		buf_block_t*	block	= chunk->blocks;

		for (i = chunk->size; i--; block++) {
			/* block->is_hashed cannot be modified
			when we have an x-latch on btr_search_latch;
			see the comment in buf0buf.h */
			
			if (!block->is_hashed) {
				continue;
			}
			
			/* To follow the latching order, we
			have to release btr_search_latch
			before acquiring block->latch. */
			rw_lock_x_unlock(&btr_search_latch);
			/* When we release the search latch,
			we must rescan all blocks, because
			some may become hashed again. */
			*released_search_latch = TRUE;
			
			rw_lock_x_lock(&block->lock);
			
			/* This should be guaranteed by the
			callers, which will be holding
			btr_search_enabled_mutex. */
			ut_ad(!btr_search_enabled);
			
			/* Because we did not buffer-fix the
			block by calling buf_block_get_gen(),
			it is possible that the block has been
			allocated for some other use after
			btr_search_latch was released above.
			We do not care which file page the
			block is mapped to.  All we want to do
			is to drop any hash entries referring
			to the page. */
			
			/* It is possible that
			block->page.state != BUF_FILE_PAGE.
			Even that does not matter, because
			btr_search_drop_page_hash_index() will
			check block->is_hashed before doing
			anything.  block->is_hashed can only
			be set on uncompressed file pages. */
			
			btr_search_drop_page_hash_index(block);
			
			rw_lock_x_unlock(&block->lock);
			
			rw_lock_x_lock(&btr_search_latch);
			
			ut_ad(!btr_search_enabled);
		}
	}
}
 
/********************************************************************//**
Drops the adaptive hash index.  To prevent a livelock, this function
is only to be called while holding btr_search_latch and while
btr_search_enabled == FALSE. */
UNIV_INTERN
void
buf_pool_drop_hash_index(void)
/*==========================*/
{
	ibool		released_search_latch;

#ifdef UNIV_SYNC_DEBUG
	ut_ad(rw_lock_own(&btr_search_latch, RW_LOCK_EX));
#endif /* UNIV_SYNC_DEBUG */
	ut_ad(!btr_search_enabled);

	do {
 		ulint	i;

		released_search_latch = FALSE;

		for (i = 0; i < srv_buf_pool_instances; i++) {
 			buf_pool_t*	buf_pool;

			buf_pool = buf_pool_from_array(i);

			buf_pool_drop_hash_index_instance(
				buf_pool, &released_search_latch);
		}

	} while (released_search_latch);
}

/********************************************************************//**
Relocate a buffer control block.  Relocates the block on the LRU list
and in buf_pool->page_hash.  Does not relocate bpage->list.
The caller must take care of relocating bpage->list. */
UNIV_INTERN
void
buf_relocate(
/*=========*/
	buf_page_t*	bpage,	/*!< in/out: control block being relocated;
				buf_page_get_state(bpage) must be
				BUF_BLOCK_ZIP_DIRTY or BUF_BLOCK_ZIP_PAGE */
	buf_page_t*	dpage)	/*!< in/out: destination control block */
{
	buf_page_t*	b;
	ulint		fold;
	buf_pool_t*	buf_pool = buf_pool_from_bpage(bpage);

	ut_ad(buf_pool_mutex_own(buf_pool));
	ut_ad(mutex_own(buf_page_get_mutex(bpage)));
	ut_a(buf_page_get_io_fix(bpage) == BUF_IO_NONE);
	ut_a(bpage->buf_fix_count == 0);
	ut_ad(bpage->in_LRU_list);
	ut_ad(!bpage->in_zip_hash);
	ut_ad(bpage->in_page_hash);
	ut_ad(bpage == buf_page_hash_get(buf_pool,
			       		 bpage->space, bpage->offset));
	ut_ad(!buf_pool_watch_is_sentinel(buf_pool, bpage));
#ifdef UNIV_DEBUG
	switch (buf_page_get_state(bpage)) {
	case BUF_BLOCK_ZIP_FREE:
	case BUF_BLOCK_NOT_USED:
	case BUF_BLOCK_READY_FOR_USE:
	case BUF_BLOCK_FILE_PAGE:
	case BUF_BLOCK_MEMORY:
	case BUF_BLOCK_REMOVE_HASH:
		ut_error;
	case BUF_BLOCK_ZIP_DIRTY:
	case BUF_BLOCK_ZIP_PAGE:
		break;
	}
#endif /* UNIV_DEBUG */

	memcpy(dpage, bpage, sizeof *dpage);

	ut_d(bpage->in_LRU_list = FALSE);
	ut_d(bpage->in_page_hash = FALSE);

	/* relocate buf_pool->LRU */
	b = UT_LIST_GET_PREV(LRU, bpage);
	UT_LIST_REMOVE(LRU, buf_pool->LRU, bpage);

	if (b) {
		UT_LIST_INSERT_AFTER(LRU, buf_pool->LRU, b, dpage);
	} else {
		UT_LIST_ADD_FIRST(LRU, buf_pool->LRU, dpage);
	}

	if (UNIV_UNLIKELY(buf_pool->LRU_old == bpage)) {
		buf_pool->LRU_old = dpage;
#ifdef UNIV_LRU_DEBUG
		/* buf_pool->LRU_old must be the first item in the LRU list
		whose "old" flag is set. */
		ut_a(buf_pool->LRU_old->old);
		ut_a(!UT_LIST_GET_PREV(LRU, buf_pool->LRU_old)
		     || !UT_LIST_GET_PREV(LRU, buf_pool->LRU_old)->old);
		ut_a(!UT_LIST_GET_NEXT(LRU, buf_pool->LRU_old)
		     || UT_LIST_GET_NEXT(LRU, buf_pool->LRU_old)->old);
	} else {
		/* Check that the "old" flag is consistent in
		the block and its neighbours. */
		buf_page_set_old(dpage, buf_page_is_old(dpage));
#endif /* UNIV_LRU_DEBUG */
	}

	ut_d(UT_LIST_VALIDATE(LRU, buf_page_t, buf_pool->LRU,
			      ut_ad(ut_list_node_313->in_LRU_list)));

	/* relocate buf_pool->page_hash */
	fold = buf_page_address_fold(bpage->space, bpage->offset);

	HASH_DELETE(buf_page_t, hash, buf_pool->page_hash, fold, bpage);
	HASH_INSERT(buf_page_t, hash, buf_pool->page_hash, fold, dpage);
}

/********************************************************************//**
Shrinks a buffer pool instance. */
static
void
buf_pool_shrink_instance(
/*=====================*/
	buf_pool_t*	buf_pool,	/*!< in: buffer pool instance */
	ulint		chunk_size)	/*!< in: number of pages to remove */
{
	buf_chunk_t*	chunks;
	buf_chunk_t*	chunk;
	ulint		max_size;
	ulint		max_free_size;
	buf_chunk_t*	max_chunk;
	buf_chunk_t*	max_free_chunk;

	ut_ad(!buf_pool_mutex_own(buf_pool));

try_again:
	btr_search_disable(); /* Empty the adaptive hash index again */
	buf_pool_mutex_enter(buf_pool);

shrink_again:
	if (buf_pool->n_chunks <= 1) {

		/* Cannot shrink if there is only one chunk */
		goto func_done;
	}

	/* Search for the largest free chunk
	not larger than the size difference */
	chunks = buf_pool->chunks;
	chunk = chunks + buf_pool->n_chunks;
	max_size = max_free_size = 0;
	max_chunk = max_free_chunk = NULL;

	while (--chunk >= chunks) {
		if (chunk->size <= chunk_size
		    && chunk->size > max_free_size) {
			if (chunk->size > max_size) {
				max_size = chunk->size;
				max_chunk = chunk;
			}

			if (buf_chunk_all_free(chunk)) {
				max_free_size = chunk->size;
				max_free_chunk = chunk;
			}
		}
	}

	if (!max_free_size) {

		ulint		dirty	= 0;
		ulint		nonfree	= 0;
		buf_block_t*	block;
		buf_block_t*	bend;

		/* Cannot shrink: try again later
		(do not assign srv_buf_pool_old_size) */
		if (!max_chunk) {

			goto func_exit;
		}

		block = max_chunk->blocks;
		bend = block + max_chunk->size;

		/* Move the blocks of chunk to the end of the
		LRU list and try to flush them. */
		for (; block < bend; block++) {
			switch (buf_block_get_state(block)) {
			case BUF_BLOCK_NOT_USED:
				continue;
			case BUF_BLOCK_FILE_PAGE:
				break;
			default:
				nonfree++;
				continue;
			}

			mutex_enter(&block->mutex);
			/* The following calls will temporarily
			release block->mutex and buf_pool->mutex.
			Therefore, we have to always retry,
			even if !dirty && !nonfree. */

			if (!buf_flush_ready_for_replace(&block->page)) {

				buf_LRU_make_block_old(&block->page);
				dirty++;
			} else if (buf_LRU_free_block(&block->page, TRUE, NULL)
				   != BUF_LRU_FREED) {
				nonfree++;
			}

			mutex_exit(&block->mutex);
		}

		buf_pool_mutex_exit(buf_pool);

		/* Request for a flush of the chunk if it helps.
		Do not flush if there are non-free blocks, since
		flushing will not make the chunk freeable. */
		if (nonfree) {
			/* Avoid busy-waiting. */
			os_thread_sleep(100000);
		} else if (dirty
			   && buf_flush_LRU(buf_pool, dirty)
			      == ULINT_UNDEFINED) {

			buf_flush_wait_batch_end(buf_pool, BUF_FLUSH_LRU);
		}

		goto try_again;
	}

	max_size = max_free_size;
	max_chunk = max_free_chunk;

	buf_pool->old_pool_size = buf_pool->curr_pool_size;

	/* Rewrite buf_pool->chunks.  Copy everything but max_chunk. */
	chunks = mem_alloc((buf_pool->n_chunks - 1) * sizeof *chunks);
	memcpy(chunks, buf_pool->chunks,
	       (max_chunk - buf_pool->chunks) * sizeof *chunks);
	memcpy(chunks + (max_chunk - buf_pool->chunks),
	       max_chunk + 1,
	       buf_pool->chunks + buf_pool->n_chunks
	       - (max_chunk + 1));
	ut_a(buf_pool->curr_size > max_chunk->size);
	buf_pool->curr_size -= max_chunk->size;
	buf_pool->curr_pool_size = buf_pool->curr_size * UNIV_PAGE_SIZE;
	chunk_size -= max_chunk->size;
	buf_chunk_free(buf_pool, max_chunk);
	mem_free(buf_pool->chunks);
	buf_pool->chunks = chunks;
	buf_pool->n_chunks--;

	/* Allow a slack of one megabyte. */
	if (chunk_size > 1048576 / UNIV_PAGE_SIZE) {

		goto shrink_again;
	}
	goto func_exit;

func_done:
	buf_pool->old_pool_size = buf_pool->curr_pool_size;
func_exit:
	buf_pool_mutex_exit(buf_pool);
	btr_search_enable();
}

/********************************************************************//**
Shrinks the buffer pool. */
static
void
buf_pool_shrink(
/*============*/
	ulint	chunk_size)	/*!< in: number of pages to remove */
{
	ulint	i;

	for (i = 0; i < srv_buf_pool_instances; i++) {
		buf_pool_t*	buf_pool;
		ulint		instance_chunk_size;

		instance_chunk_size = chunk_size / srv_buf_pool_instances;
		buf_pool = buf_pool_from_array(i);
		buf_pool_shrink_instance(buf_pool, instance_chunk_size);
	}

	buf_pool_set_sizes();
}

/********************************************************************//**
Rebuild buf_pool->page_hash for a buffer pool instance. */
static
void
buf_pool_page_hash_rebuild_instance(
/*================================*/
	buf_pool_t*	buf_pool)		/*!< in: buffer pool instance */
{
	ulint		i;
	buf_page_t*	b;
	buf_chunk_t*	chunk;
	ulint		n_chunks;
	hash_table_t*	zip_hash;
	hash_table_t*	page_hash;

	buf_pool_mutex_enter(buf_pool);

	/* Free, create, and populate the hash table. */
	hash_table_free(buf_pool->page_hash);
	buf_pool->page_hash = page_hash = hash_create(2 * buf_pool->curr_size);
	zip_hash = hash_create(2 * buf_pool->curr_size);

	HASH_MIGRATE(buf_pool->zip_hash, zip_hash, buf_page_t, hash,
		     BUF_POOL_ZIP_FOLD_BPAGE);

	hash_table_free(buf_pool->zip_hash);
	buf_pool->zip_hash = zip_hash;

	/* Insert the uncompressed file pages to buf_pool->page_hash. */

	chunk = buf_pool->chunks;
	n_chunks = buf_pool->n_chunks;

	for (i = 0; i < n_chunks; i++, chunk++) {
		ulint		j;
		buf_block_t*	block = chunk->blocks;

		for (j = 0; j < chunk->size; j++, block++) {
			if (buf_block_get_state(block)
			    == BUF_BLOCK_FILE_PAGE) {
				ut_ad(!block->page.in_zip_hash);
				ut_ad(block->page.in_page_hash);

				HASH_INSERT(buf_page_t, hash, page_hash,
					    buf_page_address_fold(
						    block->page.space,
						    block->page.offset),
					    &block->page);
			}
		}
	}

	/* Insert the compressed-only pages to buf_pool->page_hash.
	All such blocks are either in buf_pool->zip_clean or
	in buf_pool->flush_list. */

	for (b = UT_LIST_GET_FIRST(buf_pool->zip_clean); b;
	     b = UT_LIST_GET_NEXT(list, b)) {
		ut_a(buf_page_get_state(b) == BUF_BLOCK_ZIP_PAGE);
		ut_ad(!b->in_flush_list);
		ut_ad(b->in_LRU_list);
		ut_ad(b->in_page_hash);
		ut_ad(!b->in_zip_hash);

		HASH_INSERT(buf_page_t, hash, page_hash,
			    buf_page_address_fold(b->space, b->offset), b);
	}

	buf_flush_list_mutex_enter(buf_pool);
	for (b = UT_LIST_GET_FIRST(buf_pool->flush_list); b;
	     b = UT_LIST_GET_NEXT(list, b)) {
		ut_ad(b->in_flush_list);
		ut_ad(b->in_LRU_list);
		ut_ad(b->in_page_hash);
		ut_ad(!b->in_zip_hash);

		switch (buf_page_get_state(b)) {
		case BUF_BLOCK_ZIP_DIRTY:
			HASH_INSERT(buf_page_t, hash, page_hash,
				    buf_page_address_fold(b->space,
							  b->offset), b);
			break;
		case BUF_BLOCK_FILE_PAGE:
			/* uncompressed page */
			break;
		case BUF_BLOCK_ZIP_FREE:
		case BUF_BLOCK_ZIP_PAGE:
		case BUF_BLOCK_NOT_USED:
		case BUF_BLOCK_READY_FOR_USE:
		case BUF_BLOCK_MEMORY:
		case BUF_BLOCK_REMOVE_HASH:
			ut_error;
			break;
		}
	}

	buf_flush_list_mutex_exit(buf_pool);
	buf_pool_mutex_exit(buf_pool);
}

/********************************************************************
Determine if a block is a sentinel for a buffer pool watch.
@return	TRUE if a sentinel for a buffer pool watch, FALSE if not */
UNIV_INTERN
ibool
buf_pool_watch_is_sentinel(
/*=======================*/
	buf_pool_t*		buf_pool,	/*!< buffer pool instance */
	const buf_page_t*	bpage)		/*!< in: block */
{
	ut_ad(buf_page_in_file(bpage));

	if (bpage < &buf_pool->watch[0]
	    || bpage >= &buf_pool->watch[BUF_POOL_WATCH_SIZE]) {

		ut_ad(buf_page_get_state(bpage) != BUF_BLOCK_ZIP_PAGE
		      || bpage->zip.data != NULL);

		return(FALSE);
	}

	ut_ad(buf_page_get_state(bpage) == BUF_BLOCK_ZIP_PAGE);
	ut_ad(!bpage->in_zip_hash);
	ut_ad(bpage->in_page_hash);
	ut_ad(bpage->zip.data == NULL);
	ut_ad(bpage->buf_fix_count > 0);
	return(TRUE);
}

/****************************************************************//**
Add watch for the given page to be read in. Caller must have the buffer pool
mutex reserved.
@return NULL if watch set, block if the page is in the buffer pool */
UNIV_INTERN
buf_page_t*
buf_pool_watch_set(
/*===============*/
	ulint	space,	/*!< in: space id */
	ulint	offset,	/*!< in: page number */
	ulint	fold)	/*!< in: buf_page_address_fold(space, offset) */
{
	buf_page_t*	bpage;
	ulint		i;
	buf_pool_t*	buf_pool = buf_pool_get(space, offset);

	ut_ad(buf_pool_mutex_own(buf_pool));

	bpage = buf_page_hash_get_low(buf_pool, space, offset, fold);

	if (UNIV_LIKELY_NULL(bpage)) {
		if (!buf_pool_watch_is_sentinel(buf_pool, bpage)) {
			/* The page was loaded meanwhile. */
			return(bpage);
		}
		/* Add to an existing watch. */
		bpage->buf_fix_count++;
		return(NULL);
	}

	for (i = 0; i < BUF_POOL_WATCH_SIZE; i++) {
		bpage = &buf_pool->watch[i];

		ut_ad(bpage->access_time == 0);
		ut_ad(bpage->newest_modification == 0);
		ut_ad(bpage->oldest_modification == 0);
		ut_ad(bpage->zip.data == NULL);
		ut_ad(!bpage->in_zip_hash);

		switch (bpage->state) {
		case BUF_BLOCK_POOL_WATCH:
			ut_ad(!bpage->in_page_hash);
			ut_ad(bpage->buf_fix_count == 0);

			/* bpage is pointing to buf_pool_watch[],
			which is protected by buf_pool_mutex.
			Normally, buf_page_t objects are protected by
			buf_block_t::mutex or buf_pool->zip_mutex or both. */

			bpage->state = BUF_BLOCK_ZIP_PAGE;
			bpage->space = space;
			bpage->offset = offset;
			bpage->buf_fix_count = 1;

			ut_d(bpage->in_page_hash = TRUE);
			HASH_INSERT(buf_page_t, hash, buf_pool->page_hash,
				    fold, bpage);
			return(NULL);
		case BUF_BLOCK_ZIP_PAGE:
			ut_ad(bpage->in_page_hash);
			ut_ad(bpage->buf_fix_count > 0);
			break;
		default:
			ut_error;
		}
	}

	/* Allocation failed.  Either the maximum number of purge
	threads should never exceed BUF_POOL_WATCH_SIZE, or this code
	should be modified to return a special non-NULL value and the
	caller should purge the record directly. */
	ut_error;

	/* Fix compiler warning */
	return(NULL);
}

/********************************************************************//**
Rebuild buf_pool->page_hash. */
static
void
buf_pool_page_hash_rebuild(void)
/*============================*/
{
	ulint   i;

	for (i = 0; i < srv_buf_pool_instances; i++) {
		buf_pool_page_hash_rebuild_instance(buf_pool_from_array(i));
	}
}

/********************************************************************//**
Increase the buffer pool size of one buffer pool instance. */
static
void
buf_pool_increase_instance(
/*=======================*/
	buf_pool_t*	buf_pool,	/*!< in: buffer pool instane */
	ulint		change_size)	/*!< in: new size of the pool */
{
	buf_chunk_t*	chunks;
	buf_chunk_t*	chunk;

	buf_pool_mutex_enter(buf_pool);
	chunks = mem_alloc((buf_pool->n_chunks + 1) * sizeof *chunks);

	memcpy(chunks, buf_pool->chunks, buf_pool->n_chunks * sizeof *chunks);

	chunk = &chunks[buf_pool->n_chunks];

	if (!buf_chunk_init(buf_pool, chunk, change_size)) {
		mem_free(chunks);
	} else {
		buf_pool->old_pool_size = buf_pool->curr_pool_size;
		buf_pool->curr_size += chunk->size;
		buf_pool->curr_pool_size = buf_pool->curr_size * UNIV_PAGE_SIZE;
		mem_free(buf_pool->chunks);
		buf_pool->chunks = chunks;
		buf_pool->n_chunks++;
	}

	buf_pool_mutex_exit(buf_pool);
}

/********************************************************************//**
Increase the buffer pool size. */
static
void
buf_pool_increase(
/*==============*/
	ulint   change_size)
{
	ulint   i;

	for (i = 0; i < srv_buf_pool_instances; i++) {
		buf_pool_increase_instance(
			buf_pool_from_array(i),
			change_size / srv_buf_pool_instances);
	}

	buf_pool_set_sizes();
}

/********************************************************************//**
Resizes the buffer pool. */
UNIV_INTERN
void
buf_pool_resize(void)
/*=================*/
{
	ulint	change_size;
	ulint	min_change_size = 1048576 * srv_buf_pool_instances;

	buf_pool_mutex_enter_all();
  
  	if (srv_buf_pool_old_size == srv_buf_pool_size) {
  
		buf_pool_mutex_exit_all();

  		return;

  	} else if (srv_buf_pool_curr_size + min_change_size
		   > srv_buf_pool_size) {
  
		change_size = (srv_buf_pool_curr_size - srv_buf_pool_size)
			    / UNIV_PAGE_SIZE;

		buf_pool_mutex_exit_all();
  
  		/* Disable adaptive hash indexes and empty the index
  		in order to free up memory in the buffer pool chunks. */
		buf_pool_shrink(change_size);

	} else if (srv_buf_pool_curr_size + min_change_size
		   < srv_buf_pool_size) {
 
  		/* Enlarge the buffer pool by at least one megabyte */
  
		change_size = srv_buf_pool_size - srv_buf_pool_curr_size;

		buf_pool_mutex_exit_all();

		buf_pool_increase(change_size);
	} else {
		srv_buf_pool_size = srv_buf_pool_old_size;

		buf_pool_mutex_exit_all();

		return;
	}
  
  	buf_pool_page_hash_rebuild();
}
 
/****************************************************************//**
Remove the sentinel block for the watch before replacing it with a real block.
buf_page_watch_clear() or buf_page_watch_occurred() will notice that
the block has been replaced with the real block.
@return reference count, to be added to the replacement block */
static
void
buf_pool_watch_remove(
/*==================*/
	buf_pool_t*	buf_pool,	/*!< buffer pool instance */
	ulint		fold,		/*!< in: buf_page_address_fold(
					space, offset) */
	buf_page_t*	watch)		/*!< in/out: sentinel for watch */
{
	ut_ad(buf_pool_mutex_own(buf_pool));

	HASH_DELETE(buf_page_t, hash, buf_pool->page_hash, fold, watch);
	ut_d(watch->in_page_hash = FALSE);
	watch->buf_fix_count = 0;
	watch->state = BUF_BLOCK_POOL_WATCH;
}

/****************************************************************//**
Stop watching if the page has been read in.
buf_pool_watch_set(space,offset) must have returned NULL before. */
UNIV_INTERN
void
buf_pool_watch_unset(
/*=================*/
	ulint	space,	/*!< in: space id */
	ulint	offset)	/*!< in: page number */
{
	buf_page_t*	bpage;
	buf_pool_t*	buf_pool = buf_pool_get(space, offset);
	ulint		fold = buf_page_address_fold(space, offset);

	buf_pool_mutex_enter(buf_pool);
	bpage = buf_page_hash_get_low(buf_pool, space, offset, fold);
	/* The page must exist because buf_pool_watch_set()
	increments buf_fix_count. */
	ut_a(bpage);

	if (UNIV_UNLIKELY(!buf_pool_watch_is_sentinel(buf_pool, bpage))) {
		mutex_t* mutex = buf_page_get_mutex(bpage);

		mutex_enter(mutex);
		ut_a(bpage->buf_fix_count > 0);
		bpage->buf_fix_count--;
		mutex_exit(mutex);
	} else {
		ut_a(bpage->buf_fix_count > 0);

		if (UNIV_LIKELY(!--bpage->buf_fix_count)) {
			buf_pool_watch_remove(buf_pool, fold, bpage);
		}
	}

	buf_pool_mutex_exit(buf_pool);
}

/****************************************************************//**
Check if the page has been read in.
This may only be called after buf_pool_watch_set(space,offset)
has returned NULL and before invoking buf_pool_watch_unset(space,offset).
@return	FALSE if the given page was not read in, TRUE if it was */
UNIV_INTERN
ibool
buf_pool_watch_occurred(
/*====================*/
	ulint	space,	/*!< in: space id */
	ulint	offset)	/*!< in: page number */
{
	ibool		ret;
	buf_page_t*	bpage;
	buf_pool_t*	buf_pool = buf_pool_get(space, offset);
	ulint		fold	= buf_page_address_fold(space, offset);

	buf_pool_mutex_enter(buf_pool);

	bpage = buf_page_hash_get_low(buf_pool, space, offset, fold);
	/* The page must exist because buf_pool_watch_set()
	increments buf_fix_count. */
	ut_a(bpage);
	ret = !buf_pool_watch_is_sentinel(buf_pool, bpage);
	buf_pool_mutex_exit(buf_pool);

	return(ret);
}

/********************************************************************//**
Moves a page to the start of the buffer pool LRU list. This high-level
function can be used to prevent an important page from slipping out of
the buffer pool. */
UNIV_INTERN
void
buf_page_make_young(
/*================*/
	buf_page_t*	bpage)	/*!< in: buffer block of a file page */
{
	buf_pool_t*	buf_pool = buf_pool_from_bpage(bpage);

	buf_pool_mutex_enter(buf_pool);

	ut_a(buf_page_in_file(bpage));

	buf_LRU_make_block_young(bpage);

	buf_pool_mutex_exit(buf_pool);
}

/********************************************************************//**
Sets the time of the first access of a page and moves a page to the
start of the buffer pool LRU list if it is too old.  This high-level
function can be used to prevent an important page from slipping
out of the buffer pool. */
static
void
buf_page_set_accessed_make_young(
/*=============================*/
	buf_page_t*	bpage,		/*!< in/out: buffer block of a
					file page */
	unsigned	access_time)	/*!< in: bpage->access_time
					read under mutex protection,
					or 0 if unknown */
{
	buf_pool_t*	buf_pool = buf_pool_from_bpage(bpage);

	ut_ad(!buf_pool_mutex_own(buf_pool));
	ut_a(buf_page_in_file(bpage));

	if (buf_page_peek_if_too_old(bpage)) {
		buf_pool_mutex_enter(buf_pool);
		buf_LRU_make_block_young(bpage);
		buf_pool_mutex_exit(buf_pool);
	} else if (!access_time) {
		ulint	time_ms = ut_time_ms();
		buf_pool_mutex_enter(buf_pool);
		buf_page_set_accessed(bpage, time_ms);
		buf_pool_mutex_exit(buf_pool);
	}
}

/********************************************************************//**
Resets the check_index_page_at_flush field of a page if found in the buffer
pool. */
UNIV_INTERN
void
buf_reset_check_index_page_at_flush(
/*================================*/
	ulint	space,	/*!< in: space id */
	ulint	offset)	/*!< in: page number */
{
	buf_block_t*	block;
	buf_pool_t*	buf_pool = buf_pool_get(space, offset);

	buf_pool_mutex_enter(buf_pool);

	block = (buf_block_t*) buf_page_hash_get(buf_pool, space, offset);

	if (block && buf_block_get_state(block) == BUF_BLOCK_FILE_PAGE) {
		ut_ad(!buf_pool_watch_is_sentinel(buf_pool, &block->page));
		block->check_index_page_at_flush = FALSE;
	}

	buf_pool_mutex_exit(buf_pool);
}

/********************************************************************//**
Returns the current state of is_hashed of a page. FALSE if the page is
not in the pool. NOTE that this operation does not fix the page in the
pool if it is found there.
@return	TRUE if page hash index is built in search system */
UNIV_INTERN
ibool
buf_page_peek_if_search_hashed(
/*===========================*/
	ulint	space,	/*!< in: space id */
	ulint	offset)	/*!< in: page number */
{
	buf_block_t*	block;
	ibool		is_hashed;
	buf_pool_t*	buf_pool = buf_pool_get(space, offset);

	buf_pool_mutex_enter(buf_pool);

	block = (buf_block_t*) buf_page_hash_get(buf_pool, space, offset);

	if (!block || buf_block_get_state(block) != BUF_BLOCK_FILE_PAGE) {
		is_hashed = FALSE;
	} else {
		ut_ad(!buf_pool_watch_is_sentinel(buf_pool, &block->page));
		is_hashed = block->is_hashed;
	}

	buf_pool_mutex_exit(buf_pool);

	return(is_hashed);
}

#ifdef UNIV_DEBUG_FILE_ACCESSES
/********************************************************************//**
Sets file_page_was_freed TRUE if the page is found in the buffer pool.
This function should be called when we free a file page and want the
debug version to check that it is not accessed any more unless
reallocated.
@return	control block if found in page hash table, otherwise NULL */
UNIV_INTERN
buf_page_t*
buf_page_set_file_page_was_freed(
/*=============================*/
	ulint	space,	/*!< in: space id */
	ulint	offset)	/*!< in: page number */
{
	buf_page_t*	bpage;
	buf_pool_t*	buf_pool = buf_pool_get(space, offset);

	buf_pool_mutex_enter(buf_pool);

	bpage = buf_page_hash_get(buf_pool, space, offset);

	if (bpage) {
		ut_ad(!buf_pool_watch_is_sentinel(buf_pool, bpage));
		bpage->file_page_was_freed = TRUE;
	}

	buf_pool_mutex_exit(buf_pool);

	return(bpage);
}

/********************************************************************//**
Sets file_page_was_freed FALSE if the page is found in the buffer pool.
This function should be called when we free a file page and want the
debug version to check that it is not accessed any more unless
reallocated.
@return	control block if found in page hash table, otherwise NULL */
UNIV_INTERN
buf_page_t*
buf_page_reset_file_page_was_freed(
/*===============================*/
	ulint	space,	/*!< in: space id */
	ulint	offset)	/*!< in: page number */
{
	buf_page_t*	bpage;
	buf_pool_t*	buf_pool = buf_pool_get(space, offset);

	buf_pool_mutex_enter(buf_pool);

	bpage = buf_page_hash_get(buf_pool, space, offset);

	if (bpage) {
		ut_ad(!buf_pool_watch_is_sentinel(buf_pool, bpage));
		bpage->file_page_was_freed = FALSE;
	}

	buf_pool_mutex_exit(buf_pool);

	return(bpage);
}
#endif /* UNIV_DEBUG_FILE_ACCESSES */

/********************************************************************//**
Get read access to a compressed page (usually of type
FIL_PAGE_TYPE_ZBLOB or FIL_PAGE_TYPE_ZBLOB2).
The page must be released with buf_page_release_zip().
NOTE: the page is not protected by any latch.  Mutual exclusion has to
be implemented at a higher level.  In other words, all possible
accesses to a given page through this function must be protected by
the same set of mutexes or latches.
@return	pointer to the block */
UNIV_INTERN
buf_page_t*
buf_page_get_zip(
/*=============*/
	ulint		space,	/*!< in: space id */
	ulint		zip_size,/*!< in: compressed page size */
	ulint		offset)	/*!< in: page number */
{
	buf_page_t*	bpage;
	mutex_t*	block_mutex;
	ibool		must_read;
	unsigned	access_time;
	buf_pool_t*	buf_pool = buf_pool_get(space, offset);

#ifndef UNIV_LOG_DEBUG
	ut_ad(!ibuf_inside());
#endif
	buf_pool->stat.n_page_gets++;

	for (;;) {
		buf_pool_mutex_enter(buf_pool);
lookup:
		bpage = buf_page_hash_get(buf_pool, space, offset);
		if (bpage) {
			ut_ad(!buf_pool_watch_is_sentinel(buf_pool, bpage));
			break;
		}

		/* Page not in buf_pool: needs to be read from file */

		buf_pool_mutex_exit(buf_pool);

		buf_read_page(space, zip_size, offset);

#if defined UNIV_DEBUG || defined UNIV_BUF_DEBUG
		ut_a(++buf_dbg_counter % 37 || buf_validate());
#endif /* UNIV_DEBUG || UNIV_BUF_DEBUG */
	}

	if (UNIV_UNLIKELY(!bpage->zip.data)) {
		/* There is no compressed page. */
err_exit:
		buf_pool_mutex_exit(buf_pool);
		return(NULL);
	}

	ut_ad(!buf_pool_watch_is_sentinel(buf_pool, bpage));

	switch (buf_page_get_state(bpage)) {
	case BUF_BLOCK_NOT_USED:
	case BUF_BLOCK_READY_FOR_USE:
	case BUF_BLOCK_MEMORY:
	case BUF_BLOCK_REMOVE_HASH:
	case BUF_BLOCK_ZIP_FREE:
		break;
	case BUF_BLOCK_ZIP_PAGE:
	case BUF_BLOCK_ZIP_DIRTY:
		block_mutex = &buf_pool->zip_mutex;
		mutex_enter(block_mutex);
		bpage->buf_fix_count++;
		goto got_block;
	case BUF_BLOCK_FILE_PAGE:
		block_mutex = &((buf_block_t*) bpage)->mutex;
		mutex_enter(block_mutex);

		/* Discard the uncompressed page frame if possible. */
		if (buf_LRU_free_block(bpage, FALSE, NULL)
		    == BUF_LRU_FREED) {

			mutex_exit(block_mutex);
			goto lookup;
		}

		buf_block_buf_fix_inc((buf_block_t*) bpage,
				      __FILE__, __LINE__);
		goto got_block;
	}

	ut_error;
	goto err_exit;

got_block:
	must_read = buf_page_get_io_fix(bpage) == BUF_IO_READ;
	access_time = buf_page_is_accessed(bpage);

	buf_pool_mutex_exit(buf_pool);

	mutex_exit(block_mutex);

	buf_page_set_accessed_make_young(bpage, access_time);

#ifdef UNIV_DEBUG_FILE_ACCESSES
	ut_a(!bpage->file_page_was_freed);
#endif

#if defined UNIV_DEBUG || defined UNIV_BUF_DEBUG
	ut_a(++buf_dbg_counter % 5771 || buf_validate());
	ut_a(bpage->buf_fix_count > 0);
	ut_a(buf_page_in_file(bpage));
#endif /* UNIV_DEBUG || UNIV_BUF_DEBUG */

	if (must_read) {
		/* Let us wait until the read operation
		completes */

		for (;;) {
			enum buf_io_fix	io_fix;

			mutex_enter(block_mutex);
			io_fix = buf_page_get_io_fix(bpage);
			mutex_exit(block_mutex);

			if (io_fix == BUF_IO_READ) {

				os_thread_sleep(WAIT_FOR_READ);
			} else {
				break;
			}
		}
	}

#ifdef UNIV_IBUF_COUNT_DEBUG
	ut_a(ibuf_count_get(buf_page_get_space(bpage),
			    buf_page_get_page_no(bpage)) == 0);
#endif
	return(bpage);
}

/********************************************************************//**
Initialize some fields of a control block. */
UNIV_INLINE
void
buf_block_init_low(
/*===============*/
	buf_block_t*	block)	/*!< in: block to init */
{
	block->check_index_page_at_flush = FALSE;
	block->index		= NULL;

	block->n_hash_helps	= 0;
	block->is_hashed	= FALSE;
	block->n_fields		= 1;
	block->n_bytes		= 0;
	block->left_side	= TRUE;
}
#endif /* !UNIV_HOTBACKUP */

/********************************************************************//**
Decompress a block.
@return	TRUE if successful */
UNIV_INTERN
ibool
buf_zip_decompress(
/*===============*/
	buf_block_t*	block,	/*!< in/out: block */
	ibool		check)	/*!< in: TRUE=verify the page checksum */
{
	const byte*	frame		= block->page.zip.data;
	ulint		stamp_checksum	= mach_read_from_4(
		frame + FIL_PAGE_SPACE_OR_CHKSUM);

	ut_ad(buf_block_get_zip_size(block));
	ut_a(buf_block_get_space(block) != 0);

	if (UNIV_LIKELY(check && stamp_checksum != BUF_NO_CHECKSUM_MAGIC)) {
		ulint	calc_checksum	= page_zip_calc_checksum(
			frame, page_zip_get_size(&block->page.zip));

		if (UNIV_UNLIKELY(stamp_checksum != calc_checksum)) {
			ut_print_timestamp(stderr);
			fprintf(stderr,
				"  InnoDB: compressed page checksum mismatch"
				" (space %u page %u): %lu != %lu\n",
				block->page.space, block->page.offset,
				stamp_checksum, calc_checksum);
			return(FALSE);
		}
	}

	switch (fil_page_get_type(frame)) {
	case FIL_PAGE_INDEX:
		if (page_zip_decompress(&block->page.zip,
					block->frame, TRUE)) {
			return(TRUE);
		}

		fprintf(stderr,
			"InnoDB: unable to decompress space %lu page %lu\n",
			(ulong) block->page.space,
			(ulong) block->page.offset);
		return(FALSE);

	case FIL_PAGE_TYPE_ALLOCATED:
	case FIL_PAGE_INODE:
	case FIL_PAGE_IBUF_BITMAP:
	case FIL_PAGE_TYPE_FSP_HDR:
	case FIL_PAGE_TYPE_XDES:
	case FIL_PAGE_TYPE_ZBLOB:
	case FIL_PAGE_TYPE_ZBLOB2:
		/* Copy to uncompressed storage. */
		memcpy(block->frame, frame,
		       buf_block_get_zip_size(block));
		return(TRUE);
	}

	ut_print_timestamp(stderr);
	fprintf(stderr,
		"  InnoDB: unknown compressed page"
		" type %lu\n",
		fil_page_get_type(frame));
	return(FALSE);
}

#ifndef UNIV_HOTBACKUP
/*******************************************************************//**
Gets the block to whose frame the pointer is pointing to if found
in this buffer pool instance.
@return	pointer to block */
UNIV_INTERN
buf_block_t*
buf_block_align_instance(
/*=====================*/
 	buf_pool_t*	buf_pool,	/*!< in: buffer in which the block
					resides */
	const byte*	ptr)		/*!< in: pointer to a frame */
{
	buf_chunk_t*	chunk;
	ulint		i;

	/* TODO: protect buf_pool->chunks with a mutex (it will
	currently remain constant after buf_pool_init()) */
	for (chunk = buf_pool->chunks, i = buf_pool->n_chunks; i--; chunk++) {
		lint	offs = ptr - chunk->blocks->frame;

		if (UNIV_UNLIKELY(offs < 0)) {

			continue;
		}

		offs >>= UNIV_PAGE_SIZE_SHIFT;

		if (UNIV_LIKELY((ulint) offs < chunk->size)) {
			buf_block_t*	block = &chunk->blocks[offs];

			/* The function buf_chunk_init() invokes
			buf_block_init() so that block[n].frame ==
			block->frame + n * UNIV_PAGE_SIZE.  Check it. */
			ut_ad(block->frame == page_align(ptr));
#ifdef UNIV_DEBUG
			/* A thread that updates these fields must
			hold buf_pool->mutex and block->mutex.  Acquire
			only the latter. */
			mutex_enter(&block->mutex);

			switch (buf_block_get_state(block)) {
			case BUF_BLOCK_ZIP_FREE:
			case BUF_BLOCK_ZIP_PAGE:
			case BUF_BLOCK_ZIP_DIRTY:
				/* These types should only be used in
				the compressed buffer pool, whose
				memory is allocated from
				buf_pool->chunks, in UNIV_PAGE_SIZE
				blocks flagged as BUF_BLOCK_MEMORY. */
				ut_error;
				break;
			case BUF_BLOCK_NOT_USED:
			case BUF_BLOCK_READY_FOR_USE:
			case BUF_BLOCK_MEMORY:
				/* Some data structures contain
				"guess" pointers to file pages.  The
				file pages may have been freed and
				reused.  Do not complain. */
				break;
			case BUF_BLOCK_REMOVE_HASH:
				/* buf_LRU_block_remove_hashed_page()
				will overwrite the FIL_PAGE_OFFSET and
				FIL_PAGE_ARCH_LOG_NO_OR_SPACE_ID with
				0xff and set the state to
				BUF_BLOCK_REMOVE_HASH. */
				ut_ad(page_get_space_id(page_align(ptr))
				      == 0xffffffff);
				ut_ad(page_get_page_no(page_align(ptr))
				      == 0xffffffff);
				break;
			case BUF_BLOCK_FILE_PAGE:
				ut_ad(block->page.space
				      == page_get_space_id(page_align(ptr)));
				ut_ad(block->page.offset
				      == page_get_page_no(page_align(ptr)));
				break;
			}

			mutex_exit(&block->mutex);
#endif /* UNIV_DEBUG */

			return(block);
		}
	}

	return(NULL);
}

/*******************************************************************//**
Gets the block to whose frame the pointer is pointing to.
@return	pointer to block, never NULL */
UNIV_INTERN
buf_block_t*
buf_block_align(
/*============*/
	const byte*	ptr)	/*!< in: pointer to a frame */
{
	ulint		i;

	for (i = 0; i < srv_buf_pool_instances; i++) {
		buf_block_t*	block;

		block = buf_block_align_instance(
			buf_pool_from_array(i), ptr);
		if (block) {
			return(block);
		}
	}

	/* The block should always be found. */
	ut_error;
	return(NULL);
}

/********************************************************************//**
Find out if a pointer belongs to a buf_block_t. It can be a pointer to
the buf_block_t itself or a member of it. This functions checks one of
the buffer pool instances.
@return	TRUE if ptr belongs to a buf_block_t struct */
static
ibool
buf_pointer_is_block_field_instance(
/*================================*/
	buf_pool_t*	buf_pool,	/*!< in: buffer pool instance */
	const void*	ptr)		/*!< in: pointer not dereferenced */
{
	const buf_chunk_t*		chunk	= buf_pool->chunks;
	const buf_chunk_t* const	echunk	= chunk + buf_pool->n_chunks;

	/* TODO: protect buf_pool->chunks with a mutex (it will
	currently remain constant after buf_pool_init()) */
	while (chunk < echunk) {
		if (ptr >= (void *)chunk->blocks
		    && ptr < (void *)(chunk->blocks + chunk->size)) {

			return(TRUE);
		}

		chunk++;
	}

	return(FALSE);
}

/********************************************************************//**
Find out if a pointer belongs to a buf_block_t. It can be a pointer to
the buf_block_t itself or a member of it
@return	TRUE if ptr belongs to a buf_block_t struct */
UNIV_INTERN
ibool
buf_pointer_is_block_field(
/*=======================*/
	const void*	ptr)	/*!< in: pointer not dereferenced */
{
	ulint	i;

	for (i = 0; i < srv_buf_pool_instances; i++) {
		ibool	found;

		found = buf_pointer_is_block_field_instance(
			buf_pool_from_array(i), ptr);
		if (found) {
			return(TRUE);
		}
	}

	return(FALSE);
}

/********************************************************************//**
Find out if a buffer block was created by buf_chunk_init().
@return	TRUE if "block" has been added to buf_pool->free by buf_chunk_init() */
static
ibool
buf_block_is_uncompressed(
/*======================*/
	buf_pool_t*		buf_pool,	/*!< in: buffer pool instance */
	const buf_block_t*	block)		/*!< in: pointer to block,
						not dereferenced */
{
	ut_ad(buf_pool_mutex_own(buf_pool));

	if (UNIV_UNLIKELY((((ulint) block) % sizeof *block) != 0)) {
		/* The pointer should be aligned. */
		return(FALSE);
	}

	return(buf_pointer_is_block_field_instance(buf_pool, (void *)block));
}

/********************************************************************//**
This is the general function used to get access to a database page.
@return	pointer to the block or NULL */
UNIV_INTERN
buf_block_t*
buf_page_get_gen(
/*=============*/
	ulint		space,	/*!< in: space id */
	ulint		zip_size,/*!< in: compressed page size in bytes
				or 0 for uncompressed pages */
	ulint		offset,	/*!< in: page number */
	ulint		rw_latch,/*!< in: RW_S_LATCH, RW_X_LATCH, RW_NO_LATCH */
	buf_block_t*	guess,	/*!< in: guessed block or NULL */
	ulint		mode,	/*!< in: BUF_GET, BUF_GET_IF_IN_POOL,
				BUF_GET_NO_LATCH, or
				BUF_GET_IF_IN_POOL_OR_WATCH */
	const char*	file,	/*!< in: file name */
	ulint		line,	/*!< in: line where called */
	mtr_t*		mtr)	/*!< in: mini-transaction */
{
	buf_block_t*	block;
	ulint		fold;
	unsigned	access_time;
	ulint		fix_type;
	ibool		must_read;
	ulint		retries = 0;
	buf_pool_t*	buf_pool = buf_pool_get(space, offset);

	ut_ad(mtr);
	ut_ad(mtr->state == MTR_ACTIVE);
	ut_ad((rw_latch == RW_S_LATCH)
	      || (rw_latch == RW_X_LATCH)
	      || (rw_latch == RW_NO_LATCH));
	ut_ad((mode != BUF_GET_NO_LATCH) || (rw_latch == RW_NO_LATCH));
	ut_ad(mode == BUF_GET
	      || mode == BUF_GET_IF_IN_POOL
	      || mode == BUF_GET_NO_LATCH
	      || mode == BUF_GET_IF_IN_POOL_OR_WATCH);
	ut_ad(zip_size == fil_space_get_zip_size(space));
	ut_ad(ut_is_2pow(zip_size));
#ifndef UNIV_LOG_DEBUG
	ut_ad(!ibuf_inside() || ibuf_page(space, zip_size, offset, NULL));
#endif
	buf_pool->stat.n_page_gets++;
	fold = buf_page_address_fold(space, offset);
loop:
	block = guess;
	buf_pool_mutex_enter(buf_pool);

	if (block) {
		/* If the guess is a compressed page descriptor that
		has been allocated by buf_buddy_alloc(), it may have
		been invalidated by buf_buddy_relocate().  In that
		case, block could point to something that happens to
		contain the expected bits in block->page.  Similarly,
		the guess may be pointing to a buffer pool chunk that
		has been released when resizing the buffer pool. */

		if (!buf_block_is_uncompressed(buf_pool, block)
		    || offset != block->page.offset
		    || space != block->page.space
		    || buf_block_get_state(block) != BUF_BLOCK_FILE_PAGE) {

			block = guess = NULL;
		} else {
			ut_ad(!block->page.in_zip_hash);
			ut_ad(block->page.in_page_hash);
		}
	}

	if (block == NULL) {
		block = (buf_block_t*) buf_page_hash_get_low(
			buf_pool, space, offset, fold);
	}

loop2:
	if (block && buf_pool_watch_is_sentinel(buf_pool, &block->page)) {
		block = NULL;
	}

	if (block == NULL) {
		/* Page not in buf_pool: needs to be read from file */

		if (mode == BUF_GET_IF_IN_POOL_OR_WATCH) {
			block = (buf_block_t*) buf_pool_watch_set(
				space, offset, fold);

			if (UNIV_LIKELY_NULL(block)) {

				goto got_block;
			}
		}

		buf_pool_mutex_exit(buf_pool);

		if (mode == BUF_GET_IF_IN_POOL
		    || mode == BUF_GET_IF_IN_POOL_OR_WATCH) {

			return(NULL);
		}

		if (buf_read_page(space, zip_size, offset)) {
			retries = 0;
		} else if (retries < BUF_PAGE_READ_MAX_RETRIES) {
			++retries;
		} else {
			fprintf(stderr, "InnoDB: Error: Unable"
				" to read tablespace %lu page no"
				" %lu into the buffer pool after"
				" %lu attempts\n"
				"InnoDB: The most probable cause"
				" of this error may be that the"
				" table has been corrupted.\n"
				"InnoDB: You can try to fix this"
				" problem by using"
				" innodb_force_recovery.\n"
				"InnoDB: Please see reference manual"
				" for more details.\n"
				"InnoDB: Aborting...\n",
				space, offset,
				BUF_PAGE_READ_MAX_RETRIES);

			ut_error;
		}

#if defined UNIV_DEBUG || defined UNIV_BUF_DEBUG
		ut_a(++buf_dbg_counter % 37 || buf_validate());
#endif /* UNIV_DEBUG || UNIV_BUF_DEBUG */
		goto loop;
	}

got_block:
	ut_ad(page_zip_get_size(&block->page.zip) == zip_size);

	must_read = buf_block_get_io_fix(block) == BUF_IO_READ;

	if (must_read && mode == BUF_GET_IF_IN_POOL) {

		/* The page is being read to buffer pool,
		but we cannot wait around for the read to
		complete. */
		buf_pool_mutex_exit(buf_pool);

		return(NULL);
	}

	switch (buf_block_get_state(block)) {
		buf_page_t*	bpage;
		ibool		success;

	case BUF_BLOCK_FILE_PAGE:
		break;

	case BUF_BLOCK_ZIP_PAGE:
	case BUF_BLOCK_ZIP_DIRTY:
		bpage = &block->page;
		/* Protect bpage->buf_fix_count. */
		mutex_enter(&buf_pool->zip_mutex);

		if (bpage->buf_fix_count
		    || buf_page_get_io_fix(bpage) != BUF_IO_NONE) {
			/* This condition often occurs when the buffer
			is not buffer-fixed, but I/O-fixed by
			buf_page_init_for_read(). */
			mutex_exit(&buf_pool->zip_mutex);
wait_until_unfixed:
			/* The block is buffer-fixed or I/O-fixed.
			Try again later. */
			buf_pool_mutex_exit(buf_pool);
			os_thread_sleep(WAIT_FOR_READ);
  
			goto loop;
		}

		/* Allocate an uncompressed page. */
		buf_pool_mutex_exit(buf_pool);
		mutex_exit(&buf_pool->zip_mutex);

		block = buf_LRU_get_free_block(buf_pool, 0);
		ut_a(block);

		buf_pool_mutex_enter(buf_pool);
		mutex_enter(&block->mutex);

		{
			buf_page_t*	hash_bpage;

			hash_bpage = buf_page_hash_get_low(
				buf_pool, space, offset, fold);

			if (UNIV_UNLIKELY(bpage != hash_bpage)) {
				/* The buf_pool->page_hash was modified
				while buf_pool->mutex was released.
				Free the block that was allocated. */

				buf_LRU_block_free_non_file_page(block);
				mutex_exit(&block->mutex);

				block = (buf_block_t*) hash_bpage;
				goto loop2;
			}
		}

		if (UNIV_UNLIKELY
		    (bpage->buf_fix_count
		     || buf_page_get_io_fix(bpage) != BUF_IO_NONE)) {

			/* The block was buffer-fixed or I/O-fixed
			while buf_pool->mutex was not held by this thread.
			Free the block that was allocated and try again.
			This should be extremely unlikely. */

			buf_LRU_block_free_non_file_page(block);
			mutex_exit(&block->mutex);

			goto wait_until_unfixed;
		}

		/* Move the compressed page from bpage to block,
		and uncompress it. */

		mutex_enter(&buf_pool->zip_mutex);

		buf_relocate(bpage, &block->page);
		buf_block_init_low(block);
		block->lock_hash_val = lock_rec_hash(space, offset);

		UNIV_MEM_DESC(&block->page.zip.data,
			      page_zip_get_size(&block->page.zip), block);

		if (buf_page_get_state(&block->page)
		    == BUF_BLOCK_ZIP_PAGE) {
			UT_LIST_REMOVE(list, buf_pool->zip_clean,
				       &block->page);
			ut_ad(!block->page.in_flush_list);
		} else {
			/* Relocate buf_pool->flush_list. */
			buf_flush_relocate_on_flush_list(bpage,
							 &block->page);
		}

		/* Buffer-fix, I/O-fix, and X-latch the block
		for the duration of the decompression.
		Also add the block to the unzip_LRU list. */
		block->page.state = BUF_BLOCK_FILE_PAGE;

		/* Insert at the front of unzip_LRU list */
		buf_unzip_LRU_add_block(block, FALSE);

		block->page.buf_fix_count = 1;
		buf_block_set_io_fix(block, BUF_IO_READ);
<<<<<<< HEAD
		rw_lock_x_lock(&block->lock);
=======
		rw_lock_x_lock_func(&block->lock, 0, file, line);
>>>>>>> bf67973d

		UNIV_MEM_INVALID(bpage, sizeof *bpage);

		mutex_exit(&block->mutex);
		mutex_exit(&buf_pool->zip_mutex);
		buf_pool->n_pend_unzip++;

		buf_buddy_free(buf_pool, bpage, sizeof *bpage);

		buf_pool_mutex_exit(buf_pool);

		/* Decompress the page and apply buffered operations
		while not holding buf_pool->mutex or block->mutex. */
		success = buf_zip_decompress(block, srv_use_checksums);
		ut_a(success);

		if (UNIV_LIKELY(!recv_no_ibuf_operations)) {
			ibuf_merge_or_delete_for_page(block, space, offset,
						      zip_size, TRUE);
		}

		/* Unfix and unlatch the block. */
		buf_pool_mutex_enter(buf_pool);
		mutex_enter(&block->mutex);
		block->page.buf_fix_count--;
		buf_block_set_io_fix(block, BUF_IO_NONE);
		mutex_exit(&block->mutex);
		buf_pool->n_pend_unzip--;
		rw_lock_x_unlock(&block->lock);

		break;

	case BUF_BLOCK_ZIP_FREE:
	case BUF_BLOCK_NOT_USED:
	case BUF_BLOCK_READY_FOR_USE:
	case BUF_BLOCK_MEMORY:
	case BUF_BLOCK_REMOVE_HASH:
		ut_error;
		break;
	}

	ut_ad(buf_block_get_state(block) == BUF_BLOCK_FILE_PAGE);

	mutex_enter(&block->mutex);
#if UNIV_WORD_SIZE == 4
	/* On 32-bit systems, there is no padding in buf_page_t.  On
	other systems, Valgrind could complain about uninitialized pad
	bytes. */
	UNIV_MEM_ASSERT_RW(&block->page, sizeof block->page);
#endif

	buf_block_buf_fix_inc(block, file, line);

	mutex_exit(&block->mutex);

	/* Check if this is the first access to the page */

	access_time = buf_page_is_accessed(&block->page);

	buf_pool_mutex_exit(buf_pool);

	buf_page_set_accessed_make_young(&block->page, access_time);

#ifdef UNIV_DEBUG_FILE_ACCESSES
	ut_a(!block->page.file_page_was_freed);
#endif

#if defined UNIV_DEBUG || defined UNIV_BUF_DEBUG
	ut_a(++buf_dbg_counter % 5771 || buf_validate());
	ut_a(block->page.buf_fix_count > 0);
	ut_a(buf_block_get_state(block) == BUF_BLOCK_FILE_PAGE);
#endif /* UNIV_DEBUG || UNIV_BUF_DEBUG */

	switch (rw_latch) {
	case RW_NO_LATCH:
		if (must_read) {
			/* Let us wait until the read operation
			completes */

			for (;;) {
				enum buf_io_fix	io_fix;

				mutex_enter(&block->mutex);
				io_fix = buf_block_get_io_fix(block);
				mutex_exit(&block->mutex);

				if (io_fix == BUF_IO_READ) {

					os_thread_sleep(WAIT_FOR_READ);
				} else {
					break;
				}
			}
		}

		fix_type = MTR_MEMO_BUF_FIX;
		break;

	case RW_S_LATCH:
		rw_lock_s_lock_func(&(block->lock), 0, file, line);

		fix_type = MTR_MEMO_PAGE_S_FIX;
		break;

	default:
		ut_ad(rw_latch == RW_X_LATCH);
		rw_lock_x_lock_func(&(block->lock), 0, file, line);

		fix_type = MTR_MEMO_PAGE_X_FIX;
		break;
	}

	mtr_memo_push(mtr, block, fix_type);

	if (!access_time) {
		/* In the case of a first access, try to apply linear
		read-ahead */

		buf_read_ahead_linear(space, zip_size, offset);
	}

#ifdef UNIV_IBUF_COUNT_DEBUG
	ut_a(ibuf_count_get(buf_block_get_space(block),
			    buf_block_get_page_no(block)) == 0);
#endif
	return(block);
}

/********************************************************************//**
This is the general function used to get optimistic access to a database
page.
@return	TRUE if success */
UNIV_INTERN
ibool
buf_page_optimistic_get(
/*====================*/
	ulint		rw_latch,/*!< in: RW_S_LATCH, RW_X_LATCH */
	buf_block_t*	block,	/*!< in: guessed buffer block */
	ib_uint64_t	modify_clock,/*!< in: modify clock value if mode is
				..._GUESS_ON_CLOCK */
	const char*	file,	/*!< in: file name */
	ulint		line,	/*!< in: line where called */
	mtr_t*		mtr)	/*!< in: mini-transaction */
{
	buf_pool_t*	buf_pool;
	unsigned	access_time;
	ibool		success;
	ulint		fix_type;

	ut_ad(block);
	ut_ad(mtr);
	ut_ad(mtr->state == MTR_ACTIVE);
	ut_ad((rw_latch == RW_S_LATCH) || (rw_latch == RW_X_LATCH));

	mutex_enter(&block->mutex);

	if (UNIV_UNLIKELY(buf_block_get_state(block) != BUF_BLOCK_FILE_PAGE)) {

		mutex_exit(&block->mutex);

		return(FALSE);
	}

	buf_block_buf_fix_inc(block, file, line);

	mutex_exit(&block->mutex);

	/* Check if this is the first access to the page.
	We do a dirty read on purpose, to avoid mutex contention.
	This field is only used for heuristic purposes; it does not
	affect correctness. */

	access_time = buf_page_is_accessed(&block->page);
	buf_page_set_accessed_make_young(&block->page, access_time);

	ut_ad(!ibuf_inside()
	      || ibuf_page(buf_block_get_space(block),
			   buf_block_get_zip_size(block),
			   buf_block_get_page_no(block), NULL));

	if (rw_latch == RW_S_LATCH) {
		success = rw_lock_s_lock_nowait(&(block->lock),
						file, line);
		fix_type = MTR_MEMO_PAGE_S_FIX;
	} else {
		success = rw_lock_x_lock_func_nowait(&(block->lock),
						     file, line);
		fix_type = MTR_MEMO_PAGE_X_FIX;
	}

	if (UNIV_UNLIKELY(!success)) {
		mutex_enter(&block->mutex);
		buf_block_buf_fix_dec(block);
		mutex_exit(&block->mutex);

		return(FALSE);
	}

	if (UNIV_UNLIKELY(modify_clock != block->modify_clock)) {
		buf_block_dbg_add_level(block, SYNC_NO_ORDER_CHECK);

		if (rw_latch == RW_S_LATCH) {
			rw_lock_s_unlock(&(block->lock));
		} else {
			rw_lock_x_unlock(&(block->lock));
		}

		mutex_enter(&block->mutex);
		buf_block_buf_fix_dec(block);
		mutex_exit(&block->mutex);

		return(FALSE);
	}

	mtr_memo_push(mtr, block, fix_type);

#if defined UNIV_DEBUG || defined UNIV_BUF_DEBUG
	ut_a(++buf_dbg_counter % 5771 || buf_validate());
	ut_a(block->page.buf_fix_count > 0);
	ut_a(buf_block_get_state(block) == BUF_BLOCK_FILE_PAGE);
#endif /* UNIV_DEBUG || UNIV_BUF_DEBUG */

#ifdef UNIV_DEBUG_FILE_ACCESSES
	ut_a(block->page.file_page_was_freed == FALSE);
#endif
	if (UNIV_UNLIKELY(!access_time)) {
		/* In the case of a first access, try to apply linear
		read-ahead */

		buf_read_ahead_linear(buf_block_get_space(block),
				      buf_block_get_zip_size(block),
				      buf_block_get_page_no(block));
	}

#ifdef UNIV_IBUF_COUNT_DEBUG
	ut_a(ibuf_count_get(buf_block_get_space(block),
			    buf_block_get_page_no(block)) == 0);
#endif
	buf_pool = buf_pool_from_block(block);
	buf_pool->stat.n_page_gets++;

	return(TRUE);
}

/********************************************************************//**
This is used to get access to a known database page, when no waiting can be
done. For example, if a search in an adaptive hash index leads us to this
frame.
@return	TRUE if success */
UNIV_INTERN
ibool
buf_page_get_known_nowait(
/*======================*/
	ulint		rw_latch,/*!< in: RW_S_LATCH, RW_X_LATCH */
	buf_block_t*	block,	/*!< in: the known page */
	ulint		mode,	/*!< in: BUF_MAKE_YOUNG or BUF_KEEP_OLD */
	const char*	file,	/*!< in: file name */
	ulint		line,	/*!< in: line where called */
	mtr_t*		mtr)	/*!< in: mini-transaction */
{
	buf_pool_t*	buf_pool;
	ibool		success;
	ulint		fix_type;

	ut_ad(mtr);
	ut_ad(mtr->state == MTR_ACTIVE);
	ut_ad((rw_latch == RW_S_LATCH) || (rw_latch == RW_X_LATCH));

	mutex_enter(&block->mutex);

	if (buf_block_get_state(block) == BUF_BLOCK_REMOVE_HASH) {
		/* Another thread is just freeing the block from the LRU list
		of the buffer pool: do not try to access this page; this
		attempt to access the page can only come through the hash
		index because when the buffer block state is ..._REMOVE_HASH,
		we have already removed it from the page address hash table
		of the buffer pool. */

		mutex_exit(&block->mutex);

		return(FALSE);
	}

	ut_a(buf_block_get_state(block) == BUF_BLOCK_FILE_PAGE);

	buf_block_buf_fix_inc(block, file, line);

	mutex_exit(&block->mutex);

	buf_pool = buf_pool_from_block(block);

	if (mode == BUF_MAKE_YOUNG && buf_page_peek_if_too_old(&block->page)) {
		buf_pool_mutex_enter(buf_pool);
		buf_LRU_make_block_young(&block->page);
		buf_pool_mutex_exit(buf_pool);
	} else if (!buf_page_is_accessed(&block->page)) {
		/* Above, we do a dirty read on purpose, to avoid
		mutex contention.  The field buf_page_t::access_time
		is only used for heuristic purposes.  Writes to the
		field must be protected by mutex, however. */
		ulint	time_ms = ut_time_ms();

		buf_pool_mutex_enter(buf_pool);
		buf_page_set_accessed(&block->page, time_ms);
		buf_pool_mutex_exit(buf_pool);
	}

	ut_ad(!ibuf_inside() || (mode == BUF_KEEP_OLD));

	if (rw_latch == RW_S_LATCH) {
		success = rw_lock_s_lock_nowait(&(block->lock),
						file, line);
		fix_type = MTR_MEMO_PAGE_S_FIX;
	} else {
		success = rw_lock_x_lock_func_nowait(&(block->lock),
						     file, line);
		fix_type = MTR_MEMO_PAGE_X_FIX;
	}

	if (!success) {
		mutex_enter(&block->mutex);
		buf_block_buf_fix_dec(block);
		mutex_exit(&block->mutex);

		return(FALSE);
	}

	mtr_memo_push(mtr, block, fix_type);

#if defined UNIV_DEBUG || defined UNIV_BUF_DEBUG
	ut_a(++buf_dbg_counter % 5771 || buf_validate());
	ut_a(block->page.buf_fix_count > 0);
	ut_a(buf_block_get_state(block) == BUF_BLOCK_FILE_PAGE);
#endif /* UNIV_DEBUG || UNIV_BUF_DEBUG */
#ifdef UNIV_DEBUG_FILE_ACCESSES
	ut_a(block->page.file_page_was_freed == FALSE);
#endif

#ifdef UNIV_IBUF_COUNT_DEBUG
	ut_a((mode == BUF_KEEP_OLD)
	     || (ibuf_count_get(buf_block_get_space(block),
				buf_block_get_page_no(block)) == 0));
#endif
	buf_pool->stat.n_page_gets++;

	return(TRUE);
}

/*******************************************************************//**
Given a tablespace id and page number tries to get that page. If the
page is not in the buffer pool it is not loaded and NULL is returned.
Suitable for using when holding the kernel mutex.
@return	pointer to a page or NULL */
UNIV_INTERN
const buf_block_t*
buf_page_try_get_func(
/*==================*/
	ulint		space_id,/*!< in: tablespace id */
	ulint		page_no,/*!< in: page number */
	const char*	file,	/*!< in: file name */
	ulint		line,	/*!< in: line where called */
	mtr_t*		mtr)	/*!< in: mini-transaction */
{
	buf_block_t*	block;
	ibool		success;
	ulint		fix_type;
	buf_pool_t*	buf_pool = buf_pool_get(space_id, page_no);

	ut_ad(mtr);
	ut_ad(mtr->state == MTR_ACTIVE);

	buf_pool_mutex_enter(buf_pool);
	block = buf_block_hash_get(buf_pool, space_id, page_no);

	if (!block || buf_block_get_state(block) != BUF_BLOCK_FILE_PAGE) {
		buf_pool_mutex_exit(buf_pool);
		return(NULL);
	}

	ut_ad(!buf_pool_watch_is_sentinel(buf_pool, &block->page));

	mutex_enter(&block->mutex);
	buf_pool_mutex_exit(buf_pool);

#if defined UNIV_DEBUG || defined UNIV_BUF_DEBUG
	ut_a(buf_block_get_state(block) == BUF_BLOCK_FILE_PAGE);
	ut_a(buf_block_get_space(block) == space_id);
	ut_a(buf_block_get_page_no(block) == page_no);
#endif /* UNIV_DEBUG || UNIV_BUF_DEBUG */

	buf_block_buf_fix_inc(block, file, line);
	mutex_exit(&block->mutex);

	fix_type = MTR_MEMO_PAGE_S_FIX;
	success = rw_lock_s_lock_nowait(&block->lock, file, line);

	if (!success) {
		/* Let us try to get an X-latch. If the current thread
		is holding an X-latch on the page, we cannot get an
		S-latch. */

		fix_type = MTR_MEMO_PAGE_X_FIX;
		success = rw_lock_x_lock_func_nowait(&block->lock,
						     file, line);
	}

	if (!success) {
		mutex_enter(&block->mutex);
		buf_block_buf_fix_dec(block);
		mutex_exit(&block->mutex);

		return(NULL);
	}

	mtr_memo_push(mtr, block, fix_type);
#if defined UNIV_DEBUG || defined UNIV_BUF_DEBUG
	ut_a(++buf_dbg_counter % 5771 || buf_validate());
	ut_a(block->page.buf_fix_count > 0);
	ut_a(buf_block_get_state(block) == BUF_BLOCK_FILE_PAGE);
#endif /* UNIV_DEBUG || UNIV_BUF_DEBUG */
#ifdef UNIV_DEBUG_FILE_ACCESSES
	ut_a(block->page.file_page_was_freed == FALSE);
#endif /* UNIV_DEBUG_FILE_ACCESSES */
	buf_block_dbg_add_level(block, SYNC_NO_ORDER_CHECK);

	buf_pool->stat.n_page_gets++;

#ifdef UNIV_IBUF_COUNT_DEBUG
	ut_a(ibuf_count_get(buf_block_get_space(block),
			    buf_block_get_page_no(block)) == 0);
#endif

	return(block);
}

/********************************************************************//**
Initialize some fields of a control block. */
UNIV_INLINE
void
buf_page_init_low(
/*==============*/
	buf_page_t*	bpage)	/*!< in: block to init */
{
	bpage->flush_type = BUF_FLUSH_LRU;
	bpage->io_fix = BUF_IO_NONE;
	bpage->buf_fix_count = 0;
	bpage->freed_page_clock = 0;
	bpage->access_time = 0;
	bpage->newest_modification = 0;
	bpage->oldest_modification = 0;
	HASH_INVALIDATE(bpage, hash);
#ifdef UNIV_DEBUG_FILE_ACCESSES
	bpage->file_page_was_freed = FALSE;
#endif /* UNIV_DEBUG_FILE_ACCESSES */
}

/********************************************************************//**
Inits a page to the buffer buf_pool. */
static
void
buf_page_init(
/*==========*/
	ulint		space,	/*!< in: space id */
	ulint		offset,	/*!< in: offset of the page within space
				in units of a page */
	ulint		fold,	/*!< in: buf_page_address_fold(space,offset) */
	buf_block_t*	block)	/*!< in: block to init */
{
	buf_page_t*	hash_page;
	buf_pool_t*	buf_pool = buf_pool_get(space, offset);

	ut_ad(buf_pool_mutex_own(buf_pool));
	ut_ad(mutex_own(&(block->mutex)));
	ut_a(buf_block_get_state(block) != BUF_BLOCK_FILE_PAGE);

	/* Set the state of the block */
	buf_block_set_file_page(block, space, offset);

#ifdef UNIV_DEBUG_VALGRIND
	if (!space) {
		/* Silence valid Valgrind warnings about uninitialized
		data being written to data files.  There are some unused
		bytes on some pages that InnoDB does not initialize. */
		UNIV_MEM_VALID(block->frame, UNIV_PAGE_SIZE);
	}
#endif /* UNIV_DEBUG_VALGRIND */

	buf_block_init_low(block);

	block->lock_hash_val = lock_rec_hash(space, offset);

	buf_page_init_low(&block->page);

	/* Insert into the hash table of file pages */

	hash_page = buf_page_hash_get_low(buf_pool, space, offset, fold);

	if (UNIV_LIKELY(!hash_page)) {
	} else if (buf_pool_watch_is_sentinel(buf_pool, hash_page)) {
		/* Preserve the reference count. */
		ulint	buf_fix_count = hash_page->buf_fix_count;

		ut_a(buf_fix_count > 0);
		block->page.buf_fix_count += buf_fix_count;
		buf_pool_watch_remove(buf_pool, fold, hash_page);
	} else {
		fprintf(stderr,
			"InnoDB: Error: page %lu %lu already found"
			" in the hash table: %p, %p\n",
			(ulong) space,
			(ulong) offset,
			(const void*) hash_page, (const void*) block);
#if defined UNIV_DEBUG || defined UNIV_BUF_DEBUG
		mutex_exit(&block->mutex);
		buf_pool_mutex_exit(buf_pool);
		buf_print();
		buf_LRU_print();
		buf_validate();
		buf_LRU_validate();
#endif /* UNIV_DEBUG || UNIV_BUF_DEBUG */
		ut_error;
	}

	ut_ad(!block->page.in_zip_hash);
	ut_ad(!block->page.in_page_hash);
	ut_d(block->page.in_page_hash = TRUE);
	HASH_INSERT(buf_page_t, hash, buf_pool->page_hash,
		    fold, &block->page);
}

/********************************************************************//**
Function which inits a page for read to the buffer buf_pool. If the page is
(1) already in buf_pool, or
(2) if we specify to read only ibuf pages and the page is not an ibuf page, or
(3) if the space is deleted or being deleted,
then this function does nothing.
Sets the io_fix flag to BUF_IO_READ and sets a non-recursive exclusive lock
on the buffer frame. The io-handler must take care that the flag is cleared
and the lock released later.
@return	pointer to the block or NULL */
UNIV_INTERN
buf_page_t*
buf_page_init_for_read(
/*===================*/
	ulint*		err,	/*!< out: DB_SUCCESS or DB_TABLESPACE_DELETED */
	ulint		mode,	/*!< in: BUF_READ_IBUF_PAGES_ONLY, ... */
	ulint		space,	/*!< in: space id */
	ulint		zip_size,/*!< in: compressed page size, or 0 */
	ibool		unzip,	/*!< in: TRUE=request uncompressed page */
	ib_int64_t	tablespace_version,
				/*!< in: prevents reading from a wrong
				version of the tablespace in case we have done
				DISCARD + IMPORT */
	ulint		offset)	/*!< in: page number */
{
	buf_block_t*	block;
	buf_page_t*	bpage	= NULL;
	buf_page_t*	watch_page;
	mtr_t		mtr;
	ulint		fold;
	ibool		lru	= FALSE;
	void*		data;
	buf_pool_t*	buf_pool = buf_pool_get(space, offset);

	ut_ad(buf_pool);

	*err = DB_SUCCESS;

	if (mode == BUF_READ_IBUF_PAGES_ONLY) {
		/* It is a read-ahead within an ibuf routine */

		ut_ad(!ibuf_bitmap_page(zip_size, offset));
		ut_ad(ibuf_inside());

		mtr_start(&mtr);

		if (!recv_no_ibuf_operations
		    && !ibuf_page(space, zip_size, offset, &mtr)) {

			mtr_commit(&mtr);

			return(NULL);
		}
	} else {
		ut_ad(mode == BUF_READ_ANY_PAGE);
	}

	if (zip_size && UNIV_LIKELY(!unzip)
	    && UNIV_LIKELY(!recv_recovery_is_on())) {
		block = NULL;
	} else {
		block = buf_LRU_get_free_block(buf_pool, 0);
		ut_ad(block);
		ut_ad(buf_pool_from_block(block) == buf_pool);
	}

	fold = buf_page_address_fold(space, offset);

	buf_pool_mutex_enter(buf_pool);

	watch_page = buf_page_hash_get_low(buf_pool, space, offset, fold);
	if (watch_page && !buf_pool_watch_is_sentinel(buf_pool, watch_page)) {
		/* The page is already in the buffer pool. */
		watch_page = NULL;
err_exit:
		if (block) {
			mutex_enter(&block->mutex);
			buf_LRU_block_free_non_file_page(block);
			mutex_exit(&block->mutex);
		}

		bpage = NULL;
		goto func_exit;
	}

	if (fil_tablespace_deleted_or_being_deleted_in_mem(
		    space, tablespace_version)) {
		/* The page belongs to a space which has been
		deleted or is being deleted. */
		*err = DB_TABLESPACE_DELETED;

		goto err_exit;
	}

	if (block) {
		bpage = &block->page;
		mutex_enter(&block->mutex);

		ut_ad(buf_pool_from_bpage(bpage) == buf_pool);

		buf_page_init(space, offset, fold, block);

		/* The block must be put to the LRU list, to the old blocks */
		buf_LRU_add_block(bpage, TRUE/* to old blocks */);

		/* We set a pass-type x-lock on the frame because then
		the same thread which called for the read operation
		(and is running now at this point of code) can wait
		for the read to complete by waiting for the x-lock on
		the frame; if the x-lock were recursive, the same
		thread would illegally get the x-lock before the page
		read is completed.  The x-lock is cleared by the
		io-handler thread. */

		rw_lock_x_lock_gen(&block->lock, BUF_IO_READ);
		buf_page_set_io_fix(bpage, BUF_IO_READ);

		if (UNIV_UNLIKELY(zip_size)) {
			page_zip_set_size(&block->page.zip, zip_size);

			/* buf_pool->mutex may be released and
			reacquired by buf_buddy_alloc().  Thus, we
			must release block->mutex in order not to
			break the latching order in the reacquisition
			of buf_pool->mutex.  We also must defer this
			operation until after the block descriptor has
			been added to buf_pool->LRU and
			buf_pool->page_hash. */
			mutex_exit(&block->mutex);
			data = buf_buddy_alloc(buf_pool, zip_size, &lru);
			mutex_enter(&block->mutex);
			block->page.zip.data = data;

			/* To maintain the invariant
			block->in_unzip_LRU_list
			== buf_page_belongs_to_unzip_LRU(&block->page)
			we have to add this block to unzip_LRU
			after block->page.zip.data is set. */
			ut_ad(buf_page_belongs_to_unzip_LRU(&block->page));
			buf_unzip_LRU_add_block(block, TRUE);
		}

		mutex_exit(&block->mutex);
	} else {
		/* Defer buf_buddy_alloc() until after the block has
		been found not to exist.  The buf_buddy_alloc() and
		buf_buddy_free() calls may be expensive because of
		buf_buddy_relocate(). */

		/* The compressed page must be allocated before the
		control block (bpage), in order to avoid the
		invocation of buf_buddy_relocate_block() on
		uninitialized data. */
		data = buf_buddy_alloc(buf_pool, zip_size, &lru);
		bpage = buf_buddy_alloc(buf_pool, sizeof *bpage, &lru);

		/* Initialize the buf_pool pointer. */
		bpage->buf_pool = buf_pool;

		/* If buf_buddy_alloc() allocated storage from the LRU list,
		it released and reacquired buf_pool->mutex.  Thus, we must
		check the page_hash again, as it may have been modified. */
		if (UNIV_UNLIKELY(lru)) {

			watch_page = buf_page_hash_get_low(
				buf_pool, space, offset, fold);

			if (watch_page
			    && !buf_pool_watch_is_sentinel(buf_pool,
				   			   watch_page)) {

				/* The block was added by some other thread. */
				watch_page = NULL;
				buf_buddy_free(buf_pool, bpage, sizeof *bpage);
				buf_buddy_free(buf_pool, data, zip_size);

				bpage = NULL;
				goto func_exit;
			}
		}

		page_zip_des_init(&bpage->zip);
		page_zip_set_size(&bpage->zip, zip_size);
		bpage->zip.data = data;

		mutex_enter(&buf_pool->zip_mutex);
		UNIV_MEM_DESC(bpage->zip.data,
			      page_zip_get_size(&bpage->zip), bpage);

		buf_page_init_low(bpage);

		bpage->state	= BUF_BLOCK_ZIP_PAGE;
		bpage->space	= space;
		bpage->offset	= offset;


#ifdef UNIV_DEBUG
		bpage->in_page_hash = FALSE;
		bpage->in_zip_hash = FALSE;
		bpage->in_flush_list = FALSE;
		bpage->in_free_list = FALSE;
		bpage->in_LRU_list = FALSE;
#endif /* UNIV_DEBUG */

		ut_d(bpage->in_page_hash = TRUE);

		if (UNIV_LIKELY_NULL(watch_page)) {
			/* Preserve the reference count. */
			ulint	buf_fix_count = watch_page->buf_fix_count;
			ut_a(buf_fix_count > 0);
			bpage->buf_fix_count += buf_fix_count;
			ut_ad(buf_pool_watch_is_sentinel(buf_pool, watch_page));
			buf_pool_watch_remove(buf_pool, fold, watch_page);
		}

		HASH_INSERT(buf_page_t, hash, buf_pool->page_hash, fold,
			    bpage);

		/* The block must be put to the LRU list, to the old blocks */
		buf_LRU_add_block(bpage, TRUE/* to old blocks */);
		buf_LRU_insert_zip_clean(bpage);

		buf_page_set_io_fix(bpage, BUF_IO_READ);

		mutex_exit(&buf_pool->zip_mutex);
	}

	buf_pool->n_pend_reads++;
func_exit:
	buf_pool_mutex_exit(buf_pool);

	if (mode == BUF_READ_IBUF_PAGES_ONLY) {

		mtr_commit(&mtr);
	}

	ut_ad(!bpage || buf_page_in_file(bpage));
	return(bpage);
}

/********************************************************************//**
Initializes a page to the buffer buf_pool. The page is usually not read
from a file even if it cannot be found in the buffer buf_pool. This is one
of the functions which perform to a block a state transition NOT_USED =>
FILE_PAGE (the other is buf_page_get_gen).
@return	pointer to the block, page bufferfixed */
UNIV_INTERN
buf_block_t*
buf_page_create(
/*============*/
	ulint	space,	/*!< in: space id */
	ulint	offset,	/*!< in: offset of the page within space in units of
			a page */
	ulint	zip_size,/*!< in: compressed page size, or 0 */
	mtr_t*	mtr)	/*!< in: mini-transaction handle */
{
	buf_frame_t*	frame;
	buf_block_t*	block;
	ulint		fold;
	buf_block_t*	free_block	= NULL;
	ulint		time_ms		= ut_time_ms();
	buf_pool_t*	buf_pool 	= buf_pool_get(space, offset);

	ut_ad(mtr);
	ut_ad(mtr->state == MTR_ACTIVE);
	ut_ad(space || !zip_size);

	free_block = buf_LRU_get_free_block(buf_pool, 0);

	fold = buf_page_address_fold(space, offset);

	buf_pool_mutex_enter(buf_pool);

	block = (buf_block_t*) buf_page_hash_get_low(
		buf_pool, space, offset, fold);

	if (block
	    && buf_page_in_file(&block->page)
	    && !buf_pool_watch_is_sentinel(buf_pool, &block->page)) {
#ifdef UNIV_IBUF_COUNT_DEBUG
		ut_a(ibuf_count_get(space, offset) == 0);
#endif
#ifdef UNIV_DEBUG_FILE_ACCESSES
		block->page.file_page_was_freed = FALSE;
#endif /* UNIV_DEBUG_FILE_ACCESSES */

		/* Page can be found in buf_pool */
		buf_pool_mutex_exit(buf_pool);

		buf_block_free(free_block);

		return(buf_page_get_with_no_latch(space, zip_size,
						  offset, mtr));
	}

	/* If we get here, the page was not in buf_pool: init it there */

#ifdef UNIV_DEBUG
	if (buf_debug_prints) {
		fprintf(stderr, "Creating space %lu page %lu to buffer\n",
			(ulong) space, (ulong) offset);
	}
#endif /* UNIV_DEBUG */

	block = free_block;

	mutex_enter(&block->mutex);

	buf_page_init(space, offset, fold, block);

	/* The block must be put to the LRU list */
	buf_LRU_add_block(&block->page, FALSE);

	buf_block_buf_fix_inc(block, __FILE__, __LINE__);
	buf_pool->stat.n_pages_created++;

	if (zip_size) {
		void*	data;
		ibool	lru;

		/* Prevent race conditions during buf_buddy_alloc(),
		which may release and reacquire buf_pool->mutex,
		by IO-fixing and X-latching the block. */

		buf_page_set_io_fix(&block->page, BUF_IO_READ);
		rw_lock_x_lock(&block->lock);

		page_zip_set_size(&block->page.zip, zip_size);
		mutex_exit(&block->mutex);
		/* buf_pool->mutex may be released and reacquired by
		buf_buddy_alloc().  Thus, we must release block->mutex
		in order not to break the latching order in
		the reacquisition of buf_pool->mutex.  We also must
		defer this operation until after the block descriptor
		has been added to buf_pool->LRU and buf_pool->page_hash. */
		data = buf_buddy_alloc(buf_pool, zip_size, &lru);
		mutex_enter(&block->mutex);
		block->page.zip.data = data;

		/* To maintain the invariant
		block->in_unzip_LRU_list
		== buf_page_belongs_to_unzip_LRU(&block->page)
		we have to add this block to unzip_LRU after
		block->page.zip.data is set. */
		ut_ad(buf_page_belongs_to_unzip_LRU(&block->page));
		buf_unzip_LRU_add_block(block, FALSE);

		buf_page_set_io_fix(&block->page, BUF_IO_NONE);
		rw_lock_x_unlock(&block->lock);
	}

	buf_page_set_accessed(&block->page, time_ms);

	buf_pool_mutex_exit(buf_pool);

	mtr_memo_push(mtr, block, MTR_MEMO_BUF_FIX);

	mutex_exit(&block->mutex);

	/* Delete possible entries for the page from the insert buffer:
	such can exist if the page belonged to an index which was dropped */

	ibuf_merge_or_delete_for_page(NULL, space, offset, zip_size, TRUE);

	/* Flush pages from the end of the LRU list if necessary */
	buf_flush_free_margin(buf_pool);

	frame = block->frame;

	memset(frame + FIL_PAGE_PREV, 0xff, 4);
	memset(frame + FIL_PAGE_NEXT, 0xff, 4);
	mach_write_to_2(frame + FIL_PAGE_TYPE, FIL_PAGE_TYPE_ALLOCATED);

	/* Reset to zero the file flush lsn field in the page; if the first
	page of an ibdata file is 'created' in this function into the buffer
	pool then we lose the original contents of the file flush lsn stamp.
	Then InnoDB could in a crash recovery print a big, false, corruption
	warning if the stamp contains an lsn bigger than the ib_logfile lsn. */

	memset(frame + FIL_PAGE_FILE_FLUSH_LSN, 0, 8);

#if defined UNIV_DEBUG || defined UNIV_BUF_DEBUG
	ut_a(++buf_dbg_counter % 357 || buf_validate());
#endif /* UNIV_DEBUG || UNIV_BUF_DEBUG */
#ifdef UNIV_IBUF_COUNT_DEBUG
	ut_a(ibuf_count_get(buf_block_get_space(block),
			    buf_block_get_page_no(block)) == 0);
#endif
	return(block);
}

/********************************************************************//**
Completes an asynchronous read or write request of a file page to or from
the buffer pool. */
UNIV_INTERN
void
buf_page_io_complete(
/*=================*/
	buf_page_t*	bpage)	/*!< in: pointer to the block in question */
{
	enum buf_io_fix	io_type;
	buf_pool_t*	buf_pool = buf_pool_from_bpage(bpage);
	const ibool	uncompressed = (buf_page_get_state(bpage)
					== BUF_BLOCK_FILE_PAGE);

	ut_a(buf_page_in_file(bpage));

	/* We do not need protect io_fix here by mutex to read
	it because this is the only function where we can change the value
	from BUF_IO_READ or BUF_IO_WRITE to some other value, and our code
	ensures that this is the only thread that handles the i/o for this
	block. */

	io_type = buf_page_get_io_fix(bpage);
	ut_ad(io_type == BUF_IO_READ || io_type == BUF_IO_WRITE);

	if (io_type == BUF_IO_READ) {
		ulint	read_page_no;
		ulint	read_space_id;
		byte*	frame;

		if (buf_page_get_zip_size(bpage)) {
			frame = bpage->zip.data;
			buf_pool->n_pend_unzip++;
			if (uncompressed
			    && !buf_zip_decompress((buf_block_t*) bpage,
						   FALSE)) {

				buf_pool->n_pend_unzip--;
				goto corrupt;
			}
			buf_pool->n_pend_unzip--;
		} else {
			ut_a(uncompressed);
			frame = ((buf_block_t*) bpage)->frame;
		}

		/* If this page is not uninitialized and not in the
		doublewrite buffer, then the page number and space id
		should be the same as in block. */
		read_page_no = mach_read_from_4(frame + FIL_PAGE_OFFSET);
		read_space_id = mach_read_from_4(
			frame + FIL_PAGE_ARCH_LOG_NO_OR_SPACE_ID);

		if (bpage->space == TRX_SYS_SPACE
		    && trx_doublewrite_page_inside(bpage->offset)) {

			ut_print_timestamp(stderr);
			fprintf(stderr,
				"  InnoDB: Error: reading page %lu\n"
				"InnoDB: which is in the"
				" doublewrite buffer!\n",
				(ulong) bpage->offset);
		} else if (!read_space_id && !read_page_no) {
			/* This is likely an uninitialized page. */
		} else if ((bpage->space
			    && bpage->space != read_space_id)
			   || bpage->offset != read_page_no) {
			/* We did not compare space_id to read_space_id
			if bpage->space == 0, because the field on the
			page may contain garbage in MySQL < 4.1.1,
			which only supported bpage->space == 0. */

			ut_print_timestamp(stderr);
			fprintf(stderr,
				"  InnoDB: Error: space id and page n:o"
				" stored in the page\n"
				"InnoDB: read in are %lu:%lu,"
				" should be %lu:%lu!\n",
				(ulong) read_space_id, (ulong) read_page_no,
				(ulong) bpage->space,
				(ulong) bpage->offset);
		}

		/* From version 3.23.38 up we store the page checksum
		to the 4 first bytes of the page end lsn field */

		if (buf_page_is_corrupted(frame,
					  buf_page_get_zip_size(bpage))) {
corrupt:
			fprintf(stderr,
				"InnoDB: Database page corruption on disk"
				" or a failed\n"
				"InnoDB: file read of page %lu.\n"
				"InnoDB: You may have to recover"
				" from a backup.\n",
				(ulong) bpage->offset);
			buf_page_print(frame, buf_page_get_zip_size(bpage));
			fprintf(stderr,
				"InnoDB: Database page corruption on disk"
				" or a failed\n"
				"InnoDB: file read of page %lu.\n"
				"InnoDB: You may have to recover"
				" from a backup.\n",
				(ulong) bpage->offset);
			fputs("InnoDB: It is also possible that"
			      " your operating\n"
			      "InnoDB: system has corrupted its"
			      " own file cache\n"
			      "InnoDB: and rebooting your computer"
			      " removes the\n"
			      "InnoDB: error.\n"
			      "InnoDB: If the corrupt page is an index page\n"
			      "InnoDB: you can also try to"
			      " fix the corruption\n"
			      "InnoDB: by dumping, dropping,"
			      " and reimporting\n"
			      "InnoDB: the corrupt table."
			      " You can use CHECK\n"
			      "InnoDB: TABLE to scan your"
			      " table for corruption.\n"
			      "InnoDB: See also "
			      REFMAN "forcing-recovery.html\n"
			      "InnoDB: about forcing recovery.\n", stderr);

			if (srv_force_recovery < SRV_FORCE_IGNORE_CORRUPT) {
				fputs("InnoDB: Ending processing because of"
				      " a corrupt database page.\n",
				      stderr);
				exit(1);
			}
		}

		if (recv_recovery_is_on()) {
			/* Pages must be uncompressed for crash recovery. */
			ut_a(uncompressed);
			recv_recover_page(TRUE, (buf_block_t*) bpage);
		}

		if (uncompressed && !recv_no_ibuf_operations) {
			ibuf_merge_or_delete_for_page(
				(buf_block_t*) bpage, bpage->space,
				bpage->offset, buf_page_get_zip_size(bpage),
				TRUE);
		}
	}

	buf_pool_mutex_enter(buf_pool);
	mutex_enter(buf_page_get_mutex(bpage));

#ifdef UNIV_IBUF_COUNT_DEBUG
	if (io_type == BUF_IO_WRITE || uncompressed) {
		/* For BUF_IO_READ of compressed-only blocks, the
		buffered operations will be merged by buf_page_get_gen()
		after the block has been uncompressed. */
		ut_a(ibuf_count_get(bpage->space, bpage->offset) == 0);
	}
#endif
	/* Because this thread which does the unlocking is not the same that
	did the locking, we use a pass value != 0 in unlock, which simply
	removes the newest lock debug record, without checking the thread
	id. */

	buf_page_set_io_fix(bpage, BUF_IO_NONE);

	switch (io_type) {
	case BUF_IO_READ:
		/* NOTE that the call to ibuf may have moved the ownership of
		the x-latch to this OS thread: do not let this confuse you in
		debugging! */

		ut_ad(buf_pool->n_pend_reads > 0);
		buf_pool->n_pend_reads--;
		buf_pool->stat.n_pages_read++;

		if (uncompressed) {
			rw_lock_x_unlock_gen(&((buf_block_t*) bpage)->lock,
					     BUF_IO_READ);
		}

		break;

	case BUF_IO_WRITE:
		/* Write means a flush operation: call the completion
		routine in the flush system */

		buf_flush_write_complete(bpage);

		if (uncompressed) {
			rw_lock_s_unlock_gen(&((buf_block_t*) bpage)->lock,
					     BUF_IO_WRITE);
		}

		buf_pool->stat.n_pages_written++;

		break;

	default:
		ut_error;
	}

#ifdef UNIV_DEBUG
	if (buf_debug_prints) {
		fprintf(stderr, "Has %s page space %lu page no %lu\n",
			io_type == BUF_IO_READ ? "read" : "written",
			(ulong) buf_page_get_space(bpage),
			(ulong) buf_page_get_page_no(bpage));
	}
#endif /* UNIV_DEBUG */

	mutex_exit(buf_page_get_mutex(bpage));
	buf_pool_mutex_exit(buf_pool);
}

/*********************************************************************//**
Asserts that all file pages in the buffer are in a replaceable state.
@return	TRUE */
static
ibool
buf_all_freed_instance(
/*===================*/
	buf_pool_t*	buf_pool)	/*!< in: buffer pool instancce */
{
	ulint		i;
	buf_chunk_t*	chunk;

	ut_ad(buf_pool);

	buf_pool_mutex_enter(buf_pool);

	chunk = buf_pool->chunks;

	for (i = buf_pool->n_chunks; i--; chunk++) {

		const buf_block_t* block = buf_chunk_not_freed(chunk);

		if (UNIV_LIKELY_NULL(block)) {
			fprintf(stderr,
				"Page %lu %lu still fixed or dirty\n",
				(ulong) block->page.space,
				(ulong) block->page.offset);
			ut_error;
		}
	}

	buf_pool_mutex_exit(buf_pool);

	return(TRUE);
}

/*********************************************************************//**
Invalidates file pages in one buffer pool instance */
static
void
buf_pool_invalidate_instance(
/*=========================*/
	buf_pool_t*	buf_pool)	/*!< in: buffer pool instance */
{
	ibool		freed;
	enum buf_flush	i;

	buf_pool_mutex_enter(buf_pool);

	for (i = BUF_FLUSH_LRU; i < BUF_FLUSH_N_TYPES; i++) {

		/* As this function is called during startup and
		during redo application phase during recovery, InnoDB
		is single threaded (apart from IO helper threads) at
		this stage. No new write batch can be in intialization
		stage at this point. */
		ut_ad(buf_pool->init_flush[i] == FALSE);

		/* However, it is possible that a write batch that has
		been posted earlier is still not complete. For buffer
		pool invalidation to proceed we must ensure there is NO
		write activity happening. */
		if (buf_pool->n_flush[i] > 0) {
			buf_pool_mutex_exit(buf_pool);
			buf_flush_wait_batch_end(buf_pool, i);
			buf_pool_mutex_enter(buf_pool);
		}
	}

	buf_pool_mutex_exit(buf_pool);

	ut_ad(buf_all_freed_instance(buf_pool));

	freed = TRUE;

	while (freed) {
		freed = buf_LRU_search_and_free_block(buf_pool, 100);
	}

	buf_pool_mutex_enter(buf_pool);

	ut_ad(UT_LIST_GET_LEN(buf_pool->LRU) == 0);
	ut_ad(UT_LIST_GET_LEN(buf_pool->unzip_LRU) == 0);

	buf_pool->freed_page_clock = 0;
	buf_pool->LRU_old = NULL;
	buf_pool->LRU_old_len = 0;
	buf_pool->LRU_flush_ended = 0;

	memset(&buf_pool->stat, 0x00, sizeof(buf_pool->stat));
	buf_refresh_io_stats(buf_pool);

	buf_pool_mutex_exit(buf_pool);
}

/*********************************************************************//**
Invalidates the file pages in the buffer pool when an archive recovery is
completed. All the file pages buffered must be in a replaceable state when
this function is called: not latched and not modified. */
UNIV_INTERN
void
buf_pool_invalidate(void)
/*=====================*/
{
	ulint   i;

	for (i = 0; i < srv_buf_pool_instances; i++) {
		buf_pool_invalidate_instance(buf_pool_from_array(i));
	}
}

#if defined UNIV_DEBUG || defined UNIV_BUF_DEBUG
/*********************************************************************//**
Validates data in one buffer pool instance
@return	TRUE */
static
ibool
buf_pool_validate_instance(
/*=======================*/
	buf_pool_t*	buf_pool)	/*!< in: buffer pool instance */
{
	buf_page_t*	b;
	buf_chunk_t*	chunk;
	ulint		i;
	ulint		n_single_flush	= 0;
	ulint		n_lru_flush	= 0;
	ulint		n_list_flush	= 0;
	ulint		n_lru		= 0;
	ulint		n_flush		= 0;
	ulint		n_free		= 0;
	ulint		n_zip		= 0;

	ut_ad(buf_pool);

	buf_pool_mutex_enter(buf_pool);

	chunk = buf_pool->chunks;

	/* Check the uncompressed blocks. */

	for (i = buf_pool->n_chunks; i--; chunk++) {

		ulint		j;
		buf_block_t*	block = chunk->blocks;

		for (j = chunk->size; j--; block++) {

			mutex_enter(&block->mutex);

			switch (buf_block_get_state(block)) {
			case BUF_BLOCK_ZIP_FREE:
			case BUF_BLOCK_ZIP_PAGE:
			case BUF_BLOCK_ZIP_DIRTY:
				/* These should only occur on
				zip_clean, zip_free[], or flush_list. */
				ut_error;
				break;

			case BUF_BLOCK_FILE_PAGE:
				ut_a(buf_page_hash_get(buf_pool,
						       buf_block_get_space(
							       block),
						       buf_block_get_page_no(
							       block))
				     == &block->page);

#ifdef UNIV_IBUF_COUNT_DEBUG
				ut_a(buf_page_get_io_fix(&block->page)
				     == BUF_IO_READ
				     || !ibuf_count_get(buf_block_get_space(
								block),
							buf_block_get_page_no(
								block)));
#endif
				switch (buf_page_get_io_fix(&block->page)) {
				case BUF_IO_NONE:
					break;

				case BUF_IO_WRITE:
					switch (buf_page_get_flush_type(
							&block->page)) {
					case BUF_FLUSH_LRU:
						n_lru_flush++;
						ut_a(rw_lock_is_locked(
							     &block->lock,
							     RW_LOCK_SHARED));
						break;
					case BUF_FLUSH_LIST:
						n_list_flush++;
						break;
					case BUF_FLUSH_SINGLE_PAGE:
						n_single_flush++;
						break;
					default:
						ut_error;
					}

					break;

				case BUF_IO_READ:

					ut_a(rw_lock_is_locked(&block->lock,
							       RW_LOCK_EX));
					break;
				}

				n_lru++;
				break;

			case BUF_BLOCK_NOT_USED:
				n_free++;
				break;

			case BUF_BLOCK_READY_FOR_USE:
			case BUF_BLOCK_MEMORY:
			case BUF_BLOCK_REMOVE_HASH:
				/* do nothing */
				break;
			}

			mutex_exit(&block->mutex);
		}
	}

	mutex_enter(&buf_pool->zip_mutex);

	/* Check clean compressed-only blocks. */

	for (b = UT_LIST_GET_FIRST(buf_pool->zip_clean); b;
	     b = UT_LIST_GET_NEXT(list, b)) {
		ut_a(buf_page_get_state(b) == BUF_BLOCK_ZIP_PAGE);
		switch (buf_page_get_io_fix(b)) {
		case BUF_IO_NONE:
			/* All clean blocks should be I/O-unfixed. */
			break;
		case BUF_IO_READ:
			/* In buf_LRU_free_block(), we temporarily set
			b->io_fix = BUF_IO_READ for a newly allocated
			control block in order to prevent
			buf_page_get_gen() from decompressing the block. */
			break;
		default:
			ut_error;
			break;
		}

		/* It is OK to read oldest_modification here because
		we have acquired buf_pool->zip_mutex above which acts
		as the 'block->mutex' for these bpages. */
		ut_a(!b->oldest_modification);
		ut_a(buf_page_hash_get(buf_pool, b->space, b->offset) == b);

		n_lru++;
		n_zip++;
	}

	/* Check dirty blocks. */

	buf_flush_list_mutex_enter(buf_pool);
	for (b = UT_LIST_GET_FIRST(buf_pool->flush_list); b;
	     b = UT_LIST_GET_NEXT(list, b)) {
		ut_ad(b->in_flush_list);
		ut_a(b->oldest_modification);
		n_flush++;

		switch (buf_page_get_state(b)) {
		case BUF_BLOCK_ZIP_DIRTY:
			n_lru++;
			n_zip++;
			switch (buf_page_get_io_fix(b)) {
			case BUF_IO_NONE:
			case BUF_IO_READ:
				break;
			case BUF_IO_WRITE:
				switch (buf_page_get_flush_type(b)) {
				case BUF_FLUSH_LRU:
					n_lru_flush++;
					break;
				case BUF_FLUSH_LIST:
					n_list_flush++;
					break;
				case BUF_FLUSH_SINGLE_PAGE:
					n_single_flush++;
					break;
				default:
					ut_error;
				}
				break;
			}
			break;
		case BUF_BLOCK_FILE_PAGE:
			/* uncompressed page */
			break;
		case BUF_BLOCK_ZIP_FREE:
		case BUF_BLOCK_ZIP_PAGE:
		case BUF_BLOCK_NOT_USED:
		case BUF_BLOCK_READY_FOR_USE:
		case BUF_BLOCK_MEMORY:
		case BUF_BLOCK_REMOVE_HASH:
			ut_error;
			break;
		}
		ut_a(buf_page_hash_get(buf_pool, b->space, b->offset) == b);
	}

	ut_a(UT_LIST_GET_LEN(buf_pool->flush_list) == n_flush);

	buf_flush_list_mutex_exit(buf_pool);

	mutex_exit(&buf_pool->zip_mutex);

	if (n_lru + n_free > buf_pool->curr_size + n_zip) {
		fprintf(stderr, "n LRU %lu, n free %lu, pool %lu zip %lu\n",
			(ulong) n_lru, (ulong) n_free,
			(ulong) buf_pool->curr_size, (ulong) n_zip);
		ut_error;
	}

	ut_a(UT_LIST_GET_LEN(buf_pool->LRU) == n_lru);
	if (UT_LIST_GET_LEN(buf_pool->free) != n_free) {
		fprintf(stderr, "Free list len %lu, free blocks %lu\n",
			(ulong) UT_LIST_GET_LEN(buf_pool->free),
			(ulong) n_free);
		ut_error;
	}

	ut_a(buf_pool->n_flush[BUF_FLUSH_SINGLE_PAGE] == n_single_flush);
	ut_a(buf_pool->n_flush[BUF_FLUSH_LIST] == n_list_flush);
	ut_a(buf_pool->n_flush[BUF_FLUSH_LRU] == n_lru_flush);

	buf_pool_mutex_exit(buf_pool);

	ut_a(buf_LRU_validate());
	ut_a(buf_flush_validate(buf_pool));

	return(TRUE);
}

/*********************************************************************//**
Validates the buffer buf_pool data structure.
@return	TRUE */
UNIV_INTERN
ibool
buf_validate(void)
/*==============*/
{
	ulint	i;

	for (i = 0; i < srv_buf_pool_instances; i++) {
		buf_pool_t*	buf_pool;

		buf_pool = buf_pool_from_array(i);

		buf_pool_validate_instance(buf_pool);
	}
	return(TRUE);
}

#endif /* UNIV_DEBUG || UNIV_BUF_DEBUG */

#if defined UNIV_DEBUG_PRINT || defined UNIV_DEBUG || defined UNIV_BUF_DEBUG
/*********************************************************************//**
Prints info of the buffer buf_pool data structure for one instance. */
static
void
buf_print_instance(
/*===============*/
	buf_pool_t*	buf_pool)
{
	dulint*		index_ids;
	ulint*		counts;
	ulint		size;
	ulint		i;
	ulint		j;
	dulint		id;
	ulint		n_found;
	buf_chunk_t*	chunk;
	dict_index_t*	index;

	ut_ad(buf_pool);

	size = buf_pool->curr_size;

	index_ids = mem_alloc(sizeof(dulint) * size);
	counts = mem_alloc(sizeof(ulint) * size);

	buf_pool_mutex_enter(buf_pool);
	buf_flush_list_mutex_enter(buf_pool);

	fprintf(stderr,
		"buf_pool size %lu\n"
		"database pages %lu\n"
		"free pages %lu\n"
		"modified database pages %lu\n"
		"n pending decompressions %lu\n"
		"n pending reads %lu\n"
		"n pending flush LRU %lu list %lu single page %lu\n"
		"pages made young %lu, not young %lu\n"
		"pages read %lu, created %lu, written %lu\n",
		(ulong) size,
		(ulong) UT_LIST_GET_LEN(buf_pool->LRU),
		(ulong) UT_LIST_GET_LEN(buf_pool->free),
		(ulong) UT_LIST_GET_LEN(buf_pool->flush_list),
		(ulong) buf_pool->n_pend_unzip,
		(ulong) buf_pool->n_pend_reads,
		(ulong) buf_pool->n_flush[BUF_FLUSH_LRU],
		(ulong) buf_pool->n_flush[BUF_FLUSH_LIST],
		(ulong) buf_pool->n_flush[BUF_FLUSH_SINGLE_PAGE],
		(ulong) buf_pool->stat.n_pages_made_young,
		(ulong) buf_pool->stat.n_pages_not_made_young,
		(ulong) buf_pool->stat.n_pages_read,
		(ulong) buf_pool->stat.n_pages_created,
		(ulong) buf_pool->stat.n_pages_written);

	buf_flush_list_mutex_exit(buf_pool);

	/* Count the number of blocks belonging to each index in the buffer */

	n_found = 0;

	chunk = buf_pool->chunks;

	for (i = buf_pool->n_chunks; i--; chunk++) {
		buf_block_t*	block		= chunk->blocks;
		ulint		n_blocks	= chunk->size;

		for (; n_blocks--; block++) {
			const buf_frame_t* frame = block->frame;

			if (fil_page_get_type(frame) == FIL_PAGE_INDEX) {

				id = btr_page_get_index_id(frame);

				/* Look for the id in the index_ids array */
				j = 0;

				while (j < n_found) {

					if (ut_dulint_cmp(index_ids[j],
							  id) == 0) {
						counts[j]++;

						break;
					}
					j++;
				}

				if (j == n_found) {
					n_found++;
					index_ids[j] = id;
					counts[j] = 1;
				}
			}
		}
	}

	buf_pool_mutex_exit(buf_pool);

	for (i = 0; i < n_found; i++) {
		index = dict_index_get_if_in_cache(index_ids[i]);

		fprintf(stderr,
			"Block count for index %lu in buffer is about %lu",
			(ulong) ut_dulint_get_low(index_ids[i]),
			(ulong) counts[i]);

		if (index) {
			putc(' ', stderr);
			dict_index_name_print(stderr, NULL, index);
		}

		putc('\n', stderr);
	}

	mem_free(index_ids);
	mem_free(counts);

	ut_a(buf_pool_validate_instance(buf_pool));
}

/*********************************************************************//**
Prints info of the buffer buf_pool data structure. */
UNIV_INTERN
void
buf_print(void)
/*===========*/
{
	ulint   i;

	for (i = 0; i < srv_buf_pool_instances; i++) {
		buf_pool_t*	buf_pool;

		buf_pool = buf_pool_from_array(i);
		buf_print_instance(buf_pool);
	}
}
#endif /* UNIV_DEBUG_PRINT || UNIV_DEBUG || UNIV_BUF_DEBUG */

#ifdef UNIV_DEBUG
/*********************************************************************//**
Returns the number of latched pages in the buffer pool.
@return	number of latched pages */
UNIV_INTERN
ulint
buf_get_latched_pages_number_instance(
/*==================================*/
	buf_pool_t*	buf_pool)	/*!< in: buffer pool instance */
{
	buf_page_t*	b;
	ulint		i;
	buf_chunk_t*	chunk;
	ulint		fixed_pages_number = 0;

	buf_pool_mutex_enter(buf_pool);

	chunk = buf_pool->chunks;

	for (i = buf_pool->n_chunks; i--; chunk++) {
		buf_block_t*	block;
		ulint		j;

		block = chunk->blocks;

		for (j = chunk->size; j--; block++) {
			if (buf_block_get_state(block)
			    != BUF_BLOCK_FILE_PAGE) {

				continue;
			}

			mutex_enter(&block->mutex);

			if (block->page.buf_fix_count != 0
			    || buf_page_get_io_fix(&block->page)
			    != BUF_IO_NONE) {
				fixed_pages_number++;
			}

			mutex_exit(&block->mutex);
		}
	}

	mutex_enter(&buf_pool->zip_mutex);

	/* Traverse the lists of clean and dirty compressed-only blocks. */

	for (b = UT_LIST_GET_FIRST(buf_pool->zip_clean); b;
	     b = UT_LIST_GET_NEXT(list, b)) {
		ut_a(buf_page_get_state(b) == BUF_BLOCK_ZIP_PAGE);
		ut_a(buf_page_get_io_fix(b) != BUF_IO_WRITE);

		if (b->buf_fix_count != 0
		    || buf_page_get_io_fix(b) != BUF_IO_NONE) {
			fixed_pages_number++;
		}
	}

	buf_flush_list_mutex_enter(buf_pool);
	for (b = UT_LIST_GET_FIRST(buf_pool->flush_list); b;
	     b = UT_LIST_GET_NEXT(list, b)) {
		ut_ad(b->in_flush_list);

		switch (buf_page_get_state(b)) {
		case BUF_BLOCK_ZIP_DIRTY:
			if (b->buf_fix_count != 0
			    || buf_page_get_io_fix(b) != BUF_IO_NONE) {
				fixed_pages_number++;
			}
			break;
		case BUF_BLOCK_FILE_PAGE:
			/* uncompressed page */
			break;
		case BUF_BLOCK_ZIP_FREE:
		case BUF_BLOCK_ZIP_PAGE:
		case BUF_BLOCK_NOT_USED:
		case BUF_BLOCK_READY_FOR_USE:
		case BUF_BLOCK_MEMORY:
		case BUF_BLOCK_REMOVE_HASH:
			ut_error;
			break;
		}
	}

	buf_flush_list_mutex_exit(buf_pool);
	mutex_exit(&buf_pool->zip_mutex);
	buf_pool_mutex_exit(buf_pool);

	return(fixed_pages_number);
}

/*********************************************************************//**
Returns the number of latched pages in all the buffer pools.
@return	number of latched pages */
UNIV_INTERN
ulint
buf_get_latched_pages_number(void)
/*==============================*/
{
	ulint	i;
	ulint	total_latched_pages = 0;

	for (i = 0; i < srv_buf_pool_instances; i++) {
		buf_pool_t*	buf_pool;

		buf_pool = buf_pool_from_array(i);

		total_latched_pages += buf_get_latched_pages_number_instance(
			buf_pool);
	}

	return(total_latched_pages);
}

#endif /* UNIV_DEBUG */

/*********************************************************************//**
Returns the number of pending buf pool ios.
@return	number of pending I/O operations */
UNIV_INTERN
ulint
buf_get_n_pending_ios(void)
/*=======================*/
{
	ulint	i;
	ulint	pend_ios = 0;

	for (i = 0; i < srv_buf_pool_instances; i++) {
		buf_pool_t*	buf_pool;

		buf_pool = buf_pool_from_array(i);

		pend_ios +=
			buf_pool->n_pend_reads
			+ buf_pool->n_flush[BUF_FLUSH_LRU]
			+ buf_pool->n_flush[BUF_FLUSH_LIST]
			+ buf_pool->n_flush[BUF_FLUSH_SINGLE_PAGE];
	}

	return(pend_ios);
}

/*********************************************************************//**
Returns the ratio in percents of modified pages in the buffer pool /
database pages in the buffer pool.
@return	modified page percentage ratio */
UNIV_INTERN
ulint
buf_get_modified_ratio_pct(void)
/*============================*/
{
	ulint		ratio;
	ulint		lru_len = 0;
	ulint		free_len = 0;
	ulint		flush_list_len = 0;

	buf_get_total_list_len(&lru_len, &free_len, &flush_list_len);

	ratio = (100 * flush_list_len) / (1 + lru_len + free_len);
  
	/* 1 + is there to avoid division by zero */

	return(ratio);
}

/*********************************************************************//**
Prints info of the buffer i/o. */
UNIV_INTERN
void
buf_print_io_instance(
/*==================*/
	buf_pool_t*	buf_pool,	/*!< in: buffer pool instance */
	FILE*		file)		/*!< in/out: buffer where to print */
{
	time_t	current_time;
	double	time_elapsed;
	ulint	n_gets_diff;

	ut_ad(buf_pool);

	buf_pool_mutex_enter(buf_pool);
	buf_flush_list_mutex_enter(buf_pool);

	fprintf(file,
		"Buffer pool size   %lu\n"
		"Free buffers       %lu\n"
		"Database pages     %lu\n"
		"Old database pages %lu\n"
		"Modified db pages  %lu\n"
		"Pending reads %lu\n"
		"Pending writes: LRU %lu, flush list %lu, single page %lu\n",
		(ulong) buf_pool->curr_size,
		(ulong) UT_LIST_GET_LEN(buf_pool->free),
		(ulong) UT_LIST_GET_LEN(buf_pool->LRU),
		(ulong) buf_pool->LRU_old_len,
		(ulong) UT_LIST_GET_LEN(buf_pool->flush_list),
		(ulong) buf_pool->n_pend_reads,
		(ulong) buf_pool->n_flush[BUF_FLUSH_LRU]
		+ buf_pool->init_flush[BUF_FLUSH_LRU],
		(ulong) buf_pool->n_flush[BUF_FLUSH_LIST]
		+ buf_pool->init_flush[BUF_FLUSH_LIST],
		(ulong) buf_pool->n_flush[BUF_FLUSH_SINGLE_PAGE]);

	buf_flush_list_mutex_exit(buf_pool);

	current_time = time(NULL);
	time_elapsed = 0.001 + difftime(current_time,
					buf_pool->last_printout_time);

	fprintf(file,
		"Pages made young %lu, not young %lu\n"
		"%.2f youngs/s, %.2f non-youngs/s\n"
		"Pages read %lu, created %lu, written %lu\n"
		"%.2f reads/s, %.2f creates/s, %.2f writes/s\n",
		(ulong) buf_pool->stat.n_pages_made_young,
		(ulong) buf_pool->stat.n_pages_not_made_young,
		(buf_pool->stat.n_pages_made_young
		 - buf_pool->old_stat.n_pages_made_young)
		/ time_elapsed,
		(buf_pool->stat.n_pages_not_made_young
		 - buf_pool->old_stat.n_pages_not_made_young)
		/ time_elapsed,
		(ulong) buf_pool->stat.n_pages_read,
		(ulong) buf_pool->stat.n_pages_created,
		(ulong) buf_pool->stat.n_pages_written,
		(buf_pool->stat.n_pages_read
		 - buf_pool->old_stat.n_pages_read)
		/ time_elapsed,
		(buf_pool->stat.n_pages_created
		 - buf_pool->old_stat.n_pages_created)
		/ time_elapsed,
		(buf_pool->stat.n_pages_written
		 - buf_pool->old_stat.n_pages_written)
		/ time_elapsed);

	n_gets_diff = buf_pool->stat.n_page_gets
		    - buf_pool->old_stat.n_page_gets;

	if (n_gets_diff) {
		fprintf(file,
			"Buffer pool hit rate %lu / 1000,"
			" young-making rate %lu / 1000 not %lu / 1000\n",
			(ulong)
			(1000 - ((1000 * (buf_pool->stat.n_pages_read
					  - buf_pool->old_stat.n_pages_read))
				 / (buf_pool->stat.n_page_gets
				    - buf_pool->old_stat.n_page_gets))),
			(ulong)
			(1000 * (buf_pool->stat.n_pages_made_young
				 - buf_pool->old_stat.n_pages_made_young)
			 / n_gets_diff),
			(ulong)
			(1000 * (buf_pool->stat.n_pages_not_made_young
				 - buf_pool->old_stat.n_pages_not_made_young)
			 / n_gets_diff));
	} else {
		fputs("No buffer pool page gets since the last printout\n",
		      file);
	}

	/* Statistics about read ahead algorithm */
	fprintf(file, "Pages read ahead %.2f/s,"
		" evicted without access %.2f/s\n",
		(buf_pool->stat.n_ra_pages_read
		- buf_pool->old_stat.n_ra_pages_read)
		/ time_elapsed,
		(buf_pool->stat.n_ra_pages_evicted
		- buf_pool->old_stat.n_ra_pages_evicted)
		/ time_elapsed);

	/* Print some values to help us with visualizing what is
	happening with LRU eviction. */
	fprintf(file,
		"LRU len: %lu, unzip_LRU len: %lu\n"
		"I/O sum[%lu]:cur[%lu], unzip sum[%lu]:cur[%lu]\n",
		UT_LIST_GET_LEN(buf_pool->LRU),
		UT_LIST_GET_LEN(buf_pool->unzip_LRU),
		buf_LRU_stat_sum.io, buf_LRU_stat_cur.io,
		buf_LRU_stat_sum.unzip, buf_LRU_stat_cur.unzip);

	buf_refresh_io_stats(buf_pool);
	buf_pool_mutex_exit(buf_pool);
}

/*********************************************************************//**
Prints info of the buffer i/o. */
UNIV_INTERN
void
buf_print_io(
/*=========*/
	FILE*	file)	/*!< in/out: buffer where to print */
{
	ulint   i;

	for (i = 0; i < srv_buf_pool_instances; i++) {
		buf_pool_t*	buf_pool;

		buf_pool = buf_pool_from_array(i);
		buf_print_io_instance(buf_pool, file);
	}
}

/**********************************************************************//**
Refreshes the statistics used to print per-second averages. */
UNIV_INTERN
void
buf_refresh_io_stats(
/*=================*/
	buf_pool_t*	buf_pool)	/*!< in: buffer pool instance */
{
	buf_pool->last_printout_time = ut_time();
	buf_pool->old_stat = buf_pool->stat;
}

/**********************************************************************//**
Refreshes the statistics used to print per-second averages. */
UNIV_INTERN
void
buf_refresh_io_stats_all(void)
/*==========================*/
{
	ulint		i;

	for (i = 0; i < srv_buf_pool_instances; i++) {
		buf_pool_t*	buf_pool;

		buf_pool = buf_pool_from_array(i);

		buf_refresh_io_stats(buf_pool);
	}
}

/**********************************************************************//**
Check if all pages in all buffer pools are in a replacable state.
@return FALSE if not */
UNIV_INTERN
ibool
buf_all_freed(void)
/*===============*/
{
	ulint	i;

	for (i = 0; i < srv_buf_pool_instances; i++) {
		buf_pool_t*	buf_pool;

		buf_pool = buf_pool_from_array(i);

		if (!buf_all_freed_instance(buf_pool)) {
			return(FALSE);
		}
 	}

	return(TRUE);
}
  
/*********************************************************************//**
Checks that there currently are no pending i/o-operations for the buffer
pool.
@return	TRUE if there is no pending i/o */
UNIV_INTERN
ibool
buf_pool_check_no_pending_io(void)
/*==============================*/
{
	ulint		i;
	ibool		ret = TRUE;

	buf_pool_mutex_enter_all();

	for (i = 0; i < srv_buf_pool_instances && ret; i++) {
		const buf_pool_t*	buf_pool;

		buf_pool = buf_pool_from_array(i);

		if (buf_pool->n_pend_reads
		    + buf_pool->n_flush[BUF_FLUSH_LRU]
		    + buf_pool->n_flush[BUF_FLUSH_LIST]
		    + buf_pool->n_flush[BUF_FLUSH_SINGLE_PAGE]) {

			ret = FALSE;
		}
	}

	buf_pool_mutex_exit_all();

	return(ret);
}

#if 0
Code currently not used
/*********************************************************************//**
Gets the current length of the free list of buffer blocks.
@return	length of the free list */
UNIV_INTERN
ulint
buf_get_free_list_len(void)
/*=======================*/
{
	ulint	len;

	buf_pool_mutex_enter(buf_pool);

	len = UT_LIST_GET_LEN(buf_pool->free);

	buf_pool_mutex_exit(buf_pool);

	return(len);
}
#endif

#else /* !UNIV_HOTBACKUP */
/********************************************************************//**
Inits a page to the buffer buf_pool, for use in ibbackup --restore. */
UNIV_INTERN
void
buf_page_init_for_backup_restore(
/*=============================*/
	ulint		space,	/*!< in: space id */
	ulint		offset,	/*!< in: offset of the page within space
				in units of a page */
	ulint		zip_size,/*!< in: compressed page size in bytes
				or 0 for uncompressed pages */
	buf_block_t*	block)	/*!< in: block to init */
{
	block->page.state	= BUF_BLOCK_FILE_PAGE;
	block->page.space	= space;
	block->page.offset	= offset;

	page_zip_des_init(&block->page.zip);

	/* We assume that block->page.data has been allocated
	with zip_size == UNIV_PAGE_SIZE. */
	ut_ad(zip_size <= UNIV_PAGE_SIZE);
	ut_ad(ut_is_2pow(zip_size));
	page_zip_set_size(&block->page.zip, zip_size);
	if (zip_size) {
		block->page.zip.data = block->frame + UNIV_PAGE_SIZE;
	}
}
#endif /* !UNIV_HOTBACKUP */<|MERGE_RESOLUTION|>--- conflicted
+++ resolved
@@ -2957,11 +2957,7 @@
 
 		block->page.buf_fix_count = 1;
 		buf_block_set_io_fix(block, BUF_IO_READ);
-<<<<<<< HEAD
-		rw_lock_x_lock(&block->lock);
-=======
 		rw_lock_x_lock_func(&block->lock, 0, file, line);
->>>>>>> bf67973d
 
 		UNIV_MEM_INVALID(bpage, sizeof *bpage);
 
