/*****************************************************************************

Copyright (c) 1995, 2017, Oracle and/or its affiliates. All Rights Reserved.
Copyright (c) 2015, 2021, MariaDB Corporation.

This program is free software; you can redistribute it and/or modify it under
the terms of the GNU General Public License as published by the Free Software
Foundation; version 2 of the License.

This program is distributed in the hope that it will be useful, but WITHOUT
ANY WARRANTY; without even the implied warranty of MERCHANTABILITY or FITNESS
FOR A PARTICULAR PURPOSE. See the GNU General Public License for more details.

You should have received a copy of the GNU General Public License along with
this program; if not, write to the Free Software Foundation, Inc.,
51 Franklin Street, Fifth Floor, Boston, MA 02110-1335 USA

*****************************************************************************/

/**************************************************//**
@file buf/buf0rea.cc
The database buffer read

Created 11/5/1995 Heikki Tuuri
*******************************************************/

#include "univ.i"
#include <mysql/service_thd_wait.h>

#include "buf0rea.h"
#include "fil0fil.h"
#include "mtr0mtr.h"
#include "buf0buf.h"
#include "buf0flu.h"
#include "buf0lru.h"
#include "buf0dblwr.h"
#include "ibuf0ibuf.h"
#include "log0recv.h"
#include "trx0sys.h"
#include "os0file.h"
#include "srv0start.h"
#include "srv0srv.h"

/** There must be at least this many pages in buf_pool in the area to start
a random read-ahead */
#define BUF_READ_AHEAD_RANDOM_THRESHOLD(b)	\
				(5 + BUF_READ_AHEAD_AREA(b) / 8)

/** If there are buf_pool->curr_size per the number below pending reads, then
read-ahead is not done: this is to prevent flooding the buffer pool with
i/o-fixed buffer blocks */
#define BUF_READ_AHEAD_PEND_LIMIT	2

/********************************************************************//**
Unfixes the pages, unlatches the page,
removes it from page_hash and removes it from LRU. */
static
void
buf_read_page_handle_error(
/*=======================*/
	buf_page_t*	bpage)	/*!< in: pointer to the block */
{
	buf_pool_t*	buf_pool = buf_pool_from_bpage(bpage);
	const bool	uncompressed = (buf_page_get_state(bpage)
					== BUF_BLOCK_FILE_PAGE);
	const page_id_t	old_page_id = bpage->id;

	/* First unfix and release lock on the bpage */
	buf_pool_mutex_enter(buf_pool);
	mutex_enter(buf_page_get_mutex(bpage));
	ut_ad(buf_page_get_io_fix(bpage) == BUF_IO_READ);

	bpage->id.set_corrupt_id();
	/* Set BUF_IO_NONE before we remove the block from LRU list */
	buf_page_set_io_fix(bpage, BUF_IO_NONE);

	if (uncompressed) {
		rw_lock_x_unlock_gen(
			&((buf_block_t*) bpage)->lock,
			BUF_IO_READ);
	}

	mutex_exit(buf_page_get_mutex(bpage));

	/* remove the block from LRU list */
	buf_LRU_free_one_page(bpage, old_page_id);

	ut_ad(buf_pool->n_pend_reads > 0);
	buf_pool->n_pend_reads--;

	buf_pool_mutex_exit(buf_pool);
}

/** Low-level function which reads a page asynchronously from a file to the
buffer buf_pool if it is not already there, in which case does nothing.
Sets the io_fix flag and sets an exclusive lock on the buffer frame. The
flag is cleared and the x-lock released by an i/o-handler thread.

@param[out] err		DB_SUCCESS or DB_TABLESPACE_DELETED
			if we are trying
			to read from a non-existent tablespace
@param[in] sync		true if synchronous aio is desired
@param[in] type		IO type, SIMULATED, IGNORE_MISSING
@param[in] mode		BUF_READ_IBUF_PAGES_ONLY, ...,
@param[in] page_id	page id
@param[in] zip_size	ROW_FORMAT=COMPRESSED page size, or 0
@param[in] unzip	true=request uncompressed page
@param[in] ignore_missing_space  true=ignore missing space when reading
@return 1 if a read request was queued, 0 if the page already resided
in buf_pool, or if the page is in the doublewrite buffer blocks in
which case it is never read into the pool, or if the tablespace does
not exist or is being dropped */
static
ulint
buf_read_page_low(
	dberr_t*		err,
	bool			sync,
	ulint			type,
	ulint			mode,
	const page_id_t		page_id,
	ulint			zip_size,
	bool			unzip,
	bool			ignore_missing_space = false)
{
	buf_page_t*	bpage;

	*err = DB_SUCCESS;

	if (page_id.space() == TRX_SYS_SPACE
	    && buf_dblwr_page_inside(page_id.page_no())) {

		ib::error() << "Trying to read doublewrite buffer page "
			<< page_id;
		return(0);
	}

	if (ibuf_bitmap_page(page_id, zip_size) || trx_sys_hdr_page(page_id)) {

		/* Trx sys header is so low in the latching order that we play
		safe and do not leave the i/o-completion to an asynchronous
		i/o-thread. Ibuf bitmap pages must always be read with
		syncronous i/o, to make sure they do not get involved in
		thread deadlocks. */

		sync = true;
	}

	/* The following call will also check if the tablespace does not exist
	or is being dropped; if we succeed in initing the page in the buffer
	pool for read, then DISCARD cannot proceed until the read has
	completed */
	bpage = buf_page_init_for_read(err, mode, page_id, zip_size, unzip);

	if (bpage == NULL) {

		return(0);
	}

	DBUG_LOG("ib_buf",
		 "read page " << page_id << " zip_size=" << zip_size
		 << " unzip=" << unzip << ',' << (sync ? "sync" : "async"));

	ut_ad(buf_page_in_file(bpage));

	if (sync) {
		thd_wait_begin(NULL, THD_WAIT_DISKIO);
	}

	void*	dst;

	if (zip_size) {
		dst = bpage->zip.data;
	} else {
		ut_a(buf_page_get_state(bpage) == BUF_BLOCK_FILE_PAGE);

		dst = ((buf_block_t*) bpage)->frame;
	}

	IORequest	request(type | IORequest::READ);

	*err = fil_io(
		request, sync, page_id, zip_size, 0,
		zip_size ? zip_size : srv_page_size,
		dst, bpage, ignore_missing_space);

	if (sync) {
		thd_wait_end(NULL);
	}

	if (UNIV_UNLIKELY(*err != DB_SUCCESS)) {
<<<<<<< HEAD
		if (IORequest::ignore_missing(type)
		    || *err == DB_TABLESPACE_DELETED) {
=======
		if (*err == DB_TABLESPACE_TRUNCATED) {
			/* Remove the page which is outside the
			truncated tablespace bounds when recovering
			from a crash happened during a truncation */
			buf_read_page_handle_error(bpage);
			if (recv_recovery_is_on()) {
				mutex_enter(&recv_sys->mutex);
				ut_ad(recv_sys->n_addrs > 0);
				recv_sys->n_addrs--;
				mutex_exit(&recv_sys->mutex);
			}
			return(0);
		} else if (IORequest::ignore_missing(type)
			   || *err == DB_TABLESPACE_DELETED
			   || *err == DB_IO_ERROR) {
>>>>>>> e4901d95
			buf_read_page_handle_error(bpage);
			return(0);
		}

		ut_error;
	}

	if (sync) {
		/* The i/o is already completed when we arrive from
		fil_read */
		*err = buf_page_io_complete(bpage);

		if (*err != DB_SUCCESS) {
			return(0);
		}
	}

	return(1);
}

/** Applies a random read-ahead in buf_pool if there are at least a threshold
value of accessed pages from the random read-ahead area. Does not read any
page, not even the one at the position (space, offset), if the read-ahead
mechanism is not activated. NOTE 1: the calling thread may own latches on
pages: to avoid deadlocks this function must be written such that it cannot
end up waiting for these latches! NOTE 2: the calling thread must want
access to the page given: this rule is set to prevent unintended read-aheads
performed by ibuf routines, a situation which could result in a deadlock if
the OS does not support asynchronous i/o.
@param[in]	page_id		page id of a page which the current thread
wants to access
@param[in]	zip_size	ROW_FORMAT=COMPRESSED page size, or 0
@param[in]	ibuf		whether we are inside ibuf routine
@return number of page read requests issued; NOTE that if we read ibuf
pages, it may happen that the page at the given page number does not
get read even if we return a positive value! */
ulint
buf_read_ahead_random(const page_id_t page_id, ulint zip_size, bool ibuf)
{
	buf_pool_t*	buf_pool = buf_pool_get(page_id);
	ulint		recent_blocks	= 0;
	ulint		ibuf_mode;
	ulint		count;
	ulint		low, high;
	dberr_t		err = DB_SUCCESS;
	ulint		i;
	const ulint	buf_read_ahead_random_area
				= BUF_READ_AHEAD_AREA(buf_pool);

	if (!srv_random_read_ahead) {
		/* Disabled by user */
		return(0);
	}

	if (srv_startup_is_before_trx_rollback_phase) {
		/* No read-ahead to avoid thread deadlocks */
		return(0);
	}

	if (ibuf_bitmap_page(page_id, zip_size) || trx_sys_hdr_page(page_id)) {

		/* If it is an ibuf bitmap page or trx sys hdr, we do
		no read-ahead, as that could break the ibuf page access
		order */

		return(0);
	}

	low  = (page_id.page_no() / buf_read_ahead_random_area)
		* buf_read_ahead_random_area;

	high = (page_id.page_no() / buf_read_ahead_random_area + 1)
		* buf_read_ahead_random_area;

	if (fil_space_t* space = fil_space_acquire(page_id.space())) {
		high = space->max_page_number_for_io(high);
		space->release();
	} else {
		return(0);
	}

	buf_pool_mutex_enter(buf_pool);

	if (buf_pool->n_pend_reads
	    > buf_pool->curr_size / BUF_READ_AHEAD_PEND_LIMIT) {
		buf_pool_mutex_exit(buf_pool);

		return(0);
	}

	/* Count how many blocks in the area have been recently accessed,
	that is, reside near the start of the LRU list. */

	for (i = low; i < high; i++) {
		const buf_page_t*	bpage = buf_page_hash_get(
			buf_pool, page_id_t(page_id.space(), i));

		if (bpage != NULL
		    && buf_page_is_accessed(bpage)
		    && buf_page_peek_if_young(bpage)) {

			recent_blocks++;

			if (recent_blocks
			    >= BUF_READ_AHEAD_RANDOM_THRESHOLD(buf_pool)) {

				buf_pool_mutex_exit(buf_pool);
				goto read_ahead;
			}
		}
	}

	buf_pool_mutex_exit(buf_pool);
	/* Do nothing */
	return(0);

read_ahead:
	/* Read all the suitable blocks within the area */

	ibuf_mode = ibuf ? BUF_READ_IBUF_PAGES_ONLY : BUF_READ_ANY_PAGE;
	count = 0;

	for (i = low; i < high; i++) {
		/* It is only sensible to do read-ahead in the non-sync aio
		mode: hence FALSE as the first parameter */

		const page_id_t	cur_page_id(page_id.space(), i);

		if (!ibuf_bitmap_page(cur_page_id, zip_size)) {
			count += buf_read_page_low(
				&err, false,
				IORequest::DO_NOT_WAKE,
				ibuf_mode,
				cur_page_id, zip_size, false);

			switch (err) {
			case DB_SUCCESS:
			case DB_ERROR:
				break;
			case DB_TABLESPACE_DELETED:
				ib::info() << "Random readahead trying to"
					" access page " << cur_page_id
					<< " in nonexisting or"
					" being-dropped tablespace";
				break;
			default:
				ut_error;
			}
		}
	}

	/* In simulated aio we wake the aio handler threads only after
	queuing all aio requests, in native aio the following call does
	nothing: */

	os_aio_simulated_wake_handler_threads();

	if (count) {
		DBUG_PRINT("ib_buf", ("random read-ahead %u pages, %u:%u",
				      (unsigned) count,
				      (unsigned) page_id.space(),
				      (unsigned) page_id.page_no()));
	}

	/* Read ahead is considered one I/O operation for the purpose of
	LRU policy decision. */
	buf_LRU_stat_inc_io();

	buf_pool->stat.n_ra_pages_read_rnd += count;
	srv_stats.buf_pool_reads.add(count);
	return(count);
}

/** High-level function which reads a page asynchronously from a file to the
buffer buf_pool if it is not already there. Sets the io_fix flag and sets
an exclusive lock on the buffer frame. The flag is cleared and the x-lock
released by the i/o-handler thread.
@param[in]	page_id		page id
@param[in]	zip_size	ROW_FORMAT=COMPRESSED page size, or 0
@retval DB_SUCCESS if the page was read and is not corrupted,
@retval DB_PAGE_CORRUPTED if page based on checksum check is corrupted,
@retval DB_DECRYPTION_FAILED if page post encryption checksum matches but
after decryption normal page checksum does not match.
@retval DB_TABLESPACE_DELETED if tablespace .ibd file is missing */
dberr_t buf_read_page(const page_id_t page_id, ulint zip_size)
{
	ulint		count;
	dberr_t		err = DB_SUCCESS;

	/* We do synchronous IO because our AIO completion code
	is sub-optimal. See buf_page_io_complete(), we have to
	acquire the buffer pool mutex before acquiring the block
	mutex, required for updating the page state. The acquire
	of the buffer pool mutex becomes an expensive bottleneck. */

	count = buf_read_page_low(
		&err, true,
		0, BUF_READ_ANY_PAGE, page_id, zip_size, false);

	srv_stats.buf_pool_reads.add(count);

	if (err == DB_TABLESPACE_DELETED) {
		ib::info() << "trying to read page " << page_id
			<< " in nonexisting or being-dropped tablespace";
	}

	/* Increment number of I/O operations used for LRU policy. */
	buf_LRU_stat_inc_io();

	return(err);
}

/** High-level function which reads a page asynchronously from a file to the
buffer buf_pool if it is not already there. Sets the io_fix flag and sets
an exclusive lock on the buffer frame. The flag is cleared and the x-lock
released by the i/o-handler thread.
@param[in]	page_id		page id
@param[in]	zip_size	ROW_FORMAT=COMPRESSED page size, or 0
@param[in]	sync		true if synchronous aio is desired */
void
buf_read_page_background(const page_id_t page_id, ulint zip_size, bool sync)
{
	ulint		count;
	dberr_t		err;

	count = buf_read_page_low(
		&err, sync,
		IORequest::DO_NOT_WAKE | IORequest::IGNORE_MISSING,
		BUF_READ_ANY_PAGE,
		page_id, zip_size, false);

	switch (err) {
	case DB_SUCCESS:
	case DB_ERROR:
		break;
	case DB_TABLESPACE_DELETED:
		ib::info() << "trying to read page " << page_id
			<< " in the background"
			" in a non-existing or being-dropped tablespace";
		break;
	case DB_PAGE_CORRUPTED:
	case DB_DECRYPTION_FAILED:
		ib::error()
			<< "Background Page read failed to "
			"read or decrypt " << page_id;
		break;
	default:
		ib::fatal() << "Error " << err << " in background read of "
			<< page_id;
	}

	srv_stats.buf_pool_reads.add(count);

	/* We do not increment number of I/O operations used for LRU policy
	here (buf_LRU_stat_inc_io()). We use this in heuristics to decide
	about evicting uncompressed version of compressed pages from the
	buffer pool. Since this function is called from buffer pool load
	these IOs are deliberate and are not part of normal workload we can
	ignore these in our heuristics. */
}

/** Applies linear read-ahead if in the buf_pool the page is a border page of
a linear read-ahead area and all the pages in the area have been accessed.
Does not read any page if the read-ahead mechanism is not activated. Note
that the algorithm looks at the 'natural' adjacent successor and
predecessor of the page, which on the leaf level of a B-tree are the next
and previous page in the chain of leaves. To know these, the page specified
in (space, offset) must already be present in the buf_pool. Thus, the
natural way to use this function is to call it when a page in the buf_pool
is accessed the first time, calling this function just after it has been
bufferfixed.
NOTE 1: as this function looks at the natural predecessor and successor
fields on the page, what happens, if these are not initialized to any
sensible value? No problem, before applying read-ahead we check that the
area to read is within the span of the space, if not, read-ahead is not
applied. An uninitialized value may result in a useless read operation, but
only very improbably.
NOTE 2: the calling thread may own latches on pages: to avoid deadlocks this
function must be written such that it cannot end up waiting for these
latches!
NOTE 3: the calling thread must want access to the page given: this rule is
set to prevent unintended read-aheads performed by ibuf routines, a situation
which could result in a deadlock if the OS does not support asynchronous io.
@param[in]	page_id		page id; see NOTE 3 above
@param[in]	zip_size	ROW_FORMAT=COMPRESSED page size, or 0
@param[in]	ibuf		whether if we are inside ibuf routine
@return number of page read requests issued */
ulint
buf_read_ahead_linear(const page_id_t page_id, ulint zip_size, bool ibuf)
{
	buf_pool_t*	buf_pool = buf_pool_get(page_id);
	buf_page_t*	bpage;
	buf_frame_t*	frame;
	buf_page_t*	pred_bpage	= NULL;
	ulint		pred_offset;
	ulint		succ_offset;
	int		asc_or_desc;
	ulint		new_offset;
	ulint		fail_count;
	ulint		low, high;
	dberr_t		err = DB_SUCCESS;
	ulint		i;
	const ulint	buf_read_ahead_linear_area
		= BUF_READ_AHEAD_AREA(buf_pool);
	ulint		threshold;

	/* check if readahead is disabled */
	if (!srv_read_ahead_threshold) {
		return(0);
	}

	if (srv_startup_is_before_trx_rollback_phase) {
		/* No read-ahead to avoid thread deadlocks */
		return(0);
	}

	low  = (page_id.page_no() / buf_read_ahead_linear_area)
		* buf_read_ahead_linear_area;
	high = (page_id.page_no() / buf_read_ahead_linear_area + 1)
		* buf_read_ahead_linear_area;

	if ((page_id.page_no() != low) && (page_id.page_no() != high - 1)) {
		/* This is not a border page of the area: return */

		return(0);
	}

	if (ibuf_bitmap_page(page_id, zip_size) || trx_sys_hdr_page(page_id)) {

		/* If it is an ibuf bitmap page or trx sys hdr, we do
		no read-ahead, as that could break the ibuf page access
		order */

		return(0);
	}

	ulint	space_size;

	if (fil_space_t* space = fil_space_acquire(page_id.space())) {
		space_size = space->committed_size;
		space->release();

		if (high > space_size) {
			/* The area is not whole */
			return(0);
		}
	} else {
		return(0);
	}

	buf_pool_mutex_enter(buf_pool);

	if (buf_pool->n_pend_reads
	    > buf_pool->curr_size / BUF_READ_AHEAD_PEND_LIMIT) {
		buf_pool_mutex_exit(buf_pool);

		return(0);
	}

	/* Check that almost all pages in the area have been accessed; if
	offset == low, the accesses must be in a descending order, otherwise,
	in an ascending order. */

	asc_or_desc = 1;

	if (page_id.page_no() == low) {
		asc_or_desc = -1;
	}

	/* How many out of order accessed pages can we ignore
	when working out the access pattern for linear readahead */
	threshold = ut_min(static_cast<ulint>(64 - srv_read_ahead_threshold),
			   BUF_READ_AHEAD_AREA(buf_pool));

	fail_count = 0;

	for (i = low; i < high; i++) {
		bpage = buf_page_hash_get(buf_pool,
					  page_id_t(page_id.space(), i));

		if (bpage == NULL || !buf_page_is_accessed(bpage)) {
			/* Not accessed */
			fail_count++;

		} else if (pred_bpage) {
			/* Note that buf_page_is_accessed() returns
			the time of the first access.  If some blocks
			of the extent existed in the buffer pool at
			the time of a linear access pattern, the first
			access times may be nonmonotonic, even though
			the latest access times were linear.  The
			threshold (srv_read_ahead_factor) should help
			a little against this. */
			int res = ut_ulint_cmp(
				buf_page_is_accessed(bpage),
				buf_page_is_accessed(pred_bpage));
			/* Accesses not in the right order */
			if (res != 0 && res != asc_or_desc) {
				fail_count++;
			}
		}

		if (fail_count > threshold) {
			/* Too many failures: return */
			buf_pool_mutex_exit(buf_pool);
			return(0);
		}

		if (bpage && buf_page_is_accessed(bpage)) {
			pred_bpage = bpage;
		}
	}

	/* If we got this far, we know that enough pages in the area have
	been accessed in the right order: linear read-ahead can be sensible */

	bpage = buf_page_hash_get(buf_pool, page_id);

	if (bpage == NULL) {
		buf_pool_mutex_exit(buf_pool);

		return(0);
	}

	switch (buf_page_get_state(bpage)) {
	case BUF_BLOCK_ZIP_PAGE:
		frame = bpage->zip.data;
		break;
	case BUF_BLOCK_FILE_PAGE:
		frame = ((buf_block_t*) bpage)->frame;
		break;
	default:
		ut_error;
		break;
	}

	/* Read the natural predecessor and successor page addresses from
	the page; NOTE that because the calling thread may have an x-latch
	on the page, we do not acquire an s-latch on the page, this is to
	prevent deadlocks. Even if we read values which are nonsense, the
	algorithm will work. */

	pred_offset = fil_page_get_prev(frame);
	succ_offset = fil_page_get_next(frame);

	buf_pool_mutex_exit(buf_pool);

	if ((page_id.page_no() == low)
	    && (succ_offset == page_id.page_no() + 1)) {

		/* This is ok, we can continue */
		new_offset = pred_offset;

	} else if ((page_id.page_no() == high - 1)
		   && (pred_offset == page_id.page_no() - 1)) {

		/* This is ok, we can continue */
		new_offset = succ_offset;
	} else {
		/* Successor or predecessor not in the right order */

		return(0);
	}

	low  = (new_offset / buf_read_ahead_linear_area)
		* buf_read_ahead_linear_area;
	high = (new_offset / buf_read_ahead_linear_area + 1)
		* buf_read_ahead_linear_area;

	if ((new_offset != low) && (new_offset != high - 1)) {
		/* This is not a border page of the area: return */

		return(0);
	}

	if (high > space_size) {
		/* The area is not whole, return */

		return(0);
	}

	ulint	count = 0;

	/* If we got this far, read-ahead can be sensible: do it */

	ulint ibuf_mode = ibuf ? BUF_READ_IBUF_PAGES_ONLY : BUF_READ_ANY_PAGE;

	/* Since Windows XP seems to schedule the i/o handler thread
	very eagerly, and consequently it does not wait for the
	full read batch to be posted, we use special heuristics here */

	os_aio_simulated_put_read_threads_to_sleep();

	for (i = low; i < high; i++) {
		/* It is only sensible to do read-ahead in the non-sync
		aio mode: hence FALSE as the first parameter */

		const page_id_t	cur_page_id(page_id.space(), i);

		if (!ibuf_bitmap_page(cur_page_id, zip_size)) {
			count += buf_read_page_low(
				&err, false,
				IORequest::DO_NOT_WAKE,
				ibuf_mode, cur_page_id, zip_size, false);

			switch (err) {
			case DB_SUCCESS:
			case DB_TABLESPACE_DELETED:
			case DB_ERROR:
				break;
			case DB_PAGE_CORRUPTED:
			case DB_DECRYPTION_FAILED:
				ib::error() << "linear readahead failed to"
					" read or decrypt "
					<< page_id_t(page_id.space(), i);
				break;
			default:
				ut_error;
			}
		}
	}

	/* In simulated aio we wake the aio handler threads only after
	queuing all aio requests, in native aio the following call does
	nothing: */

	os_aio_simulated_wake_handler_threads();

	if (count) {
		DBUG_PRINT("ib_buf", ("linear read-ahead " ULINTPF " pages, "
				      "%u:%u",
				      count,
				      page_id.space(),
				      page_id.page_no()));
	}

	/* Read ahead is considered one I/O operation for the purpose of
	LRU policy decision. */
	buf_LRU_stat_inc_io();

	buf_pool->stat.n_ra_pages_read += count;
	return(count);
}

/********************************************************************//**
Issues read requests for pages which the ibuf module wants to read in, in
order to contract the insert buffer tree. Technically, this function is like
a read-ahead function. */
void
buf_read_ibuf_merge_pages(
/*======================*/
	bool		sync,		/*!< in: true if the caller
					wants this function to wait
					for the highest address page
					to get read in, before this
					function returns */
	const ulint*	space_ids,	/*!< in: array of space ids */
	const ulint*	page_nos,	/*!< in: array of page numbers
					to read, with the highest page
					number the last in the
					array */
	ulint		n_stored)	/*!< in: number of elements
					in the arrays */
{
#ifdef UNIV_IBUF_DEBUG
	ut_a(n_stored < srv_page_size);
#endif

	for (ulint i = 0; i < n_stored; i++) {
		fil_space_t* space = fil_space_acquire_silent(space_ids[i]);
		if (!space) {
tablespace_deleted:
			/* The tablespace was not found: remove all
			entries for it */
			ibuf_delete_for_discarded_space(space_ids[i]);
			while (i + 1 < n_stored
			       && space_ids[i + 1] == space_ids[i]) {
				i++;
			}
			continue;
		}

		ulint size = space->size;
		if (!size) {
			size = fil_space_get_size(space->id);
		}

		if (UNIV_UNLIKELY(page_nos[i] >= size)) {
			do {
				ibuf_delete_recs(page_id_t(space_ids[i],
							   page_nos[i]));
			} while (++i < n_stored
				 && space_ids[i - 1] == space_ids[i]
				 && page_nos[i] >= size);
			i--;
next:
			space->release();
			continue;
		}

		const page_id_t	page_id(space_ids[i], page_nos[i]);

		buf_pool_t*	buf_pool = buf_pool_get(page_id);

		while (buf_pool->n_pend_reads
		       > buf_pool->curr_size / BUF_READ_AHEAD_PEND_LIMIT) {
			os_thread_sleep(500000);
		}

		dberr_t	err;

		buf_read_page_low(&err,
				  sync && (i + 1 == n_stored),
				  0,
				  BUF_READ_ANY_PAGE, page_id,
				  space->zip_size(),
				  true, true /* ignore_missing_space */);

		switch(err) {
		case DB_SUCCESS:
		case DB_ERROR:
			break;
		case DB_TABLESPACE_DELETED:
			space->release();
			goto tablespace_deleted;
		case DB_PAGE_CORRUPTED:
		case DB_DECRYPTION_FAILED:
			ib::error() << "Failed to read or decrypt page "
				    << page_nos[i]
				    << " of '" << space->chain.start->name
				    << "' for change buffer merge";
			break;
		default:
			ut_error;
		}

		goto next;
	}

	os_aio_simulated_wake_handler_threads();

	if (n_stored) {
		DBUG_PRINT("ib_buf",
			   ("ibuf merge read-ahead %u pages, space %u",
			    unsigned(n_stored), unsigned(space_ids[0])));
	}
}

/** Issues read requests for pages which recovery wants to read in.
@param[in]	sync		true if the caller wants this function to wait
for the highest address page to get read in, before this function returns
@param[in]	space_id	tablespace id
@param[in]	page_nos	array of page numbers to read, with the
highest page number the last in the array
@param[in]	n_stored	number of page numbers in the array */
void
buf_read_recv_pages(
	bool		sync,
	ulint		space_id,
	const ulint*	page_nos,
	ulint		n_stored)
{
	fil_space_t*		space	= fil_space_get(space_id);

	if (space == NULL) {
		/* The tablespace is missing: do nothing */
		return;
	}

	fil_space_open_if_needed(space);

	const ulint zip_size = space->zip_size();

	for (ulint i = 0; i < n_stored; i++) {
		buf_pool_t*		buf_pool;
		const page_id_t	cur_page_id(space_id, page_nos[i]);

		ulint			count = 0;

		buf_pool = buf_pool_get(cur_page_id);
		ulint limit = 0;
		for (ulint j = 0; j < buf_pool->n_chunks; j++) {
			limit += buf_pool->chunks[j].size / 2;
		}

		while (buf_pool->n_pend_reads >= limit) {
			os_aio_simulated_wake_handler_threads();
			os_thread_sleep(10000);

			count++;

			if (!(count % 1000)) {

				ib::error()
					<< "Waited for " << count / 100
					<< " seconds for "
					<< buf_pool->n_pend_reads
					<< " pending reads";
			}
		}

		dberr_t err;

		if (sync && i + 1 == n_stored) {
			buf_read_page_low(
				&err, true,
				0,
				BUF_READ_ANY_PAGE,
				cur_page_id, zip_size, true);
		} else {
			buf_read_page_low(
				&err, false,
				IORequest::DO_NOT_WAKE,
				BUF_READ_ANY_PAGE,
				cur_page_id, zip_size, true);
		}

		if (err == DB_DECRYPTION_FAILED || err == DB_PAGE_CORRUPTED) {
			ib::error() << "Recovery failed to read or decrypt "
				<< cur_page_id;
		}
	}

	os_aio_simulated_wake_handler_threads();

	DBUG_PRINT("ib_buf", ("recovery read-ahead (%u pages)",
			      unsigned(n_stored)));
}<|MERGE_RESOLUTION|>--- conflicted
+++ resolved
@@ -188,26 +188,9 @@
 	}
 
 	if (UNIV_UNLIKELY(*err != DB_SUCCESS)) {
-<<<<<<< HEAD
 		if (IORequest::ignore_missing(type)
-		    || *err == DB_TABLESPACE_DELETED) {
-=======
-		if (*err == DB_TABLESPACE_TRUNCATED) {
-			/* Remove the page which is outside the
-			truncated tablespace bounds when recovering
-			from a crash happened during a truncation */
-			buf_read_page_handle_error(bpage);
-			if (recv_recovery_is_on()) {
-				mutex_enter(&recv_sys->mutex);
-				ut_ad(recv_sys->n_addrs > 0);
-				recv_sys->n_addrs--;
-				mutex_exit(&recv_sys->mutex);
-			}
-			return(0);
-		} else if (IORequest::ignore_missing(type)
-			   || *err == DB_TABLESPACE_DELETED
-			   || *err == DB_IO_ERROR) {
->>>>>>> e4901d95
+		    || *err == DB_TABLESPACE_DELETED
+		    || *err == DB_IO_ERROR) {
 			buf_read_page_handle_error(bpage);
 			return(0);
 		}
