/*****************************************************************************

Copyright (c) 1995, 2017, Oracle and/or its affiliates. All Rights Reserved.
Copyright (c) 2008, 2009 Google Inc.
Copyright (c) 2009, Percona Inc.
Copyright (c) 2013, 2022, MariaDB Corporation.

Portions of this file contain modifications contributed and copyrighted by
Google, Inc. Those modifications are gratefully acknowledged and are described
briefly in the InnoDB documentation. The contributions by Google are
incorporated with their permission, and subject to the conditions contained in
the file COPYING.Google.

Portions of this file contain modifications contributed and copyrighted
by Percona Inc.. Those modifications are
gratefully acknowledged and are described briefly in the InnoDB
documentation. The contributions by Percona Inc. are incorporated with
their permission, and subject to the conditions contained in the file
COPYING.Percona.

This program is free software; you can redistribute it and/or modify it under
the terms of the GNU General Public License as published by the Free Software
Foundation; version 2 of the License.

This program is distributed in the hope that it will be useful, but WITHOUT
ANY WARRANTY; without even the implied warranty of MERCHANTABILITY or FITNESS
FOR A PARTICULAR PURPOSE. See the GNU General Public License for more details.

You should have received a copy of the GNU General Public License along with
this program; if not, write to the Free Software Foundation, Inc.,
51 Franklin Street, Fifth Floor, Boston, MA 02110-1335 USA

*****************************************************************************/

/**************************************************//**
@file srv/srv0srv.cc
The database server main program

Created 10/8/1995 Heikki Tuuri
*******************************************************/

#include "my_global.h"
#include "mysql/psi/mysql_stage.h"
#include "mysql/psi/psi.h"

#include "btr0sea.h"
#include "buf0flu.h"
#include "buf0lru.h"
#include "dict0boot.h"
#include "dict0load.h"
#include "ibuf0ibuf.h"
#include "lock0lock.h"
#include "log0recv.h"
#include "mem0mem.h"
#include "pars0pars.h"
#include "que0que.h"
#include "row0mysql.h"
#include "row0log.h"
#include "srv0mon.h"
#include "srv0srv.h"
#include "srv0start.h"
#include "trx0i_s.h"
#include "trx0purge.h"
#include "ut0crc32.h"
#include "btr0defragment.h"
#include "ut0mem.h"
#include "fil0fil.h"
#include "fil0crypt.h"
#include "fil0pagecompress.h"
#include "trx0types.h"
#include <list>
#include "log.h"

#include "transactional_lock_guard.h"

#include <my_service_manager.h>
/* The following is the maximum allowed duration of a lock wait. */
ulong	srv_fatal_semaphore_wait_threshold =  DEFAULT_SRV_FATAL_SEMAPHORE_TIMEOUT;

/* How much data manipulation language (DML) statements need to be delayed,
in microseconds, in order to reduce the lagging of the purge thread. */
ulint	srv_dml_needed_delay;

const char*	srv_main_thread_op_info = "";

/** Prefix used by MySQL to indicate pre-5.1 table name encoding */
const char		srv_mysql50_table_name_prefix[10] = "#mysql50#";

/* Server parameters which are read from the initfile */

/* The following three are dir paths which are catenated before file
names, where the file name itself may also contain a path */

char*	srv_data_home;

/** Rollback files directory, can be absolute. */
char*	srv_undo_dir;

/** The number of tablespaces to use for rollback segments. */
ulong	srv_undo_tablespaces;

/** The number of UNDO tablespaces that are open and ready to use. */
ulint	srv_undo_tablespaces_open;

/** The number of UNDO tablespaces that are active (hosting some rollback
segment). It is quite possible that some of the tablespaces doesn't host
any of the rollback-segment based on configuration used. */
ulint	srv_undo_tablespaces_active;

/** Rate at which UNDO records should be purged. */
ulong	srv_purge_rseg_truncate_frequency;

/** Enable or Disable Truncate of UNDO tablespace.
Note: If enabled then UNDO tablespace will be selected for truncate.
While Server waits for undo-tablespace to truncate if user disables
it, truncate action is completed but no new tablespace is marked
for truncate (action is never aborted). */
my_bool	srv_undo_log_truncate;

/** Maximum size of undo tablespace. */
unsigned long long	srv_max_undo_log_size;

/** Set if InnoDB must operate in read-only mode. We don't do any
recovery and open all tables in RO mode instead of RW mode. We don't
sync the max trx id to disk either. */
my_bool	srv_read_only_mode;
/** store to its own file each table created by an user; data
dictionary tables are in the system tablespace 0 */
my_bool	srv_file_per_table;
/** Set if InnoDB operates in read-only mode or innodb-force-recovery
is greater than SRV_FORCE_NO_TRX_UNDO. */
my_bool	high_level_read_only;

/** Sort buffer size in index creation */
ulong	srv_sort_buf_size;
/** Maximum modification log file size for online index creation */
unsigned long long	srv_online_max_size;

/* If this flag is TRUE, then we will use the native aio of the
OS (provided we compiled Innobase with it in), otherwise we will
use simulated aio we build below with threads.
Currently we support native aio on windows and linux */
my_bool	srv_use_native_aio;
my_bool	srv_numa_interleave;
/** copy of innodb_use_atomic_writes; @see innodb_init_params() */
my_bool	srv_use_atomic_writes;
/** innodb_compression_algorithm; used with page compression */
ulong	innodb_compression_algorithm;

/*------------------------- LOG FILES ------------------------ */
char*	srv_log_group_home_dir;

/** The InnoDB redo log file size, or 0 when changing the redo log format
at startup (while disallowing writes to the redo log). */
ulonglong	srv_log_file_size;
/** innodb_log_buffer_size, in bytes */
ulong		srv_log_buffer_size;
/** innodb_flush_log_at_trx_commit */
ulong		srv_flush_log_at_trx_commit;
/** innodb_flush_log_at_timeout */
uint		srv_flush_log_at_timeout;
/** innodb_page_size */
ulong		srv_page_size;
/** log2 of innodb_page_size; @see innodb_init_params() */
ulong		srv_page_size_shift;
/** innodb_log_write_ahead_size */
ulong		srv_log_write_ahead_size;

/** innodb_adaptive_flushing; try to flush dirty pages so as to avoid
IO bursts at the checkpoints. */
my_bool	srv_adaptive_flushing;

/** innodb_flush_sync; whether to ignore io_capacity at log checkpoints */
my_bool	srv_flush_sync;

/** common thread pool*/
tpool::thread_pool* srv_thread_pool;

/** Maximum number of times allowed to conditionally acquire
mutex before switching to blocking wait on the mutex */
#define MAX_MUTEX_NOWAIT	2

/** Check whether the number of failed nonblocking mutex
acquisition attempts exceeds maximum allowed value. If so,
srv_printf_innodb_monitor() will request mutex acquisition
with mysql_mutex_lock(), which will wait until it gets the mutex. */
#define MUTEX_NOWAIT(mutex_skipped)	((mutex_skipped) < MAX_MUTEX_NOWAIT)

/** copy of innodb_buffer_pool_size */
ulint	srv_buf_pool_size;
/** Requested buffer pool chunk size. Each buffer pool instance consists
of one or more chunks. */
ulong	srv_buf_pool_chunk_unit;
/** innodb_lru_scan_depth; number of blocks scanned in LRU flush batch */
ulong	srv_LRU_scan_depth;
/** innodb_flush_neighbors; whether or not to flush neighbors of a block */
ulong	srv_flush_neighbors;
/** Previously requested size */
ulint	srv_buf_pool_old_size;
/** Current size as scaling factor for the other components */
ulint	srv_buf_pool_base_size;
/** Current size in bytes */
ulint	srv_buf_pool_curr_size;
/** Dump this % of each buffer pool during BP dump */
ulong	srv_buf_pool_dump_pct;
/** Abort load after this amount of pages */
#ifdef UNIV_DEBUG
ulong srv_buf_pool_load_pages_abort = LONG_MAX;
#endif
/** Lock table size in bytes */
ulint	srv_lock_table_size	= ULINT_MAX;

/** the value of innodb_checksum_algorithm */
ulong	srv_checksum_algorithm;

/** innodb_read_io_threads */
uint	srv_n_read_io_threads;
/** innodb_write_io_threads */
uint	srv_n_write_io_threads;

/** innodb_random_read_ahead */
my_bool	srv_random_read_ahead;
/** innodb_read_ahead_threshold; the number of pages that must be present
in the buffer cache and accessed sequentially for InnoDB to trigger a
readahead request. */
ulong	srv_read_ahead_threshold;

/** innodb_change_buffer_max_size; maximum on-disk size of change
buffer in terms of percentage of the buffer pool. */
uint	srv_change_buffer_max_size;

ulong	srv_file_flush_method;


/** copy of innodb_open_files; @see innodb_init_params() */
ulint	srv_max_n_open_files;

/** innodb_io_capacity */
ulong	srv_io_capacity;
/** innodb_io_capacity_max */
ulong	srv_max_io_capacity;

/* The InnoDB main thread tries to keep the ratio of modified pages
in the buffer pool to all database pages in the buffer pool smaller than
the following number. But it is not guaranteed that the value stays below
that during a time of heavy update/insert activity. */

/** innodb_max_dirty_pages_pct */
double	srv_max_buf_pool_modified_pct;
/** innodb_max_dirty_pages_pct_lwm */
double	srv_max_dirty_pages_pct_lwm;

/** innodb_adaptive_flushing_lwm; the percentage of log capacity at
which adaptive flushing, if enabled, will kick in. */
double	srv_adaptive_flushing_lwm;

/** innodb_flushing_avg_loops; number of iterations over which
adaptive flushing is averaged */
ulong	srv_flushing_avg_loops;

/** innodb_purge_threads; the number of purge tasks to use */
uint srv_n_purge_threads;

/** innodb_purge_batch_size, in pages */
ulong	srv_purge_batch_size;

/** innodb_stats_method decides how InnoDB treats
NULL value when collecting statistics. By default, it is set to
SRV_STATS_NULLS_EQUAL(0), ie. all NULL value are treated equal */
ulong srv_innodb_stats_method;

srv_stats_t	srv_stats;

/* structure to pass status variables to MySQL */
export_var_t export_vars;

/** Normally 0. When nonzero, skip some phases of crash recovery,
starting from SRV_FORCE_IGNORE_CORRUPT, so that data can be recovered
by SELECT or mysqldump. When this is nonzero, we do not allow any user
modifications to the data. */
ulong	srv_force_recovery;

/** innodb_print_all_deadlocks; whether to print all user-level
transactions deadlocks to the error log */
my_bool	srv_print_all_deadlocks;

/** innodb_cmp_per_index_enabled; enable
INFORMATION_SCHEMA.innodb_cmp_per_index */
my_bool	srv_cmp_per_index_enabled;

/** innodb_fast_shutdown=1 skips purge and change buffer merge.
innodb_fast_shutdown=2 effectively crashes the server (no log checkpoint).
innodb_fast_shutdown=3 is a clean shutdown that skips the rollback
of active transaction (to be done on restart). */
uint	srv_fast_shutdown;

/** copy of innodb_status_file; generate a innodb_status.<pid> file */
ibool	srv_innodb_status;

/** innodb_prefix_index_cluster_optimization; whether to optimize
prefix index queries to skip cluster index lookup when possible */
my_bool	srv_prefix_index_cluster_optimization;

/** innodb_stats_transient_sample_pages;
When estimating number of different key values in an index, sample
this many index pages, there are 2 ways to calculate statistics:
* persistent stats that are calculated by ANALYZE TABLE and saved
  in the innodb database.
* quick transient stats, that are used if persistent stats for the given
  table/index are not found in the innodb database */
unsigned long long	srv_stats_transient_sample_pages;
/** innodb_stats_persistent */
my_bool		srv_stats_persistent;
/** innodb_stats_include_delete_marked */
my_bool		srv_stats_include_delete_marked;
/** innodb_stats_persistent_sample_pages */
unsigned long long	srv_stats_persistent_sample_pages;
/** innodb_stats_auto_recalc */
my_bool		srv_stats_auto_recalc;

/** innodb_stats_modified_counter; The number of rows modified before
we calculate new statistics (default 0 = current limits) */
unsigned long long srv_stats_modified_counter;

/** innodb_stats_traditional; enable traditional statistic calculation
based on number of configured pages */
my_bool	srv_stats_sample_traditional;

my_bool	srv_use_doublewrite_buf;

/** innodb_sync_spin_loops */
ulong	srv_n_spin_wait_rounds;
/** innodb_spin_wait_delay */
uint	srv_spin_wait_delay;

static ulint		srv_n_rows_inserted_old;
static ulint		srv_n_rows_updated_old;
static ulint		srv_n_rows_deleted_old;
static ulint		srv_n_rows_read_old;
static ulint		srv_n_system_rows_inserted_old;
static ulint		srv_n_system_rows_updated_old;
static ulint		srv_n_system_rows_deleted_old;
static ulint		srv_n_system_rows_read_old;

ulint	srv_truncated_status_writes;
/** Number of initialized rollback segments for persistent undo log */
ulong	srv_available_undo_logs;

/* Defragmentation */
my_bool	srv_defragment;
/** innodb_defragment_n_pages */
uint	srv_defragment_n_pages;
uint	srv_defragment_stats_accuracy;
/** innodb_defragment_fill_factor_n_recs */
uint	srv_defragment_fill_factor_n_recs;
/** innodb_defragment_fill_factor */
double	srv_defragment_fill_factor;
/** innodb_defragment_frequency */
uint	srv_defragment_frequency;
/** derived from innodb_defragment_frequency;
@see innodb_defragment_frequency_update() */
ulonglong	srv_defragment_interval;

/** Current mode of operation */
enum srv_operation_mode srv_operation;

/** whether this is the server's first start after mariabackup --prepare */
bool srv_start_after_restore;

/* Set the following to 0 if you want InnoDB to write messages on
stderr on startup/shutdown. Not enabled on the embedded server. */
ibool	srv_print_verbose_log;
my_bool	srv_print_innodb_monitor;
my_bool	srv_print_innodb_lock_monitor;
/** innodb_force_primary_key; whether to disallow CREATE TABLE without
PRIMARY KEY */
my_bool	srv_force_primary_key;

/** Key version to encrypt the temporary tablespace */
my_bool innodb_encrypt_temporary_tables;

my_bool srv_immediate_scrub_data_uncompressed;

static time_t	srv_last_monitor_time;

static mysql_mutex_t srv_innodb_monitor_mutex;

/** Mutex protecting page_zip_stat_per_index */
mysql_mutex_t page_zip_stat_per_index_mutex;

/** Mutex for locking srv_monitor_file */
mysql_mutex_t srv_monitor_file_mutex;

/** Temporary file for innodb monitor output */
FILE*	srv_monitor_file;
/** Mutex for locking srv_misc_tmpfile */
mysql_mutex_t srv_misc_tmpfile_mutex;
/** Temporary file for miscellanous diagnostic output */
FILE*	srv_misc_tmpfile;

/* The following counts are used by the srv_master_callback. */

/** Iterations of the loop bounded by 'srv_active' label. */
ulint		srv_main_active_loops;
/** Iterations of the loop bounded by the 'srv_idle' label. */
ulint		srv_main_idle_loops;
/** Iterations of the loop bounded by the 'srv_shutdown' label. */
static ulint		srv_main_shutdown_loops;
/** Log writes involving flush. */
ulint		srv_log_writes_and_flush;

/* This is only ever touched by the master thread. It records the
time when the last flush of log file has happened. The master
thread ensures that we flush the log files at least once per
second. */
static time_t	srv_last_log_flush_time;

/** Buffer pool dump status frequence in percentages */
ulong srv_buf_dump_status_frequency;

/*
	IMPLEMENTATION OF THE SERVER MAIN PROGRAM
	=========================================

There is the following analogue between this database
server and an operating system kernel:

DB concept			equivalent OS concept
----------			---------------------
transaction		--	process;

query thread		--	thread;

lock			--	semaphore;

kernel			--	kernel;

query thread execution:
(a) without lock_sys.latch
reserved		--	process executing in user mode;
(b) with lock_sys.latch reserved
			--	process executing in kernel mode;

The server has several background threads all running at the same
priority as user threads.

The threads which we call user threads serve the queries of the MySQL
server. They run at normal priority.

When there is no activity in the system, also the master thread
suspends itself to wait for an event making the server totally silent.

There is still one complication in our server design. If a
background utility thread obtains a resource (e.g., mutex) needed by a user
thread, and there is also some other user activity in the system,
the user thread may have to wait indefinitely long for the
resource, as the OS does not schedule a background thread if
there is some other runnable user thread. This problem is called
priority inversion in real-time programming.

One solution to the priority inversion problem would be to keep record
of which thread owns which resource and in the above case boost the
priority of the background thread so that it will be scheduled and it
can release the resource.  This solution is called priority inheritance
in real-time programming.  A drawback of this solution is that the overhead
of acquiring a mutex increases slightly, maybe 0.2 microseconds on a 100
MHz Pentium, because the thread has to call pthread_self.  This may
be compared to 0.5 microsecond overhead for a mutex lock-unlock pair. Note
that the thread cannot store the information in the resource , say mutex,
itself, because competing threads could wipe out the information if it is
stored before acquiring the mutex, and if it stored afterwards, the
information is outdated for the time of one machine instruction, at least.
(To be precise, the information could be stored to lock_word in mutex if
the machine supports atomic swap.)

The above solution with priority inheritance may become actual in the
future, currently we do not implement any priority twiddling solution.
Our general aim is to reduce the contention of all mutexes by making
them more fine grained.

The thread table contains information of the current status of each
thread existing in the system, and also the event semaphores used in
suspending the master thread and utility threads when they have nothing
to do.  The thread table can be seen as an analogue to the process table
in a traditional Unix implementation. */

/** The server system struct */
struct srv_sys_t{
	mysql_mutex_t	tasks_mutex;		/*!< variable protecting the
						tasks queue */
	UT_LIST_BASE_NODE_T(que_thr_t)
			tasks;			/*!< task queue */

	srv_stats_t::ulint_ctr_1_t
			activity_count;		/*!< For tracking server
						activity */
};

static srv_sys_t	srv_sys;

/*
  Structure shared by timer and coordinator_callback.
  No protection necessary since timer and task never run
  in parallel (being in the same task group of size 1).
*/
struct purge_coordinator_state
{
  /** Snapshot of the last history length before the purge call.*/
  size_t m_history_length;
  Atomic_counter<int> m_running;
private:
  ulint count;
  ulint n_use_threads;
  ulint n_threads;

  ulint lsn_lwm;
  ulint lsn_hwm;
  ulonglong start_time;
  ulint lsn_age_factor;

  static constexpr ulint adaptive_purge_threshold= 20;
  static constexpr ulint safety_net= 20;
  ulint series[innodb_purge_threads_MAX + 1];

  inline void compute_series();
  inline void lazy_init();
  void refresh(bool full);

public:
  inline void do_purge();
};

static purge_coordinator_state purge_state;

/** threadpool timer for srv_monitor_task() */
std::unique_ptr<tpool::timer> srv_monitor_timer;


/** The buffer pool dump/load file name */
char*	srv_buf_dump_filename;

/** Boolean config knobs that tell InnoDB to dump the buffer pool at shutdown
and/or load it during startup. */
char	srv_buffer_pool_dump_at_shutdown = TRUE;
char	srv_buffer_pool_load_at_startup = TRUE;

#ifdef HAVE_PSI_STAGE_INTERFACE
/** Performance schema stage event for monitoring ALTER TABLE progress
in ha_innobase::commit_inplace_alter_table(). */
PSI_stage_info	srv_stage_alter_table_end
	= {0, "alter table (end)", PSI_FLAG_STAGE_PROGRESS};

/** Performance schema stage event for monitoring ALTER TABLE progress
row_merge_insert_index_tuples(). */
PSI_stage_info	srv_stage_alter_table_insert
	= {0, "alter table (insert)", PSI_FLAG_STAGE_PROGRESS};

/** Performance schema stage event for monitoring ALTER TABLE progress
row_log_apply(). */
PSI_stage_info	srv_stage_alter_table_log_index
	= {0, "alter table (log apply index)", PSI_FLAG_STAGE_PROGRESS};

/** Performance schema stage event for monitoring ALTER TABLE progress
row_log_table_apply(). */
PSI_stage_info	srv_stage_alter_table_log_table
	= {0, "alter table (log apply table)", PSI_FLAG_STAGE_PROGRESS};

/** Performance schema stage event for monitoring ALTER TABLE progress
row_merge_sort(). */
PSI_stage_info	srv_stage_alter_table_merge_sort
	= {0, "alter table (merge sort)", PSI_FLAG_STAGE_PROGRESS};

/** Performance schema stage event for monitoring ALTER TABLE progress
row_merge_read_clustered_index(). */
PSI_stage_info	srv_stage_alter_table_read_pk_internal_sort
	= {0, "alter table (read PK and internal sort)", PSI_FLAG_STAGE_PROGRESS};

/** Performance schema stage event for monitoring buffer pool load progress. */
PSI_stage_info	srv_stage_buffer_pool_load
	= {0, "buffer pool load", PSI_FLAG_STAGE_PROGRESS};
#endif /* HAVE_PSI_STAGE_INTERFACE */

/*********************************************************************//**
Prints counters for work done by srv_master_thread. */
static
void
srv_print_master_thread_info(
/*=========================*/
	FILE  *file)    /* in: output stream */
{
	fprintf(file, "srv_master_thread loops: " ULINTPF " srv_active, "
		ULINTPF " srv_shutdown, " ULINTPF " srv_idle\n"
		"srv_master_thread log flush and writes: " ULINTPF "\n",
		srv_main_active_loops,
		srv_main_shutdown_loops,
		srv_main_idle_loops,
		srv_log_writes_and_flush);
}

static void thread_pool_thread_init()
{
	my_thread_init();
	pfs_register_thread(thread_pool_thread_key);
}
static void thread_pool_thread_end()
{
	pfs_delete_thread();
	my_thread_end();
}


void srv_thread_pool_init()
{
  DBUG_ASSERT(!srv_thread_pool);

#if defined (_WIN32)
  srv_thread_pool= tpool::create_thread_pool_win();
#else
  srv_thread_pool= tpool::create_thread_pool_generic();
#endif
  srv_thread_pool->set_thread_callbacks(thread_pool_thread_init,
                                        thread_pool_thread_end);
}


void srv_thread_pool_end()
{
  ut_ad(!srv_master_timer);
  delete srv_thread_pool;
  srv_thread_pool= nullptr;
}

static bool need_srv_free;

/** Initialize the server. */
static void srv_init()
{
	mysql_mutex_init(srv_innodb_monitor_mutex_key,
			 &srv_innodb_monitor_mutex, nullptr);
	mysql_mutex_init(srv_threads_mutex_key, &srv_sys.tasks_mutex, nullptr);
	UT_LIST_INIT(srv_sys.tasks, &que_thr_t::queue);

	need_srv_free = true;

	mysql_mutex_init(page_zip_stat_per_index_mutex_key,
			 &page_zip_stat_per_index_mutex, nullptr);

	/* Initialize some INFORMATION SCHEMA internal structures */
	trx_i_s_cache_init(trx_i_s_cache);
}

/*********************************************************************//**
Frees the data structures created in srv_init(). */
void
srv_free(void)
/*==========*/
{
	if (!need_srv_free) {
		return;
	}

	mysql_mutex_destroy(&srv_innodb_monitor_mutex);
	mysql_mutex_destroy(&page_zip_stat_per_index_mutex);
	mysql_mutex_destroy(&srv_sys.tasks_mutex);

	trx_i_s_cache_free(trx_i_s_cache);
	srv_thread_pool_end();
}

/*********************************************************************//**
Boots the InnoDB server. */
void srv_boot()
{
#ifndef NO_ELISION
  if (transactional_lock_enabled())
    sql_print_information("InnoDB: Using transactional memory");
#endif
  buf_dblwr.init();
  srv_thread_pool_init();
  trx_pool_init();
  srv_init();
}

/******************************************************************//**
Refreshes the values used to calculate per-second averages. */
static void srv_refresh_innodb_monitor_stats(time_t current_time)
{
	mysql_mutex_lock(&srv_innodb_monitor_mutex);

	if (difftime(current_time, srv_last_monitor_time) < 60) {
		/* We referesh InnoDB Monitor values so that averages are
		printed from at most 60 last seconds */
		mysql_mutex_unlock(&srv_innodb_monitor_mutex);
		return;
	}

	srv_last_monitor_time = current_time;

	os_aio_refresh_stats();

#ifdef BTR_CUR_HASH_ADAPT
	btr_cur_n_sea_old = btr_cur_n_sea;
	btr_cur_n_non_sea_old = btr_cur_n_non_sea;
#endif /* BTR_CUR_HASH_ADAPT */

	log_refresh_stats();

	buf_refresh_io_stats();

	srv_n_rows_inserted_old = srv_stats.n_rows_inserted;
	srv_n_rows_updated_old = srv_stats.n_rows_updated;
	srv_n_rows_deleted_old = srv_stats.n_rows_deleted;
	srv_n_rows_read_old = srv_stats.n_rows_read;

	srv_n_system_rows_inserted_old = srv_stats.n_system_rows_inserted;
	srv_n_system_rows_updated_old = srv_stats.n_system_rows_updated;
	srv_n_system_rows_deleted_old = srv_stats.n_system_rows_deleted;
	srv_n_system_rows_read_old = srv_stats.n_system_rows_read;

	mysql_mutex_unlock(&srv_innodb_monitor_mutex);
}

/******************************************************************//**
Outputs to a file the output of the InnoDB Monitor.
@return FALSE if not all information printed
due to failure to obtain necessary mutex */
ibool
srv_printf_innodb_monitor(
/*======================*/
	FILE*	file,		/*!< in: output stream */
	ibool	nowait,		/*!< in: whether to wait for lock_sys.latch */
	ulint*	trx_start_pos,	/*!< out: file position of the start of
				the list of active transactions */
	ulint*	trx_end)	/*!< out: file position of the end of
				the list of active transactions */
{
	double	time_elapsed;
	time_t	current_time;
	ibool	ret;

	mysql_mutex_lock(&srv_innodb_monitor_mutex);

	current_time = time(NULL);

	/* We add 0.001 seconds to time_elapsed to prevent division
	by zero if two users happen to call SHOW ENGINE INNODB STATUS at the
	same time */

	time_elapsed = difftime(current_time, srv_last_monitor_time)
		+ 0.001;

	srv_last_monitor_time = time(NULL);

	fputs("\n=====================================\n", file);

	ut_print_timestamp(file);
	fprintf(file,
		" INNODB MONITOR OUTPUT\n"
		"=====================================\n"
		"Per second averages calculated from the last %lu seconds\n",
		(ulong) time_elapsed);

	fputs("-----------------\n"
	      "BACKGROUND THREAD\n"
	      "-----------------\n", file);
	srv_print_master_thread_info(file);

	/* This section is intentionally left blank, for tools like "innotop" */
	fputs("----------\n"
	      "SEMAPHORES\n"
	      "----------\n", file);
	/* End of intentionally blank section */

	/* Conceptually, srv_innodb_monitor_mutex has a very high latching
	order level, while dict_foreign_err_mutex has a very low level.
	Therefore we can reserve the latter mutex here without
	a danger of a deadlock of threads. */

	mysql_mutex_lock(&dict_foreign_err_mutex);

	if (!srv_read_only_mode && ftell(dict_foreign_err_file) != 0L) {
		fputs("------------------------\n"
		      "LATEST FOREIGN KEY ERROR\n"
		      "------------------------\n", file);
		ut_copy_file(file, dict_foreign_err_file);
	}

	mysql_mutex_unlock(&dict_foreign_err_mutex);

	/* Only if lock_print_info_summary proceeds correctly,
	before we call the lock_print_info_all_transactions
	to print all the lock information. IMPORTANT NOTE: This
	function acquires exclusive lock_sys.latch on success. */
	ret = lock_print_info_summary(file, nowait);

	if (ret) {
		if (trx_start_pos) {
			long	t = ftell(file);
			if (t < 0) {
				*trx_start_pos = ULINT_UNDEFINED;
			} else {
				*trx_start_pos = (ulint) t;
			}
		}

		/* NOTE: The following function will release the lock_sys.latch
		that lock_print_info_summary() acquired. */

		lock_print_info_all_transactions(file);

		if (trx_end) {
			long	t = ftell(file);
			if (t < 0) {
				*trx_end = ULINT_UNDEFINED;
			} else {
				*trx_end = (ulint) t;
			}
		}
	}

	fputs("--------\n"
	      "FILE I/O\n"
	      "--------\n", file);
	os_aio_print(file);

	fputs("-------------------------------------\n"
	      "INSERT BUFFER AND ADAPTIVE HASH INDEX\n"
	      "-------------------------------------\n", file);
	ibuf_print(file);

#ifdef BTR_CUR_HASH_ADAPT
	for (ulint i = 0; i < btr_ahi_parts && btr_search_enabled; ++i) {
		const auto part= &btr_search_sys.parts[i];
		part->latch.rd_lock(SRW_LOCK_CALL);
		ut_ad(part->heap->type == MEM_HEAP_FOR_BTR_SEARCH);
		fprintf(file, "Hash table size " ULINTPF
			", node heap has " ULINTPF " buffer(s)\n",
			part->table.n_cells,
			part->heap->base.count - !part->heap->free_block);
		part->latch.rd_unlock();
	}

	/* btr_cur_n_sea_old and btr_cur_n_non_sea_old are protected by
	srv_innodb_monitor_mutex (srv_refresh_innodb_monitor_stats) */
	const ulint with_ahi = btr_cur_n_sea, without_ahi = btr_cur_n_non_sea;
	fprintf(file,
		"%.2f hash searches/s, %.2f non-hash searches/s\n",
		static_cast<double>(with_ahi - btr_cur_n_sea_old)
		/ time_elapsed,
		static_cast<double>(without_ahi - btr_cur_n_non_sea_old)
		/ time_elapsed);
	btr_cur_n_sea_old = with_ahi;
	btr_cur_n_non_sea_old = without_ahi;
#endif /* BTR_CUR_HASH_ADAPT */

	fputs("---\n"
	      "LOG\n"
	      "---\n", file);
	log_print(file);

	fputs("----------------------\n"
	      "BUFFER POOL AND MEMORY\n"
	      "----------------------\n", file);
	fprintf(file,
		"Total large memory allocated " ULINTPF "\n"
		"Dictionary memory allocated " ULINTPF "\n",
		ulint{os_total_large_mem_allocated},
		dict_sys.rough_size());

	buf_print_io(file);

	fputs("--------------\n"
	      "ROW OPERATIONS\n"
	      "--------------\n", file);
	fprintf(file, ULINTPF " read views open inside InnoDB\n",
		trx_sys.view_count());

	if (ulint n_reserved = fil_system.sys_space->n_reserved_extents) {
		fprintf(file,
			ULINTPF " tablespace extents now reserved for"
			" B-tree split operations\n",
			n_reserved);
	}

	fprintf(file, "Process ID=0, Main thread ID=0, state: %s\n",
		srv_main_thread_op_info);
	fprintf(file,
		"Number of rows inserted " ULINTPF
		", updated " ULINTPF
		", deleted " ULINTPF
		", read " ULINTPF "\n",
		(ulint) srv_stats.n_rows_inserted,
		(ulint) srv_stats.n_rows_updated,
		(ulint) srv_stats.n_rows_deleted,
		(ulint) srv_stats.n_rows_read);
	fprintf(file,
		"%.2f inserts/s, %.2f updates/s,"
		" %.2f deletes/s, %.2f reads/s\n",
		static_cast<double>(srv_stats.n_rows_inserted
				    - srv_n_rows_inserted_old)
		/ time_elapsed,
		static_cast<double>(srv_stats.n_rows_updated
				    - srv_n_rows_updated_old)
		/ time_elapsed,
		static_cast<double>(srv_stats.n_rows_deleted
				    - srv_n_rows_deleted_old)
		/ time_elapsed,
		static_cast<double>(srv_stats.n_rows_read
				    - srv_n_rows_read_old)
		/ time_elapsed);
	fprintf(file,
		"Number of system rows inserted " ULINTPF
		", updated " ULINTPF ", deleted " ULINTPF
		", read " ULINTPF "\n",
		(ulint) srv_stats.n_system_rows_inserted,
		(ulint) srv_stats.n_system_rows_updated,
		(ulint) srv_stats.n_system_rows_deleted,
		(ulint) srv_stats.n_system_rows_read);
	fprintf(file,
		"%.2f inserts/s, %.2f updates/s,"
		" %.2f deletes/s, %.2f reads/s\n",
		static_cast<double>(srv_stats.n_system_rows_inserted
				    - srv_n_system_rows_inserted_old)
		/ time_elapsed,
		static_cast<double>(srv_stats.n_system_rows_updated
				    - srv_n_system_rows_updated_old)
		/ time_elapsed,
		static_cast<double>(srv_stats.n_system_rows_deleted
				    - srv_n_system_rows_deleted_old)
		/ time_elapsed,
		static_cast<double>(srv_stats.n_system_rows_read
				    - srv_n_system_rows_read_old)
		/ time_elapsed);
	srv_n_rows_inserted_old = srv_stats.n_rows_inserted;
	srv_n_rows_updated_old = srv_stats.n_rows_updated;
	srv_n_rows_deleted_old = srv_stats.n_rows_deleted;
	srv_n_rows_read_old = srv_stats.n_rows_read;
	srv_n_system_rows_inserted_old = srv_stats.n_system_rows_inserted;
	srv_n_system_rows_updated_old = srv_stats.n_system_rows_updated;
	srv_n_system_rows_deleted_old = srv_stats.n_system_rows_deleted;
	srv_n_system_rows_read_old = srv_stats.n_system_rows_read;

	fputs("----------------------------\n"
	      "END OF INNODB MONITOR OUTPUT\n"
	      "============================\n", file);
	mysql_mutex_unlock(&srv_innodb_monitor_mutex);
	fflush(file);

	return(ret);
}

/******************************************************************//**
Function to pass InnoDB status variables to MySQL */
void
srv_export_innodb_status(void)
/*==========================*/
{
	fil_crypt_stat_t	crypt_stat;

	if (!srv_read_only_mode) {
		fil_crypt_total_stat(&crypt_stat);
	}

#ifdef BTR_CUR_HASH_ADAPT
	export_vars.innodb_ahi_hit = btr_cur_n_sea;
	export_vars.innodb_ahi_miss = btr_cur_n_non_sea;

	ulint mem_adaptive_hash = 0;
	for (ulong i = 0; i < btr_ahi_parts; i++) {
		const auto part= &btr_search_sys.parts[i];
		part->latch.rd_lock(SRW_LOCK_CALL);
		if (part->heap) {
			ut_ad(part->heap->type == MEM_HEAP_FOR_BTR_SEARCH);

			mem_adaptive_hash += mem_heap_get_size(part->heap)
				+ part->table.n_cells * sizeof(hash_cell_t);
		}
		part->latch.rd_unlock();
	}
	export_vars.innodb_mem_adaptive_hash = mem_adaptive_hash;
#endif

	export_vars.innodb_mem_dictionary = dict_sys.rough_size();

	mysql_mutex_lock(&srv_innodb_monitor_mutex);

	export_vars.innodb_data_pending_reads =
		ulint(MONITOR_VALUE(MONITOR_OS_PENDING_READS));

	export_vars.innodb_data_pending_writes =
		ulint(MONITOR_VALUE(MONITOR_OS_PENDING_WRITES));

	export_vars.innodb_data_pending_fsyncs =
		log_sys.get_pending_flushes()
		+ fil_n_pending_tablespace_flushes;

	export_vars.innodb_data_fsyncs = os_n_fsyncs;

	export_vars.innodb_data_read = srv_stats.data_read;

	export_vars.innodb_data_reads = os_n_file_reads;

	export_vars.innodb_data_writes = os_n_file_writes;

	buf_dblwr.lock();
	ulint dblwr = buf_dblwr.written();
	export_vars.innodb_dblwr_pages_written = dblwr;
	export_vars.innodb_dblwr_writes = buf_dblwr.batches();
	buf_dblwr.unlock();

	export_vars.innodb_data_written = srv_stats.data_written
		+ (dblwr << srv_page_size_shift);

	export_vars.innodb_buffer_pool_read_requests
		= buf_pool.stat.n_page_gets;

	export_vars.innodb_buffer_pool_write_requests =
		srv_stats.buf_pool_write_requests;

	export_vars.innodb_buffer_pool_bytes_data =
		buf_pool.stat.LRU_bytes
		+ (UT_LIST_GET_LEN(buf_pool.unzip_LRU)
		   << srv_page_size_shift);

#ifdef UNIV_DEBUG
	export_vars.innodb_buffer_pool_pages_latched =
		buf_get_latched_pages_number();
#endif /* UNIV_DEBUG */
	export_vars.innodb_buffer_pool_pages_total = buf_pool.get_n_pages();

	export_vars.innodb_buffer_pool_pages_misc =
		buf_pool.get_n_pages()
		- UT_LIST_GET_LEN(buf_pool.LRU)
		- UT_LIST_GET_LEN(buf_pool.free);

	export_vars.innodb_max_trx_id = trx_sys.get_max_trx_id();
	export_vars.innodb_history_list_length = trx_sys.history_size_approx();

	export_vars.innodb_log_waits = srv_stats.log_waits;

	export_vars.innodb_os_log_written = srv_stats.os_log_written;

	export_vars.innodb_os_log_fsyncs = log_sys.get_flushes();

	export_vars.innodb_os_log_pending_fsyncs
		= log_sys.get_pending_flushes();

	export_vars.innodb_os_log_pending_writes =
		srv_stats.os_log_pending_writes;

	export_vars.innodb_log_write_requests = srv_stats.log_write_requests;

	export_vars.innodb_log_writes = srv_stats.log_writes;

	mysql_mutex_lock(&lock_sys.wait_mutex);
	export_vars.innodb_row_lock_waits = lock_sys.get_wait_cumulative();

	export_vars.innodb_row_lock_current_waits= lock_sys.get_wait_pending();

	export_vars.innodb_row_lock_time = lock_sys.get_wait_time_cumulative()
		/ 1000;
	export_vars.innodb_row_lock_time_max = lock_sys.get_wait_time_max()
		/ 1000;
	mysql_mutex_unlock(&lock_sys.wait_mutex);

	export_vars.innodb_row_lock_time_avg= export_vars.innodb_row_lock_waits
		? static_cast<ulint>(export_vars.innodb_row_lock_time
				     / export_vars.innodb_row_lock_waits)
		: 0;

	export_vars.innodb_rows_read = srv_stats.n_rows_read;

	export_vars.innodb_rows_inserted = srv_stats.n_rows_inserted;

	export_vars.innodb_rows_updated = srv_stats.n_rows_updated;

	export_vars.innodb_rows_deleted = srv_stats.n_rows_deleted;

	export_vars.innodb_system_rows_read = srv_stats.n_system_rows_read;

	export_vars.innodb_system_rows_inserted =
		srv_stats.n_system_rows_inserted;

	export_vars.innodb_system_rows_updated =
		srv_stats.n_system_rows_updated;

	export_vars.innodb_system_rows_deleted =
		srv_stats.n_system_rows_deleted;

	export_vars.innodb_truncated_status_writes =
		srv_truncated_status_writes;

	export_vars.innodb_page_compression_saved = srv_stats.page_compression_saved;
	export_vars.innodb_pages_page_compressed = srv_stats.pages_page_compressed;
	export_vars.innodb_page_compressed_trim_op = srv_stats.page_compressed_trim_op;
	export_vars.innodb_pages_page_decompressed = srv_stats.pages_page_decompressed;
	export_vars.innodb_pages_page_compression_error = srv_stats.pages_page_compression_error;
	export_vars.innodb_pages_decrypted = srv_stats.pages_decrypted;
	export_vars.innodb_pages_encrypted = srv_stats.pages_encrypted;
	export_vars.innodb_n_merge_blocks_encrypted = srv_stats.n_merge_blocks_encrypted;
	export_vars.innodb_n_merge_blocks_decrypted = srv_stats.n_merge_blocks_decrypted;
	export_vars.innodb_n_rowlog_blocks_encrypted = srv_stats.n_rowlog_blocks_encrypted;
	export_vars.innodb_n_rowlog_blocks_decrypted = srv_stats.n_rowlog_blocks_decrypted;

	export_vars.innodb_n_temp_blocks_encrypted =
		srv_stats.n_temp_blocks_encrypted;

	export_vars.innodb_n_temp_blocks_decrypted =
		srv_stats.n_temp_blocks_decrypted;

	export_vars.innodb_defragment_compression_failures =
		btr_defragment_compression_failures;
	export_vars.innodb_defragment_failures = btr_defragment_failures;
	export_vars.innodb_defragment_count = btr_defragment_count;

	export_vars.innodb_onlineddl_rowlog_rows = onlineddl_rowlog_rows;
	export_vars.innodb_onlineddl_rowlog_pct_used = onlineddl_rowlog_pct_used;
	export_vars.innodb_onlineddl_pct_progress = onlineddl_pct_progress;

	export_vars.innodb_sec_rec_cluster_reads =
		srv_stats.n_sec_rec_cluster_reads;
	export_vars.innodb_sec_rec_cluster_reads_avoided =
		srv_stats.n_sec_rec_cluster_reads_avoided;

	if (!srv_read_only_mode) {
		export_vars.innodb_encryption_rotation_pages_read_from_cache =
			crypt_stat.pages_read_from_cache;
		export_vars.innodb_encryption_rotation_pages_read_from_disk =
			crypt_stat.pages_read_from_disk;
		export_vars.innodb_encryption_rotation_pages_modified =
			crypt_stat.pages_modified;
		export_vars.innodb_encryption_rotation_pages_flushed =
			crypt_stat.pages_flushed;
		export_vars.innodb_encryption_rotation_estimated_iops =
			crypt_stat.estimated_iops;
		export_vars.innodb_encryption_key_requests =
			srv_stats.n_key_requests;
	}

	mysql_mutex_unlock(&srv_innodb_monitor_mutex);

	mysql_mutex_lock(&log_sys.mutex);
	export_vars.innodb_lsn_current = log_sys.get_lsn();
	export_vars.innodb_lsn_flushed = log_sys.get_flushed_lsn();
	export_vars.innodb_lsn_last_checkpoint = log_sys.last_checkpoint_lsn;
	export_vars.innodb_checkpoint_max_age = static_cast<ulint>(
		log_sys.max_checkpoint_age);
	mysql_mutex_unlock(&log_sys.mutex);

	export_vars.innodb_checkpoint_age = static_cast<ulint>(
		export_vars.innodb_lsn_current
		- export_vars.innodb_lsn_last_checkpoint);
}

struct srv_monitor_state_t
{
  time_t last_monitor_time;
  ulint mutex_skipped;
  bool last_srv_print_monitor;
  srv_monitor_state_t() : mutex_skipped(0), last_srv_print_monitor(false)
  {
    srv_last_monitor_time = time(NULL);
    last_monitor_time= srv_last_monitor_time;
  }
};

static srv_monitor_state_t monitor_state;

/** A task which prints the info output by various InnoDB monitors.*/
static void srv_monitor()
{
	time_t current_time = time(NULL);

	if (difftime(current_time, monitor_state.last_monitor_time) >= 15) {
		monitor_state.last_monitor_time = current_time;

		if (srv_print_innodb_monitor) {
			/* Reset mutex_skipped counter everytime
			srv_print_innodb_monitor changes. This is to
			ensure we will not be blocked by lock_sys.latch
			for short duration information printing */
			if (!monitor_state.last_srv_print_monitor) {
				monitor_state.mutex_skipped = 0;
				monitor_state.last_srv_print_monitor = true;
			}

			if (!srv_printf_innodb_monitor(stderr,
						MUTEX_NOWAIT(monitor_state.mutex_skipped),
						NULL, NULL)) {
				monitor_state.mutex_skipped++;
			} else {
				/* Reset the counter */
				monitor_state.mutex_skipped = 0;
			}
		} else {
			monitor_state.last_monitor_time = 0;
		}


		/* We don't create the temp files or associated
		mutexes in read-only-mode */

		if (!srv_read_only_mode && srv_innodb_status) {
			mysql_mutex_lock(&srv_monitor_file_mutex);
			rewind(srv_monitor_file);
			if (!srv_printf_innodb_monitor(srv_monitor_file,
						MUTEX_NOWAIT(monitor_state.mutex_skipped),
						NULL, NULL)) {
				monitor_state.mutex_skipped++;
			} else {
				monitor_state.mutex_skipped = 0;
			}

			os_file_set_eof(srv_monitor_file);
			mysql_mutex_unlock(&srv_monitor_file_mutex);
		}
	}

	srv_refresh_innodb_monitor_stats(current_time);
}

/** Periodic task which prints the info output by various InnoDB monitors.*/
void srv_monitor_task(void*)
{
	/* number of successive fatal timeouts observed */
	static lsn_t		old_lsn = recv_sys.recovered_lsn;

	ut_ad(!srv_read_only_mode);

	/* Try to track a strange bug reported by Harald Fuchs and others,
	where the lsn seems to decrease at times */

	lsn_t new_lsn = log_sys.get_lsn();
	ut_a(new_lsn >= old_lsn);
	old_lsn = new_lsn;

	/* Update the statistics collected for deciding LRU
	eviction policy. */
	buf_LRU_stat_update();

	ulonglong now = my_hrtime_coarse().val;
	const ulong threshold = srv_fatal_semaphore_wait_threshold;

	if (ulonglong start = dict_sys.oldest_wait()) {
		if (now >= start) {
			now -= start;
			ulong waited = static_cast<ulong>(now / 1000000);
			if (waited >= threshold) {
				ib::fatal() << dict_sys.fatal_msg;
			}

			if (waited == threshold / 4
			    || waited == threshold / 2
			    || waited == threshold / 4 * 3) {
				ib::warn() << "Long wait (" << waited
					   << " seconds) for dict_sys.latch";
			}
		}
	}

	srv_monitor();
}

/******************************************************************//**
Increment the server activity count. */
void
srv_inc_activity_count(void)
/*========================*/
{
	srv_sys.activity_count.inc();
}

#ifdef UNIV_DEBUG
/** @return whether purge or master task is active */
bool srv_any_background_activity()
{
  if (purge_sys.enabled() || srv_master_timer.get())
  {
    ut_ad(!srv_read_only_mode);
    return true;
  }
  return false;
}
#endif /* UNIV_DEBUG */

static void purge_worker_callback(void*);
static void purge_coordinator_callback(void*);

static tpool::task_group purge_task_group;
tpool::waitable_task purge_worker_task(purge_worker_callback, nullptr,
                                       &purge_task_group);
static tpool::task_group purge_coordinator_task_group(1);
static tpool::waitable_task purge_coordinator_task
  (purge_coordinator_callback, nullptr, &purge_coordinator_task_group);

static tpool::timer *purge_coordinator_timer;

/** Wake up the purge threads if there is work to do. */
void srv_wake_purge_thread_if_not_active()
{
  ut_ad(!srv_read_only_mode);

<<<<<<< HEAD
	if (purge_sys.enabled() && !purge_sys.paused()
	    && trx_sys.history_exists()) {
		if(++purge_state.m_running == 1) {
			srv_thread_pool->submit_task(&purge_coordinator_task);
		}
	}
=======
  if (purge_sys.enabled() && !purge_sys.paused() &&
      (srv_undo_log_truncate || trx_sys.rseg_history_len) &&
      ++purge_state.m_running == 1)
    srv_thread_pool->submit_task(&purge_coordinator_task);
>>>>>>> fe511eae
}

/** @return whether the purge tasks are active */
bool purge_sys_t::running() const
{
  return purge_coordinator_task.is_running();
}

/** Suspend purge in data dictionary tables */
void purge_sys_t::stop_SYS()
{
  latch.rd_lock(SRW_LOCK_CALL);
  ++m_SYS_paused;
  latch.rd_unlock();
}

/** Stop purge during FLUSH TABLES FOR EXPORT */
void purge_sys_t::stop()
{
  for (;;)
  {
    latch.wr_lock(SRW_LOCK_CALL);

    if (!enabled())
    {
      /* Shutdown must have been initiated during FLUSH TABLES FOR EXPORT. */
      ut_ad(!srv_undo_sources);
      latch.wr_unlock();
      return;
    }

    ut_ad(srv_n_purge_threads > 0);

    if (!must_wait_SYS())
      break;

    latch.wr_unlock();
    std::this_thread::sleep_for(std::chrono::seconds(1));
  }

  const auto paused= m_paused++;

  latch.wr_unlock();

  if (!paused)
  {
    ib::info() << "Stopping purge";
    MONITOR_ATOMIC_INC(MONITOR_PURGE_STOP_COUNT);
    purge_coordinator_task.disable();
  }
}

/** Resume purge in data dictionary tables */
void purge_sys_t::resume_SYS(void *)
{
  ut_d(const auto s=)
  purge_sys.m_SYS_paused--;
  ut_ad(s);
}

/** Resume purge at UNLOCK TABLES after FLUSH TABLES FOR EXPORT */
void purge_sys_t::resume()
{
   if (!enabled())
   {
     /* Shutdown must have been initiated during FLUSH TABLES FOR EXPORT. */
     ut_ad(!srv_undo_sources);
     return;
   }
   ut_ad(!srv_read_only_mode);
   ut_ad(srv_force_recovery < SRV_FORCE_NO_BACKGROUND);
   purge_coordinator_task.enable();
   latch.wr_lock(SRW_LOCK_CALL);
   int32_t paused= m_paused--;
   ut_a(paused);

   if (paused == 1)
   {
     ib::info() << "Resuming purge";
     purge_state.m_running = 0;
     srv_wake_purge_thread_if_not_active();
     MONITOR_ATOMIC_INC(MONITOR_PURGE_RESUME_COUNT);
   }
   latch.wr_unlock();
}

/*******************************************************************//**
Get current server activity count.
@return activity count. */
ulint
srv_get_activity_count(void)
/*========================*/
{
	return(srv_sys.activity_count);
}

/** Check if srv_inc_activity_count() has been called.
@param activity_count   copy of srv_sys.activity_count
@return whether the activity_count had changed */
static bool srv_check_activity(ulint *activity_count)
{
  ulint new_activity_count= srv_sys.activity_count;
  if (new_activity_count != *activity_count)
  {
    *activity_count= new_activity_count;
    return true;
  }

  return false;
}

/********************************************************************//**
The master thread is tasked to ensure that flush of log file happens
once every second in the background. This is to ensure that not more
than one second of trxs are lost in case of crash when
innodb_flush_logs_at_trx_commit != 1 */
static void srv_sync_log_buffer_in_background()
{
	time_t	current_time = time(NULL);

	srv_main_thread_op_info = "flushing log";
	if (difftime(current_time, srv_last_log_flush_time)
	    >= srv_flush_log_at_timeout) {
		log_buffer_flush_to_disk();
		srv_last_log_flush_time = current_time;
		srv_log_writes_and_flush++;
	}
}

/** Report progress during shutdown.
@param last   time of last output
@param n_read number of page reads initiated for change buffer merge */
static void srv_shutdown_print(time_t &last, ulint n_read)
{
  time_t now= time(nullptr);
  if (now - last >= 15)
  {
    last= now;

    const ulint ibuf_size= ibuf.size;
    sql_print_information("Completing change buffer merge;"
                          " %zu page reads initiated;"
                          " %zu change buffer pages remain",
                          n_read, ibuf_size);
#if defined HAVE_SYSTEMD && !defined EMBEDDED_LIBRARY
    service_manager_extend_timeout(INNODB_EXTEND_TIMEOUT_INTERVAL,
                                   "Completing change buffer merge;"
                                   " %zu page reads initiated;"
                                   " %zu change buffer pages remain",
                                   n_read, ibuf_size);
#endif
  }
}

/** Perform periodic tasks whenever the server is active.
@param counter_time  microsecond_interval_timer() */
static void srv_master_do_active_tasks(ulonglong counter_time)
{
	++srv_main_active_loops;

	MONITOR_INC(MONITOR_MASTER_ACTIVE_LOOPS);

	if (!(counter_time % (47 * 1000000ULL))) {
		srv_main_thread_op_info = "enforcing dict cache limit";
		if (ulint n_evicted = dict_sys.evict_table_LRU(true)) {
			MONITOR_INC_VALUE(
				MONITOR_SRV_DICT_LRU_EVICT_COUNT_ACTIVE,
				n_evicted);
		}
		MONITOR_INC_TIME_IN_MICRO_SECS(
			MONITOR_SRV_DICT_LRU_MICROSECOND, counter_time);
	}
}

/** Perform periodic tasks whenever the server is idle.
@param counter_time  microsecond_interval_timer() */
static void srv_master_do_idle_tasks(ulonglong counter_time)
{
	++srv_main_idle_loops;

	MONITOR_INC(MONITOR_MASTER_IDLE_LOOPS);

	srv_main_thread_op_info = "enforcing dict cache limit";
	if (ulint n_evicted = dict_sys.evict_table_LRU(false)) {
		MONITOR_INC_VALUE(
			MONITOR_SRV_DICT_LRU_EVICT_COUNT_IDLE, n_evicted);
	}
	MONITOR_INC_TIME_IN_MICRO_SECS(
		MONITOR_SRV_DICT_LRU_MICROSECOND, counter_time);
}

/**
Complete the shutdown tasks such as background DROP TABLE,
and optionally change buffer merge (on innodb_fast_shutdown=0). */
void srv_shutdown(bool ibuf_merge)
{
	ulint		n_read = 0;
	time_t		now = time(NULL);

	do {
		ut_ad(!srv_read_only_mode);
		ut_ad(srv_shutdown_state == SRV_SHUTDOWN_CLEANUP);
		++srv_main_shutdown_loops;

		if (ibuf_merge) {
			srv_main_thread_op_info = "doing insert buffer merge";
			/* Disallow the use of change buffer to
			avoid a race condition with
			ibuf_read_merge_pages() */
			ibuf_max_size_update(0);
			log_free_check();
			n_read = ibuf_contract();
			srv_shutdown_print(now, n_read);
		}
	} while (n_read);
}

/** The periodic master task controlling the server. */
void srv_master_callback(void*)
{
  static ulint old_activity_count;

  ut_a(srv_shutdown_state <= SRV_SHUTDOWN_INITIATED);

  MONITOR_INC(MONITOR_MASTER_THREAD_SLEEP);
  if (!purge_state.m_running)
    srv_wake_purge_thread_if_not_active();
  ulonglong counter_time= microsecond_interval_timer();
  srv_sync_log_buffer_in_background();
  MONITOR_INC_TIME_IN_MICRO_SECS(MONITOR_SRV_LOG_FLUSH_MICROSECOND,
				 counter_time);

  if (srv_check_activity(&old_activity_count))
    srv_master_do_active_tasks(counter_time);
  else
    srv_master_do_idle_tasks(counter_time);

  srv_main_thread_op_info= "sleeping";
}

/** @return whether purge should exit due to shutdown */
static bool srv_purge_should_exit(size_t old_history_size)
{
  ut_ad(srv_shutdown_state <= SRV_SHUTDOWN_CLEANUP);

  if (srv_undo_sources)
    return false;

  if (srv_fast_shutdown)
    return true;

  /* Slow shutdown was requested. */
  size_t prepared, active= trx_sys.any_active_transactions(&prepared);
  const size_t history_size= trx_sys.history_size();

  if (!history_size);
  else if (!active && history_size == old_history_size && prepared);
  else
  {
    static time_t progress_time;
    time_t now= time(NULL);
    if (now - progress_time >= 15)
    {
      progress_time= now;
#if defined HAVE_SYSTEMD && !defined EMBEDDED_LIBRARY
      service_manager_extend_timeout(INNODB_EXTEND_TIMEOUT_INTERVAL,
				     "InnoDB: to purge %zu transactions",
				     history_size);
      sql_print_information("InnoDB: to purge %zu transactions", history_size);
#endif
    }
    return false;
  }

  return !active;
}

/*********************************************************************//**
Fetch and execute a task from the work queue.
@param [in,out]	slot	purge worker thread slot
@return true if a task was executed */
static bool srv_task_execute()
{
	ut_ad(!srv_read_only_mode);
	ut_ad(srv_force_recovery < SRV_FORCE_NO_BACKGROUND);

	mysql_mutex_lock(&srv_sys.tasks_mutex);

	if (que_thr_t* thr = UT_LIST_GET_FIRST(srv_sys.tasks)) {
		ut_a(que_node_get_type(thr->child) == QUE_NODE_PURGE);
		UT_LIST_REMOVE(srv_sys.tasks, thr);
		mysql_mutex_unlock(&srv_sys.tasks_mutex);
		que_run_threads(thr);
		return true;
	}

	ut_ad(UT_LIST_GET_LEN(srv_sys.tasks) == 0);
	mysql_mutex_unlock(&srv_sys.tasks_mutex);
	return false;
}

static void purge_create_background_thds(int );

std::mutex purge_thread_count_mtx;
void srv_update_purge_thread_count(uint n)
{
	std::lock_guard<std::mutex> lk(purge_thread_count_mtx);
	purge_create_background_thds(n);
	srv_n_purge_threads = n;
	srv_purge_thread_count_changed = 1;
}

Atomic_counter<int> srv_purge_thread_count_changed;

inline void purge_coordinator_state::do_purge()
{
  ut_ad(!srv_read_only_mode);
  lazy_init();
  ut_ad(n_threads);
  bool wakeup= false;

  purge_coordinator_timer->disarm();

  while (purge_sys.enabled() && !purge_sys.paused())
  {
loop:
    wakeup= false;
    const auto now= my_interval_timer();
    const auto sigcount= m_running;

    if (now - start_time >= 1000000)
    {
      refresh(false);
      start_time= now;
    }

    const auto old_activity_count= srv_sys.activity_count;
    const auto history_size= trx_sys.history_size();

<<<<<<< HEAD
    if (UNIV_UNLIKELY(srv_purge_thread_count_changed))
    {
      /* Read the fresh value of srv_n_purge_threads, reset
      the changed flag. Both are protected by purge_thread_count_mtx.
=======
	do {
		if (UNIV_UNLIKELY(srv_purge_thread_count_changed)) {
			/* Read the fresh value of srv_n_purge_threads, reset
			the changed flag. Both variables are protected by
			purge_thread_count_mtx.

			This code does not run concurrently, it is executed
			by a single purge_coordinator thread, and no races
			involving srv_purge_thread_count_changed are possible.
			*/

			std::lock_guard<std::mutex> lk(purge_thread_count_mtx);
			n_threads = n_use_threads = srv_n_purge_threads;
			srv_purge_thread_count_changed = 0;
		} else if (trx_sys.rseg_history_len > rseg_history_len
			   || (srv_max_purge_lag > 0
			       && rseg_history_len > srv_max_purge_lag)) {

			/* History length is now longer than what it was
			when we took the last snapshot. Use more threads. */

			if (n_use_threads < n_threads) {
				++n_use_threads;
			}
>>>>>>> fe511eae

      This code does not run concurrently, it is executed
      by a single purge_coordinator thread, and no races
      involving srv_purge_thread_count_changed are possible. */
      {
        std::lock_guard<std::mutex> lk(purge_thread_count_mtx);
        n_threads= n_use_threads= srv_n_purge_threads;
        srv_purge_thread_count_changed= 0;
      }
      refresh(true);
      start_time= now;
    }
    else if (history_size > m_history_length)
    {
      /* dynamically adjust the purge thread based on redo log fill factor */
      if (n_use_threads < n_threads && lsn_age_factor < lsn_lwm)
      {
more_threads:
        ++n_use_threads;
        lsn_hwm= lsn_lwm;
        lsn_lwm-= series[n_use_threads];
      }
      else if (n_use_threads > 1 && lsn_age_factor >= lsn_hwm)
      {
fewer_threads:
        --n_use_threads;
        lsn_lwm= lsn_hwm;
        lsn_hwm+= series[n_use_threads];
      }
      else if (n_use_threads == 1 && lsn_age_factor >= 100 - safety_net)
      {
        wakeup= true;
        break;
      }
    }
    else if (n_threads > n_use_threads &&
             srv_max_purge_lag && m_history_length > srv_max_purge_lag)
      goto more_threads;
    else if (n_use_threads > 1 && old_activity_count == srv_sys.activity_count)
      goto fewer_threads;

    ut_ad(n_use_threads);
    ut_ad(n_use_threads <= n_threads);

    m_history_length= history_size;

    if (!history_size)
      srv_dml_needed_delay= 0;
    else if (trx_purge(n_use_threads, history_size,
                       !(++count % srv_purge_rseg_truncate_frequency) ||
                       purge_sys.truncate.current ||
                       (srv_shutdown_state != SRV_SHUTDOWN_NONE &&
                        srv_fast_shutdown == 0)))
      continue;

    if (srv_dml_needed_delay);
    else if (m_running == sigcount)
    {
      /* Purge was not woken up by srv_wake_purge_thread_if_not_active() */

      /* The magic number 5000 is an approximation for the case where we have
      cached undo log records which prevent truncate of rollback segments. */
      wakeup= history_size >= 5000 ||
        (history_size && history_size != trx_sys.history_size_approx());
      break;
    }

    if (!trx_sys.history_exists())
    {
      srv_dml_needed_delay= 0;
      break;
    }

    if (!srv_purge_should_exit(history_size))
      goto loop;
  }

  if (wakeup)
    purge_coordinator_timer->set_time(10, 0);

  m_running= 0;
}

<<<<<<< HEAD
inline void purge_coordinator_state::compute_series()
{
  ulint points= n_threads;
  memset(series, 0, sizeof series);
  constexpr ulint spread= 100 - adaptive_purge_threshold - safety_net;

  /* We distribute spread across n_threads,
  e.g.: spread of 60 is distributed across n_threads=4 as: 6+12+18+24 */
=======
		/* Take a snapshot of the history list before purge. */
		if (!(rseg_history_len = trx_sys.rseg_history_len)) {
			n_pages_purged = 0;
			goto truncate;
		}

		n_pages_purged = trx_purge(n_use_threads);

		if (!(++count % srv_purge_rseg_truncate_frequency)
		    || purge_sys.truncate.current
		    || (srv_shutdown_state != SRV_SHUTDOWN_NONE
			&& srv_fast_shutdown == 0)) {
truncate:
			trx_purge_truncate_history();
		}
>>>>>>> fe511eae

  const ulint additional_points= (points * (points + 1)) / 2;
  if (spread % additional_points == 0)
  {
    /* Arithmetic progression is possible. */
    const ulint delta= spread / additional_points;
    ulint growth= delta;
    do
    {
      series[points--]= growth;
      growth += delta;
    }
    while (points);
    return;
  }

  /* Use average distribution to spread across the points */
  const ulint delta= spread / points;
  ulint total= 0;
  do
  {
    series[points--]= delta;
    total+= delta;
  }
  while (points);

  for (points= 1; points <= n_threads && total++ < spread; )
    series[points++]++;
}

inline void purge_coordinator_state::lazy_init()
{
  if (n_threads)
    return;
  n_threads= n_use_threads= srv_n_purge_threads;
  refresh(true);
  start_time= my_interval_timer();
}

void purge_coordinator_state::refresh(bool full)
{
  if (full)
  {
    compute_series();
    lsn_lwm= adaptive_purge_threshold;
    lsn_hwm= adaptive_purge_threshold + series[n_threads];
  }

  mysql_mutex_lock(&log_sys.mutex);
  const lsn_t last= log_sys.last_checkpoint_lsn,
    max_age= log_sys.max_checkpoint_age;
  mysql_mutex_unlock(&log_sys.mutex);

  lsn_age_factor= ulint(((log_sys.get_lsn() - last) * 100) / max_age);
}


static std::list<THD*> purge_thds;
static std::mutex purge_thd_mutex;
extern void* thd_attach_thd(THD*);
extern void thd_detach_thd(void *);
static int n_purge_thds;

/* Ensure  that we have at least n background THDs for purge */
static void purge_create_background_thds(int n)
{
	THD *thd= current_thd;
	std::unique_lock<std::mutex> lk(purge_thd_mutex);
	while (n_purge_thds < n)
	{
		purge_thds.push_back(innobase_create_background_thd("InnoDB purge worker"));
		n_purge_thds++;
	}
	set_current_thd(thd);
}

static THD *acquire_thd(void **ctx)
{
	std::unique_lock<std::mutex> lk(purge_thd_mutex);
	ut_a(!purge_thds.empty());
	THD* thd = purge_thds.front();
	purge_thds.pop_front();
	lk.unlock();

	/* Set current thd, and thd->mysys_var as well,
	it might be used by something in the server.*/
	*ctx = thd_attach_thd(thd);
	return thd;
}

static void release_thd(THD *thd, void *ctx)
{
	thd_detach_thd(ctx);
	std::unique_lock<std::mutex> lk(purge_thd_mutex);
	purge_thds.push_back(thd);
	lk.unlock();
	set_current_thd(0);
}

static void purge_worker_callback(void*)
{
  ut_ad(!current_thd);
  ut_ad(!srv_read_only_mode);
  ut_ad(srv_force_recovery < SRV_FORCE_NO_BACKGROUND);
  void *ctx;
  THD *thd= acquire_thd(&ctx);
  while (srv_task_execute())
    ut_ad(purge_sys.running());
  release_thd(thd,ctx);
}

static void purge_coordinator_callback(void*)
{
  void *ctx;
  THD *thd= acquire_thd(&ctx);
  purge_state.do_purge();
  release_thd(thd, ctx);
}

void srv_init_purge_tasks()
{
  purge_create_background_thds(srv_n_purge_threads);
  purge_coordinator_timer= srv_thread_pool->create_timer
    (purge_coordinator_callback, nullptr);
}

static void srv_shutdown_purge_tasks()
{
  purge_coordinator_task.disable();
  delete purge_coordinator_timer;
  purge_coordinator_timer= nullptr;
  purge_worker_task.wait();
  std::unique_lock<std::mutex> lk(purge_thd_mutex);
  while (!purge_thds.empty())
  {
    destroy_background_thd(purge_thds.front());
    purge_thds.pop_front();
  }
  n_purge_thds= 0;
}

/**********************************************************************//**
Enqueues a task to server task queue and releases a worker thread, if there
is a suspended one. */
void
srv_que_task_enqueue_low(
/*=====================*/
	que_thr_t*	thr)	/*!< in: query thread */
{
	ut_ad(!srv_read_only_mode);
	mysql_mutex_lock(&srv_sys.tasks_mutex);

	UT_LIST_ADD_LAST(srv_sys.tasks, thr);

	mysql_mutex_unlock(&srv_sys.tasks_mutex);
}

#ifdef UNIV_DEBUG
/** @return number of tasks in queue */
ulint srv_get_task_queue_length()
{
	ulint	n_tasks;

	ut_ad(!srv_read_only_mode);

	mysql_mutex_lock(&srv_sys.tasks_mutex);

	n_tasks = UT_LIST_GET_LEN(srv_sys.tasks);

	mysql_mutex_unlock(&srv_sys.tasks_mutex);

	return(n_tasks);
}
#endif

/** Shut down the purge threads. */
void srv_purge_shutdown()
{
  if (purge_sys.enabled())
  {
    if (!srv_fast_shutdown && !opt_bootstrap)
      srv_update_purge_thread_count(innodb_purge_threads_MAX);
    size_t history_size= trx_sys.history_size();
    while (!srv_purge_should_exit(history_size))
    {
      history_size= trx_sys.history_size();
      ut_a(!purge_sys.paused());
      srv_wake_purge_thread_if_not_active();
      purge_coordinator_task.wait();
    }
    purge_sys.coordinator_shutdown();
    srv_shutdown_purge_tasks();
  }
}<|MERGE_RESOLUTION|>--- conflicted
+++ resolved
@@ -1300,19 +1300,10 @@
 {
   ut_ad(!srv_read_only_mode);
 
-<<<<<<< HEAD
-	if (purge_sys.enabled() && !purge_sys.paused()
-	    && trx_sys.history_exists()) {
-		if(++purge_state.m_running == 1) {
-			srv_thread_pool->submit_task(&purge_coordinator_task);
-		}
-	}
-=======
   if (purge_sys.enabled() && !purge_sys.paused() &&
-      (srv_undo_log_truncate || trx_sys.rseg_history_len) &&
+      (srv_undo_log_truncate || trx_sys.history_exists()) &&
       ++purge_state.m_running == 1)
     srv_thread_pool->submit_task(&purge_coordinator_task);
->>>>>>> fe511eae
 }
 
 /** @return whether the purge tasks are active */
@@ -1652,37 +1643,10 @@
     const auto old_activity_count= srv_sys.activity_count;
     const auto history_size= trx_sys.history_size();
 
-<<<<<<< HEAD
     if (UNIV_UNLIKELY(srv_purge_thread_count_changed))
     {
       /* Read the fresh value of srv_n_purge_threads, reset
       the changed flag. Both are protected by purge_thread_count_mtx.
-=======
-	do {
-		if (UNIV_UNLIKELY(srv_purge_thread_count_changed)) {
-			/* Read the fresh value of srv_n_purge_threads, reset
-			the changed flag. Both variables are protected by
-			purge_thread_count_mtx.
-
-			This code does not run concurrently, it is executed
-			by a single purge_coordinator thread, and no races
-			involving srv_purge_thread_count_changed are possible.
-			*/
-
-			std::lock_guard<std::mutex> lk(purge_thread_count_mtx);
-			n_threads = n_use_threads = srv_n_purge_threads;
-			srv_purge_thread_count_changed = 0;
-		} else if (trx_sys.rseg_history_len > rseg_history_len
-			   || (srv_max_purge_lag > 0
-			       && rseg_history_len > srv_max_purge_lag)) {
-
-			/* History length is now longer than what it was
-			when we took the last snapshot. Use more threads. */
-
-			if (n_use_threads < n_threads) {
-				++n_use_threads;
-			}
->>>>>>> fe511eae
 
       This code does not run concurrently, it is executed
       by a single purge_coordinator thread, and no races
@@ -1730,13 +1694,20 @@
     m_history_length= history_size;
 
     if (!history_size)
+    {
       srv_dml_needed_delay= 0;
-    else if (trx_purge(n_use_threads, history_size,
-                       !(++count % srv_purge_rseg_truncate_frequency) ||
-                       purge_sys.truncate.current ||
-                       (srv_shutdown_state != SRV_SHUTDOWN_NONE &&
-                        srv_fast_shutdown == 0)))
-      continue;
+      trx_purge_truncate_history();
+    }
+    else
+    {
+      ulint n_pages_handled= trx_purge(n_use_threads, history_size);
+      if (!(++count % srv_purge_rseg_truncate_frequency) ||
+          purge_sys.truncate.current ||
+          (srv_shutdown_state != SRV_SHUTDOWN_NONE && srv_fast_shutdown == 0))
+        trx_purge_truncate_history();
+      if (n_pages_handled)
+        continue;
+    }
 
     if (srv_dml_needed_delay);
     else if (m_running == sigcount)
@@ -1766,7 +1737,6 @@
   m_running= 0;
 }
 
-<<<<<<< HEAD
 inline void purge_coordinator_state::compute_series()
 {
   ulint points= n_threads;
@@ -1775,23 +1745,6 @@
 
   /* We distribute spread across n_threads,
   e.g.: spread of 60 is distributed across n_threads=4 as: 6+12+18+24 */
-=======
-		/* Take a snapshot of the history list before purge. */
-		if (!(rseg_history_len = trx_sys.rseg_history_len)) {
-			n_pages_purged = 0;
-			goto truncate;
-		}
-
-		n_pages_purged = trx_purge(n_use_threads);
-
-		if (!(++count % srv_purge_rseg_truncate_frequency)
-		    || purge_sys.truncate.current
-		    || (srv_shutdown_state != SRV_SHUTDOWN_NONE
-			&& srv_fast_shutdown == 0)) {
-truncate:
-			trx_purge_truncate_history();
-		}
->>>>>>> fe511eae
 
   const ulint additional_points= (points * (points + 1)) / 2;
   if (spread % additional_points == 0)
