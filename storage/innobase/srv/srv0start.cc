--- conflicted
+++ resolved
@@ -201,13 +201,8 @@
 	bool ret;
 	os_file_t file{
           os_file_create_func(logfile0.c_str(),
-<<<<<<< HEAD
                               OS_FILE_CREATE,
-                              OS_FILE_NORMAL, OS_LOG_FILE, false, &ret)
-=======
-                              OS_FILE_CREATE | OS_FILE_ON_ERROR_NO_EXIT,
                               OS_FILE_AIO, OS_LOG_FILE, false, &ret)
->>>>>>> fbf86463
         };
 
 	if (!ret) {
@@ -758,14 +753,8 @@
 	auto logfilename = get_log_file_path();
 
 	fh = os_file_create_func(logfilename.c_str(),
-<<<<<<< HEAD
 				 OS_FILE_OPEN_RETRY_SILENT,
-				 OS_FILE_NORMAL, OS_LOG_FILE,
-=======
-				 OS_FILE_OPEN_RETRY | OS_FILE_ON_ERROR_NO_EXIT
-				 | OS_FILE_ON_ERROR_SILENT,
 				 OS_FILE_AIO, OS_LOG_FILE,
->>>>>>> fbf86463
 				 srv_read_only_mode, &ret);
 
 	if (ret) {
