/*****************************************************************************

Copyright (c) 1996, 2017, Oracle and/or its affiliates. All rights reserved.
Copyright (c) 2009, Percona Inc.
Copyright (c) 2013, 2022, MariaDB Corporation.

Portions of this file contain modifications contributed and copyrighted
by Percona Inc.. Those modifications are
gratefully acknowledged and are described briefly in the InnoDB
documentation. The contributions by Percona Inc. are incorporated with
their permission, and subject to the conditions contained in the file
COPYING.Percona.

This program is free software; you can redistribute it and/or modify it under
the terms of the GNU General Public License as published by the Free Software
Foundation; version 2 of the License.

This program is distributed in the hope that it will be useful, but WITHOUT
ANY WARRANTY; without even the implied warranty of MERCHANTABILITY or FITNESS
FOR A PARTICULAR PURPOSE. See the GNU General Public License for more details.

You should have received a copy of the GNU General Public License along with
this program; if not, write to the Free Software Foundation, Inc.,
51 Franklin Street, Fifth Floor, Boston, MA 02110-1335 USA

*****************************************************************************/

/********************************************************************//**
@file srv/srv0start.cc
Starts the InnoDB database server

Created 2/16/1996 Heikki Tuuri
*************************************************************************/

#include "my_global.h"

#include "mysqld.h"
#include "mysql/psi/mysql_stage.h"
#include "mysql/psi/psi.h"

#include "row0ftsort.h"
#include "ut0mem.h"
#include "mem0mem.h"
#include "data0data.h"
#include "data0type.h"
#include "dict0dict.h"
#include "buf0buf.h"
#include "buf0dblwr.h"
#include "buf0dump.h"
#include "os0file.h"
#include "fil0fil.h"
#include "fil0crypt.h"
#include "fsp0fsp.h"
#include "rem0rec.h"
#include "mtr0mtr.h"
#include "log0crypt.h"
#include "log0recv.h"
#include "page0page.h"
#include "page0cur.h"
#include "trx0trx.h"
#include "trx0sys.h"
#include "btr0btr.h"
#include "btr0cur.h"
#include "rem0rec.h"
#include "ibuf0ibuf.h"
#include "srv0start.h"
#include "srv0srv.h"
#include "btr0defragment.h"
#include "mysql/service_wsrep.h" /* wsrep_recovery */
#include "trx0rseg.h"
#include "buf0flu.h"
#include "buf0rea.h"
#include "dict0boot.h"
#include "dict0load.h"
#include "dict0stats_bg.h"
#include "que0que.h"
#include "lock0lock.h"
#include "trx0roll.h"
#include "trx0purge.h"
#include "lock0lock.h"
#include "pars0pars.h"
#include "btr0sea.h"
#include "rem0cmp.h"
#include "dict0crea.h"
#include "row0ins.h"
#include "row0sel.h"
#include "row0upd.h"
#include "row0row.h"
#include "row0mysql.h"
#include "btr0pcur.h"
#include "zlib.h"
#include "log.h"

/** Log sequence number at shutdown */
lsn_t	srv_shutdown_lsn;

/** TRUE if a raw partition is in use */
ibool	srv_start_raw_disk_in_use;

/** UNDO tablespaces starts with space id. */
uint32_t srv_undo_space_id_start;

/** TRUE if the server is being started, before rolling back any
incomplete transactions */
bool	srv_startup_is_before_trx_rollback_phase;
/** TRUE if the server is being started */
bool	srv_is_being_started;
/** TRUE if the server was successfully started */
bool	srv_was_started;
/** whether srv_start() has been called */
static bool		srv_start_has_been_called;

/** Whether any undo log records can be generated */
bool	srv_undo_sources;

/** innodb_encrypt_log */
my_bool srv_encrypt_log;

#ifdef UNIV_DEBUG
/** InnoDB system tablespace to set during recovery */
uint	srv_sys_space_size_debug;
/** whether redo log file have been created at startup */
bool	srv_log_file_created;
#endif /* UNIV_DEBUG */

/** whether some background threads that create redo log have been started */
static bool srv_started_redo;

/** At a shutdown this value climbs from SRV_SHUTDOWN_NONE to
SRV_SHUTDOWN_CLEANUP and then to SRV_SHUTDOWN_LAST_PHASE, and so on */
enum srv_shutdown_t	srv_shutdown_state = SRV_SHUTDOWN_NONE;

/** Name of srv_monitor_file */
static char*	srv_monitor_file_name;
std::unique_ptr<tpool::timer> srv_master_timer;

/** */
#define SRV_MAX_N_PENDING_SYNC_IOS	100

#ifdef UNIV_PFS_THREAD
/* Keys to register InnoDB threads with performance schema */
mysql_pfs_key_t	thread_pool_thread_key;
#endif /* UNIV_PFS_THREAD */

#ifdef HAVE_PSI_STAGE_INTERFACE
/** Array of all InnoDB stage events for monitoring activities via
performance schema. */
static PSI_stage_info*	srv_stages[] =
{
	&srv_stage_alter_table_end,
	&srv_stage_alter_table_insert,
	&srv_stage_alter_table_log_index,
	&srv_stage_alter_table_log_table,
	&srv_stage_alter_table_merge_sort,
	&srv_stage_alter_table_read_pk_internal_sort,
	&srv_stage_buffer_pool_load,
};
#endif /* HAVE_PSI_STAGE_INTERFACE */

/** Delete any garbage log files */
static void delete_log_files()
{
  for (size_t i= 1; i < 102; i++)
    delete_log_file(std::to_string(i).c_str());
}

/** Creates log file.
@param create_new_db   whether the database is being initialized
@param lsn             log sequence number
@param logfile0        name of the log file
@return DB_SUCCESS or error code */
static dberr_t create_log_file(bool create_new_db, lsn_t lsn)
{
	ut_ad(!srv_read_only_mode);

	/* We will retain ib_logfile0 until we have written a new logically
	empty log as ib_logfile101 and atomically renamed it to
	ib_logfile0 in log_t::resize_rename(). */
	delete_log_files();

	ut_ad(!os_aio_pending_reads());
	ut_d(mysql_mutex_lock(&buf_pool.flush_list_mutex));
	ut_ad(!buf_pool.get_oldest_modification(0));
	ut_d(mysql_mutex_unlock(&buf_pool.flush_list_mutex));
	/* os_aio_pending_writes() may hold here if some
	write_io_callback() did not release the slot yet.  However,
	the page write itself must have completed, because the
	buf_pool.flush_list is empty. In debug builds, we wait for
	this to happen, hoping to get a hung process if this
	assumption does not hold. */
	ut_d(os_aio_wait_until_no_pending_writes(false));

	log_sys.latch.wr_lock(SRW_LOCK_CALL);
	log_sys.set_capacity();

	std::string logfile0{get_log_file_path("ib_logfile101")};
	bool ret;
	os_file_t file{
          os_file_create_func(logfile0.c_str(),
                              OS_FILE_CREATE,
                              OS_LOG_FILE, false, &ret)
        };

	if (!ret) {
		sql_print_error("InnoDB: Cannot create %.*s",
				int(logfile0.size()), logfile0.data());
err_exit:
		log_sys.latch.wr_unlock();
		return DB_ERROR;
	}

	ret = os_file_set_size(logfile0.c_str(), file, srv_log_file_size);
	if (!ret) {
		ib::error() << "Cannot set log file " << logfile0
			    << " size to " << ib::bytes_iec{srv_log_file_size};
close_and_exit:
		os_file_close_func(file);
		goto err_exit;
	}

	log_sys.set_latest_format(srv_encrypt_log);
	if (!log_sys.attach(file, srv_log_file_size)) {
		goto close_and_exit;
	}

	mysql_mutex_lock(&recv_sys.mutex);
	const bool all_opened = fil_system.sys_space->open(create_new_db);
	mysql_mutex_unlock(&recv_sys.mutex);

	if (!all_opened) {
		goto err_exit;
	}

	/* Create a log checkpoint. */
	if (log_sys.is_encrypted() && !log_crypt_init()) {
		goto err_exit;
	}
	ut_d(recv_no_log_write = false);
	log_sys.create(lsn);

	ut_ad(srv_startup_is_before_trx_rollback_phase);
	if (create_new_db) {
		srv_startup_is_before_trx_rollback_phase = false;
	}

	/* Enable log_checkpoint() in buf_flush_page_cleaner().
	If we are upgrading or resizing the log at startup, we must not
	write any FILE_MODIFY or FILE_CHECKPOINT records to the old log file
	because the ib_logfile0 could be in an old format that we can only
	check for emptiness, or the write could lead to an overflow.

	At this point, we are not holding recv_sys.mutex, but there are no
	pending page reads, and buf_pool.flush_list is empty. Therefore,
	we can clear the flag without risking any race condition with
	buf_page_t::read_complete(). */
	recv_sys.recovery_on = false;
	log_sys.latch.wr_unlock();

	log_make_checkpoint();
	log_buffer_flush_to_disk();

	return DB_SUCCESS;
}

/** Rename the redo log file after resizing.
@return whether an error occurred */
bool log_t::resize_rename() noexcept
{
  std::string old_name{get_log_file_path("ib_logfile101")};
  std::string new_name{get_log_file_path()};

  if (IF_WIN(MoveFileEx(old_name.c_str(), new_name.c_str(),
                        MOVEFILE_REPLACE_EXISTING),
             !rename(old_name.c_str(), new_name.c_str())))
    return false;

  sql_print_error("InnoDB: Failed to rename log from %.*s to %.*s (error %d)",
                  int(old_name.size()), old_name.data(),
                  int(new_name.size()), new_name.data(),
                  IF_WIN(int(GetLastError()), errno));
  return true;
}

/** Create an undo tablespace file
@param[in] name	 file name
@return DB_SUCCESS or error code */
static dberr_t srv_undo_tablespace_create(const char* name)
{
	pfs_os_file_t	fh;
	bool		ret;
	dberr_t		err = DB_SUCCESS;

	os_file_create_subdirs_if_needed(name);

	fh = os_file_create(
		innodb_data_file_key,
		name,
		srv_read_only_mode ? OS_FILE_OPEN : OS_FILE_CREATE,
		OS_DATA_FILE, srv_read_only_mode, &ret);

	if (!ret) {
		if (os_file_get_last_error(false) != OS_FILE_ALREADY_EXISTS
#ifdef _AIX
			/* AIX 5.1 after security patch ML7 may have
			errno set to 0 here, which causes our function
			to return 100; work around that AIX problem */
		    && os_file_get_last_error(false) != 100
#endif
		) {
			ib::error() << "Can't create UNDO tablespace "
				<< name;
		}
		err = DB_ERROR;
	} else if (srv_read_only_mode) {
		ib::info() << name << " opened in read-only mode";
	} else {
		/* We created the data file and now write it full of zeros */

		ib::info() << "Data file " << name << " did not exist: new to"
			" be created";

		ib::info() << "Setting file " << name << " size to "
			<< ib::bytes_iec{SRV_UNDO_TABLESPACE_SIZE_IN_PAGES
					 << srv_page_size_shift};

		ib::info() << "Database physically writes the file full: "
			<< "wait...";

		if (!os_file_set_size(name, fh, os_offset_t
				      {SRV_UNDO_TABLESPACE_SIZE_IN_PAGES}
				      << srv_page_size_shift)) {
			ib::error() << "Unable to allocate " << name;
			err = DB_ERROR;
		}

		os_file_close(fh);
	}

	return(err);
}

inline dberr_t trx_sys_t::reset_page(mtr_t *mtr)
{
  dberr_t err= DB_SUCCESS;
  buf_block_t *sys_header= buf_page_get_gen(
    page_id_t(TRX_SYS_SPACE, TRX_SYS_PAGE_NO), 0, RW_X_LATCH, nullptr,
    BUF_GET, mtr, &err);

  if (!sys_header) return err;

  const bool dblwr_enabled=
    mach_read_from_4(TRX_SYS_DOUBLEWRITE_MAGIC + TRX_SYS_DOUBLEWRITE +
                     sys_header->page.frame)
    == TRX_SYS_DOUBLEWRITE_MAGIC_N;

  char doublewrite[TRX_SYS_DOUBLEWRITE_BLOCK2 + 4];
  memcpy(doublewrite, TRX_SYS_DOUBLEWRITE + sys_header->page.frame,
         sizeof doublewrite);

  fsp_init_file_page(fil_system.sys_space, sys_header, mtr);

  mtr->write<2>(*sys_header, FIL_PAGE_TYPE + sys_header->page.frame,
                FIL_PAGE_TYPE_TRX_SYS);

  mtr->write<4>(*sys_header,
                TRX_SYS + TRX_SYS_RSEGS + TRX_SYS_RSEG_PAGE_NO +
                sys_header->page.frame, FSP_FIRST_RSEG_PAGE_NO);
  mtr->memset(sys_header,
             TRX_SYS + TRX_SYS_RSEGS + TRX_SYS_RSEG_SLOT_SIZE,
	     254 * TRX_SYS_RSEG_SLOT_SIZE, 0xff);

  static_assert(TRX_SYS_RSEG_SLOT_SIZE == 8, "");

  if (dblwr_enabled)
  {
    mtr->memcpy(
      *sys_header, sys_header->page.frame + TRX_SYS_DOUBLEWRITE,
      doublewrite, sizeof doublewrite);
    mtr->memmove(
      *sys_header,
      TRX_SYS_DOUBLEWRITE + FSEG_HEADER_SIZE + TRX_SYS_DOUBLEWRITE_REPEAT,
      TRX_SYS_DOUBLEWRITE + FSEG_HEADER_SIZE, 12);
    memcpy(
      sys_header->page.frame + TRX_SYS_DOUBLEWRITE
      + FSEG_HEADER_SIZE + TRX_SYS_DOUBLEWRITE_REPEAT,
      sys_header->page.frame + TRX_SYS_DOUBLEWRITE + FSEG_HEADER_SIZE, 12);
    mtr->write<4>(
      *sys_header,
      TRX_SYS_DOUBLEWRITE + TRX_SYS_DOUBLEWRITE_SPACE_ID_STORED +
      sys_header->page.frame,
      TRX_SYS_DOUBLEWRITE_SPACE_ID_STORED_N);
  }

  return DB_SUCCESS;
}

/** Delete the old undo tablespaces present in the undo log directory */
static dberr_t srv_undo_delete_old_tablespaces()
{
  /* Delete the old undo tablespaces*/
  for (uint32_t i= 0; i < srv_undo_tablespaces_open; ++i)
    fil_close_tablespace(srv_undo_space_id_start + i);

  DBUG_EXECUTE_IF("after_deleting_old_undo_abort", return DB_ERROR;);

  /* Do checkpoint to get rid of old undo log tablespaces redo logs */
  log_make_checkpoint();

  DBUG_EXECUTE_IF("after_deleting_old_undo_success", return DB_ERROR;);

  return DB_SUCCESS;
}

/** Recreate the undo log tablespaces */
ATTRIBUTE_COLD static dberr_t srv_undo_tablespaces_reinit()
{
  mtr_t mtr;
  dberr_t err;
  buf_block_t *first_rseg_hdr;
  uint32_t latest_space_id;

  mtr.start();

  buf_block_t *dict_hdr= buf_page_get_gen(
    page_id_t(DICT_HDR_SPACE, DICT_HDR_PAGE_NO), 0, RW_X_LATCH,
    nullptr, BUF_GET, &mtr, &err);

  if (!dict_hdr)
    goto func_exit;

  /* Assign the new space id for the first undo tablespace */
  latest_space_id= mach_read_from_4(
    DICT_HDR + DICT_HDR_MAX_SPACE_ID + dict_hdr->page.frame);

  if (latest_space_id + srv_undo_tablespaces > SRV_SPACE_ID_UPPER_BOUND)
  {
    err= DB_ERROR;
    sql_print_error("InnoDB: Running out of tablespace id");
    goto func_exit;
  }

  first_rseg_hdr=
    buf_page_get_gen(trx_sys.rseg_array[0].page_id(), 0, RW_X_LATCH,
                     nullptr, BUF_GET, &mtr, &err);
  if (!first_rseg_hdr)
    goto func_exit;

  if (UNIV_UNLIKELY(mach_read_from_4(TRX_RSEG + TRX_RSEG_FORMAT +
                                     first_rseg_hdr->page.frame)))
    trx_rseg_format_upgrade(first_rseg_hdr, &mtr);

  mtr.write<8,mtr_t::MAYBE_NOP>(*first_rseg_hdr,
                                TRX_RSEG + TRX_RSEG_MAX_TRX_ID +
                                first_rseg_hdr->page.frame,
                                trx_sys.get_max_trx_id() - 1);

  /* Reset TRX_SYS page */
  err= trx_sys.reset_page(&mtr);

  if (err)
    goto func_exit;

  if (srv_undo_tablespaces_open == 0)
  {
    /* Free the system rollback segment */
    for (ulint i= 1; i < TRX_SYS_N_RSEGS; i++)
    {
      trx_rseg_t *rseg= &trx_sys.rseg_array[i];
      if (rseg->space != fil_system.sys_space)
        continue;
      buf_block_t *block= buf_page_get_gen(
        rseg->page_id(), 0, RW_X_LATCH, nullptr, BUF_GET, &mtr);
      if (!block) break;
      while (!fseg_free_step(block, TRX_RSEG + TRX_RSEG_FSEG_HEADER, &mtr));
    }
  }

  for (ulint rseg_id= 1; rseg_id < TRX_SYS_N_RSEGS; rseg_id++)
  {
    trx_rseg_t *rseg= &trx_sys.rseg_array[rseg_id];
    rseg->destroy();
    rseg->init(nullptr, FIL_NULL);
  }

  if (*trx_sys.recovered_binlog_filename
#ifdef WITH_WSREP
      || !trx_sys.recovered_wsrep_xid.is_null()
#endif /* WITH_WSREP */
     )
  {
    /* Update binlog offset, binlog file name & wsrep xid in
    system tablespace rollback segment */
    if (*trx_sys.recovered_binlog_filename)
    {
      ut_d(const size_t len = strlen(trx_sys.recovered_binlog_filename) + 1);
      ut_ad(len > 1);
      ut_ad(len <= TRX_RSEG_BINLOG_NAME_LEN);
      trx_rseg_update_binlog_offset(
        first_rseg_hdr, trx_sys.recovered_binlog_filename,
        trx_sys.recovered_binlog_offset, &mtr);
    }

#ifdef WITH_WSREP
    if (!trx_sys.recovered_wsrep_xid.is_null())
      trx_rseg_update_wsrep_checkpoint(
        first_rseg_hdr, &trx_sys.recovered_wsrep_xid, &mtr);
#endif /* WITH_WSREP */
  }

  dict_hdr->page.fix();

  mtr.commit();

  DBUG_EXECUTE_IF("after_rseg_reset_abort",
                  log_write_up_to(mtr.commit_lsn(), true);
                  dict_hdr->page.unfix();
                  return DB_ERROR;);

  sql_print_information(
    "InnoDB: Reinitializing innodb_undo_tablespaces= %u from %u",
    srv_undo_tablespaces, srv_undo_tablespaces_open);

  /* Delete the old undo tablespaces */
  err= srv_undo_delete_old_tablespaces();
  if (err)
  {
    dict_hdr->page.unfix();
    return err;
  }

  mtr.start();

  dict_hdr->page.lock.x_lock();
  mtr.memo_push(dict_hdr, MTR_MEMO_PAGE_X_FIX);

  if (srv_undo_tablespaces == 0)
  {
    srv_undo_space_id_start= 0;
    srv_undo_tablespaces_open= 0;
    goto func_exit;
  }

  srv_undo_space_id_start= latest_space_id;
  if (fil_assign_new_space_id(&srv_undo_space_id_start))
    mtr.write<4>(*dict_hdr, DICT_HDR + DICT_HDR_MAX_SPACE_ID
                 + dict_hdr->page.frame, srv_undo_space_id_start);

  /* Re-create the new undo tablespaces */
  err= srv_undo_tablespaces_init(true, &mtr);
func_exit:
  mtr.commit();

  DBUG_EXECUTE_IF("after_reinit_undo_abort",
                  log_write_up_to(mtr.commit_lsn(), true);
                  err= DB_ERROR;);

  if (err == DB_SUCCESS)
  {
    /* Usually, recovery must work no matter when
    log_checkpoints are triggered. This is a special case,
    because this code is executed as part of InnoDB startup.
    Backup requires that the server has been started up,
    backup should never observe the log records that
    were written in mtr and also srv_undo_tablespaces_init()
    initializes the undo tablespace start id based on page0
    content before reading the redo log */
    log_make_checkpoint();

    DBUG_EXECUTE_IF("after_reinit_undo_success", err= DB_ERROR;);
    srv_undo_tablespaces_active= srv_undo_tablespaces;
  }
  return err;
}

/** Reinitialize the undo tablespaces when there is no undo log
left to purge/rollback and validate the number of undo opened
undo tablespace and user given undo tablespace
@return DB_SUCCESS if it is valid */
static dberr_t srv_undo_tablespaces_reinitialize()
{

  /* Re-create the undo tablespaces if it has no undo logs
  left to purge/rollback */
  if (srv_undo_tablespaces != srv_undo_tablespaces_open &&
      trx_sys.is_undo_empty())
    return srv_undo_tablespaces_reinit();

  /* If the user says that there are fewer than what we find we
  tolerate that discrepancy but not the inverse. Because there could
  be unused undo tablespaces for future use. */

  if (srv_undo_tablespaces != srv_undo_tablespaces_open)
  {
    sql_print_warning("InnoDB: Cannot change innodb_undo_tablespaces=%u "
                      "because previous shutdown was not with "
                      "innodb_fast_shutdown=0", srv_undo_tablespaces);
    srv_undo_tablespaces= srv_undo_tablespaces_open;
  }
  else if (srv_undo_tablespaces_open > 0)
    sql_print_information("InnoDB: Opened " UINT32PF " undo tablespaces",
                          srv_undo_tablespaces_open);

  return DB_SUCCESS;
}

/** @return the number of active undo tablespaces (except system tablespace) */
static uint32_t trx_rseg_get_n_undo_tablespaces()
{
  std::set<uint32_t> space_ids;
  mtr_t mtr;
  mtr.start();

  if (const buf_block_t *sys_header= trx_sysf_get(&mtr, false))
    for (ulint rseg_id= 0; rseg_id < TRX_SYS_N_RSEGS; rseg_id++)
      if (trx_sysf_rseg_get_page_no(sys_header, rseg_id) != FIL_NULL)
	if (uint32_t space= trx_sysf_rseg_get_space(sys_header, rseg_id))
	  space_ids.insert(space);
  mtr.commit();
  return static_cast<uint32_t>(space_ids.size());
}

/** Open an undo tablespace.
@param[in]	create	whether undo tablespaces are being created
@param[in]	name	tablespace file name
@param[in]	i	undo tablespace count
@return undo tablespace identifier
@retval 0   if file doesn't exist
@retval ~0U if page0 is corrupted */
static uint32_t srv_undo_tablespace_open(bool create, const char* name,
                                         uint32_t i)
{
  bool success;
  uint32_t space_id= 0;
  uint32_t fsp_flags= 0;

  if (create)
  {
    space_id= srv_undo_space_id_start + i;
    switch (srv_checksum_algorithm) {
    case SRV_CHECKSUM_ALGORITHM_FULL_CRC32:
    case SRV_CHECKSUM_ALGORITHM_STRICT_FULL_CRC32:
      fsp_flags= FSP_FLAGS_FCRC32_MASK_MARKER | FSP_FLAGS_FCRC32_PAGE_SSIZE();
      break;
    default:
      fsp_flags= FSP_FLAGS_PAGE_SSIZE();
    }
  }

  pfs_os_file_t fh= os_file_create(innodb_data_file_key, name,
                                   OS_FILE_OPEN_SILENT,
                                   OS_DATA_FILE,
                                   srv_read_only_mode, &success);

  if (!success)
    return 0;

  ulint n_retries = 5;
  os_offset_t size= os_file_get_size(fh);
  ut_a(size != os_offset_t(-1));
  page_t *apage= nullptr;
  const page_t *page= nullptr;

  if (!create)
  {
    apage= static_cast<byte*>(aligned_malloc(srv_page_size, srv_page_size));
undo_retry:
    if (os_file_read(IORequestRead, fh, apage, 0, srv_page_size, nullptr) !=
        DB_SUCCESS)
    {
err_exit:
      if (n_retries && srv_operation == SRV_OPERATION_BACKUP)
      {
        sql_print_information("InnoDB: Retrying to read undo "
                              "tablespace %s", name);
        n_retries--;
        goto undo_retry;
      }
      sql_print_error("InnoDB: Unable to read first page of file %s", name);
      aligned_free(apage);
      return ~0U;
    }

    page= apage;
    DBUG_EXECUTE_IF("undo_space_read_fail", goto err_exit;);

    uint32_t id= mach_read_from_4(FIL_PAGE_SPACE_ID + page);
    if (id == 0 || id >= SRV_SPACE_ID_UPPER_BOUND ||
        memcmp_aligned<2>(FIL_PAGE_SPACE_ID + page,
                          FSP_HEADER_OFFSET + FSP_SPACE_ID + page, 4))
    {
      sql_print_error("InnoDB: Inconsistent tablespace ID in file %s", name);
      goto err_exit;
    }

    space_id= id;
    fsp_flags= mach_read_from_4(FSP_HEADER_OFFSET + FSP_SPACE_FLAGS + page);

    if (buf_page_is_corrupted(false, page, fsp_flags))
    {
      page= recv_sys.dblwr.find_page(page_id_t{space_id, 0}, LSN_MAX);
      if (!page)
      {
        /* If the first page of the given user tablespace is not there
        in the doublewrite buffer, then the recovery is going to fail
        now. Report error only when doublewrite buffer is not empty */
        sql_print_error("InnoDB: Corrupted page "
                        "[page id: space=" UINT32PF ", page number=0]"
                        " of datafile '%s' could not be found"
                        " in the doublewrite buffer", space_id, name);
        goto err_exit;
      }

      fsp_flags= mach_read_from_4(FSP_HEADER_OFFSET + FSP_SPACE_FLAGS + page);
    }
  }

  /* Load the tablespace into InnoDB's internal data structures. */

  /* We set the biggest space id to the undo tablespace
  because InnoDB hasn't opened any other tablespace apart
  from the system tablespace. */

  fil_set_max_space_id_if_bigger(space_id);

  mysql_mutex_lock(&fil_system.mutex);
  fil_space_t *space= fil_space_t::create(space_id, fsp_flags, false, nullptr,
                                          FIL_ENCRYPTION_DEFAULT, true);
  ut_ad(space);
  fil_node_t *file= space->add(name, fh, 0, false, true);

  if (create)
  {
    space->set_sizes(SRV_UNDO_TABLESPACE_SIZE_IN_PAGES);
    space->size= file->size= uint32_t(size >> srv_page_size_shift);
  }
  else if (!file->read_page0(page, true))
  {
    os_file_close(file->handle);
    file->handle= OS_FILE_CLOSED;
    ut_a(fil_system.n_open > 0);
    fil_system.n_open--;
  }

  mysql_mutex_unlock(&fil_system.mutex);
  aligned_free(apage);
  return space_id;
}

/** Check if undo tablespaces and redo log files exist before creating a
new system tablespace
@retval DB_SUCCESS  if all undo and redo logs are not found
@retval DB_ERROR    if any undo and redo logs are found */
static
dberr_t
srv_check_undo_redo_logs_exists()
{
	bool		ret;
	os_file_t	fh;
	char	name[OS_FILE_MAX_PATH];

	/* Check if any undo tablespaces exist */
	for (ulint i = 1; i <= srv_undo_tablespaces; ++i) {

		snprintf(name, sizeof name, "%s/undo%03zu", srv_undo_dir, i);

		fh = os_file_create_func(
			name,
			OS_FILE_OPEN_RETRY_SILENT,
			OS_DATA_FILE,
			srv_read_only_mode,
			&ret);

		if (ret) {
			os_file_close_func(fh);
			ib::error()
				<< "undo tablespace '" << name << "' exists."
				" Creating system tablespace with existing undo"
				" tablespaces is not supported. Please delete"
				" all undo tablespaces before creating new"
				" system tablespace.";
			return(DB_ERROR);
		}
	}

	/* Check if redo log file exists */
	auto logfilename = get_log_file_path();

	fh = os_file_create_func(logfilename.c_str(),
				 OS_FILE_OPEN_RETRY_SILENT,
				 OS_LOG_FILE,
				 srv_read_only_mode, &ret);

	if (ret) {
		os_file_close_func(fh);
		ib::error() << "redo log file '" << logfilename
			    << "' exists. Creating system tablespace with"
			       " existing redo log file is not recommended."
			       " Please delete redo log file before"
			       " creating new system tablespace.";
		return DB_ERROR;
	}

	return(DB_SUCCESS);
}

static dberr_t srv_all_undo_tablespaces_open(bool create_new_undo,
                                             uint32_t n_undo)
{
  /* Open all the undo tablespaces that are currently in use. If we
  fail to open any of these it is a fatal error. The tablespace ids
  should be contiguous. It is a fatal error because they are required
  for recovery and are referenced by the UNDO logs (a.k.a RBS). */

  uint32_t prev_id= create_new_undo ? srv_undo_space_id_start - 1 : 0;

  for (uint32_t i= 0; i < n_undo; ++i)
  {
    char name[OS_FILE_MAX_PATH];
    snprintf(name, sizeof name, "%s/undo%03u", srv_undo_dir, i + 1);
    uint32_t space_id= srv_undo_tablespace_open(create_new_undo, name, i);
    switch (space_id) {
    case ~0U:
      return DB_CORRUPTION;
    case 0:
      if (!create_new_undo)
        goto unused_undo;
      sql_print_error("InnoDB: Unable to open create tablespace '%s'.", name);
      return DB_ERROR;
    default:
      /* Should be no gaps in undo tablespace ids. */
      ut_a(!i || prev_id + 1 == space_id);
    }

    prev_id= space_id;

    /* Note the first undo tablespace id in case of
    no active undo tablespace. */
    if (0 == srv_undo_tablespaces_open++)
      srv_undo_space_id_start= space_id;
  }

  /* Open any extra unused undo tablespaces. These must be contiguous.
  We stop at the first failure. These are undo tablespaces that are
  not in use and therefore not required by recovery. We only check
  that there are no gaps. */
unused_undo:
  for (uint32_t i= prev_id + 1; i < srv_undo_space_id_start + TRX_SYS_N_RSEGS;
       ++i)
  {
     char name[OS_FILE_MAX_PATH];
     snprintf(name, sizeof name, "%s/undo%03u", srv_undo_dir, i);
     uint32_t space_id= srv_undo_tablespace_open(false, name, i);
     if (!space_id || space_id == ~0U)
       break;
     if (0 == srv_undo_tablespaces_open++)
       srv_undo_space_id_start= space_id;
  }

  return DB_SUCCESS;
}

/** Open the configured number of dedicated undo tablespaces.
@param[in]	create_new_undo	whether the undo tablespaces has to be created
@param[in,out]	mtr		mini-transaction
@return DB_SUCCESS or error code */
dberr_t srv_undo_tablespaces_init(bool create_new_undo, mtr_t *mtr)
{
  srv_undo_tablespaces_open= 0;

  ut_ad(!create_new_undo || mtr);
  ut_a(srv_undo_tablespaces <= TRX_SYS_N_RSEGS);
  ut_a(!create_new_undo || srv_operation <= SRV_OPERATION_EXPORT_RESTORED);

  if (srv_undo_tablespaces == 1)
    srv_undo_tablespaces= 0;

  /* Create the undo spaces only if we are creating a new
  instance. We don't allow creating of new undo tablespaces
  in an existing instance (yet). */
  if (create_new_undo)
  {
    DBUG_EXECUTE_IF("innodb_undo_upgrade", srv_undo_space_id_start= 3;);

    for (ulint i= 0; i < srv_undo_tablespaces; ++i)
    {
      char name[OS_FILE_MAX_PATH];
      snprintf(name, sizeof name, "%s/undo%03zu", srv_undo_dir, i + 1);
      if (dberr_t err= srv_undo_tablespace_create(name))
      {
	ib::error() << "Could not create undo tablespace '" << name << "'.";
	return err;
      }
    }
  }

  /* Get the tablespace ids of all the undo segments excluding
  the system tablespace (0). If we are creating a new instance then
  we build the undo_tablespace_ids ourselves since they don't
  already exist. */
  srv_undo_tablespaces_active= srv_undo_tablespaces;

  uint32_t n_undo= (create_new_undo || srv_operation == SRV_OPERATION_BACKUP ||
                    srv_operation == SRV_OPERATION_RESTORE_DELTA)
    ? srv_undo_tablespaces : TRX_SYS_N_RSEGS;

  mysql_mutex_lock(&recv_sys.mutex);
  dberr_t err= srv_all_undo_tablespaces_open(create_new_undo, n_undo);
  mysql_mutex_unlock(&recv_sys.mutex);

  /* Initialize srv_undo_space_id_start=0 when there are no
  dedicated undo tablespaces. */
  if (srv_undo_tablespaces_open == 0)
    srv_undo_space_id_start= 0;

  if (create_new_undo)
    for (uint32_t i= 0; err == DB_SUCCESS && i < srv_undo_tablespaces; ++i)
      err= fsp_header_init(fil_space_get(srv_undo_space_id_start + i),
                           SRV_UNDO_TABLESPACE_SIZE_IN_PAGES, mtr);

  return err;
}

/** Create the temporary file tablespace.
@param[in]	create_new_db	whether we are creating a new database
@return DB_SUCCESS or error code. */
static
dberr_t
srv_open_tmp_tablespace(bool create_new_db)
{
	ulint	sum_of_new_sizes;

	/* Will try to remove if there is existing file left-over by last
	unclean shutdown */
	srv_tmp_space.set_sanity_check_status(true);
	srv_tmp_space.delete_files();
	srv_tmp_space.set_ignore_read_only(true);

	bool	create_new_temp_space;

	srv_tmp_space.set_space_id(SRV_TMP_SPACE_ID);

	dberr_t	err = srv_tmp_space.check_file_spec(
		&create_new_temp_space, 12 * 1024 * 1024);

	if (err == DB_FAIL) {
		ib::error() << "The innodb_temporary"
			" data file must be writable!";
		err = DB_ERROR;
	} else if (err != DB_SUCCESS) {
		ib::error() << "Could not create the shared innodb_temporary.";
	} else if ((err = srv_tmp_space.open_or_create(
			    true, create_new_db, &sum_of_new_sizes))
		   != DB_SUCCESS) {
		ib::error() << "Unable to create the shared innodb_temporary";
	} else if (fil_system.temp_space->open(true)) {
		/* Initialize the header page */
		mtr_t mtr;
		mtr.start();
		mtr.set_log_mode(MTR_LOG_NO_REDO);
		err = fsp_header_init(fil_system.temp_space,
				      srv_tmp_space.get_sum_of_sizes(),
				      &mtr);
		mtr.commit();
		if (err == DB_SUCCESS) {
			err = trx_temp_rseg_create(&mtr);
		}
	} else {
		/* This file was just opened in the code above! */
		ib::error() << "The innodb_temporary"
			" data file cannot be re-opened"
			" after check_file_spec() succeeded!";
		err = DB_ERROR;
	}

	return(err);
}

/** Shutdown background threads, except the page cleaner. */
static void srv_shutdown_threads()
{
	ut_ad(!srv_undo_sources);
	srv_master_timer.reset();
	srv_shutdown_state = SRV_SHUTDOWN_EXIT_THREADS;

	if (purge_sys.enabled()) {
		srv_purge_shutdown();
	}

	if (srv_n_fil_crypt_threads) {
		fil_crypt_set_thread_cnt(0);
	}
}


/** Shut down background threads that can generate undo log. */
static void srv_shutdown_bg_undo_sources()
{
  srv_shutdown_state= SRV_SHUTDOWN_INITIATED;

  if (srv_undo_sources)
  {
    ut_ad(!srv_read_only_mode);
    fts_optimize_shutdown();
    dict_stats_shutdown();
    srv_undo_sources= false;
  }
}

#ifdef UNIV_DEBUG
# define srv_init_abort(_db_err)	\
	srv_init_abort_low(create_new_db, __FILE__, __LINE__, _db_err)
#else
# define srv_init_abort(_db_err)	\
	srv_init_abort_low(create_new_db, _db_err)
#endif /* UNIV_DEBUG */

/** Innobase start-up aborted. Perform cleanup actions.
@param[in]	create_new_db	TRUE if new db is  being created
@param[in]	file		File name
@param[in]	line		Line number
@param[in]	err		Reason for aborting InnoDB startup
@return DB_SUCCESS or error code. */
MY_ATTRIBUTE((warn_unused_result, nonnull))
static
dberr_t
srv_init_abort_low(
	bool		create_new_db,
#ifdef UNIV_DEBUG
	const char*	file,
	unsigned	line,
#endif /* UNIV_DEBUG */
	dberr_t		err)
{
	ut_ad(srv_is_being_started);

	if (create_new_db) {
		ib::error() << "Database creation was aborted"
#ifdef UNIV_DEBUG
			" at " << innobase_basename(file) << "[" << line << "]"
#endif /* UNIV_DEBUG */
			" with error " << err << ". You may need"
			" to delete the ibdata1 file before trying to start"
			" up again.";
	} else if (srv_operation == SRV_OPERATION_NORMAL) {
		ib::error() << "Plugin initialization aborted"
#ifdef UNIV_DEBUG
			" at " << innobase_basename(file) << "[" << line << "]"
#endif /* UNIV_DEBUG */
			" with error " << err;
	}

	srv_shutdown_bg_undo_sources();
	srv_shutdown_threads();
	return(err);
}

/** Prepare to delete the redo log file. Flush the dirty pages from all the
buffer pools.  Flush the redo log buffer to the redo log file.
@return lsn upto which data pages have been flushed. */
static lsn_t srv_prepare_to_delete_redo_log_file()
{
  DBUG_ENTER("srv_prepare_to_delete_redo_log_file");

  ut_ad(recv_sys.recovery_on);

  /* Clean the buffer pool. */
  buf_flush_sync();

  DBUG_EXECUTE_IF("innodb_log_abort_1", DBUG_RETURN(0););
  DBUG_PRINT("ib_log", ("After innodb_log_abort_1"));

  log_sys.latch.wr_lock(SRW_LOCK_CALL);
  const bool latest_format{log_sys.is_latest()};
  lsn_t flushed_lsn{log_sys.get_lsn()};

  if (latest_format && !(log_sys.file_size & 4095) &&
      flushed_lsn != log_sys.next_checkpoint_lsn +
      (log_sys.is_encrypted()
       ? SIZE_OF_FILE_CHECKPOINT + 8
       : SIZE_OF_FILE_CHECKPOINT))
  {
    fil_names_clear(flushed_lsn);
    flushed_lsn= log_sys.get_lsn();
  }

  {
    const char *msg;
    if (!latest_format)
    {
      msg= "Upgrading redo log: ";
same_size:
      ib::info() << msg << ib::bytes_iec(srv_log_file_size)
                 << "; LSN=" << flushed_lsn;
    }
    else if (srv_log_file_size == log_sys.file_size)
    {
      msg= srv_encrypt_log
        ? "Encrypting redo log: " : "Removing redo log encryption: ";
      goto same_size;
    }
    else
    {
      if (srv_encrypt_log == (my_bool)log_sys.is_encrypted())
        msg= srv_encrypt_log ? "Resizing encrypted" : "Resizing";
      else
        msg= srv_encrypt_log
          ? "Encrypting and resizing"
          : "Removing encryption and resizing";

      ib::info() << msg << " redo log from "
                 << ib::bytes_iec{log_sys.file_size} << " to "
                 << ib::bytes_iec{srv_log_file_size}
                 << "; LSN=" << flushed_lsn;
    }
  }

  log_sys.latch.wr_unlock();

  if (latest_format)
    log_write_up_to(flushed_lsn, false);

  ut_ad(flushed_lsn == log_sys.get_lsn());
  ut_ad(!os_aio_pending_reads());
  ut_d(mysql_mutex_lock(&buf_pool.flush_list_mutex));
  ut_ad(!buf_pool.get_oldest_modification(0));
  ut_d(mysql_mutex_unlock(&buf_pool.flush_list_mutex));
  ut_d(os_aio_wait_until_no_pending_writes(false));

  DBUG_RETURN(flushed_lsn);
}

static tpool::task_group rollback_all_recovered_group(1);
static tpool::task rollback_all_recovered_task(trx_rollback_all_recovered,
					       nullptr,
					       &rollback_all_recovered_group);

/** Start InnoDB.
@param[in]	create_new_db	whether to create a new database
@return DB_SUCCESS or error code */
dberr_t srv_start(bool create_new_db)
{
	dberr_t		err		= DB_SUCCESS;
	mtr_t		mtr;

	ut_ad(srv_operation <= SRV_OPERATION_RESTORE_EXPORT
	      || srv_operation == SRV_OPERATION_RESTORE
	      || srv_operation == SRV_OPERATION_RESTORE_EXPORT);

	if (srv_force_recovery) {
		ib::info() << "!!! innodb_force_recovery is set to "
			<< srv_force_recovery << " !!!";
		if (srv_force_recovery == SRV_FORCE_NO_LOG_REDO) {
			srv_read_only_mode = true;
		}
	}

	if (srv_read_only_mode) {
		sql_print_information("InnoDB: Started in read only mode");
		srv_use_doublewrite_buf = false;
	}

	high_level_read_only = srv_read_only_mode
		|| srv_force_recovery >= SRV_FORCE_NO_UNDO_LOG_SCAN
		|| srv_sys_space.created_new_raw();

	srv_started_redo = false;

	compile_time_assert(sizeof(ulint) == sizeof(void*));

#ifdef UNIV_DEBUG
	ib::info() << "!!!!!!!! UNIV_DEBUG switched on !!!!!!!!!";
#endif

#ifdef UNIV_IBUF_DEBUG
	ib::info() << "!!!!!!!! UNIV_IBUF_DEBUG switched on !!!!!!!!!";
#endif

	ib::info() << "Compressed tables use zlib " ZLIB_VERSION
#ifdef UNIV_ZIP_DEBUG
	      " with validation"
#endif /* UNIV_ZIP_DEBUG */
	      ;
#ifdef UNIV_ZIP_COPY
	ib::info() << "and extra copying";
#endif /* UNIV_ZIP_COPY */

	/* Since InnoDB does not currently clean up all its internal data
	structures in MySQL Embedded Server Library server_end(), we
	print an error message if someone tries to start up InnoDB a
	second time during the process lifetime. */

	if (srv_start_has_been_called) {
		ib::error() << "Startup called second time"
			" during the process lifetime."
			" In the MariaDB Embedded Server Library"
			" you cannot call server_init() more than"
			" once during the process lifetime.";
	}

	srv_start_has_been_called = true;

	srv_is_being_started = true;

	/* Register performance schema stages before any real work has been
	started which may need to be instrumented. */
	mysql_stage_register("innodb", srv_stages,
			     static_cast<int>(UT_ARR_SIZE(srv_stages)));

	srv_boot();

	ib::info() << my_crc32c_implementation();

	if (!srv_read_only_mode) {
		mysql_mutex_init(srv_monitor_file_mutex_key,
				 &srv_monitor_file_mutex, nullptr);
		mysql_mutex_init(srv_misc_tmpfile_mutex_key,
				 &srv_misc_tmpfile_mutex, nullptr);
	}

	if (!srv_read_only_mode) {
		if (srv_innodb_status) {

			srv_monitor_file_name = static_cast<char*>(
				ut_malloc_nokey(
					strlen(fil_path_to_mysql_datadir)
					+ 20 + sizeof "/innodb_status."));

			sprintf(srv_monitor_file_name,
				"%s/innodb_status." ULINTPF,
				fil_path_to_mysql_datadir,
				static_cast<ulint>
				(IF_WIN(GetCurrentProcessId(), getpid())));

			srv_monitor_file = my_fopen(srv_monitor_file_name,
						    O_RDWR|O_TRUNC|O_CREAT,
						    MYF(MY_WME));

			if (!srv_monitor_file) {
				ib::error() << "Unable to create "
					<< srv_monitor_file_name << ": "
					<< strerror(errno);
				if (err == DB_SUCCESS) {
					err = DB_ERROR;
				}
			}
		} else {

			srv_monitor_file_name = NULL;
			srv_monitor_file = os_file_create_tmpfile();

			if (!srv_monitor_file && err == DB_SUCCESS) {
				err = DB_ERROR;
			}
		}

		srv_misc_tmpfile = os_file_create_tmpfile();

		if (!srv_misc_tmpfile && err == DB_SUCCESS) {
			err = DB_ERROR;
		}
	}

	if (err != DB_SUCCESS) {
		return(srv_init_abort(err));
	}

	if (srv_read_only_mode) {
		ib::info() << "Disabling background log and ibuf IO write"
			<< " threads.";
	}

	if (os_aio_init()) {
		ib::error() << "Cannot initialize AIO sub-system";

		return(srv_init_abort(DB_ERROR));
	}

#ifdef LINUX_NATIVE_AIO
	if (srv_use_native_aio) {
		ib::info() << "Using Linux native AIO";
	}
#endif
#ifdef HAVE_URING
	if (srv_use_native_aio) {
		ib::info() << "Using liburing";
	}
#endif

	fil_system.create(srv_file_per_table ? 50000 : 5000);

<<<<<<< HEAD
	ib::info() << "Initializing buffer pool, total size = "
		<< ib::bytes_iec{srv_buf_pool_size}
		<< ", chunk size = " << ib::bytes_iec{srv_buf_pool_chunk_unit};

=======
>>>>>>> 5d5be64d
	if (buf_pool.create()) {
		return(srv_init_abort(DB_ERROR));
	}

<<<<<<< HEAD
	ib::info() << "Completed initialization of buffer pool";

#ifdef UNIV_DEBUG
	/* We have observed deadlocks with a 5MB buffer pool but
	the actual lower limit could very well be a little higher. */

	if (srv_buf_pool_size <= 5 * 1024 * 1024) {

		ib::info() << "Small buffer pool size ("
			<< ib::bytes_iec{srv_buf_pool_size}
			<< "), the flst_validate() debug function can cause a"
			<< " deadlock if the buffer pool fills up.";
	}
#endif /* UNIV_DEBUG */

	log_sys.create();
=======
	if (!log_sys.create()) {
		sql_print_error("InnoDB: Cannot allocate memory;"
				" too large innodb_log_buffer_size?");
		return srv_init_abort(DB_ERROR);
	}

>>>>>>> 5d5be64d
	recv_sys.create();
	lock_sys.create(srv_lock_table_size);

	srv_startup_is_before_trx_rollback_phase = true;

	if (!srv_read_only_mode) {
		buf_flush_page_cleaner_init();
		ut_ad(buf_page_cleaner_is_active);
	}

	if (innodb_encrypt_temporary_tables && !log_crypt_init()) {
		return srv_init_abort(DB_ERROR);
	}

	/* Check if undo tablespaces and redo log files exist before creating
	a new system tablespace */
	if (create_new_db) {
		err = srv_check_undo_redo_logs_exists();
		if (err != DB_SUCCESS) {
			return(srv_init_abort(DB_ERROR));
		}
		recv_sys.debug_free();
	} else {
		err = recv_recovery_read_checkpoint();
		if (err != DB_SUCCESS) {
			return srv_init_abort(err);
		}
	}

	/* Open or create the data files. */
	ulint	sum_of_new_sizes;

	err = srv_sys_space.open_or_create(
		false, create_new_db, &sum_of_new_sizes);

	switch (err) {
	case DB_SUCCESS:
		break;
	case DB_CANNOT_OPEN_FILE:
		ib::error()
			<< "Could not open or create the system tablespace. If"
			" you tried to add new data files to the system"
			" tablespace, and it failed here, you should now"
			" edit innodb_data_file_path in my.cnf back to what"
			" it was, and remove the new ibdata files InnoDB"
			" created in this failed attempt. InnoDB only wrote"
			" those files full of zeros, but did not yet use"
			" them in any way. But be careful: do not remove"
			" old data files which contain your precious data!";
		/* fall through */
	default:
		/* Other errors might be flagged by
		Datafile::validate_first_page() */
		return srv_init_abort(err);
	}

	if (create_new_db) {
		lsn_t flushed_lsn = log_sys.init_lsn();

		err = create_log_file(true, flushed_lsn);

		if (err != DB_SUCCESS) {
			for (const Datafile &file: srv_sys_space) {
				os_file_delete(innodb_data_file_key,
					       file.filepath());
			}
			return srv_init_abort(err);
		}

		srv_undo_space_id_start = 1;
	}

	/* Open data files in the system tablespace: we keep
	them open until database shutdown */
	mysql_mutex_lock(&recv_sys.mutex);
	ut_d(fil_system.sys_space->recv_size = srv_sys_space_size_debug);
	err = fil_system.sys_space->open(create_new_db)
		? DB_SUCCESS : DB_ERROR;
	mysql_mutex_unlock(&recv_sys.mutex);


	if (err == DB_SUCCESS) {
		mtr_t mtr;
		mtr.start();
		err= srv_undo_tablespaces_init(create_new_db, &mtr);
		mtr.commit();
	}
	else {
		err= DB_ERROR;
	}

	/* If the force recovery is set very high then we carry on regardless
	of all errors. Basically this is fingers crossed mode. */

	if (err != DB_SUCCESS
	    && srv_force_recovery < SRV_FORCE_NO_UNDO_LOG_SCAN) {

		return(srv_init_abort(err));
	}

	/* Initialize objects used by dict stats gathering thread, which
	can also be used by recovery if it tries to drop some table */
	if (!srv_read_only_mode) {
		dict_stats_init();
	}

	trx_sys.create();

	if (create_new_db) {
		ut_ad(!srv_read_only_mode);

		mtr_start(&mtr);
		ut_ad(fil_system.sys_space->id == 0);
		compile_time_assert(TRX_SYS_SPACE == 0);
		compile_time_assert(IBUF_SPACE_ID == 0);
		ut_a(fsp_header_init(fil_system.sys_space,
				     uint32_t(sum_of_new_sizes), &mtr)
		     == DB_SUCCESS);

		ulint ibuf_root = btr_create(
			DICT_CLUSTERED | DICT_IBUF, fil_system.sys_space,
			DICT_IBUF_ID_MIN, nullptr, &mtr, &err);

		mtr_commit(&mtr);

		if (ibuf_root == FIL_NULL) {
			return srv_init_abort(err);
		}

		ut_ad(ibuf_root == IBUF_TREE_ROOT_PAGE_NO);

		/* To maintain backward compatibility we create only
		the first rollback segment before the double write buffer.
		All the remaining rollback segments will be created later,
		after the double write buffer has been created. */
		err = trx_sys_create_sys_pages(&mtr);

		if (err != DB_SUCCESS) {
			return(srv_init_abort(err));
		}

		err = dict_create();

		if (err != DB_SUCCESS) {
			return(srv_init_abort(err));
		}

		buf_flush_sync();

		ut_ad(!srv_log_file_created);
		ut_d(srv_log_file_created= true);

		if (log_sys.resize_rename()) {
			return(srv_init_abort(DB_ERROR));
		}
	} else {
		/* Suppress warnings in fil_space_t::create() for files
		that are being read before dict_boot() has recovered
		DICT_HDR_MAX_SPACE_ID. */
		fil_system.space_id_reuse_warned = true;

		/* We always try to do a recovery, even if the database had
		been shut down normally: this is the normal startup path */

		err = recv_recovery_from_checkpoint_start();
		recv_sys.close_files();

		if (err != DB_SUCCESS) {
			return(srv_init_abort(err));
		}

		switch (srv_operation) {
                case SRV_OPERATION_NORMAL:
		case SRV_OPERATION_EXPORT_RESTORED:
		case SRV_OPERATION_RESTORE_EXPORT:
			/* Initialize the change buffer. */
			err = dict_boot();
			if (err != DB_SUCCESS) {
				return(srv_init_abort(err));
			}
			/* fall through */
		case SRV_OPERATION_RESTORE:
			/* This must precede recv_sys.apply(true). */
			srv_undo_tablespaces_active
				= trx_rseg_get_n_undo_tablespaces();

			if (srv_operation != SRV_OPERATION_RESTORE) {
				dict_sys.load_sys_tables();
			}
			err = trx_lists_init_at_db_start();
			if (err != DB_SUCCESS) {
				return srv_init_abort(err);
			}
			break;
		case SRV_OPERATION_RESTORE_DELTA:
		case SRV_OPERATION_BACKUP:
		case SRV_OPERATION_BACKUP_NO_DEFER:
			ut_ad("wrong mariabackup mode" == 0);
		}

		if (srv_force_recovery < SRV_FORCE_NO_LOG_REDO) {
			/* Apply the hashed log records to the
			respective file pages, for the last batch of
			recv_group_scan_log_recs().
			Since it may generate huge batch of threadpool tasks,
			for read io task group, scale down thread creation rate
			by temporarily restricting tpool concurrency.
			*/
			srv_thread_pool->set_concurrency(srv_n_read_io_threads);

			mysql_mutex_lock(&recv_sys.mutex);
			recv_sys.apply(true);
			mysql_mutex_unlock(&recv_sys.mutex);

			srv_thread_pool->set_concurrency();

			if (recv_sys.is_corrupt_log()
			    || recv_sys.is_corrupt_fs()) {
				return(srv_init_abort(DB_CORRUPTION));
			}

			DBUG_PRINT("ib_log", ("apply completed"));

			if (recv_needed_recovery) {
				trx_sys_print_mysql_binlog_offset();
			}
		}

		fil_system.space_id_reuse_warned = false;

		if (srv_operation > SRV_OPERATION_EXPORT_RESTORED) {
			ut_ad(srv_operation == SRV_OPERATION_RESTORE_EXPORT
			      || srv_operation == SRV_OPERATION_RESTORE);
			return(err);
		}

		/* Upgrade or resize or rebuild the redo logs before
		generating any dirty pages, so that the old redo log
		file will not be written to. */

		if (srv_force_recovery == SRV_FORCE_NO_LOG_REDO) {
			/* Completely ignore the redo log. */
		} else if (srv_read_only_mode) {
			/* Leave the redo log alone. */
		} else if (log_sys.file_size == srv_log_file_size
			   && log_sys.format
			   == (srv_encrypt_log
			       ? log_t::FORMAT_ENC_10_8
			       : log_t::FORMAT_10_8)) {
			/* No need to add or remove encryption,
			upgrade, or resize. */
			delete_log_files();
		} else {
			/* Prepare to delete the old redo log file */
			const lsn_t lsn{srv_prepare_to_delete_redo_log_file()};

			DBUG_EXECUTE_IF("innodb_log_abort_1",
					return(srv_init_abort(DB_ERROR)););
			/* Prohibit redo log writes from any other
			threads until creating a log checkpoint at the
			end of create_log_file(). */
			ut_d(recv_no_log_write = true);
			ut_ad(!os_aio_pending_reads());
			ut_d(mysql_mutex_lock(&buf_pool.flush_list_mutex));
			ut_ad(!buf_pool.get_oldest_modification(0));
			ut_d(mysql_mutex_unlock(&buf_pool.flush_list_mutex));
			/* os_aio_pending_writes() may hold here if
			some write_io_callback() did not release the
			slot yet. However, the page write itself must
			have completed, because the buf_pool.flush_list
			is empty. In debug builds, we wait for this to
			happen, hoping to get a hung process if this
			assumption does not hold. */
			ut_d(os_aio_wait_until_no_pending_writes(false));

			/* Close the redo log file, so that we can replace it */
			log_sys.close_file();

			DBUG_EXECUTE_IF("innodb_log_abort_5",
					return(srv_init_abort(DB_ERROR)););
			DBUG_PRINT("ib_log", ("After innodb_log_abort_5"));

			err = create_log_file(false, lsn);

			if (err == DB_SUCCESS && log_sys.resize_rename()) {
				err = DB_ERROR;
			}

			if (err != DB_SUCCESS) {
				return(srv_init_abort(err));
			}
		}

		recv_sys.debug_free();

		if (!srv_read_only_mode) {
			const uint32_t flags = FSP_FLAGS_PAGE_SSIZE();
			for (uint32_t id = srv_undo_space_id_start;
			     id <= srv_undo_tablespaces; id++) {
				if (fil_space_t* space = fil_space_get(id)) {
					fsp_flags_try_adjust(space, flags);
				}
			}

			if (sum_of_new_sizes > 0) {
				/* New data file(s) were added */
				mtr.start();
				mtr.x_lock_space(fil_system.sys_space);
				buf_block_t* block = buf_page_get(
					page_id_t(0, 0), 0,
					RW_SX_LATCH, &mtr);
				/* The first page of the system tablespace
				should already have been successfully
				accessed earlier during startup. */
				ut_a(block);
				ulint size = mach_read_from_4(
					FSP_HEADER_OFFSET + FSP_SIZE
					+ block->page.frame);
				ut_ad(size == fil_system.sys_space
				      ->size_in_header);
				size += sum_of_new_sizes;
				mtr.write<4>(*block,
					     FSP_HEADER_OFFSET + FSP_SIZE
					     + block->page.frame, size);
				fil_system.sys_space->size_in_header
					= uint32_t(size);
				mtr.commit();
				log_write_up_to(mtr.commit_lsn(), true);
			}
		}

#ifdef UNIV_DEBUG
		{
			mtr.start();
			buf_block_t* block = buf_page_get(page_id_t(0, 0), 0,
							  RW_S_LATCH, &mtr);
			ut_ad(mach_read_from_4(FSP_SIZE + FSP_HEADER_OFFSET
					       + block->page.frame)
			      == fil_system.sys_space->size_in_header);
			mtr.commit();
		}
#endif
		const ulint	tablespace_size_in_header
			= fil_system.sys_space->size_in_header;
		const ulint	sum_of_data_file_sizes
			= srv_sys_space.get_sum_of_sizes();
		/* Compare the system tablespace file size to what is
		stored in FSP_SIZE. In srv_sys_space.open_or_create()
		we already checked that the file sizes match the
		innodb_data_file_path specification. */
		if (srv_read_only_mode
		    || sum_of_data_file_sizes == tablespace_size_in_header) {
			/* Do not complain about the size. */
		} else if (!srv_sys_space.can_auto_extend_last_file()
			   || sum_of_data_file_sizes
			   < tablespace_size_in_header) {
			ib::error() << "Tablespace size stored in header is "
				<< tablespace_size_in_header
				<< " pages, but the sum of data file sizes is "
				<< sum_of_data_file_sizes << " pages";

			if (srv_force_recovery == 0
			    && sum_of_data_file_sizes
			    < tablespace_size_in_header) {
				ib::error() <<
					"Cannot start InnoDB. The tail of"
					" the system tablespace is"
					" missing. Have you edited"
					" innodb_data_file_path in my.cnf"
					" in an inappropriate way, removing"
					" data files from there?"
					" You can set innodb_force_recovery=1"
					" in my.cnf to force"
					" a startup if you are trying to"
					" recover a badly corrupt database.";

				return(srv_init_abort(DB_ERROR));
			}
		}
	}

	ut_ad(err == DB_SUCCESS);
	ut_a(sum_of_new_sizes != ULINT_UNDEFINED);

	/* Create the doublewrite buffer to a new tablespace */
	if (!srv_read_only_mode && srv_force_recovery < SRV_FORCE_NO_TRX_UNDO
	    && !buf_dblwr.create()) {
		return(srv_init_abort(DB_ERROR));
	}

	/* Recreate the undo tablespaces */
	if (!high_level_read_only) {
		err = srv_undo_tablespaces_reinitialize();
		if (err) {
			return srv_init_abort(err);
		}
	}

	srv_undo_tablespaces = srv_undo_tablespaces_open;

	/* Here the double write buffer has already been created and so
	any new rollback segments will be allocated after the double
	write buffer. The default segment should already exist.
	We create the new segments only if it's a new database or
	the database was shutdown cleanly. */

	/* Note: When creating the extra rollback segments during an upgrade
	we violate the latching order, even if the change buffer is empty.
	It cannot create a deadlock because we are still
	running in single threaded mode essentially. Only the IO threads
	should be running at this stage. */

	if (!trx_sys_create_rsegs()) {
		return(srv_init_abort(DB_ERROR));
	}

	if (!create_new_db) {
		ut_ad(high_level_read_only
		      || srv_force_recovery < SRV_FORCE_NO_UNDO_LOG_SCAN);

		/* Validate a few system page types that were left
		uninitialized before MySQL or MariaDB 5.5. */
		if (!high_level_read_only
		    && !fil_system.sys_space->full_crc32()) {
			buf_block_t*	block;
			mtr.start();
			/* Bitmap page types will be reset in
			buf_dblwr_check_block() without redo logging. */
			block = buf_page_get(
				page_id_t(IBUF_SPACE_ID,
					  FSP_IBUF_HEADER_PAGE_NO),
				0, RW_X_LATCH, &mtr);
			if (UNIV_UNLIKELY(!block)) {
			corrupted_old_page:
				mtr.commit();
				return srv_init_abort(DB_CORRUPTION);
			}
			fil_block_check_type(*block, FIL_PAGE_TYPE_SYS, &mtr);
			/* Already MySQL 3.23.53 initialized
			FSP_IBUF_TREE_ROOT_PAGE_NO to
			FIL_PAGE_INDEX. No need to reset that one. */
			block = buf_page_get(
				page_id_t(TRX_SYS_SPACE, TRX_SYS_PAGE_NO),
				0, RW_X_LATCH, &mtr);
			if (UNIV_UNLIKELY(!block)) {
				goto corrupted_old_page;
			}
			fil_block_check_type(*block, FIL_PAGE_TYPE_TRX_SYS,
					     &mtr);
			block = buf_page_get(
				page_id_t(TRX_SYS_SPACE,
					  FSP_FIRST_RSEG_PAGE_NO),
				0, RW_X_LATCH, &mtr);
			if (UNIV_UNLIKELY(!block)) {
				goto corrupted_old_page;
			}
			fil_block_check_type(*block, FIL_PAGE_TYPE_SYS, &mtr);
			block = buf_page_get(
				page_id_t(TRX_SYS_SPACE, FSP_DICT_HDR_PAGE_NO),
				0, RW_X_LATCH, &mtr);
			if (UNIV_UNLIKELY(!block)) {
				goto corrupted_old_page;
			}
			fil_block_check_type(*block, FIL_PAGE_TYPE_SYS, &mtr);
			mtr.commit();
		}

		/* Roll back any recovered data dictionary
		transactions, so that the data dictionary tables will
		be free of any locks.  The data dictionary latch
		should guarantee that there is at most one data
		dictionary transaction active at a time. */
		if (!high_level_read_only
		    && srv_force_recovery <= SRV_FORCE_NO_TRX_UNDO) {
			/* If the following call is ever removed, the
			first-time ha_innobase::open() must hold (or
			acquire and release) a table lock that
			conflicts with trx_resurrect_table_locks(), to
			ensure that any recovered incomplete ALTER
			TABLE will have been rolled back. Otherwise,
			dict_table_t::instant could be cleared by
			rollback invoking
			dict_index_t::clear_instant_alter() while open
			table handles exist in client connections. */
			trx_rollback_recovered(false);
		}

		if (srv_force_recovery < SRV_FORCE_NO_UNDO_LOG_SCAN) {
			/* The following call is necessary for the change
			buffer to work with multiple tablespaces. We must
			know the mapping between space id's and .ibd file
			names.

			We also determine the maximum tablespace id used. */
			dict_check_tablespaces_and_store_max_id(nullptr);
		}

		if (srv_force_recovery < SRV_FORCE_NO_TRX_UNDO
		    && !srv_read_only_mode) {
			/* Drop partially created indexes. */
			row_merge_drop_temp_indexes();
			/* Rollback incomplete non-DDL transactions */
			trx_rollback_is_active = true;
			srv_thread_pool->submit_task(&rollback_all_recovered_task);
		}
	}

	srv_startup_is_before_trx_rollback_phase = false;

	if (!srv_read_only_mode) {
		DBUG_EXECUTE_IF("innodb_skip_monitors", goto skip_monitors;);
		/* Create the task which warns of long semaphore waits */
		srv_start_periodic_timer(srv_monitor_timer, srv_monitor_task,
					 SRV_MONITOR_INTERVAL);

#ifndef DBUG_OFF
skip_monitors:
#endif
		ut_ad(srv_force_recovery >= SRV_FORCE_NO_UNDO_LOG_SCAN
		      || !purge_sys.enabled());

		if (srv_force_recovery < SRV_FORCE_NO_BACKGROUND) {
			srv_undo_sources = true;
			/* Create the dict stats gathering task */
			dict_stats_start();
			/* Create the thread that will optimize the
			FULLTEXT search index subsystem. */
			fts_optimize_init();
		}
	}

	err = dict_sys.create_or_check_sys_tables();
	switch (err) {
	case DB_SUCCESS:
		break;
	case DB_READ_ONLY:
		if (srv_force_recovery >= SRV_FORCE_NO_TRX_UNDO) {
			break;
		}
		ib::error() << "Cannot create system tables in read-only mode";
		/* fall through */
	default:
		return(srv_init_abort(err));
	}

	if (!srv_read_only_mode
	    && srv_operation <= SRV_OPERATION_EXPORT_RESTORED) {
		/* Initialize the innodb_temporary tablespace and keep
		it open until shutdown. */
		err = srv_open_tmp_tablespace(create_new_db);

		if (err != DB_SUCCESS) {
			return(srv_init_abort(err));
		}

		if (srv_force_recovery < SRV_FORCE_NO_BACKGROUND) {
			srv_start_periodic_timer(srv_master_timer, srv_master_callback, 1000);
		}
	}

	srv_is_being_started = false;

	if (srv_print_verbose_log) {
		sql_print_information("InnoDB: "
				      "log sequence number " LSN_PF
				      "%s"
				      "; transaction id " TRX_ID_FMT,
				      recv_sys.lsn,
				      log_sys.is_mmap()
				      ? " (memory-mapped)" : "",
				      trx_sys.get_max_trx_id());
	}

	if (srv_force_recovery == 0) {
		/* In the change buffer we may have even bigger tablespace
		id's, because we may have dropped those tablespaces, but
		the buffered records have not been cleaned yet. */
		ibuf_update_max_tablespace_id();
	}

	if (!srv_read_only_mode) {
		if (create_new_db) {
			srv_buffer_pool_load_at_startup = FALSE;
		}

#ifdef WITH_WSREP
		/*
		  Create the dump/load thread only when not running with
		  --wsrep-recover.
		*/
		if (!get_wsrep_recovery()) {
#endif /* WITH_WSREP */

		/* Start buffer pool dump/load task */
		buf_load_at_startup();

#ifdef WITH_WSREP
		} else {
			ib::warn() <<
				"Skipping buffer pool dump/restore during "
				"wsrep recovery.";
		}
#endif /* WITH_WSREP */

		/* Create thread(s) that handles key rotation. This is
		needed already here as log_preflush_pool_modified_pages
		will flush dirty pages and that might need e.g.
		fil_crypt_threads_cond. */
		fil_crypt_threads_init();

		/* Initialize online defragmentation. */
		btr_defragment_init();

		srv_started_redo = true;
	}

	return(DB_SUCCESS);
}

/**
  Shutdown purge to make sure that there is no possibility that we call any
  plugin code (e.g., audit) inside virtual column computation.
*/
void innodb_preshutdown()
{
  static bool first_time= true;
  if (!first_time)
    return;
  first_time= false;

  if (srv_read_only_mode)
    return;
  if (!srv_fast_shutdown && srv_operation <= SRV_OPERATION_EXPORT_RESTORED)
  {
    /* Because a slow shutdown must empty the change buffer, we had
    better prevent any further changes from being buffered. */
    innodb_change_buffering= 0;

    if (srv_force_recovery < SRV_FORCE_NO_TRX_UNDO && srv_was_started)
      while (trx_sys.any_active_transactions())
        std::this_thread::sleep_for(std::chrono::milliseconds(1));
  }
  srv_shutdown_bg_undo_sources();
  srv_purge_shutdown();

  if (srv_n_fil_crypt_threads)
    fil_crypt_set_thread_cnt(0);
}


/** Shut down InnoDB. */
void innodb_shutdown()
{
	innodb_preshutdown();
	ut_ad(!srv_undo_sources);
	switch (srv_operation) {
	case SRV_OPERATION_BACKUP:
	case SRV_OPERATION_RESTORE_DELTA:
	case SRV_OPERATION_BACKUP_NO_DEFER:
		break;
	case SRV_OPERATION_RESTORE:
	case SRV_OPERATION_RESTORE_EXPORT:
		mysql_mutex_lock(&buf_pool.flush_list_mutex);
		srv_shutdown_state = SRV_SHUTDOWN_CLEANUP;
		while (buf_page_cleaner_is_active) {
			pthread_cond_signal(&buf_pool.do_flush_list);
			my_cond_wait(&buf_pool.done_flush_list,
				     &buf_pool.flush_list_mutex.m_mutex);
		}
		mysql_mutex_unlock(&buf_pool.flush_list_mutex);
		break;
	case SRV_OPERATION_NORMAL:
	case SRV_OPERATION_EXPORT_RESTORED:
		/* Shut down the persistent files. */
		logs_empty_and_mark_files_at_shutdown();
	}

	os_aio_free();
	fil_space_t::close_all();
	/* Exit any remaining threads. */
	ut_ad(!buf_page_cleaner_is_active);
	srv_shutdown_threads();

	if (srv_monitor_file) {
		my_fclose(srv_monitor_file, MYF(MY_WME));
		srv_monitor_file = 0;
		if (srv_monitor_file_name) {
			unlink(srv_monitor_file_name);
			ut_free(srv_monitor_file_name);
		}
	}

	if (srv_misc_tmpfile) {
		my_fclose(srv_misc_tmpfile, MYF(MY_WME));
		srv_misc_tmpfile = 0;
	}

	ut_ad(dict_sys.is_initialised() || !srv_was_started);
	ut_ad(trx_sys.is_initialised() || !srv_was_started);
	ut_ad(buf_dblwr.is_created() || !srv_was_started
	      || srv_read_only_mode
	      || srv_force_recovery >= SRV_FORCE_NO_TRX_UNDO);
	ut_ad(lock_sys.is_initialised() || !srv_was_started);
	ut_ad(log_sys.is_initialised() || !srv_was_started);
	ut_ad(ibuf.index || !innodb_change_buffering || !srv_was_started
	      || srv_force_recovery >= SRV_FORCE_NO_DDL_UNDO);

	dict_stats_deinit();

	if (srv_started_redo) {
		ut_ad(!srv_read_only_mode);
		/* srv_shutdown_bg_undo_sources() already invoked
		fts_optimize_shutdown(); dict_stats_shutdown(); */

		fil_crypt_threads_cleanup();
		btr_defragment_shutdown();
	}

	/* This must be disabled before closing the buffer pool
	and closing the data dictionary.  */

#ifdef BTR_CUR_HASH_ADAPT
	if (dict_sys.is_initialised()) {
		btr_search_disable();
	}
#endif /* BTR_CUR_HASH_ADAPT */
	ibuf_close();
	log_sys.close();
	purge_sys.close();
	trx_sys.close();
	buf_dblwr.close();
	lock_sys.close();
	trx_pool_close();

	if (!srv_read_only_mode) {
		mysql_mutex_destroy(&srv_monitor_file_mutex);
		mysql_mutex_destroy(&srv_misc_tmpfile_mutex);
	}

	dict_sys.close();
	btr_search_sys_free();
	srv_free();
	fil_system.close();
	pars_lexer_close();
	recv_sys.close();

	ut_ad(buf_pool.is_initialised() || !srv_was_started);
	buf_pool.close();

	srv_sys_space.shutdown();
	if (srv_tmp_space.get_sanity_check_status()) {
		if (fil_system.temp_space) {
			fil_system.temp_space->close();
		}
		srv_tmp_space.delete_files();
	}
	srv_tmp_space.shutdown();

	if (srv_stats.pages_page_compression_error)
		ib::warn() << "Page compression errors: "
			   << srv_stats.pages_page_compression_error;

	if (srv_was_started && srv_print_verbose_log) {
		ib::info() << "Shutdown completed; log sequence number "
			   << srv_shutdown_lsn
			   << "; transaction id " << trx_sys.get_max_trx_id();
	}
	srv_thread_pool_end();
	srv_started_redo = false;
	srv_was_started = false;
	srv_start_has_been_called = false;
}

/** Get the meta-data filename from the table name for a
single-table tablespace.
@param[in]	table		table object
@param[out]	filename	filename
@param[in]	max_len		filename max length */
void
srv_get_meta_data_filename(
	dict_table_t*	table,
	char*		filename,
	ulint		max_len)
{
	ulint		len;
	char*		path;

	/* Make sure the data_dir_path is set. */
	dict_get_and_save_data_dir_path(table);

	const char* data_dir_path = DICT_TF_HAS_DATA_DIR(table->flags)
		? table->data_dir_path : nullptr;
	ut_ad(!DICT_TF_HAS_DATA_DIR(table->flags) || data_dir_path);

	path = fil_make_filepath(data_dir_path, table->name, CFG,
				 data_dir_path != nullptr);
	ut_a(path);
	len = strlen(path);
	ut_a(max_len >= len);

	strcpy(filename, path);

	ut_free(path);
}<|MERGE_RESOLUTION|>--- conflicted
+++ resolved
@@ -1288,42 +1288,11 @@
 
 	fil_system.create(srv_file_per_table ? 50000 : 5000);
 
-<<<<<<< HEAD
-	ib::info() << "Initializing buffer pool, total size = "
-		<< ib::bytes_iec{srv_buf_pool_size}
-		<< ", chunk size = " << ib::bytes_iec{srv_buf_pool_chunk_unit};
-
-=======
->>>>>>> 5d5be64d
 	if (buf_pool.create()) {
 		return(srv_init_abort(DB_ERROR));
 	}
 
-<<<<<<< HEAD
-	ib::info() << "Completed initialization of buffer pool";
-
-#ifdef UNIV_DEBUG
-	/* We have observed deadlocks with a 5MB buffer pool but
-	the actual lower limit could very well be a little higher. */
-
-	if (srv_buf_pool_size <= 5 * 1024 * 1024) {
-
-		ib::info() << "Small buffer pool size ("
-			<< ib::bytes_iec{srv_buf_pool_size}
-			<< "), the flst_validate() debug function can cause a"
-			<< " deadlock if the buffer pool fills up.";
-	}
-#endif /* UNIV_DEBUG */
-
 	log_sys.create();
-=======
-	if (!log_sys.create()) {
-		sql_print_error("InnoDB: Cannot allocate memory;"
-				" too large innodb_log_buffer_size?");
-		return srv_init_abort(DB_ERROR);
-	}
-
->>>>>>> 5d5be64d
 	recv_sys.create();
 	lock_sys.create(srv_lock_table_size);
 
