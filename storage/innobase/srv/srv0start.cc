/*****************************************************************************

Copyright (c) 1996, 2017, Oracle and/or its affiliates. All rights reserved.
Copyright (c) 2009, Percona Inc.
Copyright (c) 2013, 2023, MariaDB Corporation.

Portions of this file contain modifications contributed and copyrighted
by Percona Inc.. Those modifications are
gratefully acknowledged and are described briefly in the InnoDB
documentation. The contributions by Percona Inc. are incorporated with
their permission, and subject to the conditions contained in the file
COPYING.Percona.

This program is free software; you can redistribute it and/or modify it under
the terms of the GNU General Public License as published by the Free Software
Foundation; version 2 of the License.

This program is distributed in the hope that it will be useful, but WITHOUT
ANY WARRANTY; without even the implied warranty of MERCHANTABILITY or FITNESS
FOR A PARTICULAR PURPOSE. See the GNU General Public License for more details.

You should have received a copy of the GNU General Public License along with
this program; if not, write to the Free Software Foundation, Inc.,
51 Franklin Street, Fifth Floor, Boston, MA 02110-1335 USA

*****************************************************************************/

/********************************************************************//**
@file srv/srv0start.cc
Starts the InnoDB database server

Created 2/16/1996 Heikki Tuuri
*************************************************************************/

#include "my_global.h"

#include "mysqld.h"
#include "mysql/psi/mysql_stage.h"
#include "mysql/psi/psi.h"

#include "row0ftsort.h"
#include "ut0mem.h"
#include "mem0mem.h"
#include "data0data.h"
#include "data0type.h"
#include "dict0dict.h"
#include "buf0buf.h"
#include "buf0dblwr.h"
#include "buf0dump.h"
#include "os0file.h"
#include "fil0fil.h"
#include "fil0crypt.h"
#include "fsp0fsp.h"
#include "rem0rec.h"
#include "mtr0mtr.h"
#include "log0crypt.h"
#include "log0recv.h"
#include "page0page.h"
#include "page0cur.h"
#include "trx0trx.h"
#include "trx0sys.h"
#include "btr0btr.h"
#include "btr0cur.h"
#include "rem0rec.h"
#include "srv0start.h"
#include "srv0srv.h"
#include "mysql/service_wsrep.h" /* wsrep_recovery */
#include "trx0rseg.h"
#include "buf0flu.h"
#include "buf0rea.h"
#include "dict0boot.h"
#include "dict0load.h"
#include "dict0stats_bg.h"
#include "que0que.h"
#include "lock0lock.h"
#include "trx0roll.h"
#include "trx0purge.h"
#include "lock0lock.h"
#include "pars0pars.h"
#include "btr0sea.h"
#include "rem0cmp.h"
#include "dict0crea.h"
#include "row0ins.h"
#include "row0sel.h"
#include "row0upd.h"
#include "row0row.h"
#include "row0mysql.h"
#include "btr0pcur.h"
#include "ibuf0ibuf.h"
#include "zlib.h"
#include "log.h"

/** Log sequence number at shutdown */
lsn_t	srv_shutdown_lsn;

/** TRUE if a raw partition is in use */
ibool	srv_start_raw_disk_in_use;

/** UNDO tablespaces starts with space id. */
uint32_t srv_undo_space_id_start;

/** TRUE if the server is being started, before rolling back any
incomplete transactions */
bool	srv_startup_is_before_trx_rollback_phase;
/** TRUE if the server is being started */
bool	srv_is_being_started;
/** TRUE if the server was successfully started */
bool	srv_was_started;
/** whether srv_start() has been called */
static bool		srv_start_has_been_called;

/** Whether any undo log records can be generated */
bool	srv_undo_sources;

/** innodb_encrypt_log */
my_bool srv_encrypt_log;

#ifdef UNIV_DEBUG
/** InnoDB system tablespace to set during recovery */
uint	srv_sys_space_size_debug;
/** whether redo log file have been created at startup */
bool	srv_log_file_created;
#endif /* UNIV_DEBUG */

/** whether some background threads that create redo log have been started */
static bool srv_started_redo;

/** At a shutdown this value climbs from SRV_SHUTDOWN_NONE to
SRV_SHUTDOWN_CLEANUP and then to SRV_SHUTDOWN_LAST_PHASE, and so on */
enum srv_shutdown_t	srv_shutdown_state = SRV_SHUTDOWN_NONE;

/** Name of srv_monitor_file */
static char*	srv_monitor_file_name;
std::unique_ptr<tpool::timer> srv_master_timer;

/** */
#define SRV_MAX_N_PENDING_SYNC_IOS	100

#ifdef UNIV_PFS_THREAD
/* Keys to register InnoDB threads with performance schema */
mysql_pfs_key_t	thread_pool_thread_key;
#endif /* UNIV_PFS_THREAD */

#ifdef HAVE_PSI_STAGE_INTERFACE
/** Array of all InnoDB stage events for monitoring activities via
performance schema. */
static PSI_stage_info*	srv_stages[] =
{
	&srv_stage_alter_table_end,
	&srv_stage_alter_table_insert,
	&srv_stage_alter_table_log_index,
	&srv_stage_alter_table_log_table,
	&srv_stage_alter_table_merge_sort,
	&srv_stage_alter_table_read_pk_internal_sort,
	&srv_stage_buffer_pool_load,
};
#endif /* HAVE_PSI_STAGE_INTERFACE */

/** Delete any garbage log files */
static void delete_log_files()
{
  for (size_t i= 1; i < 102; i++)
    delete_log_file(std::to_string(i).c_str());
}

/** Creates log file.
@param create_new_db   whether the database is being initialized
@param lsn             log sequence number
@param logfile0        name of the log file
@return DB_SUCCESS or error code */
static dberr_t create_log_file(bool create_new_db, lsn_t lsn)
{
	ut_ad(!srv_read_only_mode);

	/* We will retain ib_logfile0 until we have written a new logically
	empty log as ib_logfile101 and atomically renamed it to
	ib_logfile0 in log_t::resize_rename(). */
	delete_log_files();

	ut_ad(!os_aio_pending_reads());
	ut_d(mysql_mutex_lock(&buf_pool.flush_list_mutex));
	ut_ad(!buf_pool.get_oldest_modification(0));
	ut_d(mysql_mutex_unlock(&buf_pool.flush_list_mutex));
	/* os_aio_pending_writes() may hold here if some
	write_io_callback() did not release the slot yet.  However,
	the page write itself must have completed, because the
	buf_pool.flush_list is empty. In debug builds, we wait for
	this to happen, hoping to get a hung process if this
	assumption does not hold. */
	ut_d(os_aio_wait_until_no_pending_writes(false));

	log_sys.latch.wr_lock(SRW_LOCK_CALL);
	log_sys.set_capacity();

	std::string logfile0{get_log_file_path("ib_logfile101")};
	bool ret;
	os_file_t file{
          os_file_create_func(logfile0.c_str(),
                              OS_FILE_CREATE,
                              OS_LOG_FILE, false, &ret)
        };

	if (!ret) {
		sql_print_error("InnoDB: Cannot create %.*s",
				int(logfile0.size()), logfile0.data());
err_exit:
		log_sys.latch.wr_unlock();
		return DB_ERROR;
	}

	ret = os_file_set_size(logfile0.c_str(), file, srv_log_file_size);
	if (!ret) {
		ib::error() << "Cannot set log file " << logfile0
			    << " size to " << ib::bytes_iec{srv_log_file_size};
close_and_exit:
		os_file_close_func(file);
		goto err_exit;
	}

	log_sys.set_latest_format(srv_encrypt_log);
	if (!log_sys.attach(file, srv_log_file_size)) {
		goto close_and_exit;
	}

	mysql_mutex_lock(&recv_sys.mutex);
	const bool all_opened = fil_system.sys_space->open(create_new_db);
	mysql_mutex_unlock(&recv_sys.mutex);

	if (!all_opened) {
		goto err_exit;
	}

	/* Create a log checkpoint. */
	if (log_sys.is_encrypted() && !log_crypt_init()) {
		goto err_exit;
	}
	ut_d(recv_no_log_write = false);
	log_sys.create(lsn);

	ut_ad(srv_startup_is_before_trx_rollback_phase);
	if (create_new_db) {
		srv_startup_is_before_trx_rollback_phase = false;
	}

	/* Enable log_checkpoint() in buf_flush_page_cleaner().
	If we are upgrading or resizing the log at startup, we must not
	write any FILE_MODIFY or FILE_CHECKPOINT records to the old log file
	because the ib_logfile0 could be in an old format that we can only
	check for emptiness, or the write could lead to an overflow.

	At this point, we are not holding recv_sys.mutex, but there are no
	pending page reads, and buf_pool.flush_list is empty. Therefore,
	we can clear the flag without risking any race condition with
	buf_page_t::read_complete(). */
	recv_sys.recovery_on = false;
	log_sys.latch.wr_unlock();

	log_make_checkpoint();
	log_buffer_flush_to_disk();

	return DB_SUCCESS;
}

/** Rename the redo log file after resizing.
@return whether an error occurred */
bool log_t::resize_rename() noexcept
{
  std::string old_name{get_log_file_path("ib_logfile101")};
  std::string new_name{get_log_file_path()};

  if (IF_WIN(MoveFileEx(old_name.c_str(), new_name.c_str(),
                        MOVEFILE_REPLACE_EXISTING),
             !rename(old_name.c_str(), new_name.c_str())))
    return false;

  sql_print_error("InnoDB: Failed to rename log from %.*s to %.*s (error %d)",
                  int(old_name.size()), old_name.data(),
                  int(new_name.size()), new_name.data(),
                  IF_WIN(int(GetLastError()), errno));
  return true;
}

/** Create an undo tablespace file
@param[in] name	 file name
@return DB_SUCCESS or error code */
static dberr_t srv_undo_tablespace_create(const char* name)
{
	pfs_os_file_t	fh;
	bool		ret;
	dberr_t		err = DB_SUCCESS;

	os_file_create_subdirs_if_needed(name);

	fh = os_file_create(
		innodb_data_file_key,
		name,
		srv_read_only_mode ? OS_FILE_OPEN : OS_FILE_CREATE,
		OS_DATA_FILE, srv_read_only_mode, &ret);

	if (!ret) {
		if (os_file_get_last_error(false) != OS_FILE_ALREADY_EXISTS
#ifdef _AIX
			/* AIX 5.1 after security patch ML7 may have
			errno set to 0 here, which causes our function
			to return 100; work around that AIX problem */
		    && os_file_get_last_error(false) != 100
#endif
		) {
			ib::error() << "Can't create UNDO tablespace "
				<< name;
		}
		err = DB_ERROR;
	} else if (srv_read_only_mode) {
		ib::info() << name << " opened in read-only mode";
	} else {
		/* We created the data file and now write it full of zeros */

		ib::info() << "Data file " << name << " did not exist: new to"
			" be created";

		ib::info() << "Setting file " << name << " size to "
			<< ib::bytes_iec{SRV_UNDO_TABLESPACE_SIZE_IN_PAGES
					 << srv_page_size_shift};

		ib::info() << "Database physically writes the file full: "
			<< "wait...";

		if (!os_file_set_size(name, fh, os_offset_t
				      {SRV_UNDO_TABLESPACE_SIZE_IN_PAGES}
				      << srv_page_size_shift)) {
			ib::error() << "Unable to allocate " << name;
			err = DB_ERROR;
		}

		os_file_close(fh);
	}

	return(err);
}

inline dberr_t trx_sys_t::reset_page(mtr_t *mtr)
{
  dberr_t err= DB_SUCCESS;
  buf_block_t *sys_header= buf_page_get_gen(
    page_id_t(TRX_SYS_SPACE, TRX_SYS_PAGE_NO), 0, RW_X_LATCH, nullptr,
    BUF_GET, mtr, &err);

  if (!sys_header) return err;

  if (mach_read_from_4(sys_header->page.frame + TRX_SYS +
                       TRX_SYS_FSEG_HEADER) != TRX_SYS_SPACE)
    return DB_CORRUPTION;

  /* Store the TRX_SYS_FSEG_HEADER page, offset */
  char fseg_addr[6];
  memcpy(fseg_addr,
         sys_header->page.frame + TRX_SYS + TRX_SYS_FSEG_HEADER + 4, 6);

  const bool dblwr_enabled=
    mach_read_from_4(TRX_SYS_DOUBLEWRITE_MAGIC + TRX_SYS_DOUBLEWRITE +
                     sys_header->page.frame)
    == TRX_SYS_DOUBLEWRITE_MAGIC_N;

  char doublewrite[TRX_SYS_DOUBLEWRITE_BLOCK2 + 4];
  memcpy(doublewrite, TRX_SYS_DOUBLEWRITE + sys_header->page.frame,
         sizeof doublewrite);

  fsp_init_file_page(fil_system.sys_space, sys_header, mtr);

  mtr->write<2>(*sys_header, FIL_PAGE_TYPE + sys_header->page.frame,
                FIL_PAGE_TYPE_TRX_SYS);

  DBUG_EXECUTE_IF("sys_fseg_header_fail",
                  {
                    fseg_addr[4]= 0;
                    fseg_addr[5]= 0;
                  });

  /** Write the TRX_SYS_FSEG_HEADER only if it is not zero-filled */
  if (!memcmp(fseg_addr + 4, "00", 2))
    mtr->memcpy(*sys_header,
                sys_header->page.frame + TRX_SYS + TRX_SYS_FSEG_HEADER + 4,
                fseg_addr, 6);
  mtr->write<4>(*sys_header,
                TRX_SYS + TRX_SYS_RSEGS + TRX_SYS_RSEG_PAGE_NO +
                sys_header->page.frame, FSP_FIRST_RSEG_PAGE_NO);
  mtr->memset(sys_header,
             TRX_SYS + TRX_SYS_RSEGS + TRX_SYS_RSEG_SLOT_SIZE,
	     254 * TRX_SYS_RSEG_SLOT_SIZE, 0xff);

  static_assert(TRX_SYS_RSEG_SLOT_SIZE == 8, "");

  if (dblwr_enabled)
  {
    mtr->memcpy(
      *sys_header, sys_header->page.frame + TRX_SYS_DOUBLEWRITE,
      doublewrite, sizeof doublewrite);
    mtr->memmove(
      *sys_header,
      TRX_SYS_DOUBLEWRITE + FSEG_HEADER_SIZE + TRX_SYS_DOUBLEWRITE_REPEAT,
      TRX_SYS_DOUBLEWRITE + FSEG_HEADER_SIZE, 12);
    memcpy(
      sys_header->page.frame + TRX_SYS_DOUBLEWRITE
      + FSEG_HEADER_SIZE + TRX_SYS_DOUBLEWRITE_REPEAT,
      sys_header->page.frame + TRX_SYS_DOUBLEWRITE + FSEG_HEADER_SIZE, 12);
    mtr->write<4>(
      *sys_header,
      TRX_SYS_DOUBLEWRITE + TRX_SYS_DOUBLEWRITE_SPACE_ID_STORED +
      sys_header->page.frame,
      TRX_SYS_DOUBLEWRITE_SPACE_ID_STORED_N);
  }

  return DB_SUCCESS;
}

/** Delete the old undo tablespaces present in the undo log directory */
static dberr_t srv_undo_delete_old_tablespaces()
{
  /* Delete the old undo tablespaces*/
  for (uint32_t i= 0; i < srv_undo_tablespaces_open; ++i)
    fil_close_tablespace(srv_undo_space_id_start + i);

  DBUG_EXECUTE_IF("after_deleting_old_undo_abort", return DB_ERROR;);

  /* Do checkpoint to get rid of old undo log tablespaces redo logs */
  log_make_checkpoint();

  DBUG_EXECUTE_IF("after_deleting_old_undo_success", return DB_ERROR;);

  return DB_SUCCESS;
}

/** Recreate the undo log tablespaces */
ATTRIBUTE_COLD static dberr_t srv_undo_tablespaces_reinit()
{
  mtr_t mtr;
  dberr_t err;
  buf_block_t *first_rseg_hdr;
  uint32_t latest_space_id;

  mtr.start();

  buf_block_t *dict_hdr= buf_page_get_gen(
    page_id_t(DICT_HDR_SPACE, DICT_HDR_PAGE_NO), 0, RW_X_LATCH,
    nullptr, BUF_GET, &mtr, &err);

  if (!dict_hdr)
    goto func_exit;

  /* Assign the new space id for the first undo tablespace */
  latest_space_id= mach_read_from_4(
    DICT_HDR + DICT_HDR_MAX_SPACE_ID + dict_hdr->page.frame);

  if (latest_space_id + srv_undo_tablespaces > SRV_SPACE_ID_UPPER_BOUND)
  {
    err= DB_ERROR;
    sql_print_error("InnoDB: Running out of tablespace id");
    goto func_exit;
  }

  first_rseg_hdr=
    buf_page_get_gen(trx_sys.rseg_array[0].page_id(), 0, RW_X_LATCH,
                     nullptr, BUF_GET, &mtr, &err);
  if (!first_rseg_hdr)
    goto func_exit;

  if (UNIV_UNLIKELY(mach_read_from_4(TRX_RSEG + TRX_RSEG_FORMAT +
                                     first_rseg_hdr->page.frame)))
    trx_rseg_format_upgrade(first_rseg_hdr, &mtr);

  mtr.write<8,mtr_t::MAYBE_NOP>(*first_rseg_hdr,
                                TRX_RSEG + TRX_RSEG_MAX_TRX_ID +
                                first_rseg_hdr->page.frame,
                                trx_sys.get_max_trx_id() - 1);

  /* Reset TRX_SYS page */
  err= trx_sys.reset_page(&mtr);

  if (err)
    goto func_exit;

  if (srv_undo_tablespaces_open == 0)
  {
    /* Free the system rollback segment */
    for (ulint i= 1; i < TRX_SYS_N_RSEGS; i++)
    {
      trx_rseg_t *rseg= &trx_sys.rseg_array[i];
      if (rseg->space != fil_system.sys_space)
        continue;
      buf_block_t *block= buf_page_get_gen(
        rseg->page_id(), 0, RW_X_LATCH, nullptr, BUF_GET, &mtr);
      if (!block) break;
      while (!fseg_free_step(block, TRX_RSEG + TRX_RSEG_FSEG_HEADER, &mtr));
    }
  }

  for (ulint rseg_id= 1; rseg_id < TRX_SYS_N_RSEGS; rseg_id++)
  {
    trx_rseg_t *rseg= &trx_sys.rseg_array[rseg_id];
    rseg->destroy();
    rseg->init(nullptr, FIL_NULL);
  }

  if (*trx_sys.recovered_binlog_filename
#ifdef WITH_WSREP
      || !trx_sys.recovered_wsrep_xid.is_null()
#endif /* WITH_WSREP */
     )
  {
    /* Update binlog offset, binlog file name & wsrep xid in
    system tablespace rollback segment */
    if (*trx_sys.recovered_binlog_filename)
    {
      ut_d(const size_t len = strlen(trx_sys.recovered_binlog_filename) + 1);
      ut_ad(len > 1);
      ut_ad(len <= TRX_RSEG_BINLOG_NAME_LEN);
      trx_rseg_update_binlog_offset(
        first_rseg_hdr, trx_sys.recovered_binlog_filename,
        trx_sys.recovered_binlog_offset, &mtr);
    }

#ifdef WITH_WSREP
    if (!trx_sys.recovered_wsrep_xid.is_null())
      trx_rseg_update_wsrep_checkpoint(
        first_rseg_hdr, &trx_sys.recovered_wsrep_xid, &mtr);
#endif /* WITH_WSREP */
  }

  dict_hdr->page.fix();

  mtr.commit();

  DBUG_EXECUTE_IF("after_rseg_reset_abort",
                  log_write_up_to(mtr.commit_lsn(), true);
                  dict_hdr->page.unfix();
                  return DB_ERROR;);

  sql_print_information(
    "InnoDB: Reinitializing innodb_undo_tablespaces= %u from %u",
    srv_undo_tablespaces, srv_undo_tablespaces_open);

  /* Delete the old undo tablespaces */
  err= srv_undo_delete_old_tablespaces();
  if (err)
  {
    dict_hdr->page.unfix();
    return err;
  }

  mtr.start();

  dict_hdr->page.lock.x_lock();
  mtr.memo_push(dict_hdr, MTR_MEMO_PAGE_X_FIX);

  if (srv_undo_tablespaces == 0)
  {
    srv_undo_space_id_start= 0;
    srv_undo_tablespaces_open= 0;
    goto func_exit;
  }

  srv_undo_space_id_start= latest_space_id;
  if (fil_assign_new_space_id(&srv_undo_space_id_start))
    mtr.write<4>(*dict_hdr, DICT_HDR + DICT_HDR_MAX_SPACE_ID
                 + dict_hdr->page.frame, srv_undo_space_id_start);

  /* Re-create the new undo tablespaces */
  err= srv_undo_tablespaces_init(true, &mtr);
func_exit:
  mtr.commit();

  DBUG_EXECUTE_IF("after_reinit_undo_abort",
                  log_write_up_to(mtr.commit_lsn(), true);
                  err= DB_ERROR;);

  if (err == DB_SUCCESS)
  {
    /* Usually, recovery must work no matter when
    log_checkpoints are triggered. This is a special case,
    because this code is executed as part of InnoDB startup.
    Backup requires that the server has been started up,
    backup should never observe the log records that
    were written in mtr and also srv_undo_tablespaces_init()
    initializes the undo tablespace start id based on page0
    content before reading the redo log */
    log_make_checkpoint();

    DBUG_EXECUTE_IF("after_reinit_undo_success", err= DB_ERROR;);
    srv_undo_tablespaces_active= srv_undo_tablespaces;
  }
  return err;
}

/** Reinitialize the undo tablespaces when there is no undo log
left to purge/rollback and validate the number of undo opened
undo tablespace and user given undo tablespace
@return DB_SUCCESS if it is valid */
static dberr_t srv_undo_tablespaces_reinitialize()
{

  /* Re-create the undo tablespaces if it has no undo logs
  left to purge/rollback */
  if (srv_undo_tablespaces != srv_undo_tablespaces_open &&
      trx_sys.is_undo_empty())
    return srv_undo_tablespaces_reinit();

  /* If the user says that there are fewer than what we find we
  tolerate that discrepancy but not the inverse. Because there could
  be unused undo tablespaces for future use. */

  if (srv_undo_tablespaces != srv_undo_tablespaces_open)
  {
    sql_print_warning("InnoDB: Cannot change innodb_undo_tablespaces=%u "
                      "because previous shutdown was not with "
                      "innodb_fast_shutdown=0", srv_undo_tablespaces);
    srv_undo_tablespaces= srv_undo_tablespaces_open;
  }
  else if (srv_undo_tablespaces_open > 0)
    sql_print_information("InnoDB: Opened " UINT32PF " undo tablespaces",
                          srv_undo_tablespaces_open);

  return DB_SUCCESS;
}

/** @return the number of active undo tablespaces (except system tablespace) */
static uint32_t trx_rseg_get_n_undo_tablespaces()
{
  std::set<uint32_t> space_ids;
  mtr_t mtr;
  mtr.start();

  if (const buf_block_t *sys_header=
      recv_sys.recover({TRX_SYS_SPACE, TRX_SYS_PAGE_NO}, &mtr, nullptr))
    for (ulint rseg_id= 0; rseg_id < TRX_SYS_N_RSEGS; rseg_id++)
      if (trx_sysf_rseg_get_page_no(sys_header, rseg_id) != FIL_NULL)
	if (uint32_t space= trx_sysf_rseg_get_space(sys_header, rseg_id))
	  space_ids.insert(space);
  mtr.commit();
  return static_cast<uint32_t>(space_ids.size());
}

/** Open an undo tablespace.
@param[in]	create	whether undo tablespaces are being created
@param[in]	name	tablespace file name
@param[in]	i	undo tablespace count
@return undo tablespace identifier
@retval 0   if file doesn't exist
@retval ~0U if page0 is corrupted */
static uint32_t srv_undo_tablespace_open(bool create, const char* name,
                                         uint32_t i)
{
  bool success;
  uint32_t space_id= 0;
  uint32_t fsp_flags= 0;

  if (create)
  {
    space_id= srv_undo_space_id_start + i;
    switch (srv_checksum_algorithm) {
    case SRV_CHECKSUM_ALGORITHM_FULL_CRC32:
    case SRV_CHECKSUM_ALGORITHM_STRICT_FULL_CRC32:
      fsp_flags= FSP_FLAGS_FCRC32_MASK_MARKER | FSP_FLAGS_FCRC32_PAGE_SSIZE();
      break;
    default:
      fsp_flags= FSP_FLAGS_PAGE_SSIZE();
    }
  }

  pfs_os_file_t fh= os_file_create(innodb_data_file_key, name,
                                   OS_FILE_OPEN_SILENT,
                                   OS_DATA_FILE,
                                   srv_read_only_mode, &success);

  if (!success)
    return 0;

  ulint n_retries = 5;
  os_offset_t size= os_file_get_size(fh);
  ut_a(size != os_offset_t(-1));
  page_t *apage= nullptr;
  const page_t *page= nullptr;

  if (!create)
  {
    apage= static_cast<byte*>(aligned_malloc(srv_page_size, srv_page_size));
undo_retry:
    if (os_file_read(IORequestRead, fh, apage, 0, srv_page_size, nullptr) !=
        DB_SUCCESS)
    {
err_exit:
      if (n_retries && srv_operation == SRV_OPERATION_BACKUP)
      {
        sql_print_information("InnoDB: Retrying to read undo "
                              "tablespace %s", name);
        n_retries--;
        goto undo_retry;
      }
      sql_print_error("InnoDB: Unable to read first page of file %s", name);
      aligned_free(apage);
      return ~0U;
    }

    page= apage;
    DBUG_EXECUTE_IF("undo_space_read_fail", goto err_exit;);

    uint32_t id= mach_read_from_4(FIL_PAGE_SPACE_ID + page);
    if (id == 0 || id >= SRV_SPACE_ID_UPPER_BOUND ||
        memcmp_aligned<2>(FIL_PAGE_SPACE_ID + page,
                          FSP_HEADER_OFFSET + FSP_SPACE_ID + page, 4))
    {
      sql_print_error("InnoDB: Inconsistent tablespace ID in file %s", name);
      goto err_exit;
    }

    space_id= id;
    fsp_flags= mach_read_from_4(FSP_HEADER_OFFSET + FSP_SPACE_FLAGS + page);

    if (buf_page_is_corrupted(false, page, fsp_flags))
    {
      page= recv_sys.dblwr.find_page(page_id_t{space_id, 0}, LSN_MAX);
      if (!page)
      {
        /* If the first page of the given user tablespace is not there
        in the doublewrite buffer, then the recovery is going to fail
        now. Report error only when doublewrite buffer is not empty */
        sql_print_error("InnoDB: Corrupted page "
                        "[page id: space=" UINT32PF ", page number=0]"
                        " of datafile '%s' could not be found"
                        " in the doublewrite buffer", space_id, name);
        goto err_exit;
      }

      fsp_flags= mach_read_from_4(FSP_HEADER_OFFSET + FSP_SPACE_FLAGS + page);
    }
  }

  /* Load the tablespace into InnoDB's internal data structures. */

  /* We set the biggest space id to the undo tablespace
  because InnoDB hasn't opened any other tablespace apart
  from the system tablespace. */

  fil_set_max_space_id_if_bigger(space_id);

  mysql_mutex_lock(&fil_system.mutex);
  fil_space_t *space= fil_space_t::create(space_id, fsp_flags, false, nullptr,
                                          FIL_ENCRYPTION_DEFAULT, true);
  ut_ad(space);
  fil_node_t *file= space->add(name, fh, 0, false, true);

  if (create)
  {
    space->set_sizes(SRV_UNDO_TABLESPACE_SIZE_IN_PAGES);
    space->size= file->size= uint32_t(size >> srv_page_size_shift);
  }
  else if (!file->read_page0(page, true))
  {
    os_file_close(file->handle);
    file->handle= OS_FILE_CLOSED;
    ut_a(fil_system.n_open > 0);
    fil_system.n_open--;
  }

  mysql_mutex_unlock(&fil_system.mutex);
  aligned_free(apage);
  return space_id;
}

/** Check if undo tablespaces and redo log files exist before creating a
new system tablespace
@retval DB_SUCCESS  if all undo and redo logs are not found
@retval DB_ERROR    if any undo and redo logs are found */
static
dberr_t
srv_check_undo_redo_logs_exists()
{
	bool		ret;
	os_file_t	fh;
	char	name[OS_FILE_MAX_PATH];

	/* Check if any undo tablespaces exist */
	for (ulint i = 1; i <= srv_undo_tablespaces; ++i) {

		snprintf(name, sizeof name, "%s/undo%03zu", srv_undo_dir, i);

		fh = os_file_create_func(
			name,
			OS_FILE_OPEN_RETRY_SILENT,
			OS_DATA_FILE,
			srv_read_only_mode,
			&ret);

		if (ret) {
			os_file_close_func(fh);
			ib::error()
				<< "undo tablespace '" << name << "' exists."
				" Creating system tablespace with existing undo"
				" tablespaces is not supported. Please delete"
				" all undo tablespaces before creating new"
				" system tablespace.";
			return(DB_ERROR);
		}
	}

	/* Check if redo log file exists */
	auto logfilename = get_log_file_path();

	fh = os_file_create_func(logfilename.c_str(),
				 OS_FILE_OPEN_RETRY_SILENT,
				 OS_LOG_FILE,
				 srv_read_only_mode, &ret);

	if (ret) {
		os_file_close_func(fh);
		ib::error() << "redo log file '" << logfilename
			    << "' exists. Creating system tablespace with"
			       " existing redo log file is not recommended."
			       " Please delete redo log file before"
			       " creating new system tablespace.";
		return DB_ERROR;
	}

	return(DB_SUCCESS);
}

static dberr_t srv_all_undo_tablespaces_open(bool create_new_undo,
                                             uint32_t n_undo)
{
  /* Open all the undo tablespaces that are currently in use. If we
  fail to open any of these it is a fatal error. The tablespace ids
  should be contiguous. It is a fatal error because they are required
  for recovery and are referenced by the UNDO logs (a.k.a RBS). */

  uint32_t prev_id= create_new_undo ? srv_undo_space_id_start - 1 : 0;

  for (uint32_t i= 0; i < n_undo; ++i)
  {
    char name[OS_FILE_MAX_PATH];
    snprintf(name, sizeof name, "%s/undo%03u", srv_undo_dir, i + 1);
    uint32_t space_id= srv_undo_tablespace_open(create_new_undo, name, i);
    switch (space_id) {
    case ~0U:
      return DB_CORRUPTION;
    case 0:
      if (!create_new_undo)
        goto unused_undo;
      sql_print_error("InnoDB: Unable to open create tablespace '%s'.", name);
      return DB_ERROR;
    default:
      /* Should be no gaps in undo tablespace ids. */
      ut_a(!i || prev_id + 1 == space_id);
    }

    prev_id= space_id;

    /* Note the first undo tablespace id in case of
    no active undo tablespace. */
    if (0 == srv_undo_tablespaces_open++)
      srv_undo_space_id_start= space_id;
  }

  /* Open any extra unused undo tablespaces. These must be contiguous.
  We stop at the first failure. These are undo tablespaces that are
  not in use and therefore not required by recovery. We only check
  that there are no gaps. */
unused_undo:
  for (uint32_t i= prev_id + 1; i < srv_undo_space_id_start + TRX_SYS_N_RSEGS;
       ++i)
  {
     char name[OS_FILE_MAX_PATH];
     snprintf(name, sizeof name, "%s/undo%03u", srv_undo_dir, i);
     uint32_t space_id= srv_undo_tablespace_open(false, name, i);
     if (!space_id || space_id == ~0U)
       break;
     if (0 == srv_undo_tablespaces_open++)
       srv_undo_space_id_start= space_id;
  }

  return DB_SUCCESS;
}

/** Open the configured number of dedicated undo tablespaces.
@param[in]	create_new_undo	whether the undo tablespaces has to be created
@param[in,out]	mtr		mini-transaction
@return DB_SUCCESS or error code */
dberr_t srv_undo_tablespaces_init(bool create_new_undo, mtr_t *mtr)
{
  srv_undo_tablespaces_open= 0;

  ut_ad(!create_new_undo || mtr);
  ut_a(srv_undo_tablespaces <= TRX_SYS_N_RSEGS);
  ut_a(!create_new_undo || srv_operation <= SRV_OPERATION_EXPORT_RESTORED);

  if (srv_undo_tablespaces == 1)
    srv_undo_tablespaces= 0;

  /* Create the undo spaces only if we are creating a new
  instance. We don't allow creating of new undo tablespaces
  in an existing instance (yet). */
  if (create_new_undo)
  {
    DBUG_EXECUTE_IF("innodb_undo_upgrade", srv_undo_space_id_start= 3;);

    for (ulint i= 0; i < srv_undo_tablespaces; ++i)
    {
      char name[OS_FILE_MAX_PATH];
      snprintf(name, sizeof name, "%s/undo%03zu", srv_undo_dir, i + 1);
      if (dberr_t err= srv_undo_tablespace_create(name))
      {
	ib::error() << "Could not create undo tablespace '" << name << "'.";
	return err;
      }
    }
  }

  /* Get the tablespace ids of all the undo segments excluding
  the system tablespace (0). If we are creating a new instance then
  we build the undo_tablespace_ids ourselves since they don't
  already exist. */
  srv_undo_tablespaces_active= srv_undo_tablespaces;

  uint32_t n_undo= (create_new_undo || srv_operation == SRV_OPERATION_BACKUP ||
                    srv_operation == SRV_OPERATION_RESTORE_DELTA)
    ? srv_undo_tablespaces : TRX_SYS_N_RSEGS;

  mysql_mutex_lock(&recv_sys.mutex);
  dberr_t err= srv_all_undo_tablespaces_open(create_new_undo, n_undo);
  mysql_mutex_unlock(&recv_sys.mutex);

  /* Initialize srv_undo_space_id_start=0 when there are no
  dedicated undo tablespaces. */
  if (srv_undo_tablespaces_open == 0)
    srv_undo_space_id_start= 0;

  if (create_new_undo)
    for (uint32_t i= 0; err == DB_SUCCESS && i < srv_undo_tablespaces; ++i)
      err= fsp_header_init(fil_space_get(srv_undo_space_id_start + i),
                           SRV_UNDO_TABLESPACE_SIZE_IN_PAGES, mtr);

  return err;
}

/** Create the temporary file tablespace.
@param[in]	create_new_db	whether we are creating a new database
@return DB_SUCCESS or error code. */
static
dberr_t
srv_open_tmp_tablespace(bool create_new_db)
{
	ulint	sum_of_new_sizes;

	/* Will try to remove if there is existing file left-over by last
	unclean shutdown */
	srv_tmp_space.set_sanity_check_status(true);
	srv_tmp_space.delete_files();
	srv_tmp_space.set_ignore_read_only(true);

	bool	create_new_temp_space;

	srv_tmp_space.set_space_id(SRV_TMP_SPACE_ID);

	dberr_t	err = srv_tmp_space.check_file_spec(
		&create_new_temp_space, 12 * 1024 * 1024);

	if (err == DB_FAIL) {
		ib::error() << "The innodb_temporary"
			" data file must be writable!";
		err = DB_ERROR;
	} else if (err != DB_SUCCESS) {
		ib::error() << "Could not create the shared innodb_temporary.";
	} else if ((err = srv_tmp_space.open_or_create(
			    true, create_new_db, &sum_of_new_sizes))
		   != DB_SUCCESS) {
		ib::error() << "Unable to create the shared innodb_temporary";
	} else if (fil_system.temp_space->open(true)) {
		/* Initialize the header page */
		mtr_t mtr;
		mtr.start();
		mtr.set_log_mode(MTR_LOG_NO_REDO);
		err = fsp_header_init(fil_system.temp_space,
				      srv_tmp_space.get_sum_of_sizes(),
				      &mtr);
		mtr.commit();
		if (err == DB_SUCCESS) {
			err = trx_temp_rseg_create(&mtr);
		}
	} else {
		/* This file was just opened in the code above! */
		ib::error() << "The innodb_temporary"
			" data file cannot be re-opened"
			" after check_file_spec() succeeded!";
		err = DB_ERROR;
	}

	return(err);
}

/** Shutdown background threads, except the page cleaner. */
static void srv_shutdown_threads()
{
	ut_ad(!srv_undo_sources);
	srv_master_timer.reset();
	srv_shutdown_state = SRV_SHUTDOWN_EXIT_THREADS;

	if (purge_sys.enabled()) {
		srv_purge_shutdown();
	}

	if (srv_n_fil_crypt_threads) {
		fil_crypt_set_thread_cnt(0);
	}
}


/** Shut down background threads that can generate undo log. */
static void srv_shutdown_bg_undo_sources()
{
  srv_shutdown_state= SRV_SHUTDOWN_INITIATED;

  if (srv_undo_sources)
  {
    ut_ad(!srv_read_only_mode);
    fts_optimize_shutdown();
    dict_stats_shutdown();
    srv_undo_sources= false;
  }
}

#ifdef UNIV_DEBUG
# define srv_init_abort(_db_err)	\
	srv_init_abort_low(create_new_db, __FILE__, __LINE__, _db_err)
#else
# define srv_init_abort(_db_err)	\
	srv_init_abort_low(create_new_db, _db_err)
#endif /* UNIV_DEBUG */

/** Innobase start-up aborted. Perform cleanup actions.
@param[in]	create_new_db	TRUE if new db is  being created
@param[in]	file		File name
@param[in]	line		Line number
@param[in]	err		Reason for aborting InnoDB startup
@return DB_SUCCESS or error code. */
MY_ATTRIBUTE((warn_unused_result, nonnull))
static
dberr_t
srv_init_abort_low(
	bool		create_new_db,
#ifdef UNIV_DEBUG
	const char*	file,
	unsigned	line,
#endif /* UNIV_DEBUG */
	dberr_t		err)
{
	ut_ad(srv_is_being_started);

	if (create_new_db) {
		ib::error() << "Database creation was aborted"
#ifdef UNIV_DEBUG
			" at " << innobase_basename(file) << "[" << line << "]"
#endif /* UNIV_DEBUG */
			" with error " << err << ". You may need"
			" to delete the ibdata1 file before trying to start"
			" up again.";
	} else if (srv_operation == SRV_OPERATION_NORMAL) {
		ib::error() << "Plugin initialization aborted"
#ifdef UNIV_DEBUG
			" at " << innobase_basename(file) << "[" << line << "]"
#endif /* UNIV_DEBUG */
			" with error " << err;
	}

	srv_shutdown_bg_undo_sources();
	srv_shutdown_threads();
	return(err);
}

/** Prepare to delete the redo log file. Flush the dirty pages from all the
buffer pools.  Flush the redo log buffer to the redo log file.
@return lsn upto which data pages have been flushed. */
ATTRIBUTE_COLD static lsn_t srv_prepare_to_delete_redo_log_file()
{
  DBUG_ENTER("srv_prepare_to_delete_redo_log_file");

  ut_ad(recv_sys.recovery_on);

  /* Clean the buffer pool. */
  buf_flush_sync();

  DBUG_EXECUTE_IF("innodb_log_abort_1", DBUG_RETURN(0););
  DBUG_PRINT("ib_log", ("After innodb_log_abort_1"));

  log_sys.latch.wr_lock(SRW_LOCK_CALL);
  const bool latest_format{log_sys.is_latest()};
  lsn_t flushed_lsn{log_sys.get_lsn()};

  if (latest_format && !(log_sys.file_size & 4095) &&
      flushed_lsn != log_sys.next_checkpoint_lsn +
      (log_sys.is_encrypted()
       ? SIZE_OF_FILE_CHECKPOINT + 8
       : SIZE_OF_FILE_CHECKPOINT))
  {
    fil_names_clear(flushed_lsn);
    flushed_lsn= log_sys.get_lsn();
  }

  {
    const char *msg;
    if (!latest_format)
    {
      msg= "Upgrading redo log: ";
same_size:
      ib::info() << msg << ib::bytes_iec(srv_log_file_size)
                 << "; LSN=" << flushed_lsn;
    }
    else if (srv_log_file_size == log_sys.file_size)
    {
      msg= srv_encrypt_log
        ? "Encrypting redo log: " : "Removing redo log encryption: ";
      goto same_size;
    }
    else
    {
      if (srv_encrypt_log == (my_bool)log_sys.is_encrypted())
        msg= srv_encrypt_log ? "Resizing encrypted" : "Resizing";
      else
        msg= srv_encrypt_log
          ? "Encrypting and resizing"
          : "Removing encryption and resizing";

      ib::info() << msg << " redo log from "
                 << ib::bytes_iec{log_sys.file_size} << " to "
                 << ib::bytes_iec{srv_log_file_size}
                 << "; LSN=" << flushed_lsn;
    }
  }

  log_sys.latch.wr_unlock();

  if (latest_format)
    log_write_up_to(flushed_lsn, false);

  ut_ad(flushed_lsn == log_sys.get_lsn());
  ut_ad(!os_aio_pending_reads());
  ut_d(mysql_mutex_lock(&buf_pool.flush_list_mutex));
  ut_ad(!buf_pool.get_oldest_modification(0));
  ut_d(mysql_mutex_unlock(&buf_pool.flush_list_mutex));
  ut_d(os_aio_wait_until_no_pending_writes(false));

  DBUG_RETURN(flushed_lsn);
}

/** Upgrade the redo log to the latest format, or change its size
or encryption, before starting to write any log records. */
ATTRIBUTE_COLD static dberr_t srv_log_rebuild()
{
  /* Prepare to delete the old redo log file */
  const lsn_t lsn{srv_prepare_to_delete_redo_log_file()};

  DBUG_EXECUTE_IF("innodb_log_abort_1", return DB_ERROR;);
  /* Prohibit redo log writes from any other threads until creating a
  log checkpoint at the end of create_log_file(). */
  ut_d(recv_no_log_write= true);
  ut_ad(!os_aio_pending_reads());
  ut_d(mysql_mutex_lock(&buf_pool.flush_list_mutex));
  ut_ad(!buf_pool.get_oldest_modification(0));
  ut_d(mysql_mutex_unlock(&buf_pool.flush_list_mutex));
  /* os_aio_pending_writes() may hold here if some write_io_callback()
  did not release the slot yet.  However, the page write itself must
  have completed, because the buf_pool.flush_list is empty. In debug
  builds, we wait for this to happen, hoping to get a hung process if
  this assumption does not hold. */
  ut_d(os_aio_wait_until_no_pending_writes(false));

  /* Close the redo log file, so that we can replace it */
  log_sys.close_file();

  DBUG_EXECUTE_IF("innodb_log_abort_5", return DB_ERROR;);

  dberr_t err= create_log_file(false, lsn);

  if (err == DB_SUCCESS && log_sys.resize_rename())
    err = DB_ERROR;

  return err;
}

/** Rebuild the redo log if needed. */
static dberr_t srv_log_rebuild_if_needed()
{
  if (srv_force_recovery == SRV_FORCE_NO_LOG_REDO)
    /* Completely ignore the redo log. */
    return DB_SUCCESS;
  if (srv_read_only_mode)
    /* Leave the redo log alone. */
    return DB_SUCCESS;

  if (log_sys.file_size == srv_log_file_size &&
      log_sys.format ==
      (srv_encrypt_log ? log_t::FORMAT_ENC_10_8 : log_t::FORMAT_10_8))
  {
    /* No need to add or remove encryption, upgrade, or resize. */
    delete_log_files();
    return DB_SUCCESS;
  }

  return srv_log_rebuild();
}

ut_d(bool ibuf_upgrade_was_needed;)

ATTRIBUTE_COLD static dberr_t ibuf_log_rebuild_if_needed()
{
  ut_d(ibuf_upgrade_was_needed= true;)
  mysql_mutex_lock(&recv_sys.mutex);
  recv_sys.apply(true);
  mysql_mutex_unlock(&recv_sys.mutex);

  if (recv_sys.is_corrupt_log() || recv_sys.is_corrupt_fs())
    return DB_CORRUPTION;

  dberr_t err= srv_log_rebuild_if_needed();
  recv_sys.debug_free();
  return err;
}

static tpool::task_group rollback_all_recovered_group(1);
static tpool::task rollback_all_recovered_task(trx_rollback_all_recovered,
					       nullptr,
					       &rollback_all_recovered_group);

/** Start InnoDB.
@param[in]	create_new_db	whether to create a new database
@return DB_SUCCESS or error code */
dberr_t srv_start(bool create_new_db)
{
	dberr_t		err		= DB_SUCCESS;
	mtr_t		mtr;

	ut_ad(srv_operation <= SRV_OPERATION_RESTORE_EXPORT
	      || srv_operation == SRV_OPERATION_RESTORE
	      || srv_operation == SRV_OPERATION_RESTORE_EXPORT);

	if (srv_force_recovery) {
		ib::info() << "!!! innodb_force_recovery is set to "
			<< srv_force_recovery << " !!!";
		if (srv_force_recovery == SRV_FORCE_NO_LOG_REDO) {
			srv_read_only_mode = true;
		}
	}

	if (srv_read_only_mode) {
		sql_print_information("InnoDB: Started in read only mode");
		buf_dblwr.use = buf_dblwr.USE_NO;
	}

	high_level_read_only = srv_read_only_mode
		|| srv_force_recovery >= SRV_FORCE_NO_UNDO_LOG_SCAN
		|| srv_sys_space.created_new_raw();

	srv_started_redo = false;

	compile_time_assert(sizeof(ulint) == sizeof(void*));

#ifdef UNIV_DEBUG
	ib::info() << "!!!!!!!! UNIV_DEBUG switched on !!!!!!!!!";
#endif

	ib::info() << "Compressed tables use zlib " ZLIB_VERSION
#ifdef UNIV_ZIP_DEBUG
	      " with validation"
#endif /* UNIV_ZIP_DEBUG */
	      ;
#ifdef UNIV_ZIP_COPY
	ib::info() << "and extra copying";
#endif /* UNIV_ZIP_COPY */

	/* Since InnoDB does not currently clean up all its internal data
	structures in MySQL Embedded Server Library server_end(), we
	print an error message if someone tries to start up InnoDB a
	second time during the process lifetime. */

	if (srv_start_has_been_called) {
		ib::error() << "Startup called second time"
			" during the process lifetime."
			" In the MariaDB Embedded Server Library"
			" you cannot call server_init() more than"
			" once during the process lifetime.";
	}

	srv_start_has_been_called = true;

	srv_is_being_started = true;

	/* Register performance schema stages before any real work has been
	started which may need to be instrumented. */
	mysql_stage_register("innodb", srv_stages,
			     static_cast<int>(UT_ARR_SIZE(srv_stages)));

	srv_boot();

	ib::info() << my_crc32c_implementation();

	if (!srv_read_only_mode) {
		mysql_mutex_init(srv_monitor_file_mutex_key,
				 &srv_monitor_file_mutex, nullptr);
		mysql_mutex_init(srv_misc_tmpfile_mutex_key,
				 &srv_misc_tmpfile_mutex, nullptr);
	}

	if (!srv_read_only_mode) {
		if (srv_innodb_status) {

			srv_monitor_file_name = static_cast<char*>(
				ut_malloc_nokey(
					strlen(fil_path_to_mysql_datadir)
					+ 20 + sizeof "/innodb_status."));

			sprintf(srv_monitor_file_name,
				"%s/innodb_status." ULINTPF,
				fil_path_to_mysql_datadir,
				static_cast<ulint>
				(IF_WIN(GetCurrentProcessId(), getpid())));

			srv_monitor_file = my_fopen(srv_monitor_file_name,
						    O_RDWR|O_TRUNC|O_CREAT,
						    MYF(MY_WME));

			if (!srv_monitor_file) {
				ib::error() << "Unable to create "
					<< srv_monitor_file_name << ": "
					<< strerror(errno);
				if (err == DB_SUCCESS) {
					err = DB_ERROR;
				}
			}
		} else {

			srv_monitor_file_name = NULL;
			srv_monitor_file = os_file_create_tmpfile();

			if (!srv_monitor_file && err == DB_SUCCESS) {
				err = DB_ERROR;
			}
		}

		srv_misc_tmpfile = os_file_create_tmpfile();

		if (!srv_misc_tmpfile && err == DB_SUCCESS) {
			err = DB_ERROR;
		}
	}

	if (err != DB_SUCCESS) {
		return(srv_init_abort(err));
	}

	if (os_aio_init()) {
		ib::error() << "Cannot initialize AIO sub-system";

		return(srv_init_abort(DB_ERROR));
	}

#ifdef LINUX_NATIVE_AIO
	if (srv_use_native_aio) {
		ib::info() << "Using Linux native AIO";
	}
#endif
#ifdef HAVE_URING
	if (srv_use_native_aio) {
		ib::info() << "Using liburing";
	}
#endif

	fil_system.create(srv_file_per_table ? 50000 : 5000);

	ib::info() << "Initializing buffer pool, total size = "
		<< ib::bytes_iec{srv_buf_pool_size}
		<< ", chunk size = " << ib::bytes_iec{srv_buf_pool_chunk_unit};

	if (buf_pool.create()) {
		ib::error() << "Cannot allocate memory for the buffer pool";

		return(srv_init_abort(DB_ERROR));
	}

	ib::info() << "Completed initialization of buffer pool";

#ifdef UNIV_DEBUG
	/* We have observed deadlocks with a 5MB buffer pool but
	the actual lower limit could very well be a little higher. */

	if (srv_buf_pool_size <= 5 * 1024 * 1024) {

		ib::info() << "Small buffer pool size ("
			<< ib::bytes_iec{srv_buf_pool_size}
			<< "), the flst_validate() debug function can cause a"
			<< " deadlock if the buffer pool fills up.";
	}
#endif /* UNIV_DEBUG */

	log_sys.create();
	recv_sys.create();
	lock_sys.create(srv_lock_table_size);

	srv_startup_is_before_trx_rollback_phase = true;

	if (!srv_read_only_mode) {
		buf_flush_page_cleaner_init();
		ut_ad(buf_page_cleaner_is_active);
	}

	if (innodb_encrypt_temporary_tables && !log_crypt_init()) {
		return srv_init_abort(DB_ERROR);
	}

	/* Check if undo tablespaces and redo log files exist before creating
	a new system tablespace */
	if (create_new_db) {
		err = srv_check_undo_redo_logs_exists();
		if (err != DB_SUCCESS) {
			return(srv_init_abort(DB_ERROR));
		}
		recv_sys.debug_free();
	} else {
		err = recv_recovery_read_checkpoint();
		if (err != DB_SUCCESS) {
			return srv_init_abort(err);
		}
	}

	/* Open or create the data files. */
	ulint	sum_of_new_sizes;

	err = srv_sys_space.open_or_create(
		false, create_new_db, &sum_of_new_sizes);

	switch (err) {
	case DB_SUCCESS:
		break;
	case DB_CANNOT_OPEN_FILE:
		ib::error()
			<< "Could not open or create the system tablespace. If"
			" you tried to add new data files to the system"
			" tablespace, and it failed here, you should now"
			" edit innodb_data_file_path in my.cnf back to what"
			" it was, and remove the new ibdata files InnoDB"
			" created in this failed attempt. InnoDB only wrote"
			" those files full of zeros, but did not yet use"
			" them in any way. But be careful: do not remove"
			" old data files which contain your precious data!";
		/* fall through */
	default:
		/* Other errors might be flagged by
		Datafile::validate_first_page() */
		return srv_init_abort(err);
	}

	if (create_new_db) {
		lsn_t flushed_lsn = log_sys.init_lsn();

		err = create_log_file(true, flushed_lsn);

		if (err != DB_SUCCESS) {
			for (const Datafile &file: srv_sys_space) {
				os_file_delete(innodb_data_file_key,
					       file.filepath());
			}
			return srv_init_abort(err);
		}

		srv_undo_space_id_start = 1;
	}

	/* Open data files in the system tablespace: we keep
	them open until database shutdown */
	mysql_mutex_lock(&recv_sys.mutex);
	ut_d(fil_system.sys_space->recv_size = srv_sys_space_size_debug);
	err = fil_system.sys_space->open(create_new_db)
		? DB_SUCCESS : DB_ERROR;
	mysql_mutex_unlock(&recv_sys.mutex);


	if (err == DB_SUCCESS) {
		mtr_t mtr;
		mtr.start();
		err= srv_undo_tablespaces_init(create_new_db, &mtr);
		mtr.commit();
	}
	else {
		err= DB_ERROR;
	}

	/* If the force recovery is set very high then we carry on regardless
	of all errors. Basically this is fingers crossed mode. */

	if (err != DB_SUCCESS
	    && srv_force_recovery < SRV_FORCE_NO_UNDO_LOG_SCAN) {

		return(srv_init_abort(err));
	}

	/* Initialize objects used by dict stats gathering thread, which
	can also be used by recovery if it tries to drop some table */
	if (!srv_read_only_mode) {
		dict_stats_init();
	}

	trx_sys.create();

	if (create_new_db) {
		ut_ad(!srv_read_only_mode);

		mtr.start();
		ut_ad(fil_system.sys_space->id == 0);
		compile_time_assert(TRX_SYS_SPACE == 0);
		err = fsp_header_init(fil_system.sys_space,
				      uint32_t(sum_of_new_sizes), &mtr);
		/* Allocate dummy change buffer pages for backward
		compatibility and to prevent a downgrade. */
		if (err != DB_SUCCESS) {
		} else if (buf_block_t *b =
			   fseg_create(fil_system.sys_space, PAGE_DATA, &mtr,
				       &err)) {
			ut_ad(b->page.id()
			      == page_id_t(0, FSP_IBUF_HEADER_PAGE_NO));
			b = fseg_alloc_free_page_general(
				b->page.frame + PAGE_DATA,
				FSP_IBUF_TREE_ROOT_PAGE_NO, FSP_UP, false,
				&mtr, &mtr, &err);
			if (b) {
				ut_ad(b->page.id() == page_id_t
				      (0, FSP_IBUF_TREE_ROOT_PAGE_NO));
				mtr.set_modified(*b);
				fsp_init_file_page(fil_system.sys_space, b,
						   &mtr);
			} else {
				ut_ad(err != DB_SUCCESS);
			}
		}
		/* To maintain backward compatibility we create only
		the first rollback segment before the double write buffer.
		All the remaining rollback segments will be created later,
		after the double write buffer has been created. */
		if (err == DB_SUCCESS) {
			err = trx_sys_create_sys_pages(&mtr);
		}
		mtr.commit();

		if (err != DB_SUCCESS) {
			return(srv_init_abort(err));
		}

		err = dict_create();

		if (err != DB_SUCCESS) {
			return(srv_init_abort(err));
		}

		buf_flush_sync();

		ut_ad(!srv_log_file_created);
		ut_d(srv_log_file_created= true);

		if (log_sys.resize_rename()) {
			return(srv_init_abort(DB_ERROR));
		}
	} else {
		/* Suppress warnings in fil_space_t::create() for files
		that are being read before dict_boot() has recovered
		DICT_HDR_MAX_SPACE_ID. */
		fil_system.space_id_reuse_warned = true;

		/* We always try to do a recovery, even if the database had
		been shut down normally: this is the normal startup path */

		err = recv_recovery_from_checkpoint_start();
		recv_sys.close_files();

<<<<<<< HEAD
		recv_sys.dblwr.pages.clear();

		bool must_upgrade_ibuf = false;
=======
		if (err != DB_SUCCESS) {
			return(srv_init_abort(err));
		}
>>>>>>> 28b29580

		switch (srv_operation) {
                case SRV_OPERATION_NORMAL:
		case SRV_OPERATION_EXPORT_RESTORED:
		case SRV_OPERATION_RESTORE_EXPORT:
			if (err != DB_SUCCESS) {
				break;
			}

			err = ibuf_upgrade_needed();

			if (UNIV_UNLIKELY(err == DB_FAIL)) {
				must_upgrade_ibuf = true;
				err = ibuf_log_rebuild_if_needed();
			}

			if (err != DB_SUCCESS) {
				break;
			}

			err = dict_boot();
			/* fall through */
		case SRV_OPERATION_RESTORE:
			if (err != DB_SUCCESS) {
				break;
			}

			srv_undo_tablespaces_active
				= trx_rseg_get_n_undo_tablespaces();
			break;
		default:
			ut_ad("wrong mariabackup mode" == 0);
		}

		if (err != DB_SUCCESS) {
			return srv_init_abort(err);
		}

		if (srv_force_recovery < SRV_FORCE_NO_LOG_REDO) {
			/* Apply the hashed log records to the
			respective file pages, for the last batch of
			recv_group_scan_log_recs().
			Since it may generate huge batch of threadpool tasks,
			for read io task group, scale down thread creation rate
			by temporarily restricting tpool concurrency.
			*/
			srv_thread_pool->set_concurrency(srv_n_read_io_threads);

			mysql_mutex_lock(&recv_sys.mutex);
			recv_sys.apply(true);
			mysql_mutex_unlock(&recv_sys.mutex);

			srv_thread_pool->set_concurrency();

			if (recv_sys.is_corrupt_log()
			    || recv_sys.is_corrupt_fs()) {
				return(srv_init_abort(DB_CORRUPTION));
			}

			if (srv_operation != SRV_OPERATION_RESTORE
			    || recv_needed_recovery) {
			}

			DBUG_PRINT("ib_log", ("apply completed"));

			if (srv_operation != SRV_OPERATION_RESTORE) {
				dict_sys.lock(SRW_LOCK_CALL);
				dict_load_sys_table(dict_sys.sys_tables);
				dict_sys.unlock();

				if (UNIV_UNLIKELY(must_upgrade_ibuf)) {
					dict_load_tablespaces(nullptr, true);
					err = ibuf_upgrade();
					if (err != DB_SUCCESS) {
						return srv_init_abort(err);
					}
				}

				dict_sys.lock(SRW_LOCK_CALL);
				dict_load_sys_table(dict_sys.sys_columns);
				dict_load_sys_table(dict_sys.sys_indexes);
				dict_load_sys_table(dict_sys.sys_fields);
				dict_sys.unlock();
				dict_sys.load_sys_tables();

				err = trx_lists_init_at_db_start();
				if (err != DB_SUCCESS) {
					return srv_init_abort(err);
				}

				if (recv_needed_recovery) {
					trx_sys_print_mysql_binlog_offset();
				}
			} else if (recv_needed_recovery) {
				err = trx_lists_init_at_db_start();
				if (err != DB_SUCCESS) {
					return srv_init_abort(err);
				}
				trx_sys_print_mysql_binlog_offset();
			}
		}

		fil_system.space_id_reuse_warned = false;

		if (srv_operation > SRV_OPERATION_EXPORT_RESTORED) {
			ut_ad(srv_operation == SRV_OPERATION_RESTORE_EXPORT
			      || srv_operation == SRV_OPERATION_RESTORE);
			return(err);
		}

		/* Upgrade or resize or rebuild the redo logs before
		generating any dirty pages, so that the old redo log
		file will not be written to. */

		err = srv_log_rebuild_if_needed();

		if (err != DB_SUCCESS) {
			return srv_init_abort(err);
		}

		recv_sys.debug_free();

		if (!srv_read_only_mode) {
			const uint32_t flags = FSP_FLAGS_PAGE_SSIZE();
			for (uint32_t id = srv_undo_space_id_start;
			     id <= srv_undo_tablespaces; id++) {
				if (fil_space_t* space = fil_space_get(id)) {
					fsp_flags_try_adjust(space, flags);
				}
			}

			if (sum_of_new_sizes > 0) {
				/* New data file(s) were added */
				mtr.start();
				mtr.x_lock_space(fil_system.sys_space);
				buf_block_t* block = buf_page_get(
					page_id_t(0, 0), 0,
					RW_SX_LATCH, &mtr);
				/* The first page of the system tablespace
				should already have been successfully
				accessed earlier during startup. */
				ut_a(block);
				ulint size = mach_read_from_4(
					FSP_HEADER_OFFSET + FSP_SIZE
					+ block->page.frame);
				ut_ad(size == fil_system.sys_space
				      ->size_in_header);
				size += sum_of_new_sizes;
				mtr.write<4>(*block,
					     FSP_HEADER_OFFSET + FSP_SIZE
					     + block->page.frame, size);
				fil_system.sys_space->size_in_header
					= uint32_t(size);
				mtr.commit();
				log_write_up_to(mtr.commit_lsn(), true);
			}
		}

#ifdef UNIV_DEBUG
		{
			mtr.start();
			buf_block_t* block = buf_page_get(page_id_t(0, 0), 0,
							  RW_S_LATCH, &mtr);
			ut_ad(mach_read_from_4(FSP_SIZE + FSP_HEADER_OFFSET
					       + block->page.frame)
			      == fil_system.sys_space->size_in_header);
			mtr.commit();
		}
#endif
		const ulint	tablespace_size_in_header
			= fil_system.sys_space->size_in_header;
		const ulint	sum_of_data_file_sizes
			= srv_sys_space.get_sum_of_sizes();
		/* Compare the system tablespace file size to what is
		stored in FSP_SIZE. In srv_sys_space.open_or_create()
		we already checked that the file sizes match the
		innodb_data_file_path specification. */
		if (srv_read_only_mode
		    || sum_of_data_file_sizes == tablespace_size_in_header) {
			/* Do not complain about the size. */
		} else if (!srv_sys_space.can_auto_extend_last_file()
			   || sum_of_data_file_sizes
			   < tablespace_size_in_header) {
			ib::error() << "Tablespace size stored in header is "
				<< tablespace_size_in_header
				<< " pages, but the sum of data file sizes is "
				<< sum_of_data_file_sizes << " pages";

			if (srv_force_recovery == 0
			    && sum_of_data_file_sizes
			    < tablespace_size_in_header) {
				ib::error() <<
					"Cannot start InnoDB. The tail of"
					" the system tablespace is"
					" missing. Have you edited"
					" innodb_data_file_path in my.cnf"
					" in an inappropriate way, removing"
					" data files from there?"
					" You can set innodb_force_recovery=1"
					" in my.cnf to force"
					" a startup if you are trying to"
					" recover a badly corrupt database.";

				return(srv_init_abort(DB_ERROR));
			}
		}
	}

	ut_ad(err == DB_SUCCESS);
	ut_a(sum_of_new_sizes != ULINT_UNDEFINED);

	/* Create the doublewrite buffer to a new tablespace */
	if (!srv_read_only_mode && srv_force_recovery < SRV_FORCE_NO_TRX_UNDO
	    && !buf_dblwr.create()) {
		return(srv_init_abort(DB_ERROR));
	}

	/* Recreate the undo tablespaces */
	if (!high_level_read_only) {
		err = srv_undo_tablespaces_reinitialize();
		if (err) {
			return srv_init_abort(err);
		}
	}

	srv_undo_tablespaces = srv_undo_tablespaces_open;

	/* Here the double write buffer has already been created and so
	any new rollback segments will be allocated after the double
	write buffer. The default segment should already exist.
	We create the new segments only if it's a new database or
	the database was shutdown cleanly. */

	/* Note: When creating the extra rollback segments during an upgrade
	we violate the latching order, even if the change buffer is empty.
	It cannot create a deadlock because we are still
	running in single threaded mode essentially. Only the IO threads
	should be running at this stage. */

	if (!trx_sys_create_rsegs()) {
		return(srv_init_abort(DB_ERROR));
	}

	if (!create_new_db) {
		ut_ad(high_level_read_only
		      || srv_force_recovery < SRV_FORCE_NO_UNDO_LOG_SCAN);

		if (!high_level_read_only
		    && srv_sys_space.can_auto_shrink()) {
			fsp_system_tablespace_truncate(false);
			DBUG_EXECUTE_IF("crash_after_sys_truncate",
					return srv_init_abort(DB_ERROR););
		}

		/* Validate a few system page types that were left
		uninitialized before MySQL or MariaDB 5.5. */
		if (!high_level_read_only
		    && !fil_system.sys_space->full_crc32()) {
			buf_block_t*	block;
			mtr.start();
			/* Bitmap page types will be reset in
			buf_dblwr_check_block() without redo logging. */
			block = buf_page_get(
				page_id_t(0, FSP_IBUF_HEADER_PAGE_NO),
				0, RW_X_LATCH, &mtr);
			if (UNIV_UNLIKELY(!block)) {
			corrupted_old_page:
				mtr.commit();
				return srv_init_abort(DB_CORRUPTION);
			}
			fil_block_check_type(*block, FIL_PAGE_TYPE_SYS, &mtr);
			/* Already MySQL 3.23.53 initialized
			FSP_IBUF_TREE_ROOT_PAGE_NO to
			FIL_PAGE_INDEX. No need to reset that one. */
			block = buf_page_get(
				page_id_t(TRX_SYS_SPACE, TRX_SYS_PAGE_NO),
				0, RW_X_LATCH, &mtr);
			if (UNIV_UNLIKELY(!block)) {
				goto corrupted_old_page;
			}
			fil_block_check_type(*block, FIL_PAGE_TYPE_TRX_SYS,
					     &mtr);
			block = buf_page_get(
				page_id_t(TRX_SYS_SPACE,
					  FSP_FIRST_RSEG_PAGE_NO),
				0, RW_X_LATCH, &mtr);
			if (UNIV_UNLIKELY(!block)) {
				goto corrupted_old_page;
			}
			fil_block_check_type(*block, FIL_PAGE_TYPE_SYS, &mtr);
			block = buf_page_get(
				page_id_t(TRX_SYS_SPACE, FSP_DICT_HDR_PAGE_NO),
				0, RW_X_LATCH, &mtr);
			if (UNIV_UNLIKELY(!block)) {
				goto corrupted_old_page;
			}
			fil_block_check_type(*block, FIL_PAGE_TYPE_SYS, &mtr);
			mtr.commit();
		}

		/* Roll back any recovered data dictionary
		transactions, so that the data dictionary tables will
		be free of any locks.  The data dictionary latch
		should guarantee that there is at most one data
		dictionary transaction active at a time. */
		if (!high_level_read_only
		    && srv_force_recovery <= SRV_FORCE_NO_TRX_UNDO) {
			/* If the following call is ever removed, the
			first-time ha_innobase::open() must hold (or
			acquire and release) a table lock that
			conflicts with trx_resurrect_table_locks(), to
			ensure that any recovered incomplete ALTER
			TABLE will have been rolled back. Otherwise,
			dict_table_t::instant could be cleared by
			rollback invoking
			dict_index_t::clear_instant_alter() while open
			table handles exist in client connections. */
			trx_rollback_recovered(false);
		}

		if (srv_force_recovery < SRV_FORCE_NO_UNDO_LOG_SCAN) {
			dict_load_tablespaces();
		}

		if (srv_force_recovery < SRV_FORCE_NO_TRX_UNDO
		    && !srv_read_only_mode) {
			/* Drop partially created indexes. */
			row_merge_drop_temp_indexes();
			/* Rollback incomplete non-DDL transactions */
			trx_rollback_is_active = true;
			srv_thread_pool->submit_task(&rollback_all_recovered_task);
		}
	}

	srv_startup_is_before_trx_rollback_phase = false;

	if (!srv_read_only_mode) {
		DBUG_EXECUTE_IF("innodb_skip_monitors", goto skip_monitors;);
		/* Create the task which warns of long semaphore waits */
		srv_start_periodic_timer(srv_monitor_timer, srv_monitor_task,
					 SRV_MONITOR_INTERVAL);

#ifndef DBUG_OFF
skip_monitors:
#endif
		ut_ad(srv_force_recovery >= SRV_FORCE_NO_UNDO_LOG_SCAN
		      || !purge_sys.enabled());

		if (srv_force_recovery < SRV_FORCE_NO_BACKGROUND) {
			srv_undo_sources = true;
			/* Create the dict stats gathering task */
			dict_stats_start();
			/* Create the thread that will optimize the
			FULLTEXT search index subsystem. */
			fts_optimize_init();
		}
	}

	err = dict_sys.create_or_check_sys_tables();
	switch (err) {
	case DB_SUCCESS:
		break;
	case DB_READ_ONLY:
		if (srv_force_recovery >= SRV_FORCE_NO_TRX_UNDO) {
			break;
		}
		ib::error() << "Cannot create system tables in read-only mode";
		/* fall through */
	default:
		return(srv_init_abort(err));
	}

	if (!srv_read_only_mode
	    && srv_operation <= SRV_OPERATION_EXPORT_RESTORED) {
		/* Initialize the innodb_temporary tablespace and keep
		it open until shutdown. */
		err = srv_open_tmp_tablespace(create_new_db);

		if (err != DB_SUCCESS) {
			return(srv_init_abort(err));
		}

		if (srv_force_recovery < SRV_FORCE_NO_BACKGROUND) {
			srv_start_periodic_timer(srv_master_timer, srv_master_callback, 1000);
		}
	}

	srv_is_being_started = false;

	if (srv_print_verbose_log) {
		sql_print_information("InnoDB: "
				      "log sequence number " LSN_PF
#ifdef HAVE_INNODB_MMAP
				      "%s"
#endif
				      "; transaction id " TRX_ID_FMT,
				      recv_sys.lsn,
#ifdef HAVE_INNODB_MMAP
				      log_sys.is_mmap()
				      ? " (memory-mapped)" : "",
#endif
				      trx_sys.get_max_trx_id());
	}

	if (!srv_read_only_mode) {
		if (create_new_db) {
			srv_buffer_pool_load_at_startup = FALSE;
		}

#ifdef WITH_WSREP
		/*
		  Create the dump/load thread only when not running with
		  --wsrep-recover.
		*/
		if (!get_wsrep_recovery()) {
#endif /* WITH_WSREP */

		/* Start buffer pool dump/load task */
		buf_load_at_startup();

#ifdef WITH_WSREP
		} else {
			ib::warn() <<
				"Skipping buffer pool dump/restore during "
				"wsrep recovery.";
		}
#endif /* WITH_WSREP */

		/* Create thread(s) that handles key rotation. This is
		needed already here as log_preflush_pool_modified_pages
		will flush dirty pages and that might need e.g.
		fil_crypt_threads_cond. */
		fil_crypt_threads_init();

		srv_started_redo = true;
	}

	return(DB_SUCCESS);
}

/**
  Shutdown purge to make sure that there is no possibility that we call any
  plugin code (e.g., audit) inside virtual column computation.
*/
void innodb_preshutdown()
{
  static bool first_time= true;
  if (!first_time)
    return;
  first_time= false;

  if (srv_read_only_mode)
    return;
  if (!srv_fast_shutdown && srv_operation <= SRV_OPERATION_EXPORT_RESTORED)
    if (srv_force_recovery < SRV_FORCE_NO_TRX_UNDO && srv_was_started)
      while (trx_sys.any_active_transactions())
        std::this_thread::sleep_for(std::chrono::milliseconds(1));
  srv_shutdown_bg_undo_sources();
  srv_purge_shutdown();

  if (srv_n_fil_crypt_threads)
    fil_crypt_set_thread_cnt(0);
}


/** Shut down InnoDB. */
void innodb_shutdown()
{
	innodb_preshutdown();
	ut_ad(!srv_undo_sources);
	switch (srv_operation) {
	case SRV_OPERATION_BACKUP:
	case SRV_OPERATION_RESTORE_DELTA:
	case SRV_OPERATION_BACKUP_NO_DEFER:
		break;
	case SRV_OPERATION_RESTORE:
	case SRV_OPERATION_RESTORE_EXPORT:
		mysql_mutex_lock(&buf_pool.flush_list_mutex);
		srv_shutdown_state = SRV_SHUTDOWN_CLEANUP;
		while (buf_page_cleaner_is_active) {
			pthread_cond_signal(&buf_pool.do_flush_list);
			my_cond_wait(&buf_pool.done_flush_list,
				     &buf_pool.flush_list_mutex.m_mutex);
		}
		mysql_mutex_unlock(&buf_pool.flush_list_mutex);
		break;
	case SRV_OPERATION_NORMAL:
	case SRV_OPERATION_EXPORT_RESTORED:
		/* Shut down the persistent files. */
		logs_empty_and_mark_files_at_shutdown();
	}

	os_aio_free();
	fil_space_t::close_all();
	/* Exit any remaining threads. */
	ut_ad(!buf_page_cleaner_is_active);
	srv_shutdown_threads();

	if (srv_monitor_file) {
		my_fclose(srv_monitor_file, MYF(MY_WME));
		srv_monitor_file = 0;
		if (srv_monitor_file_name) {
			unlink(srv_monitor_file_name);
			ut_free(srv_monitor_file_name);
		}
	}

	if (srv_misc_tmpfile) {
		my_fclose(srv_misc_tmpfile, MYF(MY_WME));
		srv_misc_tmpfile = 0;
	}

	ut_ad(dict_sys.is_initialised() || !srv_was_started);
	ut_ad(trx_sys.is_initialised() || !srv_was_started);
	ut_ad(buf_dblwr.is_created() || !srv_was_started
	      || srv_read_only_mode
	      || srv_force_recovery >= SRV_FORCE_NO_TRX_UNDO);
	ut_ad(lock_sys.is_initialised() || !srv_was_started);
	ut_ad(log_sys.is_initialised() || !srv_was_started);

	dict_stats_deinit();

	if (srv_started_redo) {
		ut_ad(!srv_read_only_mode);
		/* srv_shutdown_bg_undo_sources() already invoked
		fts_optimize_shutdown(); dict_stats_shutdown(); */

		fil_crypt_threads_cleanup();
	}

	/* This must be disabled before closing the buffer pool
	and closing the data dictionary.  */

#ifdef BTR_CUR_HASH_ADAPT
	if (dict_sys.is_initialised()) {
		btr_search_disable();
	}
#endif /* BTR_CUR_HASH_ADAPT */
	log_sys.close();
	purge_sys.close();
	trx_sys.close();
	buf_dblwr.close();
	lock_sys.close();
	trx_pool_close();

	if (!srv_read_only_mode) {
		mysql_mutex_destroy(&srv_monitor_file_mutex);
		mysql_mutex_destroy(&srv_misc_tmpfile_mutex);
	}

	dict_sys.close();
	btr_search_sys_free();
	srv_free();
	fil_system.close();
	pars_lexer_close();
	recv_sys.close();

	ut_ad(buf_pool.is_initialised() || !srv_was_started);
	buf_pool.close();

	srv_sys_space.shutdown();
	if (srv_tmp_space.get_sanity_check_status()) {
		if (fil_system.temp_space) {
			fil_system.temp_space->close();
		}
		srv_tmp_space.delete_files();
	}
	srv_tmp_space.shutdown();

	if (srv_stats.pages_page_compression_error)
		ib::warn() << "Page compression errors: "
			   << srv_stats.pages_page_compression_error;

	if (srv_was_started && srv_print_verbose_log) {
		ib::info() << "Shutdown completed; log sequence number "
			   << srv_shutdown_lsn
			   << "; transaction id " << trx_sys.get_max_trx_id();
	}
	srv_thread_pool_end();
	srv_started_redo = false;
	srv_was_started = false;
	srv_start_has_been_called = false;
}

/** Get the meta-data filename from the table name for a
single-table tablespace.
@param[in]	table		table object
@param[out]	filename	filename
@param[in]	max_len		filename max length */
void
srv_get_meta_data_filename(
	dict_table_t*	table,
	char*		filename,
	ulint		max_len)
{
	ulint		len;
	char*		path;

	/* Make sure the data_dir_path is set. */
	dict_get_and_save_data_dir_path(table);

	const char* data_dir_path = DICT_TF_HAS_DATA_DIR(table->flags)
		? table->data_dir_path : nullptr;
	ut_ad(!DICT_TF_HAS_DATA_DIR(table->flags) || data_dir_path);

	path = fil_make_filepath(data_dir_path, table->name, CFG,
				 data_dir_path != nullptr);
	ut_a(path);
	len = strlen(path);
	ut_a(max_len >= len);

	strcpy(filename, path);

	ut_free(path);
}<|MERGE_RESOLUTION|>--- conflicted
+++ resolved
@@ -1576,15 +1576,7 @@
 		err = recv_recovery_from_checkpoint_start();
 		recv_sys.close_files();
 
-<<<<<<< HEAD
-		recv_sys.dblwr.pages.clear();
-
 		bool must_upgrade_ibuf = false;
-=======
-		if (err != DB_SUCCESS) {
-			return(srv_init_abort(err));
-		}
->>>>>>> 28b29580
 
 		switch (srv_operation) {
                 case SRV_OPERATION_NORMAL:
