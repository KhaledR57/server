/*****************************************************************************

Copyright (c) 1995, 2017, Oracle and/or its affiliates. All Rights Reserved.
Copyright (c) 2009, Google Inc.
Copyright (c) 2014, 2022, MariaDB Corporation.

Portions of this file contain modifications contributed and copyrighted by
Google, Inc. Those modifications are gratefully acknowledged and are described
briefly in the InnoDB documentation. The contributions by Google are
incorporated with their permission, and subject to the conditions contained in
the file COPYING.Google.

This program is free software; you can redistribute it and/or modify it under
the terms of the GNU General Public License as published by the Free Software
Foundation; version 2 of the License.

This program is distributed in the hope that it will be useful, but WITHOUT
ANY WARRANTY; without even the implied warranty of MERCHANTABILITY or FITNESS
FOR A PARTICULAR PURPOSE. See the GNU General Public License for more details.

You should have received a copy of the GNU General Public License along with
this program; if not, write to the Free Software Foundation, Inc.,
51 Franklin Street, Fifth Floor, Boston, MA 02110-1335 USA

*****************************************************************************/

/**************************************************//**
@file log/log0log.cc
Database log

Created 12/9/1995 Heikki Tuuri
*******************************************************/

#include "univ.i"
#include <debug_sync.h>
#include <my_service_manager.h>

#include "log0log.h"
#include "log0crypt.h"
#include "buf0buf.h"
#include "buf0flu.h"
#include "lock0lock.h"
#include "log0recv.h"
#include "fil0fil.h"
#include "dict0stats_bg.h"
#include "btr0defragment.h"
#include "srv0srv.h"
#include "srv0start.h"
#include "trx0sys.h"
#include "trx0trx.h"
#include "trx0roll.h"
#include "srv0mon.h"
#include "buf0dump.h"
#include "log0sync.h"
#include "log.h"

/*
General philosophy of InnoDB redo-logs:

Every change to a contents of a data page must be done
through mtr_t, and mtr_t::commit() will write log records
to the InnoDB redo log. */

MY_ALIGNED(CPU_LEVEL1_DCACHE_LINESIZE)
static group_commit_lock flush_lock;
MY_ALIGNED(CPU_LEVEL1_DCACHE_LINESIZE)
static group_commit_lock write_lock;

/** Redo log system */
log_t	log_sys;

/* Margins for free space in the log buffer after a log entry is catenated */
#define LOG_BUF_FLUSH_RATIO	2
#define LOG_BUF_FLUSH_MARGIN	((4 * 4096) /* cf. log_t::append_prepare() */ \
				 + (4U << srv_page_size_shift))

void log_t::set_capacity()
{
	ut_ad(log_sys.latch.is_write_locked());

	/* Margin for the free space in the smallest log, before a new query
	step which modifies the database, is started */

	lsn_t smallest_capacity = srv_log_file_size - log_t::START_OFFSET;
	/* Add extra safety */
	smallest_capacity -= smallest_capacity / 10;

	lsn_t margin = smallest_capacity - (48 << srv_page_size_shift);
	margin -= margin / 10;	/* Add still some extra safety */

	log_sys.log_capacity = smallest_capacity;

	log_sys.max_modified_age_async = margin - margin / 8;
	log_sys.max_checkpoint_age = margin;
}

/** Initialize the redo log subsystem. */
void log_t::create()
{
  ut_ad(this == &log_sys);
  ut_ad(!is_initialised());

  latch.SRW_LOCK_INIT(log_latch_key);
  lsn_lock.init();

  /* LSN 0 and 1 are reserved; @see buf_page_t::oldest_modification_ */
  lsn.store(FIRST_LSN, std::memory_order_relaxed);
  flushed_to_disk_lsn.store(FIRST_LSN, std::memory_order_relaxed);
  write_lsn= FIRST_LSN;

#ifndef HAVE_PMEM
  buf= static_cast<byte*>(ut_malloc_dontdump(buf_size, PSI_INSTRUMENT_ME));
  TRASH_ALLOC(buf, buf_size);
  flush_buf= static_cast<byte*>(ut_malloc_dontdump(buf_size,
                                                   PSI_INSTRUMENT_ME));
  TRASH_ALLOC(flush_buf, buf_size);
  checkpoint_buf= static_cast<byte*>(aligned_malloc(4096, 4096));
  memset_aligned<4096>(checkpoint_buf, 0, 4096);
#else
  ut_ad(!checkpoint_buf);
  ut_ad(!buf);
  ut_ad(!flush_buf);
#endif

  max_buf_free= buf_size / LOG_BUF_FLUSH_RATIO - LOG_BUF_FLUSH_MARGIN;
  set_check_flush_or_checkpoint();

  n_log_ios_old= n_log_ios;
  last_printout_time= time(NULL);

  last_checkpoint_lsn= FIRST_LSN;
  n_log_ios= 0;
  n_log_ios_old= 0;
  log_capacity= 0;
  max_modified_age_async= 0;
  max_checkpoint_age= 0;
  next_checkpoint_lsn= 0;
  n_pending_checkpoint_writes= 0;

  buf_free= 0;

  ut_ad(is_initialised());
}

dberr_t log_file_t::close() noexcept
{
  ut_a(is_opened());

  if (!os_file_close_func(m_file))
    return DB_ERROR;

  m_file= OS_FILE_CLOSED;
  return DB_SUCCESS;
}

dberr_t log_file_t::read(os_offset_t offset, span<byte> buf) noexcept
{
  ut_ad(is_opened());
  return os_file_read(IORequestRead, m_file, buf.data(), offset, buf.size());
}

dberr_t log_file_t::write(os_offset_t offset, span<const byte> buf) noexcept
{
  ut_ad(is_opened());
  return os_file_write(IORequestWrite, "ib_logfile0", m_file,
                       buf.data(), offset, buf.size());
}

#ifdef HAVE_PMEM
# include <libpmem.h>
#endif

void log_t::attach(log_file_t file, os_offset_t size)
{
  log= file;
  ut_ad(!size || size >= START_OFFSET + SIZE_OF_FILE_CHECKPOINT);
  file_size= size;

#ifdef HAVE_PMEM
  ut_ad(!buf);
  ut_ad(!flush_buf);
  if (size && !(size_t(size) & 4095))
  {
    void *ptr=
      my_mmap(0, size_t(size),
              srv_read_only_mode ? PROT_READ : PROT_READ | PROT_WRITE,
              MAP_SHARED_VALIDATE | MAP_SYNC, log.m_file, 0);
#ifdef __linux__
    if (ptr == MAP_FAILED)
    {
      struct stat st;
      if (!fstat(log.m_file, &st))
      {
        const auto st_dev= st.st_dev;
        if (!stat("/dev/shm", &st) && st.st_dev == st_dev)
          ptr= my_mmap(0, size_t(size),
                       srv_read_only_mode ? PROT_READ : PROT_READ | PROT_WRITE,
                       MAP_SHARED, log.m_file, 0);
      }
    }
#endif /* __linux__ */
    if (ptr != MAP_FAILED)
    {
      log.close();
      mprotect(ptr, size_t(size), PROT_READ);
      buf= static_cast<byte*>(ptr);
#if defined __linux__ || defined _WIN32
      set_block_size(CPU_LEVEL1_DCACHE_LINESIZE);
#endif
      return;
    }
  }
  buf= static_cast<byte*>(ut_malloc_dontdump(buf_size, PSI_INSTRUMENT_ME));
  TRASH_ALLOC(buf, buf_size);
  flush_buf= static_cast<byte*>(ut_malloc_dontdump(buf_size,
                                                   PSI_INSTRUMENT_ME));
  TRASH_ALLOC(flush_buf, buf_size);
#endif

#if defined __linux__ || defined _WIN32
  if (!block_size)
    set_block_size(512);
# ifdef __linux__
  else if (srv_file_flush_method != SRV_O_DSYNC)
    sql_print_information("InnoDB: Buffered log writes (block size=%u bytes)",
                          block_size);
#endif
  else
    sql_print_information("InnoDB: File system buffers for log"
                          " disabled (block size=%u bytes)", block_size);
#endif

#ifdef HAVE_PMEM
  checkpoint_buf= static_cast<byte*>(aligned_malloc(block_size, block_size));
  memset_aligned<64>(checkpoint_buf, 0, block_size);
#endif
}

void log_t::create(lsn_t lsn) noexcept
{
  ut_ad(latch.is_write_locked());
  ut_ad(!recv_no_log_write);
  ut_ad(is_latest());
  ut_ad(this == &log_sys);

  this->lsn.store(lsn, std::memory_order_relaxed);
  this->flushed_to_disk_lsn.store(lsn, std::memory_order_relaxed);
  first_lsn= lsn;
  write_lsn= lsn;

  last_checkpoint_lsn= 0;

#ifdef HAVE_PMEM
  if (is_pmem())
  {
    mprotect(buf, size_t(file_size), PROT_READ | PROT_WRITE);
    memset_aligned<4096>(buf, 0, 4096);
    buf_free= START_OFFSET;
  }
  else
#endif
  {
    buf_free= 0;
    memset_aligned<4096>(flush_buf, 0, buf_size);
    memset_aligned<4096>(buf, 0, buf_size);
  }

  mach_write_to_4(buf + LOG_HEADER_FORMAT, FORMAT_10_8);
  mach_write_to_8(buf + LOG_HEADER_START_LSN, lsn);
  static constexpr const char LOG_HEADER_CREATOR_CURRENT[]=
    "MariaDB "
    IB_TO_STR(MYSQL_VERSION_MAJOR) "."
    IB_TO_STR(MYSQL_VERSION_MINOR) "."
    IB_TO_STR(MYSQL_VERSION_PATCH);

  strcpy(reinterpret_cast<char*>(buf) + LOG_HEADER_CREATOR,
         LOG_HEADER_CREATOR_CURRENT);
  static_assert(LOG_HEADER_CREATOR_END - LOG_HEADER_CREATOR >=
                sizeof LOG_HEADER_CREATOR_CURRENT, "compatibility");
  if (is_encrypted())
    log_crypt_write_header(buf + LOG_HEADER_CREATOR_END);
  mach_write_to_4(my_assume_aligned<4>(508 + buf), my_crc32c(0, buf, 508));

  DBUG_PRINT("ib_log", ("write header " LSN_PF, lsn));

#ifdef HAVE_PMEM
  if (is_pmem())
    pmem_persist(buf, 512);
  else
#endif
  {
    log.write(0, {buf, 4096});
    memset_aligned<512>(buf, 0, 512);
  }
}

void log_t::close_file()
{
#ifdef HAVE_PMEM
  if (is_pmem())
  {
    ut_ad(!is_opened());
    ut_ad(!checkpoint_buf);
    if (buf)
    {
      my_munmap(buf, file_size);
      buf= nullptr;
    }
    return;
  }

  ut_free_dodump(buf, buf_size);
  buf= nullptr;
  ut_free_dodump(flush_buf, buf_size);
  flush_buf= nullptr;
  aligned_free(checkpoint_buf);
  checkpoint_buf= nullptr;
#endif
  if (is_opened())
    if (const dberr_t err= log.close())
      ib::fatal() << "closing ib_logfile0 failed: " << err;
}

/** Write an aligned buffer to ib_logfile0.
@param buf    buffer to be written
@param len    length of data to be written
@param offset log file offset */
static void log_write_buf(const byte *buf, size_t len, lsn_t offset)
{
  ut_ad(write_lock.is_owner());
  ut_ad(!recv_no_log_write);
  ut_d(const size_t block_size_1= log_sys.get_block_size() - 1);
  ut_ad(!(offset & block_size_1));
  ut_ad(!(len & block_size_1));
  ut_ad(!(size_t(buf) & block_size_1));
  ut_ad(len);

  if (UNIV_LIKELY(offset + len <= log_sys.file_size))
  {
write:
    log_sys.log.write(offset, {buf, len});
    return;
  }

  const size_t write_len= size_t(log_sys.file_size - offset);
  log_sys.log.write(offset, {buf, write_len});
  len-= write_len;
  buf+= write_len;
  ut_ad(log_sys.START_OFFSET + len < offset);
  offset= log_sys.START_OFFSET;
  goto write;
}

/** Invoke commit_checkpoint_notify_ha() to notify that outstanding
log writes have been completed. */
void log_flush_notify(lsn_t flush_lsn);

#if 0 // Currently we overwrite the last log block until it is complete.
/** CRC-32C of pad messages using between 1 and 15 bytes of NUL bytes
in the payload */
static const unsigned char pad_crc[15][4]= {
  {0xA6,0x59,0xC1,0xDB}, {0xF2,0xAF,0x80,0x73}, {0xED,0x02,0xF1,0x90},
  {0x68,0x4E,0xA3,0xF3}, {0x5D,0x1B,0xEA,0x6A}, {0xE0,0x01,0x86,0xB9},
  {0xD1,0x06,0x86,0xF5}, {0xEB,0x20,0x12,0x33}, {0xBA,0x73,0xB2,0xA3},
  {0x5F,0xA2,0x08,0x03}, {0x70,0x03,0xD6,0x9D}, {0xED,0xB3,0x49,0x78},
  {0xFD,0xD6,0xB9,0x9C}, {0x25,0xF8,0xB1,0x2C}, {0xCD,0xAA,0xE7,0x10}
};

/** Pad the log with some dummy bytes
@param lsn    desired log sequence number
@param pad    number of bytes to append to the log
@param begin  buffer to write 'pad' bytes to
@param extra  buffer for additional pad bytes (up to 15 bytes)
@return additional bytes used in extra[] */
ATTRIBUTE_NOINLINE
static size_t log_pad(lsn_t lsn, size_t pad, byte *begin, byte *extra)
{
  ut_ad(!(size_t(begin + pad) & (log_sys.get_block_size() - 1)));
  byte *b= begin;
  const byte seq{log_sys.get_sequence_bit(lsn)};
  /* The caller should never request padding such that the
  file would wrap around to the beginning. That is, the sequence
  bit must be the same for all records. */
  ut_ad(seq == log_sys.get_sequence_bit(lsn + pad));

  if (log_sys.is_encrypted())
  {
    /* The lengths of our pad messages vary between 15 and 29 bytes
    (FILE_CHECKPOINT byte, 1 to 15 NUL bytes, sequence byte,
    4 bytes checksum, 8 NUL bytes nonce). */
    if (pad < 15)
    {
      extra[0]= FILE_CHECKPOINT | 1;
      extra[1]= 0;
      extra[2]= seq;
      memcpy(extra + 3, pad_crc[0], 4);
      memset(extra + 7, 0, 8);
      memcpy(b, extra, pad);
      memmove(extra, extra + pad, 15 - pad);
      return 15 - pad;
    }

    /* Pad first with 29-byte messages until the remaining size is
    less than 29+15 bytes, and then write 1 or 2 shorter messages. */
    const byte *const end= begin + pad;
    for (; b + (29 + 15) < end; b+= 29)
    {
      b[0]= FILE_CHECKPOINT | 15;
      memset(b + 1, 0, 15);
      b[16]= seq;
      memcpy(b + 17, pad_crc[14], 4);
      memset(b + 21, 0, 8);
    }
    if (b + 29 < end)
    {
      b[0]= FILE_CHECKPOINT | 1;
      b[1]= 0;
      b[2]= seq;
      memcpy(b + 3, pad_crc[0], 4);
      memset(b + 7, 0, 8);
      b+= 15;
    }
    const size_t last_pad(end - b);
    ut_ad(last_pad >= 15);
    ut_ad(last_pad <= 29);
    b[0]= FILE_CHECKPOINT | byte(last_pad - 14);
    memset(b + 1, 0, last_pad - 14);
    b[last_pad - 13]= seq;
    memcpy(b + last_pad - 12, pad_crc[last_pad - 15], 4);
    memset(b + last_pad - 8, 0, 8);
  }
  else
  {
    /* The lengths of our pad messages vary between 7 and 21 bytes
    (FILE_CHECKPOINT byte, 1 to 15 NUL bytes, sequence byte,
    4 bytes checksum). */
    if (pad < 7)
    {
      extra[0]= FILE_CHECKPOINT | 1;
      extra[1]= 0;
      extra[2]= seq;
      memcpy(extra + 3, pad_crc[0], 4);
      memcpy(b, extra, pad);
      memmove(extra, extra + pad, 7 - pad);
      return 7 - pad;
    }

    /* Pad first with 21-byte messages until the remaining size is
    less than 21+7 bytes, and then write 1 or 2 shorter messages. */
    const byte *const end= begin + pad;
    for (; b + (21 + 7) < end; b+= 21)
    {
      b[0]= FILE_CHECKPOINT | 15;
      memset(b + 1, 0, 15);
      b[16]= seq;
      memcpy(b + 17, pad_crc[14], 4);
    }
    if (b + 21 < end)
    {
      b[0]= FILE_CHECKPOINT | 1;
      b[1]= 0;
      b[2]= seq;
      memcpy(b + 3, pad_crc[0], 4);
      b+= 7;
    }
    const size_t last_pad(end - b);
    ut_ad(last_pad >= 7);
    ut_ad(last_pad <= 21);
    b[0]= FILE_CHECKPOINT | byte(last_pad - 6);
    memset(b + 1, 0, last_pad - 6);
    b[last_pad - 5]= seq;
    memcpy(b + last_pad - 4, pad_crc[last_pad - 7], 4);
  }

  return 0;
}
#endif

#ifdef HAVE_PMEM
/** Persist the log.
@param lsn    desired new value of flushed_to_disk_lsn */
inline void log_t::persist(lsn_t lsn) noexcept
{
  ut_ad(is_pmem());
  ut_ad(!write_lock.is_owner());
  ut_ad(!flush_lock.is_owner());

  lsn_t old= flushed_to_disk_lsn.load(std::memory_order_relaxed);

  if (old >= lsn)
    return;

  const size_t start(calc_lsn_offset(old));
  const size_t end(calc_lsn_offset(lsn));
  if (UNIV_UNLIKELY(end < start))
  {
    pmem_persist(log_sys.buf + start, log_sys.file_size - start);
    pmem_persist(log_sys.buf + log_sys.START_OFFSET,
                 end - log_sys.START_OFFSET);
  }
  else
    pmem_persist(log_sys.buf + start, end - start);

  old= flushed_to_disk_lsn.load(std::memory_order_relaxed);

  if (old >= lsn)
    return;

  while (!flushed_to_disk_lsn.compare_exchange_weak
         (old, lsn, std::memory_order_release, std::memory_order_relaxed))
    if (old >= lsn)
      break;

  log_flush_notify(lsn);
  DBUG_EXECUTE_IF("crash_after_log_write_upto", DBUG_SUICIDE(););
}
#endif

/** Write buf to ib_logfile0.
@tparam release_latch whether to invoke latch.wr_unlock()
@return lsn of a callback pending on write_lock
@retval 0 if everything was written
*/
template<bool release_latch> inline lsn_t log_t::write_buf() noexcept
{
  ut_ad(latch.is_write_locked());
  ut_ad(!srv_read_only_mode);
  ut_ad(!is_pmem());

  const lsn_t lsn{get_lsn(std::memory_order_relaxed)};

  if (write_lsn >= lsn)
  {
    if (release_latch)
      latch.wr_unlock();
    ut_ad(write_lsn == lsn);
  }
  else
  {
    ut_ad(!recv_no_log_write);
    write_lock.set_pending(lsn);
    ut_ad(write_lsn >= get_flushed_lsn());
    const size_t block_size_1{get_block_size() - 1};
    const lsn_t offset{calc_lsn_offset(write_lsn) & ~block_size_1};

    DBUG_PRINT("ib_log", ("write " LSN_PF " to " LSN_PF " at " LSN_PF,
                          write_lsn, lsn, offset));
    const byte *write_buf{buf};
    size_t length{buf_free};
    ut_ad(length >= (calc_lsn_offset(write_lsn) & block_size_1));
    const size_t new_buf_free{length & block_size_1};
    buf_free= new_buf_free;
    ut_ad(new_buf_free == ((lsn - first_lsn) & block_size_1));

    if (new_buf_free)
    {
#if 0 /* TODO: Pad the last log block with dummy records. */
      buf_free= log_pad(lsn, get_block_size() - new_buf_free,
                        buf + new_buf_free, flush_buf);
      ... /* TODO: Update the LSN and adjust other code. */
#else
      /* The rest of the block will be written as garbage.
      (We want to avoid memset() while holding mutex.)
      This block will be overwritten later, once records beyond
      the current LSN are generated. */
      MEM_MAKE_DEFINED(buf + length, get_block_size() - new_buf_free);
      buf[length]= 0; /* allow recovery to catch EOF faster */
      length&= ~block_size_1;
      memcpy_aligned<16>(flush_buf, buf + length, (new_buf_free + 15) & ~15);
      length+= get_block_size();
#endif
    }

    std::swap(buf, flush_buf);
    write_to_log++;
    if (release_latch)
      latch.wr_unlock();

    if (UNIV_UNLIKELY(srv_shutdown_state > SRV_SHUTDOWN_INITIATED))
    {
      service_manager_extend_timeout(INNODB_EXTEND_TIMEOUT_INTERVAL,
                                     "InnoDB log write: " LSN_PF, write_lsn);
    }

    /* Do the write to the log file */
    log_write_buf(write_buf, length, offset);
    write_lsn= lsn;
  }

  return write_lock.release(lsn);
}

inline bool log_t::flush(lsn_t lsn) noexcept
{
  ut_ad(lsn >= get_flushed_lsn());
  flush_lock.set_pending(lsn);
  const bool success{srv_file_flush_method == SRV_O_DSYNC || log.flush()};
  if (UNIV_LIKELY(success))
  {
    flushed_to_disk_lsn.store(lsn, std::memory_order_release);
    log_flush_notify(lsn);
  }
  return success;
}

/** Ensure that previous log writes are durable.
@param lsn  previously written LSN
@return new durable lsn target
@retval 0  if there are no pending callbacks on flush_lock
           or there is another group commit lead.
*/
static lsn_t log_flush(lsn_t lsn)
{
  ut_ad(!log_sys.is_pmem());
  ut_a(log_sys.flush(lsn));
  DBUG_EXECUTE_IF("crash_after_log_write_upto", DBUG_SUICIDE(););
  return flush_lock.release(lsn);
}

static const completion_callback dummy_callback{[](void *) {},nullptr};

/** Ensure that the log has been written to the log file up to a given
log entry (such as that of a transaction commit). Start a new write, or
wait and check if an already running write is covering the request.
@param lsn      log sequence number that should be included in the file write
@param durable  whether the write needs to be durable
@param callback log write completion callback */
void log_write_up_to(lsn_t lsn, bool durable,
                     const completion_callback *callback)
{
  ut_ad(!srv_read_only_mode);
  ut_ad(lsn != LSN_MAX);

  if (UNIV_UNLIKELY(recv_no_ibuf_operations))
  {
    /* A non-final batch of recovery is active no writes to the log
    are allowed yet. */
    ut_a(!callback);
    return;
  }

  ut_ad(lsn <= log_sys.get_lsn());

#ifdef HAVE_PMEM
  if (log_sys.is_pmem())
  {
    ut_ad(!callback);
    if (durable)
      log_sys.persist(lsn);
    return;
  }
#endif

<<<<<<< HEAD
repeat:
  if (durable &&
      flush_lock.acquire(lsn, callback) != group_commit_lock::ACQUIRED)
    return;
=======
  if (flush_to_disk)
  {
    if (flush_lock.acquire(lsn, callback) != group_commit_lock::ACQUIRED)
      return;
    flush_lock.set_pending(log_sys.get_lsn());
  }
>>>>>>> 38a8ac19

  lsn_t pending_write_lsn= 0, pending_flush_lsn= 0;

  if (write_lock.acquire(lsn, durable ? nullptr : callback) ==
      group_commit_lock::ACQUIRED)
  {
<<<<<<< HEAD
    log_sys.latch.wr_lock(SRW_LOCK_CALL);
    pending_write_lsn= log_sys.write_buf<true>();
=======
    mysql_mutex_lock(&log_sys.mutex);
    lsn_t write_lsn= log_sys.get_lsn();
    write_lock.set_pending(write_lsn);
    if (flush_to_disk)
      flush_lock.set_pending(write_lsn);
    log_write(rotate_key);

    ut_a(log_sys.write_lsn == write_lsn);
    ret_lsn1= write_lock.release(write_lsn);
>>>>>>> 38a8ac19
  }

  if (durable)
  {
    pending_flush_lsn= log_flush(write_lock.value());
  }

  if (pending_write_lsn || pending_flush_lsn)
  {
    /* There is no new group commit lead; some async waiters could stall. */
    callback= &dummy_callback;
    lsn= std::max(pending_write_lsn, pending_flush_lsn);
    goto repeat;
  }
}

/** Write to the log file up to the last log entry.
@param durable  whether to wait for a durable write to complete */
void log_buffer_flush_to_disk(bool durable)
{
  ut_ad(!srv_read_only_mode);
  log_write_up_to(log_sys.get_lsn(std::memory_order_acquire), durable);
}

/** Prepare to invoke log_write_and_flush(), before acquiring log_sys.latch. */
ATTRIBUTE_COLD void log_write_and_flush_prepare()
{
  if (log_sys.is_pmem())
    return;

  while (flush_lock.acquire(log_sys.get_lsn() + 1, nullptr) !=
         group_commit_lock::ACQUIRED);
  while (write_lock.acquire(log_sys.get_lsn() + 1, nullptr) !=
         group_commit_lock::ACQUIRED);
}

/** Durably write the log up to log_sys.get_lsn(). */
ATTRIBUTE_COLD void log_write_and_flush()
{
  ut_ad(!srv_read_only_mode);
  if (!log_sys.is_pmem())
  {
    log_sys.write_buf<false>();
    log_flush(write_lock.value());
  }
#ifdef HAVE_PMEM
  else
    log_sys.persist(log_sys.get_lsn());
#endif
}

/********************************************************************

Tries to establish a big enough margin of free space in the log buffer, such
that a new log entry can be catenated without an immediate need for a flush. */
ATTRIBUTE_COLD static void log_flush_margin()
{
  if (log_sys.buf_free > log_sys.max_buf_free)
    log_buffer_flush_to_disk(false);
}

/****************************************************************//**
Tries to establish a big enough margin of free space in the log, such
that a new log entry can be catenated without an immediate need for a
checkpoint. NOTE: this function may only be called if the calling thread
owns no synchronization objects! */
ATTRIBUTE_COLD static void log_checkpoint_margin()
{
  while (log_sys.check_flush_or_checkpoint())
  {
    log_sys.latch.rd_lock(SRW_LOCK_CALL);
    ut_ad(!recv_no_log_write);

    if (!log_sys.check_flush_or_checkpoint())
    {
func_exit:
      log_sys.latch.rd_unlock();
      return;
    }

    const lsn_t lsn= log_sys.get_lsn();
    const lsn_t checkpoint= log_sys.last_checkpoint_lsn;
    const lsn_t sync_lsn= checkpoint + log_sys.max_checkpoint_age;

    if (lsn <= sync_lsn)
    {
      log_sys.set_check_flush_or_checkpoint(false);
      goto func_exit;
    }

    log_sys.latch.rd_unlock();

    /* We must wait to prevent the tail of the log overwriting the head. */
    buf_flush_wait_flushed(std::min(sync_lsn, checkpoint + (1U << 20)));
    /* Sleep to avoid a thundering herd */
    std::this_thread::sleep_for(std::chrono::milliseconds(10));
  }
}

/**
Checks that there is enough free space in the log to start a new query step.
Flushes the log buffer or makes a new checkpoint if necessary. NOTE: this
function may only be called if the calling thread owns no synchronization
objects! */
ATTRIBUTE_COLD void log_check_margins()
{
  do
  {
    log_flush_margin();
    log_checkpoint_margin();
    ut_ad(!recv_no_log_write);
  }
  while (log_sys.check_flush_or_checkpoint());
}

extern void buf_resize_shutdown();

/** Make a checkpoint at the latest lsn on shutdown. */
ATTRIBUTE_COLD void logs_empty_and_mark_files_at_shutdown()
{
	lsn_t			lsn;
	ulint			count = 0;

	ib::info() << "Starting shutdown...";

	/* Wait until the master thread and all other operations are idle: our
	algorithm only works if the server is idle at shutdown */
	bool do_srv_shutdown = false;
	if (srv_master_timer) {
		do_srv_shutdown = srv_fast_shutdown < 2;
		srv_master_timer.reset();
	}

	/* Wait for the end of the buffer resize task.*/
	buf_resize_shutdown();
	dict_stats_shutdown();
	btr_defragment_shutdown();

	srv_shutdown_state = SRV_SHUTDOWN_CLEANUP;

	if (srv_buffer_pool_dump_at_shutdown &&
		!srv_read_only_mode && srv_fast_shutdown < 2) {
		buf_dump_start();
	}
	srv_monitor_timer.reset();

	if (do_srv_shutdown) {
		srv_shutdown(srv_fast_shutdown == 0);
	}


loop:
	ut_ad(lock_sys.is_initialised() || !srv_was_started);
	ut_ad(log_sys.is_initialised() || !srv_was_started);
	ut_ad(fil_system.is_initialised() || !srv_was_started);

#define COUNT_INTERVAL 600U
#define CHECK_INTERVAL 100000U
	std::this_thread::sleep_for(std::chrono::microseconds(CHECK_INTERVAL));

	count++;

	/* Check that there are no longer transactions, except for
	PREPARED ones. We need this wait even for the 'very fast'
	shutdown, because the InnoDB layer may have committed or
	prepared transactions and we don't want to lose them. */

	if (ulint total_trx = srv_was_started && !srv_read_only_mode
	    && srv_force_recovery < SRV_FORCE_NO_TRX_UNDO
	    ? trx_sys.any_active_transactions() : 0) {

		if (srv_print_verbose_log && count > COUNT_INTERVAL) {
			service_manager_extend_timeout(
				COUNT_INTERVAL * CHECK_INTERVAL/1000000 * 2,
				"Waiting for %lu active transactions to finish",
				(ulong) total_trx);
			ib::info() << "Waiting for " << total_trx << " active"
				<< " transactions to finish";

			count = 0;
		}

		goto loop;
	}

	/* We need these threads to stop early in shutdown. */
	const char* thread_name;

   if (srv_fast_shutdown != 2 && trx_rollback_is_active) {
		thread_name = "rollback of recovered transactions";
	} else {
		thread_name = NULL;
	}

	if (thread_name) {
		ut_ad(!srv_read_only_mode);
wait_suspend_loop:
		service_manager_extend_timeout(
			COUNT_INTERVAL * CHECK_INTERVAL/1000000 * 2,
			"Waiting for %s to exit", thread_name);
		if (srv_print_verbose_log && count > COUNT_INTERVAL) {
			ib::info() << "Waiting for " << thread_name
				   << " to exit";
			count = 0;
		}
		goto loop;
	}

	/* Check that the background threads are suspended */

	ut_ad(!srv_any_background_activity());
	if (srv_n_fil_crypt_threads_started) {
		fil_crypt_threads_signal(true);
		thread_name = "fil_crypt_thread";
		goto wait_suspend_loop;
	}

	if (buf_page_cleaner_is_active) {
		thread_name = "page cleaner thread";
		pthread_cond_signal(&buf_pool.do_flush_list);
		goto wait_suspend_loop;
	}

	buf_load_dump_end();

	if (!buf_pool.is_initialised()) {
		ut_ad(!srv_was_started);
	} else if (ulint pending_io = buf_pool.io_pending()) {
		if (srv_print_verbose_log && count > 600) {
			ib::info() << "Waiting for " << pending_io << " buffer"
				" page I/Os to complete";
			count = 0;
		}

		goto loop;
	} else {
		buf_flush_buffer_pool();
	}

	if (log_sys.is_initialised()) {
		log_sys.latch.rd_lock(SRW_LOCK_CALL);
		const ulint	n_write	= log_sys.n_pending_checkpoint_writes;
		log_sys.latch.rd_unlock();

		if (n_write) {
			if (srv_print_verbose_log && count > 600) {
				sql_print_information(
					"InnoDB: Pending checkpoint writes: "
					ULINTPF, n_write);
				count = 0;
			}
			goto loop;
		}
	}

	if (srv_fast_shutdown == 2 || !srv_was_started) {
		if (!srv_read_only_mode && srv_was_started) {
			ib::info() << "Executing innodb_fast_shutdown=2."
				" Next startup will execute crash recovery!";

			/* In this fastest shutdown we do not flush the
			buffer pool:

			it is essentially a 'crash' of the InnoDB server.
			Make sure that the log is all flushed to disk, so
			that we can recover all committed transactions in
			a crash recovery. */
			log_buffer_flush_to_disk();
		}

		srv_shutdown_state = SRV_SHUTDOWN_LAST_PHASE;
		return;
	}

	if (!srv_read_only_mode) {
		service_manager_extend_timeout(INNODB_EXTEND_TIMEOUT_INTERVAL,
			"ensuring dirty buffer pool are written to log");
		log_make_checkpoint();

                const auto sizeof_cp = log_sys.is_encrypted()
			? SIZE_OF_FILE_CHECKPOINT + 8
			: SIZE_OF_FILE_CHECKPOINT;

		log_sys.latch.rd_lock(SRW_LOCK_CALL);

		lsn = log_sys.get_lsn();

		const bool lsn_changed = lsn != log_sys.last_checkpoint_lsn
			&& lsn != log_sys.last_checkpoint_lsn + sizeof_cp;
		ut_ad(lsn >= log_sys.last_checkpoint_lsn);

		log_sys.latch.rd_unlock();

		if (lsn_changed) {
			goto loop;
		}
	} else {
		lsn = recv_sys.lsn;
	}

	srv_shutdown_state = SRV_SHUTDOWN_LAST_PHASE;

	/* Make some checks that the server really is quiet */
	ut_ad(!srv_any_background_activity());

	service_manager_extend_timeout(INNODB_EXTEND_TIMEOUT_INTERVAL,
				       "Free innodb buffer pool");
	ut_d(buf_pool.assert_all_freed());

	ut_a(lsn == log_sys.get_lsn()
	     || srv_force_recovery == SRV_FORCE_NO_LOG_REDO);

	if (UNIV_UNLIKELY(lsn < recv_sys.lsn)) {
		sql_print_error("InnoDB: Shutdown LSN=" LSN_PF
				" is less than start LSN=" LSN_PF,
				lsn, recv_sys.lsn);
	}

	srv_shutdown_lsn = lsn;

	/* Make some checks that the server really is quiet */
	ut_ad(!srv_any_background_activity());

	ut_a(lsn == log_sys.get_lsn()
	     || srv_force_recovery == SRV_FORCE_NO_LOG_REDO);
}

/******************************************************//**
Prints info of the log. */
void
log_print(
/*======*/
	FILE*	file)	/*!< in: file where to print */
{
	double	time_elapsed;
	time_t	current_time;

	log_sys.latch.rd_lock(SRW_LOCK_CALL);

	const lsn_t lsn= log_sys.get_lsn();
	mysql_mutex_lock(&buf_pool.flush_list_mutex);
	const lsn_t pages_flushed = buf_pool.get_oldest_modification(lsn);
	mysql_mutex_unlock(&buf_pool.flush_list_mutex);

	fprintf(file,
		"Log sequence number " LSN_PF "\n"
		"Log flushed up to   " LSN_PF "\n"
		"Pages flushed up to " LSN_PF "\n"
		"Last checkpoint at  " LSN_PF "\n",
		lsn,
		log_sys.get_flushed_lsn(),
		pages_flushed,
		lsn_t{log_sys.last_checkpoint_lsn});

	current_time = time(NULL);

	time_elapsed = difftime(current_time,
				log_sys.last_printout_time);

	if (time_elapsed <= 0) {
		time_elapsed = 1;
	}

	fprintf(file,
		ULINTPF " pending chkp writes\n"
		ULINTPF " log i/o's done, %.2f log i/o's/second\n",
		log_sys.n_pending_checkpoint_writes,
		log_sys.n_log_ios,
		static_cast<double>(
			log_sys.n_log_ios - log_sys.n_log_ios_old)
		/ time_elapsed);

	log_sys.n_log_ios_old = log_sys.n_log_ios;
	log_sys.last_printout_time = current_time;

	log_sys.latch.rd_unlock();
}

/**********************************************************************//**
Refreshes the statistics used to print per-second averages. */
void
log_refresh_stats(void)
/*===================*/
{
	log_sys.n_log_ios_old = log_sys.n_log_ios;
	log_sys.last_printout_time = time(NULL);
}

/** Shut down the redo log subsystem. */
void log_t::close()
{
  ut_ad(this == &log_sys);
  if (!is_initialised()) return;
  close_file();

#ifndef HAVE_PMEM
  ut_free_dodump(buf, buf_size);
  buf= nullptr;
  ut_free_dodump(flush_buf, buf_size);
  flush_buf= nullptr;
  aligned_free(checkpoint_buf);
  checkpoint_buf= nullptr;
#else
  ut_ad(!checkpoint_buf);
  ut_ad(!buf);
  ut_ad(!flush_buf);
#endif

  latch.destroy();
  lsn_lock.destroy();

  recv_sys.close();

  max_buf_free= 0;
}

std::string get_log_file_path(const char *filename)
{
  const size_t size= strlen(srv_log_group_home_dir) + /* path separator */ 1 +
                     strlen(filename) + /* longest suffix */ 3;
  std::string path;
  path.reserve(size);
  path.assign(srv_log_group_home_dir);

  switch (path.back()) {
#ifdef _WIN32
  case '\\':
#endif
  case '/':
    break;
  default:
    path.push_back('/');
  }
  path.append(filename);

  return path;
}<|MERGE_RESOLUTION|>--- conflicted
+++ resolved
@@ -651,39 +651,22 @@
   }
 #endif
 
-<<<<<<< HEAD
 repeat:
-  if (durable &&
-      flush_lock.acquire(lsn, callback) != group_commit_lock::ACQUIRED)
-    return;
-=======
-  if (flush_to_disk)
+  if (durable)
   {
     if (flush_lock.acquire(lsn, callback) != group_commit_lock::ACQUIRED)
       return;
     flush_lock.set_pending(log_sys.get_lsn());
   }
->>>>>>> 38a8ac19
+ 
 
   lsn_t pending_write_lsn= 0, pending_flush_lsn= 0;
 
   if (write_lock.acquire(lsn, durable ? nullptr : callback) ==
       group_commit_lock::ACQUIRED)
   {
-<<<<<<< HEAD
     log_sys.latch.wr_lock(SRW_LOCK_CALL);
     pending_write_lsn= log_sys.write_buf<true>();
-=======
-    mysql_mutex_lock(&log_sys.mutex);
-    lsn_t write_lsn= log_sys.get_lsn();
-    write_lock.set_pending(write_lsn);
-    if (flush_to_disk)
-      flush_lock.set_pending(write_lsn);
-    log_write(rotate_key);
-
-    ut_a(log_sys.write_lsn == write_lsn);
-    ret_lsn1= write_lock.release(write_lsn);
->>>>>>> 38a8ac19
   }
 
   if (durable)
