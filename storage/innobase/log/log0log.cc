--- conflicted
+++ resolved
@@ -161,132 +161,42 @@
 @param[in]	len	requested minimum size in bytes */
 void log_buffer_extend(ulong len)
 {
-<<<<<<< HEAD
-	byte	tmp_buf[OS_FILE_LOG_BLOCK_SIZE];
-
-	log_mutex_enter_all();
-
-	while (log_sys.is_extending) {
-		/* Another thread is trying to extend already.
-		Needs to wait for. */
-		log_mutex_exit_all();
-
-		log_buffer_flush_to_disk();
-
-		log_mutex_enter_all();
-
-		if (srv_log_buffer_size > len) {
-			/* Already extended enough by the others */
-			log_mutex_exit_all();
-			return;
-		}
-	}
-
-	if (len >= srv_log_buffer_size / 2) {
-		DBUG_EXECUTE_IF("ib_log_buffer_is_short_crash",
-				DBUG_SUICIDE(););
-
-		/* log_buffer is too small. try to extend instead of crash. */
-		ib::warn() << "The redo log transaction size " << len <<
-			" exceeds innodb_log_buffer_size="
-			<< srv_log_buffer_size << " / 2). Trying to extend it.";
-	}
-
-	log_sys.is_extending = true;
-
-	while ((log_sys.buf_free ^ log_sys.buf_next_to_write)
-	       & (OS_FILE_LOG_BLOCK_SIZE - 1)) {
-		/* Buffer might have >1 blocks to write still. */
-		log_mutex_exit_all();
-=======
-	const ulint new_log_buffer_size = (len >> srv_page_size_shift) + 1;
-	const ulint new_buf_size = (new_log_buffer_size
-				    << (srv_page_size_shift + 1))
-		+ OS_FILE_LOG_BLOCK_SIZE;
-	byte* new_buf_ptr = static_cast<byte*>(ut_malloc_nokey(new_buf_size));
+	const ulong new_buf_size = ut_calc_align(len, srv_page_size);
+	byte* new_buf = static_cast<byte*>(
+		ut_malloc_dontdump(new_buf_size * 2));
+	TRASH_ALLOC(new_buf, new_buf_size * 2);
 
 	log_mutex_enter();
 
-	const ulint size = srv_log_buffer_size << srv_page_size_shift;
-
-	if (len <= size) {
+	if (len <= srv_log_buffer_size) {
 		/* Already extended enough by the others */
 		log_mutex_exit();
-		ut_free(new_buf_ptr);
+		ut_free_dodump(new_buf, new_buf_size * 2);
 		return;
 	}
 
-	ib::warn() << "The transaction log size is too large"
-		" for innodb_log_buffer_size (" << len
-		<< " >= " << size << " / 2). Trying to extend it.";
-
-	byte* old_buf_ptr = log_sys->buf_ptr;
-	const byte* begin = log_sys->buf;
-	const byte* end = begin + log_sys->buf_free;
->>>>>>> 56976e60
-
-	log_sys->buf_ptr = new_buf_ptr;
-	srv_log_buffer_size = new_log_buffer_size;
-	log_sys->buf_size = size;
-	log_sys->buf
-	    = static_cast<byte*>(ut_align(new_buf_ptr, OS_FILE_LOG_BLOCK_SIZE));
-
-	if (!log_sys->first_in_use) {
-		log_sys->buf += size;
-	}
-
-<<<<<<< HEAD
-	ulong move_start = ut_2pow_round(log_sys.buf_free,
-					 ulong(OS_FILE_LOG_BLOCK_SIZE));
-	ulong move_end = log_sys.buf_free;
-
-	/* store the last log block in buffer */
-	ut_memcpy(tmp_buf, log_sys.buf + move_start,
-		  move_end - move_start);
-
-	log_sys.buf_free -= move_start;
-	log_sys.buf_next_to_write -= move_start;
-
-	/* free previous after getting the right address */
-	if (!log_sys.first_in_use) {
-		log_sys.buf -= srv_log_buffer_size;
-	}
-	ut_free_dodump(log_sys.buf, srv_log_buffer_size * 2);
-
-	/* reallocate log buffer */
-	srv_log_buffer_size = len;
-
-	log_sys.buf = static_cast<byte*>(
-		ut_malloc_dontdump(srv_log_buffer_size * 2));
-	TRASH_ALLOC(log_sys.buf, srv_log_buffer_size * 2);
-
+	ib::warn() << "The redo log transaction size " << len <<
+		" exceeds innodb_log_buffer_size="
+		<< srv_log_buffer_size << " / 2). Trying to extend it.";
+
+	const byte* old_buf_begin = log_sys.buf;
+	const ulong old_buf_size = srv_log_buffer_size;
+	byte* old_buf = log_sys.first_in_use
+		? log_sys.buf : log_sys.buf - old_buf_size;
+	srv_log_buffer_size = new_buf_size;
+	log_sys.buf = new_buf;
 	log_sys.first_in_use = true;
-
-	log_sys.max_buf_free = srv_log_buffer_size / LOG_BUF_FLUSH_RATIO
+	memcpy(log_sys.buf, old_buf_begin, log_sys.buf_free);
+
+	log_sys.max_buf_free = new_buf_size / LOG_BUF_FLUSH_RATIO
 		- LOG_BUF_FLUSH_MARGIN;
 
-	/* restore the last log block */
-	ut_memcpy(log_sys.buf, tmp_buf, move_end - move_start);
-
-	ut_ad(log_sys.is_extending);
-	log_sys.is_extending = false;
-=======
-	memcpy(log_sys->buf, begin, end - begin);
-
-	log_sys->max_buf_free = size / LOG_BUF_FLUSH_RATIO
-		- LOG_BUF_FLUSH_MARGIN;
-
 	log_mutex_exit();
->>>>>>> 56976e60
-
-	ut_free(old_buf_ptr);
+
+	ut_free_dodump(old_buf, old_buf_size);
 
 	ib::info() << "innodb_log_buffer_size was extended to "
-<<<<<<< HEAD
-		<< srv_log_buffer_size << ".";
-=======
-		<< size << ".";
->>>>>>> 56976e60
+		<< new_buf_size << ".";
 }
 
 /** Calculate actual length in redo buffer and file including
@@ -395,23 +305,6 @@
 loop:
 	ut_ad(log_mutex_own());
 
-<<<<<<< HEAD
-	if (log_sys.is_extending) {
-		log_mutex_exit();
-
-		/* Log buffer size is extending. Writing up to the next block
-		should wait for the extending finished. */
-
-		os_thread_sleep(100000);
-
-		ut_ad(++count < 50);
-
-		log_mutex_enter();
-		goto loop;
-	}
-
-=======
->>>>>>> 56976e60
 	/* Calculate an upper limit for the space the string may take in the
 	log buffer */
 
@@ -638,7 +531,6 @@
 /** Initialize the redo log subsystem. */
 void log_t::create()
 {
-<<<<<<< HEAD
   ut_ad(this == &log_sys);
   ut_ad(!is_initialised());
   m_initialised= true;
@@ -668,7 +560,6 @@
   last_printout_time= time(NULL);
 
   buf_next_to_write= 0;
-  is_extending= false;
   write_lsn= lsn;
   flushed_to_disk_lsn= 0;
   n_pending_flushes= 0;
@@ -702,77 +593,6 @@
     log_scrub_event= os_event_create("log_scrub_event");
     os_thread_create(log_scrub_thread, NULL, NULL);
   }
-=======
-	log_sys = static_cast<log_t*>(ut_zalloc_nokey(sizeof(log_t)));
-
-	mutex_create(LATCH_ID_LOG_SYS, &log_sys->mutex);
-	mutex_create(LATCH_ID_LOG_WRITE, &log_sys->write_mutex);
-
-	mutex_create(LATCH_ID_LOG_FLUSH_ORDER, &log_sys->log_flush_order_mutex);
-
-	/* Start the lsn from one log block from zero: this way every
-	log record has a start lsn != zero, a fact which we will use */
-
-	log_sys->lsn = LOG_START_LSN;
-
-	ut_ad(srv_log_buffer_size >= 4);
-
-	log_sys->buf_size = srv_log_buffer_size << srv_page_size_shift;
-
-	log_sys->buf_ptr = static_cast<byte*>(
-		ut_zalloc_nokey(log_sys->buf_size * 2 + OS_FILE_LOG_BLOCK_SIZE));
-	TRASH_ALLOC(log_sys->buf_ptr,
-		    log_sys->buf_size * 2 + OS_FILE_LOG_BLOCK_SIZE);
-	log_sys->buf = static_cast<byte*>(
-		ut_align(log_sys->buf_ptr, OS_FILE_LOG_BLOCK_SIZE));
-
-	log_sys->first_in_use = true;
-
-	log_sys->max_buf_free = log_sys->buf_size / LOG_BUF_FLUSH_RATIO
-		- LOG_BUF_FLUSH_MARGIN;
-	log_sys->check_flush_or_checkpoint = true;
-
-	log_sys->n_log_ios_old = log_sys->n_log_ios;
-	log_sys->last_printout_time = time(NULL);
-	/*----------------------------*/
-
-	log_sys->write_lsn = log_sys->lsn;
-
-	log_sys->flush_event = os_event_create(0);
-
-	os_event_set(log_sys->flush_event);
-
-	/*----------------------------*/
-
-	log_sys->last_checkpoint_lsn = log_sys->lsn;
-
-	rw_lock_create(
-		checkpoint_lock_key, &log_sys->checkpoint_lock,
-		SYNC_NO_ORDER_CHECK);
-
-	log_sys->checkpoint_buf_ptr = static_cast<byte*>(
-		ut_zalloc_nokey(2 * OS_FILE_LOG_BLOCK_SIZE));
-
-	log_sys->checkpoint_buf = static_cast<byte*>(
-		ut_align(log_sys->checkpoint_buf_ptr, OS_FILE_LOG_BLOCK_SIZE));
-
-	/*----------------------------*/
-
-	log_block_init(log_sys->buf, log_sys->lsn);
-	log_block_set_first_rec_group(log_sys->buf, LOG_BLOCK_HDR_SIZE);
-
-	log_sys->buf_free = LOG_BLOCK_HDR_SIZE;
-	log_sys->lsn = LOG_START_LSN + LOG_BLOCK_HDR_SIZE; // TODO(minliz): ensure various LOG_START_LSN?
-
-	MONITOR_SET(MONITOR_LSN_CHECKPOINT_AGE,
-		    log_sys->lsn - log_sys->last_checkpoint_lsn);
-
-	log_scrub_thread_active = !srv_read_only_mode && srv_scrub_log;
-	if (log_scrub_thread_active) {
-		log_scrub_event = os_event_create("log_scrub_event");
-		os_thread_create(log_scrub_thread, NULL, NULL);
-	}
->>>>>>> 56976e60
 }
 
 /** Initialize the redo log.
