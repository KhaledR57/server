/*****************************************************************************

Copyright (c) 1995, 2017, Oracle and/or its affiliates. All Rights Reserved.
Copyright (c) 2014, 2023, MariaDB Corporation.

This program is free software; you can redistribute it and/or modify it under
the terms of the GNU General Public License as published by the Free Software
Foundation; version 2 of the License.

This program is distributed in the hope that it will be useful, but WITHOUT
ANY WARRANTY; without even the implied warranty of MERCHANTABILITY or FITNESS
FOR A PARTICULAR PURPOSE. See the GNU General Public License for more details.

You should have received a copy of the GNU General Public License along with
this program; if not, write to the Free Software Foundation, Inc.,
51 Franklin Street, Fifth Floor, Boston, MA 02110-1335 USA

*****************************************************************************/

/**************************************************//**
@file log/log0log.cc
Database log

Created 12/9/1995 Heikki Tuuri
*******************************************************/

#include "univ.i"
#include <debug_sync.h>
#include <my_service_manager.h>

#include "log0log.h"
#include "log0crypt.h"
#include "buf0buf.h"
#include "buf0flu.h"
#include "lock0lock.h"
#include "log0recv.h"
#include "fil0fil.h"
#include "dict0stats_bg.h"
#include "srv0srv.h"
#include "srv0start.h"
#include "trx0sys.h"
#include "trx0trx.h"
#include "trx0roll.h"
#include "srv0mon.h"
#include "buf0dump.h"
#include "log0sync.h"
#include "log.h"
#include "tpool.h"

/*
General philosophy of InnoDB redo-logs:

Every change to a contents of a data page must be done
through mtr_t, and mtr_t::commit() will write log records
to the InnoDB redo log. */

alignas(CPU_LEVEL1_DCACHE_LINESIZE)
static group_commit_lock flush_lock;
alignas(CPU_LEVEL1_DCACHE_LINESIZE)
static group_commit_lock write_lock;

/** Redo log system */
log_t	log_sys;

/* Margins for free space in the log buffer after a log entry is catenated */
#define LOG_BUF_FLUSH_RATIO	2
#define LOG_BUF_FLUSH_MARGIN	((4 * 4096) /* cf. log_t::append_prepare() */ \
				 + (4U << srv_page_size_shift))

void log_t::set_capacity()
{
	ut_ad(log_sys.latch_have_wr());
	/* Margin for the free space in the smallest log, before a new query
	step which modifies the database, is started */

	lsn_t smallest_capacity = srv_log_file_size - log_t::START_OFFSET;
	/* Add extra safety */
	smallest_capacity -= smallest_capacity / 10;

	lsn_t margin = smallest_capacity - (48 << srv_page_size_shift);
	margin -= margin / 10;	/* Add still some extra safety */

	log_sys.log_capacity = smallest_capacity;

	log_sys.max_modified_age_async = margin - margin / 8;
	log_sys.max_checkpoint_age = margin;
}

void log_t::create()
{
  ut_ad(this == &log_sys);
  ut_ad(!is_initialised());

  /* LSN 0 and 1 are reserved; @see buf_page_t::oldest_modification_ */
  lsn.store(FIRST_LSN, std::memory_order_relaxed);
  flushed_to_disk_lsn.store(FIRST_LSN, std::memory_order_relaxed);
  need_checkpoint.store(true, std::memory_order_relaxed);
  write_lsn= FIRST_LSN;

  ut_ad(!checkpoint_buf);
  ut_ad(!buf);
  ut_ad(!flush_buf);
  ut_ad(!writer);
  max_buf_free= 1;

  latch.SRW_LOCK_INIT(log_latch_key);
  lsn_lock.init();

  last_checkpoint_lsn= FIRST_LSN;
  log_capacity= 0;
  max_modified_age_async= 0;
  max_checkpoint_age= 0;
  next_checkpoint_lsn= 0;
  checkpoint_pending= false;

  set_buf_free(0);

  ut_ad(is_initialised());
}

dberr_t log_file_t::close() noexcept
{
  ut_a(is_opened());

  if (!os_file_close_func(m_file))
    return DB_ERROR;

  m_file= OS_FILE_CLOSED;
  return DB_SUCCESS;
}

__attribute__((warn_unused_result))
dberr_t log_file_t::read(os_offset_t offset, span<byte> buf) noexcept
{
  ut_ad(is_opened());
  byte *data= buf.data();
  size_t size= buf.size();
  ut_ad(size);
  ssize_t s;

  for (;;)
  {
    s= IF_WIN(tpool::pread(m_file, data, size, offset),
              pread(m_file, data, size, offset));
    if (UNIV_UNLIKELY(s <= 0))
      break;
    size-= size_t(s);
    if (!size)
      return DB_SUCCESS;
    offset+= s;
    data+= s;
    ut_a(size < buf.size());
  }

  sql_print_error("InnoDB: pread(\"ib_logfile0\") returned %zd,"
                  " operating system error %u",
                  s, unsigned(IF_WIN(GetLastError(), errno)));
  return DB_IO_ERROR;
}

void log_file_t::write(os_offset_t offset, span<const byte> buf) noexcept
{
  ut_ad(is_opened());
  const byte *data= buf.data();
  size_t size= buf.size();
  ut_ad(size);
  ssize_t s;

  for (;;)
  {
    s= IF_WIN(tpool::pwrite(m_file, data, size, offset),
              pwrite(m_file, data, size, offset));
    if (UNIV_UNLIKELY(s <= 0))
      break;
    size-= size_t(s);
    if (!size)
      return;
    offset+= s;
    data+= s;
    ut_a(size < buf.size());
  }

  sql_print_error("[FATAL] InnoDB: pwrite(\"ib_logfile0\") returned %zd,"
                  " operating system error %u",
                  s, unsigned(IF_WIN(GetLastError(), errno)));
  abort();
}

# ifdef HAVE_PMEM
#  include "cache.h"
# endif

/** Attempt to memory map a file.
@param file  log file handle
@param size  file size
@return pointer to memory mapping
@retval MAP_FAILED  if the memory cannot be mapped */
static void *log_mmap(os_file_t file,
# ifdef HAVE_PMEM
                      bool &is_pmem, /*!< whether the file is on pmem */
# endif
                      os_offset_t size)
{
#if SIZEOF_SIZE_T < 8
  if (size != os_offset_t(size_t(size)))
    return MAP_FAILED;
#endif
  if (my_system_page_size > 4096)
    return MAP_FAILED;
# ifndef HAVE_PMEM
  if (!log_sys.log_mmap)
    /* If support for persistent memory (Linux: mount -o dax) is enabled,
    we always attempt to open a MAP_SYNC memory mapping to ib_logfile0.
    This mapping will be read-only during crash recovery, and read-write
    during normal operation.

    A regular read-only memory mapping may be attempted if
    innodb_log_file_mmap=ON. This may benefit mariadb-backup
    and crash recovery. */
    return MAP_FAILED;
# endif

  /* For now, InnoDB does not support memory-mapped writes to
  a regular log file.

  If PMEM is supported, the initially attempted memory mapping may
  be read-write, but the fallback will be read-only.

  The mapping will always be read-only if innodb_read_only=ON or
  if mariadb-backup is running in any other mode than --prepare --export. */
  const bool read_only=
    srv_read_only_mode || srv_operation >= SRV_OPERATION_BACKUP;

# ifdef _WIN32
  void *ptr= MAP_FAILED;
  if (!read_only);
  else if (HANDLE h=
           CreateFileMappingA(file, nullptr, PAGE_READONLY,
                              DWORD(size >> 32), DWORD(size), nullptr))
  {
    if (h != INVALID_HANDLE_VALUE)
    {
      ptr= MapViewOfFileEx(h, FILE_MAP_READ, 0, 0, size, nullptr);
      CloseHandle(h);
      if (!ptr)
        ptr= MAP_FAILED;
    }
  }
# else
  int flags=
#  ifdef HAVE_PMEM
    MAP_SHARED_VALIDATE | MAP_SYNC,
#  else
    MAP_SHARED,
#  endif
    prot= PROT_READ;

  if (!read_only)
#  ifdef HAVE_PMEM
    prot= PROT_READ | PROT_WRITE;

#   ifdef __linux__ /* On Linux, we pretend that /dev/shm is PMEM */
remap:
#   endif
#  else
    return MAP_FAILED;
#  endif

  void *ptr= my_mmap(0, size_t(size), prot, flags, file, 0);

#  ifdef HAVE_PMEM
  is_pmem= ptr != MAP_FAILED;
#  endif

  if (ptr != MAP_FAILED)
    return ptr;

#  ifdef HAVE_PMEM
#   ifdef __linux__ /* On Linux, we pretend that /dev/shm is PMEM */
  if (flags != MAP_SHARED && srv_operation < SRV_OPERATION_BACKUP)
  {
    flags= MAP_SHARED;
    struct stat st;
    if (!fstat(file, &st))
    {
      MSAN_STAT_WORKAROUND(&st);
      const auto st_dev= st.st_dev;
      if (!stat("/dev/shm", &st))
      {
        MSAN_STAT_WORKAROUND(&st);
        is_pmem= st.st_dev == st_dev;
        if (!is_pmem)
          return ptr; /* MAP_FAILED */
        goto remap;
      }
    }
  }
#   endif /* __linux__ */
  if (read_only && log_sys.log_mmap)
    ptr= my_mmap(0, size_t(size), PROT_READ, MAP_SHARED, file, 0);
#  endif /* HAVE_PMEM */
# endif
  return ptr;
}

#if defined __linux__ || defined _WIN32
/** Display a message about opening the log */
ATTRIBUTE_COLD static void log_file_message()
{
  sql_print_information("InnoDB: %s (block size=%u bytes)",
                        log_sys.log_mmap
                        ? (log_sys.log_buffered
                           ? "Memory-mapped log"
                           : "Memory-mapped unbuffered log")
                        :
                        log_sys.log_buffered
                        ? "Buffered log writes"
                        : "File system buffers for log disabled",
                        log_sys.write_size);
}
#else
static inline void log_file_message() {}
#endif

bool log_t::attach(log_file_t file, os_offset_t size)
{
  log= file;
  ut_ad(!size || size >= START_OFFSET + SIZE_OF_FILE_CHECKPOINT);
  file_size= size;

  ut_ad(!buf);
  ut_ad(!flush_buf);
  ut_ad(!writer);
  if (size)
  {
# ifdef HAVE_PMEM
    bool is_pmem;
    void *ptr= ::log_mmap(log.m_file, is_pmem, size);
# else
    void *ptr= ::log_mmap(log.m_file, size);
# endif
    if (ptr != MAP_FAILED)
    {
# ifdef HAVE_PMEM
      if (is_pmem)
      {
        log.close();
        log_buffered= false;
        log_maybe_unbuffered= true;
        IF_WIN(,mprotect(ptr, size_t(size), PROT_READ));
      }
# endif
      buf= static_cast<byte*>(ptr);
      max_buf_free= 1;
      writer_update();
# ifdef HAVE_PMEM
      if (is_pmem)
        return true;
# endif
      goto func_exit;
    }
  }
  log_mmap= false;
  buf= static_cast<byte*>(ut_malloc_dontdump(buf_size, PSI_INSTRUMENT_ME));
  if (!buf)
  {
  alloc_fail:
    max_buf_free= 0;
    sql_print_error("InnoDB: Cannot allocate memory;"
                    " too large innodb_log_buffer_size?");
    return false;
  }
  flush_buf= static_cast<byte*>(ut_malloc_dontdump(buf_size,
                                                   PSI_INSTRUMENT_ME));
  if (!flush_buf)
  {
  alloc_fail2:
    ut_free_dodump(buf, buf_size);
    buf= nullptr;
    goto alloc_fail;
  }

  ut_ad(ut_is_2pow(write_size));
  ut_ad(write_size >= 512);
  ut_ad(write_size <= 4096);
  checkpoint_buf= static_cast<byte*>(aligned_malloc(write_size, write_size));
  if (!checkpoint_buf)
  {
    ut_free_dodump(flush_buf, buf_size);
    flush_buf= nullptr;
    goto alloc_fail2;
  }

  TRASH_ALLOC(buf, buf_size);
  TRASH_ALLOC(flush_buf, buf_size);
  max_buf_free= buf_size / LOG_BUF_FLUSH_RATIO - LOG_BUF_FLUSH_MARGIN;
  writer_update();
  memset_aligned<512>(checkpoint_buf, 0, write_size);

 func_exit:
  log_file_message();
  return true;
}

/** Write a log file header.
@param buf        log header buffer
@param lsn        log sequence number corresponding to log_sys.START_OFFSET
@param encrypted  whether the log is encrypted */
void log_t::header_write(byte *buf, lsn_t lsn, bool encrypted)
{
  mach_write_to_4(my_assume_aligned<4>(buf) + LOG_HEADER_FORMAT,
                  log_sys.FORMAT_10_8);
  mach_write_to_8(my_assume_aligned<8>(buf + LOG_HEADER_START_LSN), lsn);

#if defined __GNUC__ && __GNUC__ > 7
# pragma GCC diagnostic push
# pragma GCC diagnostic ignored "-Wstringop-truncation"
#endif
  strncpy(reinterpret_cast<char*>(buf) + LOG_HEADER_CREATOR,
          "MariaDB " PACKAGE_VERSION,
          LOG_HEADER_CREATOR_END - LOG_HEADER_CREATOR);
#if defined __GNUC__ && __GNUC__ > 7
# pragma GCC diagnostic pop
#endif

  if (encrypted)
    log_crypt_write_header(buf + LOG_HEADER_CREATOR_END);
  mach_write_to_4(my_assume_aligned<4>(508 + buf), my_crc32c(0, buf, 508));
}

void log_t::create(lsn_t lsn) noexcept
{
  ut_ad(latch_have_wr());
  ut_ad(!recv_no_log_write);
  ut_ad(is_latest());
  ut_ad(this == &log_sys);

  this->lsn.store(lsn, std::memory_order_relaxed);
  this->flushed_to_disk_lsn.store(lsn, std::memory_order_relaxed);
  first_lsn= lsn;
  write_lsn= lsn;

  last_checkpoint_lsn= 0;

  DBUG_PRINT("ib_log", ("write header " LSN_PF, lsn));

#ifdef HAVE_PMEM
  if (is_mmap())
  {
    ut_ad(!is_opened());
    mprotect(buf, size_t(file_size), PROT_READ | PROT_WRITE);
    memset_aligned<4096>(buf, 0, 4096);
    log_sys.header_write(buf, lsn, is_encrypted());
    set_buf_free(START_OFFSET);
    pmem_persist(buf, 512);
  }
  else
#endif
  {
    ut_ad(!is_mmap());
    set_buf_free(0);
    memset_aligned<4096>(flush_buf, 0, buf_size);
    memset_aligned<4096>(buf, 0, buf_size);
    log_sys.header_write(buf, lsn, is_encrypted());
    log.write(0, {buf, 4096});
    memset_aligned<512>(buf, 0, 512);
  }
}

ATTRIBUTE_COLD static void log_close_failed(dberr_t err)
{
  ib::fatal() << "closing ib_logfile0 failed: " << err;
}

void log_t::close_file(bool really_close)
{
  if (is_mmap())
  {
    ut_ad(!checkpoint_buf);
    ut_ad(!flush_buf);
    if (buf)
    {
      my_munmap(buf, size_t(file_size));
      buf= nullptr;
    }
  }
  else
  {
    ut_ad(!buf == !flush_buf);
    ut_ad(!buf == !checkpoint_buf);
    if (buf)
    {
      ut_free_dodump(buf, buf_size);
      buf= nullptr;
      ut_free_dodump(flush_buf, buf_size);
      flush_buf= nullptr;
    }
    aligned_free(checkpoint_buf);
    checkpoint_buf= nullptr;
  }

  writer= nullptr;

  if (really_close)
    if (is_opened())
      if (const dberr_t err= log.close())
        log_close_failed(err);
}

/** Acquire all latches that protect the log. */
static void log_resize_acquire()
{
#ifdef HAVE_PMEM
  if (!log_sys.is_mmap())
#endif
  {
    while (flush_lock.acquire(log_sys.get_lsn() + 1, nullptr) !=
           group_commit_lock::ACQUIRED);
    while (write_lock.acquire(log_sys.get_lsn() + 1, nullptr) !=
           group_commit_lock::ACQUIRED);
  }

  log_sys.latch.wr_lock(SRW_LOCK_CALL);
}

/** Release the latches that protect the log. */
void log_resize_release()
{
  log_sys.latch.wr_unlock();

#ifdef HAVE_PMEM
  if (!log_sys.is_mmap())
#endif
  {
    lsn_t lsn1= write_lock.release(write_lock.value());
    lsn_t lsn2= flush_lock.release(flush_lock.value());
    if (lsn1 || lsn2)
      log_write_up_to(std::max(lsn1, lsn2), true, nullptr);
  }
}

#if defined __linux__ || defined _WIN32
/** Try to enable or disable file system caching (update log_buffered) */
void log_t::set_buffered(bool buffered)
{
  if (!log_maybe_unbuffered ||
#ifdef HAVE_PMEM
      is_mmap() ||
#endif
      high_level_read_only)
    return;
  log_resize_acquire();
  if (!resize_in_progress() && is_opened() && bool(log_buffered) != buffered)
  {
    if (const dberr_t err= log.close())
      log_close_failed(err);
    std::string path{get_log_file_path()};
    log_buffered= buffered;
    bool success;
    log.m_file= os_file_create_func(path.c_str(),
                                    OS_FILE_OPEN, OS_LOG_FILE,
                                    false, &success);
    ut_a(log.m_file != OS_FILE_CLOSED);
    log_file_message();
  }
  log_resize_release();
}
#endif

  /** Try to enable or disable durable writes (update log_write_through) */
void log_t::set_write_through(bool write_through)
{
  if (is_mmap() || high_level_read_only)
    return;
  log_resize_acquire();
  if (!resize_in_progress() && is_opened() &&
      bool(log_write_through) != write_through)
  {
    os_file_close_func(log.m_file);
    log.m_file= OS_FILE_CLOSED;
    std::string path{get_log_file_path()};
    log_write_through= write_through;
    bool success;
    log.m_file= os_file_create_func(path.c_str(),
                                    OS_FILE_OPEN, OS_LOG_FILE,
                                    false, &success);
    ut_a(log.m_file != OS_FILE_CLOSED);
    sql_print_information(log_write_through
                          ? "InnoDB: Log writes write through"
                          : "InnoDB: Log writes may be cached");
  }
  log_resize_release();
}

/** Start resizing the log and release the exclusive latch.
@param size  requested new file_size
@return whether the resizing was started successfully */
log_t::resize_start_status log_t::resize_start(os_offset_t size) noexcept
{
  ut_ad(size >= 4U << 20);
  ut_ad(!(size & 4095));
  ut_ad(!srv_read_only_mode);

  log_resize_acquire();

  resize_start_status status= RESIZE_NO_CHANGE;
  lsn_t start_lsn{0};
#ifdef HAVE_PMEM
  bool is_pmem{false};
#endif

  if (resize_in_progress())
    status= RESIZE_IN_PROGRESS;
  else if (size != file_size)
  {
    ut_ad(!resize_in_progress());
    ut_ad(!resize_log.is_opened());
    ut_ad(!resize_buf);
    ut_ad(!resize_flush_buf);
    std::string path{get_log_file_path("ib_logfile101")};
    bool success;
    resize_lsn.store(1, std::memory_order_relaxed);
    resize_target= 0;
    resize_log.m_file=
      os_file_create_func(path.c_str(), OS_FILE_CREATE,
                          OS_LOG_FILE, false, &success);
    if (success)
    {
      ut_ad(!(size_t(file_size) & (write_size - 1)));
      ut_ad(!(size_t(size) & (write_size - 1)));
      log_resize_release();

      void *ptr= nullptr, *ptr2= nullptr;
      success= os_file_set_size(path.c_str(), resize_log.m_file, size);
      if (!success);
#ifdef HAVE_PMEM
      else if (is_mmap())
      {
        ptr= ::log_mmap(resize_log.m_file, is_pmem, size);

        if (ptr == MAP_FAILED)
          goto alloc_fail;
      }
#endif
      else
      {
        ut_ad(!is_mmap());
        ptr= ut_malloc_dontdump(buf_size, PSI_INSTRUMENT_ME);
        if (ptr)
        {
          TRASH_ALLOC(ptr, buf_size);
          ptr2= ut_malloc_dontdump(buf_size, PSI_INSTRUMENT_ME);
          if (ptr2)
            TRASH_ALLOC(ptr2, buf_size);
          else
          {
            ut_free_dodump(ptr, buf_size);
            ptr= nullptr;
            goto alloc_fail;
          }
        }
        else
        alloc_fail:
          success= false;
      }

      log_resize_acquire();

      if (!success)
      {
        resize_log.close();
        IF_WIN(DeleteFile(path.c_str()), unlink(path.c_str()));
      }
      else
      {
        resize_target= size;
        resize_buf= static_cast<byte*>(ptr);
        resize_flush_buf= static_cast<byte*>(ptr2);
        start_lsn= get_lsn();

        if (!is_mmap())
          start_lsn= first_lsn +
            (~lsn_t{write_size - 1} &
             (lsn_t{write_size - 1} + start_lsn - first_lsn));
        else if (!is_opened())
          resize_log.close();

        writer_update();
      }
      status= success ? RESIZE_STARTED : RESIZE_FAILED;
    }
    resize_lsn.store(start_lsn, std::memory_order_relaxed);
  }

  log_resize_release();

  if (start_lsn)
  {
    mysql_mutex_lock(&buf_pool.flush_list_mutex);
    lsn_t target_lsn= buf_pool.get_oldest_modification(0);
    if (start_lsn < target_lsn)
      start_lsn= target_lsn + 1;
    mysql_mutex_unlock(&buf_pool.flush_list_mutex);
    buf_flush_ahead(start_lsn, false);
  }

  return status;
}

/** Abort log resizing. */
void log_t::resize_abort() noexcept
{
  log_resize_acquire();

  if (resize_in_progress() > 1)
  {
#ifdef HAVE_PMEM
    const bool is_mmap{this->is_mmap()};
#else
    constexpr bool is_mmap{false};
#endif
    if (!is_mmap)
    {
      ut_free_dodump(resize_buf, buf_size);
      ut_free_dodump(resize_flush_buf, buf_size);
      resize_flush_buf= nullptr;
    }
    else
    {
      ut_ad(!resize_log.is_opened());
      ut_ad(!resize_flush_buf);
#ifdef HAVE_PMEM
      if (resize_buf)
        my_munmap(resize_buf, resize_target);
#endif /* HAVE_PMEM */
    }
    if (resize_log.is_opened())
      resize_log.close();
    resize_buf= nullptr;
    resize_target= 0;
    resize_lsn.store(0, std::memory_order_relaxed);
    std::string path{get_log_file_path("ib_logfile101")};
    IF_WIN(DeleteFile(path.c_str()), unlink(path.c_str()));
  }

  writer_update();
  log_resize_release();
}

/** Write an aligned buffer to ib_logfile0.
@param buf    buffer to be written
@param length length of data to be written
@param offset log file offset */
static void log_write_buf(const byte *buf, size_t length, lsn_t offset)
{
  ut_ad(write_lock.is_owner());
  ut_ad(!recv_no_log_write);
  ut_d(const size_t block_size_1= log_sys.write_size - 1);
  ut_ad(!(offset & block_size_1));
  ut_ad(!(length & block_size_1));
  ut_ad(!(size_t(buf) & block_size_1));
  ut_ad(length);

  const lsn_t maximum_write_length{log_sys.file_size - offset};
  ut_ad(maximum_write_length <= log_sys.file_size - log_sys.START_OFFSET);

  if (UNIV_UNLIKELY(length > maximum_write_length))
  {
    log_sys.log.write(offset, {buf, size_t(maximum_write_length)});
    length-= size_t(maximum_write_length);
    buf+= size_t(maximum_write_length);
    ut_ad(log_sys.START_OFFSET + length < offset);
    offset= log_sys.START_OFFSET;
  }
  log_sys.log.write(offset, {buf, length});
}

/** Invoke commit_checkpoint_notify_ha() to notify that outstanding
log writes have been completed. */
void log_flush_notify(lsn_t flush_lsn);

#if 0 // Currently we overwrite the last log block until it is complete.
/** CRC-32C of pad messages using between 1 and 15 bytes of NUL bytes
in the payload */
static const unsigned char pad_crc[15][4]= {
  {0xA6,0x59,0xC1,0xDB}, {0xF2,0xAF,0x80,0x73}, {0xED,0x02,0xF1,0x90},
  {0x68,0x4E,0xA3,0xF3}, {0x5D,0x1B,0xEA,0x6A}, {0xE0,0x01,0x86,0xB9},
  {0xD1,0x06,0x86,0xF5}, {0xEB,0x20,0x12,0x33}, {0xBA,0x73,0xB2,0xA3},
  {0x5F,0xA2,0x08,0x03}, {0x70,0x03,0xD6,0x9D}, {0xED,0xB3,0x49,0x78},
  {0xFD,0xD6,0xB9,0x9C}, {0x25,0xF8,0xB1,0x2C}, {0xCD,0xAA,0xE7,0x10}
};

/** Pad the log with some dummy bytes
@param lsn    desired log sequence number
@param pad    number of bytes to append to the log
@param begin  buffer to write 'pad' bytes to
@param extra  buffer for additional pad bytes (up to 15 bytes)
@return additional bytes used in extra[] */
ATTRIBUTE_NOINLINE
static size_t log_pad(lsn_t lsn, size_t pad, byte *begin, byte *extra)
{
  ut_ad(!(size_t(begin + pad) & (log_sys.get_block_size() - 1)));
  byte *b= begin;
  const byte seq{log_sys.get_sequence_bit(lsn)};
  /* The caller should never request padding such that the
  file would wrap around to the beginning. That is, the sequence
  bit must be the same for all records. */
  ut_ad(seq == log_sys.get_sequence_bit(lsn + pad));

  if (log_sys.is_encrypted())
  {
    /* The lengths of our pad messages vary between 15 and 29 bytes
    (FILE_CHECKPOINT byte, 1 to 15 NUL bytes, sequence byte,
    4 bytes checksum, 8 NUL bytes nonce). */
    if (pad < 15)
    {
      extra[0]= FILE_CHECKPOINT | 1;
      extra[1]= 0;
      extra[2]= seq;
      memcpy(extra + 3, pad_crc[0], 4);
      memset(extra + 7, 0, 8);
      memcpy(b, extra, pad);
      memmove(extra, extra + pad, 15 - pad);
      return 15 - pad;
    }

    /* Pad first with 29-byte messages until the remaining size is
    less than 29+15 bytes, and then write 1 or 2 shorter messages. */
    const byte *const end= begin + pad;
    for (; b + (29 + 15) < end; b+= 29)
    {
      b[0]= FILE_CHECKPOINT | 15;
      memset(b + 1, 0, 15);
      b[16]= seq;
      memcpy(b + 17, pad_crc[14], 4);
      memset(b + 21, 0, 8);
    }
    if (b + 29 < end)
    {
      b[0]= FILE_CHECKPOINT | 1;
      b[1]= 0;
      b[2]= seq;
      memcpy(b + 3, pad_crc[0], 4);
      memset(b + 7, 0, 8);
      b+= 15;
    }
    const size_t last_pad(end - b);
    ut_ad(last_pad >= 15);
    ut_ad(last_pad <= 29);
    b[0]= FILE_CHECKPOINT | byte(last_pad - 14);
    memset(b + 1, 0, last_pad - 14);
    b[last_pad - 13]= seq;
    memcpy(b + last_pad - 12, pad_crc[last_pad - 15], 4);
    memset(b + last_pad - 8, 0, 8);
  }
  else
  {
    /* The lengths of our pad messages vary between 7 and 21 bytes
    (FILE_CHECKPOINT byte, 1 to 15 NUL bytes, sequence byte,
    4 bytes checksum). */
    if (pad < 7)
    {
      extra[0]= FILE_CHECKPOINT | 1;
      extra[1]= 0;
      extra[2]= seq;
      memcpy(extra + 3, pad_crc[0], 4);
      memcpy(b, extra, pad);
      memmove(extra, extra + pad, 7 - pad);
      return 7 - pad;
    }

    /* Pad first with 21-byte messages until the remaining size is
    less than 21+7 bytes, and then write 1 or 2 shorter messages. */
    const byte *const end= begin + pad;
    for (; b + (21 + 7) < end; b+= 21)
    {
      b[0]= FILE_CHECKPOINT | 15;
      memset(b + 1, 0, 15);
      b[16]= seq;
      memcpy(b + 17, pad_crc[14], 4);
    }
    if (b + 21 < end)
    {
      b[0]= FILE_CHECKPOINT | 1;
      b[1]= 0;
      b[2]= seq;
      memcpy(b + 3, pad_crc[0], 4);
      b+= 7;
    }
    const size_t last_pad(end - b);
    ut_ad(last_pad >= 7);
    ut_ad(last_pad <= 21);
    b[0]= FILE_CHECKPOINT | byte(last_pad - 6);
    memset(b + 1, 0, last_pad - 6);
    b[last_pad - 5]= seq;
    memcpy(b + last_pad - 4, pad_crc[last_pad - 7], 4);
  }

  return 0;
}
#endif

#ifdef HAVE_PMEM
void log_t::persist(lsn_t lsn) noexcept
{
  ut_ad(!is_opened());
  ut_ad(!write_lock.is_owner());
  ut_ad(!flush_lock.is_owner());
#ifdef LOG_LATCH_DEBUG
  ut_ad(latch_have_any());
#endif

  lsn_t old= flushed_to_disk_lsn.load(std::memory_order_relaxed);

  if (old >= lsn)
    return;

  const size_t start(calc_lsn_offset(old));
  const size_t end(calc_lsn_offset(lsn));

  if (UNIV_UNLIKELY(end < start))
  {
    pmem_persist(buf + start, file_size - start);
    pmem_persist(buf + START_OFFSET, end - START_OFFSET);
  }
  else
    pmem_persist(buf + start, end - start);

  old= flushed_to_disk_lsn.load(std::memory_order_relaxed);

  if (old < lsn)
  {
    while (!flushed_to_disk_lsn.compare_exchange_weak
           (old, lsn, std::memory_order_release, std::memory_order_relaxed))
      if (old >= lsn)
        break;

    log_flush_notify(lsn);
    DBUG_EXECUTE_IF("crash_after_log_write_upto", DBUG_SUICIDE(););
  }
}

ATTRIBUTE_NOINLINE
static void log_write_persist(lsn_t lsn) noexcept
{
  log_sys.latch.rd_lock(SRW_LOCK_CALL);
  log_sys.persist(lsn);
  log_sys.latch.rd_unlock();
}
#endif

void log_t::resize_write_buf(const byte *b, size_t length) noexcept
{
  const size_t block_size_1= write_size - 1;
  ut_ad(b == resize_buf || b == resize_flush_buf);
  ut_ad(!(resize_target & block_size_1));
  ut_ad(!(length & block_size_1));
  ut_ad(length > block_size_1);
  ut_ad(length <= resize_target);

  int64_t d= int64_t(write_lsn - resize_in_progress());
  if (UNIV_UNLIKELY(d < 0))
  {
    d&= ~int64_t(block_size_1);
    if (int64_t(d + length) <= 0)
      return;
    length+= ssize_t(d);
    b-= ssize_t(d);
    d= 0;
  }
  lsn_t offset= START_OFFSET + (lsn_t(d) & ~lsn_t{block_size_1}) %
    (resize_target - START_OFFSET);

  if (UNIV_UNLIKELY(offset + length > resize_target))
  {
    offset= START_OFFSET;
    resize_lsn.store(first_lsn +
                     (~lsn_t{block_size_1} & (write_lsn - first_lsn)),
                     std::memory_order_relaxed);
  }

  ut_a(os_file_write_func(IORequestWrite, "ib_logfile101", resize_log.m_file,
                          b, offset, length) == DB_SUCCESS);
}

/** Write buf to ib_logfile0 and possibly ib_logfile101.
@tparam resizing whether to release latch and whether resize_in_progress()>1
@return the current log sequence number */
template<log_t::resizing_and_latch resizing>
inline __attribute__((always_inline))
lsn_t log_t::write_buf() noexcept
{
  ut_ad(latch_have_wr());
  ut_ad(!is_mmap());
  ut_ad(!srv_read_only_mode);
  ut_ad(resizing == RETAIN_LATCH ||
        (resizing == RESIZING) == (resize_in_progress() > 1));

  const lsn_t lsn{get_lsn(std::memory_order_relaxed)};

  if (write_lsn >= lsn)
  {
    if (resizing != RETAIN_LATCH)
      latch.wr_unlock();
    ut_ad(write_lsn == lsn);
  }
  else
  {
    ut_ad(write_lock.is_owner());
    ut_ad(!recv_no_log_write);
    write_lock.set_pending(lsn);
    ut_ad(write_lsn >= get_flushed_lsn());
    const size_t write_size_1{write_size - 1};
    ut_ad(ut_is_2pow(write_size));
    size_t length{buf_free.load(std::memory_order_relaxed)};
    lsn_t offset{calc_lsn_offset(write_lsn)};
    ut_ad(length >= (offset & write_size_1));
    ut_ad(write_size_1 >= 511);

    const byte *const write_buf{buf};
    byte *const re_write_buf{resizing == NOT_RESIZING ? nullptr : resize_buf};
    ut_ad(resizing == RETAIN_LATCH ||
          (resizing == NOT_RESIZING) == !re_write_buf);
    ut_ad(!re_write_buf == !resize_flush_buf);
    if (resizing == RESIZING)
#ifdef _MSC_VER
      __assume(re_write_buf != nullptr);
#else
      if (!re_write_buf) __builtin_unreachable();
#endif
    offset&= ~lsn_t{write_size_1};

    if (length <= write_size_1)
    {
      ut_ad(!((length ^ (size_t(lsn) - size_t(first_lsn))) & write_size_1));
      /* Keep filling the same buffer until we have more than one block. */
#if 0 /* TODO: Pad the last log block with dummy records. */
      buf_free= log_pad(lsn, (write_size_1 + 1) - length,
                        buf + length, flush_buf);
      ... /* TODO: Update the LSN and adjust other code. */
#else
      MEM_MAKE_DEFINED(buf + length, (write_size_1 + 1) - length);
      buf[length]= 0; /* ensure that recovery catches EOF */
#endif
      if (UNIV_LIKELY_NULL(re_write_buf))
      {
        MEM_MAKE_DEFINED(re_write_buf + length, (write_size_1 + 1) - length);
        re_write_buf[length]= 0;
      }
      length= write_size_1 + 1;
    }
    else
    {
      const size_t new_buf_free{length & write_size_1};
      ut_ad(new_buf_free == ((lsn - first_lsn) & write_size_1));
      buf_free.store(new_buf_free, std::memory_order_relaxed);

      if (new_buf_free)
      {
        /* The rest of the block will be written as garbage.
        (We want to avoid memset() while holding exclusive log_sys.latch)
        This block will be overwritten later, once records beyond
        the current LSN are generated. */
        MEM_MAKE_DEFINED(buf + length, (write_size_1 + 1) - new_buf_free);
        buf[length]= 0; /* allow recovery to catch EOF faster */
        length&= ~write_size_1;
        memcpy_aligned<16>(flush_buf, buf + length, (new_buf_free + 15) & ~15);
        if (UNIV_LIKELY_NULL(re_write_buf))
        {
          MEM_MAKE_DEFINED(re_write_buf + length, (write_size_1 + 1) -
                           new_buf_free);
          memcpy_aligned<16>(resize_flush_buf, re_write_buf + length,
                             (new_buf_free + 15) & ~15);
          re_write_buf[length + new_buf_free]= 0;
        }
        length+= write_size_1 + 1;
      }

      std::swap(buf, flush_buf);
      if (UNIV_LIKELY_NULL(re_write_buf))
        std::swap(resize_buf, resize_flush_buf);
    }

    write_to_log++;
    if (resizing != RETAIN_LATCH)
      latch.wr_unlock();

    DBUG_PRINT("ib_log", ("write " LSN_PF " to " LSN_PF " at " LSN_PF,
                          write_lsn, lsn, offset));

    /* Do the write to the log file */
    log_write_buf(write_buf, length, offset);

    if (UNIV_LIKELY_NULL(re_write_buf))
      resize_write_buf(re_write_buf, length);
    write_lsn= lsn;

    if (UNIV_UNLIKELY(srv_shutdown_state > SRV_SHUTDOWN_INITIATED))
    {
      service_manager_extend_timeout(INNODB_EXTEND_TIMEOUT_INTERVAL,
                                     "InnoDB log write: " LSN_PF, write_lsn);
    }
  }

  set_check_for_checkpoint(false);
  return lsn;
}

bool log_t::flush(lsn_t lsn) noexcept
{
  ut_ad(lsn >= get_flushed_lsn());
  flush_lock.set_pending(lsn);
  const bool success{log_write_through || log.flush()};
  if (UNIV_LIKELY(success))
  {
    flushed_to_disk_lsn.store(lsn, std::memory_order_release);
    log_flush_notify(lsn);
  }
  return success;
}

/** Ensure that previous log writes are durable.
@param lsn  previously written LSN
@return new durable lsn target
@retval 0  if there are no pending callbacks on flush_lock
           or there is another group commit lead.
*/
static lsn_t log_flush(lsn_t lsn)
{
  ut_ad(!log_sys.is_mmap());
  ut_a(log_sys.flush(lsn));
  DBUG_EXECUTE_IF("crash_after_log_write_upto", DBUG_SUICIDE(););
  return flush_lock.release(lsn);
}

static const completion_callback dummy_callback{[](void *) {},nullptr};

/** Ensure that the log has been written to the log file up to a given
log entry (such as that of a transaction commit). Start a new write, or
wait and check if an already running write is covering the request.
@param lsn      log sequence number that should be included in the file write
@param durable  whether the write needs to be durable
@param callback log write completion callback */
void log_write_up_to(lsn_t lsn, bool durable,
                     const completion_callback *callback) noexcept
{
  ut_ad(!srv_read_only_mode || log_sys.buf_free_ok());
  ut_ad(lsn != LSN_MAX);
  ut_ad(lsn != 0);
  ut_ad(lsn <= log_sys.get_lsn());

#ifdef HAVE_PMEM
  if (log_sys.is_mmap())
  {
    if (durable)
<<<<<<< HEAD
      log_sys.persist(lsn, false);
    else
      ut_ad(!callback);
=======
      log_write_persist(lsn);
>>>>>>> 4469540d
    return;
  }
#endif
  ut_ad(!log_sys.is_mmap());

repeat:
  if (durable)
  {
    if (flush_lock.acquire(lsn, callback) != group_commit_lock::ACQUIRED)
      return;
    /* Promise to other concurrent flush_lock.acquire() that we
    will durable at least up to the current LSN. The LSN may still
    advance until we acquire log_sys.latch below. */
    lsn= log_sys.get_lsn();
    flush_lock.set_pending(lsn);
  }

  lsn_t pending_write_lsn= 0, pending_flush_lsn= 0;

  if (write_lock.acquire(lsn, durable ? nullptr : callback) ==
      group_commit_lock::ACQUIRED)
  {
    ut_ad(!recv_no_log_write || srv_operation != SRV_OPERATION_NORMAL);
    log_sys.latch.wr_lock(SRW_LOCK_CALL);
    pending_write_lsn= write_lock.release(log_sys.writer());
  }

  if (durable)
  {
    pending_flush_lsn= log_flush(write_lock.value());
  }

  if (pending_write_lsn || pending_flush_lsn)
  {
    /* There is no new group commit lead; some async waiters could stall. */
    callback= &dummy_callback;
    lsn= std::max(pending_write_lsn, pending_flush_lsn);
    goto repeat;
  }
}

static lsn_t log_writer() noexcept
{
  return log_sys.write_buf<log_t::NOT_RESIZING>();
}

ATTRIBUTE_COLD static lsn_t log_writer_resizing() noexcept
{
  return log_sys.write_buf<log_t::RESIZING>();
}

void log_t::writer_update() noexcept
{
  ut_ad(latch_have_wr());
  writer= resize_in_progress() ? log_writer_resizing : log_writer;
  mtr_t::finisher_update();
}

/** Write to the log file up to the last log entry.
@param durable  whether to wait for a durable write to complete */
void log_buffer_flush_to_disk(bool durable)
{
  log_write_up_to(log_sys.get_lsn(std::memory_order_acquire), durable);
}

/** Prepare to invoke log_write_and_flush(), before acquiring log_sys.latch. */
ATTRIBUTE_COLD void log_write_and_flush_prepare()
{
#ifdef HAVE_PMEM
  if (log_sys.is_mmap())
    return;
#endif

  while (flush_lock.acquire(log_sys.get_lsn() + 1, nullptr) !=
         group_commit_lock::ACQUIRED);
  while (write_lock.acquire(log_sys.get_lsn() + 1, nullptr) !=
         group_commit_lock::ACQUIRED);
}

void log_t::clear_mmap()
{
  if (!is_mmap() ||
#ifdef HAVE_PMEM
      !is_opened() ||
#endif
      high_level_read_only)
    return;
  log_resize_acquire();
  ut_ad(!resize_in_progress());
  ut_ad(write_lsn == get_lsn());
  ut_ad(write_lsn == get_flushed_lsn(std::memory_order_relaxed));

  if (buf) /* this may be invoked while creating a new database */
  {
    alignas(16) byte log_block[4096];
    const size_t bs{write_size};
    const size_t bf{buf_free.load(std::memory_order_relaxed)};
    {
      byte *const b= buf;
      memcpy_aligned<16>(log_block, b + (bf & ~(bs - 1)), bs);
    }

    close_file(false);
    log_mmap= false;
    ut_a(attach(log, file_size));
    ut_ad(!is_mmap());

    set_buf_free(bf & (bs - 1));
    memcpy_aligned<16>(log_sys.buf, log_block, bs);
  }
  log_resize_release();
}

/** Durably write the log up to log_sys.get_lsn(). */
ATTRIBUTE_COLD void log_write_and_flush()
{
  ut_ad(!srv_read_only_mode);
#ifdef HAVE_PMEM
  if (log_sys.is_mmap())
    log_sys.persist(log_sys.get_lsn());
  else
#endif
  {
    const lsn_t lsn{log_sys.write_buf<log_t::RETAIN_LATCH>()};
    write_lock.release(lsn);
    log_flush(lsn);
  }
}

/****************************************************************//**
Tries to establish a big enough margin of free space in the log, such
that a new log entry can be catenated without an immediate need for a
checkpoint. NOTE: this function may only be called if the calling thread
owns no synchronization objects! */
ATTRIBUTE_COLD static void log_checkpoint_margin()
{
  while (log_sys.check_for_checkpoint())
  {
    log_sys.latch.rd_lock(SRW_LOCK_CALL);
    ut_ad(!recv_no_log_write);

    if (!log_sys.check_for_checkpoint())
    {
func_exit:
      log_sys.latch.rd_unlock();
      return;
    }

    const lsn_t lsn= log_sys.get_lsn();
    const lsn_t checkpoint= log_sys.last_checkpoint_lsn;
    const lsn_t sync_lsn= checkpoint + log_sys.max_checkpoint_age;

    if (lsn <= sync_lsn)
    {
#ifndef DBUG_OFF
    skip_checkpoint:
#endif
      log_sys.set_check_for_checkpoint(false);
      goto func_exit;
    }

    DBUG_EXECUTE_IF("ib_log_checkpoint_avoid_hard", goto skip_checkpoint;);
    log_sys.latch.rd_unlock();

    /* We must wait to prevent the tail of the log overwriting the head. */
    buf_flush_wait_flushed(std::min(sync_lsn, checkpoint + (1U << 20)));
    /* Sleep to avoid a thundering herd */
    std::this_thread::sleep_for(std::chrono::milliseconds(10));
  }
}

/** Wait for a log checkpoint if needed.
NOTE that this function may only be called while not holding
any synchronization objects except dict_sys.latch. */
void log_free_check()
{
  ut_ad(!lock_sys.is_holder());
  if (log_sys.check_for_checkpoint())
  {
    ut_ad(!recv_no_log_write);
    log_checkpoint_margin();
  }
}

extern void buf_resize_shutdown();

/** Make a checkpoint at the latest lsn on shutdown. */
ATTRIBUTE_COLD void logs_empty_and_mark_files_at_shutdown()
{
	lsn_t			lsn;
	ulint			count = 0;

	ib::info() << "Starting shutdown...";

	/* Wait until the master task and all other operations are idle: our
	algorithm only works if the server is idle at shutdown */
	if (srv_master_timer) {
		srv_master_timer.reset();
	}

	/* Wait for the end of the buffer resize task.*/
	buf_resize_shutdown();
	dict_stats_shutdown();

	srv_shutdown_state = SRV_SHUTDOWN_CLEANUP;

	if (srv_buffer_pool_dump_at_shutdown &&
		!srv_read_only_mode && srv_fast_shutdown < 2) {
		buf_dump_start();
	}
	srv_monitor_timer.reset();

loop:
	ut_ad(lock_sys.is_initialised() || !srv_was_started);
	ut_ad(log_sys.is_initialised() || !srv_was_started);
	ut_ad(fil_system.is_initialised() || !srv_was_started);

#define COUNT_INTERVAL 600U
#define CHECK_INTERVAL 100000U
	std::this_thread::sleep_for(std::chrono::microseconds(CHECK_INTERVAL));

	count++;

	/* Check that there are no longer transactions, except for
	PREPARED ones. We need this wait even for the 'very fast'
	shutdown, because the InnoDB layer may have committed or
	prepared transactions and we don't want to lose them. */

	if (ulint total_trx = srv_was_started && !srv_read_only_mode
	    && srv_force_recovery < SRV_FORCE_NO_TRX_UNDO
	    ? trx_sys.any_active_transactions() : 0) {

		if (srv_print_verbose_log && count > COUNT_INTERVAL) {
			service_manager_extend_timeout(
				COUNT_INTERVAL * CHECK_INTERVAL/1000000 * 2,
				"Waiting for %lu active transactions to finish",
				(ulong) total_trx);
			ib::info() << "Waiting for " << total_trx << " active"
				<< " transactions to finish";

			count = 0;
		}

		goto loop;
	}

	/* We need these threads to stop early in shutdown. */
	const char* thread_name = srv_fast_shutdown != 2
		&& trx_rollback_is_active
		? "rollback of recovered transactions" : nullptr;

	if (thread_name) {
		ut_ad(!srv_read_only_mode);
wait_suspend_loop:
		service_manager_extend_timeout(
			COUNT_INTERVAL * CHECK_INTERVAL/1000000 * 2,
			"Waiting for %s to exit", thread_name);
		if (srv_print_verbose_log && count > COUNT_INTERVAL) {
			ib::info() << "Waiting for " << thread_name
				   << " to exit";
			count = 0;
		}
		goto loop;
	}

	/* Check that the background threads are suspended */

	ut_ad(!srv_any_background_activity());
	if (srv_n_fil_crypt_threads_started) {
		fil_crypt_threads_signal(true);
		thread_name = "fil_crypt_thread";
		goto wait_suspend_loop;
	}

	if (buf_page_cleaner_is_active) {
		thread_name = "page cleaner thread";
		pthread_cond_signal(&buf_pool.do_flush_list);
		goto wait_suspend_loop;
	}

	buf_load_dump_end();

	if (!buf_pool.is_initialised()) {
		ut_ad(!srv_was_started);
	} else {
		buf_flush_buffer_pool();
	}

	if (srv_fast_shutdown == 2 || !srv_was_started) {
		if (!srv_read_only_mode && srv_was_started) {
			sql_print_information(
				"InnoDB: Executing innodb_fast_shutdown=2."
				" Next startup will execute crash recovery!");

			/* In this fastest shutdown we do not flush the
			buffer pool:

			it is essentially a 'crash' of the InnoDB server.
			Make sure that the log is all flushed to disk, so
			that we can recover all committed transactions in
			a crash recovery. */
			log_buffer_flush_to_disk();
		}

		srv_shutdown_state = SRV_SHUTDOWN_LAST_PHASE;
		return;
	}

	if (!srv_read_only_mode) {
		service_manager_extend_timeout(INNODB_EXTEND_TIMEOUT_INTERVAL,
			"ensuring dirty buffer pool are written to log");
		log_make_checkpoint();

                const auto sizeof_cp = log_sys.is_encrypted()
			? SIZE_OF_FILE_CHECKPOINT + 8
			: SIZE_OF_FILE_CHECKPOINT;

		log_sys.latch.rd_lock(SRW_LOCK_CALL);

		lsn = log_sys.get_lsn();

		const bool lsn_changed = lsn != log_sys.last_checkpoint_lsn
			&& lsn != log_sys.last_checkpoint_lsn + sizeof_cp;
		ut_ad(lsn >= log_sys.last_checkpoint_lsn);

		log_sys.latch.rd_unlock();

		if (lsn_changed) {
			goto loop;
		}
	} else {
		lsn = recv_sys.lsn;
	}

	srv_shutdown_state = SRV_SHUTDOWN_LAST_PHASE;

	/* Make some checks that the server really is quiet */
	ut_ad(!srv_any_background_activity());

	service_manager_extend_timeout(INNODB_EXTEND_TIMEOUT_INTERVAL,
				       "Free innodb buffer pool");
	ut_d(buf_pool.assert_all_freed());

	ut_a(lsn == log_sys.get_lsn()
	     || srv_force_recovery == SRV_FORCE_NO_LOG_REDO);

	if (UNIV_UNLIKELY(lsn < recv_sys.lsn)) {
		sql_print_error("InnoDB: Shutdown LSN=" LSN_PF
				" is less than start LSN=" LSN_PF,
				lsn, recv_sys.lsn);
	}

	srv_shutdown_lsn = lsn;

	/* Make some checks that the server really is quiet */
	ut_ad(!srv_any_background_activity());

	ut_a(lsn == log_sys.get_lsn()
	     || srv_force_recovery == SRV_FORCE_NO_LOG_REDO);
}

/******************************************************//**
Prints info of the log. */
void
log_print(
/*======*/
	FILE*	file)	/*!< in: file where to print */
{
	log_sys.latch.rd_lock(SRW_LOCK_CALL);

	const lsn_t lsn= log_sys.get_lsn();
	mysql_mutex_lock(&buf_pool.flush_list_mutex);
	const lsn_t pages_flushed = buf_pool.get_oldest_modification(lsn);
	mysql_mutex_unlock(&buf_pool.flush_list_mutex);

	fprintf(file,
		"Log sequence number " LSN_PF "\n"
		"Log flushed up to   " LSN_PF "\n"
		"Pages flushed up to " LSN_PF "\n"
		"Last checkpoint at  " LSN_PF "\n",
		lsn,
		log_sys.get_flushed_lsn(),
		pages_flushed,
		lsn_t{log_sys.last_checkpoint_lsn});

	log_sys.latch.rd_unlock();
}

/** Shut down the redo log subsystem. */
void log_t::close()
{
  ut_ad(this == &log_sys);
  ut_ad(!(buf_free & buf_free_LOCK));
  if (!is_initialised()) return;
  close_file();

  ut_ad(!checkpoint_buf);
  ut_ad(!buf);
  ut_ad(!flush_buf);

  latch.destroy();
  lsn_lock.destroy();

  recv_sys.close();

  max_buf_free= 0;
}

std::string get_log_file_path(const char *filename)
{
  const size_t size= strlen(srv_log_group_home_dir) + /* path separator */ 1 +
                     strlen(filename) + /* longest suffix */ 3;
  std::string path;
  path.reserve(size);
  path.assign(srv_log_group_home_dir);

  switch (path.back()) {
#ifdef _WIN32
  case '\\':
#endif
  case '/':
    break;
  default:
    path.push_back('/');
  }
  path.append(filename);

  return path;
}<|MERGE_RESOLUTION|>--- conflicted
+++ resolved
@@ -1153,13 +1153,9 @@
   if (log_sys.is_mmap())
   {
     if (durable)
-<<<<<<< HEAD
-      log_sys.persist(lsn, false);
+      log_write_persist(lsn);
     else
       ut_ad(!callback);
-=======
-      log_write_persist(lsn);
->>>>>>> 4469540d
     return;
   }
 #endif
