/*****************************************************************************

Copyright (c) 1997, 2017, Oracle and/or its affiliates. All Rights Reserved.
Copyright (c) 2013, 2022, MariaDB Corporation.

This program is free software; you can redistribute it and/or modify it under
the terms of the GNU General Public License as published by the Free Software
Foundation; version 2 of the License.

This program is distributed in the hope that it will be useful, but WITHOUT
ANY WARRANTY; without even the implied warranty of MERCHANTABILITY or FITNESS
FOR A PARTICULAR PURPOSE. See the GNU General Public License for more details.

You should have received a copy of the GNU General Public License along with
this program; if not, write to the Free Software Foundation, Inc.,
51 Franklin Street, Fifth Floor, Boston, MA 02110-1335 USA

*****************************************************************************/

/**************************************************//**
@file log/log0recv.cc
Recovery

Created 9/20/1997 Heikki Tuuri
*******************************************************/

#include "univ.i"

#include <map>
#include <string>
#include <my_service_manager.h>

#include "log0recv.h"

#ifdef HAVE_MY_AES_H
#include <my_aes.h>
#endif

#include "log0crypt.h"
#include "mem0mem.h"
#include "buf0buf.h"
#include "buf0dblwr.h"
#include "buf0flu.h"
#include "mtr0mtr.h"
#include "mtr0log.h"
#include "page0page.h"
#include "page0cur.h"
#include "trx0undo.h"
#include "ibuf0ibuf.h"
#include "trx0undo.h"
#include "trx0rec.h"
#include "fil0fil.h"
#include "buf0rea.h"
#include "srv0srv.h"
#include "srv0start.h"
#include "fil0pagecompress.h"
#include "log.h"

/** The recovery system */
recv_sys_t	recv_sys;
/** TRUE when recv_init_crash_recovery() has been called. */
bool	recv_needed_recovery;
#ifdef UNIV_DEBUG
/** TRUE if writing to the redo log (mtr_commit) is forbidden.
Protected by log_sys.latch. */
bool	recv_no_log_write = false;
#endif /* UNIV_DEBUG */

/** TRUE if buf_page_is_corrupted() should check if the log sequence
number (FIL_PAGE_LSN) is in the future.  Initially FALSE, and set by
recv_recovery_from_checkpoint_start(). */
bool	recv_lsn_checks_on;

/** If the following is TRUE, the buffer pool file pages must be invalidated
after recovery and no ibuf operations are allowed; this becomes TRUE if
the log record hash table becomes too full, and log records must be merged
to file pages already before the recovery is finished: in this case no
ibuf operations are allowed, as they could modify the pages read in the
buffer pool before the pages have been recovered to the up-to-date state.

true means that recovery is running and no operations on the log file
are allowed yet: the variable name is misleading. */
bool	recv_no_ibuf_operations;

/** The maximum lsn we see for a page during the recovery process. If this
is bigger than the lsn we are able to scan up to, that is an indication that
the recovery failed and the database may be corrupt. */
static lsn_t	recv_max_page_lsn;

/** Stored physical log record */
struct log_phys_t : public log_rec_t
{
  /** start LSN of the mini-transaction (not necessarily of this record) */
  const lsn_t start_lsn;
private:
  /** @return the start of length and data */
  const byte *start() const
  {
    return my_assume_aligned<sizeof(size_t)>
      (reinterpret_cast<const byte*>(&start_lsn + 1));
  }
  /** @return the start of length and data */
  byte *start()
  { return const_cast<byte*>(const_cast<const log_phys_t*>(this)->start()); }
  /** @return the length of the following record */
  uint16_t len() const { uint16_t i; memcpy(&i, start(), 2); return i; }

  /** @return start of the log records */
  byte *begin() { return start() + 2; }
  /** @return end of the log records */
  byte *end() { byte *e= begin() + len(); ut_ad(!*e); return e; }
public:
  /** @return start of the log records */
  const byte *begin() const { return const_cast<log_phys_t*>(this)->begin(); }
  /** @return end of the log records */
  const byte *end() const { return const_cast<log_phys_t*>(this)->end(); }

  /** Determine the allocated size of the object.
  @param len  length of recs, excluding terminating NUL byte
  @return the total allocation size */
  static inline size_t alloc_size(size_t len);

  /** Constructor.
  @param start_lsn start LSN of the mini-transaction
  @param lsn  mtr_t::commit_lsn() of the mini-transaction
  @param recs the first log record for the page in the mini-transaction
  @param size length of recs, in bytes, excluding terminating NUL byte */
  log_phys_t(lsn_t start_lsn, lsn_t lsn, const byte *recs, size_t size) :
    log_rec_t(lsn), start_lsn(start_lsn)
  {
    ut_ad(start_lsn);
    ut_ad(start_lsn < lsn);
    const uint16_t len= static_cast<uint16_t>(size);
    ut_ad(len == size);
    memcpy(start(), &len, 2);
    reinterpret_cast<byte*>(memcpy(begin(), recs, size))[size]= 0;
  }

  /** Append a record to the log.
  @param recs  log to append
  @param size  size of the log, in bytes */
  void append(const byte *recs, size_t size)
  {
    ut_ad(start_lsn < lsn);
    uint16_t l= len();
    reinterpret_cast<byte*>(memcpy(end(), recs, size))[size]= 0;
    l= static_cast<uint16_t>(l + size);
    memcpy(start(), &l, 2);
  }

  /** Apply an UNDO_APPEND record.
  @see mtr_t::undo_append()
  @param block   undo log page
  @param data    undo log record
  @param len     length of the undo log record
  @return whether the operation failed (inconcistency was noticed) */
  static bool undo_append(const buf_block_t &block, const byte *data,
                          size_t len)
  {
    ut_ad(len > 2);
    byte *free_p= my_assume_aligned<2>
      (TRX_UNDO_PAGE_HDR + TRX_UNDO_PAGE_FREE + block.page.frame);
    const uint16_t free= mach_read_from_2(free_p);
    if (UNIV_UNLIKELY(free < TRX_UNDO_PAGE_HDR + TRX_UNDO_PAGE_HDR_SIZE ||
                      free + len + 6 >= srv_page_size - FIL_PAGE_DATA_END))
    {
      ib::error() << "Not applying UNDO_APPEND due to corruption on "
                  << block.page.id();
      return true;
    }

    byte *p= block.page.frame + free;
    mach_write_to_2(free_p, free + 4 + len);
    memcpy(p, free_p, 2);
    p+= 2;
    memcpy(p, data, len);
    p+= len;
    mach_write_to_2(p, free);
    return false;
  }

  /** Check an OPT_PAGE_CHECKSUM record.
  @see mtr_t::page_checksum()
  @param block   buffer page
  @param l       pointer to checksum
  @return whether an unrecoverable mismatch was found */
  static bool page_checksum(const buf_block_t &block, const byte *l)
  {
    size_t size;
    const byte *page= block.page.zip.data;
    if (UNIV_LIKELY_NULL(page))
      size= (UNIV_ZIP_SIZE_MIN >> 1) << block.page.zip.ssize;
    else
    {
      page= block.page.frame;
      size= srv_page_size;
    }
    if (UNIV_LIKELY(my_crc32c(my_crc32c(my_crc32c(0, page + FIL_PAGE_OFFSET,
                                                  FIL_PAGE_LSN -
                                                  FIL_PAGE_OFFSET),
                                        page + FIL_PAGE_TYPE, 2),
                              page + FIL_PAGE_SPACE_ID,
                              size - (FIL_PAGE_SPACE_ID + 8)) ==
                    mach_read_from_4(l)))
      return false;

    ib::error() << "OPT_PAGE_CHECKSUM mismatch on " << block.page.id();
    return !srv_force_recovery;
  }

  /** The status of apply() */
  enum apply_status {
    /** The page was not affected */
    APPLIED_NO= 0,
    /** The page was modified */
    APPLIED_YES,
    /** The page was modified, affecting the encryption parameters */
    APPLIED_TO_ENCRYPTION,
    /** The page was modified, affecting the tablespace header */
    APPLIED_TO_FSP_HEADER,
    /** The page was found to be corrupted */
    APPLIED_CORRUPTED,
  };

  /** Apply log to a page frame.
  @param[in,out] block         buffer block
  @param[in,out] last_offset   last byte offset, for same_page records
  @return whether any log was applied to the page */
  apply_status apply(const buf_block_t &block, uint16_t &last_offset) const
  {
    const byte * const recs= begin();
    byte *const frame= block.page.zip.data
      ? block.page.zip.data : block.page.frame;
    const size_t size= block.physical_size();
    apply_status applied= APPLIED_NO;

    for (const byte *l= recs;;)
    {
      const byte b= *l++;
      if (!b)
        return applied;
      ut_ad((b & 0x70) != RESERVED);
      size_t rlen= b & 0xf;
      if (!rlen)
      {
        const size_t lenlen= mlog_decode_varint_length(*l);
        const uint32_t addlen= mlog_decode_varint(l);
        ut_ad(addlen != MLOG_DECODE_ERROR);
        rlen= addlen + 15 - lenlen;
        l+= lenlen;
      }
      if (!(b & 0x80))
      {
        /* Skip the page identifier. It has already been validated. */
        size_t idlen= mlog_decode_varint_length(*l);
        ut_ad(idlen <= 5);
        ut_ad(idlen < rlen);
        ut_ad(mlog_decode_varint(l) == block.page.id().space());
        l+= idlen;
        rlen-= idlen;
        idlen= mlog_decode_varint_length(*l);
        ut_ad(idlen <= 5);
        ut_ad(idlen <= rlen);
        ut_ad(mlog_decode_varint(l) == block.page.id().page_no());
        l+= idlen;
        rlen-= idlen;
        last_offset= 0;
      }

      switch (b & 0x70) {
      case FREE_PAGE:
        ut_ad(last_offset == 0);
        goto next_not_same_page;
      case INIT_PAGE:
        if (UNIV_LIKELY(rlen == 0))
        {
          memset_aligned<UNIV_ZIP_SIZE_MIN>(frame, 0, size);
          mach_write_to_4(frame + FIL_PAGE_OFFSET, block.page.id().page_no());
          memset_aligned<8>(FIL_PAGE_PREV + frame, 0xff, 8);
          mach_write_to_4(frame + FIL_PAGE_SPACE_ID, block.page.id().space());
          last_offset= FIL_PAGE_TYPE;
        next_after_applying:
          if (applied == APPLIED_NO)
            applied= APPLIED_YES;
        }
        else
        {
        record_corrupted:
          if (!srv_force_recovery)
          {
            recv_sys.set_corrupt_log();
            return applied;
          }
        next_not_same_page:
          last_offset= 1; /* the next record must not be same_page  */
        }
        l+= rlen;
        continue;
      case OPTION:
        ut_ad(rlen == 5);
        ut_ad(*l == OPT_PAGE_CHECKSUM);
        if (page_checksum(block, l + 1))
        {
page_corrupted:
          sql_print_error("InnoDB: Set innodb_force_recovery=1"
                          " to ignore corruption.");
          return APPLIED_CORRUPTED;
        }
        goto next_after_applying;
      }

      ut_ad(mach_read_from_4(frame + FIL_PAGE_OFFSET) ==
            block.page.id().page_no());
      ut_ad(mach_read_from_4(frame + FIL_PAGE_SPACE_ID) ==
            block.page.id().space());
      ut_ad(last_offset <= 1 || last_offset > 8);
      ut_ad(last_offset <= size);

      switch (b & 0x70) {
      case EXTENDED:
        if (UNIV_UNLIKELY(block.page.id().page_no() < 3 ||
                          block.page.zip.ssize))
          goto record_corrupted;
        static_assert(INIT_ROW_FORMAT_REDUNDANT == 0, "compatiblity");
        static_assert(INIT_ROW_FORMAT_DYNAMIC == 1, "compatibility");
        if (UNIV_UNLIKELY(!rlen))
          goto record_corrupted;
        switch (const byte subtype= *l) {
          uint8_t ll;
          size_t prev_rec, hdr_size;
        default:
          goto record_corrupted;
        case INIT_ROW_FORMAT_REDUNDANT:
        case INIT_ROW_FORMAT_DYNAMIC:
          if (UNIV_UNLIKELY(rlen != 1))
            goto record_corrupted;
          page_create_low(&block, *l != INIT_ROW_FORMAT_REDUNDANT);
          break;
        case UNDO_INIT:
          if (UNIV_UNLIKELY(rlen != 1))
            goto record_corrupted;
          trx_undo_page_init(block);
          break;
        case UNDO_APPEND:
          if (UNIV_UNLIKELY(rlen <= 3))
            goto record_corrupted;
          if (undo_append(block, ++l, --rlen) && !srv_force_recovery)
            goto page_corrupted;
          break;
        case INSERT_HEAP_REDUNDANT:
        case INSERT_REUSE_REDUNDANT:
        case INSERT_HEAP_DYNAMIC:
        case INSERT_REUSE_DYNAMIC:
          if (UNIV_UNLIKELY(rlen < 2))
            goto record_corrupted;
          rlen--;
          ll= mlog_decode_varint_length(*++l);
          if (UNIV_UNLIKELY(ll > 3 || ll >= rlen))
            goto record_corrupted;
          prev_rec= mlog_decode_varint(l);
          ut_ad(prev_rec != MLOG_DECODE_ERROR);
          rlen-= ll;
          l+= ll;
          ll= mlog_decode_varint_length(*l);
          static_assert(INSERT_HEAP_REDUNDANT == 4, "compatibility");
          static_assert(INSERT_REUSE_REDUNDANT == 5, "compatibility");
          static_assert(INSERT_HEAP_DYNAMIC == 6, "compatibility");
          static_assert(INSERT_REUSE_DYNAMIC == 7, "compatibility");
          if (subtype & 2)
          {
            size_t shift= 0;
            if (subtype & 1)
            {
              if (UNIV_UNLIKELY(ll > 3 || ll >= rlen))
                goto record_corrupted;
              shift= mlog_decode_varint(l);
              ut_ad(shift != MLOG_DECODE_ERROR);
              rlen-= ll;
              l+= ll;
              ll= mlog_decode_varint_length(*l);
            }
            if (UNIV_UNLIKELY(ll > 3 || ll >= rlen))
              goto record_corrupted;
            size_t enc_hdr_l= mlog_decode_varint(l);
            ut_ad(enc_hdr_l != MLOG_DECODE_ERROR);
            rlen-= ll;
            l+= ll;
            ll= mlog_decode_varint_length(*l);
            if (UNIV_UNLIKELY(ll > 2 || ll >= rlen))
              goto record_corrupted;
            size_t hdr_c= mlog_decode_varint(l);
            ut_ad(hdr_c != MLOG_DECODE_ERROR);
            rlen-= ll;
            l+= ll;
            ll= mlog_decode_varint_length(*l);
            if (UNIV_UNLIKELY(ll > 3 || ll > rlen))
              goto record_corrupted;
            size_t data_c= mlog_decode_varint(l);
            ut_ad(data_c != MLOG_DECODE_ERROR);
            rlen-= ll;
            l+= ll;
            if (page_apply_insert_dynamic(block, subtype & 1, prev_rec,
                                          shift, enc_hdr_l, hdr_c, data_c,
                                          l, rlen) && !srv_force_recovery)
              goto page_corrupted;
          }
          else
          {
            if (UNIV_UNLIKELY(ll > 2 || ll >= rlen))
              goto record_corrupted;
            size_t header= mlog_decode_varint(l);
            ut_ad(header != MLOG_DECODE_ERROR);
            rlen-= ll;
            l+= ll;
            ll= mlog_decode_varint_length(*l);
            if (UNIV_UNLIKELY(ll > 2 || ll >= rlen))
              goto record_corrupted;
            size_t hdr_c= mlog_decode_varint(l);
            ut_ad(hdr_c != MLOG_DECODE_ERROR);
            rlen-= ll;
            l+= ll;
            ll= mlog_decode_varint_length(*l);
            if (UNIV_UNLIKELY(ll > 2 || ll > rlen))
              goto record_corrupted;
            size_t data_c= mlog_decode_varint(l);
            rlen-= ll;
            l+= ll;
            if (page_apply_insert_redundant(block, subtype & 1, prev_rec,
                                            header, hdr_c, data_c,
                                            l, rlen) && !srv_force_recovery)
              goto page_corrupted;
          }
          break;
        case DELETE_ROW_FORMAT_REDUNDANT:
          if (UNIV_UNLIKELY(rlen < 2 || rlen > 4))
            goto record_corrupted;
          rlen--;
          ll= mlog_decode_varint_length(*++l);
          if (UNIV_UNLIKELY(ll != rlen))
            goto record_corrupted;
          if (page_apply_delete_redundant(block, mlog_decode_varint(l)) &&
              !srv_force_recovery)
            goto page_corrupted;
          break;
        case DELETE_ROW_FORMAT_DYNAMIC:
          if (UNIV_UNLIKELY(rlen < 2))
            goto record_corrupted;
          rlen--;
          ll= mlog_decode_varint_length(*++l);
          if (UNIV_UNLIKELY(ll > 3 || ll >= rlen))
            goto record_corrupted;
          prev_rec= mlog_decode_varint(l);
          ut_ad(prev_rec != MLOG_DECODE_ERROR);
          rlen-= ll;
          l+= ll;
          ll= mlog_decode_varint_length(*l);
          if (UNIV_UNLIKELY(ll > 2 || ll >= rlen))
            goto record_corrupted;
          hdr_size= mlog_decode_varint(l);
          ut_ad(hdr_size != MLOG_DECODE_ERROR);
          rlen-= ll;
          l+= ll;
          ll= mlog_decode_varint_length(*l);
          if (UNIV_UNLIKELY(ll > 3 || ll != rlen))
            goto record_corrupted;
          if (page_apply_delete_dynamic(block, prev_rec, hdr_size,
                                        mlog_decode_varint(l)) &&
              !srv_force_recovery)
            goto page_corrupted;
          break;
        }
        last_offset= FIL_PAGE_TYPE;
        goto next_after_applying;
      case WRITE:
      case MEMSET:
      case MEMMOVE:
        if (UNIV_UNLIKELY(last_offset == 1))
          goto record_corrupted;
        const size_t olen= mlog_decode_varint_length(*l);
        if (UNIV_UNLIKELY(olen >= rlen) || UNIV_UNLIKELY(olen > 3))
          goto record_corrupted;
        const uint32_t offset= mlog_decode_varint(l);
        ut_ad(offset != MLOG_DECODE_ERROR);
        static_assert(FIL_PAGE_OFFSET == 4, "compatibility");
        if (UNIV_UNLIKELY(offset >= size))
          goto record_corrupted;
        if (UNIV_UNLIKELY(offset + last_offset < 8 ||
                          offset + last_offset >= size))
          goto record_corrupted;
        last_offset= static_cast<uint16_t>(last_offset + offset);
        l+= olen;
        rlen-= olen;
        size_t llen= rlen;
        if ((b & 0x70) == WRITE)
        {
          if (UNIV_UNLIKELY(rlen + last_offset > size))
            goto record_corrupted;
          memcpy(frame + last_offset, l, llen);
          if (UNIV_LIKELY(block.page.id().page_no()));
          else if (llen == 11 + MY_AES_BLOCK_SIZE &&
                   last_offset == FSP_HEADER_OFFSET + MAGIC_SZ +
                   fsp_header_get_encryption_offset(block.zip_size()))
            applied= APPLIED_TO_ENCRYPTION;
          else if (last_offset < FSP_HEADER_OFFSET + FSP_FREE + FLST_LEN + 4 &&
                   last_offset + llen >= FSP_HEADER_OFFSET + FSP_SIZE)
            applied= APPLIED_TO_FSP_HEADER;
        next_after_applying_write:
          ut_ad(llen + last_offset <= size);
          last_offset= static_cast<uint16_t>(last_offset + llen);
          goto next_after_applying;
        }
        llen= mlog_decode_varint_length(*l);
        if (UNIV_UNLIKELY(llen > rlen || llen > 3))
          goto record_corrupted;
        const uint32_t len= mlog_decode_varint(l);
        ut_ad(len != MLOG_DECODE_ERROR);
        if (UNIV_UNLIKELY(len + last_offset > size))
          goto record_corrupted;
        l+= llen;
        rlen-= llen;
        llen= len;
        if ((b & 0x70) == MEMSET)
        {
          ut_ad(rlen <= llen);
          if (UNIV_UNLIKELY(rlen != 1))
          {
            size_t s;
            for (s= 0; s < llen; s+= rlen)
              memcpy(frame + last_offset + s, l, rlen);
            memcpy(frame + last_offset + s, l, llen - s);
          }
          else
            memset(frame + last_offset, *l, llen);
          goto next_after_applying_write;
        }
        const size_t slen= mlog_decode_varint_length(*l);
        if (UNIV_UNLIKELY(slen != rlen || slen > 3))
          goto record_corrupted;
        uint32_t s= mlog_decode_varint(l);
        ut_ad(slen != MLOG_DECODE_ERROR);
        if (s & 1)
          s= last_offset - (s >> 1) - 1;
        else
          s= last_offset + (s >> 1) + 1;
        if (UNIV_LIKELY(s >= 8 && s + llen <= size))
        {
          memmove(frame + last_offset, frame + s, llen);
          goto next_after_applying_write;
        }
      }
      goto record_corrupted;
    }
  }
};


inline size_t log_phys_t::alloc_size(size_t len)
{
  return len + (1 + 2 + sizeof(log_phys_t));
}


/** Tablespace item during recovery */
struct file_name_t {
	/** Tablespace file name (FILE_MODIFY) */
	std::string	name;
	/** Tablespace object (NULL if not valid or not found) */
	fil_space_t*	space = nullptr;

	/** Tablespace status. */
	enum fil_status {
		/** Normal tablespace */
		NORMAL,
		/** Deleted tablespace */
		DELETED,
		/** Missing tablespace */
		MISSING
	};

	/** Status of the tablespace */
	fil_status	status;

	/** FSP_SIZE of tablespace */
	uint32_t	size = 0;

	/** Freed pages of tablespace */
	range_set	freed_ranges;

	/** Dummy flags before they have been read from the .ibd file */
	static constexpr uint32_t initial_flags = FSP_FLAGS_FCRC32_MASK_MARKER;
	/** FSP_SPACE_FLAGS of tablespace */
	uint32_t	flags = initial_flags;

	/** Constructor */
	file_name_t(std::string name_, bool deleted)
		: name(std::move(name_)), status(deleted ? DELETED: NORMAL) {}

  /** Add the freed pages */
  void add_freed_page(uint32_t page_no) { freed_ranges.add_value(page_no); }

  /** Remove the freed pages */
  void remove_freed_page(uint32_t page_no)
  {
    if (freed_ranges.empty()) return;
    freed_ranges.remove_value(page_no);
  }
};

/** Map of dirty tablespaces during recovery */
typedef std::map<
	uint32_t,
	file_name_t,
	std::less<uint32_t>,
	ut_allocator<std::pair<const uint32_t, file_name_t> > >	recv_spaces_t;

static recv_spaces_t	recv_spaces;

/** The last parsed FILE_RENAME records */
static std::map<uint32_t,std::string> renamed_spaces;

/** Files for which fil_ibd_load() returned FIL_LOAD_DEFER */
static struct
{
  /** Maintains the last opened defer file name along with lsn */
  struct item
  {
    /** Log sequence number of latest add() called by fil_name_process() */
    lsn_t lsn;
    /** File name from the FILE_ record */
    std::string file_name;
    /** whether a FILE_DELETE record was encountered */
    mutable bool deleted;
  };

  using map= std::map<const uint32_t, item, std::less<const uint32_t>,
                      ut_allocator<std::pair<const uint32_t, item> > >;

  /** Map of defer tablespaces */
  map defers;

  /** Add the deferred space only if it is latest one
  @param space  space identifier
  @param f_name file name
  @param lsn    log sequence number of the FILE_ record */
  void add(uint32_t space, const std::string &f_name, lsn_t lsn)
  {
    mysql_mutex_assert_owner(&recv_sys.mutex);
    const char *filename= f_name.c_str();

    if (srv_operation == SRV_OPERATION_RESTORE)
    {
      /* Replace absolute DATA DIRECTORY file paths with
      short names relative to the backup directory. */
      if (const char *name= strrchr(filename, '/'))
      {
        while (--name > filename && *name != '/');
        if (name > filename)
          filename= name + 1;
      }
    }

    char *fil_path= fil_make_filepath(nullptr, {filename, strlen(filename)},
                                      IBD, false);
    const item defer{lsn, fil_path, false};
    ut_free(fil_path);

    /* The file name must be unique. Keep the one with the latest LSN. */
    auto d= defers.begin();

    while (d != defers.end())
    {
      if (d->second.file_name != defer.file_name)
        ++d;
      else if (d->first == space)
      {
        /* Neither the file name nor the tablespace ID changed.
        Update the LSN if needed. */
        if (d->second.lsn < lsn)
          d->second.lsn= lsn;
        return;
      }
      else if (d->second.lsn < lsn)
      {
        /* Reset the old tablespace name in recovered spaces list */
        recv_spaces_t::iterator it{recv_spaces.find(d->first)};
        if (it != recv_spaces.end() &&
            it->second.name == d->second.file_name)
          it->second.name = "";
        defers.erase(d++);
      }
      else
      {
        ut_ad(d->second.lsn != lsn);
        return; /* A later tablespace already has this name. */
      }
    }

    auto p= defers.emplace(space, defer);
    if (!p.second && p.first->second.lsn <= lsn)
    {
      p.first->second.lsn= lsn;
      p.first->second.file_name= defer.file_name;
    }
    /* Add the newly added defered space and change the file name */
    recv_spaces_t::iterator it{recv_spaces.find(space)};
    if (it != recv_spaces.end())
      it->second.name = defer.file_name;
  }

  void remove(uint32_t space)
  {
    mysql_mutex_assert_owner(&recv_sys.mutex);
    defers.erase(space);
  }

  /** Look up a tablespace that was found corrupted during recovery.
  @param id   tablespace id
  @return tablespace whose creation was deferred
  @retval nullptr if no such tablespace was found */
  item *find(uint32_t id)
  {
    mysql_mutex_assert_owner(&recv_sys.mutex);
    auto it= defers.find(id);
    if (it != defers.end())
      return &it->second;
    return nullptr;
  }

  void clear()
  {
    mysql_mutex_assert_owner(&recv_sys.mutex);
    defers.clear();
  }

  /** Initialize all deferred tablespaces.
  @return whether any deferred initialization failed */
  bool reinit_all()
  {
retry:
    log_sys.latch.wr_unlock();
    fil_space_t *space= fil_system.sys_space;
    buf_block_t *free_block= buf_LRU_get_free_block(false);
    log_sys.latch.wr_lock(SRW_LOCK_CALL);
    mysql_mutex_lock(&recv_sys.mutex);

    for (auto d= defers.begin(); d != defers.end(); )
    {
      const uint32_t space_id{d->first};
      recv_sys_t::map::iterator p{recv_sys.pages.lower_bound({space_id,0})};

      if (d->second.deleted ||
          p == recv_sys.pages.end() || p->first.space() != space_id)
      {
        /* We found a FILE_DELETE record for the tablespace, or
        there were no buffered records. Either way, we must create a
        dummy tablespace with the latest known name,
        for dict_drop_index_tree(). */
        recv_sys.pages_it_invalidate(space_id);
        while (p != recv_sys.pages.end() && p->first.space() == space_id)
        {
          ut_ad(!p->second.being_processed);
          recv_sys_t::map::iterator r= p++;
          recv_sys.erase(r);
        }
        recv_spaces_t::iterator it{recv_spaces.find(space_id)};
        if (it != recv_spaces.end())
        {
          const std::string *name= &d->second.file_name;
          if (d->second.deleted)
          {
            const auto r= renamed_spaces.find(space_id);
            if (r != renamed_spaces.end())
              name= &r->second;
            bool exists;
            os_file_type_t ftype;
            if (!os_file_status(name->c_str(), &exists, &ftype) || !exists)
              goto processed;
          }
          if (create(it, *name, static_cast<uint32_t>
                     (1U << FSP_FLAGS_FCRC32_POS_MARKER |
                      FSP_FLAGS_FCRC32_PAGE_SSIZE()), nullptr, 0))
            mysql_mutex_unlock(&fil_system.mutex);
        }
      }
      else
        space= recv_sys.recover_deferred(p, d->second.file_name, free_block);
processed:
      auto e= d++;
      defers.erase(e);
      if (!space)
        break;
      if (space != fil_system.sys_space)
        space->release();
      if (free_block)
        continue;
      mysql_mutex_unlock(&recv_sys.mutex);
      goto retry;
    }

    clear();
    mysql_mutex_unlock(&recv_sys.mutex);
    if (free_block)
      buf_pool.free_block(free_block);
    return !space;
  }

  /** Create tablespace metadata for a data file that was initially
  found corrupted during recovery.
  @param it         tablespace iterator
  @param name       latest file name
  @param flags      FSP_SPACE_FLAGS
  @param crypt_data encryption metadata
  @param size       tablespace size in pages
  @return tablespace; the caller must release fil_system.mutex
  @retval nullptr   if crypt_data is invalid */
  static fil_space_t *create(const recv_spaces_t::const_iterator &it,
                             const std::string &name, uint32_t flags,
                             fil_space_crypt_t *crypt_data, uint32_t size)
  {
    if (crypt_data && !fil_crypt_check(crypt_data, name.c_str()))
      return nullptr;
    mysql_mutex_lock(&fil_system.mutex);
    fil_space_t *space= fil_space_t::create(it->first, flags,
                                            FIL_TYPE_TABLESPACE, crypt_data);
    ut_ad(space);
    const char *filename= name.c_str();
    if (srv_operation == SRV_OPERATION_RESTORE)
    {
      if (const char *tbl_name= strrchr(filename, '/'))
      {
        while (--tbl_name > filename && *tbl_name != '/');
        if (tbl_name > filename)
          filename= tbl_name + 1;
      }
    }
    space->add(filename, OS_FILE_CLOSED, size, false, false);
    space->recv_size= it->second.size;
    space->size_in_header= size;
    return space;
  }

  /** Attempt to recover pages from the doublewrite buffer.
  This is invoked if we found neither a valid first page in the
  data file nor redo log records that would initialize the first
  page. */
  void deferred_dblwr()
  {
    for (auto d= defers.begin(); d != defers.end(); )
    {
      if (d->second.deleted)
      {
      next_item:
        d++;
        continue;
      }
      const page_id_t page_id{d->first, 0};
      const byte *page= recv_sys.dblwr.find_page(page_id);
      if (!page)
        goto next_item;
      const uint32_t space_id= mach_read_from_4(page + FIL_PAGE_SPACE_ID);
      const uint32_t flags= fsp_header_get_flags(page);
      const uint32_t page_no= mach_read_from_4(page + FIL_PAGE_OFFSET);
      const uint32_t size= fsp_header_get_field(page, FSP_SIZE);

      if (page_no == 0 && space_id == d->first && size >= 4 &&
          fil_space_t::is_valid_flags(flags, space_id) &&
          fil_space_t::logical_size(flags) == srv_page_size)
      {
        recv_spaces_t::iterator it {recv_spaces.find(d->first)};
        ut_ad(it != recv_spaces.end());

        fil_space_t *space= create(
          it, d->second.file_name.c_str(), flags,
          fil_space_read_crypt_data(fil_space_t::zip_size(flags), page),
          size);

        if (!space)
          goto next_item;

        space->free_limit= fsp_header_get_field(page, FSP_FREE_LIMIT);
        space->free_len= flst_get_len(FSP_HEADER_OFFSET + FSP_FREE + page);
        fil_node_t *node= UT_LIST_GET_FIRST(space->chain);
        mysql_mutex_unlock(&fil_system.mutex);
        if (!space->acquire())
        {
free_space:
          fil_space_free(it->first, false);
          goto next_item;
        }
        if (os_file_write(IORequestWrite, node->name, node->handle,
                          page, 0, fil_space_t::physical_size(flags)) !=
            DB_SUCCESS)
        {
          space->release();
          goto free_space;
        }
        space->release();
        it->second.space= space;
        defers.erase(d++);
        continue;
      }
      goto next_item;
    }
  }
}
deferred_spaces;

/** Report an operation to create, delete, or rename a file during backup.
@param[in]	space_id	tablespace identifier
@param[in]	type		redo log type
@param[in]	name		file name (not NUL-terminated)
@param[in]	len		length of name, in bytes
@param[in]	new_name	new file name (NULL if not rename)
@param[in]	new_len		length of new_name, in bytes (0 if NULL) */
void (*log_file_op)(uint32_t space_id, int type,
		    const byte* name, ulint len,
		    const byte* new_name, ulint new_len);

void (*undo_space_trunc)(uint32_t space_id);

void (*first_page_init)(uint32_t space_id);

/** Information about initializing page contents during redo log processing.
FIXME: Rely on recv_sys.pages! */
class mlog_init_t
{
  using map= std::map<const page_id_t, recv_init,
                      std::less<const page_id_t>,
                      ut_allocator<std::pair<const page_id_t, recv_init>>>;
  /** Map of page initialization operations.
  FIXME: Merge this to recv_sys.pages! */
  map inits;

  /** Iterator to the last add() or will_avoid_read(), for speeding up
  will_avoid_read(). */
  map::iterator i;
public:
  /** Constructor */
  mlog_init_t() : i(inits.end()) {}

  /** Record that a page will be initialized by the redo log.
  @param page_id     page identifier
  @param lsn         log sequence number
  @return whether the state was changed */
  bool add(const page_id_t page_id, lsn_t lsn)
  {
    mysql_mutex_assert_owner(&recv_sys.mutex);
    const recv_init init = { lsn, false };
    std::pair<map::iterator, bool> p=
      inits.insert(map::value_type(page_id, init));
    ut_ad(!p.first->second.created);
    if (p.second) return true;
    if (p.first->second.lsn >= lsn) return false;
    p.first->second = init;
    i = p.first;
    return true;
  }

  /** Get the last stored lsn of the page id and its respective
  init/load operation.
  @param page_id    page identifier
  @return the latest page initialization;
  not valid after releasing recv_sys.mutex. */
  recv_init &last(page_id_t page_id)
  {
    mysql_mutex_assert_owner(&recv_sys.mutex);
    return inits.find(page_id)->second;
  }

  /** Determine if a page will be initialized or freed after a time.
  @param page_id      page identifier
  @param lsn          log sequence number
  @return whether page_id will be freed or initialized after lsn */
  bool will_avoid_read(page_id_t page_id, lsn_t lsn)
  {
    mysql_mutex_assert_owner(&recv_sys.mutex);
    if (i != inits.end() && i->first == page_id)
      return i->second.lsn > lsn;
    i = inits.lower_bound(page_id);
    return i != inits.end() && i->first == page_id && i->second.lsn > lsn;
  }

  /** At the end of each recovery batch, reset the 'created' flags. */
  void reset()
  {
    mysql_mutex_assert_owner(&recv_sys.mutex);
    ut_ad(recv_no_ibuf_operations);
    for (map::value_type &i : inits)
      i.second.created= false;
  }

  /** During the last recovery batch, mark whether there exist
  buffered changes for the pages that were initialized
  by buf_page_create() and still reside in the buffer pool. */
  void mark_ibuf_exist()
  {
    mysql_mutex_assert_owner(&recv_sys.mutex);

    for (const map::value_type &i : inits)
      if (i.second.created)
      {
        auto &chain= buf_pool.page_hash.cell_get(i.first.fold());
        page_hash_latch &hash_lock= buf_pool.page_hash.lock_get(chain);

        hash_lock.lock_shared();
        buf_block_t *block= reinterpret_cast<buf_block_t*>
          (buf_pool.page_hash.get(i.first, chain));
        bool got_latch= block && block->page.lock.x_lock_try();
        hash_lock.unlock_shared();

        if (!block)
          continue;

        uint32_t state;

        if (!got_latch)
        {
          mysql_mutex_lock(&buf_pool.mutex);
          block= reinterpret_cast<buf_block_t*>
            (buf_pool.page_hash.get(i.first, chain));
          if (!block)
          {
            mysql_mutex_unlock(&buf_pool.mutex);
            continue;
          }

          state= block->page.fix();
          mysql_mutex_unlock(&buf_pool.mutex);
          if (state < buf_page_t::UNFIXED)
          {
            block->page.unfix();
            continue;
          }
          block->page.lock.x_lock();
          state= block->page.unfix();
          ut_ad(state < buf_page_t::READ_FIX);
          if (state >= buf_page_t::UNFIXED && block->page.id() == i.first)
            goto check_ibuf;
        }
        else
        {
          state= block->page.state();
          ut_ad(state >= buf_page_t::FREED);
          ut_ad(state < buf_page_t::READ_FIX);

          if (state >= buf_page_t::UNFIXED)
          {
          check_ibuf:
            mysql_mutex_unlock(&recv_sys.mutex);
            if (ibuf_page_exists(block->page.id(), block->zip_size()))
              block->page.set_ibuf_exist();
            mysql_mutex_lock(&recv_sys.mutex);
          }
        }

        block->page.lock.x_unlock();
      }
  }

  /** Clear the data structure */
  void clear() { inits.clear(); i = inits.end(); }
};

static mlog_init_t mlog_init;

/** Try to recover a tablespace that was not readable earlier
@param p          iterator to the page
@param name       tablespace file name
@param free_block spare buffer block
@return recovered tablespace
@retval nullptr if recovery failed */
fil_space_t *recv_sys_t::recover_deferred(const recv_sys_t::map::iterator &p,
                                          const std::string &name,
                                          buf_block_t *&free_block)
{
  mysql_mutex_assert_owner(&mutex);

  ut_ad(p->first.space());

  recv_spaces_t::iterator it{recv_spaces.find(p->first.space())};
  ut_ad(it != recv_spaces.end());

  if (!p->first.page_no() && p->second.skip_read)
  {
    mtr_t mtr;
    ut_ad(!p->second.being_processed);
    p->second.being_processed= 1;
    init &init= mlog_init.last(p->first);
    mysql_mutex_unlock(&mutex);
    buf_block_t *block= recover_low(p, mtr, free_block, init);
    mysql_mutex_lock(&mutex);
    p->second.being_processed= -1;
    ut_ad(block == free_block || block == reinterpret_cast<buf_block_t*>(-1));
    free_block= nullptr;
    if (UNIV_UNLIKELY(!block || block == reinterpret_cast<buf_block_t*>(-1)))
      goto fail;
    const byte *page= UNIV_LIKELY_NULL(block->page.zip.data)
      ? block->page.zip.data
      : block->page.frame;
    const uint32_t space_id= mach_read_from_4(page + FIL_PAGE_SPACE_ID);
    const uint32_t flags= fsp_header_get_flags(page);
    const uint32_t page_no= mach_read_from_4(page + FIL_PAGE_OFFSET);
    const uint32_t size= fsp_header_get_field(page, FSP_SIZE);

    if (page_id_t{space_id, page_no} == p->first && size >= 4 &&
        fil_space_t::is_valid_flags(flags, space_id) &&
        fil_space_t::logical_size(flags) == srv_page_size)
    {
      fil_space_t *space= deferred_spaces.create(it, name, flags,
                                                 fil_space_read_crypt_data
                                                 (fil_space_t::zip_size(flags),
                                                  page), size);
      if (!space)
        goto release_and_fail;
      space->free_limit= fsp_header_get_field(page, FSP_FREE_LIMIT);
      space->free_len= flst_get_len(FSP_HEADER_OFFSET + FSP_FREE + page);
      fil_node_t *node= UT_LIST_GET_FIRST(space->chain);
      node->deferred= true;
      mysql_mutex_unlock(&fil_system.mutex);
      if (!space->acquire())
        goto release_and_fail;
      fil_names_dirty(space);
      const bool is_compressed= fil_space_t::is_compressed(flags);
#ifdef _WIN32
      const bool is_sparse= is_compressed;
      if (is_compressed)
        os_file_set_sparse_win32(node->handle);
#else
      const bool is_sparse= is_compressed &&
        DB_SUCCESS == os_file_punch_hole(node->handle, 0, 4096) &&
        !my_test_if_thinly_provisioned(node->handle);
#endif
      /* Mimic fil_node_t::read_page0() in case the file exists and
      has already been extended to a larger size. */
      ut_ad(node->size == size);
      const os_offset_t file_size= os_file_get_size(node->handle);
      if (file_size != os_offset_t(-1))
      {
        const uint32_t n_pages=
          uint32_t(file_size / fil_space_t::physical_size(flags));
        if (n_pages > size)
        {
          mysql_mutex_lock(&fil_system.mutex);
          space->size= node->size= n_pages;
          space->set_committed_size();
          mysql_mutex_unlock(&fil_system.mutex);
          goto size_set;
        }
      }
      if (!os_file_set_size(node->name, node->handle,
                            (size * fil_space_t::physical_size(flags)) &
                            ~4095ULL, is_sparse))
      {
        space->release();
        goto release_and_fail;
      }
    size_set:
      node->deferred= false;
      it->second.space= space;
      block->page.lock.x_unlock();
      p->second.being_processed= -1;
      return space;
    }

  release_and_fail:
    block->page.lock.x_unlock();
  }

fail:
  ib::error() << "Cannot apply log to " << p->first
              << " of corrupted file '" << name << "'";
  return nullptr;
}

/** Process a record that indicates that a tablespace is
being shrunk in size.
@param page_id	first page identifier that is not in the file
@param lsn	log sequence number of the shrink operation */
inline void recv_sys_t::trim(const page_id_t page_id, lsn_t lsn)
{
  DBUG_ENTER("recv_sys_t::trim");
  DBUG_LOG("ib_log", "discarding log beyond end of tablespace "
           << page_id << " before LSN " << lsn);
  mysql_mutex_assert_owner(&mutex);
  if (pages_it != pages.end() && pages_it->first.space() == page_id.space())
    pages_it= pages.end();
  for (recv_sys_t::map::iterator p = pages.lower_bound(page_id);
       p != pages.end() && p->first.space() == page_id.space();)
  {
    recv_sys_t::map::iterator r = p++;
    if (r->second.trim(lsn))
    {
      ut_ad(!r->second.being_processed);
      pages.erase(r);
    }
  }
  DBUG_VOID_RETURN;
}

<<<<<<< HEAD
inline dberr_t recv_sys_t::read(os_offset_t total_offset, span<byte> buf)
{
  size_t file_idx= static_cast<size_t>(total_offset / log_sys.file_size);
  os_offset_t offset= total_offset % log_sys.file_size;
  return file_idx
    ? recv_sys.files[file_idx].read(offset, buf)
    : log_sys.log.read(offset, buf);
=======
void recv_sys_t::open_log_files_if_needed()
{
  if (!recv_sys.files.empty())
    return;

  for (auto &&path : get_existing_log_files_paths())
  {
    recv_sys.files.emplace_back(std::move(path));
    ut_a(recv_sys.files.back().open(true) == DB_SUCCESS);
  }
}

MY_ATTRIBUTE((warn_unused_result))
dberr_t recv_sys_t::read(os_offset_t total_offset, span<byte> buf)
{
  open_log_files_if_needed();

  size_t file_idx= static_cast<size_t>(total_offset / log_sys.log.file_size);
  os_offset_t offset= total_offset % log_sys.log.file_size;
  return recv_sys.files[file_idx].read(offset, buf);
>>>>>>> 6991b1c4
}

inline size_t recv_sys_t::files_size()
{
  ut_ad(!files.empty());
  return files.size();
}

/** Process a file name from a FILE_* record.
@param[in]	name		file name
@param[in]	len		length of the file name
@param[in]	space_id	the tablespace ID
@param[in]	ftype		FILE_MODIFY, FILE_DELETE, or FILE_RENAME
@param[in]	lsn		lsn of the redo log
@param[in]	if_exists	whether to check if the tablespace exists */
static void fil_name_process(const char *name, ulint len, uint32_t space_id,
                             mfile_type_t ftype, lsn_t lsn, bool if_exists)
{
	ut_ad(srv_operation <= SRV_OPERATION_EXPORT_RESTORED
	      || srv_operation == SRV_OPERATION_RESTORE
	      || srv_operation == SRV_OPERATION_RESTORE_EXPORT);

	/* We will also insert space=NULL into the map, so that
	further checks can ensure that a FILE_MODIFY record was
	scanned before applying any page records for the space_id. */

	const bool deleted{ftype == FILE_DELETE};
	const file_name_t fname(std::string(name, len), deleted);
	std::pair<recv_spaces_t::iterator,bool> p = recv_spaces.emplace(
		space_id, fname);
	ut_ad(p.first->first == space_id);

	file_name_t&	f = p.first->second;

	if (auto d = deferred_spaces.find(space_id)) {
		if (deleted) {
			d->deleted = true;
			goto got_deleted;
		}
		goto reload;
	}

	if (deleted) {
got_deleted:
		/* Got FILE_DELETE */
		if (!p.second && f.status != file_name_t::DELETED) {
			f.status = file_name_t::DELETED;
			if (f.space != NULL) {
				fil_space_free(space_id, false);
				f.space = NULL;
			}
		}

		ut_ad(f.space == NULL);
	} else if (p.second // the first FILE_MODIFY or FILE_RENAME
		   || f.name != fname.name) {
reload:
		fil_space_t*	space;

		/* Check if the tablespace file exists and contains
		the space_id. If not, ignore the file after displaying
		a note. Abort if there are multiple files with the
		same space_id. */
		switch (fil_ibd_load(space_id, fname.name.c_str(), space)) {
		case FIL_LOAD_OK:
			ut_ad(space != NULL);

			deferred_spaces.remove(space_id);
			if (!f.space) {
				if (f.size
				    || f.flags != f.initial_flags) {
					fil_space_set_recv_size_and_flags(
						space->id, f.size, f.flags);
				}

				f.space = space;
				goto same_space;
			} else if (f.space == space) {
same_space:
				f.name = fname.name;
				f.status = file_name_t::NORMAL;
			} else {
				sql_print_error("InnoDB: Tablespace " UINT32PF
						" has been found"
						" in two places:"
						" '%.*s' and '%.*s'."
						" You must delete"
						" one of them.",
						space_id,
						int(f.name.size()),
						f.name.data(),
						int(fname.name.size()),
						fname.name.data());
				recv_sys.set_corrupt_fs();
			}
			break;

		case FIL_LOAD_ID_CHANGED:
			ut_ad(space == NULL);
			break;

		case FIL_LOAD_NOT_FOUND:
			/* No matching tablespace was found; maybe it
			was renamed, and we will find a subsequent
			FILE_* record. */
			ut_ad(space == NULL);

			if (srv_force_recovery) {
				/* Without innodb_force_recovery,
				missing tablespaces will only be
				reported in
				recv_init_crash_recovery_spaces().
				Enable some more diagnostics when
				forcing recovery. */

				sql_print_information(
					"InnoDB: At LSN: " LSN_PF
					": unable to open file %.*s"
					" for tablespace " UINT32PF,
					recv_sys.lsn,
					int(fname.name.size()),
					fname.name.data(), space_id);
			}
			break;

		case FIL_LOAD_DEFER:
			/** Skip the deferred spaces
			when lsn is already processed */
			if (!if_exists) {
				deferred_spaces.add(
					space_id, fname.name.c_str(), lsn);
			}
			break;
		case FIL_LOAD_INVALID:
			ut_ad(space == NULL);
			if (srv_force_recovery == 0) {
				sql_print_error("InnoDB: Recovery cannot access"
						" file %.*s (tablespace "
						UINT32PF ")", int(len), name,
						space_id);
				sql_print_information("InnoDB: You may set "
						      "innodb_force_recovery=1"
						      " to ignore this and"
						      " possibly get a"
						      " corrupted database.");
				recv_sys.set_corrupt_fs();
				break;
			}

			sql_print_warning("InnoDB: Ignoring changes to"
					  " file %.*s (tablespace "
					  UINT32PF ")"
					  " due to innodb_force_recovery",
					  int(len), name, space_id);
		}
	}
}

void recv_sys_t::close_files()
{
  for (auto &file : files)
    if (file.is_opened())
      file.close();
  files.clear();
  files.shrink_to_fit();
}

/** Clean up after recv_sys_t::create() */
void recv_sys_t::close()
{
  ut_ad(this == &recv_sys);

  if (is_initialised())
  {
    dblwr.pages.clear();
    ut_d(mysql_mutex_lock(&mutex));
    clear();
    deferred_spaces.clear();
    ut_d(mysql_mutex_unlock(&mutex));

    scanned_lsn= 0;
    mysql_mutex_destroy(&mutex);
  }

  recv_spaces.clear();
  renamed_spaces.clear();
  mlog_init.clear();
  close_files();
}

/** Initialize the redo log recovery subsystem. */
void recv_sys_t::create()
{
	ut_ad(this == &recv_sys);
	ut_ad(!is_initialised());
	mysql_mutex_init(recv_sys_mutex_key, &mutex, nullptr);

	apply_log_recs = false;

	len = 0;
	offset = 0;
	lsn = 0;
	scanned_lsn = 1;
	found_corrupt_log = false;
	found_corrupt_fs = false;
	file_checkpoint = 0;

	progress_time = time(NULL);
	ut_ad(pages.empty());
	pages_it = pages.end();
	recv_max_page_lsn = 0;

	memset(truncated_undo_spaces, 0, sizeof truncated_undo_spaces);
	UT_LIST_INIT(blocks, &buf_block_t::unzip_LRU);
}

/** Clear a fully processed set of stored redo log records. */
void recv_sys_t::clear()
{
  mysql_mutex_assert_owner(&mutex);
  apply_log_recs= false;
  ut_ad(!after_apply || found_corrupt_fs || !UT_LIST_GET_LAST(blocks));
  pages.clear();
  pages_it= pages.end();

  for (buf_block_t *block= UT_LIST_GET_LAST(blocks); block; )
  {
    buf_block_t *prev_block= UT_LIST_GET_PREV(unzip_LRU, block);
    ut_ad(block->page.state() == buf_page_t::MEMORY);
    UT_LIST_REMOVE(blocks, block);
    MEM_MAKE_ADDRESSABLE(block->page.frame, srv_page_size);
    buf_block_free(block);
    block= prev_block;
  }
}

/** Free most recovery data structures. */
void recv_sys_t::debug_free()
{
  ut_ad(this == &recv_sys);
  ut_ad(is_initialised());
  mysql_mutex_lock(&mutex);

  recovery_on= false;
  pages.clear();
  pages_it= pages.end();

  mysql_mutex_unlock(&mutex);
}


/** Free a redo log snippet.
@param data buffer allocated in add() */
inline void recv_sys_t::free(const void *data)
{
  ut_ad(!ut_align_offset(data, ALIGNMENT));
  data= page_align(data);
  mysql_mutex_assert_owner(&mutex);

  /* MDEV-14481 FIXME: To prevent race condition with buf_pool.resize(),
  we must acquire and hold the buffer pool mutex here. */
  ut_ad(!buf_pool.resize_in_progress());

  auto *chunk= buf_pool.chunks;
  for (auto i= buf_pool.n_chunks; i--; chunk++)
  {
    if (data < chunk->blocks->page.frame)
      continue;
    const size_t offs= (reinterpret_cast<const byte*>(data) -
                        chunk->blocks->page.frame) >> srv_page_size_shift;
    if (offs >= chunk->size)
      continue;
    buf_block_t *block= &chunk->blocks[offs];
    ut_ad(block->page.frame == data);
    ut_ad(block->page.state() == buf_page_t::MEMORY);
    ut_ad(static_cast<uint16_t>(block->page.access_time - 1) <
          srv_page_size);
    unsigned a= block->page.access_time;
    ut_ad(a >= 1U << 16);
    a-= 1U << 16;
    block->page.access_time= a;
    if (!(a >> 16))
    {
      UT_LIST_REMOVE(blocks, block);
      MEM_MAKE_ADDRESSABLE(block->page.frame, srv_page_size);
      buf_block_free(block);
    }
    return;
  }
  ut_ad(0);
}


<<<<<<< HEAD
/** @return whether a log_t::FORMAT_10_5 log block checksum matches */
static bool recv_check_log_block(const byte *buf)
=======
/** Read a log segment to log_sys.buf.
@param[in,out]	start_lsn	in: read area start,
out: the last read valid lsn
@param[in]	end_lsn		read area end
@return	whether no invalid blocks (e.g checksum mismatch) were found */
bool log_t::file::read_log_seg(lsn_t* start_lsn, lsn_t end_lsn)
{
	ulint	len;
	bool success = true;
	mysql_mutex_assert_owner(&log_sys.mutex);
	ut_ad(!(*start_lsn % OS_FILE_LOG_BLOCK_SIZE));
	ut_ad(!(end_lsn % OS_FILE_LOG_BLOCK_SIZE));
	byte* buf = log_sys.buf;
loop:
	lsn_t source_offset = calc_lsn_offset_old(*start_lsn);

	ut_a(end_lsn - *start_lsn <= ULINT_MAX);
	len = (ulint) (end_lsn - *start_lsn);

	ut_ad(len != 0);

	const bool at_eof = (source_offset % file_size) + len > file_size;
	if (at_eof) {
		/* If the above condition is true then len (which is ulint)
		is > the expression below, so the typecast is ok */
		len = ulint(file_size - (source_offset % file_size));
	}

	log_sys.n_log_ios++;

	ut_a((source_offset >> srv_page_size_shift) <= ULINT_MAX);

	if (recv_sys.read(source_offset, {buf, len}))
		return false;

	for (ulint l = 0; l < len; l += OS_FILE_LOG_BLOCK_SIZE,
		     buf += OS_FILE_LOG_BLOCK_SIZE,
		     (*start_lsn) += OS_FILE_LOG_BLOCK_SIZE) {
		const ulint block_number = log_block_get_hdr_no(buf);

		if (block_number != log_block_convert_lsn_to_no(*start_lsn)) {
			/* Garbage or an incompletely written log block.
			We will not report any error, because this can
			happen when InnoDB was killed while it was
			writing redo log. We simply treat this as an
			abrupt end of the redo log. */
fail:
			end_lsn = *start_lsn;
			success = false;
			break;
		}

		ulint crc = log_block_calc_checksum_crc32(buf);
		ulint cksum = log_block_get_checksum(buf);

		DBUG_EXECUTE_IF("log_intermittent_checksum_mismatch", {
				static int block_counter;
				if (block_counter++ == 0) {
					cksum = crc + 1;
				}
			});

		DBUG_EXECUTE_IF("log_checksum_mismatch", { cksum = crc + 1; });

		if (UNIV_UNLIKELY(crc != cksum)) {
			ib::error_or_warn(srv_operation!=SRV_OPERATION_BACKUP)
				<< "Invalid log block checksum. block: "
				<< block_number
				<< " checkpoint no: "
				<< log_block_get_checkpoint_no(buf)
				<< " expected: " << crc
				<< " found: " << cksum;
			goto fail;
		}

		if (is_encrypted()
		    && !log_crypt(buf, *start_lsn,
				  OS_FILE_LOG_BLOCK_SIZE,
				  LOG_DECRYPT)) {
			goto fail;
		}

		ulint dl = log_block_get_data_len(buf);
		if (dl < LOG_BLOCK_HDR_SIZE
		    || (dl != OS_FILE_LOG_BLOCK_SIZE
			&& dl > log_sys.trailer_offset())) {
			recv_sys.set_corrupt_log();
			goto fail;
		}
	}

	if (recv_sys.report(time(NULL))) {
		ib::info() << "Read redo log up to LSN=" << *start_lsn;
		service_manager_extend_timeout(INNODB_EXTEND_TIMEOUT_INTERVAL,
			"Read redo log up to LSN=" LSN_PF,
			*start_lsn);
	}

	if (*start_lsn != end_lsn) {
		goto loop;
	}

	return(success);
}



/********************************************************//**
Copies a log segment from the most up-to-date log group to the other log
groups, so that they all contain the latest log data. Also writes the info
about the latest checkpoint to the groups, and inits the fields in the group
memory structs to up-to-date values. */
static
void
recv_synchronize_groups()
{
	const lsn_t recovered_lsn = recv_sys.recovered_lsn;

	/* Read the last recovered log block to the recovery system buffer:
	the block is always incomplete */

	lsn_t start_lsn = ut_uint64_align_down(recovered_lsn,
					       OS_FILE_LOG_BLOCK_SIZE);
	log_sys.log.read_log_seg(&start_lsn,
				 start_lsn + OS_FILE_LOG_BLOCK_SIZE);
	log_sys.log.set_fields(recovered_lsn);

	/* Copy the checkpoint info to the log; remember that we have
	incremented checkpoint_no by one, and the info will not be written
	over the max checkpoint info, thus making the preservation of max
	checkpoint info on disk certain */

	if (!srv_read_only_mode) {
		log_write_checkpoint_info(0);
		mysql_mutex_lock(&log_sys.mutex);
	}
}

/** Check the consistency of a log header block.
@param[in]	log header block
@return true if ok */
static
bool
recv_check_log_header_checksum(
	const byte*	buf)
{
	return(log_block_get_checksum(buf)
	       == log_block_calc_checksum_crc32(buf));
}

static bool redo_file_sizes_are_correct()
>>>>>>> 6991b1c4
{
  return mach_read_from_4(my_assume_aligned<4>(508 + buf)) ==
    my_crc32c(0, buf, 508);
}

/** Calculate the checksum for a log block using the pre-10.2.2 algorithm. */
inline uint32_t log_block_calc_checksum_format_0(const byte *b)
{
  uint32_t sum= 1;
  const byte *const end= &b[512 - 4];

  for (uint32_t sh= 0; b < end; )
  {
    sum&= 0x7FFFFFFFUL;
    sum+= uint32_t{*b} << sh++;
    sum+= *b++;
    if (sh > 24)
      sh= 0;
  }

  return sum;
}

/** Determine if a redo log from before MariaDB 10.2.2 is clean.
@return error code
@retval DB_SUCCESS      if the redo log is clean
@retval DB_CORRUPTION   if the redo log is corrupted
@retval DB_ERROR        if the redo log is not empty */
ATTRIBUTE_COLD static dberr_t recv_log_recover_pre_10_2()
{
  uint64_t max_no= 0;

  ut_ad(log_sys.format == 0);

  /** Offset of the first checkpoint checksum */
  constexpr uint CHECKSUM_1= 288;
  /** Offset of the second checkpoint checksum */
  constexpr uint CHECKSUM_2= CHECKSUM_1 + 4;
  /** the checkpoint LSN field */
  constexpr uint CHECKPOINT_LSN= 8;
  /** Most significant bits of the checkpoint offset */
  constexpr uint OFFS_HI= CHECKSUM_2 + 12;
  /** Least significant bits of the checkpoint offset */
  constexpr uint OFFS_LO= 16;

  lsn_t source_offset= 0;
  const lsn_t log_size{(log_sys.file_size - 2048) * recv_sys.files_size()};
  for (size_t field= 512; field < 2048; field+= 1024)
  {
<<<<<<< HEAD
    const byte *buf= log_sys.buf + field;
=======
    if (dberr_t err= log_sys.log.read(field, {buf, OS_FILE_LOG_BLOCK_SIZE}))
      return err;
>>>>>>> 6991b1c4

    if (static_cast<uint32_t>(ut_fold_binary(buf, CHECKSUM_1)) !=
        mach_read_from_4(buf + CHECKSUM_1) ||
        static_cast<uint32_t>(ut_fold_binary(buf + CHECKPOINT_LSN,
                                             CHECKSUM_2 - CHECKPOINT_LSN)) !=
        mach_read_from_4(buf + CHECKSUM_2))
    {
      DBUG_PRINT("ib_log", ("invalid pre-10.2.2 checkpoint %zu", field));
      continue;
    }

    if (!log_crypt_101_read_checkpoint(buf))
    {
      sql_print_error("InnoDB: Decrypting checkpoint failed");
      continue;
    }

    const uint64_t checkpoint_no= mach_read_from_8(buf);

    DBUG_PRINT("ib_log", ("checkpoint " UINT64PF " at " LSN_PF " found",
                          checkpoint_no,
                          mach_read_from_8(buf + CHECKPOINT_LSN)));

    if (checkpoint_no < max_no)
      continue;

    const lsn_t o= lsn_t{mach_read_from_4(buf + OFFS_HI)} << 32 |
      mach_read_from_4(buf + OFFS_LO);
    if (o >= 0x80c && (o & ~511) + 512 < log_size)
    {
      max_no= checkpoint_no;
      log_sys.next_checkpoint_lsn= mach_read_from_8(buf + CHECKPOINT_LSN);
      source_offset= o;
    }
  }

  const char *uag= srv_operation == SRV_OPERATION_NORMAL
    ? "InnoDB: Upgrade after a crash is not supported."
    : "mariadb-backup --prepare is not possible.";

  if (!log_sys.next_checkpoint_lsn)
  {
    sql_print_error("%s"
                    " This redo log was created before MariaDB 10.2.2,"
                    " and we did not find a valid checkpoint."
                    " Please follow the instructions at"
                    " https://mariadb.com/kb/en/library/upgrading/", uag);
    return DB_ERROR;
  }

  static const char pre_10_2[]=
    " This redo log was created before MariaDB 10.2.2";

<<<<<<< HEAD
  byte *buf= const_cast<byte*>(field_ref_zero);

  if (source_offset < (log_sys.is_pmem() ? log_sys.file_size : 4096))
    memcpy_aligned<512>(buf, &log_sys.buf[source_offset & ~511], 512);
  else
    if (dberr_t err= recv_sys.read(source_offset & ~511, {buf, 512}))
      return err;
=======
  if (dberr_t err= recv_sys.read(source_offset & ~511, {buf, 512}))
    return err;
>>>>>>> 6991b1c4

  if (log_block_calc_checksum_format_0(buf) !=
      mach_read_from_4(my_assume_aligned<4>(buf + 508)) &&
      !log_crypt_101_read_block(buf, log_sys.next_checkpoint_lsn))
  {
    sql_print_error("%s%s, and it appears corrupted.", uag, pre_10_2);
    return DB_CORRUPTION;
  }

  if (mach_read_from_2(buf + 4) == (source_offset & 511))
    return DB_SUCCESS;

  if (buf[20 + 32 * 9] == 2)
    sql_print_error("InnoDB: Cannot decrypt log for upgrading."
                    " The encrypted log was created before MariaDB 10.2.2.");
  else
    sql_print_error("%s%s. You must start up and shut down"
                    " MariaDB 10.1 or MySQL 5.6 or earlier"
                    " on the data directory.",
                    uag, pre_10_2);

  return DB_ERROR;
}

/** Determine if a redo log from MariaDB 10.2.2, 10.3, 10.4, or 10.5 is clean.
@param lsn_offset  checkpoint LSN offset
@return	error code
@retval	DB_SUCCESS	if the redo log is clean
@retval	DB_CORRUPTION	if the redo log is corrupted
@retval	DB_ERROR	if the redo log is not empty */
static dberr_t recv_log_recover_10_5(lsn_t lsn_offset)
{
  byte *buf= const_cast<byte*>(field_ref_zero);

  if (lsn_offset < (log_sys.is_pmem() ? log_sys.file_size : 4096))
    memcpy_aligned<512>(buf, &log_sys.buf[lsn_offset & ~511], 512);
  else
  {
    if (dberr_t err= recv_sys.read(lsn_offset & ~lsn_t{4095}, {buf, 4096}))
      return err;
    buf+= lsn_offset & 0xe00;
  }

<<<<<<< HEAD
  if (!recv_check_log_block(buf))
  {
    sql_print_error("InnoDB: Invalid log header checksum");
    return DB_CORRUPTION;
  }
=======
	if (dberr_t err=
	    recv_sys.read(source_offset & ~lsn_t(OS_FILE_LOG_BLOCK_SIZE - 1),
		      {buf, OS_FILE_LOG_BLOCK_SIZE}))
		return err;

	ulint crc = log_block_calc_checksum_crc32(buf);
	ulint cksum = log_block_get_checksum(buf);

	if (UNIV_UNLIKELY(crc != cksum)) {
		ib::error() << "Invalid log block checksum."
			    << " block: "
			    << log_block_get_hdr_no(buf)
			    << " checkpoint no: "
			    << log_block_get_checkpoint_no(buf)
			    << " expected: " << crc
			    << " found: " << cksum;
		return DB_CORRUPTION;
	}
>>>>>>> 6991b1c4

  if (log_sys.is_encrypted() &&
      !log_decrypt(buf, log_sys.next_checkpoint_lsn & ~511, 512))
    return DB_ERROR;

  /* On a clean shutdown, the redo log will be logically empty
  after the checkpoint lsn. */

  if (mach_read_from_2(my_assume_aligned<2>(buf + 4)) != (lsn_offset & 511))
    return DB_ERROR;

  return DB_SUCCESS;
}

dberr_t recv_sys_t::find_checkpoint()
{
<<<<<<< HEAD
  bool wrong_size= false;
  byte *buf;
=======
	ib_uint64_t	max_no;
	ib_uint64_t	checkpoint_no;
	ulint		field;
	byte*		buf;

	max_no = 0;
	*max_field = 0;

	buf = log_sys.checkpoint_buf;

	if (dberr_t err= log_sys.log.read(0, {buf, OS_FILE_LOG_BLOCK_SIZE}))
		return err;
	/* Check the header page checksum. There was no
	checksum in the first redo log format (version 0). */
	log_sys.log.format = mach_read_from_4(buf + LOG_HEADER_FORMAT);
	log_sys.log.subformat = log_sys.log.format != log_t::FORMAT_3_23
		? mach_read_from_4(buf + LOG_HEADER_SUBFORMAT)
		: 0;
	if (log_sys.log.format != log_t::FORMAT_3_23
	    && !recv_check_log_header_checksum(buf)) {
		sql_print_error("InnoDB: Invalid redo log header checksum.");
		return DB_CORRUPTION;
	}
>>>>>>> 6991b1c4

  ut_ad(pages.empty());
  pages_it= pages.end();

  if (files.empty())
  {
    file_checkpoint= 0;
    std::string path{get_log_file_path()};
    bool success;
    os_file_t file{os_file_create_func(path.c_str(),
                                       OS_FILE_OPEN | OS_FILE_ON_ERROR_NO_EXIT,
                                       OS_FILE_NORMAL, OS_LOG_FILE,
                                       srv_read_only_mode, &success)};
    if (file == OS_FILE_CLOSED)
      return DB_ERROR;
    const os_offset_t size{os_file_get_size(file)};
    if (!size)
    {
      if (srv_operation != SRV_OPERATION_NORMAL)
        goto too_small;
    }
    else if (size < log_t::START_OFFSET + SIZE_OF_FILE_CHECKPOINT)
    {
    too_small:
      sql_print_error("InnoDB: File %.*s is too small",
                      int(path.size()), path.data());
    err_exit:
      os_file_close(file);
      return DB_ERROR;
    }
    else if (!log_sys.attach(file, size))
      goto err_exit;
    else
      file= OS_FILE_CLOSED;

    recv_sys.files.emplace_back(file);
    for (int i= 1; i < 101; i++)
    {
      path= get_log_file_path(LOG_FILE_NAME_PREFIX).append(std::to_string(i));
      file= os_file_create_func(path.c_str(),
                                OS_FILE_OPEN | OS_FILE_ON_ERROR_NO_EXIT |
                                OS_FILE_ON_ERROR_SILENT,
                                OS_FILE_NORMAL, OS_LOG_FILE, true, &success);
      if (file == OS_FILE_CLOSED)
        break;
      const os_offset_t sz{os_file_get_size(file)};
      if (size != sz)
      {
        sql_print_error("InnoDB: Log file %.*s is of different size " UINT64PF
                        " bytes than other log files " UINT64PF " bytes!",
                        int(path.size()), path.data(), sz, size);
        wrong_size= true;
      }
      recv_sys.files.emplace_back(file);
    }

<<<<<<< HEAD
    if (!size)
    {
      if (wrong_size)
        return DB_CORRUPTION;
      if (log_sys.next_checkpoint_lsn < 8204)
      {
        /* Before MDEV-14425, InnoDB had a minimum LSN of 8192+12=8204.
        Likewise, mariadb-backup --prepare would create an empty
        ib_logfile0 after applying the log. We will allow an upgrade
        from such an empty log.

        If a user replaces the redo log with an empty file and the
        FIL_PAGE_FILE_FLUSH_LSN field was zero in the system
        tablespace (see SysTablespace::read_lsn_and_check_flags()) we
        must refuse to start up. */
        sql_print_error("InnoDB: ib_logfile0 is empty, and LSN is unknown.");
        return DB_CORRUPTION;
      }
      lsn= log_sys.next_checkpoint_lsn;
      log_sys.format= log_t::FORMAT_3_23;
      goto upgrade;
    }
  }
  else
    ut_ad(srv_operation == SRV_OPERATION_BACKUP);
  log_sys.next_checkpoint_lsn= 0;
  lsn= 0;
  buf= my_assume_aligned<4096>(log_sys.buf);
  if (!log_sys.is_pmem())
    if (dberr_t err= log_sys.log.read(0, {buf, 4096}))
      return err;
  /* Check the header page checksum. There was no
  checksum in the first redo log format (version 0). */
  log_sys.format= mach_read_from_4(buf + LOG_HEADER_FORMAT);
  if (log_sys.format == log_t::FORMAT_3_23)
  {
    if (wrong_size)
      return DB_CORRUPTION;
    if (dberr_t err= recv_log_recover_pre_10_2())
      return err;
  upgrade:
    memset_aligned<4096>(const_cast<byte*>(field_ref_zero), 0, 4096);
    /* Mark the redo log for upgrading. */
    log_sys.last_checkpoint_lsn= log_sys.next_checkpoint_lsn;
    log_sys.set_recovered_lsn(log_sys.next_checkpoint_lsn);
    lsn= file_checkpoint= log_sys.next_checkpoint_lsn;
    log_sys.next_checkpoint_no= 0;
    return DB_SUCCESS;
  }
=======
	for (field = LOG_CHECKPOINT_1; field <= LOG_CHECKPOINT_2;
	     field += LOG_CHECKPOINT_2 - LOG_CHECKPOINT_1) {
		if (dberr_t err= log_sys.log.read(field, {buf, OS_FILE_LOG_BLOCK_SIZE}))
			return err;
>>>>>>> 6991b1c4

  if (!recv_check_log_block(buf))
  {
    sql_print_error("InnoDB: Invalid log header checksum");
    return DB_CORRUPTION;
  }

  const lsn_t first_lsn{mach_read_from_8(buf + LOG_HEADER_START_LSN)};
  log_sys.set_first_lsn(first_lsn);
  char creator[LOG_HEADER_CREATOR_END - LOG_HEADER_CREATOR + 1];
  memcpy(creator, buf + LOG_HEADER_CREATOR, sizeof creator);
  /* Ensure that the string is NUL-terminated. */
  creator[LOG_HEADER_CREATOR_END - LOG_HEADER_CREATOR]= 0;

  lsn_t lsn_offset= 0;

  switch (log_sys.format) {
  default:
    sql_print_error("InnoDB: Unsupported redo log format."
                    " The redo log was created with %s.", creator);
    return DB_ERROR;
  case log_t::FORMAT_10_8:
    if (files.size() != 1)
    {
      sql_print_error("InnoDB: Expecting only ib_logfile0");
      return DB_CORRUPTION;
    }

    if (*reinterpret_cast<const uint32_t*>(buf + LOG_HEADER_FORMAT + 4) ||
        first_lsn < log_t::FIRST_LSN)
    {
      sql_print_error("InnoDB: Invalid ib_logfile0 header block;"
                      " the log was created with %s.", creator);
      return DB_CORRUPTION;
    }

    if (!mach_read_from_4(buf + LOG_HEADER_CREATOR_END));
    else if (!log_crypt_read_header(buf + LOG_HEADER_CREATOR_END))
    {
      sql_print_error("InnoDB: Reading log encryption info failed;"
                      " the log was created with %s.", creator);
      return DB_ERROR;
    }
    else
      log_sys.format= log_t::FORMAT_ENC_10_8;

    for (size_t field= log_t::CHECKPOINT_1; field <= log_t::CHECKPOINT_2;
         field+= log_t::CHECKPOINT_2 - log_t::CHECKPOINT_1)
    {
      if (log_sys.is_pmem())
        buf= log_sys.buf + field;
      else
        if (dberr_t err= log_sys.log.read(field,
                                          {buf, log_sys.get_block_size()}))
          return err;
      const lsn_t checkpoint_lsn{mach_read_from_8(buf)};
      const lsn_t end_lsn{mach_read_from_8(buf + 8)};
      if (checkpoint_lsn < first_lsn || end_lsn < checkpoint_lsn ||
          memcmp(buf + 16, field_ref_zero, 60 - 16) ||
          my_crc32c(0, buf, 60) != mach_read_from_4(buf + 60))
      {
        DBUG_PRINT("ib_log", ("invalid checkpoint at %zu", field));
        continue;
      }

      if (checkpoint_lsn >= log_sys.next_checkpoint_lsn)
      {
        log_sys.next_checkpoint_lsn= checkpoint_lsn;
        log_sys.next_checkpoint_no= field == log_t::CHECKPOINT_1;
        lsn= end_lsn;
      }
    }
    if (!log_sys.next_checkpoint_lsn)
      goto got_no_checkpoint;
    if (!memcmp(creator, "Backup ", 7))
      srv_start_after_restore= true;
    return DB_SUCCESS;
  case log_t::FORMAT_10_5:
  case log_t::FORMAT_10_5 | log_t::FORMAT_ENCRYPTED:
    if (files.size() != 1)
    {
      sql_print_error("InnoDB: Expecting only ib_logfile0");
      return DB_CORRUPTION;
    }
    /* fall through */
  case log_t::FORMAT_10_2:
  case log_t::FORMAT_10_2 | log_t::FORMAT_ENCRYPTED:
  case log_t::FORMAT_10_3:
  case log_t::FORMAT_10_3 | log_t::FORMAT_ENCRYPTED:
  case log_t::FORMAT_10_4:
  case log_t::FORMAT_10_4 | log_t::FORMAT_ENCRYPTED:
    uint64_t max_no= 0;
    const lsn_t log_size{(log_sys.file_size - 2048) * files.size()};
    for (size_t field= 512; field < 2048; field += 1024)
    {
      const byte *b = buf + field;

      if (!recv_check_log_block(b))
      {
        DBUG_PRINT("ib_log", ("invalid checkpoint checksum at %zu", field));
        continue;
      }

      if (log_sys.is_encrypted() && !log_crypt_read_checkpoint_buf(b))
      {
        sql_print_error("InnoDB: Reading checkpoint encryption info failed.");
        continue;
      }

      const uint64_t checkpoint_no= mach_read_from_8(b);
      const lsn_t checkpoint_lsn= mach_read_from_8(b + 8);
      DBUG_PRINT("ib_log", ("checkpoint " UINT64PF " at " LSN_PF " found",
                            checkpoint_no, checkpoint_lsn));
      const lsn_t o{mach_read_from_8(b + 16)};
      if (checkpoint_no >= max_no && o >= 0x80c && (o & ~511) + 512 < log_size)
      {
        max_no= checkpoint_no;
        log_sys.next_checkpoint_lsn= checkpoint_lsn;
        log_sys.next_checkpoint_no= field == 512;
        lsn_offset= mach_read_from_8(b + 16);
      }
    }
  }

  if (!log_sys.next_checkpoint_lsn)
  {
  got_no_checkpoint:
    sql_print_error("InnoDB: No valid checkpoint was found;"
                    " the log was created with %s.", creator);
    return DB_ERROR;
  }

  if (wrong_size)
    return DB_CORRUPTION;

  if (dberr_t err= recv_log_recover_10_5(lsn_offset))
  {
    const char *msg1, *msg2, *msg3;
    msg1= srv_operation == SRV_OPERATION_NORMAL
      ? "InnoDB: Upgrade after a crash is not supported."
      : "mariadb-backup --prepare is not possible.";

    if (err == DB_ERROR)
    {
      msg2= srv_operation == SRV_OPERATION_NORMAL
        ? ". You must start up and shut down MariaDB "
        : ". You must use mariadb-backup ";
      msg3= (log_sys.format & ~log_t::FORMAT_ENCRYPTED) == log_t::FORMAT_10_5
        ? "10.7 or earlier." : "10.4 or earlier.";
    }
    else
      msg2= ", and it appears corrupted.", msg3= "";

    sql_print_error("%s The redo log was created with %s%s%s",
                    msg1, creator, msg2, msg3);
    return err;
  }

  goto upgrade;
}

/** Trim old log records for a page.
@param start_lsn oldest log sequence number to preserve
@return whether all the log for the page was trimmed */
inline bool page_recv_t::trim(lsn_t start_lsn)
{
  while (log.head)
  {
    if (log.head->lsn > start_lsn) return false;
    last_offset= 1; /* the next record must not be same_page */
    log_rec_t *next= log.head->next;
    recv_sys.free(log.head);
    log.head= next;
  }
  log.tail= nullptr;
  return true;
}


void page_recv_t::recs_t::rewind(lsn_t start_lsn)
{
  mysql_mutex_assert_owner(&recv_sys.mutex);
  log_phys_t *trim= static_cast<log_phys_t*>(head);
  ut_ad(trim);
  while (log_phys_t *next= static_cast<log_phys_t*>(trim->next))
  {
    ut_ad(trim->start_lsn < start_lsn);
    if (next->start_lsn == start_lsn)
      break;
    trim= next;
  }
  tail= trim;
  log_rec_t *l= tail->next;
  tail->next= nullptr;
  while (l)
  {
    log_rec_t *next= l->next;
    recv_sys.free(l);
    l= next;
  }
}


void page_recv_t::recs_t::clear()
{
  mysql_mutex_assert_owner(&recv_sys.mutex);
  for (const log_rec_t *l= head; l; )
  {
    const log_rec_t *next= l->next;
    recv_sys.free(l);
    l= next;
  }
  head= tail= nullptr;
}

/** Ignore any earlier redo log records for this page. */
inline void page_recv_t::will_not_read()
{
  ut_ad(!being_processed);
  skip_read= true;
  log.clear();
}

void recv_sys_t::erase(map::iterator p)
{
  ut_ad(p->second.being_processed <= 0);
  p->second.log.clear();
  pages.erase(p);
}

/** Free log for processed pages. */
void recv_sys_t::garbage_collect()
{
  mysql_mutex_assert_owner(&mutex);

  if (pages_it != pages.end() && pages_it->second.being_processed < 0)
    pages_it= pages.end();

  for (map::iterator p= pages.begin(); p != pages.end(); )
  {
    if (p->second.being_processed < 0)
    {
      map::iterator r= p++;
      erase(r);
    }
    else
      p++;
  }
}

/** Allocate a block from the buffer pool for recv_sys.pages */
ATTRIBUTE_COLD buf_block_t *recv_sys_t::add_block()
{
  for (bool freed= false;;)
  {
    const auto rs= UT_LIST_GET_LEN(blocks) * 2;
    mysql_mutex_lock(&buf_pool.mutex);
    const auto bs=
      UT_LIST_GET_LEN(buf_pool.free) + UT_LIST_GET_LEN(buf_pool.LRU);
    if (UNIV_LIKELY(bs > BUF_LRU_MIN_LEN || rs < bs))
    {
      buf_block_t *block= buf_LRU_get_free_block(true);
      mysql_mutex_unlock(&buf_pool.mutex);
      return block;
    }
    /* out of memory: redo log occupies more than 1/3 of buf_pool
    and there are fewer than BUF_LRU_MIN_LEN pages left */
    mysql_mutex_unlock(&buf_pool.mutex);
    if (freed)
      return nullptr;
    freed= true;
    garbage_collect();
  }
}

/** Wait for buffer pool to become available. */
ATTRIBUTE_COLD void recv_sys_t::wait_for_pool(size_t pages)
{
  mysql_mutex_unlock(&mutex);
  os_aio_wait_until_no_pending_reads(false);
  mysql_mutex_lock(&mutex);
  garbage_collect();
  mysql_mutex_lock(&buf_pool.mutex);
  bool need_more= UT_LIST_GET_LEN(buf_pool.free) < pages;
  mysql_mutex_unlock(&buf_pool.mutex);
  if (need_more)
    buf_flush_sync_batch(lsn);
}

/** Register a redo log snippet for a page.
@param it       page iterator
@param start_lsn start LSN of the mini-transaction
@param lsn      @see mtr_t::commit_lsn()
@param l        redo log snippet
@param len      length of l, in bytes
@return whether we ran out of memory */
ATTRIBUTE_NOINLINE
bool recv_sys_t::add(map::iterator it, lsn_t start_lsn, lsn_t lsn,
                     const byte *l, size_t len)
{
  mysql_mutex_assert_owner(&mutex);
  page_recv_t &recs= it->second;
  buf_block_t *block;

  switch (*l & 0x70) {
  case FREE_PAGE: case INIT_PAGE:
    recs.will_not_read();
    mlog_init.add(it->first, start_lsn); /* FIXME: remove this! */
    /* fall through */
  default:
    log_phys_t *tail= static_cast<log_phys_t*>(recs.log.last());
    if (!tail)
      break;
    if (tail->start_lsn != start_lsn)
      break;
    ut_ad(tail->lsn == lsn);
    block= UT_LIST_GET_LAST(blocks);
    ut_ad(block);
    const size_t used= static_cast<uint16_t>(block->page.access_time - 1) + 1;
    ut_ad(used >= ALIGNMENT);
    const byte *end= const_cast<const log_phys_t*>(tail)->end();
    if (!((reinterpret_cast<size_t>(end + len) ^
           reinterpret_cast<size_t>(end)) & ~(ALIGNMENT - 1)))
    {
      /* Use already allocated 'padding' bytes */
append:
      MEM_MAKE_ADDRESSABLE(end + 1, len);
      /* Append to the preceding record for the page */
      tail->append(l, len);
      return false;
    }
    if (end <= &block->page.frame[used - ALIGNMENT] ||
        &block->page.frame[used] >= end)
      break; /* Not the last allocated record in the page */
    const size_t new_used= static_cast<size_t>
      (end - block->page.frame + len + 1);
    ut_ad(new_used > used);
    if (new_used > srv_page_size)
      break;
    block->page.access_time= (block->page.access_time & ~0U << 16) |
      ut_calc_align<uint16_t>(static_cast<uint16_t>(new_used), ALIGNMENT);
    goto append;
  }

  const size_t size{log_phys_t::alloc_size(len)};
  ut_ad(size <= srv_page_size);
  void *buf;
  block= UT_LIST_GET_FIRST(blocks);
  if (UNIV_UNLIKELY(!block))
  {
  create_block:
    block= add_block();
    if (UNIV_UNLIKELY(!block))
      return true;
    block->page.access_time= 1U << 16 |
      ut_calc_align<uint16_t>(static_cast<uint16_t>(size), ALIGNMENT);
    static_assert(ut_is_2pow(ALIGNMENT), "ALIGNMENT must be a power of 2");
    UT_LIST_ADD_FIRST(blocks, block);
    MEM_MAKE_ADDRESSABLE(block->page.frame, size);
    MEM_NOACCESS(block->page.frame + size, srv_page_size - size);
    buf= block->page.frame;
  }
  else
  {
    size_t free_offset= static_cast<uint16_t>(block->page.access_time);
    ut_ad(!ut_2pow_remainder(free_offset, ALIGNMENT));
    if (UNIV_UNLIKELY(!free_offset))
    {
      ut_ad(srv_page_size == 65536);
      goto create_block;
    }
    ut_ad(free_offset <= srv_page_size);
    free_offset+= size;

    if (free_offset > srv_page_size)
      goto create_block;

    block->page.access_time= ((block->page.access_time >> 16) + 1) << 16 |
      ut_calc_align<uint16_t>(static_cast<uint16_t>(free_offset), ALIGNMENT);
    MEM_MAKE_ADDRESSABLE(block->page.frame + free_offset - size, size);
    buf= block->page.frame + free_offset - size;
  }

  recs.log.append(new (my_assume_aligned<ALIGNMENT>(buf))
                  log_phys_t{start_lsn, lsn, l, len});
  return false;
}

/** Store/remove the freed pages in fil_name_t of recv_spaces.
@param[in]	page_id		freed or init page_id
@param[in]	freed		TRUE if page is freed */
static void store_freed_or_init_rec(page_id_t page_id, bool freed)
{
  uint32_t space_id= page_id.space();
  uint32_t page_no= page_id.page_no();
  if (is_predefined_tablespace(space_id))
  {
    if (!srv_immediate_scrub_data_uncompressed)
      return;
    fil_space_t *space;
    if (space_id == TRX_SYS_SPACE)
      space= fil_system.sys_space;
    else
      space= fil_space_get(space_id);

    space->free_page(page_no, freed);
    return;
  }

  recv_spaces_t::iterator i= recv_spaces.lower_bound(space_id);
  if (i != recv_spaces.end() && i->first == space_id)
  {
    if (freed)
      i->second.add_freed_page(page_no);
    else
      i->second.remove_freed_page(page_no);
  }
}

/** Wrapper for log_sys.buf[] between recv_sys.offset and recv_sys.len */
struct recv_buf
{
  bool is_pmem() const noexcept { return log_sys.is_pmem(); }

  const byte *ptr;

  constexpr recv_buf(const byte *ptr) : ptr(ptr) {}
  constexpr bool operator==(const recv_buf other) const
  { return ptr == other.ptr; }

  static const byte *end() { return &log_sys.buf[recv_sys.len]; }

  const char *get_filename(byte*, size_t) const noexcept
  { return reinterpret_cast<const char*>(ptr); }

  bool is_eof(size_t len= 0) const noexcept { return ptr + len >= end(); }

  byte operator*() const noexcept
  {
    ut_ad(ptr >= log_sys.buf);
    ut_ad(ptr < end());
    return *ptr;
  }
  byte operator[](size_t size) const noexcept { return *(*this + size); }
  recv_buf operator+(size_t len) const noexcept
  { recv_buf r{*this}; return r+= len; }
  recv_buf &operator++() noexcept { return *this+= 1; }
  recv_buf &operator+=(size_t len) noexcept { ptr+= len; return *this; }

  size_t operator-(const recv_buf start) const noexcept
  {
    ut_ad(ptr >= start.ptr);
    return size_t(ptr - start.ptr);
  }

  uint32_t crc32c(const recv_buf start) const noexcept
  {
    return my_crc32c(0, start.ptr, ptr - start.ptr);
  }

  void *memcpy(void *buf, size_t size) const noexcept
  {
    ut_ad(size);
    ut_ad(!is_eof(size - 1));
    return ::memcpy(buf, ptr, size);
  }

  bool is_zero(size_t size) const noexcept
  {
    ut_ad(!is_eof(size));
    return !memcmp(ptr, field_ref_zero, size);
  }

  uint64_t read8() const noexcept
  { ut_ad(!is_eof(7)); return mach_read_from_8(ptr); }
  uint32_t read4() const noexcept
  { ut_ad(!is_eof(3)); return mach_read_from_4(ptr); }

  /** Update the pointer if the new pointer is within the buffer. */
  bool set_if_contains(const byte *pos) noexcept
  {
    if (pos > end() || pos < ptr)
      return false;
    ptr= pos;
    return true;
  }

  /** Get the contiguous, unencrypted buffer.
  @param buf         return value of copy_if_needed()
  @param start       start of the mini-transaction
  @param decrypt_buf possibly, a copy of the mini-transaction
  @return contiguous, non-encrypted buffer */
  const byte *get_buf(const byte *buf, const recv_buf start,
                      const byte *decrypt_buf) const noexcept
  { return ptr == buf ? start.ptr : decrypt_buf; }

  /** Copy and decrypt a log record if needed.
  @param iv    initialization vector
  @param tmp   buffer for the decrypted log record
  @param start un-encrypted start of the log record
  @param len   length of the possibly encrypted part, in bytes */
  const byte *copy_if_needed(const byte *iv, byte *tmp, recv_buf start,
                             size_t len)
  {
    ut_ad(*this - start + len <= srv_page_size);
    if (!len || !log_sys.is_encrypted())
      return ptr;
    const size_t s(*this - start);
    start.memcpy(tmp, s);
    return log_decrypt_buf(iv, tmp + s, ptr, static_cast<uint>(len));
  }
};

#ifdef HAVE_PMEM
/** Ring buffer wrapper for log_sys.buf[]; recv_sys.len == log_sys.file_size */
struct recv_ring : public recv_buf
{
  static constexpr bool is_pmem() { return true; }

  constexpr recv_ring(const byte *ptr) : recv_buf(ptr) {}

  constexpr static bool is_eof() { return false; }
  constexpr static bool is_eof(size_t) { return false; }

  byte operator*() const noexcept
  {
    ut_ad(ptr >= &log_sys.buf[log_sys.START_OFFSET]);
    ut_ad(ptr < end());
    return *ptr;
  }
  byte operator[](size_t size) const noexcept { return *(*this + size); }
  recv_ring operator+(size_t len) const noexcept
  { recv_ring r{*this}; return r+= len; }
  recv_ring &operator++() noexcept { return *this+= 1; }
  recv_ring &operator+=(size_t len) noexcept
  {
    ut_ad(ptr < end());
    ut_ad(ptr >= &log_sys.buf[log_sys.START_OFFSET]);
    ut_ad(len < recv_sys.MTR_SIZE_MAX * 2);
    ptr+= len;
    if (ptr >= end())
    {
      ptr-= recv_sys.len - log_sys.START_OFFSET;
      ut_ad(ptr >= &log_sys.buf[log_sys.START_OFFSET]);
      ut_ad(ptr < end());
    }
    return *this;
  }
  size_t operator-(const recv_ring start) const noexcept
  {
    auto s= ptr - start.ptr;
    return s >= 0
      ? size_t(s)
      : size_t(s + recv_sys.len - log_sys.START_OFFSET);
  }

  uint32_t crc32c(const recv_ring start) const noexcept
  {
    return ptr >= start.ptr
      ? my_crc32c(0, start.ptr, ptr - start.ptr)
      : my_crc32c(my_crc32c(0, start.ptr, end() - start.ptr),
                  &log_sys.buf[log_sys.START_OFFSET],
                  ptr - &log_sys.buf[log_sys.START_OFFSET]);
  }

  void *memcpy(void *buf, size_t size) const noexcept
  {
    ut_ad(size);
    ut_ad(size < srv_page_size);

    auto s= ptr + size - end();
    if (s <= 0)
      return ::memcpy(buf, ptr, size);
    ::memcpy(buf, ptr, size - s);
    ::memcpy(static_cast<byte*>(buf) + size - s,
             &log_sys.buf[log_sys.START_OFFSET], s);
    return buf;
  }

  bool is_zero(size_t size) const noexcept
  {
    auto s= ptr + size - end();
    if (s <= 0)
      return !memcmp(ptr, field_ref_zero, size);
    return !memcmp(ptr, field_ref_zero, size - s) &&
      !memcmp(&log_sys.buf[log_sys.START_OFFSET], field_ref_zero, s);
  }

  uint64_t read8() const noexcept
  {
    if (UNIV_LIKELY(ptr + 8 <= end()))
      return mach_read_from_8(ptr);
    byte b[8];
    return mach_read_from_8(static_cast<const byte*>(memcpy(b, 8)));
  }
  uint32_t read4() const noexcept
  {
    if (UNIV_LIKELY(ptr + 4 <= end()))
      return mach_read_from_4(ptr);
    byte b[4];
    return mach_read_from_4(static_cast<const byte*>(memcpy(b, 4)));
  }

  /** Get the contiguous, unencrypted buffer.
  @param buf         return value of copy_if_needed()
  @param start       start of the mini-transaction
  @param decrypt_buf possibly, a copy of the mini-transaction
  @return contiguous, non-encrypted buffer */
  const byte *get_buf(const byte *buf, const recv_ring start,
                      const byte *decrypt_buf) const noexcept
  { return ptr == buf && start.ptr < ptr ? start.ptr : decrypt_buf; }

  const char *get_filename(byte* buf, size_t rlen) const noexcept
  {
    return UNIV_LIKELY(ptr + rlen <= end())
      ? reinterpret_cast<const char*>(ptr)
      : static_cast<const char*>(memcpy(buf, rlen));
  }

  /** Copy and decrypt a log record if needed.
  @param iv    initialization vector
  @param tmp   buffer for the decrypted log record
  @param start un-encrypted start of the log record
  @param len   length of the possibly encrypted part, in bytes */
  const byte *copy_if_needed(const byte *iv, byte *tmp, recv_ring start,
                             size_t len)
  {
    const size_t s(*this - start);
    ut_ad(s + len <= srv_page_size);
    if (!log_sys.is_encrypted())
    {
      if (start.ptr + s == ptr && ptr + len <= end())
        return ptr;
      start.memcpy(tmp, s + len);
      return tmp + s;
    }

    start.memcpy(tmp, s);

    const byte *b= ptr;
    if (ptr + len > end())
      b= static_cast<byte*>(memcpy(alloca(len), len));
    return log_decrypt_buf(iv, tmp + s, b, static_cast<uint>(len));
  }
};
#endif

template<typename source>
void recv_sys_t::rewind(source &l, source &begin) noexcept
{
  ut_ad(srv_operation != SRV_OPERATION_BACKUP);
  mysql_mutex_assert_owner(&mutex);

  const source end= l;
  uint32_t rlen;
  for (l= begin; !(l == end); l+= rlen)
  {
    const source recs{l};
    ++l;
    const byte b= *recs;

    ut_ad(b > 1);
    ut_ad(UNIV_LIKELY((b & 0x70) != RESERVED) || srv_force_recovery);

    rlen= b & 0xf;
    if (!rlen)
    {
      const uint32_t lenlen= mlog_decode_varint_length(*l);
      const uint32_t addlen= mlog_decode_varint(l);
      ut_ad(addlen != MLOG_DECODE_ERROR);
      rlen= addlen + 15 - lenlen;
      l+= lenlen;
    }
    ut_ad(!l.is_eof(rlen));
    if (b & 0x80)
      continue;

    uint32_t idlen= mlog_decode_varint_length(*l);
    if (UNIV_UNLIKELY(idlen > 5 || idlen >= rlen))
      continue;
    const uint32_t space_id= mlog_decode_varint(l);
    if (UNIV_UNLIKELY(space_id == MLOG_DECODE_ERROR))
      continue;
    l+= idlen;
    rlen-= idlen;
    idlen= mlog_decode_varint_length(*l);
    if (UNIV_UNLIKELY(idlen > 5 || idlen > rlen))
      continue;
    const uint32_t page_no= mlog_decode_varint(l);
    if (UNIV_UNLIKELY(page_no == MLOG_DECODE_ERROR))
      continue;
    const page_id_t id{space_id, page_no};
    if (pages_it == pages.end() || pages_it->first != id)
    {
      pages_it= pages.find(id);
      if (pages_it == pages.end())
        continue;
    }

    ut_ad(!pages_it->second.being_processed);
    const log_phys_t *head=
      static_cast<log_phys_t*>(*pages_it->second.log.begin());
    if (!head || head->start_lsn == lsn)
    {
      erase(pages_it);
      pages_it= pages.end();
    }
    else
      pages_it->second.log.rewind(lsn);
  }

  l= begin;
  pages_it= pages.end();
}

/** Parse and register one log_t::FORMAT_10_8 mini-transaction.
@tparam store     whether to store the records
@param  l         log data source
@param  if_exists if store: whether to check if the tablespace exists */
template<typename source,bool store>
inline
recv_sys_t::parse_mtr_result recv_sys_t::parse(source &l, bool if_exists)
  noexcept
{
restart:
#ifndef SUX_LOCK_GENERIC
  ut_ad(log_sys.latch.is_write_locked() ||
        srv_operation == SRV_OPERATION_BACKUP ||
        srv_operation == SRV_OPERATION_BACKUP_NO_DEFER);
#endif
  mysql_mutex_assert_owner(&mutex);
  ut_ad(log_sys.next_checkpoint_lsn);
  ut_ad(log_sys.is_latest());
  ut_ad(store || !if_exists);
  ut_ad(store ||
        srv_operation != SRV_OPERATION_BACKUP ||
        srv_operation != SRV_OPERATION_BACKUP_NO_DEFER);

  alignas(8) byte iv[MY_AES_BLOCK_SIZE];
  byte *decrypt_buf= static_cast<byte*>(alloca(srv_page_size));

  const lsn_t start_lsn{lsn};

  /* Check that the entire mini-transaction is included within the buffer */
  if (l.is_eof(0))
    return PREMATURE_EOF;

  if (*l <= 1)
    return GOT_EOF; /* We should never write an empty mini-transaction. */

  source begin{l};
  uint32_t rlen;
  for (uint32_t total_len= 0; !l.is_eof(); l+= rlen, total_len+= rlen)
  {
    if (total_len >= MTR_SIZE_MAX)
      return GOT_EOF;
    if (*l <= 1)
      goto eom_found;
    rlen= *l & 0xf;
    ++l;
    if (!rlen)
    {
      if (l.is_eof(0))
        break;
      rlen= mlog_decode_varint_length(*l);
      if (l.is_eof(rlen))
        break;
      const uint32_t addlen= mlog_decode_varint(l);
      if (UNIV_UNLIKELY(addlen >= MTR_SIZE_MAX))
        return GOT_EOF;
      rlen= addlen + 15;
    }
  }

  /* Not the entire mini-transaction was present. */
  return PREMATURE_EOF;

 eom_found:
  if (*l != log_sys.get_sequence_bit((l - begin) + lsn))
    return GOT_EOF;

  if (l.is_eof(4))
    return PREMATURE_EOF;

  uint32_t crc{l.crc32c(begin)};

  if (log_sys.is_encrypted())
  {
    if (l.is_eof(8 + 4))
      return PREMATURE_EOF;
    (l + 1).memcpy(iv, 8);
    l+= 8;
    crc= my_crc32c(crc, iv, 8);
  }

  DBUG_EXECUTE_IF("log_intermittent_checksum_mismatch",
                  {
                    static int c;
                    if (!c++)
                    {
                      sql_print_information("Invalid log block checksum");
                      return GOT_EOF;
                    }
                  });

  if (crc != (l + 1).read4())
    return GOT_EOF;

  l+= 5;
  ut_d(const source el{l});
  lsn+= l - begin;
  offset= l.ptr - log_sys.buf;
  if (!l.is_pmem());
  else if (offset == log_sys.file_size)
    offset= log_sys.START_OFFSET;
  else
    ut_ad(offset < log_sys.file_size);

  ut_d(std::set<page_id_t> freed);
#if 0 && defined UNIV_DEBUG /* MDEV-21727 FIXME: enable this */
  /* Pages that have been modified in this mini-transaction.
  If a mini-transaction writes INIT_PAGE for a page, it should not have
  written any log records for the page. Unfortunately, this does not
  hold for ROW_FORMAT=COMPRESSED pages, because page_zip_compress()
  can be invoked in a pessimistic operation, even after log has
  been written for other pages. */
  ut_d(std::set<page_id_t> modified);
#endif

  uint32_t space_id= 0, page_no= 0, last_offset= 0;
  bool got_page_op= false;

  for (l= begin;; l+= rlen)
  {
    const source recs{l};
    ++l;
    const byte b= *recs;

    if (b <= 1)
      break;

    if (UNIV_LIKELY((b & 0x70) != RESERVED));
    else if (srv_force_recovery)
      sql_print_warning("InnoDB: Ignoring unknown log record at LSN " LSN_PF,
                        lsn);
    else
    {
      sql_print_error("InnoDB: Unknown log record at LSN " LSN_PF, lsn);
    corrupted:
      found_corrupt_log= true;
      return GOT_EOF;
    }

    rlen= b & 0xf;
    if (!rlen)
    {
      const uint32_t lenlen= mlog_decode_varint_length(*l);
      const uint32_t addlen= mlog_decode_varint(l);
      ut_ad(addlen != MLOG_DECODE_ERROR);
      rlen= addlen + 15 - lenlen;
      l+= lenlen;
    }
    ut_ad(!l.is_eof(rlen));

    uint32_t idlen;
    if ((b & 0x80) && got_page_op)
    {
      /* This record is for the same page as the previous one. */
      if (UNIV_UNLIKELY((b & 0x70) <= INIT_PAGE))
      {
      record_corrupted:
        /* FREE_PAGE,INIT_PAGE cannot be with same_page flag */
        if (!srv_force_recovery)
        {
        malformed:
          sql_print_error("InnoDB: Malformed log record at LSN " LSN_PF
                          "; set innodb_force_recovery=1 to ignore.", lsn);
          goto corrupted;
        }
        sql_print_warning("InnoDB: Ignoring malformed log record at LSN "
                          LSN_PF, lsn);
        last_offset= 1; /* the next record must not be same_page  */
        continue;
      }
      if (srv_operation == SRV_OPERATION_BACKUP)
        continue;
      DBUG_PRINT("ib_log",
                 ("scan " LSN_PF ": rec %x len %zu page %u:%u",
                  lsn, b, l - recs + rlen, space_id, page_no));
      goto same_page;
    }
    last_offset= 0;
    idlen= mlog_decode_varint_length(*l);
    if (UNIV_UNLIKELY(idlen > 5 || idlen >= rlen))
    {
      if (!*l && b == FILE_CHECKPOINT + 1)
        continue;
    page_id_corrupted:
      if (!srv_force_recovery)
      {
        sql_print_error("InnoDB: Corrupted page identifier at " LSN_PF
                        "; set innodb_force_recovery=1 to ignore the record.",
                        lsn);
        goto corrupted;
      }
      sql_print_warning("InnoDB: Ignoring corrupted page identifier at LSN "
                        LSN_PF, lsn);
      continue;
    }
    space_id= mlog_decode_varint(l);
    if (UNIV_UNLIKELY(space_id == MLOG_DECODE_ERROR))
      goto page_id_corrupted;
    l+= idlen;
    rlen-= idlen;
    idlen= mlog_decode_varint_length(*l);
    if (UNIV_UNLIKELY(idlen > 5 || idlen > rlen))
      goto page_id_corrupted;
    page_no= mlog_decode_varint(l);
    if (UNIV_UNLIKELY(page_no == MLOG_DECODE_ERROR))
      goto page_id_corrupted;
    l+= idlen;
    rlen-= idlen;
    mach_write_to_4(iv + 8, space_id);
    mach_write_to_4(iv + 12, page_no);
    got_page_op= !(b & 0x80);
    if (!got_page_op);
    else if (!store && srv_operation == SRV_OPERATION_BACKUP)
    {
      if (page_no == 0 && first_page_init && (b & 0x10))
        first_page_init(space_id);
      continue;
    }
    else if (store && file_checkpoint && !is_predefined_tablespace(space_id))
    {
      recv_spaces_t::iterator i= recv_spaces.lower_bound(space_id);
      if (i != recv_spaces.end() && i->first == space_id);
      else if (lsn < file_checkpoint)
        /* We have not seen all records between the checkpoint and
        FILE_CHECKPOINT. There should be a FILE_DELETE for this
        tablespace later. */
        recv_spaces.emplace_hint(i, space_id, file_name_t("", false));
      else
      {
        const page_id_t id(space_id, page_no);
        if (!srv_force_recovery)
        {
          ib::error() << "Missing FILE_DELETE or FILE_MODIFY for " << id
                      << " at " << lsn
                      << "; set innodb_force_recovery=1 to ignore the record.";
          goto corrupted;
        }
        ib::warn() << "Ignoring record for " << id << " at " << lsn;
        continue;
      }
    }
    DBUG_PRINT("ib_log",
               ("scan " LSN_PF ": rec %x len %zu page %u:%u",
                lsn, b, l - recs + rlen, space_id, page_no));
    if (got_page_op)
    {
    same_page:
      const byte *cl= l.ptr;
      if (!rlen);
      else if (UNIV_UNLIKELY(l - recs + rlen > srv_page_size))
        goto record_corrupted;
      const page_id_t id{space_id, page_no};
      ut_d(if ((b & 0x70) == INIT_PAGE || (b & 0x70) == OPTION)
             freed.erase(id));
      ut_ad(freed.find(id) == freed.end());
      switch (b & 0x70) {
      case FREE_PAGE:
        ut_ad(freed.emplace(id).second);
        last_offset= 1; /* the next record must not be same_page  */
        goto free_or_init_page;
      case INIT_PAGE:
        last_offset= FIL_PAGE_TYPE;
      free_or_init_page:
        if (store)
          store_freed_or_init_rec(id, (b & 0x70) == FREE_PAGE);
        if (UNIV_UNLIKELY(rlen != 0))
          goto record_corrupted;
      copy_if_needed:
        cl= l.copy_if_needed(iv, decrypt_buf, recs, rlen);
        break;
      case EXTENDED:
        if (UNIV_UNLIKELY(!rlen))
          goto record_corrupted;
        cl= l.copy_if_needed(iv, decrypt_buf, recs, rlen);
        if (rlen == 1 && *cl == TRIM_PAGES)
        {
#if 0 /* For now, we can only truncate an undo log tablespace */
          if (UNIV_UNLIKELY(!space_id || !page_no))
            goto record_corrupted;
#else
          if (!srv_is_undo_tablespace(space_id) ||
              page_no != SRV_UNDO_TABLESPACE_SIZE_IN_PAGES)
            goto record_corrupted;
          static_assert(UT_ARR_SIZE(truncated_undo_spaces) ==
                        TRX_SYS_MAX_UNDO_SPACES, "compatibility");
          /* The entire undo tablespace will be reinitialized by
          innodb_undo_log_truncate=ON. Discard old log for all pages. */
          trim({space_id, 0}, start_lsn);
          truncated_undo_spaces[space_id - srv_undo_space_id_start]=
            { start_lsn, page_no };
          if (!store && undo_space_trunc)
            undo_space_trunc(space_id);
#endif
          last_offset= 1; /* the next record must not be same_page  */
          continue;
        }
        last_offset= FIL_PAGE_TYPE;
        break;
      case OPTION:
        if (rlen == 5 && *l == OPT_PAGE_CHECKSUM)
          goto copy_if_needed;
        /* fall through */
      case RESERVED:
        continue;
      case WRITE:
      case MEMMOVE:
      case MEMSET:
        if (UNIV_UNLIKELY(rlen == 0 || last_offset == 1))
          goto record_corrupted;
        ut_d(const source payload{l});
        cl= l.copy_if_needed(iv, decrypt_buf, recs, rlen);
        const uint32_t olen= mlog_decode_varint_length(*cl);
        if (UNIV_UNLIKELY(olen >= rlen) || UNIV_UNLIKELY(olen > 3))
          goto record_corrupted;
        const uint32_t offset= mlog_decode_varint(cl);
        ut_ad(offset != MLOG_DECODE_ERROR);
        static_assert(FIL_PAGE_OFFSET == 4, "compatibility");
        if (UNIV_UNLIKELY(offset >= srv_page_size))
          goto record_corrupted;
        last_offset+= offset;
        if (UNIV_UNLIKELY(last_offset < 8 || last_offset >= srv_page_size))
          goto record_corrupted;
        cl+= olen;
        rlen-= olen;
        if ((b & 0x70) == WRITE)
        {
          if (UNIV_UNLIKELY(rlen + last_offset > srv_page_size))
            goto record_corrupted;
          if (store && UNIV_UNLIKELY(!page_no) && file_checkpoint)
          {
            const bool has_size= last_offset <= FSP_HEADER_OFFSET + FSP_SIZE &&
              last_offset + rlen >= FSP_HEADER_OFFSET + FSP_SIZE + 4;
            const bool has_flags= last_offset <=
              FSP_HEADER_OFFSET + FSP_SPACE_FLAGS &&
              last_offset + rlen >= FSP_HEADER_OFFSET + FSP_SPACE_FLAGS + 4;
            if (has_size || has_flags)
            {
              recv_spaces_t::iterator it= recv_spaces.find(space_id);
              const uint32_t size= has_size
                ? mach_read_from_4(FSP_HEADER_OFFSET + FSP_SIZE + cl -
                                   last_offset)
                : 0;
              const uint32_t flags= has_flags
                ? mach_read_from_4(FSP_HEADER_OFFSET + FSP_SPACE_FLAGS + cl -
                                   last_offset)
                : file_name_t::initial_flags;
              if (it == recv_spaces.end())
                ut_ad(!file_checkpoint || space_id == TRX_SYS_SPACE ||
                      srv_is_undo_tablespace(space_id));
              else if (!it->second.space)
              {
                if (has_size)
                  it->second.size= size;
                if (has_flags)
                  it->second.flags= flags;
              }
              fil_space_set_recv_size_and_flags(space_id, size, flags);
            }
          }
        parsed_ok:
          last_offset+= rlen;
          ut_ad(l == payload);
          if (!l.set_if_contains(cl))
            (l= recs)+= cl - decrypt_buf;
          break;
        }
        uint32_t llen= mlog_decode_varint_length(*cl);
        if (UNIV_UNLIKELY(llen > rlen || llen > 3))
          goto record_corrupted;
        const uint32_t len= mlog_decode_varint(cl);
        ut_ad(len != MLOG_DECODE_ERROR);
        if (UNIV_UNLIKELY(last_offset + len > srv_page_size))
          goto record_corrupted;
        cl+= llen;
        rlen-= llen;
        llen= len;
        if ((b & 0x70) == MEMSET)
        {
          if (UNIV_UNLIKELY(rlen > llen))
            goto record_corrupted;
          goto parsed_ok;
        }
        const uint32_t slen= mlog_decode_varint_length(*cl);
        if (UNIV_UNLIKELY(slen != rlen || slen > 3))
          goto record_corrupted;
        uint32_t s= mlog_decode_varint(cl);
        ut_ad(slen != MLOG_DECODE_ERROR);
        if (s & 1)
          s= last_offset - (s >> 1) - 1;
        else
          s= last_offset + (s >> 1) + 1;
        if (UNIV_UNLIKELY(s < 8 || s + llen > srv_page_size))
          goto record_corrupted;
        goto parsed_ok;
      }
#if 0 && defined UNIV_DEBUG
      switch (b & 0x70) {
      case RESERVED:
        ut_ad(0); /* we did "continue" earlier */
        break;
      case OPTION:
      case FREE_PAGE:
        break;
      default:
        ut_ad(modified.emplace(id).second || (b & 0x70) != INIT_PAGE);
      }
#endif
      if (store)
      {
        if (if_exists)
        {
          if (fil_space_t *space= fil_space_t::get(space_id))
          {
            const auto size= space->get_size();
            space->release();
            if (!size)
              continue;
          }
          else if (!deferred_spaces.find(space_id))
            continue;
        }
        if (!mlog_init.will_avoid_read(id, start_lsn))
        {
          if (pages_it == pages.end() || pages_it->first != id)
            pages_it= pages.emplace(id, page_recv_t{}).first;
          if (UNIV_UNLIKELY(add(pages_it, start_lsn, lsn,
                                l.get_buf(cl, recs, decrypt_buf),
                                l - recs + rlen)))
          {
            lsn= start_lsn;
            log_sys.set_recovered_lsn(start_lsn);
            l+= rlen;
            offset= begin.ptr - log_sys.buf;
            rewind(l, begin);
            if (if_exists)
            {
              apply(false);
              if (is_corrupt_fs())
                return GOT_EOF;
              goto restart;
            }
            sql_print_information("InnoDB: Multi-batch recovery needed at LSN "
                                  LSN_PF, lsn);
            return GOT_OOM;
          }
        }
      }
      else if ((b & 0x70) <= INIT_PAGE)
      {
        mlog_init.add(id, start_lsn);
        if (pages_it == pages.end() || pages_it->first != id)
        {
          pages_it= pages.find(id);
          if (pages_it == pages.end())
            continue;
        }
        map::iterator r= pages_it++;
        erase(r);
      }
    }
    else if (rlen)
    {
      switch (b & 0xf0) {
      case FILE_CHECKPOINT:
        if (space_id || page_no || l[rlen] > 1);
        else if (rlen != 8)
        {
          if (rlen < UNIV_PAGE_SIZE_MAX && !l.is_zero(rlen))
            continue;
        }
        else if (store)
        {
          ut_ad(file_checkpoint);
          continue;
        }
        else if (const lsn_t c= l.read8())
        {
          if (UNIV_UNLIKELY(srv_print_verbose_log == 2))
            fprintf(stderr, "FILE_CHECKPOINT(" LSN_PF ") %s at " LSN_PF "\n",
                    c, c != log_sys.next_checkpoint_lsn
                    ? "ignored" : file_checkpoint ? "reread" : "read", lsn);

          DBUG_PRINT("ib_log",
                     ("FILE_CHECKPOINT(" LSN_PF ") %s at " LSN_PF,
                      c, c != log_sys.next_checkpoint_lsn
                      ? "ignored" : file_checkpoint ? "reread" : "read", lsn));

          if (c == log_sys.next_checkpoint_lsn)
          {
            /* There can be multiple FILE_CHECKPOINT for the same LSN. */
            if (file_checkpoint)
              continue;
            file_checkpoint= lsn;
            return GOT_EOF;
          }
          continue;
        }
        else
          continue;
        /* fall through */
      default:
        if (!srv_force_recovery)
          goto malformed;
        sql_print_warning("InnoDB: Ignoring malformed log record at LSN "
                          LSN_PF, lsn);
        continue;
      case FILE_DELETE:
      case FILE_MODIFY:
      case FILE_RENAME:
        if (UNIV_UNLIKELY(page_no != 0))
        {
        file_rec_error:
          if (!srv_force_recovery)
          {
            sql_print_error("InnoDB: Corrupted file-level record;"
                            " set innodb_force_recovery=1 to ignore.");
            goto corrupted;
          }

          sql_print_warning("InnoDB: Ignoring corrupted file-level record"
                            " at LSN " LSN_PF, lsn);
          continue;
        }
        /* fall through */
      case FILE_CREATE:
        if (UNIV_UNLIKELY(!space_id || page_no))
          goto file_rec_error;
        /* There is no terminating NUL character. Names must end in .ibd.
        For FILE_RENAME, there is a NUL between the two file names. */

        const char * const fn= l.get_filename(decrypt_buf, rlen);
        const char *fn2= static_cast<const char*>(memchr(fn, 0, rlen));

        if (UNIV_UNLIKELY((fn2 == nullptr) == ((b & 0xf0) == FILE_RENAME)))
          goto file_rec_error;

        const char * const fnend= fn2 ? fn2 : fn + rlen;
        const char * const fn2end= fn2 ? fn + rlen : nullptr;

        if (fn2)
        {
          fn2++;
          if (memchr(fn2, 0, fn2end - fn2))
            goto file_rec_error;
          if (fn2end - fn2 < 4 || memcmp(fn2end - 4, DOT_IBD, 4))
            goto file_rec_error;
        }

        if (is_predefined_tablespace(space_id))
          goto file_rec_error;
        if (fnend - fn < 4 || memcmp(fnend - 4, DOT_IBD, 4))
          goto file_rec_error;

        if (UNIV_UNLIKELY(!recv_needed_recovery && srv_read_only_mode))
          continue;

        if (!store &&
            (srv_operation == SRV_OPERATION_BACKUP ||
             srv_operation == SRV_OPERATION_BACKUP_NO_DEFER))
        {
          if ((b & 0xf0) < FILE_CHECKPOINT && log_file_op)
            log_file_op(space_id, b & 0xf0,
                        reinterpret_cast<const byte*>(fn),
                        static_cast<ulint>(fnend - fn),
                        reinterpret_cast<const byte*>(fn2),
                        fn2 ? static_cast<ulint>(fn2end - fn2) : 0);
          continue;
        }

        fil_name_process(fn, fnend - fn, space_id,
                         (b & 0xf0) == FILE_DELETE ? FILE_DELETE : FILE_MODIFY,
                         start_lsn, if_exists);

        if (fn2)
        {
          fil_name_process(fn2, fn2end - fn2, space_id,
                           FILE_RENAME, start_lsn, if_exists);
          if (file_checkpoint)
          {
            const size_t len= fn2end - fn2;
            auto r= renamed_spaces.emplace(space_id, std::string{fn2, len});
            if (!r.second)
              r.first->second= std::string{fn2, len};
          }
        }

        if (is_corrupt_fs())
          return GOT_EOF;
      }
    }
    else if (b == FILE_CHECKPOINT + 2 && !space_id && !page_no);
    else
      goto malformed;
  }

  l+= log_sys.is_encrypted() ? 4U + 8U : 4U;
  ut_ad(l == el);
  return OK;
}

template<bool store>
recv_sys_t::parse_mtr_result recv_sys_t::parse_mtr(bool if_exists) noexcept
{
  recv_buf s{&log_sys.buf[recv_sys.offset]};
  return recv_sys.parse<recv_buf,store>(s, if_exists);
}

/** for mariadb-backup; @see xtrabackup_copy_logfile() */
template
recv_sys_t::parse_mtr_result recv_sys_t::parse_mtr<false>(bool) noexcept;

#ifdef HAVE_PMEM
template<bool store>
recv_sys_t::parse_mtr_result recv_sys_t::parse_pmem(bool if_exists) noexcept
{
  recv_sys_t::parse_mtr_result r{parse_mtr<store>(if_exists)};
  if (UNIV_LIKELY(r != PREMATURE_EOF) || !log_sys.is_pmem())
    return r;
  ut_ad(recv_sys.len == log_sys.file_size);
  ut_ad(recv_sys.offset >= log_sys.START_OFFSET);
  ut_ad(recv_sys.offset <= recv_sys.len);
  recv_ring s
    {recv_sys.offset == recv_sys.len
     ? &log_sys.buf[log_sys.START_OFFSET]
     : &log_sys.buf[recv_sys.offset]};
  return recv_sys.parse<recv_ring,store>(s, if_exists);
}
#endif

/** Apply the hashed log records to the page, if the page lsn is less than the
lsn of a log record.
@param[in,out]	block		buffer pool page
@param[in,out]	mtr		mini-transaction
@param[in,out]	recs		log records to apply
@param[in,out]	space		tablespace, or NULL if not looked up yet
@param[in,out]	init		page initialization operation, or NULL
@return the recovered page
@retval nullptr on failure */
static buf_block_t *recv_recover_page(buf_block_t *block, mtr_t &mtr,
                                      page_recv_t &recs,
                                      fil_space_t *space,
                                      recv_init *init)
{
	mysql_mutex_assert_not_owner(&recv_sys.mutex);
	ut_ad(recv_sys.apply_log_recs);
	ut_ad(recv_needed_recovery);
	ut_ad(!init || init->created);
	ut_ad(!init || init->lsn);
	ut_ad(recs.being_processed == 1);
	ut_ad(!space || space->id == block->page.id().space());
	ut_ad(log_sys.is_latest());

	if (UNIV_UNLIKELY(srv_print_verbose_log == 2)) {
		ib::info() << "Applying log to page " << block->page.id();
	}

	DBUG_PRINT("ib_log", ("Applying log to page %u:%u",
			      block->page.id().space(),
			      block->page.id().page_no()));

	byte *frame = UNIV_LIKELY_NULL(block->page.zip.data)
		? block->page.zip.data
		: block->page.frame;
	const lsn_t page_lsn = init
		? 0
		: mach_read_from_8(frame + FIL_PAGE_LSN);
	bool free_page = false;
	lsn_t start_lsn = 0, end_lsn = 0;
	ut_d(lsn_t recv_start_lsn = 0);
	const lsn_t init_lsn = init ? init->lsn : 0;

	bool skipped_after_init = false;

	for (const log_rec_t* recv : recs.log) {
		const log_phys_t* l = static_cast<const log_phys_t*>(recv);
		ut_ad(l->lsn);
		ut_ad(end_lsn <= l->lsn);
		ut_ad(l->lsn <= recv_sys.lsn);

		ut_ad(l->start_lsn);
		ut_ad(recv_start_lsn <= l->start_lsn);
		ut_d(recv_start_lsn = l->start_lsn);

		if (l->start_lsn < page_lsn) {
			/* This record has already been applied. */
			DBUG_PRINT("ib_log", ("apply skip %u:%u LSN " LSN_PF
					      " < " LSN_PF,
					      block->page.id().space(),
					      block->page.id().page_no(),
					      l->start_lsn, page_lsn));
			skipped_after_init = true;
			end_lsn = l->lsn;
			continue;
		}

		if (l->start_lsn < init_lsn) {
			DBUG_PRINT("ib_log", ("init skip %u:%u LSN " LSN_PF
					      " < " LSN_PF,
					      block->page.id().space(),
					      block->page.id().page_no(),
					      l->start_lsn, init_lsn));
			skipped_after_init = false;
			end_lsn = l->lsn;
			continue;
		}

		/* There is no need to check LSN for just initialized pages. */
		if (skipped_after_init) {
			skipped_after_init = false;
			ut_ad(end_lsn == page_lsn);
			if (end_lsn != page_lsn) {
				sql_print_warning(
					"InnoDB: The last skipped log record"
					" LSN " LSN_PF
					" is not equal to page LSN " LSN_PF,
					end_lsn, page_lsn);
			}
		}

		end_lsn = l->lsn;

		if (UNIV_UNLIKELY(srv_print_verbose_log == 2)) {
			ib::info() << "apply " << l->start_lsn
				   << ": " << block->page.id();
		}

		DBUG_PRINT("ib_log", ("apply " LSN_PF ": %u:%u",
				      l->start_lsn,
				      block->page.id().space(),
				      block->page.id().page_no()));

		log_phys_t::apply_status a= l->apply(*block, recs.last_offset);

		switch (a) {
		case log_phys_t::APPLIED_NO:
			ut_ad(!mtr.has_modifications());
			free_page = true;
			start_lsn = 0;
			continue;
		case log_phys_t::APPLIED_YES:
		case log_phys_t::APPLIED_CORRUPTED:
			goto set_start_lsn;
		case log_phys_t::APPLIED_TO_FSP_HEADER:
		case log_phys_t::APPLIED_TO_ENCRYPTION:
			break;
		}

		if (fil_space_t* s = space
		    ? space
		    : fil_space_t::get(block->page.id().space())) {
			switch (a) {
			case log_phys_t::APPLIED_TO_FSP_HEADER:
				s->flags = mach_read_from_4(
					FSP_HEADER_OFFSET
					+ FSP_SPACE_FLAGS + frame);
				s->size_in_header = mach_read_from_4(
					FSP_HEADER_OFFSET + FSP_SIZE
					+ frame);
				s->free_limit = mach_read_from_4(
					FSP_HEADER_OFFSET
					+ FSP_FREE_LIMIT + frame);
				s->free_len = mach_read_from_4(
					FSP_HEADER_OFFSET + FSP_FREE
					+ FLST_LEN + frame);
				break;
			default:
				byte* b= frame
					+ fsp_header_get_encryption_offset(
						block->zip_size())
					+ FSP_HEADER_OFFSET;
				if (memcmp(b, CRYPT_MAGIC, MAGIC_SZ)) {
					break;
				}
				b += MAGIC_SZ;
				if (*b != CRYPT_SCHEME_UNENCRYPTED
				    && *b != CRYPT_SCHEME_1) {
					break;
				}
				if (b[1] != MY_AES_BLOCK_SIZE) {
					break;
				}
				if (b[2 + MY_AES_BLOCK_SIZE + 4 + 4]
				    > FIL_ENCRYPTION_OFF) {
					break;
				}
				fil_crypt_parse(s, b);
			}

			if (!space) {
				s->release();
			}
		}

set_start_lsn:
		if ((a == log_phys_t::APPLIED_CORRUPTED
		     || recv_sys.is_corrupt_log()) && !srv_force_recovery) {
			if (init) {
				init->created = false;
			}

			mtr.discard_modifications();
			mtr.commit();

			buf_pool.corrupted_evict(&block->page,
						 block->page.state() &
						 buf_page_t::LRU_MASK);
			block = nullptr;
			goto done;
		}

		if (!start_lsn) {
			start_lsn = l->start_lsn;
		}
	}

	if (start_lsn) {
		ut_ad(end_lsn >= start_lsn);
		ut_ad(!block->page.oldest_modification());
		mach_write_to_8(FIL_PAGE_LSN + frame, end_lsn);
		if (UNIV_LIKELY(!block->page.zip.data)) {
			mach_write_to_8(srv_page_size
					- FIL_PAGE_END_LSN_OLD_CHKSUM
					+ frame, end_lsn);
		} else {
			buf_zip_decompress(block, false);
		}
		/* The following is adapted from
		buf_pool_t::insert_into_flush_list() */
		mysql_mutex_lock(&buf_pool.flush_list_mutex);
		buf_pool.flush_list_bytes+= block->physical_size();
		block->page.set_oldest_modification(start_lsn);
		UT_LIST_ADD_FIRST(buf_pool.flush_list, &block->page);
		buf_pool.page_cleaner_wakeup();
		mysql_mutex_unlock(&buf_pool.flush_list_mutex);
	} else if (free_page && init) {
		/* There have been no operations that modify the page.
		Any buffered changes must not be merged. A subsequent
		buf_page_create() from a user thread should discard
		any buffered changes. */
		init->created = false;
		ut_ad(!mtr.has_modifications());
		block->page.set_freed(block->page.state());
	}

	/* Make sure that committing mtr does not change the modification
	lsn values of page */

	mtr.discard_modifications();
	mtr.commit();

done:
	/* FIXME: do this in page read, protected with recv_sys.mutex! */
	if (recv_max_page_lsn < page_lsn) {
		recv_max_page_lsn = page_lsn;
	}

	return block;
}

/** Remove records for a corrupted page.
This function should only be called when innodb_force_recovery is set.
@param page_id  corrupted page identifier */
ATTRIBUTE_COLD void recv_sys_t::free_corrupted_page(page_id_t page_id)
{
  if (!recovery_on)
    return;

  mysql_mutex_lock(&mutex);
  map::iterator p= pages.find(page_id);
  if (p == pages.end())
  {
    mysql_mutex_unlock(&mutex);
    return;
  }

  p->second.being_processed= -1;
  if (!srv_force_recovery)
    set_corrupt_fs();
  mysql_mutex_unlock(&mutex);

  ib::error_or_warn(!srv_force_recovery)
    << "Unable to apply log to corrupted page " << page_id;
}

ATTRIBUTE_COLD void recv_sys_t::set_corrupt_log()
{
  mysql_mutex_lock(&mutex);
  found_corrupt_log= true;
  mysql_mutex_unlock(&mutex);
}

ATTRIBUTE_COLD void recv_sys_t::set_corrupt_fs()
{
  mysql_mutex_assert_owner(&mutex);
  if (!srv_force_recovery)
    sql_print_information("InnoDB: Set innodb_force_recovery=1"
                          " to ignore corrupted pages.");
  found_corrupt_fs= true;
}

/** Apply any buffered redo log to a page.
@param space     tablespace
@param bpage     buffer pool page
@return whether the page was recovered correctly */
bool recv_recover_page(fil_space_t* space, buf_page_t* bpage)
{
  mtr_t mtr;
  mtr.start();
  mtr.set_log_mode(MTR_LOG_NO_REDO);

  ut_ad(bpage->frame);
  /* Move the ownership of the x-latch on the page to this OS thread,
  so that we can acquire a second x-latch on it. This is needed for
  the operations to the page to pass the debug checks. */
  bpage->lock.claim_ownership();
  bpage->lock.x_lock_recursive();
  bpage->fix_on_recovery();
  mtr.memo_push(reinterpret_cast<buf_block_t*>(bpage), MTR_MEMO_PAGE_X_FIX);

  buf_block_t *success= reinterpret_cast<buf_block_t*>(bpage);

  mysql_mutex_lock(&recv_sys.mutex);
  if (recv_sys.apply_log_recs)
  {
    const page_id_t id{bpage->id()};
    recv_sys_t::map::iterator p= recv_sys.pages.find(id);
    if (p == recv_sys.pages.end());
    else if (p->second.being_processed < 0)
    {
      recv_sys.pages_it_invalidate(p);
      recv_sys.erase(p);
    }
    else
    {
      p->second.being_processed= 1;
      recv_sys_t::init *init= nullptr;
      if (p->second.skip_read)
        (init= &mlog_init.last(id))->created= true;
      mysql_mutex_unlock(&recv_sys.mutex);
      success= recv_recover_page(success, mtr, p->second, space, init);
      p->second.being_processed= -1;
      goto func_exit;
    }
  }

  mysql_mutex_unlock(&recv_sys.mutex);
  mtr.commit();
func_exit:
  ut_ad(mtr.has_committed());
  return success;
}

void IORequest::fake_read_complete(os_offset_t offset) const
{
  ut_ad(node);
  ut_ad(is_read());
  ut_ad(bpage);
  ut_ad(bpage->frame);
  ut_ad(recv_recovery_is_on());
  ut_ad(offset);

  mtr_t mtr;
  mtr.start();
  mtr.set_log_mode(MTR_LOG_NO_REDO);

  ut_ad(bpage->frame);
  /* Move the ownership of the x-latch on the page to this OS thread,
  so that we can acquire a second x-latch on it. This is needed for
  the operations to the page to pass the debug checks. */
  bpage->lock.claim_ownership();
  bpage->lock.x_lock_recursive();
  bpage->fix_on_recovery();
  mtr.memo_push(reinterpret_cast<buf_block_t*>(bpage), MTR_MEMO_PAGE_X_FIX);

  page_recv_t &recs= *reinterpret_cast<page_recv_t*>(slot);
  ut_ad(recs.being_processed == 1);
  recv_init &init= *reinterpret_cast<recv_init*>(offset);
  ut_ad(init.lsn > 1);
  init.created= true;

  if (recv_recover_page(reinterpret_cast<buf_block_t*>(bpage),
                        mtr, recs, node->space, &init))
  {
    ut_ad(bpage->oldest_modification() || bpage->is_freed());
    bpage->lock.x_unlock(true);
  }
  recs.being_processed= -1;
  ut_ad(mtr.has_committed());

  node->space->release();
}

/** @return whether a page has been freed */
inline bool fil_space_t::is_freed(uint32_t page)
{
  std::lock_guard<std::mutex> freed_lock(freed_range_mutex);
  return freed_ranges.contains(page);
}

bool recv_sys_t::report(time_t time)
{
  if (time - progress_time < 15)
    return false;
  progress_time= time;
  return true;
}

ATTRIBUTE_COLD
void recv_sys_t::report_progress() const
{
  mysql_mutex_assert_owner(&mutex);
  const size_t n{pages.size()};
  if (recv_sys.scanned_lsn == recv_sys.lsn)
  {
    sql_print_information("InnoDB: To recover: %zu pages", n);
    service_manager_extend_timeout(INNODB_EXTEND_TIMEOUT_INTERVAL,
                                   "To recover: %zu pages", n);
  }
  else
  {
    sql_print_information("InnoDB: To recover: LSN " LSN_PF
                          "/" LSN_PF "; %zu pages",
                          recv_sys.lsn, recv_sys.scanned_lsn, n);
    service_manager_extend_timeout(INNODB_EXTEND_TIMEOUT_INTERVAL,
                                   "To recover: LSN " LSN_PF
                                   "/" LSN_PF "; %zu pages",
                                   recv_sys.lsn, recv_sys.scanned_lsn, n);
  }
}

/** Apply a recovery batch.
@param space_id       current tablespace identifier
@param space          current tablespace
@param free_block     spare buffer block
@param last_batch     whether it is possible to write more redo log
@return whether the caller must provide a new free_block */
bool recv_sys_t::apply_batch(uint32_t space_id, fil_space_t *&space,
                             buf_block_t *&free_block, bool last_batch)
{
  mysql_mutex_assert_owner(&mutex);
  ut_ad(pages_it != pages.end());
  ut_ad(!pages_it->second.log.empty());

  mysql_mutex_lock(&buf_pool.mutex);
  size_t n= 0, max_n= std::min<size_t>(BUF_LRU_MIN_LEN,
                                       UT_LIST_GET_LEN(buf_pool.LRU) +
                                       UT_LIST_GET_LEN(buf_pool.free));
  mysql_mutex_unlock(&buf_pool.mutex);

  map::iterator begin= pages.end();
  page_id_t begin_id{~0ULL};

  while (pages_it != pages.end() && n < max_n)
  {
    ut_ad(!buf_dblwr.is_inside(pages_it->first));
    if (!pages_it->second.being_processed)
    {
      if (space_id != pages_it->first.space())
      {
        space_id= pages_it->first.space();
        if (space)
          space->release();
        space= fil_space_t::get(space_id);
        if (!space)
        {
          auto d= deferred_spaces.defers.find(space_id);
          if (d == deferred_spaces.defers.end() || d->second.deleted)
            /* For deleted files we preserve the deferred_spaces entry */;
          else if (!free_block)
            return true;
          else
          {
            space= recover_deferred(pages_it, d->second.file_name, free_block);
            deferred_spaces.defers.erase(d);
            if (!space && !srv_force_recovery)
            {
              set_corrupt_fs();
              return false;
            }
          }
        }
      }
      if (!space || space->is_freed(pages_it->first.page_no()))
        pages_it->second.being_processed= -1;
      else if (!n++)
      {
        begin= pages_it;
        begin_id= pages_it->first;
      }
    }
    pages_it++;
  }

  if (!last_batch)
    log_sys.latch.wr_unlock();

  pages_it= begin;

  if (report(time(nullptr)))
    report_progress();

  if (!n)
    goto wait;

  mysql_mutex_lock(&buf_pool.mutex);

  if (UNIV_UNLIKELY(UT_LIST_GET_LEN(buf_pool.free) < n))
  {
    mysql_mutex_unlock(&buf_pool.mutex);
  wait:
    wait_for_pool(n);
    if (n);
    else if (!last_batch)
      goto unlock_relock;
    else
      goto get_last;
    pages_it= pages.lower_bound(begin_id);
    ut_ad(pages_it != pages.end());
  }
  else
    mysql_mutex_unlock(&buf_pool.mutex);

  while (pages_it != pages.end())
  {
    ut_ad(!buf_dblwr.is_inside(pages_it->first));
    if (!pages_it->second.being_processed)
    {
      const page_id_t id{pages_it->first};

      if (space_id != id.space())
      {
        space_id= id.space();
        if (space)
          space->release();
        space= fil_space_t::get(space_id);
      }
      if (!space)
      {
	const auto it= deferred_spaces.defers.find(space_id);
	if (it != deferred_spaces.defers.end() && !it->second.deleted)
          /* The records must be processed after recover_deferred(). */
	  goto next;
        goto space_not_found;
      }
      else if (space->is_freed(id.page_no()))
      {
      space_not_found:
        pages_it->second.being_processed= -1;
        goto next;
      }
      else
      {
        page_recv_t &recs= pages_it->second;
        ut_ad(!recs.log.empty());
        recs.being_processed= 1;
        init *init= recs.skip_read ? &mlog_init.last(id) : nullptr;
        mysql_mutex_unlock(&mutex);
        buf_read_recover(space, id, recs, init);
      }

      if (!--n)
      {
        if (last_batch)
          goto relock_last;
        goto relock;
      }
      mysql_mutex_lock(&mutex);
      pages_it= pages.lower_bound(id);
    }
    else
    next:
      pages_it++;
  }

  if (!last_batch)
  {
  unlock_relock:
    mysql_mutex_unlock(&mutex);
  relock:
    log_sys.latch.wr_lock(SRW_LOCK_CALL);
  relock_last:
    mysql_mutex_lock(&mutex);
  get_last:
    pages_it= pages.lower_bound(begin_id);
  }

  return false;
}

/** Attempt to initialize a page based on redo log records.
@param p        iterator
@param mtr      mini-transaction
@param b        pre-allocated buffer pool block
@param init     page initialization
@return the recovered block
@retval nullptr if the page cannot be initialized based on log records
@retval -1      if the page cannot be recovered due to corruption */
inline buf_block_t *recv_sys_t::recover_low(const map::iterator &p, mtr_t &mtr,
                                            buf_block_t *b, init &init)
{
  mysql_mutex_assert_not_owner(&mutex);
  page_recv_t &recs= p->second;
  ut_ad(recs.skip_read);
  ut_ad(recs.being_processed == 1);
  buf_block_t* block= nullptr;
  const lsn_t end_lsn= recs.log.last()->lsn;
  if (end_lsn < init.lsn)
    DBUG_LOG("ib_log", "skip log for page " << p->first
             << " LSN " << end_lsn << " < " << init.lsn);
  fil_space_t *space= fil_space_t::get(p->first.space());

  mtr.start();
  mtr.set_log_mode(MTR_LOG_NO_REDO);

  ulint zip_size= space ? space->zip_size() : 0;

  if (!space)
  {
    if (p->first.page_no() != 0)
    {
    nothing_recoverable:
      mtr.commit();
      return nullptr;
    }
    auto it= recv_spaces.find(p->first.space());
    ut_ad(it != recv_spaces.end());
    uint32_t flags= it->second.flags;
    zip_size= fil_space_t::zip_size(flags);
    block= buf_page_create_deferred(p->first.space(), zip_size, &mtr, b);
    ut_ad(block == b);
    block->page.lock.x_lock_recursive();
  }
  else
  {
    block= buf_page_create(space, p->first.page_no(), zip_size, &mtr, b);

    if (UNIV_UNLIKELY(block != b))
    {
      /* The page happened to exist in the buffer pool, or it
      was just being read in. Before the exclusive page latch was acquired by
      buf_page_create(), all changes to the page must have been applied. */
      ut_d(mysql_mutex_lock(&mutex));
      ut_ad(pages.find(p->first) == pages.end());
      ut_d(mysql_mutex_unlock(&mutex));
      space->release();
      goto nothing_recoverable;
    }
  }

  ut_d(mysql_mutex_lock(&mutex));
  ut_ad(&recs == &pages.find(p->first)->second);
  ut_d(mysql_mutex_unlock(&mutex));
  init.created= true;
  block= recv_recover_page(block, mtr, recs, space, &init);
  ut_ad(mtr.has_committed());

  if (space)
    space->release();

  return block ? block : reinterpret_cast<buf_block_t*>(-1);
}

/** Attempt to initialize a page based on redo log records.
@param page_id  page identifier
@return recovered block
@retval nullptr if the page cannot be initialized based on log records */
ATTRIBUTE_COLD buf_block_t *recv_sys_t::recover_low(const page_id_t page_id)
{
  mysql_mutex_lock(&mutex);
  map::iterator p= pages.find(page_id);

  if (p != pages.end() && !p->second.being_processed && p->second.skip_read)
  {
    p->second.being_processed= 1;
    init &init= mlog_init.last(page_id);
    mysql_mutex_unlock(&mutex);
    buf_block_t *free_block= buf_LRU_get_free_block(false);
    mtr_t mtr;
    buf_block_t *block= recover_low(p, mtr, free_block, init);
    p->second.being_processed= -1;
    ut_ad(!block || block == reinterpret_cast<buf_block_t*>(-1) ||
          block == free_block);
    if (UNIV_UNLIKELY(!block))
      buf_pool.free_block(free_block);
    return block;
  }

  mysql_mutex_unlock(&mutex);
  return nullptr;
}

inline fil_space_t *fil_system_t::find(const char *path) const
{
  mysql_mutex_assert_owner(&mutex);
  for (fil_space_t &space : fil_system.space_list)
    if (space.chain.start && !strcmp(space.chain.start->name, path))
      return &space;
  return nullptr;
}

/** Thread-safe function which sorts flush_list by oldest_modification */
static void log_sort_flush_list()
{
  /* Ensure that oldest_modification() cannot change during std::sort() */
  {
    const double pct_lwm= srv_max_dirty_pages_pct_lwm;
    /* Disable "idle" flushing in order to minimize the wait time below. */
    srv_max_dirty_pages_pct_lwm= 0.0;

    for (;;)
    {
      os_aio_wait_until_no_pending_writes(false);
      mysql_mutex_lock(&buf_pool.flush_list_mutex);
      if (buf_pool.page_cleaner_active())
        my_cond_wait(&buf_pool.done_flush_list,
                     &buf_pool.flush_list_mutex.m_mutex);
      else if (!os_aio_pending_writes())
        break;
      mysql_mutex_unlock(&buf_pool.flush_list_mutex);
    }

    srv_max_dirty_pages_pct_lwm= pct_lwm;
  }

  const size_t size= UT_LIST_GET_LEN(buf_pool.flush_list);
  std::unique_ptr<buf_page_t *[]> list(new buf_page_t *[size]);

  /* Copy the dirty blocks from buf_pool.flush_list to an array for sorting. */
  size_t idx= 0;
  for (buf_page_t *p= UT_LIST_GET_FIRST(buf_pool.flush_list); p; )
  {
    const lsn_t lsn{p->oldest_modification()};
    ut_ad(lsn > 2 || lsn == 1);
    buf_page_t *n= UT_LIST_GET_NEXT(list, p);
    if (lsn > 1)
      list.get()[idx++]= p;
    else
      buf_pool.delete_from_flush_list(p);
    p= n;
  }

  std::sort(list.get(), list.get() + idx,
            [](const buf_page_t *lhs, const buf_page_t *rhs) {
              const lsn_t l{lhs->oldest_modification()};
              const lsn_t r{rhs->oldest_modification()};
              DBUG_ASSERT(l > 2); DBUG_ASSERT(r > 2);
              return r < l;
            });

  UT_LIST_INIT(buf_pool.flush_list, &buf_page_t::list);

  for (size_t i= 0; i < idx; i++)
  {
    UT_LIST_ADD_LAST(buf_pool.flush_list, list[i]);
    DBUG_ASSERT(list[i]->oldest_modification() > 2);
  }

  mysql_mutex_unlock(&buf_pool.flush_list_mutex);
}

/** Apply buffered log to persistent data pages.
@param last_batch     whether it is possible to write more redo log */
void recv_sys_t::apply(bool last_batch)
{
  ut_ad(srv_operation <= SRV_OPERATION_EXPORT_RESTORED ||
        srv_operation == SRV_OPERATION_RESTORE ||
        srv_operation == SRV_OPERATION_RESTORE_EXPORT);

  mysql_mutex_assert_owner(&mutex);

  garbage_collect();

  if (!pages.empty())
  {
    recv_no_ibuf_operations = !last_batch ||
      srv_operation == SRV_OPERATION_RESTORE ||
      srv_operation == SRV_OPERATION_RESTORE_EXPORT;
    ut_ad(!last_batch || lsn == scanned_lsn);
    progress_time= time(nullptr);
    report_progress();

    apply_log_recs= true;

    for (auto id= srv_undo_tablespaces_open; id--;)
    {
      const trunc& t= truncated_undo_spaces[id];
      if (t.lsn)
      {
        /* The entire undo tablespace will be reinitialized by
        innodb_undo_log_truncate=ON. Discard old log for all pages.
        Even though we recv_sys_t::parse() already invoked trim(),
        this will be needed in case recovery consists of multiple batches
        (there was an invocation with !last_batch). */
        trim({id + srv_undo_space_id_start, 0}, t.lsn);
        if (fil_space_t *space = fil_space_get(id + srv_undo_space_id_start))
        {
          ut_ad(UT_LIST_GET_LEN(space->chain) == 1);
          ut_ad(space->recv_size >= t.pages);
          fil_node_t *file= UT_LIST_GET_FIRST(space->chain);
          ut_ad(file->is_open());
          os_file_truncate(file->name, file->handle,
                           os_offset_t{space->recv_size} <<
                           srv_page_size_shift, true);
        }
      }
    }

    fil_system.extend_to_recv_size();

    fil_space_t *space= nullptr;
    uint32_t space_id= ~0;
    buf_block_t *free_block= nullptr;

    for (pages_it= pages.begin(); pages_it != pages.end();
         pages_it= pages.begin())
    {
      if (!free_block)
      {
        if (!last_batch)
          log_sys.latch.wr_unlock();
        wait_for_pool(1);
        pages_it= pages.begin();
        mysql_mutex_unlock(&mutex);
        /* We must release log_sys.latch and recv_sys.mutex before
        invoking buf_LRU_get_free_block(). Allocating a block may initiate
        a redo log write and therefore acquire log_sys.latch. To avoid
        deadlocks, log_sys.latch must not be acquired while holding
        recv_sys.mutex. */
        free_block= buf_LRU_get_free_block(false);
        if (!last_batch)
          log_sys.latch.wr_lock(SRW_LOCK_CALL);
        mysql_mutex_lock(&mutex);
        pages_it= pages.begin();
      }

      while (pages_it != pages.end())
      {
        if (is_corrupt_fs() || is_corrupt_log())
        {
          if (space)
            space->release();
          if (free_block)
          {
            mysql_mutex_unlock(&mutex);
            mysql_mutex_lock(&buf_pool.mutex);
            buf_LRU_block_free_non_file_page(free_block);
            mysql_mutex_unlock(&buf_pool.mutex);
            mysql_mutex_lock(&mutex);
          }
          return;
        }
        if (apply_batch(space_id, space, free_block, last_batch))
          break;
      }
    }

    if (space)
      space->release();

    if (free_block)
    {
      mysql_mutex_lock(&buf_pool.mutex);
      buf_LRU_block_free_non_file_page(free_block);
      mysql_mutex_unlock(&buf_pool.mutex);
    }
  }

  if (last_batch)
  {
    if (!recv_no_ibuf_operations)
      /* We skipped this in buf_page_create(). */
      mlog_init.mark_ibuf_exist();
    mlog_init.clear();
  }
  else
  {
    mlog_init.reset();
    log_sys.latch.wr_unlock();
  }

  mysql_mutex_unlock(&mutex);

  if (!last_batch)
  {
    buf_flush_sync_batch(lsn);
    buf_pool_invalidate();
    log_sys.latch.wr_lock(SRW_LOCK_CALL);
  }
  else if (srv_operation == SRV_OPERATION_RESTORE ||
           srv_operation == SRV_OPERATION_RESTORE_EXPORT)
    buf_flush_sync_batch(lsn);
  else
    /* Instead of flushing, last_batch sorts the buf_pool.flush_list
    in ascending order of buf_page_t::oldest_modification. */
    log_sort_flush_list();

#ifdef HAVE_PMEM
  if (last_batch && log_sys.is_pmem())
    mprotect(log_sys.buf, len, PROT_READ | PROT_WRITE);
#endif

  mysql_mutex_lock(&mutex);

  ut_d(after_apply= true);
  clear();
}

/** Scan log_t::FORMAT_10_8 log store records to the parsing buffer.
@param last_phase     whether changes can be applied to the tablespaces
@return whether rescan is needed (not everything was stored) */
static bool recv_scan_log(bool last_phase)
{
  DBUG_ENTER("recv_scan_log");

  ut_ad(log_sys.is_latest());
  const size_t block_size_1{log_sys.get_block_size() - 1};

  mysql_mutex_lock(&recv_sys.mutex);
  ut_d(recv_sys.after_apply= last_phase);
  if (!last_phase)
    recv_sys.clear();
  else
    ut_ad(recv_sys.file_checkpoint);

  bool store{recv_sys.file_checkpoint != 0};
  size_t buf_size= log_sys.buf_size;
#ifdef HAVE_PMEM
  if (log_sys.is_pmem())
  {
    recv_sys.offset= size_t(log_sys.calc_lsn_offset(recv_sys.lsn));
    buf_size= size_t(log_sys.file_size);
    recv_sys.len= size_t(log_sys.file_size);
  }
  else
#endif
  {
    recv_sys.offset= size_t(recv_sys.lsn - log_sys.get_first_lsn()) &
      block_size_1;
    recv_sys.len= 0;
  }

  lsn_t rewound_lsn= 0;
  for (ut_d(lsn_t source_offset= 0);;)
  {
#ifndef SUX_LOCK_GENERIC
    ut_ad(log_sys.latch.is_write_locked());
#endif
#ifdef UNIV_DEBUG
    const bool wrap{source_offset + recv_sys.len == log_sys.file_size};
#endif
    if (size_t size= buf_size - recv_sys.len)
    {
#ifndef UNIV_DEBUG
      lsn_t
#endif
      source_offset=
        log_sys.calc_lsn_offset(recv_sys.lsn + recv_sys.len - recv_sys.offset);
      ut_ad(!wrap || source_offset == log_t::START_OFFSET);
      source_offset&= ~block_size_1;

      if (source_offset + size > log_sys.file_size)
        size= static_cast<size_t>(log_sys.file_size - source_offset);

      if (dberr_t err= log_sys.log.read(source_offset,
                                        {log_sys.buf + recv_sys.len, size}))
      {
        mysql_mutex_unlock(&recv_sys.mutex);
        ib::error() << "Failed to read log at " << source_offset
                    << ": " << err;
        recv_sys.set_corrupt_log();
        mysql_mutex_lock(&recv_sys.mutex);
      }
      else
        recv_sys.len+= size;
    }

    if (recv_sys.report(time(nullptr)))
    {
      sql_print_information("InnoDB: Read redo log up to LSN=" LSN_PF,
                            recv_sys.lsn);
      service_manager_extend_timeout(INNODB_EXTEND_TIMEOUT_INTERVAL,
                                     "Read redo log up to LSN=" LSN_PF,
                                     recv_sys.lsn);
    }

    recv_sys_t::parse_mtr_result r;

    if (UNIV_UNLIKELY(!recv_needed_recovery))
    {
      ut_ad(!last_phase);
      ut_ad(recv_sys.lsn >= log_sys.next_checkpoint_lsn);

      if (!store)
      {
        ut_ad(!recv_sys.file_checkpoint);
        for (;;)
        {
          const byte& b{log_sys.buf[recv_sys.offset]};
          r= recv_sys.parse_pmem<false>(false);
          switch (r) {
          case recv_sys_t::PREMATURE_EOF:
            goto read_more;
          default:
            ut_ad(r == recv_sys_t::GOT_EOF);
            break;
          case recv_sys_t::OK:
            if (b == FILE_CHECKPOINT + 2 + 8 || (b & 0xf0) == FILE_MODIFY)
              continue;
          }

          const lsn_t end{recv_sys.file_checkpoint};
          ut_ad(!end || end == recv_sys.lsn);
          mysql_mutex_unlock(&recv_sys.mutex);

          if (!end)
          {
            recv_sys.set_corrupt_log();
            sql_print_error("InnoDB: Missing FILE_CHECKPOINT(" LSN_PF
                            ") at " LSN_PF, log_sys.next_checkpoint_lsn,
                            recv_sys.lsn);
          }
          DBUG_RETURN(true);
        }
      }
      else
      {
        ut_ad(recv_sys.file_checkpoint != 0);
        switch ((r= recv_sys.parse_pmem<true>(false))) {
        case recv_sys_t::PREMATURE_EOF:
          goto read_more;
        case recv_sys_t::GOT_EOF:
          break;
        default:
          ut_ad(r == recv_sys_t::OK);
          recv_needed_recovery= true;
          if (srv_read_only_mode)
          {
            mysql_mutex_unlock(&recv_sys.mutex);
            DBUG_RETURN(false);
          }
          sql_print_information("InnoDB: Starting crash recovery from"
                                " checkpoint LSN="  LSN_PF,
                                log_sys.next_checkpoint_lsn);
        }
      }
    }

    if (!store)
    skip_the_rest:
      while ((r= recv_sys.parse_pmem<false>(false)) == recv_sys_t::OK);
    else
    {
      uint16_t count= 0;
      while ((r= recv_sys.parse_pmem<true>(last_phase)) == recv_sys_t::OK)
        if (!++count && recv_sys.report(time(nullptr)))
        {
          const size_t n= recv_sys.pages.size();
          sql_print_information("InnoDB: Parsed redo log up to LSN=" LSN_PF
                                "; to recover: %zu pages", recv_sys.lsn, n);
          service_manager_extend_timeout(INNODB_EXTEND_TIMEOUT_INTERVAL,
                                         "Parsed redo log up to LSN=" LSN_PF
                                         "; to recover: %zu pages",
                                         recv_sys.lsn, n);
        }
      if (r == recv_sys_t::GOT_OOM)
      {
        ut_ad(!last_phase);
        rewound_lsn= recv_sys.lsn;
        store= false;
        if (recv_sys.scanned_lsn <= 1)
          goto skip_the_rest;
        ut_ad(recv_sys.file_checkpoint);
        goto func_exit;
      }
    }

    if (r != recv_sys_t::PREMATURE_EOF)
    {
      ut_ad(r == recv_sys_t::GOT_EOF);
    got_eof:
      ut_ad(recv_sys.is_initialised());
      if (recv_sys.scanned_lsn > 1)
      {
        ut_ad(recv_sys.scanned_lsn == recv_sys.lsn);
        break;
      }
      recv_sys.scanned_lsn= recv_sys.lsn;
      sql_print_information("InnoDB: End of log at LSN=" LSN_PF, recv_sys.lsn);
      break;
    }

  read_more:
#ifdef HAVE_PMEM
    if (log_sys.is_pmem())
      break;
#endif
    if (recv_sys.is_corrupt_log())
      break;

    if (recv_sys.offset < log_sys.get_block_size() &&
        recv_sys.lsn == recv_sys.scanned_lsn)
      goto got_eof;

    if (recv_sys.offset > buf_size / 4 ||
        (recv_sys.offset > block_size_1 &&
         recv_sys.len >= buf_size - recv_sys.MTR_SIZE_MAX))
    {
      const size_t ofs{recv_sys.offset & ~block_size_1};
      memmove_aligned<64>(log_sys.buf, log_sys.buf + ofs, recv_sys.len - ofs);
      recv_sys.len-= ofs;
      recv_sys.offset&= block_size_1;
    }
  }

  if (last_phase)
  {
    ut_ad(!rewound_lsn);
    ut_ad(recv_sys.lsn >= recv_sys.file_checkpoint);
    log_sys.set_recovered_lsn(recv_sys.lsn);
  }
  else if (rewound_lsn)
  {
    ut_ad(!store);
    ut_ad(recv_sys.file_checkpoint);
    recv_sys.lsn= rewound_lsn;
  }
func_exit:
  mysql_mutex_unlock(&recv_sys.mutex);
  DBUG_RETURN(!store);
}

/** Report a missing tablespace for which page-redo log exists.
@param[in]	err	previous error code
@param[in]	i	tablespace descriptor
@return new error code */
static
dberr_t
recv_init_missing_space(dberr_t err, const recv_spaces_t::const_iterator& i)
{
	switch (srv_operation) {
	default:
		break;
	case SRV_OPERATION_RESTORE:
	case SRV_OPERATION_RESTORE_EXPORT:
		if (i->second.name.find("/#sql") != std::string::npos) {
			sql_print_warning("InnoDB: Tablespace " UINT32PF
					  " was not found at %.*s when"
					  " restoring a (partial?) backup."
					  " All redo log"
					  " for this file will be ignored!",
					  i->first, int(i->second.name.size()),
					  i->second.name.data());
		}
		return(err);
	}

	if (srv_force_recovery == 0) {
		sql_print_error("InnoDB: Tablespace " UINT32PF " was not"
				" found at %.*s.", i->first,
				int(i->second.name.size()),
				i->second.name.data());

		if (err == DB_SUCCESS) {
			sql_print_information(
				"InnoDB: Set innodb_force_recovery=1 to"
				" ignore this and to permanently lose"
				" all changes to the tablespace.");
			err = DB_TABLESPACE_NOT_FOUND;
		}
	} else {
		sql_print_warning("InnoDB: Tablespace " UINT32PF
				  " was not found at %.*s"
				  ", and innodb_force_recovery was set."
				  " All redo log for this tablespace"
				  " will be ignored!",
				  i->first, int(i->second.name.size()),
				  i->second.name.data());
	}

	return(err);
}

/** Report the missing tablespace and discard the redo logs for the deleted
tablespace.
@param[in]	rescan			rescan of redo logs is needed
					if hash table ran out of memory
@param[out]	missing_tablespace	missing tablespace exists or not
@return error code or DB_SUCCESS. */
static MY_ATTRIBUTE((warn_unused_result))
dberr_t
recv_validate_tablespace(bool rescan, bool& missing_tablespace)
{
	dberr_t err = DB_SUCCESS;

	mysql_mutex_lock(&recv_sys.mutex);

	for (recv_sys_t::map::iterator p = recv_sys.pages.begin();
	     p != recv_sys.pages.end();) {
		ut_ad(!p->second.log.empty());
		const uint32_t space = p->first.space();
		if (is_predefined_tablespace(space)) {
next:
			p++;
			continue;
		}

		recv_spaces_t::iterator i = recv_spaces.find(space);
		ut_ad(i != recv_spaces.end());

		if (deferred_spaces.find(static_cast<uint32_t>(space))) {
			/* Skip redo logs belonging to
			incomplete tablespaces */
			goto next;
		}

		switch (i->second.status) {
		case file_name_t::NORMAL:
			goto next;
		case file_name_t::MISSING:
			err = recv_init_missing_space(err, i);
			i->second.status = file_name_t::DELETED;
			/* fall through */
		case file_name_t::DELETED:
			recv_sys_t::map::iterator r = p++;
			recv_sys.pages_it_invalidate(r);
			recv_sys.erase(r);
			continue;
		}
		ut_ad(0);
	}

	if (err != DB_SUCCESS) {
func_exit:
		mysql_mutex_unlock(&recv_sys.mutex);
		return(err);
	}

	/* When rescan is not needed, recv_sys.pages will contain the
	entire redo log. If rescan is needed or innodb_force_recovery
	is set, we can ignore missing tablespaces. */
	for (const recv_spaces_t::value_type& rs : recv_spaces) {
		if (UNIV_LIKELY(rs.second.status != file_name_t::MISSING)) {
			continue;
		}

		if (deferred_spaces.find(static_cast<uint32_t>(rs.first))) {
			continue;
		}

		if (srv_force_recovery) {
			sql_print_warning("InnoDB: Tablespace " UINT32PF
					  " was not found at %.*s,"
					  " and innodb_force_recovery was set."
					  " All redo log for this tablespace"
					  " will be ignored!",
					  rs.first, int(rs.second.name.size()),
					  rs.second.name.data());
			continue;
		}

		if (!rescan) {
			sql_print_information("InnoDB: Tablespace " UINT32PF
					      " was not found at '%.*s',"
					      " but there were"
					      " no modifications either.",
					      rs.first,
					      int(rs.second.name.size()),
					      rs.second.name.data());
		} else {
			missing_tablespace = true;
		}
	}

	goto func_exit;
}

/** Check if all tablespaces were found for crash recovery.
@param[in]	rescan			rescan of redo logs is needed
@param[out]	missing_tablespace	missing table exists
@return error code or DB_SUCCESS */
static MY_ATTRIBUTE((warn_unused_result))
dberr_t
recv_init_crash_recovery_spaces(bool rescan, bool& missing_tablespace)
{
	bool		flag_deleted	= false;

	ut_ad(!srv_read_only_mode);
	ut_ad(recv_needed_recovery);

	for (recv_spaces_t::value_type& rs : recv_spaces) {
		ut_ad(!is_predefined_tablespace(rs.first));
		ut_ad(rs.second.status != file_name_t::DELETED
		      || !rs.second.space);

		if (rs.second.status == file_name_t::DELETED) {
			/* The tablespace was deleted,
			so we can ignore any redo log for it. */
			flag_deleted = true;
		} else if (rs.second.space != NULL) {
			/* The tablespace was found, and there
			are some redo log records for it. */
			fil_names_dirty(rs.second.space);

			/* Add the freed page ranges in the respective
			tablespace */
			if (!rs.second.freed_ranges.empty()
			    && (srv_immediate_scrub_data_uncompressed
				|| rs.second.space->is_compressed())) {

				rs.second.space->add_free_ranges(
					std::move(rs.second.freed_ranges));
			}
		} else if (rs.second.name == "") {
			sql_print_error("InnoDB: Missing FILE_CREATE,"
					" FILE_DELETE or FILE_MODIFY"
					" before FILE_CHECKPOINT"
					" for tablespace " UINT32PF, rs.first);
			recv_sys.set_corrupt_log();
			return(DB_CORRUPTION);
		} else {
			rs.second.status = file_name_t::MISSING;
			flag_deleted = true;
		}

		ut_ad(rs.second.status == file_name_t::DELETED
		      || rs.second.name != "");
	}

	if (flag_deleted) {
		return recv_validate_tablespace(rescan, missing_tablespace);
	}

	return DB_SUCCESS;
}

/** Apply any FILE_RENAME records */
static dberr_t recv_rename_files()
{
  mysql_mutex_assert_owner(&recv_sys.mutex);
#ifndef SUX_LOCK_GENERIC
  ut_ad(log_sys.latch.is_write_locked());
#endif

  dberr_t err= DB_SUCCESS;

  for (auto i= renamed_spaces.begin(); i != renamed_spaces.end(); )
  {
    const auto &r= *i;
    const uint32_t id= r.first;
    fil_space_t *space= fil_space_t::get(id);
    if (!space)
    {
      i++;
      continue;
    }
    ut_ad(UT_LIST_GET_LEN(space->chain) == 1);
    char *old= space->chain.start->name;
    if (r.second != old)
    {
      bool exists;
      os_file_type_t ftype;
      const char *new_name= r.second.c_str();
      mysql_mutex_lock(&fil_system.mutex);
      const fil_space_t *other= nullptr;
      if (!space->chain.start->is_open() && space->chain.start->deferred &&
          (other= fil_system.find(new_name)) &&
          (other->chain.start->is_open() || !other->chain.start->deferred))
        other= nullptr;

      if (other)
      {
        /* Multiple tablespaces use the same file name. This should
        only be possible if the recovery of both files was deferred
        (no valid page 0 is contained in either file). We shall not
        rename the file, just rename the metadata. */
        sql_print_information("InnoDB: Renaming tablespace metadata " UINT32PF
                              " from '%s' to '%s' that is also associated"
                              " with tablespace " UINT32PF,
                              id, old, new_name, other->id);
        space->chain.start->name= mem_strdup(new_name);
        ut_free(old);
      }
      else if (!os_file_status(new_name, &exists, &ftype) || exists)
      {
        sql_print_error("InnoDB: Cannot replay rename of tablespace " UINT32PF
                        " from '%s' to '%s'%s",
                        id, old, new_name, exists ?
                        " because the target file exists" : "");
        err= DB_TABLESPACE_EXISTS;
      }
      else
      {
        mysql_mutex_unlock(&fil_system.mutex);
        err= space->rename(new_name, false);
        if (err != DB_SUCCESS)
          sql_print_error("InnoDB: Cannot replay rename of tablespace "
                          UINT32PF " to '%s: %s", new_name, ut_strerr(err));
        goto done;
      }
      mysql_mutex_unlock(&fil_system.mutex);
    }
done:
    space->release();
    if (err != DB_SUCCESS)
    {
      recv_sys.set_corrupt_fs();
      break;
    }
    renamed_spaces.erase(i++);
  }
  return err;
}

/** Start recovering from a redo log checkpoint.
of first system tablespace page
@return error code or DB_SUCCESS */
dberr_t recv_recovery_from_checkpoint_start()
{
	bool		rescan = false;

	ut_ad(srv_operation <= SRV_OPERATION_EXPORT_RESTORED
	      || srv_operation == SRV_OPERATION_RESTORE
	      || srv_operation == SRV_OPERATION_RESTORE_EXPORT);
	ut_d(mysql_mutex_lock(&buf_pool.flush_list_mutex));
	ut_ad(UT_LIST_GET_LEN(buf_pool.LRU) == 0);
	ut_ad(UT_LIST_GET_LEN(buf_pool.unzip_LRU) == 0);
	ut_d(mysql_mutex_unlock(&buf_pool.flush_list_mutex));

	if (srv_force_recovery >= SRV_FORCE_NO_LOG_REDO) {
		sql_print_information("InnoDB: innodb_force_recovery=6"
				      " skips redo log apply");
		return(DB_SUCCESS);
	}

	recv_sys.recovery_on = true;

	log_sys.latch.wr_lock(SRW_LOCK_CALL);

	dberr_t err = recv_sys.find_checkpoint();
        if (err != DB_SUCCESS) {
early_exit:
		log_sys.latch.wr_unlock();
		return err;
	}

<<<<<<< HEAD
	log_sys.set_capacity();
=======
	buf = log_sys.checkpoint_buf;
	if ((err= log_sys.log.read(max_cp_field, {buf, OS_FILE_LOG_BLOCK_SIZE}))) {
		mysql_mutex_unlock(&log_sys.mutex);
		return(err);
	}

	checkpoint_lsn = mach_read_from_8(buf + LOG_CHECKPOINT_LSN);
	checkpoint_no = mach_read_from_8(buf + LOG_CHECKPOINT_NO);
>>>>>>> 6991b1c4

	/* Start reading the log from the checkpoint lsn. The variable
	contiguous_lsn contains an lsn up to which the log is known to
	be contiguously written. */

	ut_ad(recv_sys.pages.empty());

	if (log_sys.format == log_t::FORMAT_3_23) {
		goto early_exit;
	}

	if (log_sys.is_latest()) {
		const bool rewind = recv_sys.lsn
			!= log_sys.next_checkpoint_lsn;
		log_sys.last_checkpoint_lsn = log_sys.next_checkpoint_lsn;

		recv_scan_log(false);
		if (recv_needed_recovery) {
read_only_recovery:
			sql_print_warning("InnoDB: innodb_read_only"
					  " prevents crash recovery");
			err = DB_READ_ONLY;
			goto early_exit;
		}
		if (recv_sys.is_corrupt_log()) {
			sql_print_error("InnoDB: Log scan aborted at LSN "
					LSN_PF, recv_sys.lsn);
                        goto err_exit;
		}
		ut_ad(recv_sys.file_checkpoint);
		if (rewind) {
			recv_sys.lsn = log_sys.next_checkpoint_lsn;
			recv_sys.offset = 0;
			recv_sys.len = 0;
		}
		ut_ad(!recv_max_page_lsn);
		rescan = recv_scan_log(false);

		if (srv_read_only_mode && recv_needed_recovery) {
			goto read_only_recovery;
		}

		if ((recv_sys.is_corrupt_log() && !srv_force_recovery)
		    || recv_sys.is_corrupt_fs()) {
			goto err_exit;
		}
	}

<<<<<<< HEAD
	log_sys.set_recovered_lsn(recv_sys.lsn);
=======
	/* NOTE: we always do a 'recovery' at startup, but only if
	there is something wrong we will print a message to the
	user about recovery: */
	sizeof_checkpoint= SIZE_OF_FILE_CHECKPOINT;

completed:
	if (flush_lsn == checkpoint_lsn + sizeof_checkpoint
	    && recv_sys.mlog_checkpoint_lsn == checkpoint_lsn) {
		/* The redo log is logically empty. */
	} else if (checkpoint_lsn != flush_lsn) {
		ut_ad(!srv_log_file_created);

		if (checkpoint_lsn + sizeof_checkpoint
		    + log_sys.framing_size() < flush_lsn) {
			ib::warn()
				<< "Are you sure you are using the right "
				<< LOG_FILE_NAME
				<< " to start up the database? Log sequence "
				   "number in the "
				<< LOG_FILE_NAME << " is " << checkpoint_lsn
				<< ", less than the log sequence number in "
				   "the first system tablespace file header, "
				<< flush_lsn << ".";
		}

		if (!recv_needed_recovery) {

			ib::info()
				<< "The log sequence number " << flush_lsn
				<< " in the system tablespace does not match"
				   " the log sequence number "
				<< checkpoint_lsn << " in the "
				<< LOG_FILE_NAME << "!";

			if (srv_read_only_mode) {
				ib::error() << "innodb_read_only"
					" prevents crash recovery";
				mysql_mutex_unlock(&log_sys.mutex);
				return(DB_READ_ONLY);
			}

			recv_needed_recovery = true;
		}
	}

	log_sys.set_lsn(recv_sys.recovered_lsn);
	if (UNIV_LIKELY(log_sys.get_flushed_lsn() < recv_sys.recovered_lsn)) {
		/* This may already have been set by create_log_file()
		if no logs existed when the server started up. */
		log_sys.set_flushed_lsn(recv_sys.recovered_lsn);
	}
>>>>>>> 6991b1c4

	if (recv_needed_recovery) {
		bool missing_tablespace = false;

		err = recv_init_crash_recovery_spaces(
			rescan, missing_tablespace);

		if (err != DB_SUCCESS) {
			goto early_exit;
		}

		if (missing_tablespace) {
			ut_ad(rescan);
			/* If any tablespaces seem to be missing,
			validate the remaining log records. */

			do {
				rescan = recv_scan_log(false);
				ut_ad(!recv_sys.is_corrupt_fs());

				if (recv_sys.is_corrupt_log()) {
					goto err_exit;
				}

				missing_tablespace = false;

				err = recv_validate_tablespace(
					rescan, missing_tablespace);

				if (err != DB_SUCCESS) {
					goto early_exit;
				}
			} while (missing_tablespace);

			rescan = true;
			/* Because in the loop above we overwrote the
			initially stored recv_sys.pages, we must
			restart parsing the log from the very beginning. */

			/* FIXME: Use a separate loop for checking for
			tablespaces (not individual pages), while retaining
			the initial recv_sys.pages. */
			mysql_mutex_lock(&recv_sys.mutex);
			recv_sys.clear();
			recv_sys.lsn = log_sys.next_checkpoint_lsn;
			mysql_mutex_unlock(&recv_sys.mutex);
		}

		if (srv_operation <= SRV_OPERATION_EXPORT_RESTORED) {
			deferred_spaces.deferred_dblwr();
			buf_dblwr.recover();
		}

		ut_ad(srv_force_recovery <= SRV_FORCE_NO_UNDO_LOG_SCAN);

		if (rescan) {
			recv_scan_log(true);
			if ((recv_sys.is_corrupt_log()
			     && !srv_force_recovery)
			    || recv_sys.is_corrupt_fs()) {
				goto err_exit;
			}

			/* In case of multi-batch recovery,
			redo log for the last batch is not
			applied yet. */
			ut_d(recv_sys.after_apply = false);
		}
	} else {
		ut_ad(recv_sys.pages.empty());
	}

	if (log_sys.is_latest()
	    && (recv_sys.lsn < log_sys.next_checkpoint_lsn
		|| recv_sys.lsn < recv_max_page_lsn)) {

		sql_print_error("InnoDB: We scanned the log up to " LSN_PF "."
				" A checkpoint was at " LSN_PF
				" and the maximum LSN on a database page was "
				LSN_PF ". It is possible that the"
				" database is now corrupt!",
				recv_sys.lsn,
				log_sys.next_checkpoint_lsn,
				recv_max_page_lsn);
	}

	if (recv_sys.lsn < log_sys.next_checkpoint_lsn) {
err_exit:
		err = DB_ERROR;
		goto early_exit;
	}

	if (!srv_read_only_mode && log_sys.is_latest()) {
		ut_ad(log_sys.get_flushed_lsn() == log_sys.get_lsn());
		ut_ad(recv_sys.lsn == log_sys.get_lsn());
		if (!log_sys.is_pmem()) {
			const size_t bs_1{log_sys.get_block_size() - 1};
			const size_t ro{recv_sys.offset};
			recv_sys.offset &= bs_1;
			memmove_aligned<64>(log_sys.buf,
					    log_sys.buf + (ro & ~bs_1),
					    log_sys.get_block_size());
#ifdef HAVE_PMEM
		} else {
			mprotect(log_sys.buf, size_t(log_sys.file_size),
				 PROT_READ | PROT_WRITE);
#endif
		}
		log_sys.buf_free = recv_sys.offset;
		if (recv_needed_recovery
	            && srv_operation <= SRV_OPERATION_EXPORT_RESTORED) {
			/* Write a FILE_CHECKPOINT marker as the first thing,
			before generating any other redo log. This ensures
			that subsequent crash recovery will be possible even
			if the server were killed soon after this. */
			fil_names_clear(log_sys.next_checkpoint_lsn);
		}
	}

	mysql_mutex_lock(&recv_sys.mutex);
	if (UNIV_UNLIKELY(recv_sys.scanned_lsn != recv_sys.lsn)
	    && log_sys.is_latest()) {
		ut_ad("log parsing error" == 0);
		mysql_mutex_unlock(&recv_sys.mutex);
		err = DB_CORRUPTION;
		goto early_exit;
	}
	recv_sys.apply_log_recs = true;
	recv_no_ibuf_operations = false;
	ut_d(recv_no_log_write = srv_operation == SRV_OPERATION_RESTORE
	     || srv_operation == SRV_OPERATION_RESTORE_EXPORT);
	if (srv_operation == SRV_OPERATION_NORMAL) {
		err = recv_rename_files();
	}
	mysql_mutex_unlock(&recv_sys.mutex);

	recv_lsn_checks_on = true;

	/* The database is now ready to start almost normal processing of user
	transactions: transaction rollbacks and the application of the log
	records in the hash table can be run in background. */
	if (err == DB_SUCCESS && deferred_spaces.reinit_all()
	    && !srv_force_recovery) {
		err = DB_CORRUPTION;
	}

	log_sys.latch.wr_unlock();
	return err;
}

bool recv_dblwr_t::validate_page(const page_id_t page_id,
                                 const byte *page,
                                 const fil_space_t *space,
                                 byte *tmp_buf)
{
  if (page_id.page_no() == 0)
  {
    uint32_t flags= fsp_header_get_flags(page);
    if (!fil_space_t::is_valid_flags(flags, page_id.space()))
    {
      uint32_t cflags= fsp_flags_convert_from_101(flags);
      if (cflags == UINT32_MAX)
      {
        ib::warn() << "Ignoring a doublewrite copy of page " << page_id
                   << "due to invalid flags " << ib::hex(flags);
        return false;
      }

      flags= cflags;
    }

    /* Page 0 is never page_compressed or encrypted. */
    return !buf_page_is_corrupted(true, page, flags);
  }

  ut_ad(tmp_buf);
  byte *tmp_frame= tmp_buf;
  byte *tmp_page= tmp_buf + srv_page_size;
  const uint16_t page_type= mach_read_from_2(page + FIL_PAGE_TYPE);
  const bool expect_encrypted= space->crypt_data &&
    space->crypt_data->type != CRYPT_SCHEME_UNENCRYPTED;

  if (space->full_crc32())
    return !buf_page_is_corrupted(true, page, space->flags);

  if (expect_encrypted &&
      mach_read_from_4(page + FIL_PAGE_FILE_FLUSH_LSN_OR_KEY_VERSION))
  {
    if (!fil_space_verify_crypt_checksum(page, space->zip_size()))
      return false;
    if (page_type != FIL_PAGE_PAGE_COMPRESSED_ENCRYPTED)
      return true;
    if (space->zip_size())
      return false;
    memcpy(tmp_page, page, space->physical_size());
    if (!fil_space_decrypt(space, tmp_frame, tmp_page))
      return false;
  }

  switch (page_type) {
  case FIL_PAGE_PAGE_COMPRESSED:
    memcpy(tmp_page, page, space->physical_size());
    /* fall through */
  case FIL_PAGE_PAGE_COMPRESSED_ENCRYPTED:
    if (space->zip_size())
      return false; /* ROW_FORMAT=COMPRESSED cannot be page_compressed */
    ulint decomp= fil_page_decompress(tmp_frame, tmp_page, space->flags);
    if (!decomp)
      return false; /* decompression failed */
    if (decomp == srv_page_size)
      return false; /* the page was not compressed (invalid page type) */
    return !buf_page_is_corrupted(true, tmp_page, space->flags);
  }

  return !buf_page_is_corrupted(true, page, space->flags);
}

byte *recv_dblwr_t::find_page(const page_id_t page_id,
                              const fil_space_t *space, byte *tmp_buf)
{
  byte *result= NULL;
  lsn_t max_lsn= 0;

  for (byte *page : pages)
  {
    if (page_get_page_no(page) != page_id.page_no() ||
        page_get_space_id(page) != page_id.space())
      continue;
    uint32_t flags= mach_read_from_4(
      FSP_HEADER_OFFSET + FSP_SPACE_FLAGS + page);
    if (!fil_space_t::is_valid_flags(flags, page_id.space()))
      continue;

    const lsn_t lsn= mach_read_from_8(page + FIL_PAGE_LSN);
    if (lsn <= max_lsn ||
        !validate_page(page_id, page, space, tmp_buf))
    {
      /* Mark processed for subsequent iterations in buf_dblwr_t::recover() */
      memset(page + FIL_PAGE_LSN, 0, 8);
      continue;
    }

    ut_a(page_get_page_no(page) == page_id.page_no());
    max_lsn= lsn;
    result= page;
  }

  return result;
}

bool recv_dblwr_t::restore_first_page(ulint space_id, const char *name,
                                      os_file_t file)
{
  const page_id_t page_id(space_id, 0);
  const byte* page= find_page(page_id);
  if (!page)
  {
    /* If the first page of the given user tablespace is not there
    in the doublewrite buffer, then the recovery is going to fail
    now. Hence this is treated as error. */
    ib::error()
            << "Corrupted page " << page_id << " of datafile '"
            << name <<"' could not be found in the doublewrite buffer.";
    return true;
  }

  ulint physical_size= fil_space_t::physical_size(
    mach_read_from_4(page + FSP_HEADER_OFFSET + FSP_SPACE_FLAGS));
  ib::info() << "Restoring page " << page_id << " of datafile '"
          << name << "' from the doublewrite buffer. Writing "
          << physical_size << " bytes into file '" << name << "'";

  return os_file_write(
           IORequestWrite, name, file, page, 0, physical_size) !=
         DB_SUCCESS;
}<|MERGE_RESOLUTION|>--- conflicted
+++ resolved
@@ -1197,7 +1197,6 @@
   DBUG_VOID_RETURN;
 }
 
-<<<<<<< HEAD
 inline dberr_t recv_sys_t::read(os_offset_t total_offset, span<byte> buf)
 {
   size_t file_idx= static_cast<size_t>(total_offset / log_sys.file_size);
@@ -1205,28 +1204,6 @@
   return file_idx
     ? recv_sys.files[file_idx].read(offset, buf)
     : log_sys.log.read(offset, buf);
-=======
-void recv_sys_t::open_log_files_if_needed()
-{
-  if (!recv_sys.files.empty())
-    return;
-
-  for (auto &&path : get_existing_log_files_paths())
-  {
-    recv_sys.files.emplace_back(std::move(path));
-    ut_a(recv_sys.files.back().open(true) == DB_SUCCESS);
-  }
-}
-
-MY_ATTRIBUTE((warn_unused_result))
-dberr_t recv_sys_t::read(os_offset_t total_offset, span<byte> buf)
-{
-  open_log_files_if_needed();
-
-  size_t file_idx= static_cast<size_t>(total_offset / log_sys.log.file_size);
-  os_offset_t offset= total_offset % log_sys.log.file_size;
-  return recv_sys.files[file_idx].read(offset, buf);
->>>>>>> 6991b1c4
 }
 
 inline size_t recv_sys_t::files_size()
@@ -1520,162 +1497,8 @@
 }
 
 
-<<<<<<< HEAD
 /** @return whether a log_t::FORMAT_10_5 log block checksum matches */
 static bool recv_check_log_block(const byte *buf)
-=======
-/** Read a log segment to log_sys.buf.
-@param[in,out]	start_lsn	in: read area start,
-out: the last read valid lsn
-@param[in]	end_lsn		read area end
-@return	whether no invalid blocks (e.g checksum mismatch) were found */
-bool log_t::file::read_log_seg(lsn_t* start_lsn, lsn_t end_lsn)
-{
-	ulint	len;
-	bool success = true;
-	mysql_mutex_assert_owner(&log_sys.mutex);
-	ut_ad(!(*start_lsn % OS_FILE_LOG_BLOCK_SIZE));
-	ut_ad(!(end_lsn % OS_FILE_LOG_BLOCK_SIZE));
-	byte* buf = log_sys.buf;
-loop:
-	lsn_t source_offset = calc_lsn_offset_old(*start_lsn);
-
-	ut_a(end_lsn - *start_lsn <= ULINT_MAX);
-	len = (ulint) (end_lsn - *start_lsn);
-
-	ut_ad(len != 0);
-
-	const bool at_eof = (source_offset % file_size) + len > file_size;
-	if (at_eof) {
-		/* If the above condition is true then len (which is ulint)
-		is > the expression below, so the typecast is ok */
-		len = ulint(file_size - (source_offset % file_size));
-	}
-
-	log_sys.n_log_ios++;
-
-	ut_a((source_offset >> srv_page_size_shift) <= ULINT_MAX);
-
-	if (recv_sys.read(source_offset, {buf, len}))
-		return false;
-
-	for (ulint l = 0; l < len; l += OS_FILE_LOG_BLOCK_SIZE,
-		     buf += OS_FILE_LOG_BLOCK_SIZE,
-		     (*start_lsn) += OS_FILE_LOG_BLOCK_SIZE) {
-		const ulint block_number = log_block_get_hdr_no(buf);
-
-		if (block_number != log_block_convert_lsn_to_no(*start_lsn)) {
-			/* Garbage or an incompletely written log block.
-			We will not report any error, because this can
-			happen when InnoDB was killed while it was
-			writing redo log. We simply treat this as an
-			abrupt end of the redo log. */
-fail:
-			end_lsn = *start_lsn;
-			success = false;
-			break;
-		}
-
-		ulint crc = log_block_calc_checksum_crc32(buf);
-		ulint cksum = log_block_get_checksum(buf);
-
-		DBUG_EXECUTE_IF("log_intermittent_checksum_mismatch", {
-				static int block_counter;
-				if (block_counter++ == 0) {
-					cksum = crc + 1;
-				}
-			});
-
-		DBUG_EXECUTE_IF("log_checksum_mismatch", { cksum = crc + 1; });
-
-		if (UNIV_UNLIKELY(crc != cksum)) {
-			ib::error_or_warn(srv_operation!=SRV_OPERATION_BACKUP)
-				<< "Invalid log block checksum. block: "
-				<< block_number
-				<< " checkpoint no: "
-				<< log_block_get_checkpoint_no(buf)
-				<< " expected: " << crc
-				<< " found: " << cksum;
-			goto fail;
-		}
-
-		if (is_encrypted()
-		    && !log_crypt(buf, *start_lsn,
-				  OS_FILE_LOG_BLOCK_SIZE,
-				  LOG_DECRYPT)) {
-			goto fail;
-		}
-
-		ulint dl = log_block_get_data_len(buf);
-		if (dl < LOG_BLOCK_HDR_SIZE
-		    || (dl != OS_FILE_LOG_BLOCK_SIZE
-			&& dl > log_sys.trailer_offset())) {
-			recv_sys.set_corrupt_log();
-			goto fail;
-		}
-	}
-
-	if (recv_sys.report(time(NULL))) {
-		ib::info() << "Read redo log up to LSN=" << *start_lsn;
-		service_manager_extend_timeout(INNODB_EXTEND_TIMEOUT_INTERVAL,
-			"Read redo log up to LSN=" LSN_PF,
-			*start_lsn);
-	}
-
-	if (*start_lsn != end_lsn) {
-		goto loop;
-	}
-
-	return(success);
-}
-
-
-
-/********************************************************//**
-Copies a log segment from the most up-to-date log group to the other log
-groups, so that they all contain the latest log data. Also writes the info
-about the latest checkpoint to the groups, and inits the fields in the group
-memory structs to up-to-date values. */
-static
-void
-recv_synchronize_groups()
-{
-	const lsn_t recovered_lsn = recv_sys.recovered_lsn;
-
-	/* Read the last recovered log block to the recovery system buffer:
-	the block is always incomplete */
-
-	lsn_t start_lsn = ut_uint64_align_down(recovered_lsn,
-					       OS_FILE_LOG_BLOCK_SIZE);
-	log_sys.log.read_log_seg(&start_lsn,
-				 start_lsn + OS_FILE_LOG_BLOCK_SIZE);
-	log_sys.log.set_fields(recovered_lsn);
-
-	/* Copy the checkpoint info to the log; remember that we have
-	incremented checkpoint_no by one, and the info will not be written
-	over the max checkpoint info, thus making the preservation of max
-	checkpoint info on disk certain */
-
-	if (!srv_read_only_mode) {
-		log_write_checkpoint_info(0);
-		mysql_mutex_lock(&log_sys.mutex);
-	}
-}
-
-/** Check the consistency of a log header block.
-@param[in]	log header block
-@return true if ok */
-static
-bool
-recv_check_log_header_checksum(
-	const byte*	buf)
-{
-	return(log_block_get_checksum(buf)
-	       == log_block_calc_checksum_crc32(buf));
-}
-
-static bool redo_file_sizes_are_correct()
->>>>>>> 6991b1c4
 {
   return mach_read_from_4(my_assume_aligned<4>(508 + buf)) ==
     my_crc32c(0, buf, 508);
@@ -1725,12 +1548,7 @@
   const lsn_t log_size{(log_sys.file_size - 2048) * recv_sys.files_size()};
   for (size_t field= 512; field < 2048; field+= 1024)
   {
-<<<<<<< HEAD
     const byte *buf= log_sys.buf + field;
-=======
-    if (dberr_t err= log_sys.log.read(field, {buf, OS_FILE_LOG_BLOCK_SIZE}))
-      return err;
->>>>>>> 6991b1c4
 
     if (static_cast<uint32_t>(ut_fold_binary(buf, CHECKSUM_1)) !=
         mach_read_from_4(buf + CHECKSUM_1) ||
@@ -1784,7 +1602,6 @@
   static const char pre_10_2[]=
     " This redo log was created before MariaDB 10.2.2";
 
-<<<<<<< HEAD
   byte *buf= const_cast<byte*>(field_ref_zero);
 
   if (source_offset < (log_sys.is_pmem() ? log_sys.file_size : 4096))
@@ -1792,10 +1609,6 @@
   else
     if (dberr_t err= recv_sys.read(source_offset & ~511, {buf, 512}))
       return err;
-=======
-  if (dberr_t err= recv_sys.read(source_offset & ~511, {buf, 512}))
-    return err;
->>>>>>> 6991b1c4
 
   if (log_block_calc_checksum_format_0(buf) !=
       mach_read_from_4(my_assume_aligned<4>(buf + 508)) &&
@@ -1839,32 +1652,11 @@
     buf+= lsn_offset & 0xe00;
   }
 
-<<<<<<< HEAD
   if (!recv_check_log_block(buf))
   {
     sql_print_error("InnoDB: Invalid log header checksum");
     return DB_CORRUPTION;
   }
-=======
-	if (dberr_t err=
-	    recv_sys.read(source_offset & ~lsn_t(OS_FILE_LOG_BLOCK_SIZE - 1),
-		      {buf, OS_FILE_LOG_BLOCK_SIZE}))
-		return err;
-
-	ulint crc = log_block_calc_checksum_crc32(buf);
-	ulint cksum = log_block_get_checksum(buf);
-
-	if (UNIV_UNLIKELY(crc != cksum)) {
-		ib::error() << "Invalid log block checksum."
-			    << " block: "
-			    << log_block_get_hdr_no(buf)
-			    << " checkpoint no: "
-			    << log_block_get_checkpoint_no(buf)
-			    << " expected: " << crc
-			    << " found: " << cksum;
-		return DB_CORRUPTION;
-	}
->>>>>>> 6991b1c4
 
   if (log_sys.is_encrypted() &&
       !log_decrypt(buf, log_sys.next_checkpoint_lsn & ~511, 512))
@@ -1881,34 +1673,8 @@
 
 dberr_t recv_sys_t::find_checkpoint()
 {
-<<<<<<< HEAD
   bool wrong_size= false;
   byte *buf;
-=======
-	ib_uint64_t	max_no;
-	ib_uint64_t	checkpoint_no;
-	ulint		field;
-	byte*		buf;
-
-	max_no = 0;
-	*max_field = 0;
-
-	buf = log_sys.checkpoint_buf;
-
-	if (dberr_t err= log_sys.log.read(0, {buf, OS_FILE_LOG_BLOCK_SIZE}))
-		return err;
-	/* Check the header page checksum. There was no
-	checksum in the first redo log format (version 0). */
-	log_sys.log.format = mach_read_from_4(buf + LOG_HEADER_FORMAT);
-	log_sys.log.subformat = log_sys.log.format != log_t::FORMAT_3_23
-		? mach_read_from_4(buf + LOG_HEADER_SUBFORMAT)
-		: 0;
-	if (log_sys.log.format != log_t::FORMAT_3_23
-	    && !recv_check_log_header_checksum(buf)) {
-		sql_print_error("InnoDB: Invalid redo log header checksum.");
-		return DB_CORRUPTION;
-	}
->>>>>>> 6991b1c4
 
   ut_ad(pages.empty());
   pages_it= pages.end();
@@ -1965,7 +1731,6 @@
       recv_sys.files.emplace_back(file);
     }
 
-<<<<<<< HEAD
     if (!size)
     {
       if (wrong_size)
@@ -2015,12 +1780,6 @@
     log_sys.next_checkpoint_no= 0;
     return DB_SUCCESS;
   }
-=======
-	for (field = LOG_CHECKPOINT_1; field <= LOG_CHECKPOINT_2;
-	     field += LOG_CHECKPOINT_2 - LOG_CHECKPOINT_1) {
-		if (dberr_t err= log_sys.log.read(field, {buf, OS_FILE_LOG_BLOCK_SIZE}))
-			return err;
->>>>>>> 6991b1c4
 
   if (!recv_check_log_block(buf))
   {
@@ -4780,18 +4539,7 @@
 		return err;
 	}
 
-<<<<<<< HEAD
 	log_sys.set_capacity();
-=======
-	buf = log_sys.checkpoint_buf;
-	if ((err= log_sys.log.read(max_cp_field, {buf, OS_FILE_LOG_BLOCK_SIZE}))) {
-		mysql_mutex_unlock(&log_sys.mutex);
-		return(err);
-	}
-
-	checkpoint_lsn = mach_read_from_8(buf + LOG_CHECKPOINT_LSN);
-	checkpoint_no = mach_read_from_8(buf + LOG_CHECKPOINT_NO);
->>>>>>> 6991b1c4
 
 	/* Start reading the log from the checkpoint lsn. The variable
 	contiguous_lsn contains an lsn up to which the log is known to
@@ -4840,61 +4588,7 @@
 		}
 	}
 
-<<<<<<< HEAD
 	log_sys.set_recovered_lsn(recv_sys.lsn);
-=======
-	/* NOTE: we always do a 'recovery' at startup, but only if
-	there is something wrong we will print a message to the
-	user about recovery: */
-	sizeof_checkpoint= SIZE_OF_FILE_CHECKPOINT;
-
-completed:
-	if (flush_lsn == checkpoint_lsn + sizeof_checkpoint
-	    && recv_sys.mlog_checkpoint_lsn == checkpoint_lsn) {
-		/* The redo log is logically empty. */
-	} else if (checkpoint_lsn != flush_lsn) {
-		ut_ad(!srv_log_file_created);
-
-		if (checkpoint_lsn + sizeof_checkpoint
-		    + log_sys.framing_size() < flush_lsn) {
-			ib::warn()
-				<< "Are you sure you are using the right "
-				<< LOG_FILE_NAME
-				<< " to start up the database? Log sequence "
-				   "number in the "
-				<< LOG_FILE_NAME << " is " << checkpoint_lsn
-				<< ", less than the log sequence number in "
-				   "the first system tablespace file header, "
-				<< flush_lsn << ".";
-		}
-
-		if (!recv_needed_recovery) {
-
-			ib::info()
-				<< "The log sequence number " << flush_lsn
-				<< " in the system tablespace does not match"
-				   " the log sequence number "
-				<< checkpoint_lsn << " in the "
-				<< LOG_FILE_NAME << "!";
-
-			if (srv_read_only_mode) {
-				ib::error() << "innodb_read_only"
-					" prevents crash recovery";
-				mysql_mutex_unlock(&log_sys.mutex);
-				return(DB_READ_ONLY);
-			}
-
-			recv_needed_recovery = true;
-		}
-	}
-
-	log_sys.set_lsn(recv_sys.recovered_lsn);
-	if (UNIV_LIKELY(log_sys.get_flushed_lsn() < recv_sys.recovered_lsn)) {
-		/* This may already have been set by create_log_file()
-		if no logs existed when the server started up. */
-		log_sys.set_flushed_lsn(recv_sys.recovered_lsn);
-	}
->>>>>>> 6991b1c4
 
 	if (recv_needed_recovery) {
 		bool missing_tablespace = false;
@@ -5145,7 +4839,7 @@
   return result;
 }
 
-bool recv_dblwr_t::restore_first_page(ulint space_id, const char *name,
+bool recv_dblwr_t::restore_first_page(uint32_t space_id, const char *name,
                                       os_file_t file)
 {
   const page_id_t page_id(space_id, 0);
