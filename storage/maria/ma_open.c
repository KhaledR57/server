--- conflicted
+++ resolved
@@ -1727,14 +1727,9 @@
 
   (*ptr++)= columndef->null_bit;
   (*ptr++)= columndef->empty_bit;
-<<<<<<< HEAD
-  ptr[0]= ptr[1]= ptr[2]= ptr[3]= 0;            ptr+= 4;  /* For future */
-  return mysql_file_write(file, buff, (size_t) (ptr-buff), MYF(MY_NABP)) != 0;
-=======
   mi_int2store(ptr, high_offset);                 ptr+= 2;
   ptr[0]= ptr[1]= 0;                              ptr+= 2;  /* For future */
-  return my_write(file, buff, (size_t) (ptr-buff), MYF(MY_NABP)) != 0;
->>>>>>> 000deedf
+  return mysql_file_write(file, buff, (size_t) (ptr-buff), MYF(MY_NABP)) != 0;
 }
 
 uchar *_ma_columndef_read(uchar *ptr, MARIA_COLUMNDEF *columndef)
