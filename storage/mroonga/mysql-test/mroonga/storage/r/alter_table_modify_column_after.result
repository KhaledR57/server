DROP TABLE IF EXISTS diaries;
CREATE TABLE diaries (
id INT PRIMARY KEY AUTO_INCREMENT,
title VARCHAR(40),
body VARCHAR(140)
) DEFAULT CHARSET UTF8;
SHOW CREATE TABLE diaries;
Table	Create Table
diaries	CREATE TABLE `diaries` (
  `id` int(11) NOT NULL AUTO_INCREMENT,
  `title` varchar(40) DEFAULT NULL,
  `body` varchar(140) DEFAULT NULL,
  PRIMARY KEY (`id`)
<<<<<<< HEAD
) ENGINE=Mroonga DEFAULT CHARSET=utf8mb3
=======
) ENGINE=Mroonga DEFAULT CHARSET=utf8 COLLATE=utf8_general_ci
>>>>>>> 0792aff1
INSERT INTO diaries (title, body) values ("groonga (1)", "starting groonga.");
SELECT * FROM diaries;
id	title	body
1	groonga (1)	starting groonga.
ALTER TABLE diaries MODIFY body VARCHAR(140) AFTER id;
SHOW CREATE TABLE diaries;
Table	Create Table
diaries	CREATE TABLE `diaries` (
  `id` int(11) NOT NULL AUTO_INCREMENT,
  `body` varchar(140) DEFAULT NULL,
  `title` varchar(40) DEFAULT NULL,
  PRIMARY KEY (`id`)
<<<<<<< HEAD
) ENGINE=Mroonga AUTO_INCREMENT=2 DEFAULT CHARSET=utf8mb3
=======
) ENGINE=Mroonga AUTO_INCREMENT=2 DEFAULT CHARSET=utf8 COLLATE=utf8_general_ci
>>>>>>> 0792aff1
INSERT INTO diaries (title, body) values ("groonga (2)", "started groonga.");
SELECT * FROM diaries;
id	body	title
1	starting groonga.	groonga (1)
2	started groonga.	groonga (2)
DROP TABLE diaries;<|MERGE_RESOLUTION|>--- conflicted
+++ resolved
@@ -11,11 +11,7 @@
   `title` varchar(40) DEFAULT NULL,
   `body` varchar(140) DEFAULT NULL,
   PRIMARY KEY (`id`)
-<<<<<<< HEAD
-) ENGINE=Mroonga DEFAULT CHARSET=utf8mb3
-=======
-) ENGINE=Mroonga DEFAULT CHARSET=utf8 COLLATE=utf8_general_ci
->>>>>>> 0792aff1
+) ENGINE=Mroonga DEFAULT CHARSET=utf8mb3 COLLATE=utf8mb3_general_ci
 INSERT INTO diaries (title, body) values ("groonga (1)", "starting groonga.");
 SELECT * FROM diaries;
 id	title	body
@@ -28,11 +24,7 @@
   `body` varchar(140) DEFAULT NULL,
   `title` varchar(40) DEFAULT NULL,
   PRIMARY KEY (`id`)
-<<<<<<< HEAD
-) ENGINE=Mroonga AUTO_INCREMENT=2 DEFAULT CHARSET=utf8mb3
-=======
-) ENGINE=Mroonga AUTO_INCREMENT=2 DEFAULT CHARSET=utf8 COLLATE=utf8_general_ci
->>>>>>> 0792aff1
+) ENGINE=Mroonga AUTO_INCREMENT=2 DEFAULT CHARSET=utf8mb3 COLLATE=utf8mb3_general_ci
 INSERT INTO diaries (title, body) values ("groonga (2)", "started groonga.");
 SELECT * FROM diaries;
 id	body	title
