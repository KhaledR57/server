--- conflicted
+++ resolved
@@ -7,9 +7,5 @@
 Table	Create Table
 bugs	CREATE TABLE `bugs` (
   `id` int(10) unsigned DEFAULT NULL
-<<<<<<< HEAD
-) ENGINE=Mroonga DEFAULT CHARSET=utf8mb3 COMMENT='Free style normal comment'
-=======
-) ENGINE=Mroonga DEFAULT CHARSET=utf8 COLLATE=utf8_general_ci COMMENT='Free style normal comment'
->>>>>>> 0792aff1
+) ENGINE=Mroonga DEFAULT CHARSET=utf8mb3 COLLATE=utf8mb3_general_ci COMMENT='Free style normal comment'
 DROP TABLE bugs;