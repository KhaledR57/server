--- conflicted
+++ resolved
@@ -5447,23 +5447,7 @@
           if ((error_num = dbton_handler->set_sql_for_exec(sql_type,
             roop_count2)))
           {
-<<<<<<< HEAD
             spider->set_insert_to_pos_sql(SPIDER_SQL_TYPE_INSERT_SQL);
-            if (dbton_handler->need_lock_before_set_sql_for_exec(sql_type))
-            {
-              SPIDER_CLEAR_FILE_POS(&conn->mta_conn_mutex_file_pos);
-              pthread_mutex_unlock(&conn->mta_conn_mutex);
-            }
-            DBUG_RETURN(error_num);
-          }
-          if (!dbton_handler->need_lock_before_set_sql_for_exec(sql_type))
-          {
-            pthread_mutex_lock(&conn->mta_conn_mutex);
-            SPIDER_SET_FILE_POS(&conn->mta_conn_mutex_file_pos);
-          }
-=======
-            if (spider->sql_kinds & SPIDER_SQL_KIND_SQL)
-              spider->set_insert_to_pos_sql(SPIDER_SQL_TYPE_INSERT_SQL);
             DBUG_RETURN(error_num);
           }
           pthread_mutex_lock(&conn->mta_conn_mutex);
@@ -5478,7 +5462,6 @@
           SPIDER_SET_FILE_POS(&conn->mta_conn_mutex_file_pos);
         }
 #endif
->>>>>>> 8bf17c57
         conn->need_mon = &spider->need_mons[roop_count2];
         DBUG_ASSERT(!conn->mta_conn_mutex_lock_already);
         DBUG_ASSERT(!conn->mta_conn_mutex_unlock_later);
@@ -6190,279 +6173,6 @@
     {
       DBUG_RETURN(error_num);
     }
-<<<<<<< HEAD
-    if (!dbton_hdl->need_lock_before_set_sql_for_exec(sql_type))
-    {
-      pthread_mutex_lock(&conn->mta_conn_mutex);
-      SPIDER_SET_FILE_POS(&conn->mta_conn_mutex_file_pos);
-    }
-=======
-    pthread_mutex_lock(&conn->mta_conn_mutex);
-    SPIDER_SET_FILE_POS(&conn->mta_conn_mutex_file_pos);
-#ifdef HA_CAN_BULK_ACCESS
-    if (spider->is_bulk_access_clone)
-    {
-      spider->connection_ids[roop_count] = conn->connection_id;
-      spider_trx_add_bulk_access_conn(spider->wide_handler->trx, conn);
-    } else {
-#endif
-      conn->need_mon = &spider->need_mons[roop_count];
-      DBUG_ASSERT(!conn->mta_conn_mutex_lock_already);
-      DBUG_ASSERT(!conn->mta_conn_mutex_unlock_later);
-      conn->mta_conn_mutex_lock_already = TRUE;
-      conn->mta_conn_mutex_unlock_later = TRUE;
-      if ((error_num = spider_db_set_names(spider, conn, roop_count)))
-      {
-        DBUG_ASSERT(conn->mta_conn_mutex_lock_already);
-        DBUG_ASSERT(conn->mta_conn_mutex_unlock_later);
-        conn->mta_conn_mutex_lock_already = FALSE;
-        conn->mta_conn_mutex_unlock_later = FALSE;
-        SPIDER_CLEAR_FILE_POS(&conn->mta_conn_mutex_file_pos);
-        pthread_mutex_unlock(&conn->mta_conn_mutex);
-        if (
-          share->monitoring_kind[roop_count] &&
-          spider->need_mons[roop_count]
-        ) {
-          error_num = spider_ping_table_mon_from_table(
-              spider->wide_handler->trx,
-              spider->wide_handler->trx->thd,
-              share,
-              roop_count,
-              (uint32) share->monitoring_sid[roop_count],
-              share->table_name,
-              share->table_name_length,
-              spider->conn_link_idx[roop_count],
-              NULL,
-              0,
-              share->monitoring_kind[roop_count],
-              share->monitoring_limit[roop_count],
-              share->monitoring_flag[roop_count],
-              TRUE
-            );
-        }
-        DBUG_RETURN(error_num);
-      }
-      spider_conn_set_timeout_from_share(conn, roop_count,
-        spider->wide_handler->trx->thd,
-        share);
-      if (
-        (error_num = dbton_hdl->execute_sql(
-          sql_type,
-          conn,
-          -1,
-          &spider->need_mons[roop_count])
-        ) &&
-        (error_num != HA_ERR_FOUND_DUPP_KEY || !spider->ignore_dup_key)
-      ) {
-        DBUG_ASSERT(conn->mta_conn_mutex_lock_already);
-        DBUG_ASSERT(conn->mta_conn_mutex_unlock_later);
-        conn->mta_conn_mutex_lock_already = FALSE;
-        conn->mta_conn_mutex_unlock_later = FALSE;
-        error_num = spider_db_errorno(conn);
-        if (
-          error_num != ER_DUP_ENTRY &&
-          error_num != ER_DUP_KEY &&
-          error_num != HA_ERR_FOUND_DUPP_KEY &&
-          share->monitoring_kind[roop_count] &&
-          spider->need_mons[roop_count]
-        ) {
-          error_num = spider_ping_table_mon_from_table(
-              spider->wide_handler->trx,
-              spider->wide_handler->trx->thd,
-              share,
-              roop_count,
-              (uint32) share->monitoring_sid[roop_count],
-              share->table_name,
-              share->table_name_length,
-              spider->conn_link_idx[roop_count],
-              NULL,
-              0,
-              share->monitoring_kind[roop_count],
-              share->monitoring_limit[roop_count],
-              share->monitoring_flag[roop_count],
-              TRUE
-            );
-        }
-        DBUG_RETURN(error_num);
-      }
-#if defined(HS_HAS_SQLCOM) && defined(HAVE_HANDLERSOCKET)
-      if (!spider_bit_is_set(spider->do_hs_direct_update, roop_count))
-      {
-#endif
-        if (!counted)
-        {
-          *update_rows = spider->conns[roop_count]->db_conn->affected_rows();
-          DBUG_PRINT("info", ("spider update_rows = %llu", *update_rows));
-          *found_rows = spider->conns[roop_count]->db_conn->matched_rows();
-          DBUG_PRINT("info", ("spider found_rows = %llu", *found_rows));
-          counted = TRUE;
-        }
-#if defined(HS_HAS_SQLCOM) && defined(HAVE_HANDLERSOCKET)
-      } else {
-        SPIDER_DB_RESULT *result;
-        if (spider_bit_is_set(spider->db_request_phase, roop_count))
-        {
-          spider_clear_bit(spider->db_request_phase, roop_count);
-        }
-        st_spider_db_request_key request_key;
-        request_key.spider_thread_id =
-          spider->wide_handler->trx->spider_thread_id;
-        request_key.query_id = spider->wide_handler->trx->thd->query_id;
-        request_key.handler = spider;
-        request_key.request_id = spider->db_request_id[roop_count];
-        request_key.next = NULL;
-        if ((result = conn->db_conn->use_result(spider, &request_key,
-          &error_num)))
-        {
-          if (!counted)
-          {
-            *update_rows = conn->db_conn->affected_rows();
-            DBUG_PRINT("info", ("spider update_rows = %llu", *update_rows));
-            *found_rows = conn->db_conn->matched_rows();
-            DBUG_PRINT("info", ("spider found_rows = %llu", *found_rows));
-            counted = TRUE;
-          }
-          result->free_result();
-          delete result;
-        } else {
-          if (!error_num)
-          {
-            error_num = spider_db_errorno(conn);
-          }
-          DBUG_ASSERT(conn->mta_conn_mutex_lock_already);
-          DBUG_ASSERT(conn->mta_conn_mutex_unlock_later);
-          conn->mta_conn_mutex_lock_already = FALSE;
-          conn->mta_conn_mutex_unlock_later = FALSE;
-          SPIDER_CLEAR_FILE_POS(&conn->mta_conn_mutex_file_pos);
-          pthread_mutex_unlock(&conn->mta_conn_mutex);
-          DBUG_RETURN(error_num);
-        }
-      }
-#endif
-      DBUG_ASSERT(conn->mta_conn_mutex_lock_already);
-      DBUG_ASSERT(conn->mta_conn_mutex_unlock_later);
-      conn->mta_conn_mutex_lock_already = FALSE;
-      conn->mta_conn_mutex_unlock_later = FALSE;
-#ifdef HA_CAN_BULK_ACCESS
-    }
-#endif
-    SPIDER_CLEAR_FILE_POS(&conn->mta_conn_mutex_file_pos);
-    pthread_mutex_unlock(&conn->mta_conn_mutex);
-  }
-  spider->reset_sql_sql(SPIDER_SQL_TYPE_UPDATE_SQL);
-#if defined(HS_HAS_SQLCOM) && defined(HAVE_HANDLERSOCKET)
-  spider->reset_hs_sql(SPIDER_SQL_TYPE_UPDATE_HS);
-  spider->reset_hs_keys(SPIDER_SQL_TYPE_UPDATE_HS);
-  spider->reset_hs_upds(SPIDER_SQL_TYPE_UPDATE_HS);
-#endif
-  DBUG_RETURN(0);
-}
-#else
-int spider_db_direct_update(
-  ha_spider *spider,
-  TABLE *table,
-  ha_rows *update_rows,
-  ha_rows *found_rows
-) {
-  int error_num, roop_count;
-  SPIDER_SHARE *share = spider->share;
-  SPIDER_CONN *conn;
-  SPIDER_RESULT_LIST *result_list = &spider->result_list;
-  bool counted = FALSE;
-  st_select_lex *select_lex;
-  longlong select_limit;
-  longlong offset_limit;
-  DBUG_ENTER("spider_db_direct_update");
-
-  spider_set_result_list_param(spider);
-  result_list->finish_flg = FALSE;
-  DBUG_PRINT("info", ("spider do_direct_update=%s",
-    spider->do_direct_update ? "TRUE" : "FALSE"));
-  DBUG_PRINT("info", ("spider direct_update_kinds=%u",
-    spider->direct_update_kinds));
-  if ((error_num = spider->append_update_sql_part()))
-    DBUG_RETURN(error_num);
-
-/*
-  SQL access -> SQL remote access
-    !spider->do_direct_update &&
-    (spider->sql_kinds & SPIDER_SQL_KIND_SQL)
-
-  SQL access -> SQL remote access with dirct_update
-    spider->do_direct_update &&
-    spider->direct_update_kinds == SPIDER_SQL_KIND_SQL &&
-    spider->wide_handler->direct_update_fields
-*/
-
-#ifdef HANDLER_HAS_DIRECT_UPDATE_ROWS
-  if (!spider->do_direct_update)
-  {
-#endif
-    if (
-      (spider->sql_kinds & SPIDER_SQL_KIND_SQL) &&
-      (error_num = spider->append_update_set_sql_part())
-    ) {
-      DBUG_RETURN(error_num);
-    }
-#ifdef HANDLER_HAS_DIRECT_UPDATE_ROWS
-  } else {
-    if (
-      (spider->direct_update_kinds & SPIDER_SQL_KIND_SQL) &&
-      (error_num = spider->append_direct_update_set_sql_part())
-    ) {
-      DBUG_RETURN(error_num);
-    }
-  }
-#endif
-
-  result_list->desc_flg = FALSE;
-  result_list->sorted = TRUE;
-  if (spider->active_index == MAX_KEY)
-    result_list->key_info = NULL;
-  else
-    result_list->key_info = &table->key_info[spider->active_index];
-  spider_get_select_limit(spider, &select_lex, &select_limit, &offset_limit);
-  result_list->limit_num =
-    result_list->internal_limit >= select_limit ?
-    select_limit : result_list->internal_limit;
-  result_list->internal_offset += offset_limit;
-  if (spider->direct_update_kinds & SPIDER_SQL_KIND_SQL)
-  {
-    if (
-      (error_num = spider->append_key_where_sql_part(
-        NULL,
-        NULL,
-        SPIDER_SQL_TYPE_UPDATE_SQL)) ||
-      (error_num = spider->
-        append_key_order_for_direct_order_limit_with_alias_sql_part(
-        NULL, 0, SPIDER_SQL_TYPE_UPDATE_SQL)) ||
-      (error_num = spider->append_limit_sql_part(
-        result_list->internal_offset, result_list->limit_num,
-        SPIDER_SQL_TYPE_UPDATE_SQL))
-    ) {
-      DBUG_RETURN(error_num);
-    }
-  }
-
-  for (
-    roop_count = spider_conn_link_idx_next(share->link_statuses,
-      spider->conn_link_idx, -1, share->link_count,
-      SPIDER_LINK_STATUS_RECOVERY);
-    roop_count < (int) share->link_count;
-    roop_count = spider_conn_link_idx_next(share->link_statuses,
-      spider->conn_link_idx, roop_count, share->link_count,
-      SPIDER_LINK_STATUS_RECOVERY)
-  ) {
-    ulong sql_type;
-    DBUG_PRINT("info", ("spider exec sql"));
-    conn = spider->conns[roop_count];
-    sql_type = SPIDER_SQL_TYPE_UPDATE_SQL;
-    spider_db_handler *dbton_hdl = spider->dbton_handler[conn->dbton_id];
-    pthread_mutex_assert_not_owner(&conn->mta_conn_mutex);
-    if ((error_num = dbton_hdl->set_sql_for_exec(sql_type, roop_count)))
-    {
-      DBUG_RETURN(error_num);
-    }
     pthread_mutex_lock(&conn->mta_conn_mutex);
     SPIDER_SET_FILE_POS(&conn->mta_conn_mutex_file_pos);
 #ifdef HA_CAN_BULK_ACCESS
@@ -6564,126 +6274,13 @@
       DBUG_ASSERT(conn->mta_conn_mutex_unlock_later);
       conn->mta_conn_mutex_lock_already = FALSE;
       conn->mta_conn_mutex_unlock_later = FALSE;
-#ifdef HA_CAN_BULK_ACCESS
-    }
-#endif
     SPIDER_CLEAR_FILE_POS(&conn->mta_conn_mutex_file_pos);
     pthread_mutex_unlock(&conn->mta_conn_mutex);
   }
   spider->reset_sql_sql(SPIDER_SQL_TYPE_UPDATE_SQL);
   DBUG_RETURN(0);
 }
-#endif
-#endif
-
-#ifdef HA_CAN_BULK_ACCESS
-int spider_db_bulk_direct_update(
-  ha_spider *spider,
-  ha_rows *update_rows,
-  ha_rows *found_rows
-) {
-  int error_num = 0, roop_count, tmp_error_num;
-  SPIDER_SHARE *share = spider->share;
-  SPIDER_CONN *conn;
-  bool counted = FALSE;
-  DBUG_ENTER("spider_db_bulk_direct_update");
-  for (
-    roop_count = spider_conn_link_idx_next(share->link_statuses,
-      spider->conn_link_idx, -1, share->link_count,
-      SPIDER_LINK_STATUS_RECOVERY);
-    roop_count < (int) share->link_count;
-    roop_count = spider_conn_link_idx_next(share->link_statuses,
-      spider->conn_link_idx, roop_count, share->link_count,
-      SPIDER_LINK_STATUS_RECOVERY)
-  ) {
-#if defined(HS_HAS_SQLCOM) && defined(HAVE_HANDLERSOCKET)
-    if (!spider_bit_is_set(spider->do_hs_direct_update, roop_count))
-    {
-#endif
-      DBUG_PRINT("info", ("spider exec sql"));
-      conn = spider->conns[roop_count];
-#if defined(HS_HAS_SQLCOM) && defined(HAVE_HANDLERSOCKET)
-    } else {
-      DBUG_PRINT("info", ("spider exec hs"));
-      conn = spider->hs_w_conns[roop_count];
-    }
-#endif
-    pthread_mutex_assert_not_owner(&conn->mta_conn_mutex);
-    pthread_mutex_lock(&conn->mta_conn_mutex);
-    SPIDER_SET_FILE_POS(&conn->mta_conn_mutex_file_pos);
-    DBUG_ASSERT(!conn->mta_conn_mutex_lock_already);
-    DBUG_ASSERT(!conn->mta_conn_mutex_unlock_later);
-    conn->mta_conn_mutex_lock_already = TRUE;
-    conn->mta_conn_mutex_unlock_later = TRUE;
-    if ((tmp_error_num = spider_db_bulk_open_handler(spider, conn,
-      roop_count)))
-    {
-      error_num = tmp_error_num;
-    }
-#if defined(HS_HAS_SQLCOM) && defined(HAVE_HANDLERSOCKET)
-    if (!spider_bit_is_set(spider->do_hs_direct_update, roop_count))
-    {
-#endif
-      if (!counted)
-      {
-        *update_rows = spider->conns[roop_count]->db_conn->affected_rows();
-        DBUG_PRINT("info", ("spider update_rows = %llu", *update_rows));
-        *found_rows = spider->conns[roop_count]->db_conn->matched_rows();
-        DBUG_PRINT("info", ("spider found_rows = %llu", *found_rows));
-        counted = TRUE;
-      }
-#if defined(HS_HAS_SQLCOM) && defined(HAVE_HANDLERSOCKET)
-    } else {
-      SPIDER_DB_RESULT *result;
-      if (spider_bit_is_set(spider->db_request_phase, roop_count))
-      {
-        spider_clear_bit(spider->db_request_phase, roop_count);
-      }
-      st_spider_db_request_key request_key;
-      request_key.spider_thread_id =
-        spider->wide_handler->trx->spider_thread_id;
-      request_key.query_id = spider->wide_handler->trx->thd->query_id;
-      request_key.handler = spider;
-      request_key.request_id = spider->db_request_id[roop_count];
-      request_key.next = NULL;
-      if ((result = conn->db_conn->use_result(spider, &request_key,
-        &error_num)))
-      {
-        if (!counted)
-        {
-          *update_rows = conn->db_conn->affected_rows();
-          DBUG_PRINT("info", ("spider update_rows = %llu", *update_rows));
-          *found_rows = conn->db_conn->matched_rows();
-          DBUG_PRINT("info", ("spider found_rows = %llu", *found_rows));
-          counted = TRUE;
-        }
-        result->free_result();
-        delete result;
-      } else {
-        if (!error_num)
-        {
-          error_num = spider_db_errorno(conn);
-        }
-        DBUG_ASSERT(conn->mta_conn_mutex_lock_already);
-        DBUG_ASSERT(conn->mta_conn_mutex_unlock_later);
-        conn->mta_conn_mutex_lock_already = FALSE;
-        conn->mta_conn_mutex_unlock_later = FALSE;
-        SPIDER_CLEAR_FILE_POS(&conn->mta_conn_mutex_file_pos);
-        pthread_mutex_unlock(&conn->mta_conn_mutex);
-        DBUG_RETURN(error_num);
-      }
-    }
-#endif
-    DBUG_ASSERT(conn->mta_conn_mutex_lock_already);
-    DBUG_ASSERT(conn->mta_conn_mutex_unlock_later);
-    conn->mta_conn_mutex_lock_already = FALSE;
-    conn->mta_conn_mutex_unlock_later = FALSE;
-    SPIDER_CLEAR_FILE_POS(&conn->mta_conn_mutex_file_pos);
-    pthread_mutex_unlock(&conn->mta_conn_mutex);
-  }
-  DBUG_RETURN(error_num);
-}
-#endif
+
 
 int spider_db_bulk_delete(
   ha_spider *spider,
@@ -6740,325 +6337,6 @@
     }
     pthread_mutex_lock(&conn->mta_conn_mutex);
     SPIDER_SET_FILE_POS(&conn->mta_conn_mutex_file_pos);
-    DBUG_ASSERT(!conn->mta_conn_mutex_lock_already);
-    DBUG_ASSERT(!conn->mta_conn_mutex_unlock_later);
-    conn->mta_conn_mutex_lock_already = TRUE;
-    conn->mta_conn_mutex_unlock_later = TRUE;
-    if ((error_num = spider_db_query_with_set_names(
-      SPIDER_SQL_TYPE_DELETE_SQL, spider, conn, roop_count)))
-    {
-      DBUG_ASSERT(conn->mta_conn_mutex_lock_already);
-      DBUG_ASSERT(conn->mta_conn_mutex_unlock_later);
-      conn->mta_conn_mutex_lock_already = FALSE;
-      conn->mta_conn_mutex_unlock_later = FALSE;
-      SPIDER_CLEAR_FILE_POS(&conn->mta_conn_mutex_file_pos);
-      pthread_mutex_unlock(&conn->mta_conn_mutex);
-      DBUG_RETURN(error_num);
-    }
-    DBUG_ASSERT(conn->mta_conn_mutex_lock_already);
-    DBUG_ASSERT(conn->mta_conn_mutex_unlock_later);
-    conn->mta_conn_mutex_lock_already = FALSE;
-    conn->mta_conn_mutex_unlock_later = FALSE;
-    SPIDER_CLEAR_FILE_POS(&conn->mta_conn_mutex_file_pos);
-    pthread_mutex_unlock(&conn->mta_conn_mutex);
-    result_list->update_sqls[roop_count].length(0);
-  }
-  if ((error_num = spider->reset_sql_sql(SPIDER_SQL_TYPE_DELETE_SQL)))
-  {
-    DBUG_RETURN(error_num);
-  }
-  DBUG_RETURN(0);
-}
-
-#ifdef HANDLER_HAS_DIRECT_UPDATE_ROWS
-#ifdef HANDLER_HAS_DIRECT_UPDATE_ROWS_WITH_HS
-int spider_db_direct_delete(
-  ha_spider *spider,
-  TABLE *table,
-  KEY_MULTI_RANGE *ranges,
-  uint range_count,
-  ha_rows *delete_rows
-) {
-  int error_num, roop_count;
-  SPIDER_SHARE *share = spider->share;
-  SPIDER_CONN *conn;
-  SPIDER_RESULT_LIST *result_list = &spider->result_list;
-  bool counted = FALSE;
-  st_select_lex *select_lex;
-  longlong select_limit;
-  longlong offset_limit;
-  DBUG_ENTER("spider_db_direct_delete");
-
-  spider_set_result_list_param(spider);
-  result_list->finish_flg = FALSE;
-  result_list->desc_flg = FALSE;
-  result_list->sorted = TRUE;
-  if (spider->active_index == MAX_KEY)
-    result_list->key_info = NULL;
-  else
-    result_list->key_info = &table->key_info[spider->active_index];
-  spider_get_select_limit(spider, &select_lex, &select_limit, &offset_limit);
-  result_list->limit_num =
-    result_list->internal_limit >= select_limit ?
-    select_limit : result_list->internal_limit;
-  result_list->internal_offset += offset_limit;
-/*
-  result_list->limit_num =
-    result_list->internal_limit >= result_list->split_read ?
-    result_list->split_read : result_list->internal_limit;
-*/
-  if (spider->direct_update_kinds & SPIDER_SQL_KIND_SQL)
-  {
-    if (
-      (error_num = spider->append_delete_sql_part()) ||
-      (error_num = spider->append_from_sql_part(SPIDER_SQL_TYPE_DELETE_SQL))
-    ) {
-      DBUG_RETURN(error_num);
-    }
-    spider->set_where_pos_sql(SPIDER_SQL_TYPE_DELETE_SQL);
-    if (
-      (error_num = spider->append_key_where_sql_part(
-        (ranges && ranges->start_key.key) ? &ranges->start_key : NULL,
-        (ranges && ranges->end_key.key) ? &ranges->end_key : NULL,
-        SPIDER_SQL_TYPE_DELETE_SQL)) ||
-      (error_num = spider->
-        append_key_order_for_direct_order_limit_with_alias_sql_part(
-        NULL, 0, SPIDER_SQL_TYPE_DELETE_SQL)) ||
-      (error_num = spider->append_limit_sql_part(
-        result_list->internal_offset, result_list->limit_num,
-        SPIDER_SQL_TYPE_DELETE_SQL))
-    ) {
-      DBUG_RETURN(error_num);
-    }
-  }
-#if defined(HS_HAS_SQLCOM) && defined(HAVE_HANDLERSOCKET)
-  if (spider->direct_update_kinds & SPIDER_SQL_KIND_HS)
-  {
-    if (
-      (error_num = spider->append_key_where_hs_part(
-        (ranges && ranges->start_key.key) ? &ranges->start_key : NULL,
-        (ranges && ranges->end_key.key) ? &ranges->end_key : NULL,
-        SPIDER_SQL_TYPE_DELETE_HS)) ||
-      (error_num = spider->append_limit_hs_part(
-        result_list->internal_offset, result_list->limit_num,
-        SPIDER_SQL_TYPE_DELETE_HS))
-    ) {
-      DBUG_RETURN(error_num);
-    }
-  }
-#endif
-
-  for (
-    roop_count = spider_conn_link_idx_next(share->link_statuses,
-      spider->conn_link_idx, -1, share->link_count,
-      SPIDER_LINK_STATUS_RECOVERY);
-    roop_count < (int) share->link_count;
-    roop_count = spider_conn_link_idx_next(share->link_statuses,
-      spider->conn_link_idx, roop_count, share->link_count,
-      SPIDER_LINK_STATUS_RECOVERY)
-  ) {
-    ulong sql_type;
-#if defined(HS_HAS_SQLCOM) && defined(HAVE_HANDLERSOCKET)
-    if (!spider_bit_is_set(spider->do_hs_direct_update, roop_count))
-    {
-#endif
-      DBUG_PRINT("info", ("spider exec sql"));
-      conn = spider->conns[roop_count];
-      sql_type = SPIDER_SQL_TYPE_DELETE_SQL;
-#if defined(HS_HAS_SQLCOM) && defined(HAVE_HANDLERSOCKET)
-    } else {
-      DBUG_PRINT("info", ("spider exec hs"));
-      conn = spider->hs_w_conns[roop_count];
-      sql_type = SPIDER_SQL_TYPE_DELETE_HS;
-    }
-#endif
-    spider_db_handler *dbton_hdl = spider->dbton_handler[conn->dbton_id];
-    pthread_mutex_assert_not_owner(&conn->mta_conn_mutex);
-    if ((error_num = dbton_hdl->set_sql_for_exec(sql_type, roop_count)))
-    {
-      DBUG_RETURN(error_num);
-    }
-    pthread_mutex_lock(&conn->mta_conn_mutex);
-    SPIDER_SET_FILE_POS(&conn->mta_conn_mutex_file_pos);
-#ifdef HA_CAN_BULK_ACCESS
-    if (spider->is_bulk_access_clone)
-    {
-      spider->connection_ids[roop_count] = conn->connection_id;
-      spider_trx_add_bulk_access_conn(spider->wide_handler->trx, conn);
-    } else {
-#endif
->>>>>>> 8bf17c57
-      conn->need_mon = &spider->need_mons[roop_count];
-      DBUG_ASSERT(!conn->mta_conn_mutex_lock_already);
-      DBUG_ASSERT(!conn->mta_conn_mutex_unlock_later);
-      conn->mta_conn_mutex_lock_already = TRUE;
-      conn->mta_conn_mutex_unlock_later = TRUE;
-      if ((error_num = spider_db_set_names(spider, conn, roop_count)))
-      {
-        DBUG_ASSERT(conn->mta_conn_mutex_lock_already);
-        DBUG_ASSERT(conn->mta_conn_mutex_unlock_later);
-        conn->mta_conn_mutex_lock_already = FALSE;
-        conn->mta_conn_mutex_unlock_later = FALSE;
-        SPIDER_CLEAR_FILE_POS(&conn->mta_conn_mutex_file_pos);
-        pthread_mutex_unlock(&conn->mta_conn_mutex);
-        if (
-          share->monitoring_kind[roop_count] &&
-          spider->need_mons[roop_count]
-        ) {
-          error_num = spider_ping_table_mon_from_table(
-              spider->wide_handler->trx,
-              spider->wide_handler->trx->thd,
-              share,
-              roop_count,
-              (uint32) share->monitoring_sid[roop_count],
-              share->table_name,
-              share->table_name_length,
-              spider->conn_link_idx[roop_count],
-              NULL,
-              0,
-              share->monitoring_kind[roop_count],
-              share->monitoring_limit[roop_count],
-              share->monitoring_flag[roop_count],
-              TRUE
-            );
-        }
-        DBUG_RETURN(error_num);
-      }
-      spider_conn_set_timeout_from_share(conn, roop_count,
-        spider->wide_handler->trx->thd,
-        share);
-      if (
-        (error_num = dbton_hdl->execute_sql(
-          sql_type,
-          conn,
-          -1,
-          &spider->need_mons[roop_count])
-        ) &&
-        (error_num != HA_ERR_FOUND_DUPP_KEY ||
-          !spider->wide_handler->ignore_dup_key)
-      ) {
-        DBUG_ASSERT(conn->mta_conn_mutex_lock_already);
-        DBUG_ASSERT(conn->mta_conn_mutex_unlock_later);
-        conn->mta_conn_mutex_lock_already = FALSE;
-        conn->mta_conn_mutex_unlock_later = FALSE;
-        error_num = spider_db_errorno(conn);
-        if (
-          error_num != ER_DUP_ENTRY &&
-          error_num != ER_DUP_KEY &&
-          error_num != HA_ERR_FOUND_DUPP_KEY &&
-          share->monitoring_kind[roop_count] &&
-          spider->need_mons[roop_count]
-        ) {
-          error_num = spider_ping_table_mon_from_table(
-              spider->wide_handler->trx,
-              spider->wide_handler->trx->thd,
-              share,
-              roop_count,
-              (uint32) share->monitoring_sid[roop_count],
-              share->table_name,
-              share->table_name_length,
-              spider->conn_link_idx[roop_count],
-              NULL,
-              0,
-              share->monitoring_kind[roop_count],
-              share->monitoring_limit[roop_count],
-              share->monitoring_flag[roop_count],
-              TRUE
-            );
-        }
-        DBUG_RETURN(error_num);
-      }
-      if (!counted)
-      {
-        *update_rows = spider->conns[roop_count]->db_conn->affected_rows();
-        DBUG_PRINT("info", ("spider update_rows = %llu", *update_rows));
-        *found_rows = spider->conns[roop_count]->db_conn->matched_rows();
-        DBUG_PRINT("info", ("spider found_rows = %llu", *found_rows));
-        counted = TRUE;
-      }
-      DBUG_ASSERT(conn->mta_conn_mutex_lock_already);
-      DBUG_ASSERT(conn->mta_conn_mutex_unlock_later);
-      conn->mta_conn_mutex_lock_already = FALSE;
-      conn->mta_conn_mutex_unlock_later = FALSE;
-    SPIDER_CLEAR_FILE_POS(&conn->mta_conn_mutex_file_pos);
-    pthread_mutex_unlock(&conn->mta_conn_mutex);
-  }
-  spider->reset_sql_sql(SPIDER_SQL_TYPE_UPDATE_SQL);
-  DBUG_RETURN(0);
-}
-
-
-int spider_db_bulk_delete(
-  ha_spider *spider,
-  TABLE *table,
-  my_ptrdiff_t ptr_diff
-) {
-  int error_num;
-  DBUG_ENTER("spider_db_bulk_delete");
-
-  if ((error_num = spider->append_delete_sql(table, ptr_diff, TRUE)))
-    DBUG_RETURN(error_num);
-
-  if (
-    spider->sql_is_filled_up(SPIDER_SQL_TYPE_BULK_UPDATE_SQL) &&
-    (error_num = spider_db_bulk_update_size_limit(spider, table))
-  )
-    DBUG_RETURN(error_num);
-  DBUG_RETURN(0);
-}
-
-int spider_db_delete(
-  ha_spider *spider,
-  TABLE *table,
-  const uchar *buf
-) {
-  int error_num, roop_count;
-  SPIDER_SHARE *share = spider->share;
-  SPIDER_CONN *conn;
-  SPIDER_RESULT_LIST *result_list = &spider->result_list;
-  my_ptrdiff_t ptr_diff = PTR_BYTE_DIFF(buf, table->record[0]);
-  DBUG_ENTER("spider_db_delete");
-  if (result_list->bulk_update_mode)
-    DBUG_RETURN(spider_db_bulk_delete(spider, table, ptr_diff));
-
-  if ((error_num = spider->append_delete_sql(table, ptr_diff, FALSE)))
-    DBUG_RETURN(error_num);
-
-  for (
-    roop_count = spider_conn_link_idx_next(share->link_statuses,
-      spider->conn_link_idx, -1, share->link_count,
-      SPIDER_LINK_STATUS_RECOVERY);
-    roop_count < (int) share->link_count;
-    roop_count = spider_conn_link_idx_next(share->link_statuses,
-      spider->conn_link_idx, roop_count, share->link_count,
-      SPIDER_LINK_STATUS_RECOVERY)
-  ) {
-    conn = spider->conns[roop_count];
-    spider_db_handler *dbton_hdl = spider->dbton_handler[conn->dbton_id];
-    pthread_mutex_assert_not_owner(&conn->mta_conn_mutex);
-    if (dbton_hdl->need_lock_before_set_sql_for_exec(
-      SPIDER_SQL_TYPE_DELETE_SQL))
-    {
-      pthread_mutex_lock(&conn->mta_conn_mutex);
-      SPIDER_SET_FILE_POS(&conn->mta_conn_mutex_file_pos);
-    }
-    if ((error_num = dbton_hdl->set_sql_for_exec(
-      SPIDER_SQL_TYPE_DELETE_SQL, roop_count)))
-    {
-      if (dbton_hdl->need_lock_before_set_sql_for_exec(
-        SPIDER_SQL_TYPE_DELETE_SQL))
-      {
-        SPIDER_CLEAR_FILE_POS(&conn->mta_conn_mutex_file_pos);
-        pthread_mutex_unlock(&conn->mta_conn_mutex);
-      }
-      DBUG_RETURN(error_num);
-    }
-    if (!dbton_hdl->need_lock_before_set_sql_for_exec(
-      SPIDER_SQL_TYPE_DELETE_SQL))
-    {
-      pthread_mutex_lock(&conn->mta_conn_mutex);
-      SPIDER_SET_FILE_POS(&conn->mta_conn_mutex_file_pos);
-    }
     DBUG_ASSERT(!conn->mta_conn_mutex_lock_already);
     DBUG_ASSERT(!conn->mta_conn_mutex_unlock_later);
     conn->mta_conn_mutex_lock_already = TRUE;
@@ -7160,13 +6438,6 @@
     {
       DBUG_RETURN(error_num);
     }
-<<<<<<< HEAD
-    if (!dbton_hdl->need_lock_before_set_sql_for_exec(sql_type))
-    {
-      pthread_mutex_lock(&conn->mta_conn_mutex);
-      SPIDER_SET_FILE_POS(&conn->mta_conn_mutex_file_pos);
-    }
-=======
     pthread_mutex_lock(&conn->mta_conn_mutex);
     SPIDER_SET_FILE_POS(&conn->mta_conn_mutex_file_pos);
 #ifdef HA_CAN_BULK_ACCESS
@@ -7176,7 +6447,6 @@
       spider_trx_add_bulk_access_conn(spider->wide_handler->trx, conn);
     } else {
 #endif
->>>>>>> 8bf17c57
       conn->need_mon = &spider->need_mons[roop_count];
       DBUG_ASSERT(!conn->mta_conn_mutex_lock_already);
       DBUG_ASSERT(!conn->mta_conn_mutex_unlock_later);
