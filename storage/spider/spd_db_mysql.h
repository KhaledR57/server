--- conflicted
+++ resolved
@@ -319,19 +319,10 @@
   int fetch_table_records(
     int mode,
     ha_rows &records
-<<<<<<< HEAD
-  );
+  ) override;
   int fetch_table_checksum(
     ha_spider *spider
-  );
-=======
-  ) override;
-#ifdef HA_HAS_CHECKSUM_EXTENDED
-  int fetch_table_checksum(
-    ha_spider *spider
-  ) override;
-#endif
->>>>>>> c9212b7a
+  ) override;
   int fetch_table_cardinality(
     int mode,
     TABLE *table,
@@ -351,16 +342,8 @@
   );
   longlong num_rows() override;
   uint num_fields() override;
-  void move_to_pos(
-    longlong pos
-<<<<<<< HEAD
-  );
-  int get_errno();
-=======
-  ) override;
+  void move_to_pos(longlong pos) override;
   int get_errno() override;
-#ifdef SPIDER_HAS_DISCOVER_TABLE_STRUCTURE
->>>>>>> c9212b7a
   int fetch_columns_for_discover_table_structure(
     spider_string *str,
     CHARSET_INFO *access_charset
@@ -373,12 +356,7 @@
     spider_string *str,
     SPIDER_SHARE *spider_share,
     CHARSET_INFO *access_charset
-<<<<<<< HEAD
-  );
-=======
-  ) override;
-#endif
->>>>>>> c9212b7a
+  ) override;
 };
 
 class spider_db_mysql_result: public spider_db_mbase_result
@@ -581,19 +559,9 @@
   int append_lock_tables(
     spider_string *str
   ) override;
-  int append_unlock_tables(
-    spider_string *str
-<<<<<<< HEAD
-  );
-  uint get_lock_table_hash_count();
-  void reset_lock_table_hash();
-=======
-  ) override;
+  int append_unlock_tables(spider_string *str) override;
   uint get_lock_table_hash_count() override;
   void reset_lock_table_hash() override;
-  uint get_opened_handler_count() override;
-  void reset_opened_handler() override;
->>>>>>> c9212b7a
   void set_dup_key_idx(
     ha_spider *spider,
     int link_idx
@@ -679,26 +647,13 @@
     spider_string *str,
     int *table_name_pos
   );
-<<<<<<< HEAD
-  bool need_change_db_table_name();
-=======
   bool need_change_db_table_name() override;
-#ifdef SPIDER_HAS_DISCOVER_TABLE_STRUCTURE
->>>>>>> c9212b7a
   int discover_table_structure(
     SPIDER_TRX *trx,
     SPIDER_SHARE *spider_share,
     spider_string *str
-<<<<<<< HEAD
-  );
-  bool checksum_support();
-=======
-  ) override;
-#endif
-#ifdef HA_HAS_CHECKSUM_EXTENDED
+  ) override;
   bool checksum_support() override;
-#endif
->>>>>>> c9212b7a
 protected:
   int create_table_names_str();
   void free_table_names_str();
@@ -885,12 +840,7 @@
   int append_update_set(
     spider_string *str
   );
-<<<<<<< HEAD
-  int append_direct_update_set_part();
-=======
-  #ifdef HANDLER_HAS_DIRECT_UPDATE_ROWS
   int append_direct_update_set_part() override;
->>>>>>> c9212b7a
   int append_direct_update_set(
     spider_string *str
   );
@@ -1117,14 +1067,7 @@
   void set_order_pos(
     ulong sql_type
   ) override;
-  void set_order_to_pos(
-    ulong sql_type
-<<<<<<< HEAD
-  );
-=======
-  ) override;
-#ifdef HANDLER_HAS_DIRECT_AGGREGATE
->>>>>>> c9212b7a
+  void set_order_to_pos(ulong sql_type) override;
   int append_group_by_part(
     const char *alias,
     uint alias_length,
@@ -1227,29 +1170,6 @@
     spider_string *str,
     uint multi_range_cnt
   );
-<<<<<<< HEAD
-=======
-  int append_open_handler_part(
-    ulong sql_type,
-    uint handler_id,
-    SPIDER_CONN *conn,
-    int link_idx
-  ) override;
-  int append_open_handler(
-    spider_string *str,
-    uint handler_id,
-    SPIDER_CONN *conn,
-    int link_idx
-  );
-  int append_close_handler_part(
-    ulong sql_type,
-    int link_idx
-  ) override;
-  int append_close_handler(
-    spider_string *str,
-    int link_idx
-  );
->>>>>>> c9212b7a
   int append_insert_terminator_part(
     ulong sql_type
   ) override;
@@ -1415,24 +1335,12 @@
   int realloc_sql(
     ulong *realloced
   ) override;
-  int reset_sql(
-    ulong sql_type
-<<<<<<< HEAD
-  );
-=======
-  ) override;
-#ifdef SPIDER_HAS_GROUP_BY_HANDLER
->>>>>>> c9212b7a
+  int reset_sql(ulong sql_type) override;
   int set_sql_for_exec(
     ulong sql_type,
     int link_idx,
     SPIDER_LINK_IDX_CHAIN *link_idx_chain
-<<<<<<< HEAD
-  );
-=======
-  ) override;
-#endif
->>>>>>> c9212b7a
+  ) override;
   int set_sql_for_exec(
     ulong sql_type,
     int link_idx
@@ -1456,36 +1364,15 @@
     int sts_mode,
     uint flag
   ) override;
-  int crd_mode_exchange(
-    int crd_mode
-  ) override;
-  int show_index(
-    int link_idx,
-    int crd_mode
-  ) override;
+  int crd_mode_exchange(int crd_mode) override;
+  int show_index(int link_idx, int crd_mode) override;
   int simple_action(
     uint simple_action,
     int link_idx
   );
-  int show_records(
-    int link_idx
-<<<<<<< HEAD
-  );
-  int checksum_table(
-    int link_idx
-  );
-=======
-  ) override;
-#ifdef HA_HAS_CHECKSUM_EXTENDED
-  int checksum_table(
-    int link_idx
-  ) override;
-#endif
->>>>>>> c9212b7a
-  int show_last_insert_id(
-    int link_idx,
-    ulonglong &last_insert_id
-  ) override;
+  int show_records(int link_idx) override;
+  int checksum_table(int link_idx) override;
+  int show_last_insert_id(int link_idx, ulonglong &last_insert_id) override;
   ha_rows explain_select(
     const key_range *start_key,
     const key_range *end_key,
@@ -1531,28 +1418,10 @@
   int flush_logs(
     SPIDER_CONN *conn,
     int link_idx
-<<<<<<< HEAD
-  );
+  ) override;
   int sync_from_clone_source(
     spider_db_handler *dbton_hdl
-  );
-=======
-  ) override;
-  int insert_opened_handler(
-    SPIDER_CONN *conn,
-    int link_idx
-  ) override;
-  int delete_opened_handler(
-    SPIDER_CONN *conn,
-    int link_idx
-  ) override;
-  int sync_from_clone_source(
-    spider_db_handler *dbton_hdl
-  ) override;
-  bool support_use_handler(
-    int use_handler
-  ) override;
->>>>>>> c9212b7a
+  ) override;
   void minimum_select_bitmap_create();
   bool minimum_select_bit_is_set(
     uint field_index
@@ -1566,12 +1435,7 @@
     spider_string *str,
     int link_idx,
     ulong sql_type
-<<<<<<< HEAD
-  );
-=======
-  ) override;
-#ifdef SPIDER_HAS_GROUP_BY_HANDLER
->>>>>>> c9212b7a
+  ) override;
   int append_from_and_tables_part(
     spider_fields *fields,
     ulong sql_type
@@ -1647,12 +1511,7 @@
     st_select_lex *select_lex,
     longlong select_limit,
     longlong offset_limit
-<<<<<<< HEAD
-  );
-=======
-  ) override;
-#endif
->>>>>>> c9212b7a
+  ) override;
 };
 
 class spider_mysql_handler: public spider_mbase_handler
