# Use default setting for mysqld processes
!include include/default_mysqld.cnf
<<<<<<< HEAD
!include include/default_client.cnf

[mysqld.1.1]
log-bin=                  master-bin
loose_handlersocket_port=                20000
loose_handlersocket_port_wr=             20001
loose_handlersocket_threads=             2
loose_handlersocket_threads_wr=          1
loose_handlersocket_support_merge_table= 0
loose_handlersocket_direct_update_mode=  2
loose_handlersocket_unlimited_boundary=  65536
loose_handlersocket_bulk_insert=         0
loose_handlersocket_bulk_insert_timeout= 0
loose_handlersocket_general_log=         1
loose_handlersocket_timeout=             30
loose_handlersocket_close_table_interval=2
open_files_limit=                        4096
loose_partition=                         1

[mysqld.2.1]
loose_handlersocket_port=                20002
loose_handlersocket_port_wr=             20003
loose_handlersocket_threads=             2
loose_handlersocket_threads_wr=          1
loose_handlersocket_support_merge_table= 0
loose_handlersocket_direct_update_mode=  2
loose_handlersocket_unlimited_boundary=  65536
loose_handlersocket_bulk_insert=         0
loose_handlersocket_bulk_insert_timeout= 0
loose_handlersocket_general_log=         1
loose_handlersocket_timeout=             30
loose_handlersocket_close_table_interval=2
open_files_limit=                        4096

[mysqld.2.2]
loose_handlersocket_port=                20004
loose_handlersocket_port_wr=             20005
loose_handlersocket_threads=             2
loose_handlersocket_threads_wr=          1
loose_handlersocket_support_merge_table= 0
loose_handlersocket_direct_update_mode=  2
loose_handlersocket_unlimited_boundary=  65536
loose_handlersocket_bulk_insert=         0
loose_handlersocket_bulk_insert_timeout= 0
loose_handlersocket_general_log=         1
loose_handlersocket_timeout=             30
loose_handlersocket_close_table_interval=2
open_files_limit=                        4096

[mysqld.2.3]

[mysqld.3.1]
loose_partition=                         1

[mysqld.3.2]
loose_partition=                         1

[mysqld.3.3]
loose_partition=                         1

[mysqld.4.1]
loose_partition=                         1


[ENV]
USE_GEOMETRY_TEST=        1
USE_FULLTEXT_TEST=        1
USE_HA_TEST=              1
USE_GENERAL_LOG=          1
USE_REPLICATION=          1
MASTER_1_MYPORT=          @mysqld.1.1.port
MASTER_1_HSRPORT=         20000
MASTER_1_HSWPORT=         20001
MASTER_1_MYSOCK=          @mysqld.1.1.socket
MASTER_1_ENGINE_TYPE=     Spider
#MASTER_1_ENGINE_TYPE=     MyISAM
MASTER_1_ENGINE=          ENGINE=Spider
MASTER_1_CHARSET=         DEFAULT CHARSET=utf8
MASTER_1_ENGINE2=         ENGINE=MyISAM
MASTER_1_CHARSET2=        DEFAULT CHARSET=utf8
MASTER_1_CHARSET3=        DEFAULT CHARSET=utf8 COLLATE=utf8_unicode_ci
SLAVE1_1_MYPORT=          @mysqld.4.1.port
SLAVE1_1_MYSOCK=          @mysqld.4.1.socket
SLAVE1_1_ENGINE_TYPE=     MyISAM
SLAVE1_1_ENGINE=          ENGINE=MyISAM
SLAVE1_1_CHARSET=         DEFAULT CHARSET=utf8
USE_CHILD_GROUP2=         1
OUTPUT_CHILD_GROUP2=      0
CHILD2_1_MYPORT=          @mysqld.2.1.port
CHILD2_1_HSRPORT=         20002
CHILD2_1_HSWPORT=         20003
CHILD2_1_MYSOCK=          @mysqld.2.1.socket
CHILD2_1_ENGINE_TYPE=     InnoDB
CHILD2_1_ENGINE=          ENGINE=InnoDB
CHILD2_1_CHARSET=         DEFAULT CHARSET=utf8
CHILD2_1_CHARSET2=        DEFAULT CHARSET=utf8 COLLATE=utf8_unicode_ci
CHILD2_2_MYPORT=          @mysqld.2.2.port
CHILD2_2_HSRPORT=         20004
CHILD2_2_HSWPORT=         20005
CHILD2_2_MYSOCK=          @mysqld.2.2.socket
CHILD2_2_ENGINE_TYPE=     InnoDB
CHILD2_2_ENGINE=          ENGINE=InnoDB
CHILD2_2_CHARSET=         DEFAULT CHARSET=utf8
CHILD2_3_MYPORT=          @mysqld.2.3.port
CHILD2_3_MYSOCK=          @mysqld.2.3.socket
CHILD2_3_ENGINE_TYPE=     InnoDB
CHILD2_3_ENGINE=          ENGINE=InnoDB
CHILD2_3_CHARSET=         DEFAULT CHARSET=utf8
CHILD2_1_FT_MYPORT=       @mysqld.2.1.port
CHILD2_1_FT_MYSOCK=       @mysqld.2.1.socket
CHILD2_1_FT_ENGINE_TYPE=  MyISAM
CHILD2_1_FT_ENGINE=       ENGINE=MyISAM
CHILD2_1_FT_CHARSET=      DEFAULT CHARSET=utf8
CHILD2_2_FT_MYPORT=       @mysqld.2.2.port
CHILD2_2_FT_MYSOCK=       @mysqld.2.2.socket
CHILD2_2_FT_ENGINE_TYPE=  MyISAM
CHILD2_2_FT_ENGINE=       ENGINE=MyISAM
CHILD2_2_FT_CHARSET=      DEFAULT CHARSET=utf8
CHILD2_1_GM_MYPORT=       @mysqld.2.1.port
CHILD2_1_GM_MYSOCK=       @mysqld.2.1.socket
CHILD2_1_GM_ENGINE_TYPE=  MyISAM
CHILD2_1_GM_ENGINE=       ENGINE=MyISAM
CHILD2_1_GM_CHARSET=      DEFAULT CHARSET=utf8
CHILD2_2_GM_MYPORT=       @mysqld.2.2.port
CHILD2_2_GM_MYSOCK=       @mysqld.2.2.socket
CHILD2_2_GM_ENGINE_TYPE=  MyISAM
CHILD2_2_GM_ENGINE=       ENGINE=MyISAM
CHILD2_2_GM_CHARSET=      DEFAULT CHARSET=utf8
USE_CHILD_GROUP3=         1
OUTPUT_CHILD_GROUP3=      0
CHILD3_1_MYPORT=          @mysqld.3.1.port
CHILD3_1_MYSOCK=          @mysqld.3.1.socket
CHILD3_1_ENGINE_TYPE=     InnoDB
CHILD3_1_ENGINE=          ENGINE=InnoDB
CHILD3_1_CHARSET=         DEFAULT CHARSET=utf8
CHILD3_2_MYPORT=          @mysqld.3.2.port
CHILD3_2_MYSOCK=          @mysqld.3.2.socket
CHILD3_2_ENGINE_TYPE=     InnoDB
CHILD3_2_ENGINE=          ENGINE=InnoDB
CHILD3_2_CHARSET=         DEFAULT CHARSET=utf8
CHILD3_3_MYPORT=          @mysqld.3.3.port
CHILD3_3_MYSOCK=          @mysqld.3.3.socket
CHILD3_3_ENGINE_TYPE=     InnoDB
CHILD3_3_ENGINE=          ENGINE=InnoDB
CHILD3_3_CHARSET=         DEFAULT CHARSET=utf8

STR_SEMICOLON=            ;

#The followings are set in include/init_xxx.inc files
# MASTER_1_COMMENT_2_1
# MASTER_1_COMMENT2_2_1
# MASTER_1_COMMENT3_2_1
# MASTER_1_COMMENT4_2_1
# MASTER_1_COMMENT5_2_1
# MASTER_1_COMMENT_P_2_1
# CHILD2_1_DROP_TABLES
# CHILD2_1_CREATE_TABLES
# CHILD2_1_SELECT_TABLES
# CHILD2_1_DROP_TABLES2
# CHILD2_1_CREATE_TABLES2
# CHILD2_1_SELECT_TABLES2
# CHILD2_1_DROP_TABLES3
# CHILD2_1_CREATE_TABLES3
# CHILD2_1_SELECT_TABLES3
# CHILD2_1_DROP_TABLES4
# CHILD2_1_CREATE_TABLES4
# CHILD2_1_SELECT_TABLES4
# CHILD2_1_DROP_TABLES5
# CHILD2_1_CREATE_TABLES5
# CHILD2_1_SELECT_TABLES5
# CHILD2_1_DROP_TABLES6
# CHILD2_1_CREATE_TABLES6
# CHILD2_1_SELECT_TABLES6
# CHILD2_2_DROP_TABLES
# CHILD2_2_CREATE_TABLES
# CHILD2_2_SELECT_TABLES
=======
!include my_1_1.cnf
!include my_2_1.cnf
!include my_2_2.cnf
!include my_2_3.cnf
!include my_3_1.cnf
!include my_3_2.cnf
!include my_3_3.cnf
!include my_4_1.cnf
>>>>>>> 8aad19dd
<|MERGE_RESOLUTION|>--- conflicted
+++ resolved
@@ -1,183 +1,6 @@
 # Use default setting for mysqld processes
 !include include/default_mysqld.cnf
-<<<<<<< HEAD
 !include include/default_client.cnf
-
-[mysqld.1.1]
-log-bin=                  master-bin
-loose_handlersocket_port=                20000
-loose_handlersocket_port_wr=             20001
-loose_handlersocket_threads=             2
-loose_handlersocket_threads_wr=          1
-loose_handlersocket_support_merge_table= 0
-loose_handlersocket_direct_update_mode=  2
-loose_handlersocket_unlimited_boundary=  65536
-loose_handlersocket_bulk_insert=         0
-loose_handlersocket_bulk_insert_timeout= 0
-loose_handlersocket_general_log=         1
-loose_handlersocket_timeout=             30
-loose_handlersocket_close_table_interval=2
-open_files_limit=                        4096
-loose_partition=                         1
-
-[mysqld.2.1]
-loose_handlersocket_port=                20002
-loose_handlersocket_port_wr=             20003
-loose_handlersocket_threads=             2
-loose_handlersocket_threads_wr=          1
-loose_handlersocket_support_merge_table= 0
-loose_handlersocket_direct_update_mode=  2
-loose_handlersocket_unlimited_boundary=  65536
-loose_handlersocket_bulk_insert=         0
-loose_handlersocket_bulk_insert_timeout= 0
-loose_handlersocket_general_log=         1
-loose_handlersocket_timeout=             30
-loose_handlersocket_close_table_interval=2
-open_files_limit=                        4096
-
-[mysqld.2.2]
-loose_handlersocket_port=                20004
-loose_handlersocket_port_wr=             20005
-loose_handlersocket_threads=             2
-loose_handlersocket_threads_wr=          1
-loose_handlersocket_support_merge_table= 0
-loose_handlersocket_direct_update_mode=  2
-loose_handlersocket_unlimited_boundary=  65536
-loose_handlersocket_bulk_insert=         0
-loose_handlersocket_bulk_insert_timeout= 0
-loose_handlersocket_general_log=         1
-loose_handlersocket_timeout=             30
-loose_handlersocket_close_table_interval=2
-open_files_limit=                        4096
-
-[mysqld.2.3]
-
-[mysqld.3.1]
-loose_partition=                         1
-
-[mysqld.3.2]
-loose_partition=                         1
-
-[mysqld.3.3]
-loose_partition=                         1
-
-[mysqld.4.1]
-loose_partition=                         1
-
-
-[ENV]
-USE_GEOMETRY_TEST=        1
-USE_FULLTEXT_TEST=        1
-USE_HA_TEST=              1
-USE_GENERAL_LOG=          1
-USE_REPLICATION=          1
-MASTER_1_MYPORT=          @mysqld.1.1.port
-MASTER_1_HSRPORT=         20000
-MASTER_1_HSWPORT=         20001
-MASTER_1_MYSOCK=          @mysqld.1.1.socket
-MASTER_1_ENGINE_TYPE=     Spider
-#MASTER_1_ENGINE_TYPE=     MyISAM
-MASTER_1_ENGINE=          ENGINE=Spider
-MASTER_1_CHARSET=         DEFAULT CHARSET=utf8
-MASTER_1_ENGINE2=         ENGINE=MyISAM
-MASTER_1_CHARSET2=        DEFAULT CHARSET=utf8
-MASTER_1_CHARSET3=        DEFAULT CHARSET=utf8 COLLATE=utf8_unicode_ci
-SLAVE1_1_MYPORT=          @mysqld.4.1.port
-SLAVE1_1_MYSOCK=          @mysqld.4.1.socket
-SLAVE1_1_ENGINE_TYPE=     MyISAM
-SLAVE1_1_ENGINE=          ENGINE=MyISAM
-SLAVE1_1_CHARSET=         DEFAULT CHARSET=utf8
-USE_CHILD_GROUP2=         1
-OUTPUT_CHILD_GROUP2=      0
-CHILD2_1_MYPORT=          @mysqld.2.1.port
-CHILD2_1_HSRPORT=         20002
-CHILD2_1_HSWPORT=         20003
-CHILD2_1_MYSOCK=          @mysqld.2.1.socket
-CHILD2_1_ENGINE_TYPE=     InnoDB
-CHILD2_1_ENGINE=          ENGINE=InnoDB
-CHILD2_1_CHARSET=         DEFAULT CHARSET=utf8
-CHILD2_1_CHARSET2=        DEFAULT CHARSET=utf8 COLLATE=utf8_unicode_ci
-CHILD2_2_MYPORT=          @mysqld.2.2.port
-CHILD2_2_HSRPORT=         20004
-CHILD2_2_HSWPORT=         20005
-CHILD2_2_MYSOCK=          @mysqld.2.2.socket
-CHILD2_2_ENGINE_TYPE=     InnoDB
-CHILD2_2_ENGINE=          ENGINE=InnoDB
-CHILD2_2_CHARSET=         DEFAULT CHARSET=utf8
-CHILD2_3_MYPORT=          @mysqld.2.3.port
-CHILD2_3_MYSOCK=          @mysqld.2.3.socket
-CHILD2_3_ENGINE_TYPE=     InnoDB
-CHILD2_3_ENGINE=          ENGINE=InnoDB
-CHILD2_3_CHARSET=         DEFAULT CHARSET=utf8
-CHILD2_1_FT_MYPORT=       @mysqld.2.1.port
-CHILD2_1_FT_MYSOCK=       @mysqld.2.1.socket
-CHILD2_1_FT_ENGINE_TYPE=  MyISAM
-CHILD2_1_FT_ENGINE=       ENGINE=MyISAM
-CHILD2_1_FT_CHARSET=      DEFAULT CHARSET=utf8
-CHILD2_2_FT_MYPORT=       @mysqld.2.2.port
-CHILD2_2_FT_MYSOCK=       @mysqld.2.2.socket
-CHILD2_2_FT_ENGINE_TYPE=  MyISAM
-CHILD2_2_FT_ENGINE=       ENGINE=MyISAM
-CHILD2_2_FT_CHARSET=      DEFAULT CHARSET=utf8
-CHILD2_1_GM_MYPORT=       @mysqld.2.1.port
-CHILD2_1_GM_MYSOCK=       @mysqld.2.1.socket
-CHILD2_1_GM_ENGINE_TYPE=  MyISAM
-CHILD2_1_GM_ENGINE=       ENGINE=MyISAM
-CHILD2_1_GM_CHARSET=      DEFAULT CHARSET=utf8
-CHILD2_2_GM_MYPORT=       @mysqld.2.2.port
-CHILD2_2_GM_MYSOCK=       @mysqld.2.2.socket
-CHILD2_2_GM_ENGINE_TYPE=  MyISAM
-CHILD2_2_GM_ENGINE=       ENGINE=MyISAM
-CHILD2_2_GM_CHARSET=      DEFAULT CHARSET=utf8
-USE_CHILD_GROUP3=         1
-OUTPUT_CHILD_GROUP3=      0
-CHILD3_1_MYPORT=          @mysqld.3.1.port
-CHILD3_1_MYSOCK=          @mysqld.3.1.socket
-CHILD3_1_ENGINE_TYPE=     InnoDB
-CHILD3_1_ENGINE=          ENGINE=InnoDB
-CHILD3_1_CHARSET=         DEFAULT CHARSET=utf8
-CHILD3_2_MYPORT=          @mysqld.3.2.port
-CHILD3_2_MYSOCK=          @mysqld.3.2.socket
-CHILD3_2_ENGINE_TYPE=     InnoDB
-CHILD3_2_ENGINE=          ENGINE=InnoDB
-CHILD3_2_CHARSET=         DEFAULT CHARSET=utf8
-CHILD3_3_MYPORT=          @mysqld.3.3.port
-CHILD3_3_MYSOCK=          @mysqld.3.3.socket
-CHILD3_3_ENGINE_TYPE=     InnoDB
-CHILD3_3_ENGINE=          ENGINE=InnoDB
-CHILD3_3_CHARSET=         DEFAULT CHARSET=utf8
-
-STR_SEMICOLON=            ;
-
-#The followings are set in include/init_xxx.inc files
-# MASTER_1_COMMENT_2_1
-# MASTER_1_COMMENT2_2_1
-# MASTER_1_COMMENT3_2_1
-# MASTER_1_COMMENT4_2_1
-# MASTER_1_COMMENT5_2_1
-# MASTER_1_COMMENT_P_2_1
-# CHILD2_1_DROP_TABLES
-# CHILD2_1_CREATE_TABLES
-# CHILD2_1_SELECT_TABLES
-# CHILD2_1_DROP_TABLES2
-# CHILD2_1_CREATE_TABLES2
-# CHILD2_1_SELECT_TABLES2
-# CHILD2_1_DROP_TABLES3
-# CHILD2_1_CREATE_TABLES3
-# CHILD2_1_SELECT_TABLES3
-# CHILD2_1_DROP_TABLES4
-# CHILD2_1_CREATE_TABLES4
-# CHILD2_1_SELECT_TABLES4
-# CHILD2_1_DROP_TABLES5
-# CHILD2_1_CREATE_TABLES5
-# CHILD2_1_SELECT_TABLES5
-# CHILD2_1_DROP_TABLES6
-# CHILD2_1_CREATE_TABLES6
-# CHILD2_1_SELECT_TABLES6
-# CHILD2_2_DROP_TABLES
-# CHILD2_2_CREATE_TABLES
-# CHILD2_2_SELECT_TABLES
-=======
 !include my_1_1.cnf
 !include my_2_1.cnf
 !include my_2_2.cnf
@@ -185,5 +8,4 @@
 !include my_3_1.cnf
 !include my_3_2.cnf
 !include my_3_3.cnf
-!include my_4_1.cnf
->>>>>>> 8aad19dd
+!include my_4_1.cnf