--- conflicted
+++ resolved
@@ -2,8 +2,7 @@
   `SELECT IF(@@version_compile_os like 'Win%', 1, 0)`;
 if ($VERSION_COMPILE_OS_WIN)
 {
-<<<<<<< HEAD
-  INSTALL PLUGIN spider SONAME 'ha_spider.dll';
+  INSTALL SONAME 'ha_spider';
   if ($MASTER_1_MYPORT)
   {
     eval CREATE SERVER s_1 FOREIGN DATA WRAPPER mysql OPTIONS (
@@ -14,9 +13,6 @@
       PORT $MASTER_1_MYPORT
     );
   }
-=======
-  INSTALL SONAME 'ha_spider';
->>>>>>> ba94778d
   if ($CHILD2_1_MYPORT)
   {
     eval CREATE SERVER s_2_1 FOREIGN DATA WRAPPER mysql OPTIONS (
@@ -80,8 +76,7 @@
 }
 if (!$VERSION_COMPILE_OS_WIN)
 {
-<<<<<<< HEAD
-  INSTALL PLUGIN spider SONAME 'ha_spider.so';
+  INSTALL SONAME 'ha_spider';
   if ($MASTER_1_MYSOCK)
   {
     eval CREATE SERVER s_1 FOREIGN DATA WRAPPER mysql OPTIONS (
@@ -92,9 +87,6 @@
       SOCKET '$MASTER_1_MYSOCK'
     );
   }
-=======
-  INSTALL SONAME 'ha_spider';
->>>>>>> ba94778d
   if ($CHILD2_1_MYSOCK)
   {
     eval CREATE SERVER s_2_1 FOREIGN DATA WRAPPER mysql OPTIONS (
