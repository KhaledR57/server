--- conflicted
+++ resolved
@@ -4100,7 +4100,7 @@
           spider_dbton[roop_count2].wrapper : "NULL"));
       if (
         spider_dbton[roop_count2].wrapper &&
-        !strcmp(share->tgt_wrappers[roop_count],
+        !strcasecmp(share->tgt_wrappers[roop_count],
           spider_dbton[roop_count2].wrapper)
       ) {
         spider_set_bit(share->dbton_bitmap, roop_count2);
@@ -4414,62 +4414,6 @@
       share->hs_write_conn_keys_lengths[roop_count]);
 #endif
 #endif
-<<<<<<< HEAD
-=======
-
-    bool get_sql_id = FALSE;
-#if defined(HS_HAS_SQLCOM) && defined(HAVE_HANDLERSOCKET)
-    bool get_nosql_id = FALSE;
-#endif
-    for (roop_count2 = 0; roop_count2 < SPIDER_DBTON_SIZE; roop_count2++)
-    {
-      DBUG_PRINT("info",("spider share->tgt_wrappers[%d]=%s", roop_count,
-        share->tgt_wrappers[roop_count]));
-      DBUG_PRINT("info",("spider spider_dbton[%d].wrapper=%s", roop_count2,
-        spider_dbton[roop_count2].wrapper ?
-          spider_dbton[roop_count2].wrapper : "NULL"));
-      if (
-        spider_dbton[roop_count2].wrapper &&
-        !strcasecmp(share->tgt_wrappers[roop_count],
-          spider_dbton[roop_count2].wrapper)
-      ) {
-        spider_set_bit(share->dbton_bitmap, roop_count2);
-        if (
-          !get_sql_id &&
-          spider_dbton[roop_count2].db_access_type == SPIDER_DB_ACCESS_TYPE_SQL
-        ) {
-          share->sql_dbton_ids[roop_count] = roop_count2;
-          get_sql_id = TRUE;
-#if defined(HS_HAS_SQLCOM) && defined(HAVE_HANDLERSOCKET)
-          if (get_nosql_id)
-#endif
-            break;
-#if defined(HS_HAS_SQLCOM) && defined(HAVE_HANDLERSOCKET)
-          else
-            continue;
-#endif
-        }
-#if defined(HS_HAS_SQLCOM) && defined(HAVE_HANDLERSOCKET)
-        if (
-          !get_nosql_id &&
-          spider_dbton[roop_count2].db_access_type ==
-            SPIDER_DB_ACCESS_TYPE_NOSQL
-        ) {
-          share->hs_dbton_ids[roop_count] = roop_count2;
-          get_nosql_id = TRUE;
-          if (get_sql_id)
-            break;
-        }
-#endif
-      }
-    }
-    if (!get_sql_id)
-      share->sql_dbton_ids[roop_count] = SPIDER_DBTON_SIZE;
-#if defined(HS_HAS_SQLCOM) && defined(HAVE_HANDLERSOCKET)
-    if (!get_nosql_id)
-      share->hs_dbton_ids[roop_count] = SPIDER_DBTON_SIZE;
-#endif
->>>>>>> 18990f00
   }
   for (roop_count2 = 0; roop_count2 < SPIDER_DBTON_SIZE; roop_count2++)
   {
