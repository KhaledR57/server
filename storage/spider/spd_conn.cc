--- conflicted
+++ resolved
@@ -906,38 +906,14 @@
     ++conn->casual_read_current_id;
     if (conn->casual_read_current_id > 63)
       conn->casual_read_current_id = 2;
-<<<<<<< HEAD
-    }
-    if (spider->result_list.casual_read[link_idx] == 1)
-    {
-      spider->result_list.casual_read[link_idx] = conn->casual_read_current_id;
-      ++conn->casual_read_current_id;
-      if (conn->casual_read_current_id > 63)
-      {
-        conn->casual_read_current_id = 2;
-      }
-    }
-    char first_byte_bak = *spider->conn_keys[link_idx];
-    *spider->conn_keys[link_idx] =
-      '0' + spider->result_list.casual_read[link_idx];
-    if (!(spider->conns[link_idx]= spider_get_conn(
-              spider->share, link_idx, spider->conn_keys[link_idx],
-              spider->wide_handler->trx, spider, FALSE, TRUE, &error_num)))
-    {
-      *spider->conn_keys[link_idx] = first_byte_bak;
-      DBUG_RETURN(error_num);
-    }
-=======
   }
   char first_byte_bak = *spider->conn_keys[link_idx];
   *spider->conn_keys[link_idx] =
     '0' + spider->result_list.casual_read[link_idx];
   if (!(spider->conns[link_idx]= spider_get_conn(
           spider->share, link_idx, spider->conn_keys[link_idx],
-          spider->wide_handler->trx, spider, FALSE, TRUE,
-          SPIDER_CONN_KIND_MYSQL, &error_num)))
-  {
->>>>>>> 2ecc0443
+          spider->wide_handler->trx, spider, FALSE, TRUE, &error_num)))
+  {
     *spider->conn_keys[link_idx] = first_byte_bak;
     DBUG_RETURN(error_num);
   }
@@ -3047,6 +3023,12 @@
     if (spider.search_link_idx < 0)
     {
       spider_trx_set_link_idx_for_all(&spider);
+/*
+      spider.search_link_idx = spider_conn_next_link_idx(
+        thd, share->link_statuses, share->access_balances,
+        spider.conn_link_idx, spider.search_link_idx, share->link_count,
+        SPIDER_LINK_STATUS_OK);
+*/
       spider.search_link_idx = spider_conn_first_link_idx(thd,
         share->link_statuses, share->access_balances, spider.conn_link_idx,
         share->link_count, SPIDER_LINK_STATUS_OK);
@@ -3062,6 +3044,32 @@
                           share->conn_keys[spider.search_link_idx], trx,
                           &spider, FALSE, FALSE, &error_num);
           conns[spider.search_link_idx]->error_mode = 0;
+/*
+          if (
+            error_num &&
+            share->monitoring_kind[spider.search_link_idx] &&
+            need_mons[spider.search_link_idx]
+          ) {
+            lex_start(thd);
+            error_num = spider_ping_table_mon_from_table(
+                trx,
+                thd,
+                share,
+                spider.search_link_idx,
+                (uint32) share->monitoring_sid[spider.search_link_idx],
+                share->table_name,
+                share->table_name_length,
+                spider.conn_link_idx[spider.search_link_idx],
+                NULL,
+                0,
+                share->monitoring_kind[spider.search_link_idx],
+                share->monitoring_limit[spider.search_link_idx],
+                share->monitoring_flag[spider.search_link_idx],
+                TRUE
+              );
+            lex_end(thd->lex);
+          }
+*/
           spider.search_link_idx = -1;
         }
         if (spider.search_link_idx != -1 && conns[spider.search_link_idx])
@@ -3072,6 +3080,31 @@
             share->bg_sts_sync,
             2, HA_STATUS_CONST | HA_STATUS_VARIABLE))
           {
+/*
+            if (
+              share->monitoring_kind[spider.search_link_idx] &&
+              need_mons[spider.search_link_idx]
+            ) {
+              lex_start(thd);
+              error_num = spider_ping_table_mon_from_table(
+                  trx,
+                  thd,
+                  share,
+                  spider.search_link_idx,
+                  (uint32) share->monitoring_sid[spider.search_link_idx],
+                  share->table_name,
+                  share->table_name_length,
+                  spider.conn_link_idx[spider.search_link_idx],
+                  NULL,
+                  0,
+                  share->monitoring_kind[spider.search_link_idx],
+                  share->monitoring_limit[spider.search_link_idx],
+                  share->monitoring_flag[spider.search_link_idx],
+                  TRUE
+                );
+              lex_end(thd->lex);
+            }
+*/
             spider.search_link_idx = -1;
           }
         }
@@ -3314,6 +3347,12 @@
     if (spider.search_link_idx < 0)
     {
       spider_trx_set_link_idx_for_all(&spider);
+/*
+      spider.search_link_idx = spider_conn_next_link_idx(
+        thd, share->link_statuses, share->access_balances,
+        spider.conn_link_idx, spider.search_link_idx, share->link_count,
+        SPIDER_LINK_STATUS_OK);
+*/
       spider.search_link_idx = spider_conn_first_link_idx(thd,
         share->link_statuses, share->access_balances, spider.conn_link_idx,
         share->link_count, SPIDER_LINK_STATUS_OK);
@@ -3739,24 +3778,6 @@
   }
 }
 
-/**
-  Returns a random (active) server with a maximum required link status
-
-  Calculate the sum of balances of all servers whose link status is at
-  most the specified status ("eligible"), generate a random number
-  less than this balance, then find the first server cumulatively
-  exceeding this balance
-
-  @param thd              Connection used for generating a random number
-  @param link_statuses    The link statuses of servers
-  @param access_balances  The access balances of servers
-  @param conn_link_idx    Array of indexes to servers
-  @param link_count       Number of servers
-  @param link_status      The maximum required link status
-  @retval Index to the found server
-  @retval -1              if no eligible servers
-  @retval -2              if out of memory
-*/
 int spider_conn_first_link_idx(
   THD *thd,
   long *link_statuses,
@@ -3765,35 +3786,35 @@
   int link_count,
   int link_status
 ) {
-  int eligible_link_idx, eligible_links = 0;
-  longlong balance_total = 0, balance_threshold;
+  int roop_count, active_links = 0;
+  longlong balance_total = 0, balance_val;
   double rand_val;
-  int *link_idxs, result;
+  int *link_idxs, link_idx;
+  long *balances;
   DBUG_ENTER("spider_conn_first_link_idx");
   char *ptr;
-  /* Allocate memory for link_idxs */
-  ptr = (char *) my_alloca((sizeof(int) * link_count));
+  ptr = (char *) my_alloca((sizeof(int) * link_count) + (sizeof(long) * link_count));
   if (!ptr)
   {
     DBUG_PRINT("info",("spider out of memory"));
     DBUG_RETURN(-2);
   }
   link_idxs = (int *) ptr;
-
-  /* Filter for eligible servers, store their indexes and calculate
-  the total balances */
-  for (int link_idx = 0; link_idx < link_count; link_idx++)
-  {
-    DBUG_ASSERT((conn_link_idx[link_idx] - link_idx) % link_count == 0);
-    if (link_statuses[conn_link_idx[link_idx]] <= link_status)
-    {
-      link_idxs[eligible_links] = link_idx;
-      balance_total += access_balances[link_idx];
-      eligible_links++;
-    }
-  }
-
-  if (eligible_links == 0)
+  ptr += sizeof(int) * link_count;
+  balances = (long *) ptr;
+  for (roop_count = 0; roop_count < link_count; roop_count++)
+  {
+    DBUG_ASSERT((conn_link_idx[roop_count] - roop_count) % link_count == 0);
+    if (link_statuses[conn_link_idx[roop_count]] <= link_status)
+    {
+      link_idxs[active_links] = roop_count;
+      balances[active_links] = access_balances[roop_count];
+      balance_total += access_balances[roop_count];
+      active_links++;
+    }
+  }
+
+  if (active_links == 0)
   {
     DBUG_PRINT("info",("spider all links are failed"));
     my_afree(link_idxs);
@@ -3803,25 +3824,21 @@
   DBUG_PRINT("info",("spider thread_id=%lu", thd_get_thread_id(thd)));
   rand_val = spider_rand(thd->variables.server_id + thd_get_thread_id(thd));
   DBUG_PRINT("info",("spider rand_val=%f", rand_val));
-  balance_threshold = (longlong) (rand_val * balance_total);
-  DBUG_PRINT("info",("spider balance_threshold=%lld", balance_threshold));
-  /* Since balance_threshold < total balance, this loop WILL break */
-  for (eligible_link_idx = 0;
-       eligible_link_idx < eligible_links;
-       eligible_link_idx++)
-  {
-    result = link_idxs[eligible_link_idx];
-    const long balance = access_balances[result];
+  balance_val = (longlong) (rand_val * balance_total);
+  DBUG_PRINT("info",("spider balance_val=%lld", balance_val));
+  for (roop_count = 0; roop_count < active_links - 1; roop_count++)
+  {
     DBUG_PRINT("info",("spider balances[%d]=%ld",
-      link_idxs[eligible_link_idx], balance));
-    if (balance_threshold < balance)
+      roop_count, balances[roop_count]));
+    if (balance_val < balances[roop_count])
       break;
-    balance_threshold -= balance;
-  }
-
-  DBUG_PRINT("info",("spider first link_idx=%d", result));
+    balance_val -= balances[roop_count];
+  }
+
+  DBUG_PRINT("info",("spider first link_idx=%d", link_idxs[roop_count]));
+  link_idx = link_idxs[roop_count];
   my_afree(link_idxs);
-  DBUG_RETURN(result);
+  DBUG_RETURN(link_idx);
 }
 
 int spider_conn_next_link_idx(
@@ -3856,17 +3873,6 @@
   DBUG_RETURN(tmp_link_idx);
 }
 
-/**
-  Finds the next active server with a maximum required link status
-
-  @param link_statuses  The statuses of servers
-  @param conn_link_idx  The array of active servers
-  @param link_idx       The index of the current active server
-  @param link_count     The number of active servers
-  @param link_status    The required maximum link status
-  @return               The next active server whose link status is
-                        at most the required one.
-*/
 int spider_conn_link_idx_next(
   long *link_statuses,
   uint *conn_link_idx,
@@ -3879,8 +3885,6 @@
     link_idx++;
     if (link_idx >= link_count)
       break;
-    /* Asserts that the `link_idx`th active server is in the correct
-    "group" */
     DBUG_ASSERT((conn_link_idx[link_idx] - link_idx) % link_count == 0);
   } while (link_statuses[conn_link_idx[link_idx]] > link_status);
   DBUG_PRINT("info",("spider link_idx=%d", link_idx));
