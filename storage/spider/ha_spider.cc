/* Copyright (C) 2008-2019 Kentoku Shiba
   Copyright (C) 2019-2023 MariaDB corp

  This program is free software; you can redistribute it and/or modify
  it under the terms of the GNU General Public License as published by
  the Free Software Foundation; version 2 of the License.

  This program is distributed in the hope that it will be useful,
  but WITHOUT ANY WARRANTY; without even the implied warranty of
  MERCHANTABILITY or FITNESS FOR A PARTICULAR PURPOSE.  See the
  GNU General Public License for more details.

  You should have received a copy of the GNU General Public License
  along with this program; if not, write to the Free Software
  Foundation, Inc., 51 Franklin Street, Fifth Floor, Boston, MA 02110-1335 USA */

#ifdef USE_PRAGMA_IMPLEMENTATION
#pragma implementation
#endif

#define MYSQL_SERVER 1
#include <my_global.h>
#include "mysql_version.h"
#include "sql_priv.h"
#include "probes_mysql.h"
#include "sql_class.h"
#include "key.h"
#include "sql_select.h"
#include "ha_partition.h"
#include "spd_param.h"
#include "spd_err.h"
#include "spd_db_include.h"
#include "spd_include.h"
#include "ha_spider.h"
#include "spd_table.h"
#include "spd_sys_table.h"
#include "spd_trx.h"
#include "spd_conn.h"
#include "spd_db_conn.h"
#include "spd_ping_table.h"
#include "spd_malloc.h"

#define SPIDER_CAN_BG_SEARCH (1LL << 37)
#define SPIDER_CAN_BG_INSERT (1LL << 38)
#define SPIDER_CAN_BG_UPDATE (1LL << 39)

extern handlerton *spider_hton_ptr;
extern SPIDER_DBTON spider_dbton[SPIDER_DBTON_SIZE];
extern HASH spider_open_tables;
extern pthread_mutex_t spider_lgtm_tblhnd_share_mutex;

/* UTC time zone for timestamp columns */
extern Time_zone *UTC;

ha_spider::ha_spider(
) : handler(spider_hton_ptr, NULL)
{
  DBUG_ENTER("ha_spider::ha_spider");
  DBUG_PRINT("info",("spider this=%p", this));
  spider_alloc_calc_mem_init(mem_calc, SPD_MID_HA_SPIDER_HA_SPIDER_1);
  spider_alloc_calc_mem(spider_current_trx, mem_calc, sizeof(*this));
  share = NULL;
  conns = NULL;
  need_mons = NULL;
  blob_buff = NULL;
  conn_keys = NULL;
  spider_thread_id = 0;
  trx_conn_adjustment = 0;
  search_link_query_id = 0;
  partition_handler = NULL;
  multi_range_keys = NULL;
  mrr_key_buff = NULL;
  append_tblnm_alias = NULL;
  use_index_merge = FALSE;
  is_clone = FALSE;
  pt_clone_source_handler = NULL;
  pt_clone_last_searcher = NULL;
  ft_handler = NULL;
  ft_first = NULL;
  ft_current = NULL;
  ft_count = 0;
  ft_init_without_index_init = FALSE;
  error_mode = 0;
  use_spatial_index = FALSE;
  use_fields = FALSE;
  dml_inited = FALSE;
  use_pre_call = FALSE;
  use_pre_action = FALSE;
  do_direct_update = FALSE;
  prev_index_rnd_init = SPD_NONE;
  direct_aggregate_item_first = NULL;
  result_link_idx = 0;
  result_list.sqls = NULL;
  result_list.insert_sqls = NULL;
  result_list.update_sqls = NULL;
  result_list.tmp_sqls = NULL;
  result_list.tmp_tables_created = FALSE;
  result_list.bgs_working = FALSE;
  result_list.direct_order_limit = FALSE;
  result_list.direct_limit_offset = FALSE;
  result_list.set_split_read = FALSE;
  result_list.insert_dup_update_pushdown = FALSE;
  result_list.tmp_pos_row_first = NULL;
  result_list.direct_aggregate = FALSE;
  result_list.snap_direct_aggregate = FALSE;
  result_list.direct_distinct = FALSE;
  result_list.casual_read = NULL;
  result_list.use_both_key = FALSE;
  result_list.in_cmp_ref = FALSE;
  DBUG_VOID_RETURN;
}

ha_spider::ha_spider(
  handlerton *hton,
  TABLE_SHARE *table_arg
) : handler(hton, table_arg)
{
  DBUG_ENTER("ha_spider::ha_spider");
  DBUG_PRINT("info",("spider this=%p", this));
  spider_alloc_calc_mem_init(mem_calc, SPD_MID_HA_SPIDER_HA_SPIDER_2);
  spider_alloc_calc_mem(spider_current_trx, mem_calc, sizeof(*this));
  share = NULL;
  conns = NULL;
  need_mons = NULL;
  blob_buff = NULL;
  conn_keys = NULL;
  spider_thread_id = 0;
  trx_conn_adjustment = 0;
  search_link_query_id = 0;
  partition_handler = NULL;
  multi_range_keys = NULL;
  mrr_key_buff = NULL;
  append_tblnm_alias = NULL;
  use_index_merge = FALSE;
  is_clone = FALSE;
  pt_clone_source_handler = NULL;
  pt_clone_last_searcher = NULL;
  ft_handler = NULL;
  ft_first = NULL;
  ft_current = NULL;
  ft_count = 0;
  ft_init_without_index_init = FALSE;
  error_mode = 0;
  use_spatial_index = FALSE;
  use_fields = FALSE;
  dml_inited = FALSE;
  use_pre_call = FALSE;
  use_pre_action = FALSE;
  do_direct_update = FALSE;
  prev_index_rnd_init = SPD_NONE;
  direct_aggregate_item_first = NULL;
  result_link_idx = 0;
  result_list.sqls = NULL;
  result_list.insert_sqls = NULL;
  result_list.update_sqls = NULL;
  result_list.tmp_sqls = NULL;
  result_list.tmp_tables_created = FALSE;
  result_list.bgs_working = FALSE;
  result_list.direct_order_limit = FALSE;
  result_list.direct_limit_offset = FALSE;
  result_list.set_split_read = FALSE;
  result_list.insert_dup_update_pushdown = FALSE;
  result_list.tmp_pos_row_first = NULL;
  result_list.direct_aggregate = FALSE;
  result_list.snap_direct_aggregate = FALSE;
  result_list.direct_distinct = FALSE;
  result_list.casual_read = NULL;
  result_list.use_both_key = FALSE;
  result_list.in_cmp_ref = FALSE;
  ref_length = sizeof(SPIDER_POSITION);
  DBUG_VOID_RETURN;
}

ha_spider::~ha_spider()
{
  DBUG_ENTER("ha_spider::~ha_spider");
  DBUG_PRINT("info",("spider this=%p", this));
  partition_handler = NULL;
  if (wide_handler_owner)
  {
    spider_free(spider_current_trx, wide_handler, MYF(0));
  }
  wide_handler = NULL;
  spider_free_mem_calc(spider_current_trx, mem_calc_id, sizeof(*this));
  DBUG_VOID_RETURN;
}

handler *ha_spider::clone(
  const char *name,
  MEM_ROOT *mem_root
) {
  ha_spider *spider;
  DBUG_ENTER("ha_spider::clone");
  DBUG_PRINT("info",("spider this=%p", this));
  if (
    !(spider = (ha_spider *)
      get_new_handler(table->s, mem_root, spider_hton_ptr)) ||
    !(spider->ref = (uchar*) alloc_root(mem_root, ALIGN_SIZE(ref_length) * 2))
  )
    DBUG_RETURN(NULL);
  spider->is_clone = TRUE;
  spider->pt_clone_source_handler = this;
  if (spider->ha_open(table, name, table->db_stat,
    HA_OPEN_IGNORE_IF_LOCKED))
    DBUG_RETURN(NULL);
  spider->sync_from_clone_source_base(this);
  use_index_merge = TRUE;

  DBUG_RETURN((handler *) spider);
}

static const char *ha_spider_exts[] = {
  NullS
};

const char **ha_spider::bas_ext() const
{
  return ha_spider_exts;
}

int ha_spider::open(
  const char* name,
  int mode,
  uint test_if_locked
) {
  THD *thd = ha_thd();
  int error_num, roop_count;
  int init_sql_alloc_size;
  ha_spider *spider, *owner;
  bool wide_handler_alloc = FALSE;
  SPIDER_WIDE_SHARE *wide_share;
  uint part_num;
  bool partition_handler_alloc = FALSE;
  ha_spider **wide_handler_handlers = NULL;
  ha_partition *clone_source;
  DBUG_ENTER("ha_spider::open");
  DBUG_PRINT("info",("spider this=%p", this));

  dup_key_idx = (uint) -1;
  table->file->get_no_parts("", &part_num);
  if (part_num)
  {
    wide_handler_handlers =
      (ha_spider **) ((ha_partition *) table->file)->get_child_handlers();
    spider = wide_handler_handlers[0];
    owner = wide_handler_handlers[part_num - 1];
    clone_source = ((ha_partition *) table->file)->get_clone_source();
    if (clone_source)
    {
      is_clone = TRUE;
    }
  } else {
    spider = this;
    owner = this;
    clone_source = NULL;
  }
  if (!spider->wide_handler)
  {
    uchar *searched_bitmap;
    uchar *ft_discard_bitmap;
    uchar *position_bitmap;
    uchar *idx_read_bitmap;
    uchar *idx_write_bitmap;
    uchar *rnd_read_bitmap;
    uchar *rnd_write_bitmap;
    if (!(wide_handler = (SPIDER_WIDE_HANDLER *)
      spider_bulk_malloc(spider_current_trx, 16, MYF(MY_WME | MY_ZEROFILL),
        &wide_handler, sizeof(SPIDER_WIDE_HANDLER),
        &searched_bitmap,
          (uint) sizeof(uchar) * my_bitmap_buffer_size(table->read_set),
        &ft_discard_bitmap,
          (uint) sizeof(uchar) * my_bitmap_buffer_size(table->read_set),
        &position_bitmap,
          (uint) sizeof(uchar) * my_bitmap_buffer_size(table->read_set),
        &idx_read_bitmap,
          (uint) sizeof(uchar) * my_bitmap_buffer_size(table->read_set),
        &idx_write_bitmap,
          (uint) sizeof(uchar) * my_bitmap_buffer_size(table->read_set),
        &rnd_read_bitmap,
          (uint) sizeof(uchar) * my_bitmap_buffer_size(table->read_set),
        &rnd_write_bitmap,
          (uint) sizeof(uchar) * my_bitmap_buffer_size(table->read_set),
        &partition_handler,
          (uint) sizeof(SPIDER_PARTITION_HANDLER),
        NullS)
        )
    ) {
      error_num = HA_ERR_OUT_OF_MEM;
      goto error_wide_handler_alloc;
    }
    spider->wide_handler = wide_handler;
    owner->wide_handler = wide_handler;
    wide_handler->searched_bitmap = searched_bitmap;
    wide_handler->ft_discard_bitmap = ft_discard_bitmap;
    wide_handler->position_bitmap = position_bitmap;
    wide_handler->idx_read_bitmap = idx_read_bitmap;
    wide_handler->idx_write_bitmap = idx_write_bitmap;
    wide_handler->rnd_read_bitmap = rnd_read_bitmap;
    wide_handler->rnd_write_bitmap = rnd_write_bitmap;
    wide_handler->partition_handler = partition_handler;
    wide_handler->owner = owner;
    if (table_share->tmp_table == NO_TMP_TABLE)
      wide_handler->top_share = table->s;
    owner->wide_handler_owner = TRUE;
    memset(wide_handler->ft_discard_bitmap, 0xFF,
      my_bitmap_buffer_size(table->read_set));
    memset(wide_handler->searched_bitmap, 0,
      my_bitmap_buffer_size(table->read_set));
    wide_handler_alloc = TRUE;

    if (!share && !spider_get_share(name, table, thd, this, &error_num))
      goto error_get_share;

    wide_share = share->wide_share;

    DBUG_PRINT("info",("spider create partition_handler"));
    DBUG_PRINT("info",("spider table=%p", table));
    partition_handler->table = table;
    partition_handler->no_parts = part_num;
    partition_handler->owner = owner;
    partition_handler->parallel_search_query_id = 0;
    spider->partition_handler = partition_handler;
    owner->partition_handler = partition_handler;
    partition_handler->handlers = wide_handler_handlers;
    partition_handler_alloc = TRUE;
  } else {
    wide_handler = spider->wide_handler;
    partition_handler = wide_handler->partition_handler;

    if (!share && !spider_get_share(name, table, thd, this, &error_num))
      goto error_get_share;

    wide_share= share->wide_share;
  }
  if (wide_handler_alloc)
  {
    thr_lock_data_init(&wide_share->lock, &wide_handler->lock, NULL);
  }

  init_sql_alloc_size =
    spider_param_init_sql_alloc_size(thd, share->init_sql_alloc_size);

  result_list.table = table;
  result_list.first = NULL;
  result_list.last = NULL;
  result_list.current = NULL;
  result_list.record_num = 0;
  if (!(result_list.sqls = new spider_string[share->link_count]))
  {
    error_num = HA_ERR_OUT_OF_MEM;
    goto error_init_result_list;
  }
  if (!(result_list.insert_sqls = new spider_string[share->link_count]))
  {
    error_num = HA_ERR_OUT_OF_MEM;
    goto error_init_result_list;
  }
  if (!(result_list.update_sqls = new spider_string[share->link_count]))
  {
    error_num = HA_ERR_OUT_OF_MEM;
    goto error_init_result_list;
  }
  if (!(result_list.tmp_sqls = new spider_string[share->link_count]))
  {
    error_num = HA_ERR_OUT_OF_MEM;
    goto error_init_result_list;
  }
  for (roop_count = 0; roop_count < (int) share->link_count; roop_count++)
  {
    result_list.sqls[roop_count].init_calc_mem(SPD_MID_HA_SPIDER_OPEN_3);
    result_list.insert_sqls[roop_count].init_calc_mem(SPD_MID_HA_SPIDER_OPEN_4);
    result_list.update_sqls[roop_count].init_calc_mem(SPD_MID_HA_SPIDER_OPEN_5);
    result_list.tmp_sqls[roop_count].init_calc_mem(SPD_MID_HA_SPIDER_OPEN_6);
    uint all_link_idx = conn_link_idx[roop_count];
    uint dbton_id = share->sql_dbton_ids[all_link_idx];
    if (share->dbton_share[dbton_id]->need_change_db_table_name())
    {
      if (
        result_list.sqls[roop_count].real_alloc(init_sql_alloc_size) ||
        result_list.insert_sqls[roop_count].real_alloc(init_sql_alloc_size) ||
        result_list.update_sqls[roop_count].real_alloc(init_sql_alloc_size) ||
        result_list.tmp_sqls[roop_count].real_alloc(init_sql_alloc_size)
      ) {
        error_num = HA_ERR_OUT_OF_MEM;
        goto error_init_result_list;
      }
    }
    result_list.sqls[roop_count].set_charset(share->access_charset);
    result_list.insert_sqls[roop_count].set_charset(share->access_charset);
    result_list.update_sqls[roop_count].set_charset(share->access_charset);
    result_list.tmp_sqls[roop_count].set_charset(share->access_charset);
  }

  DBUG_PRINT("info",("spider blob_fields=%d", table_share->blob_fields));
  if (table_share->blob_fields)
  {
    if (!(blob_buff = new spider_string[table_share->fields]))
    {
      error_num = HA_ERR_OUT_OF_MEM;
      goto error_init_blob_buff;
    }
    for (roop_count = 0; roop_count < (int) table_share->fields; roop_count++)
    {
      blob_buff[roop_count].init_calc_mem(SPD_MID_HA_SPIDER_OPEN_7);
      blob_buff[roop_count].set_charset(table->field[roop_count]->charset());
    }
  }

  if (is_clone)
  {
    if (part_num)
    {
      for (roop_count = 0; roop_count < (int) part_num; roop_count++)
      {
        if (partition_handler->handlers[roop_count]->share == share)
        {
          pt_clone_source_handler =
            partition_handler->handlers[roop_count];
          break;
        }
      }
    }

    wide_handler->external_lock_type =
      pt_clone_source_handler->wide_handler->external_lock_type;

    if (wide_handler_alloc)
    {
      wide_handler->lock_mode =
        pt_clone_source_handler->wide_handler->lock_mode;
      if (!partition_handler->clone_bitmap_init)
      {
        pt_clone_source_handler->set_select_column_mode();
        partition_handler->clone_bitmap_init = TRUE;
      }
      set_clone_searched_bitmap();
      wide_handler->position_bitmap_init = FALSE;
      wide_handler->sql_command =
        pt_clone_source_handler->wide_handler->sql_command;
    }
  } else
    wide_handler->semi_table_lock =
      spider_param_semi_table_lock(thd, share->semi_table_lock);

  if (reset())
  {
    error_num = HA_ERR_OUT_OF_MEM;
    goto error_reset;
  }

  DBUG_RETURN(0);

error_reset:
  delete [] blob_buff;
  blob_buff = NULL;
error_init_blob_buff:
error_init_result_list:
  if (partition_handler_alloc)
  {
    wide_share = share->wide_share;
    spider->partition_handler = NULL;
    owner->partition_handler = NULL;
  }
  partition_handler = NULL;
  spider_free_share(share);
  share = NULL;
  if (conn_keys)
  {
    spider_free(spider_current_trx, conn_keys, MYF(0));
    conn_keys = NULL;
  }
error_get_share:
  if (wide_handler_alloc)
  {
    spider_free(spider_current_trx, wide_handler, MYF(0));
    if (wide_handler_handlers)
    {
      wide_handler_handlers[0]->wide_handler = NULL;
    }
    spider->wide_handler = NULL;
    owner->wide_handler = NULL;
    owner->wide_handler_owner = FALSE;
  }
  if (!wide_handler_owner)
    wide_handler = NULL;
error_wide_handler_alloc:
  DBUG_RETURN(error_num);
}

/*
  Given a SPIDER_SHARE that will be freed, update all SPIDER_TRX_HAs
  of spider_current_trx to point to a NULL share, which will cause the
  removal of the SPIDER_TRX_HA in spider_check_trx_ha().
*/
static void spider_update_current_trx_ha_with_freed_share(SPIDER_SHARE *share)
{
  SPIDER_TRX *trx= spider_current_trx;
  if (trx)
  {
    for (uint i = 0; i < trx->trx_ha_hash.records; i++)
    {
      SPIDER_TRX_HA *trx_ha = (SPIDER_TRX_HA *) my_hash_element(&trx->trx_ha_hash, i);
      if (trx_ha->share == share)
        trx_ha->share= NULL;
    }
  }
}

int ha_spider::close()
{
  int error_num= 0, roop_count;
  THD *thd = ha_thd();
  backup_error_status();
  DBUG_ENTER("ha_spider::close");
  DBUG_PRINT("info",("spider this=%p", this));

  if (multi_range_keys)
  {
    DBUG_PRINT("info",("spider free multi_range_keys=%p", multi_range_keys));
    spider_free(spider_current_trx, multi_range_keys, MYF(0));
    multi_range_keys = NULL;
  }
  if (mrr_key_buff)
  {
    delete [] mrr_key_buff;
    mrr_key_buff = NULL;
  }
  while (direct_aggregate_item_first)
  {
    direct_aggregate_item_current = direct_aggregate_item_first->next;
    if (direct_aggregate_item_first->item)
    {
      delete direct_aggregate_item_first->item;
    }
    spider_free(spider_current_trx, direct_aggregate_item_first, MYF(0));
    direct_aggregate_item_first = direct_aggregate_item_current;
  }
  for (roop_count = share->use_dbton_count - 1; roop_count >= 0; roop_count--)
  {
    uint dbton_id = share->use_dbton_ids[roop_count];
    if (dbton_handler[dbton_id])
    {
      delete dbton_handler[dbton_id];
      dbton_handler[dbton_id] = NULL;
    }
  }

  if (!thd || !thd_get_ha_data(thd, spider_hton_ptr))
  {
    for (roop_count = 0; roop_count < (int) share->link_count; roop_count++)
      conns[roop_count] = NULL;
  }

  if (ft_first)
  {
    st_spider_ft_info *tmp_ft_info;
    do {
      tmp_ft_info = ft_first->next;
      spider_free(spider_current_trx, ft_first, MYF(0));
      ft_first = tmp_ft_info;
    } while (ft_first);
  }

  spider_db_free_result(this, TRUE);
  if (conn_keys)
  {
    spider_free(spider_current_trx, conn_keys, MYF(0));
    conn_keys = NULL;
  }
  partition_handler = NULL;
  if (wide_handler_owner)
  {
    spider_free(spider_current_trx, wide_handler, MYF(0));
    wide_handler_owner = FALSE;
  }
  wide_handler = NULL;
  if (blob_buff)
  {
    delete [] blob_buff;
    blob_buff = NULL;
  }
  if (result_list.sqls)
  {
    delete [] result_list.sqls;
    result_list.sqls = NULL;
  }
  if (result_list.insert_sqls)
  {
    delete [] result_list.insert_sqls;
    result_list.insert_sqls = NULL;
  }
  if (result_list.update_sqls)
  {
    delete [] result_list.update_sqls;
    result_list.update_sqls = NULL;
  }
  if (result_list.tmp_sqls)
  {
    delete [] result_list.tmp_sqls;
    result_list.tmp_sqls = NULL;
  }

  spider_update_current_trx_ha_with_freed_share(share);
  spider_free_share(share);
  is_clone = FALSE;
  pt_clone_source_handler = NULL;
  share = NULL;
  conns = NULL;

  DBUG_RETURN(error_num);
}

int ha_spider::check_access_kind_for_connection(
  THD *thd,
  bool write_request
) {
  int error_num, roop_count;
  DBUG_ENTER("ha_spider::check_access_kind_for_connection");
  DBUG_PRINT("info",("spider this=%p", this));
  if ((error_num= spider_check_trx_and_get_conn(thd, this)))
  {
    DBUG_RETURN(error_num);
  }
  DBUG_PRINT("info",("spider wide_handler->semi_trx_isolation_chk = %s",
    wide_handler->semi_trx_isolation_chk ? "TRUE" : "FALSE"));
  if (wide_handler->semi_trx_isolation_chk)
  {
    SPIDER_SET_CONNS_PARAM(semi_trx_isolation_chk, TRUE, conns,
      share->link_statuses, conn_link_idx, (int) share->link_count,
      SPIDER_LINK_STATUS_RECOVERY);
  }
  DBUG_PRINT("info",("spider wide_handler->semi_trx_chk = %s",
    wide_handler->semi_trx_chk ? "TRUE" : "FALSE"));
  if (wide_handler->semi_trx_chk)
  {
    SPIDER_SET_CONNS_PARAM(semi_trx_chk, TRUE, conns, share->link_statuses,
      conn_link_idx, (int) share->link_count, SPIDER_LINK_STATUS_RECOVERY);
  } else {
    SPIDER_SET_CONNS_PARAM(semi_trx_chk, FALSE, conns, share->link_statuses,
      conn_link_idx, (int) share->link_count, SPIDER_LINK_STATUS_RECOVERY);
  }
  DBUG_RETURN(0);
}

void ha_spider::check_access_kind(
  THD *thd
) {
  DBUG_ENTER("ha_spider::check_access_kind");
  DBUG_PRINT("info",("spider this=%p", this));
  wide_handler->sql_command = thd_sql_command(thd);
  DBUG_PRINT("info",("spider sql_command=%u", wide_handler->sql_command));
  DBUG_PRINT("info",("spider thd->query_id=%lld", thd->query_id));
    wide_handler->update_request = FALSE;
  DBUG_VOID_RETURN;
}


THR_LOCK_DATA **ha_spider::store_lock(
  THD *thd,
  THR_LOCK_DATA **to,
  enum thr_lock_type lock_type
) {
  DBUG_ENTER("ha_spider::store_lock");
  DBUG_PRINT("info",("spider this=%p", this));
  if (
    wide_handler->stage == SPD_HND_STAGE_STORE_LOCK &&
    wide_handler->stage_executor != this)
  {
    DBUG_RETURN(to);
  }
  wide_handler->stage = SPD_HND_STAGE_STORE_LOCK;
  wide_handler->stage_executor = this;
  wide_handler->lock_table_type = 0;
  if (lock_type == TL_IGNORE)
  {
    *to++ = &wide_handler->lock;
    DBUG_RETURN(to);
  }
  check_access_kind(thd);
  DBUG_PRINT("info",("spider sql_command=%u", wide_handler->sql_command));
  DBUG_PRINT("info",("spider lock_type=%d", lock_type));
  DBUG_PRINT("info",("spider thd->query_id=%lld", thd->query_id));

  wide_handler->lock_type = lock_type;
  if (
    wide_handler->sql_command != SQLCOM_DROP_TABLE &&
    wide_handler->sql_command != SQLCOM_ALTER_TABLE
  ) {
    wide_handler->semi_trx_chk = FALSE;
  }
  switch (wide_handler->sql_command)
  {
    case SQLCOM_SELECT:
    case SQLCOM_HA_READ:
      if (lock_type == TL_READ_WITH_SHARED_LOCKS)
        wide_handler->lock_mode = 1;
      else if (lock_type <= TL_READ_NO_INSERT)
      {
        wide_handler->lock_mode = 0;
        wide_handler->semi_trx_isolation_chk = TRUE;
      } else
        wide_handler->lock_mode = -1;
      wide_handler->semi_trx_chk = TRUE;
      break;
    case SQLCOM_UPDATE:
    case SQLCOM_UPDATE_MULTI:
    case SQLCOM_CREATE_TABLE:
    case SQLCOM_INSERT:
    case SQLCOM_INSERT_SELECT:
    case SQLCOM_DELETE:
    case SQLCOM_LOAD:
    case SQLCOM_REPLACE:
    case SQLCOM_REPLACE_SELECT:
    case SQLCOM_DELETE_MULTI:
      if (lock_type >= TL_READ && lock_type <= TL_READ_NO_INSERT)
      {
        wide_handler->lock_mode = -2;
        wide_handler->semi_trx_isolation_chk = TRUE;
      } else
        wide_handler->lock_mode = -1;
      wide_handler->semi_trx_chk = TRUE;
      break;
    default:
        wide_handler->lock_mode = -1;
  }
  switch (lock_type)
  {
    case TL_READ_HIGH_PRIORITY:
      wide_handler->high_priority = TRUE;
      break;
    case TL_WRITE_LOW_PRIORITY:
      wide_handler->low_priority = TRUE;
      break;
    default:
      break;
  }

  if (wide_handler->lock_type != TL_IGNORE &&
    wide_handler->lock.type == TL_UNLOCK)
  {
    if (
      wide_handler->sql_command == SQLCOM_DROP_TABLE ||
      wide_handler->sql_command == SQLCOM_ALTER_TABLE ||
      wide_handler->sql_command == SQLCOM_SHOW_CREATE ||
      wide_handler->sql_command == SQLCOM_SHOW_FIELDS
    ) {
      if (
        lock_type == TL_READ_NO_INSERT &&
        !thd->in_lock_tables
      )
        lock_type = TL_READ;
      if (
        lock_type >= TL_WRITE_CONCURRENT_INSERT && lock_type <= TL_WRITE &&
        !thd->in_lock_tables && !thd_tablespace_op(thd)
      )
        lock_type = TL_WRITE_ALLOW_WRITE;
    } else if (
      wide_handler->sql_command == SQLCOM_LOCK_TABLES ||
      (spider_param_lock_exchange(thd) == 1 && wide_handler->semi_table_lock))
    {
      DBUG_PRINT("info",("spider lock exchange route"));
      DBUG_PRINT("info",("spider lock_type=%u", wide_handler->lock_type));
      if (
        (
          wide_handler->lock_type == TL_READ ||
          wide_handler->lock_type == TL_READ_NO_INSERT ||
          wide_handler->lock_type == TL_WRITE_LOW_PRIORITY ||
          wide_handler->lock_type == TL_WRITE
        ) &&
        !spider_param_local_lock_table(thd)
      ) {
        wide_handler->lock_table_type = 1;
        if (partition_handler && partition_handler->handlers)
        {
          uint roop_count;
          for (roop_count = 0; roop_count < partition_handler->no_parts;
            ++roop_count)
          {
            if (unlikely((store_error_num =
              partition_handler->handlers[roop_count]->
                append_lock_tables_list())))
            {
              break;
            }
          }
        } else {
          store_error_num = append_lock_tables_list();
        }
      }
    } else {
      DBUG_PRINT("info",("spider default lock route"));
      DBUG_PRINT("info",("spider lock_type=%u", wide_handler->lock_type));
      if (
        wide_handler->lock_type == TL_READ ||
        wide_handler->lock_type == TL_READ_NO_INSERT ||
        wide_handler->lock_type == TL_WRITE_LOW_PRIORITY ||
        wide_handler->lock_type == TL_WRITE
      ) {
        if (
          !spider_param_local_lock_table(thd) &&
          spider_param_semi_table_lock(thd, wide_handler->semi_table_lock)
        ) {
          wide_handler->lock_table_type = 2;
          if (partition_handler && partition_handler->handlers)
          {
            uint roop_count;
            for (roop_count = 0;
              roop_count < partition_handler->no_parts;
              ++roop_count)
            {
              if (unlikely((store_error_num =
                partition_handler->handlers[roop_count]->
                  append_lock_tables_list())))
              {
                break;
              }
            }
          } else {
            store_error_num = append_lock_tables_list();
          }
        }
      }
      if (
        lock_type == TL_READ_NO_INSERT &&
        !thd->in_lock_tables
      )
        lock_type = TL_READ;
      if (
        lock_type >= TL_WRITE_CONCURRENT_INSERT && lock_type <= TL_WRITE &&
        !thd->in_lock_tables && !thd_tablespace_op(thd)
      )
        lock_type = TL_WRITE_ALLOW_WRITE;
    }
    wide_handler->lock.type = lock_type;
  }
  *to++ = &wide_handler->lock;
  DBUG_RETURN(to);
}

int ha_spider::external_lock(
  THD *thd,
  int lock_type
) {
  int error_num = 0;
  SPIDER_TRX *trx;
  backup_error_status();

  DBUG_ENTER("ha_spider::external_lock");

  /* Beginning of wide_handler setup */
  if (wide_handler->stage == SPD_HND_STAGE_EXTERNAL_LOCK)
  {
    /* Only the stage executor deals with table locks. */
    if (wide_handler->stage_executor != this)
    {
      DBUG_RETURN(0);
    }
  }
  else
  {
    /* Update the stage executor when the stage changes. */
    wide_handler->stage= SPD_HND_STAGE_EXTERNAL_LOCK;
    wide_handler->stage_executor= this;
  }

  info_auto_called = FALSE;
  wide_handler->external_lock_type= lock_type;
  wide_handler->sql_command = thd_sql_command(thd);

  trx= spider_get_trx(thd, TRUE, &error_num);
  if (error_num)
  {
    DBUG_RETURN(error_num);
  }
  wide_handler->trx= trx;
  /* End of wide_handler setup */

  if (lock_type == F_UNLCK)
  {
    if (!trx->locked_connections)
    {
      DBUG_RETURN(0); /* No remote table actually locked by Spider */
    }
  }

  if (store_error_num)
  {
    DBUG_RETURN(store_error_num);
  }

  /* We treat BEGIN as if UNLOCK TABLE. */
  if (wide_handler->sql_command == SQLCOM_BEGIN)
  {
    wide_handler->sql_command = SQLCOM_UNLOCK_TABLES;
  }
  const uint sql_command= wide_handler->sql_command;

  DBUG_ASSERT(sql_command != SQLCOM_RENAME_TABLE &&
              sql_command != SQLCOM_DROP_DB);

  if (sql_command == SQLCOM_DROP_TABLE || sql_command == SQLCOM_ALTER_TABLE)
  {
    if (trx->locked_connections)
    {
      my_message(ER_SPIDER_ALTER_BEFORE_UNLOCK_NUM,
                 ER_SPIDER_ALTER_BEFORE_UNLOCK_STR, MYF(0));
      DBUG_RETURN(ER_SPIDER_ALTER_BEFORE_UNLOCK_NUM);
    }
    DBUG_RETURN(0);
  }

  if (lock_type == F_UNLCK)
  {
    wide_handler->sql_command = SQLCOM_UNLOCK_TABLES;
    if (!trx->locked_connections)
    {
      DBUG_RETURN(0); /* No remote table actually locked by Spider */
    }
  }
  else
  {
    if (unlikely((error_num= spider_internal_start_trx(this))))
    {
      DBUG_RETURN(error_num);
    }
    if (sql_command != SQLCOM_SELECT && sql_command != SQLCOM_HA_READ)
    {
      trx->updated_in_this_trx= TRUE;
    }
    if (!wide_handler->lock_table_type)
    {
      DBUG_RETURN(0); /* No need to actually lock remote tables. */
    }
  }

  if ((error_num= spider_check_trx_and_get_conn(thd, this)))
    DBUG_RETURN(error_num);
  if (!partition_handler || !partition_handler->handlers)
  {
    DBUG_RETURN(lock_tables()); /* Non-partitioned table */
  }

  for (uint i= 0; i < partition_handler->no_parts; ++i)
  {
    if (unlikely((error_num= partition_handler->handlers[i]->lock_tables())))
    {
      DBUG_RETURN(error_num);
    }
  }

  DBUG_RETURN(0);
}

int ha_spider::start_stmt(
  THD *thd,
  thr_lock_type lock_type
) {
  DBUG_ENTER("ha_spider::start_stmt");
  if (
    wide_handler->stage == SPD_HND_STAGE_START_STMT &&
    wide_handler->stage_executor != this)
  {
    DBUG_RETURN(0);
  }
  wide_handler->stage = SPD_HND_STAGE_START_STMT;
  wide_handler->stage_executor = this;
  DBUG_RETURN(0);
}

int ha_spider::reset()
{
  int error_num = 0, error_num2, roop_count;
  THD *thd = ha_thd();
  SPIDER_TRX *tmp_trx, *trx_bak;
  SPIDER_CONDITION *tmp_cond;
/*
  char first_byte, first_byte_bak;
*/
  backup_error_status();
  DBUG_ENTER("ha_spider::reset");
  DBUG_PRINT("info",("spider this=%p", this));
  direct_aggregate_item_current = direct_aggregate_item_first;
  while (direct_aggregate_item_current)
  {
    if (direct_aggregate_item_current->item)
    {
      delete direct_aggregate_item_current->item;
      direct_aggregate_item_current->item = NULL;
      if (direct_aggregate_item_current->init_mem_root)
      {
        free_root(&direct_aggregate_item_current->mem_root, MYF(0));
        direct_aggregate_item_current->init_mem_root = FALSE;
      }
    }
    direct_aggregate_item_current = direct_aggregate_item_current->next;
  }
  result_list.direct_aggregate = FALSE;
  result_list.snap_direct_aggregate = FALSE;
  result_list.direct_distinct = FALSE;
  store_error_num = 0;
  if (wide_handler)
  {
    wide_handler->sql_command = SQLCOM_END;
    wide_handler->between_flg = FALSE;
    wide_handler->idx_bitmap_is_set = FALSE;
    wide_handler->rnd_bitmap_is_set = FALSE;
    wide_handler->quick_mode = FALSE;
    wide_handler->keyread = FALSE;
    wide_handler->ignore_dup_key = FALSE;
    wide_handler->write_can_replace = FALSE;
    wide_handler->insert_with_update = FALSE;
    wide_handler->low_priority = FALSE;
    wide_handler->high_priority = FALSE;
    wide_handler->lock_table_type = 0;
    wide_handler->semi_trx_isolation_chk = FALSE;
    wide_handler->semi_trx_chk = FALSE;
    if (!is_clone)
    {
      memset(wide_handler->ft_discard_bitmap, 0xFF,
        my_bitmap_buffer_size(table->read_set));
      memset(wide_handler->searched_bitmap, 0,
        my_bitmap_buffer_size(table->read_set));
    }
    while (wide_handler->condition)
    {
      tmp_cond = wide_handler->condition->next;
      spider_free(spider_current_trx, wide_handler->condition, MYF(0));
      wide_handler->condition = tmp_cond;
    }
    wide_handler->cond_check = FALSE;
    wide_handler->direct_update_fields = NULL;
#ifdef INFO_KIND_FORCE_LIMIT_BEGIN
    wide_handler->info_limit = 9223372036854775807LL;
#endif
    wide_handler->stage = SPD_HND_STAGE_NONE;
    wide_handler->stage_executor = NULL;
  }
  if (!(tmp_trx = spider_get_trx(thd, TRUE, &error_num2)))
  {
    DBUG_PRINT("info",("spider get trx error"));
    if (check_error_mode(error_num2))
      error_num = error_num2;
  }
  if (share)
  {
    trx_bak = wide_handler->trx;
    wide_handler->trx = tmp_trx;
    if ((error_num2 = spider_db_free_result(this, FALSE)))
      error_num = error_num2;
    wide_handler->trx = trx_bak;
    memset(need_mons, 0, sizeof(int) * share->link_count);
    memset(result_list.casual_read, 0, sizeof(int) * share->link_count);
    rm_bulk_tmp_table();
    for (roop_count = share->link_count - 1; roop_count >= 0; roop_count--)
    {
      result_list.update_sqls[roop_count].length(0);
    }
    result_list.bulk_update_mode = 0;
    result_list.bulk_update_size = 0;
    result_list.bulk_update_start = SPD_BU_NOT_START;
    for (roop_count = 0; roop_count < (int) share->use_dbton_count;
      roop_count++)
    {
      uint dbton_id = share->use_dbton_ids[roop_count];
      if ((error_num2 = dbton_handler[dbton_id]->reset()))
      {
        if (check_error_mode(error_num2))
          error_num = error_num2;
      }
    }
  }
  dml_inited = FALSE;
  use_pre_call = FALSE;
  use_pre_action = FALSE;
  pre_bitmap_checked = FALSE;
  bulk_insert = FALSE;
  partition_handler->clone_bitmap_init = FALSE;
  result_list.tmp_table_join = FALSE;
  result_list.use_union = FALSE;
  result_list.use_both_key = FALSE;
  pt_clone_last_searcher = NULL;
  use_index_merge = FALSE;
  init_rnd_handler = FALSE;
  if (multi_range_keys)
  {
    DBUG_PRINT("info",("spider free multi_range_keys=%p", multi_range_keys));
    spider_free(spider_current_trx, multi_range_keys, MYF(0));
    multi_range_keys = NULL;
  }
  multi_range_num = 0;
  ft_handler = NULL;
  ft_current = NULL;
  ft_count = 0;
  ft_init_without_index_init = FALSE;
  do_direct_update = FALSE;
  prev_index_rnd_init = SPD_NONE;
  result_list.direct_order_limit = FALSE;
  result_list.direct_limit_offset = FALSE;
  result_list.set_split_read = FALSE;
  result_list.insert_dup_update_pushdown = FALSE;
  use_spatial_index = FALSE;
  use_fields = FALSE;
  error_mode = 0;
  DBUG_RETURN(error_num);
}

int ha_spider::extra(
  enum ha_extra_function operation
) {
  DBUG_ENTER("ha_spider::extra");
  DBUG_PRINT("info",("spider this=%p", this));
  DBUG_PRINT("info",("spider operation=%d", (int) operation));
  if (
    wide_handler->stage == SPD_HND_STAGE_EXTRA &&
    wide_handler->stage_executor != this)
  {
    DBUG_RETURN(0);
  }
  wide_handler->stage = SPD_HND_STAGE_EXTRA;
  wide_handler->stage_executor = this;
  switch (operation)
  {
    case HA_EXTRA_QUICK:
      wide_handler->quick_mode = TRUE;
      break;
    case HA_EXTRA_KEYREAD:
      if (!is_clone)
      {
        wide_handler->keyread = TRUE;
        if (wide_handler->update_request)
        {
          if (check_partitioned())
            wide_handler->keyread = FALSE;
        }
      }
      break;
    case HA_EXTRA_NO_KEYREAD:
      wide_handler->keyread = FALSE;
      break;
    case HA_EXTRA_IGNORE_DUP_KEY:
      wide_handler->ignore_dup_key = TRUE;
      break;
    case HA_EXTRA_NO_IGNORE_DUP_KEY:
      wide_handler->ignore_dup_key = FALSE;
      break;
    case HA_EXTRA_WRITE_CAN_REPLACE:
      wide_handler->write_can_replace = TRUE;
      break;
    case HA_EXTRA_WRITE_CANNOT_REPLACE:
      wide_handler->write_can_replace = FALSE;
      break;
    case HA_EXTRA_INSERT_WITH_UPDATE:
      wide_handler->insert_with_update = TRUE;
      break;
    case HA_EXTRA_STARTING_ORDERED_INDEX_SCAN:
      DBUG_PRINT("info",("spider HA_EXTRA_STARTING_ORDERED_INDEX_SCAN"));
      if (table_share->primary_key != MAX_KEY)
      {
        DBUG_PRINT("info",("spider need primary key columns"));
        KEY *key_info = &table->key_info[table->s->primary_key];
        KEY_PART_INFO *key_part;
        uint part_num;
        for (
          key_part = key_info->key_part, part_num = 0;
          part_num < spider_user_defined_key_parts(key_info);
          key_part++, part_num++
        ) {
          spider_set_bit(wide_handler->searched_bitmap,
            key_part->field->field_index);
        }
      } else {
        DBUG_PRINT("info",("spider need all columns"));
        Field **field;
        for (
          field = table->field;
          *field;
          field++
        ) {
          spider_set_bit(wide_handler->searched_bitmap, (*field)->field_index);
        }
      }
      break;
    default:
      break;
  }
  DBUG_RETURN(0);
}

int ha_spider::index_init(
  uint idx,
  bool sorted
) {
  int error_num;
  DBUG_ENTER("ha_spider::index_init");
  DBUG_PRINT("info",("spider this=%p", this));
  DBUG_PRINT("info",("spider idx=%u", idx));
  if (!dml_inited)
  {
    if (unlikely((error_num = dml_init())))
    {
      DBUG_RETURN(error_num);
    }
  }
  pushed_pos = NULL;
  active_index = idx;
  result_list.sorted = sorted;
  spider_set_result_list_param(this);
  mrr_with_cnt = FALSE;
  init_index_handler = FALSE;
  use_spatial_index = FALSE;

  if (pre_bitmap_checked)
    pre_bitmap_checked = FALSE;
  else {
    if (wide_handler->external_lock_type == F_WRLCK)
    {
      pk_update = FALSE;
/*
      check_and_start_bulk_update(SPD_BU_START_BY_INDEX_OR_RND_INIT);
*/
      if (
        wide_handler->update_request &&
        share->have_recovery_link &&
        (pk_update = spider_check_pk_update(table))
      ) {
        bitmap_set_all(table->read_set);
        if (is_clone)
          memset(wide_handler->searched_bitmap, 0xFF,
            my_bitmap_buffer_size(table->read_set));
      }
    }

    if (!is_clone)
      set_select_column_mode();
  }

  if ((error_num= reset_sql_sql(SPIDER_SQL_TYPE_SELECT_SQL)))
    DBUG_RETURN(error_num);
  result_list.check_direct_order_limit = FALSE;
  prev_index_rnd_init = SPD_INDEX;
  DBUG_RETURN(0);
}


int ha_spider::index_end()
{
  int error_num;
  backup_error_status();
  DBUG_ENTER("ha_spider::index_end");
  DBUG_PRINT("info",("spider this=%p", this));
  active_index = MAX_KEY;
  if ((error_num = drop_tmp_tables()))
    DBUG_RETURN(check_error_mode(error_num));
  result_list.use_union = FALSE;
  DBUG_RETURN(0);
}

static int spider_maybe_ping(ha_spider *spider, int link_idx, int error_num)
{
  if (
    spider->share->monitoring_kind[link_idx] &&
    spider->need_mons[link_idx]
  ) {
    error_num = spider_ping_table_mon_from_table(
      spider->wide_handler->trx,
      spider->wide_handler->trx->thd,
      spider->share,
      link_idx,
      (uint32) spider->share->monitoring_sid[link_idx],
      spider->share->table_name,
      spider->share->table_name_length,
      spider->conn_link_idx[link_idx],
      NULL,
      0,
      spider->share->monitoring_kind[link_idx],
      spider->share->monitoring_limit[link_idx],
      spider->share->monitoring_flag[link_idx],
      TRUE
    );
  }
  return spider->check_error_mode_eof(error_num);
}

static int spider_maybe_ping_1(ha_spider *spider,
                             int link_idx, int error_num)
{
  if (
    spider->share->monitoring_kind[link_idx] &&
    spider->need_mons[link_idx]
  ) {
    error_num = spider_ping_table_mon_from_table(
      spider->wide_handler->trx,
      spider->wide_handler->trx->thd,
      spider->share,
      link_idx,
      (uint32) spider->share->monitoring_sid[link_idx],
      spider->share->table_name,
      spider->share->table_name_length,
      spider->conn_link_idx[link_idx],
      NULL,
      0,
      spider->share->monitoring_kind[link_idx],
      spider->share->monitoring_limit[link_idx],
      spider->share->monitoring_flag[link_idx],
      TRUE
    );
  }
  return error_num;
}

static void spider_prep_loop(ha_spider *spider, int *roop_start, int *roop_end, int *link_ok)
{
  int lock_mode = spider_conn_lock_mode(spider);
  if (lock_mode)
  {
    /* "for update" or "lock in share mode" */
    *link_ok = spider_conn_link_idx_next(spider->share->link_statuses,
      spider->conn_link_idx, -1, spider->share->link_count,
      SPIDER_LINK_STATUS_OK);
    *roop_start = spider_conn_link_idx_next(spider->share->link_statuses,
      spider->conn_link_idx, -1, spider->share->link_count,
      SPIDER_LINK_STATUS_RECOVERY);
    *roop_end = spider->share->link_count;
  } else {
    *link_ok = spider->search_link_idx;
    *roop_start = spider->search_link_idx;
    *roop_end = spider->search_link_idx + 1;
  }
}

/* Returns true if the caller should return *error_num */
static bool spider_start_bg(ha_spider* spider, int roop_count, int roop_start, int link_ok, int *error_num)
{
  if ((*error_num = spider_check_and_init_casual_read(
         spider->wide_handler->trx->thd, spider,
         roop_count)))
    return true;
  if ((*error_num = spider_bg_conn_search(spider, roop_count, roop_start,
                                          TRUE, FALSE, (roop_count != link_ok))))
  {
    if (
      *error_num != HA_ERR_END_OF_FILE
    ) {
      *error_num= spider_maybe_ping(spider, roop_count, *error_num);
      return true;
    }
    *error_num= spider->check_error_mode_eof(*error_num);
    return true;
  }
  return false;
}

/* Updates error_num. Returning true if the caller should return. */
static bool spider_send_query(ha_spider *spider, TABLE *table, int link_idx, int link_ok, int *error_num)
{
  ulong sql_type;
  SPIDER_CONN *conn = spider->conns[link_idx];
  sql_type = SPIDER_SQL_TYPE_SELECT_SQL;
  spider_db_handler *dbton_hdl = spider->dbton_handler[conn->dbton_id];
  if ((*error_num = dbton_hdl->set_sql_for_exec(sql_type, link_idx)))
  {
    return true;
  }
  DBUG_PRINT("info",("spider sql_type=%lu", sql_type));
  spider_lock_before_query(conn, &spider->need_mons[link_idx]);
  if ((*error_num = spider_db_set_names(spider, conn,
                                        link_idx)))
  {
    spider_unlock_after_query(conn, 0);
    *error_num= spider_maybe_ping(spider, link_idx, *error_num);
    return true;
  }
  spider_conn_set_timeout_from_share(conn, link_idx,
                                     spider->wide_handler->trx->thd, spider->share);
  if (dbton_hdl->execute_sql(
        sql_type,
        conn,
        spider->result_list.quick_mode,
        &spider->need_mons[link_idx])
  ) {
    *error_num= spider_unlock_after_query_1(conn);
    *error_num= (spider_maybe_ping(spider, link_idx, *error_num));
    return true;
  }
  spider->connection_ids[link_idx] = conn->connection_id;
  if (link_idx == link_ok)
  {
    if ((*error_num = spider_unlock_after_query_2(conn, spider, link_idx, table)))
    {
      if (
        *error_num != HA_ERR_END_OF_FILE
      ) {
        *error_num= spider_maybe_ping(spider, link_idx, *error_num);
        return true;
      }
      *error_num= spider->check_error_mode_eof(*error_num);
      return true;
    }
    spider->result_link_idx = link_ok;
  } else {
    spider_db_discard_result(spider, link_idx, conn);
    spider_unlock_after_query(conn, 0);
  }
  return false;
}

int ha_spider::index_read_map_internal(
  uchar *buf,
  const uchar *key,
  key_part_map keypart_map,
  enum ha_rkey_function find_flag
) {
  int error_num;
  key_range start_key;
  backup_error_status();
  DBUG_ENTER("ha_spider::index_read_map_internal");
  DBUG_PRINT("info",("spider this=%p", this));
  if (wide_handler->trx->thd->killed)
  {
    my_error(ER_QUERY_INTERRUPTED, MYF(0));
    DBUG_RETURN(ER_QUERY_INTERRUPTED);
  }
  do_direct_update = FALSE;
  if (
    find_flag >= HA_READ_MBR_CONTAIN &&
    find_flag <= HA_READ_MBR_EQUAL
  )
    use_spatial_index = TRUE;

  if (is_clone)
  {
    DBUG_PRINT("info",("spider set pt_clone_last_searcher to %p",
      pt_clone_source_handler));
    pt_clone_source_handler->pt_clone_last_searcher = this;
  }
  spider_db_free_one_result_for_start_next(this);
  spider_set_result_list_param(this);
  check_direct_order_limit();
  start_key.key = key;
  start_key.keypart_map = keypart_map;
  start_key.flag = find_flag;
  /* Query construction */
  if ((error_num= reset_sql_sql(SPIDER_SQL_TYPE_SELECT_SQL)))
    DBUG_RETURN(error_num);
  if ((error_num = spider_set_conn_bg_param(this)))
    DBUG_RETURN(error_num);
  check_select_column(FALSE);
  DBUG_PRINT("info",("spider result_list.finish_flg = FALSE"));
  result_list.finish_flg = FALSE;
  result_list.record_num = 0;
  if (wide_handler->keyread)
    result_list.keyread = TRUE;
  else
    result_list.keyread = FALSE;
  if (
    (error_num = spider_db_append_select(this)) ||
    (error_num = spider_db_append_select_columns(this))
  )
    DBUG_RETURN(error_num);
  if (
    share->key_hint &&
    (error_num = append_hint_after_table_sql_part(
      SPIDER_SQL_TYPE_SELECT_SQL))
  )
    DBUG_RETURN(HA_ERR_OUT_OF_MEM);
  set_where_pos_sql(SPIDER_SQL_TYPE_SELECT_SQL);
  result_list.desc_flg = FALSE;
  result_list.sorted = TRUE;
  result_list.key_info = &table->key_info[active_index];
  check_distinct_key_query();
  result_list.limit_num =
    result_list.internal_limit >= result_list.split_read ?
    result_list.split_read : result_list.internal_limit;
  DBUG_PRINT("info",("spider result_list.internal_limit=%lld",
    result_list.internal_limit));
  DBUG_PRINT("info",("spider result_list.split_read=%lld",
    result_list.split_read));
  DBUG_PRINT("info",("spider result_list.limit_num=%lld",
    result_list.limit_num));
  if (
    (error_num = spider_db_append_key_where(
      &start_key, NULL, this))
  )
    DBUG_RETURN(error_num);
  DBUG_PRINT("info",("spider result_list.internal_limit=%lld",
    result_list.internal_limit));
  DBUG_PRINT("info",("spider result_list.split_read=%lld",
    result_list.split_read));
  DBUG_PRINT("info",("spider result_list.limit_num=%lld",
    result_list.limit_num));
  {
    if (result_list.direct_order_limit)
    {
      if ((error_num =
        append_key_order_for_direct_order_limit_with_alias_sql_part(
          NULL, 0, SPIDER_SQL_TYPE_SELECT_SQL)))
        DBUG_RETURN(error_num);
    } else {
      if ((error_num = append_key_order_with_alias_sql_part(
        NULL, 0, SPIDER_SQL_TYPE_SELECT_SQL)))
        DBUG_RETURN(error_num);
    }
    if ((error_num = append_limit_sql_part(
      result_list.internal_offset,
      result_list.limit_num,
      SPIDER_SQL_TYPE_SELECT_SQL)))
    {
      DBUG_RETURN(error_num);
    }
    if (
      (error_num = append_select_lock_sql_part(
        SPIDER_SQL_TYPE_SELECT_SQL))
    ) {
      DBUG_RETURN(error_num);
    }
  }

  int roop_start, roop_end, roop_count, link_ok;
  spider_prep_loop(this, &roop_start, &roop_end, &link_ok);
  for (roop_count = roop_start; roop_count < roop_end;
    roop_count = spider_conn_link_idx_next(share->link_statuses,
      conn_link_idx, roop_count, share->link_count,
      SPIDER_LINK_STATUS_RECOVERY)
  ) {
    if (result_list.bgs_phase > 0)
    {
      if (spider_start_bg(this, roop_count, roop_start, link_ok, &error_num))
        DBUG_RETURN(error_num);
    } else {
      if (spider_send_query(this, table, roop_count, link_ok, &error_num))
        DBUG_RETURN(error_num);
    }
  }
  if (buf && (error_num = spider_db_fetch(buf, this, table)))
    DBUG_RETURN(check_error_mode_eof(error_num));
  DBUG_RETURN(0);
}

int ha_spider::pre_index_read_map(
  const uchar *key,
  key_part_map keypart_map,
  enum ha_rkey_function find_flag,
  bool use_parallel
) {
  DBUG_ENTER("ha_spider::pre_index_read_map");
  DBUG_PRINT("info",("spider this=%p", this));
  check_pre_call(use_parallel);
  if (use_pre_call)
  {
    store_error_num =
      index_read_map_internal(NULL, key, keypart_map, find_flag);
    DBUG_RETURN(store_error_num);
  }
  DBUG_RETURN(0);
}

int ha_spider::index_read_map(
  uchar *buf,
  const uchar *key,
  key_part_map keypart_map,
  enum ha_rkey_function find_flag
) {
  int error_num;
  DBUG_ENTER("ha_spider::index_read_map");
  DBUG_PRINT("info",("spider this=%p", this));
  if (use_pre_call)
  {
    if (store_error_num)
    {
      if (store_error_num == HA_ERR_END_OF_FILE)
        table->status = STATUS_NOT_FOUND;
      DBUG_RETURN(store_error_num);
    }
    if ((error_num = spider_bg_all_conn_pre_next(this, search_link_idx)))
      DBUG_RETURN(error_num);
    use_pre_call = FALSE;
    if (
      result_list.sorted &&
      result_list.desc_flg
    ) {
      DBUG_RETURN(index_prev(buf));
    }
    DBUG_RETURN(index_next(buf));
  }
  DBUG_RETURN(index_read_map_internal(buf, key, keypart_map, find_flag));
}

int ha_spider::index_read_last_map_internal(
  uchar *buf,
  const uchar *key,
  key_part_map keypart_map
) {
  int error_num;
  key_range start_key;
  backup_error_status();
  DBUG_ENTER("ha_spider::index_read_last_map_internal");
  DBUG_PRINT("info",("spider this=%p", this));
  if (wide_handler->trx->thd->killed)
  {
    my_error(ER_QUERY_INTERRUPTED, MYF(0));
    DBUG_RETURN(ER_QUERY_INTERRUPTED);
  }
  do_direct_update = FALSE;
  if (is_clone)
  {
    DBUG_PRINT("info",("spider set pt_clone_last_searcher to %p",
      pt_clone_source_handler));
    pt_clone_source_handler->pt_clone_last_searcher = this;
  }
/*
  spider_db_free_one_result_for_start_next(this);
*/
  if (
      result_list.current
    &&
    (error_num = spider_db_free_result(this, FALSE))
  )
    DBUG_RETURN(error_num);

  check_direct_order_limit();
  start_key.key = key;
  start_key.keypart_map = keypart_map;
  start_key.flag = HA_READ_KEY_EXACT;
  if ((error_num= reset_sql_sql(SPIDER_SQL_TYPE_SELECT_SQL)))
    DBUG_RETURN(error_num);
  if ((error_num = spider_set_conn_bg_param(this)))
    DBUG_RETURN(error_num);
  check_select_column(FALSE);
  DBUG_PRINT("info",("spider result_list.finish_flg = FALSE"));
  result_list.finish_flg = FALSE;
  result_list.record_num = 0;
  if (wide_handler->keyread)
    result_list.keyread = TRUE;
  else
    result_list.keyread = FALSE;
  if (
    (error_num = spider_db_append_select(this)) ||
    (error_num = spider_db_append_select_columns(this))
  )
    DBUG_RETURN(error_num);
  if (
    share->key_hint &&
    (error_num = append_hint_after_table_sql_part(
      SPIDER_SQL_TYPE_SELECT_SQL))
  )
    DBUG_RETURN(error_num);
  set_where_pos_sql(SPIDER_SQL_TYPE_SELECT_SQL);
  result_list.desc_flg = TRUE;
  result_list.sorted = TRUE;
  result_list.key_info = &table->key_info[active_index];
  check_distinct_key_query();
  result_list.limit_num =
    result_list.internal_limit >= result_list.split_read ?
    result_list.split_read : result_list.internal_limit;
  if (
    (error_num = spider_db_append_key_where(
      &start_key, NULL, this))
  )
    DBUG_RETURN(error_num);
  {
    if (result_list.direct_order_limit)
    {
      if ((error_num =
        append_key_order_for_direct_order_limit_with_alias_sql_part(
          NULL, 0, SPIDER_SQL_TYPE_SELECT_SQL)))
        DBUG_RETURN(error_num);
    } else {
      if ((error_num = append_key_order_with_alias_sql_part(
        NULL, 0, SPIDER_SQL_TYPE_SELECT_SQL)))
        DBUG_RETURN(error_num);
    }
    if ((error_num = append_limit_sql_part(
      result_list.internal_offset,
      result_list.limit_num,
      SPIDER_SQL_TYPE_SELECT_SQL)))
    {
      DBUG_RETURN(error_num);
    }
    if (
      (error_num = append_select_lock_sql_part(
        SPIDER_SQL_TYPE_SELECT_SQL))
    ) {
      DBUG_RETURN(error_num);
    }
  }

  int roop_start, roop_end, roop_count, link_ok;
  spider_prep_loop(this, &roop_start, &roop_end, &link_ok);
  for (roop_count = roop_start; roop_count < roop_end;
    roop_count = spider_conn_link_idx_next(share->link_statuses,
      conn_link_idx, roop_count, share->link_count,
      SPIDER_LINK_STATUS_RECOVERY)
  ) {
    if (result_list.bgs_phase > 0)
    {
      if (spider_start_bg(this, roop_count, roop_start, link_ok, &error_num))
        DBUG_RETURN(error_num);
    } else {
      if (spider_send_query(this, table, roop_count, link_ok, &error_num))
        DBUG_RETURN(error_num);
    }
  }
  if (buf && (error_num = spider_db_fetch(buf, this, table)))
    DBUG_RETURN(check_error_mode_eof(error_num));
  DBUG_RETURN(0);
}

int ha_spider::pre_index_read_last_map(
  const uchar *key,
  key_part_map keypart_map,
  bool use_parallel
) {
  DBUG_ENTER("ha_spider::pre_index_read_last_map");
  DBUG_PRINT("info",("spider this=%p", this));
  check_pre_call(use_parallel);
  if (use_pre_call)
  {
    store_error_num =
      index_read_last_map_internal(NULL, key, keypart_map);
    DBUG_RETURN(store_error_num);
  }
  DBUG_RETURN(0);
}

int ha_spider::index_read_last_map(
  uchar *buf,
  const uchar *key,
  key_part_map keypart_map
) {
  int error_num;
  DBUG_ENTER("ha_spider::index_read_last_map");
  DBUG_PRINT("info",("spider this=%p", this));
  if (use_pre_call)
  {
    if (store_error_num)
    {
      if (store_error_num == HA_ERR_END_OF_FILE)
        table->status = STATUS_NOT_FOUND;
      DBUG_RETURN(store_error_num);
    }
    if ((error_num = spider_bg_all_conn_pre_next(this, search_link_idx)))
      DBUG_RETURN(error_num);
    use_pre_call = FALSE;
    DBUG_RETURN(index_prev(buf));
  }
  DBUG_RETURN(index_read_last_map_internal(buf, key, keypart_map));
}

int ha_spider::index_next(
  uchar *buf
) {
  int error_num;
  backup_error_status();
  DBUG_ENTER("ha_spider::index_next");
  DBUG_PRINT("info",("spider this=%p", this));
  if (wide_handler->trx->thd->killed)
  {
    my_error(ER_QUERY_INTERRUPTED, MYF(0));
    DBUG_RETURN(ER_QUERY_INTERRUPTED);
  }
  if (is_clone)
  {
    DBUG_PRINT("info",("spider set pt_clone_last_searcher to %p",
      pt_clone_source_handler));
    pt_clone_source_handler->pt_clone_last_searcher = this;
  }
  if (
    result_list.sorted &&
    result_list.desc_flg
  ) {
    if ((error_num = spider_db_seek_prev(buf, this, table)))
      DBUG_RETURN(check_error_mode_eof(error_num));
    DBUG_RETURN(0);
  }
  if ((error_num = spider_db_seek_next(buf, this, search_link_idx, table)))
    DBUG_RETURN(check_error_mode_eof(error_num));
  DBUG_RETURN(0);
}

int ha_spider::index_prev(
  uchar *buf
) {
  int error_num;
  backup_error_status();
  DBUG_ENTER("ha_spider::index_prev");
  DBUG_PRINT("info",("spider this=%p", this));
  if (wide_handler->trx->thd->killed)
  {
    my_error(ER_QUERY_INTERRUPTED, MYF(0));
    DBUG_RETURN(ER_QUERY_INTERRUPTED);
  }
  if (is_clone)
  {
    DBUG_PRINT("info",("spider set pt_clone_last_searcher to %p",
      pt_clone_source_handler));
    pt_clone_source_handler->pt_clone_last_searcher = this;
  }
  if (
    result_list.sorted &&
    result_list.desc_flg
  ) {
    if ((error_num = spider_db_seek_next(buf, this, search_link_idx, table)))
      DBUG_RETURN(check_error_mode_eof(error_num));
    DBUG_RETURN(0);
  }
  if ((error_num = spider_db_seek_prev(buf, this, table)))
    DBUG_RETURN(check_error_mode_eof(error_num));
  DBUG_RETURN(0);
}

int ha_spider::index_first_internal(
  uchar *buf
) {
  int error_num;
  backup_error_status();
  DBUG_ENTER("ha_spider::index_first_internal");
  DBUG_PRINT("info",("spider this=%p", this));
  if (wide_handler->trx->thd->killed)
  {
    my_error(ER_QUERY_INTERRUPTED, MYF(0));
    DBUG_RETURN(ER_QUERY_INTERRUPTED);
  }
  do_direct_update = FALSE;
  if (is_clone)
  {
    DBUG_PRINT("info",("spider set pt_clone_last_searcher to %p",
      pt_clone_source_handler));
    pt_clone_source_handler->pt_clone_last_searcher = this;
  }
  {
    /*
        spider_db_free_one_result_for_start_next(this);
    */
    if ((error_num = spider_db_free_result(this, FALSE)))
      DBUG_RETURN(error_num);
    if ((error_num= reset_sql_sql(SPIDER_SQL_TYPE_SELECT_SQL)))
      DBUG_RETURN(error_num);

    check_direct_order_limit();
    if ((error_num = spider_set_conn_bg_param(this)))
      DBUG_RETURN(error_num);
    check_select_column(FALSE);
    DBUG_PRINT("info",("spider result_list.finish_flg = FALSE"));
    result_list.finish_flg = FALSE;
    result_list.record_num = 0;
    if (wide_handler->keyread)
      result_list.keyread = TRUE;
    else
      result_list.keyread = FALSE;
    if (
      (error_num = spider_db_append_select(this)) ||
      (error_num = spider_db_append_select_columns(this))
    )
      DBUG_RETURN(error_num);
    if (
      share->key_hint &&
      (error_num = append_hint_after_table_sql_part(
        SPIDER_SQL_TYPE_SELECT_SQL))
    )
      DBUG_RETURN(error_num);
    set_where_pos_sql(SPIDER_SQL_TYPE_SELECT_SQL);
    result_list.desc_flg = FALSE;
    result_list.sorted = TRUE;
    result_list.key_info = &table->key_info[active_index];
    result_list.key_order = 0;
    check_distinct_key_query();
    result_list.limit_num =
      result_list.internal_limit >= result_list.split_read ?
      result_list.split_read : result_list.internal_limit;
    if (
      (error_num = spider_db_append_key_where(
        NULL, NULL, this))
    )
      DBUG_RETURN(error_num);
    {
      if (result_list.direct_order_limit)
      {
        if ((error_num =
          append_key_order_for_direct_order_limit_with_alias_sql_part(
            NULL, 0, SPIDER_SQL_TYPE_SELECT_SQL)))
          DBUG_RETURN(error_num);
      } else {
        if ((error_num = append_key_order_with_alias_sql_part(
          NULL, 0, SPIDER_SQL_TYPE_SELECT_SQL)))
          DBUG_RETURN(error_num);
      }
      if ((error_num = append_limit_sql_part(
        result_list.internal_offset,
        result_list.limit_num,
        SPIDER_SQL_TYPE_SELECT_SQL)))
      {
        DBUG_RETURN(error_num);
      }
      if (
        (error_num = append_select_lock_sql_part(
          SPIDER_SQL_TYPE_SELECT_SQL))
      ) {
        DBUG_RETURN(error_num);
      }
    }

    int roop_start, roop_end, roop_count, link_ok;
    spider_prep_loop(this, &roop_start, &roop_end, &link_ok);
    for (roop_count = roop_start; roop_count < roop_end;
      roop_count = spider_conn_link_idx_next(share->link_statuses,
        conn_link_idx, roop_count, share->link_count,
        SPIDER_LINK_STATUS_RECOVERY)
    ) {
    if (result_list.bgs_phase > 0)
    {
      if (spider_start_bg(this, roop_count, roop_start, link_ok, &error_num))
        DBUG_RETURN(error_num);
    } else {
      if (spider_send_query(this, table, roop_count, link_ok, &error_num))
        DBUG_RETURN(error_num);
      }
    }
  }

  if (buf)
  {
    if (
      result_list.sorted &&
      result_list.desc_flg
    ) {
      if ((error_num = spider_db_seek_last(buf, this, search_link_idx, table)))
        DBUG_RETURN(check_error_mode_eof(error_num));
      DBUG_RETURN(0);
    }
    if ((error_num = spider_db_seek_first(buf, this, table)))
      DBUG_RETURN(check_error_mode_eof(error_num));
  }
  DBUG_RETURN(0);
}

int ha_spider::pre_index_first(
  bool use_parallel
) {
  DBUG_ENTER("ha_spider::pre_index_first");
  DBUG_PRINT("info",("spider this=%p", this));
  check_pre_call(use_parallel);
  if (use_pre_call)
  {
    store_error_num =
      index_first_internal(NULL);
    DBUG_RETURN(store_error_num);
  }
  DBUG_RETURN(0);
}

int ha_spider::index_first(
  uchar *buf
) {
  int error_num;
  DBUG_ENTER("ha_spider::index_first");
  DBUG_PRINT("info",("spider this=%p", this));
  if (use_pre_call)
  {
    if (store_error_num)
    {
      if (store_error_num == HA_ERR_END_OF_FILE)
        table->status = STATUS_NOT_FOUND;
      DBUG_RETURN(store_error_num);
    }
    if ((error_num = spider_bg_all_conn_pre_next(this, search_link_idx)))
      DBUG_RETURN(error_num);
    use_pre_call = FALSE;
    DBUG_RETURN(index_next(buf));
  }
  DBUG_RETURN(index_first_internal(buf));
}

int ha_spider::index_last_internal(
  uchar *buf
) {
  int error_num;
  backup_error_status();
  DBUG_ENTER("ha_spider::index_last_internal");
  DBUG_PRINT("info",("spider this=%p", this));
  if (wide_handler->trx->thd->killed)
  {
    my_error(ER_QUERY_INTERRUPTED, MYF(0));
    DBUG_RETURN(ER_QUERY_INTERRUPTED);
  }
  do_direct_update = FALSE;
  if (is_clone)
  {
    DBUG_PRINT("info",("spider set pt_clone_last_searcher to %p",
      pt_clone_source_handler));
    pt_clone_source_handler->pt_clone_last_searcher = this;
  }
  {
    /*
        spider_db_free_one_result_for_start_next(this);
    */
    if ((error_num = spider_db_free_result(this, FALSE)))
      DBUG_RETURN(error_num);
    if ((error_num= reset_sql_sql(SPIDER_SQL_TYPE_SELECT_SQL)))
      DBUG_RETURN(error_num);

    check_direct_order_limit();
    if ((error_num = spider_set_conn_bg_param(this)))
      DBUG_RETURN(error_num);
    check_select_column(FALSE);
    DBUG_PRINT("info",("spider result_list.finish_flg = FALSE"));
    result_list.finish_flg = FALSE;
    result_list.record_num = 0;
    if (wide_handler->keyread)
      result_list.keyread = TRUE;
    else
      result_list.keyread = FALSE;
    if (
      (error_num = spider_db_append_select(this)) ||
      (error_num = spider_db_append_select_columns(this))
    )
      DBUG_RETURN(error_num);
    if (
      share->key_hint &&
      (error_num = append_hint_after_table_sql_part(
        SPIDER_SQL_TYPE_SELECT_SQL))
    )
      DBUG_RETURN(error_num);
    set_where_pos_sql(SPIDER_SQL_TYPE_SELECT_SQL);
    result_list.desc_flg = TRUE;
    result_list.sorted = TRUE;
    result_list.key_info = &table->key_info[active_index];
    result_list.key_order = 0;
    check_distinct_key_query();
    result_list.limit_num =
      result_list.internal_limit >= result_list.split_read ?
      result_list.split_read : result_list.internal_limit;
    if (
      (error_num = spider_db_append_key_where(
        NULL, NULL, this))
    )
      DBUG_RETURN(error_num);
    {
      if (result_list.direct_order_limit)
      {
        if ((error_num =
          append_key_order_for_direct_order_limit_with_alias_sql_part(
            NULL, 0, SPIDER_SQL_TYPE_SELECT_SQL)))
          DBUG_RETURN(error_num);
      } else {
        if ((error_num = append_key_order_with_alias_sql_part(
          NULL, 0, SPIDER_SQL_TYPE_SELECT_SQL)))
          DBUG_RETURN(error_num);
      }
      if ((error_num = append_limit_sql_part(
        result_list.internal_offset,
        result_list.limit_num,
        SPIDER_SQL_TYPE_SELECT_SQL)))
      {
        DBUG_RETURN(error_num);
      }
      if (
        (error_num = append_select_lock_sql_part(
          SPIDER_SQL_TYPE_SELECT_SQL))
      ) {
        DBUG_RETURN(error_num);
      }
    }

    int roop_start, roop_end, roop_count, link_ok;
    spider_prep_loop(this, &roop_start, &roop_end, &link_ok);
    for (roop_count = roop_start; roop_count < roop_end;
      roop_count = spider_conn_link_idx_next(share->link_statuses,
        conn_link_idx, roop_count, share->link_count,
        SPIDER_LINK_STATUS_RECOVERY)
    ) {
    if (result_list.bgs_phase > 0)
    {
      if (spider_start_bg(this, roop_count, roop_start, link_ok, &error_num))
        DBUG_RETURN(error_num);
    } else {
      if (spider_send_query(this, table, roop_count, link_ok, &error_num))
        DBUG_RETURN(error_num);
      }
    }
  }

  if (buf)
  {
    if (
      result_list.sorted &&
      result_list.desc_flg
    ) {
      if ((error_num = spider_db_seek_first(buf, this, table)))
        DBUG_RETURN(check_error_mode_eof(error_num));
      DBUG_RETURN(0);
    }
    if ((error_num = spider_db_seek_last(buf, this, search_link_idx, table)))
      DBUG_RETURN(check_error_mode_eof(error_num));
  }
  DBUG_RETURN(0);
}

int ha_spider::pre_index_last(
  bool use_parallel
) {
  DBUG_ENTER("ha_spider::pre_index_last");
  DBUG_PRINT("info",("spider this=%p", this));
  check_pre_call(use_parallel);
  if (use_pre_call)
  {
    store_error_num =
      index_last_internal(NULL);
    DBUG_RETURN(store_error_num);
  }
  DBUG_RETURN(0);
}

int ha_spider::index_last(
  uchar *buf
) {
  int error_num;
  DBUG_ENTER("ha_spider::index_last");
  DBUG_PRINT("info",("spider this=%p", this));
  if (use_pre_call)
  {
    if (store_error_num)
    {
      if (store_error_num == HA_ERR_END_OF_FILE)
        table->status = STATUS_NOT_FOUND;
      DBUG_RETURN(store_error_num);
    }
    if ((error_num = spider_bg_all_conn_pre_next(this, search_link_idx)))
      DBUG_RETURN(error_num);
    use_pre_call = FALSE;
    DBUG_RETURN(index_prev(buf));
  }
  DBUG_RETURN(index_last_internal(buf));
}

int ha_spider::index_next_same(
  uchar *buf,
  const uchar *key,
  uint keylen
) {
  int error_num;
  backup_error_status();
  DBUG_ENTER("ha_spider::index_next_same");
  DBUG_PRINT("info",("spider this=%p", this));
  if (wide_handler->trx->thd->killed)
  {
    my_error(ER_QUERY_INTERRUPTED, MYF(0));
    DBUG_RETURN(ER_QUERY_INTERRUPTED);
  }
  if (is_clone)
  {
    DBUG_PRINT("info",("spider set pt_clone_last_searcher to %p",
      pt_clone_source_handler));
    pt_clone_source_handler->pt_clone_last_searcher = this;
  }
  if (
    result_list.sorted &&
    result_list.desc_flg
  ) {
    if ((error_num = spider_db_seek_prev(buf, this, table)))
      DBUG_RETURN(check_error_mode_eof(error_num));
    DBUG_RETURN(0);
  }
  if ((error_num = spider_db_seek_next(buf, this, search_link_idx, table)))
    DBUG_RETURN(check_error_mode_eof(error_num));
  DBUG_RETURN(0);
}

int ha_spider::read_range_first_internal(
  uchar *buf,
  const key_range *start_key,
  const key_range *end_key,
  bool eq_range,
  bool sorted
) {
  int error_num;
  backup_error_status();
  DBUG_ENTER("ha_spider::read_range_first_internal");
  DBUG_PRINT("info",("spider this=%p", this));
  if (wide_handler->trx->thd->killed)
  {
    my_error(ER_QUERY_INTERRUPTED, MYF(0));
    DBUG_RETURN(ER_QUERY_INTERRUPTED);
  }
  do_direct_update = FALSE;
  if (
    start_key &&
    start_key->flag >= HA_READ_MBR_CONTAIN &&
    start_key->flag <= HA_READ_MBR_EQUAL
  )
    use_spatial_index = TRUE;

  if (end_key)
  {
    key_compare_result_on_equal =
      ((end_key->flag == HA_READ_BEFORE_KEY) ? 1 :
      (end_key->flag == HA_READ_AFTER_KEY) ? -1 : 0);
  }
  range_key_part = table->key_info[active_index].key_part;

  if (is_clone)
  {
    DBUG_PRINT("info",("spider set pt_clone_last_searcher to %p",
      pt_clone_source_handler));
    pt_clone_source_handler->pt_clone_last_searcher = this;
  }
  spider_db_free_one_result_for_start_next(this);
  check_direct_order_limit();
  if ((error_num= reset_sql_sql(SPIDER_SQL_TYPE_SELECT_SQL)))
    DBUG_RETURN(error_num);
  if ((error_num = spider_set_conn_bg_param(this)))
    DBUG_RETURN(error_num);
  check_select_column(FALSE);
  DBUG_PRINT("info",("spider result_list.finish_flg = FALSE"));
  result_list.finish_flg = FALSE;
  result_list.record_num = 0;
  if (wide_handler->keyread)
    result_list.keyread = TRUE;
  else
    result_list.keyread = FALSE;
  if (
    (error_num = spider_db_append_select(this)) ||
    (error_num = spider_db_append_select_columns(this))
  )
    DBUG_RETURN(error_num);
  if (
    share->key_hint &&
    (error_num = append_hint_after_table_sql_part(
      SPIDER_SQL_TYPE_SELECT_SQL))
  )
    DBUG_RETURN(error_num);
  set_where_pos_sql(SPIDER_SQL_TYPE_SELECT_SQL);
  result_list.desc_flg = FALSE;
  result_list.sorted = sorted;
  result_list.key_info = &table->key_info[active_index];
  check_distinct_key_query();
  result_list.limit_num =
    result_list.internal_limit >= result_list.split_read ?
    result_list.split_read : result_list.internal_limit;
  DBUG_PRINT("info",("spider limit_num=%lld", result_list.limit_num));
  if (
    (error_num = spider_db_append_key_where(
      start_key, eq_range ? NULL : end_key, this))
  )
    DBUG_RETURN(error_num);
  {
    if (result_list.direct_order_limit)
    {
      if ((error_num =
        append_key_order_for_direct_order_limit_with_alias_sql_part(
          NULL, 0, SPIDER_SQL_TYPE_SELECT_SQL)))
        DBUG_RETURN(error_num);
    } else {
      if ((error_num = append_key_order_with_alias_sql_part(
        NULL, 0, SPIDER_SQL_TYPE_SELECT_SQL)))
        DBUG_RETURN(error_num);
    }
    if ((error_num = append_limit_sql_part(
      result_list.internal_offset,
      result_list.limit_num,
      SPIDER_SQL_TYPE_SELECT_SQL)))
    {
      DBUG_RETURN(error_num);
    }
    if (
      (error_num = append_select_lock_sql_part(
        SPIDER_SQL_TYPE_SELECT_SQL))
    ) {
      DBUG_RETURN(error_num);
    }
  }

  int roop_start, roop_end, roop_count, link_ok;
  spider_prep_loop(this, &roop_start, &roop_end, &link_ok);
  for (roop_count = roop_start; roop_count < roop_end;
    roop_count = spider_conn_link_idx_next(share->link_statuses,
      conn_link_idx, roop_count, share->link_count,
      SPIDER_LINK_STATUS_RECOVERY)
  ) {
    if (result_list.bgs_phase > 0)
    {
      if (spider_start_bg(this, roop_count, roop_start, link_ok, &error_num))
        DBUG_RETURN(error_num);
    } else {
      if (spider_send_query(this, table, roop_count, link_ok, &error_num))
        DBUG_RETURN(error_num);
    }
  }
  if (buf && (error_num = spider_db_fetch(buf, this, table)))
    DBUG_RETURN(check_error_mode_eof(error_num));
  DBUG_RETURN(0);
}

int ha_spider::pre_read_range_first(
  const key_range *start_key,
  const key_range *end_key,
  bool eq_range,
  bool sorted,
  bool use_parallel
) {
  DBUG_ENTER("ha_spider::pre_read_range_first");
  DBUG_PRINT("info",("spider this=%p", this));
  check_pre_call(use_parallel);
  if (use_pre_call)
  {
    store_error_num =
      read_range_first_internal(NULL, start_key, end_key, eq_range, sorted);
    DBUG_RETURN(store_error_num);
  }
  DBUG_RETURN(0);
}

int ha_spider::read_range_first(
  const key_range *start_key,
  const key_range *end_key,
  bool eq_range,
  bool sorted
) {
  int error_num;
  DBUG_ENTER("ha_spider::read_range_first");
  DBUG_PRINT("info",("spider this=%p", this));
  if (use_pre_call)
  {
    if (store_error_num)
    {
      if (store_error_num == HA_ERR_END_OF_FILE)
        table->status = STATUS_NOT_FOUND;
      DBUG_RETURN(store_error_num);
    }
    if ((error_num = spider_bg_all_conn_pre_next(this, search_link_idx)))
      DBUG_RETURN(error_num);
    use_pre_call = FALSE;
    if ((error_num = read_range_next()))
      DBUG_RETURN(error_num);
    DBUG_RETURN(0);
  }
  if ((error_num = read_range_first_internal(table->record[0], start_key,
    end_key, eq_range, sorted)))
    DBUG_RETURN(error_num);
  DBUG_RETURN(0);
}

int ha_spider::read_range_next()
{
  int error_num;
  backup_error_status();
  DBUG_ENTER("ha_spider::read_range_next");
  DBUG_PRINT("info",("spider this=%p", this));
  if (wide_handler->trx->thd->killed)
  {
    my_error(ER_QUERY_INTERRUPTED, MYF(0));
    DBUG_RETURN(ER_QUERY_INTERRUPTED);
  }
  if (is_clone)
  {
    DBUG_PRINT("info",("spider set pt_clone_last_searcher to %p",
      pt_clone_source_handler));
    pt_clone_source_handler->pt_clone_last_searcher = this;
  }
  if (
    result_list.sorted &&
    result_list.desc_flg
  ) {
    if ((error_num = spider_db_seek_prev(table->record[0], this, table)))
      DBUG_RETURN(check_error_mode_eof(error_num));
    DBUG_RETURN(0);
  }
  if ((error_num = spider_db_seek_next(table->record[0], this, search_link_idx,
    table)))
    DBUG_RETURN(check_error_mode_eof(error_num));
  DBUG_RETURN(0);
}

void ha_spider::reset_no_where_cond()
{
  uint roop_count;
  DBUG_ENTER("ha_spider::reset_no_where_cond");
    for (roop_count = 0; roop_count < share->use_sql_dbton_count; roop_count++)
    {
      dbton_handler[share->use_sql_dbton_ids[roop_count]]->no_where_cond =
        FALSE;
    }
  DBUG_VOID_RETURN;
}

bool ha_spider::check_no_where_cond()
{
  uint roop_count;
  DBUG_ENTER("ha_spider::check_no_where_cond");
    for (roop_count = 0; roop_count < share->use_sql_dbton_count; roop_count++)
    {
      if (dbton_handler[share->use_sql_dbton_ids[roop_count]]->no_where_cond)
      {
        DBUG_RETURN(TRUE);
      }
    }
  DBUG_RETURN(FALSE);
}

ha_rows ha_spider::multi_range_read_info_const(
  uint keyno,
  RANGE_SEQ_IF *seq,
  void *seq_init_param,
  uint n_ranges,
  uint *bufsz,
  uint *flags,
  ha_rows limit,
  Cost_estimate *cost
)
{
  DBUG_ENTER("ha_spider::multi_range_read_info_const");
  DBUG_PRINT("info",("spider this=%p", this));
  if (!pre_bitmap_checked)
  {
    if (wide_handler->external_lock_type == F_WRLCK)
    {
      pk_update = FALSE;
      if (
        wide_handler->update_request &&
        share->have_recovery_link &&
        (pk_update = spider_check_pk_update(table))
      ) {
        bitmap_set_all(table->read_set);
        if (is_clone)
          memset(wide_handler->searched_bitmap, 0xFF,
            my_bitmap_buffer_size(table->read_set));
      }
    }

    if (!is_clone)
      set_select_column_mode();

    pre_bitmap_checked = TRUE;
  }
/*
  multi_range_num = n_ranges;
  mrr_have_range = FALSE;
*/
  ha_rows rows =
    handler::multi_range_read_info_const(
      keyno,
      seq,
      seq_init_param,
      n_ranges,
      bufsz,
      flags,
      limit,
      cost
    );
  *flags &= ~HA_MRR_USE_DEFAULT_IMPL;
  DBUG_PRINT("info",("spider rows=%llu", rows));
  DBUG_RETURN(rows);
}

ha_rows ha_spider::multi_range_read_info(
  uint keyno,
  uint n_ranges,
  uint keys,
  uint key_parts,
  uint *bufsz,
  uint *flags,
  Cost_estimate *cost
)
{
  DBUG_ENTER("ha_spider::multi_range_read_info");
  DBUG_PRINT("info",("spider this=%p", this));
  if (!pre_bitmap_checked)
  {
    if (wide_handler->external_lock_type == F_WRLCK)
    {
      pk_update = FALSE;
      if (
        wide_handler->update_request &&
        share->have_recovery_link &&
        (pk_update = spider_check_pk_update(table))
      ) {
        bitmap_set_all(table->read_set);
        if (is_clone)
          memset(wide_handler->searched_bitmap, 0xFF,
            my_bitmap_buffer_size(table->read_set));
      }
    }

    if (!is_clone)
      set_select_column_mode();

    pre_bitmap_checked = TRUE;
  }
/*
  multi_range_num = n_ranges;
  mrr_have_range = FALSE;
*/
  ha_rows rows =
    handler::multi_range_read_info(
      keyno,
      n_ranges,
      keys,
      key_parts,
      bufsz,
      flags,
      cost
    );
  *flags &= ~HA_MRR_USE_DEFAULT_IMPL;
  DBUG_PRINT("info",("spider rows=%llu", rows));
  DBUG_RETURN(rows);
}

int ha_spider::multi_range_read_init(
  RANGE_SEQ_IF *seq,
  void *seq_init_param,
  uint n_ranges,
  uint mode,
  HANDLER_BUFFER *buf
) {
  bka_mode = spider_param_bka_mode(wide_handler->trx->thd, share->bka_mode);
  backup_error_status();
  DBUG_ENTER("ha_spider::multi_range_read_init");
  DBUG_PRINT("info",("spider this=%p", this));
  DBUG_PRINT("info",("spider n_ranges=%u", n_ranges));
  multi_range_num = n_ranges;
  mrr_have_range = FALSE;
  reset_no_where_cond();
  DBUG_RETURN(
    handler::multi_range_read_init(
      seq,
      seq_init_param,
      n_ranges,
      mode,
      buf
    )
  );
}

int ha_spider::multi_range_read_next_first(
  range_id_t *range_info
)
{
  int error_num, roop_count;
  SPIDER_CONN *conn;
  int range_res;
  backup_error_status();
  DBUG_ENTER("ha_spider::multi_range_read_next_first");
  DBUG_PRINT("info",("spider this=%p", this));
  if (wide_handler->trx->thd->killed)
  {
    my_error(ER_QUERY_INTERRUPTED, MYF(0));
    DBUG_RETURN(ER_QUERY_INTERRUPTED);
  }
  do_direct_update = FALSE;
  if (is_clone)
  {
    DBUG_PRINT("info",("spider set pt_clone_last_searcher to %p",
      pt_clone_source_handler));
    pt_clone_source_handler->pt_clone_last_searcher = this;
  }

  spider_db_free_one_result_for_start_next(this);
  check_direct_order_limit();
  if ((error_num = spider_set_conn_bg_param(this)))
    DBUG_RETURN(error_num);
  check_select_column(FALSE);
  DBUG_PRINT("info",("spider result_list.finish_flg = FALSE"));
  result_list.finish_flg = FALSE;
  result_list.record_num = 0;
  if ((error_num= reset_sql_sql(SPIDER_SQL_TYPE_SELECT_SQL)))
    DBUG_RETURN(error_num);
  result_list.desc_flg = FALSE;
  result_list.sorted = mrr_is_output_sorted;
  result_list.key_info = &table->key_info[active_index];
  if (multi_range_num == 1 || result_list.multi_split_read <= 1)
  {
    if (wide_handler->keyread)
      result_list.keyread = TRUE;
    else
      result_list.keyread = FALSE;
    mrr_with_cnt = FALSE;
    if (
      (error_num = spider_db_append_select(this)) ||
      (error_num = spider_db_append_select_columns(this))
    )
      DBUG_RETURN(error_num);
    if (
      share->key_hint &&
      (error_num = append_hint_after_table_sql_part(
        SPIDER_SQL_TYPE_SELECT_SQL))
    )
      DBUG_RETURN(error_num);
    set_where_pos_sql(SPIDER_SQL_TYPE_SELECT_SQL);
    error_num = HA_ERR_END_OF_FILE;
    while (!(range_res = mrr_funcs.next(mrr_iter, &mrr_cur_range)))
    {
      DBUG_PRINT("info",("spider range_res1=%d", range_res));
      result_list.limit_num =
        result_list.internal_limit - result_list.record_num >=
        result_list.split_read ?
        result_list.split_read :
        result_list.internal_limit - result_list.record_num;
      DBUG_PRINT("info",("spider limit_num=%lld", result_list.limit_num));
      if (
        (error_num = spider_db_append_key_where(
          &mrr_cur_range.start_key,
          SPIDER_TEST(mrr_cur_range.range_flag & EQ_RANGE) ?
          NULL : &mrr_cur_range.end_key, this))
      )
        DBUG_RETURN(error_num);
      {
        if (result_list.direct_order_limit)
        {
          if ((error_num =
            append_key_order_for_direct_order_limit_with_alias_sql_part(
              NULL, 0, SPIDER_SQL_TYPE_SELECT_SQL)))
            DBUG_RETURN(error_num);
        } else {
          if ((error_num = append_key_order_with_alias_sql_part(
            NULL, 0, SPIDER_SQL_TYPE_SELECT_SQL)))
            DBUG_RETURN(error_num);
        }
        if ((error_num = append_limit_sql_part(
          result_list.internal_offset + result_list.record_num,
          result_list.limit_num,
          SPIDER_SQL_TYPE_SELECT_SQL)))
        {
          DBUG_RETURN(error_num);
        }
        if (
          (error_num = append_select_lock_sql_part(
            SPIDER_SQL_TYPE_SELECT_SQL))
        ) {
          DBUG_RETURN(error_num);
        }
      }

      int roop_start, roop_end, roop_count, link_ok;
      spider_prep_loop(this, &roop_start, &roop_end, &link_ok);
      for (roop_count = roop_start; roop_count < roop_end;
        roop_count = spider_conn_link_idx_next(share->link_statuses,
          conn_link_idx, roop_count, share->link_count,
          SPIDER_LINK_STATUS_RECOVERY)
      ) {
        if (result_list.bgs_phase > 0)
        {
          if ((error_num = spider_check_and_init_casual_read(
            wide_handler->trx->thd, this,
            roop_count)))
            DBUG_RETURN(error_num);
          error_num = spider_bg_conn_search(this, roop_count, roop_start,
            TRUE, FALSE, (roop_count != link_ok));
          if (
            error_num &&
            error_num != HA_ERR_END_OF_FILE
          ) {
            error_num= spider_maybe_ping_1(this, roop_count, error_num);
          }
        } else {
          ulong sql_type;
          conn= conns[roop_count];
          sql_type= SPIDER_SQL_TYPE_SELECT_SQL;
          spider_db_handler *dbton_hdl = dbton_handler[conn->dbton_id];
          if ((error_num =
            dbton_hdl->set_sql_for_exec(sql_type, roop_count)))
          {
            DBUG_RETURN(error_num);
          }
          DBUG_PRINT("info",("spider sql_type=%lu", sql_type));
            spider_lock_before_query(conn, &need_mons[roop_count]);
            if ((error_num = spider_db_set_names(this, conn,
              roop_count)))
            {
              spider_unlock_after_query(conn, 0);
              error_num= spider_maybe_ping_1(this, roop_count, error_num);
            }
            if (!error_num)
            {
              spider_conn_set_timeout_from_share(conn, roop_count,
                wide_handler->trx->thd, share);
              if (dbton_hdl->execute_sql(
                sql_type,
                conn,
                result_list.quick_mode,
                &need_mons[roop_count])
              ) {
                error_num= spider_unlock_after_query_1(conn);
                error_num= spider_maybe_ping_1(this, roop_count, error_num);
              }
            }
            if (!error_num)
            {
              connection_ids[roop_count] = conn->connection_id;
              if (roop_count == link_ok)
              {
                error_num = spider_unlock_after_query_2(conn, this, roop_count, table);
                if (
                  error_num &&
                  error_num != HA_ERR_END_OF_FILE
                ) {
                  error_num= spider_maybe_ping_1(this, roop_count, error_num);
                }
                result_link_idx = link_ok;
              } else {
                spider_db_discard_result(this, roop_count, conn);
                spider_unlock_after_query(conn, 0);
              }
            }
        }
        if (error_num)
          break;
      }
      if (error_num)
      {
        if (
          error_num != HA_ERR_END_OF_FILE &&
          check_error_mode(error_num)
        )
          DBUG_RETURN(error_num);
        DBUG_PRINT("info",("spider result_list.finish_flg = FALSE"));
        result_list.finish_flg = FALSE;
        result_list.record_num = 0;
        if (result_list.current)
        {
          DBUG_PRINT("info",
            ("spider result_list.current->finish_flg = FALSE"));
          result_list.current->finish_flg = FALSE;
          spider_db_free_one_result(&result_list,
            (SPIDER_RESULT *) result_list.current);
          if (result_list.current == result_list.first)
            result_list.current = NULL;
          else
            result_list.current = result_list.current->prev;
        }
      } else {
        if (!range_info)
          DBUG_RETURN(0);
        if (!(error_num = spider_db_fetch(table->record[0], this, table)))
        {
          *range_info = (char *) mrr_cur_range.ptr;
          DBUG_RETURN(0);
        }
        if (
          error_num != HA_ERR_END_OF_FILE &&
          check_error_mode(error_num)
        )
          DBUG_RETURN(error_num);
        DBUG_PRINT("info",("spider result_list.finish_flg = FALSE"));
        result_list.finish_flg = FALSE;
        result_list.record_num = 0;
        if (result_list.current)
        {
          DBUG_PRINT("info",
            ("spider result_list.current->finish_flg = FALSE"));
          result_list.current->finish_flg = FALSE;
          spider_db_free_one_result(&result_list,
            (SPIDER_RESULT *) result_list.current);
          if (result_list.current == result_list.first)
            result_list.current = NULL;
          else
            result_list.current = result_list.current->prev;
        }
      }
      if (check_no_where_cond())
      {
        DBUG_RETURN(check_error_mode_eof(0));
      }
      set_where_to_pos_sql(SPIDER_SQL_TYPE_SELECT_SQL);
    }
    DBUG_PRINT("info",("spider range_res2=%d", range_res));
    if (error_num)
      DBUG_RETURN(check_error_mode_eof(error_num));
  } else {
    bool tmp_high_priority = wide_handler->high_priority;
    bool have_multi_range;
    const uchar *first_mrr_start_key;
    const uchar *first_mrr_end_key;
    uint first_mrr_start_key_length;
    uint first_mrr_end_key_length;
    have_second_range = FALSE;
    if (wide_handler->keyread)
      result_list.keyread = TRUE;
    else
      result_list.keyread = FALSE;
    mrr_with_cnt = TRUE;
    multi_range_cnt = 0;
    multi_range_hit_point = 0;
    if (multi_range_keys)
    {
      DBUG_PRINT("info",("spider free multi_range_keys=%p", multi_range_keys));
      spider_free(spider_current_trx, multi_range_keys, MYF(0));
    }
    if (!(multi_range_keys = (range_id_t *)
      spider_malloc(spider_current_trx, SPD_MID_HA_SPIDER_MULTI_RANGE_READ_NEXT_FIRST_1, sizeof(range_id_t) *
        (multi_range_num < result_list.multi_split_read ?
          multi_range_num : result_list.multi_split_read), MYF(MY_WME)))
    )
      DBUG_RETURN(HA_ERR_OUT_OF_MEM);
    DBUG_PRINT("info",("spider alloc multi_range_keys=%p", multi_range_keys));
    if (!mrr_key_buff)
    {
      if (!(mrr_key_buff = new spider_string[2]))
      {
        DBUG_RETURN(HA_ERR_OUT_OF_MEM);
      }
      for (roop_count = 0; roop_count < 2; roop_count++)
        mrr_key_buff[roop_count].init_calc_mem(SPD_MID_HA_SPIDER_MULTI_RANGE_READ_NEXT_FIRST_3);
    }
    error_num = 0;
    if ((range_res = mrr_funcs.next(mrr_iter, &mrr_cur_range)))
    {
      DBUG_PRINT("info",("spider range_res3=%d", range_res));
      DBUG_PRINT("info",("spider result_list.finish_flg = TRUE"));
      result_list.finish_flg = TRUE;
      if (result_list.current)
      {
        DBUG_PRINT("info",("spider result_list.current->finish_flg = TRUE"));
        result_list.current->finish_flg = TRUE;
      }
      table->status = STATUS_NOT_FOUND;
      DBUG_RETURN(HA_ERR_END_OF_FILE);
    }
    DBUG_PRINT("info",("spider range_res4=%d", range_res));
    mrr_key_buff[0].length(0);
    first_mrr_start_key = mrr_cur_range.start_key.key;
    first_mrr_start_key_length = mrr_cur_range.start_key.length;
    if (first_mrr_start_key_length)
    {
      if (mrr_key_buff[0].reserve(first_mrr_start_key_length))
        DBUG_RETURN(HA_ERR_END_OF_FILE);
      mrr_key_buff[0].q_append((const char *) first_mrr_start_key,
        first_mrr_start_key_length);
      mrr_cur_range.start_key.key = (const uchar *) mrr_key_buff[0].ptr();
    }
    mrr_key_buff[1].length(0);
    first_mrr_end_key = mrr_cur_range.end_key.key;
    first_mrr_end_key_length = mrr_cur_range.end_key.length;
    if (first_mrr_end_key_length)
    {
      if (mrr_key_buff[1].reserve(first_mrr_end_key_length))
        DBUG_RETURN(HA_ERR_END_OF_FILE);
      mrr_key_buff[1].q_append((const char *) first_mrr_end_key,
        first_mrr_end_key_length);
      mrr_cur_range.end_key.key = (const uchar *) mrr_key_buff[1].ptr();
    }
    result_list.tmp_table_join = FALSE;
    memset(result_list.tmp_table_join_first, 0, share->link_bitmap_size);
    do
    {
      if ((range_res = mrr_funcs.next(mrr_iter, &mrr_second_range)))
      {
        have_second_range = FALSE;
        have_multi_range = FALSE;
      } else {
        have_second_range = TRUE;
        have_multi_range = TRUE;
      }
      DBUG_PRINT("info",("spider range_res5=%d", range_res));
      result_list.tmp_reuse_sql = FALSE;
      if (bka_mode &&
        have_multi_range &&
        SPIDER_TEST(mrr_cur_range.range_flag & EQ_RANGE)
      ) {
        if (
          result_list.tmp_table_join &&
          result_list.tmp_table_join_key_part_map ==
            mrr_cur_range.start_key.keypart_map
        ) {
          /* reuse tmp_sql */
          result_list.tmp_reuse_sql = TRUE;
        } else {
          /* create tmp_sql */
          result_list.tmp_table_join = TRUE;
          result_list.tmp_table_join_key_part_map =
            mrr_cur_range.start_key.keypart_map;
          if ((error_num = reset_sql_sql(
            SPIDER_SQL_TYPE_SELECT_SQL | SPIDER_SQL_TYPE_TMP_SQL)))
            DBUG_RETURN(error_num);
        }
        memset(result_list.tmp_table_join_first, 0xFF,
          share->link_bitmap_size);
      } else {
        result_list.tmp_table_join = FALSE;
      }
      result_list.tmp_table_join_break_after_get_next = FALSE;

      if (result_list.tmp_table_join)
      {
        result_list.limit_num =
          result_list.internal_limit >= result_list.split_read ?
          result_list.split_read : result_list.internal_limit;
        if (bka_mode == 2)
        {
          if (!result_list.tmp_reuse_sql)
          {
            if ((error_num = append_union_table_and_sql_for_bka(
              &mrr_cur_range.start_key
            ))) {
              DBUG_RETURN(error_num);
            }
          } else {
            if ((error_num = reuse_union_table_and_sql_for_bka()))
            {
              DBUG_RETURN(error_num);
            }
          }
        } else {
          if (!result_list.tmp_reuse_sql)
          {
            if ((error_num = append_tmp_table_and_sql_for_bka(
              &mrr_cur_range.start_key
            ))) {
              DBUG_RETURN(error_num);
            }
          } else {
            if ((error_num = reuse_tmp_table_and_sql_for_bka()))
            {
              DBUG_RETURN(error_num);
            }
          }
        }

        do
        {
          if (
            !SPIDER_TEST(mrr_cur_range.range_flag & EQ_RANGE) ||
            result_list.tmp_table_join_key_part_map !=
              mrr_cur_range.start_key.keypart_map
          ) {
            result_list.tmp_table_join_break_after_get_next = TRUE;
            break;
          }

          multi_range_keys[multi_range_cnt] = mrr_cur_range.ptr;
          if (bka_mode == 2)
          {
            if ((error_num = spider_db_append_select(this)))
              DBUG_RETURN(error_num);
            if (multi_range_cnt == 0)
            {
              if ((error_num = append_multi_range_cnt_with_name_sql_part(
                SPIDER_SQL_TYPE_SELECT_SQL, multi_range_cnt)))
                DBUG_RETURN(error_num);
              if ((error_num = append_key_column_values_with_name_sql_part(
                &mrr_cur_range.start_key,
                SPIDER_SQL_TYPE_SELECT_SQL)))
                DBUG_RETURN(error_num);
            } else {
              if ((error_num = append_multi_range_cnt_sql_part(
                SPIDER_SQL_TYPE_SELECT_SQL, multi_range_cnt, TRUE)))
                DBUG_RETURN(error_num);
              if ((error_num = append_key_column_values_sql_part(
                &mrr_cur_range.start_key,
                SPIDER_SQL_TYPE_SELECT_SQL)))
                DBUG_RETURN(error_num);
            }
            if ((error_num = append_union_table_connector_sql_part(
              SPIDER_SQL_TYPE_SELECT_SQL)))
              DBUG_RETURN(error_num);
          } else {
            if ((error_num = append_multi_range_cnt_sql_part(
              SPIDER_SQL_TYPE_TMP_SQL, multi_range_cnt, TRUE)))
              DBUG_RETURN(error_num);
            if ((error_num = append_key_column_values_sql_part(
              &mrr_cur_range.start_key,
              SPIDER_SQL_TYPE_TMP_SQL)))
              DBUG_RETURN(error_num);
            if ((error_num =
              append_values_connector_sql_part(SPIDER_SQL_TYPE_TMP_SQL)))
              DBUG_RETURN(error_num);
          }

          multi_range_cnt++;
          if (multi_range_cnt >= (uint) result_list.multi_split_read)
            break;
          if (multi_range_cnt == 1)
          {
            if (have_multi_range)
            {
              memcpy(&mrr_cur_range, &mrr_second_range,
                sizeof(KEY_MULTI_RANGE));
              have_second_range = FALSE;
              range_res = 0;
            } else {
              range_res = 1;
            }
          } else {
            range_res = mrr_funcs.next(mrr_iter, &mrr_cur_range);
            DBUG_PRINT("info",("spider range_res6=%d", range_res));
          }
        }
        while (!range_res);
        if (bka_mode == 2)
        {
          if ((error_num = append_union_table_terminator_sql_part(
            SPIDER_SQL_TYPE_SELECT_SQL)))
            DBUG_RETURN(error_num);
        } else {
          if ((error_num =
            append_values_terminator_sql_part(SPIDER_SQL_TYPE_TMP_SQL)))
            DBUG_RETURN(error_num);
        }
        result_list.use_union = FALSE;

        if ((error_num = append_limit_sql_part(
          result_list.internal_offset,
          result_list.limit_num,
          SPIDER_SQL_TYPE_SELECT_SQL)))
        {
          DBUG_RETURN(error_num);
        }
        if (
          (error_num = append_select_lock_sql_part(
            SPIDER_SQL_TYPE_SELECT_SQL))
        ) {
          DBUG_RETURN(error_num);
        }
      } else {
        result_list.limit_num = result_list.internal_limit;
        result_list.split_read = result_list.internal_limit;
        if (
          (error_num = init_union_table_name_pos_sql()) ||
          (error_num = append_union_all_start_sql_part(
            SPIDER_SQL_TYPE_SELECT_SQL))
        )
          DBUG_RETURN(error_num);

        do
        {
          DBUG_PRINT("info",("spider range_res7=%d", range_res));
          multi_range_keys[multi_range_cnt] = mrr_cur_range.ptr;
          if ((error_num = spider_db_append_select(this)))
            DBUG_RETURN(error_num);
          if ((error_num = append_multi_range_cnt_sql_part(
            SPIDER_SQL_TYPE_SELECT_SQL, multi_range_cnt, TRUE)))
            DBUG_RETURN(error_num);
          if (
            (error_num = spider_db_append_select_columns(this)) ||
            (error_num = set_union_table_name_pos_sql())
          )
            DBUG_RETURN(error_num);
          wide_handler->high_priority = FALSE;
          if (
            share->key_hint &&
            (error_num = append_hint_after_table_sql_part(
              SPIDER_SQL_TYPE_SELECT_SQL))
          )
            DBUG_RETURN(error_num);
          set_where_pos_sql(SPIDER_SQL_TYPE_SELECT_SQL);
          DBUG_PRINT("info",("spider internal_offset=%lld",
            result_list.internal_offset));
          DBUG_PRINT("info",("spider limit_num=%lld", result_list.limit_num));
          if (
            (error_num = spider_db_append_key_where(
              &mrr_cur_range.start_key,
              SPIDER_TEST(mrr_cur_range.range_flag & EQ_RANGE) ?
              NULL : &mrr_cur_range.end_key, this))
          )
            DBUG_RETURN(error_num);
          if (result_list.direct_order_limit)
          {
            if ((error_num =
              append_key_order_for_direct_order_limit_with_alias_sql_part(
                NULL, 0, SPIDER_SQL_TYPE_SELECT_SQL)))
              DBUG_RETURN(error_num);
          } else {
            if ((error_num = append_key_order_with_alias_sql_part(
              NULL, 0, SPIDER_SQL_TYPE_SELECT_SQL)))
              DBUG_RETURN(error_num);
          }
          if ((error_num = append_limit_sql_part(
            0,
            result_list.internal_offset + result_list.limit_num,
            SPIDER_SQL_TYPE_SELECT_SQL)))
          {
            DBUG_RETURN(error_num);
          }
          if (
            (error_num = append_select_lock_sql_part(
              SPIDER_SQL_TYPE_SELECT_SQL))
          )
            DBUG_RETURN(error_num);
          if ((error_num = append_union_all_sql_part(
            SPIDER_SQL_TYPE_SELECT_SQL)))
            DBUG_RETURN(error_num);
          multi_range_cnt++;
          if (multi_range_cnt >= (uint) result_list.multi_split_read)
            break;
          if (multi_range_cnt == 1)
          {
            if (have_multi_range)
            {
              memcpy(&mrr_cur_range, &mrr_second_range,
                sizeof(KEY_MULTI_RANGE));
              have_second_range = FALSE;
              range_res = 0;
            } else {
              range_res = 1;
            }
          } else {
            range_res = mrr_funcs.next(mrr_iter, &mrr_cur_range);
            DBUG_PRINT("info",("spider range_res8=%d", range_res));
          }
          if (check_no_where_cond())
          {
            range_res = 1;
            break;
          }
        }
        while (!range_res);
        wide_handler->high_priority = tmp_high_priority;
        if ((error_num = append_union_all_end_sql_part(
          SPIDER_SQL_TYPE_SELECT_SQL)))
          DBUG_RETURN(error_num);
        result_list.use_union = TRUE;

        bool direct_aggregate_backup = result_list.direct_aggregate;
        result_list.direct_aggregate = FALSE;
        if (result_list.direct_order_limit)
        {
          if ((error_num =
            append_key_order_for_direct_order_limit_with_alias_sql_part(
              NULL, 0, SPIDER_SQL_TYPE_SELECT_SQL)))
            DBUG_RETURN(error_num);
        } else {
          if ((error_num = append_key_order_with_alias_sql_part(
            NULL, 0, SPIDER_SQL_TYPE_SELECT_SQL)))
            DBUG_RETURN(error_num);
        }
        result_list.direct_aggregate = direct_aggregate_backup;
        if ((error_num = append_limit_sql_part(
          result_list.internal_offset,
          result_list.limit_num,
          SPIDER_SQL_TYPE_SELECT_SQL)))
        {
          DBUG_RETURN(error_num);
        }
      }

      int roop_start, roop_end, roop_count, link_ok;
      spider_prep_loop(this, &roop_start, &roop_end, &link_ok);
      for (roop_count = roop_start; roop_count < roop_end;
        roop_count = spider_conn_link_idx_next(share->link_statuses,
          conn_link_idx, roop_count, share->link_count,
          SPIDER_LINK_STATUS_RECOVERY)
      ) {
        if (result_list.bgs_phase > 0)
        {
          if ((error_num = spider_check_and_init_casual_read(
            wide_handler->trx->thd, this,
            roop_count)))
            DBUG_RETURN(error_num);
          if ((error_num = spider_bg_conn_search(this, roop_count, roop_start,
            TRUE, FALSE, (roop_count != link_ok))))
          {
            if (
              error_num != HA_ERR_END_OF_FILE
            ) {
              error_num= spider_maybe_ping_1(this, roop_count, error_num);
            }
            break;
          }
        } else {
          ulong sql_type;
          conn= conns[roop_count];
          sql_type= SPIDER_SQL_TYPE_SELECT_SQL | SPIDER_SQL_TYPE_TMP_SQL;
          spider_db_handler *dbton_hdl = dbton_handler[conn->dbton_id];
          if ((error_num =
            dbton_hdl->set_sql_for_exec(sql_type, roop_count)))
          {
            DBUG_RETURN(error_num);
          }
          sql_type &= ~SPIDER_SQL_TYPE_TMP_SQL;
          DBUG_PRINT("info",("spider sql_type=%lu", sql_type));
            spider_lock_before_query(conn, &need_mons[roop_count]);
            if ((error_num = spider_db_set_names(this, conn,
              roop_count)))
            {
              spider_unlock_after_query(conn, 0);
              error_num= spider_maybe_ping_1(this, roop_count, error_num);
              break;
            }
            if (
              result_list.tmp_table_join && bka_mode != 2 &&
              spider_bit_is_set(result_list.tmp_table_join_first, roop_count)
            ) {
              spider_clear_bit(result_list.tmp_table_join_first, roop_count);
              spider_set_bit(result_list.tmp_table_created, roop_count);
              result_list.tmp_tables_created = TRUE;
              spider_conn_set_timeout_from_share(conn, roop_count,
                wide_handler->trx->thd, share);
              if (dbton_hdl->execute_sql(
                SPIDER_SQL_TYPE_TMP_SQL,
                conn,
                -1,
                &need_mons[roop_count])
              ) {
                error_num= spider_unlock_after_query_1(conn);
                error_num= spider_maybe_ping_1(this, roop_count, error_num);
                break;
              }
              spider_db_discard_multiple_result(this, roop_count, conn);
            }
            spider_conn_set_timeout_from_share(conn, roop_count,
              wide_handler->trx->thd, share);
            if (dbton_hdl->execute_sql(
              sql_type,
              conn,
              result_list.quick_mode,
              &need_mons[roop_count])
            ) {
              error_num= spider_unlock_after_query_1(conn);
              error_num= spider_maybe_ping_1(this, roop_count, error_num);
              break;
            }
            connection_ids[roop_count] = conn->connection_id;
            if (roop_count == link_ok)
            {
              if ((error_num = spider_unlock_after_query_2(conn, this, roop_count, table)))
              {
                if (
                  error_num != HA_ERR_END_OF_FILE
                ) {
                  error_num= spider_maybe_ping_1(this, roop_count, error_num);
                }
                break;
              }
              result_link_idx = link_ok;
            } else {
              spider_db_discard_result(this, roop_count, conn);
              spider_unlock_after_query(conn, 0);
            }
        }
      }
      if (error_num)
      {
        if (
          error_num != HA_ERR_END_OF_FILE &&
          !check_error_mode(error_num)
        )
          error_num = HA_ERR_END_OF_FILE;
        if (error_num == HA_ERR_END_OF_FILE)
        {
          if (multi_range_cnt >= (uint) result_list.multi_split_read)
          {
            range_res = mrr_funcs.next(mrr_iter, &mrr_cur_range);
            DBUG_PRINT("info",("spider range_res9=%d", range_res));
          }
          if (
            range_res
          ) {
            table->status = STATUS_NOT_FOUND;
            DBUG_RETURN(error_num);
          }

          DBUG_PRINT("info",("spider result_list.finish_flg = FALSE"));
          result_list.finish_flg = FALSE;
          result_list.record_num = 0;
          if (result_list.current)
          {
            DBUG_PRINT("info",
              ("spider result_list.current->finish_flg = FALSE"));
            result_list.current->finish_flg = FALSE;
            spider_db_free_one_result(&result_list,
              (SPIDER_RESULT *) result_list.current);
            if (result_list.current == result_list.first)
              result_list.current = NULL;
            else
              result_list.current = result_list.current->prev;
          }
          error_num = 0;
        } else
          DBUG_RETURN(error_num);
      } else {
        if (!range_info)
          DBUG_RETURN(0);
        if (!(error_num = spider_db_fetch(table->record[0], this, table)))
        {
          *range_info = multi_range_keys[multi_range_hit_point];
          DBUG_RETURN(0);
        }
        if (
          error_num != HA_ERR_END_OF_FILE &&
          !check_error_mode(error_num)
        )
          error_num = HA_ERR_END_OF_FILE;
        if (error_num == HA_ERR_END_OF_FILE)
        {
          if (multi_range_cnt >= (uint) result_list.multi_split_read)
          {
            range_res = mrr_funcs.next(mrr_iter, &mrr_cur_range);
            DBUG_PRINT("info",("spider range_res10=%d", range_res));
          }
          if (
            range_res
          ) {
            table->status = STATUS_NOT_FOUND;
            DBUG_RETURN(error_num);
          }

          DBUG_PRINT("info",("spider result_list.finish_flg = FALSE"));
          result_list.finish_flg = FALSE;
          result_list.record_num = 0;
          if (result_list.current)
          {
            DBUG_PRINT("info",
              ("spider result_list.current->finish_flg = FALSE"));
            result_list.current->finish_flg = FALSE;
            spider_db_free_one_result(&result_list,
              (SPIDER_RESULT *) result_list.current);
            if (result_list.current == result_list.first)
              result_list.current = NULL;
            else
              result_list.current = result_list.current->prev;
          }
          error_num = 0;
        } else
          DBUG_RETURN(error_num);
      }
      if (check_no_where_cond())
      {
        DBUG_RETURN(check_error_mode_eof(0));
      }
      multi_range_cnt = 0;
      if ((error_num= reset_sql_sql(SPIDER_SQL_TYPE_SELECT_SQL)))
        DBUG_RETURN(error_num);
    } while (!error_num);
  }
  DBUG_RETURN(0);
}

int ha_spider::pre_multi_range_read_next(
  bool use_parallel
) {
  DBUG_ENTER("ha_spider::pre_multi_range_read_next");
  DBUG_PRINT("info",("spider this=%p", this));
  check_pre_call(use_parallel);
  if (use_pre_call)
  {
    store_error_num =
      multi_range_read_next_first(NULL);
    DBUG_RETURN(store_error_num);
  }
  DBUG_RETURN(0);
}

int ha_spider::multi_range_read_next(
  range_id_t *range_info
)
{
  int error_num;
  DBUG_ENTER("ha_spider::multi_range_read_next");
  DBUG_PRINT("info",("spider this=%p", this));
  if (use_pre_call)
  {
    if (store_error_num)
    {
      if (store_error_num == HA_ERR_END_OF_FILE)
        table->status = STATUS_NOT_FOUND;
      DBUG_RETURN(store_error_num);
    }
    if ((error_num = spider_bg_all_conn_pre_next(this, search_link_idx)))
      DBUG_RETURN(error_num);
    use_pre_call = FALSE;
    mrr_have_range = TRUE;
    DBUG_RETURN(multi_range_read_next_next(range_info));
  }
  if (!mrr_have_range)
  {
    error_num = multi_range_read_next_first(range_info);
    mrr_have_range = TRUE;
  } else
    error_num = multi_range_read_next_next(range_info);
  DBUG_RETURN(error_num);
}

int ha_spider::multi_range_read_next_next(
  range_id_t *range_info
)
{
  int error_num;
  SPIDER_CONN *conn;
  int range_res;
  backup_error_status();
  DBUG_ENTER("ha_spider::multi_range_read_next_next");
  DBUG_PRINT("info",("spider this=%p", this));
  if (wide_handler->trx->thd->killed)
  {
    my_error(ER_QUERY_INTERRUPTED, MYF(0));
    DBUG_RETURN(ER_QUERY_INTERRUPTED);
  }
  if (is_clone)
  {
    DBUG_PRINT("info",("spider set pt_clone_last_searcher to %p",
      pt_clone_source_handler));
    pt_clone_source_handler->pt_clone_last_searcher = this;
  }
  if (multi_range_num == 1 || result_list.multi_split_read <= 1)
  {
    if (!(error_num = spider_db_seek_next(table->record[0], this,
      search_link_idx, table)))
    {
      *range_info = (char *) mrr_cur_range.ptr;
      DBUG_RETURN(0);
    }

    range_res = mrr_funcs.next(mrr_iter, &mrr_cur_range);
    DBUG_PRINT("info",("spider range_res1=%d", range_res));
    if (
      error_num != HA_ERR_END_OF_FILE &&
      !check_error_mode(error_num)
    )
      error_num = HA_ERR_END_OF_FILE;
    if (
      error_num != HA_ERR_END_OF_FILE ||
      range_res
    )
      DBUG_RETURN(error_num);
    spider_db_free_one_result_for_start_next(this);
    spider_first_split_read_param(this);
    if ((error_num = spider_set_conn_bg_param(this)))
      DBUG_RETURN(error_num);
    DBUG_PRINT("info",("spider result_list.finish_flg = FALSE"));
    result_list.finish_flg = FALSE;
    if (result_list.current)
    {
      DBUG_PRINT("info",("spider result_list.current->finish_flg = FALSE"));
      result_list.current->finish_flg = FALSE;
    }
    result_list.record_num = 0;
    do
    {
      DBUG_PRINT("info",("spider range_res2=%d", range_res));
      if (check_no_where_cond())
      {
        DBUG_RETURN(check_error_mode_eof(0));
      }
      set_where_to_pos_sql(SPIDER_SQL_TYPE_SELECT_SQL);
      result_list.limit_num =
        result_list.internal_limit - result_list.record_num >=
        result_list.split_read ?
        result_list.split_read :
        result_list.internal_limit - result_list.record_num;
      if (
        (error_num = spider_db_append_key_where(
          &mrr_cur_range.start_key,
          SPIDER_TEST(mrr_cur_range.range_flag & EQ_RANGE) ?
          NULL : &mrr_cur_range.end_key, this))
      )
        DBUG_RETURN(error_num);
      {
        if (result_list.direct_order_limit)
        {
          if ((error_num =
            append_key_order_for_direct_order_limit_with_alias_sql_part(
              NULL, 0, SPIDER_SQL_TYPE_SELECT_SQL)))
            DBUG_RETURN(error_num);
        } else {
          if ((error_num = append_key_order_with_alias_sql_part(
            NULL, 0, SPIDER_SQL_TYPE_SELECT_SQL)))
            DBUG_RETURN(error_num);
        }
        if ((error_num = append_limit_sql_part(
          result_list.internal_offset + result_list.record_num,
          result_list.limit_num,
          SPIDER_SQL_TYPE_SELECT_SQL)))
        {
          DBUG_RETURN(error_num);
        }
        if (
          (error_num = append_select_lock_sql_part(
            SPIDER_SQL_TYPE_SELECT_SQL))
        ) {
          DBUG_RETURN(error_num);
        }
      }

      int roop_start, roop_end, roop_count, link_ok;
      spider_prep_loop(this, &roop_start, &roop_end, &link_ok);
      for (roop_count = roop_start; roop_count < roop_end;
        roop_count = spider_conn_link_idx_next(share->link_statuses,
          conn_link_idx, roop_count, share->link_count,
          SPIDER_LINK_STATUS_RECOVERY)
      ) {
        if (result_list.bgs_phase > 0)
        {
          if ((error_num = spider_check_and_init_casual_read(
            wide_handler->trx->thd, this,
            roop_count)))
            DBUG_RETURN(error_num);
          error_num = spider_bg_conn_search(this, roop_count, roop_start,
            TRUE, FALSE, (roop_count != link_ok));
          if (
            error_num &&
            error_num != HA_ERR_END_OF_FILE
          ) {
            error_num= spider_maybe_ping_1(this, roop_count, error_num);
          }
        } else {
          ulong sql_type;
          conn= conns[roop_count];
          sql_type= SPIDER_SQL_TYPE_SELECT_SQL;
          spider_db_handler *dbton_hdl = dbton_handler[conn->dbton_id];
          if ((error_num =
            dbton_hdl->set_sql_for_exec(sql_type, roop_count)))
          {
            DBUG_RETURN(error_num);
          }
          DBUG_PRINT("info",("spider sql_type=%lu", sql_type));
            spider_lock_before_query(conn, &need_mons[roop_count]);
            if ((error_num = spider_db_set_names(this, conn,
              roop_count)))
            {
              spider_unlock_after_query(conn, 0);
              error_num= spider_maybe_ping_1(this, roop_count, error_num);
            }
            if (!error_num)
            {
              spider_conn_set_timeout_from_share(conn, roop_count,
                wide_handler->trx->thd, share);
              if (dbton_hdl->execute_sql(
                sql_type,
                conn,
                result_list.quick_mode,
                &need_mons[roop_count])
              ) {
                error_num= spider_unlock_after_query_1(conn);
                error_num= spider_maybe_ping_1(this, roop_count, error_num);
              }
            }
            if (!error_num)
            {
              connection_ids[roop_count] = conn->connection_id;
              if (roop_count == link_ok)
              {
                error_num = spider_unlock_after_query_2(conn, this, roop_count, table);
                if (
                  error_num &&
                  error_num != HA_ERR_END_OF_FILE
                ) {
                  error_num= spider_maybe_ping_1(this, roop_count, error_num);
                }
                result_link_idx = link_ok;
              } else {
                spider_db_discard_result(this, roop_count, conn);
                spider_unlock_after_query(conn, 0);
              }
            }
        }
        if (error_num)
          break;
      }
      if (error_num)
      {
        if (
          error_num != HA_ERR_END_OF_FILE &&
          !check_error_mode(error_num)
        )
          error_num = HA_ERR_END_OF_FILE;
        if (error_num == HA_ERR_END_OF_FILE)
        {
          DBUG_PRINT("info",("spider result_list.finish_flg = FALSE"));
          result_list.finish_flg = FALSE;
          result_list.record_num = 0;
          if (result_list.current)
          {
            DBUG_PRINT("info",
              ("spider result_list.current->finish_flg = FALSE"));
            result_list.current->finish_flg = FALSE;
            spider_db_free_one_result(&result_list,
              (SPIDER_RESULT *) result_list.current);
            result_list.current = result_list.current->prev;
          }
        } else
          DBUG_RETURN(error_num);
      } else {
        if (!(error_num = spider_db_fetch(table->record[0], this, table)))
        {
          *range_info = (char *) mrr_cur_range.ptr;
          DBUG_RETURN(0);
        }
        if (
          error_num != HA_ERR_END_OF_FILE &&
          !check_error_mode(error_num)
        )
          error_num = HA_ERR_END_OF_FILE;
        if (error_num == HA_ERR_END_OF_FILE)
        {
          DBUG_PRINT("info",("spider result_list.finish_flg = FALSE"));
          result_list.finish_flg = FALSE;
          result_list.record_num = 0;
          if (result_list.current)
          {
            DBUG_PRINT("info",
              ("spider result_list.current->finish_flg = FALSE"));
            result_list.current->finish_flg = FALSE;
            spider_db_free_one_result(&result_list,
              (SPIDER_RESULT *) result_list.current);
            result_list.current = result_list.current->prev;
          }
        } else
          DBUG_RETURN(error_num);
      }
      range_res = mrr_funcs.next(mrr_iter, &mrr_cur_range);
      DBUG_PRINT("info",("spider range_res3=%d", range_res));
    }
    while (!range_res);
    if (error_num)
      DBUG_RETURN(check_error_mode_eof(error_num));
  } else {
    if (!(error_num = spider_db_seek_next(table->record[0], this,
      search_link_idx, table)))
    {
      *range_info = multi_range_keys[multi_range_hit_point];
      DBUG_RETURN(0);
    }

    const uchar *first_mrr_start_key;
    const uchar *first_mrr_end_key;
    uint first_mrr_start_key_length;
    uint first_mrr_end_key_length;
    if (!result_list.tmp_table_join_break_after_get_next)
    {
      range_res = mrr_funcs.next(mrr_iter, &mrr_cur_range);
      DBUG_PRINT("info",("spider range_res4=%d", range_res));
      if (!range_res)
      {
        mrr_key_buff[0].length(0);
        first_mrr_start_key = mrr_cur_range.start_key.key;
        first_mrr_start_key_length = mrr_cur_range.start_key.length;
        if (first_mrr_start_key_length)
        {
          if (mrr_key_buff[0].reserve(first_mrr_start_key_length))
            DBUG_RETURN(HA_ERR_END_OF_FILE);
          mrr_key_buff[0].q_append((const char *) first_mrr_start_key,
            first_mrr_start_key_length);
          mrr_cur_range.start_key.key = (const uchar *) mrr_key_buff[0].ptr();
        }
        mrr_key_buff[1].length(0);
        first_mrr_end_key = mrr_cur_range.end_key.key;
        first_mrr_end_key_length = mrr_cur_range.end_key.length;
        if (first_mrr_end_key_length)
        {
          if (mrr_key_buff[1].reserve(first_mrr_end_key_length))
            DBUG_RETURN(HA_ERR_END_OF_FILE);
          mrr_key_buff[1].q_append((const char *) first_mrr_end_key,
            first_mrr_end_key_length);
          mrr_cur_range.end_key.key = (const uchar *) mrr_key_buff[1].ptr();
        }
      }
    } else {
      result_list.tmp_table_join_break_after_get_next = FALSE;
      range_res = 0;
    }

    if (
      error_num != HA_ERR_END_OF_FILE &&
      !check_error_mode(error_num)
    )
      error_num = HA_ERR_END_OF_FILE;
    if (
      error_num != HA_ERR_END_OF_FILE ||
      range_res
    )
      DBUG_RETURN(error_num);
    if (check_no_where_cond())
    {
      DBUG_RETURN(check_error_mode_eof(0));
    }
    spider_db_free_one_result_for_start_next(this);
    spider_first_split_read_param(this);
    if ((error_num = spider_set_conn_bg_param(this)))
      DBUG_RETURN(error_num);
    DBUG_PRINT("info",("spider result_list.finish_flg = FALSE"));
    result_list.finish_flg = FALSE;
    if (result_list.current)
    {
      DBUG_PRINT("info",("spider result_list.current->finish_flg = FALSE"));
      result_list.current->finish_flg = FALSE;
    }
    result_list.record_num = 0;

    if ((error_num= reset_sql_sql(SPIDER_SQL_TYPE_SELECT_SQL)))
      DBUG_RETURN(error_num);

    bool tmp_high_priority = wide_handler->high_priority;
    bool have_multi_range;
    multi_range_cnt = 0;
    error_num = 0;
    do
    {
      if (
        !have_second_range &&
        (range_res = mrr_funcs.next(mrr_iter, &mrr_second_range))
      )
      {
        have_second_range = FALSE;
        have_multi_range = FALSE;
      } else {
        have_second_range = TRUE;
        have_multi_range = TRUE;
      }
      DBUG_PRINT("info",("spider range_res5=%d", range_res));
      result_list.tmp_reuse_sql = FALSE;
      if (bka_mode &&
        have_multi_range &&
        SPIDER_TEST(mrr_cur_range.range_flag & EQ_RANGE)
      ) {
        if (
          result_list.tmp_table_join &&
          result_list.tmp_table_join_key_part_map ==
            mrr_cur_range.start_key.keypart_map
        ) {
          /* reuse tmp_sql */
          result_list.tmp_reuse_sql = TRUE;
        } else {
          /* create tmp_sql */
          result_list.tmp_table_join = TRUE;
          result_list.tmp_table_join_key_part_map =
            mrr_cur_range.start_key.keypart_map;
          if ((error_num = reset_sql_sql(
            SPIDER_SQL_TYPE_SELECT_SQL | SPIDER_SQL_TYPE_TMP_SQL)))
            DBUG_RETURN(error_num);
        }
        memset(result_list.tmp_table_join_first, 0xFF,
          share->link_bitmap_size);
      } else {
        result_list.tmp_table_join = FALSE;
      }

      if (result_list.tmp_table_join)
      {
        result_list.limit_num =
          result_list.internal_limit - result_list.record_num >=
          result_list.split_read ?
          result_list.split_read :
          result_list.internal_limit - result_list.record_num;
        if (bka_mode == 2)
        {
          if (!result_list.tmp_reuse_sql)
          {
            if ((error_num = append_union_table_and_sql_for_bka(
              &mrr_cur_range.start_key
            ))) {
              DBUG_RETURN(error_num);
            }
          } else {
            if ((error_num = reuse_union_table_and_sql_for_bka()))
            {
              DBUG_RETURN(error_num);
            }
          }
        } else {
          if (!result_list.tmp_reuse_sql)
          {
            if ((error_num = append_tmp_table_and_sql_for_bka(
              &mrr_cur_range.start_key
            ))) {
              DBUG_RETURN(error_num);
            }
          } else {
            if ((error_num = reuse_tmp_table_and_sql_for_bka()))
            {
              DBUG_RETURN(error_num);
            }
          }
        }

        do
        {
          if (
            !SPIDER_TEST(mrr_cur_range.range_flag & EQ_RANGE) ||
            result_list.tmp_table_join_key_part_map !=
              mrr_cur_range.start_key.keypart_map
          ) {
            result_list.tmp_table_join_break_after_get_next = TRUE;
            break;
          }

          multi_range_keys[multi_range_cnt] = mrr_cur_range.ptr;
          if (bka_mode == 2)
          {
            if ((error_num = spider_db_append_select(this)))
              DBUG_RETURN(error_num);
            if (multi_range_cnt == 0)
            {
              if ((error_num = append_multi_range_cnt_with_name_sql_part(
                SPIDER_SQL_TYPE_SELECT_SQL, multi_range_cnt)))
                DBUG_RETURN(error_num);
              if ((error_num = append_key_column_values_with_name_sql_part(
                &mrr_cur_range.start_key,
                SPIDER_SQL_TYPE_SELECT_SQL)))
                DBUG_RETURN(error_num);
            } else {
              if ((error_num = append_multi_range_cnt_sql_part(
                SPIDER_SQL_TYPE_SELECT_SQL, multi_range_cnt, TRUE)))
                DBUG_RETURN(error_num);
              if ((error_num = append_key_column_values_sql_part(
                &mrr_cur_range.start_key,
                SPIDER_SQL_TYPE_SELECT_SQL)))
                DBUG_RETURN(error_num);
            }
            if ((error_num = append_union_table_connector_sql_part(
              SPIDER_SQL_TYPE_SELECT_SQL)))
              DBUG_RETURN(error_num);
          } else {
            if ((error_num = append_multi_range_cnt_sql_part(
              SPIDER_SQL_TYPE_TMP_SQL, multi_range_cnt, TRUE)))
              DBUG_RETURN(error_num);
            if ((error_num = append_key_column_values_sql_part(
              &mrr_cur_range.start_key,
              SPIDER_SQL_TYPE_TMP_SQL)))
              DBUG_RETURN(error_num);

            if ((error_num =
              append_values_connector_sql_part(SPIDER_SQL_TYPE_TMP_SQL)))
              DBUG_RETURN(error_num);
          }
          multi_range_cnt++;
          if (multi_range_cnt >= (uint) result_list.multi_split_read)
            break;
          if (multi_range_cnt == 1)
          {
            if (have_multi_range)
            {
              memcpy(&mrr_cur_range, &mrr_second_range,
                sizeof(KEY_MULTI_RANGE));
              have_second_range = FALSE;
              range_res = 0;
            } else {
              range_res = 1;
            }
          } else {
            range_res = mrr_funcs.next(mrr_iter, &mrr_cur_range);
            DBUG_PRINT("info",("spider range_res6=%d", range_res));
          }
        }
        while (!range_res);
        if (bka_mode == 2)
        {
          if ((error_num = append_union_table_terminator_sql_part(
            SPIDER_SQL_TYPE_SELECT_SQL)))
            DBUG_RETURN(error_num);
        } else {
          if ((error_num =
            append_values_terminator_sql_part(SPIDER_SQL_TYPE_TMP_SQL)))
            DBUG_RETURN(error_num);
        }
        result_list.use_union = FALSE;

        if ((error_num = append_limit_sql_part(
          result_list.internal_offset,
          result_list.limit_num,
          SPIDER_SQL_TYPE_SELECT_SQL)))
        {
          DBUG_RETURN(error_num);
        }
        if (
          (error_num = append_select_lock_sql_part(
            SPIDER_SQL_TYPE_SELECT_SQL))
        ) {
          DBUG_RETURN(error_num);
        }
      } else {
        result_list.limit_num =
          result_list.internal_limit - result_list.record_num;
        if (
          (error_num = init_union_table_name_pos_sql()) ||
          (error_num =
            append_union_all_start_sql_part(SPIDER_SQL_TYPE_SELECT_SQL))
        )
          DBUG_RETURN(error_num);
        do
        {
          multi_range_keys[multi_range_cnt] = mrr_cur_range.ptr;
          if ((error_num = spider_db_append_select(this)))
            DBUG_RETURN(error_num);
          if ((error_num = append_multi_range_cnt_sql_part(
            SPIDER_SQL_TYPE_SELECT_SQL, multi_range_cnt, TRUE)))
            DBUG_RETURN(error_num);
          if (
            (error_num = spider_db_append_select_columns(this)) ||
            (error_num = set_union_table_name_pos_sql())
          )
            DBUG_RETURN(error_num);
          wide_handler->high_priority = FALSE;
          if (
            share->key_hint &&
            (error_num = append_hint_after_table_sql_part(
              SPIDER_SQL_TYPE_SELECT_SQL))
          )
            DBUG_RETURN(error_num);
          set_where_pos_sql(SPIDER_SQL_TYPE_SELECT_SQL);
          if (
            (error_num = spider_db_append_key_where(
              &mrr_cur_range.start_key,
              SPIDER_TEST(mrr_cur_range.range_flag & EQ_RANGE) ?
              NULL : &mrr_cur_range.end_key, this))
          )
            DBUG_RETURN(error_num);
          if (result_list.direct_order_limit)
          {
            if ((error_num =
              append_key_order_for_direct_order_limit_with_alias_sql_part(
                NULL, 0, SPIDER_SQL_TYPE_SELECT_SQL)))
              DBUG_RETURN(error_num);
          } else {
            if ((error_num = append_key_order_with_alias_sql_part(
              NULL, 0, SPIDER_SQL_TYPE_SELECT_SQL)))
              DBUG_RETURN(error_num);
          }
          if ((error_num = append_limit_sql_part(
            0,
            result_list.internal_offset + result_list.limit_num,
            SPIDER_SQL_TYPE_SELECT_SQL)))
          {
            DBUG_RETURN(error_num);
          }
          if ((error_num = append_select_lock_sql_part(
            SPIDER_SQL_TYPE_SELECT_SQL)))
            DBUG_RETURN(error_num);
          if ((error_num =
            append_union_all_sql_part(SPIDER_SQL_TYPE_SELECT_SQL)))
            DBUG_RETURN(error_num);
          multi_range_cnt++;
          if (multi_range_cnt >= (uint) result_list.multi_split_read)
            break;
          if (multi_range_cnt == 1)
          {
            if (have_multi_range)
            {
              memcpy(&mrr_cur_range, &mrr_second_range,
                sizeof(KEY_MULTI_RANGE));
              have_second_range = FALSE;
              range_res = 0;
            } else {
              range_res = 1;
            }
          } else {
            range_res = mrr_funcs.next(mrr_iter, &mrr_cur_range);
            DBUG_PRINT("info",("spider range_res7=%d", range_res));
          }
        }
        while (!range_res);
        wide_handler->high_priority = tmp_high_priority;
        if ((error_num =
          append_union_all_end_sql_part(SPIDER_SQL_TYPE_SELECT_SQL)))
          DBUG_RETURN(error_num);
        result_list.use_union = TRUE;

        bool direct_aggregate_backup = result_list.direct_aggregate;
        result_list.direct_aggregate = FALSE;
        if (result_list.direct_order_limit)
        {
          if ((error_num =
            append_key_order_for_direct_order_limit_with_alias_sql_part(
              NULL, 0, SPIDER_SQL_TYPE_SELECT_SQL)))
            DBUG_RETURN(error_num);
        } else {
          if ((error_num = append_key_order_with_alias_sql_part(
            NULL, 0, SPIDER_SQL_TYPE_SELECT_SQL)))
            DBUG_RETURN(error_num);
        }
        result_list.direct_aggregate = direct_aggregate_backup;
        if ((error_num = append_limit_sql_part(
          result_list.internal_offset,
          result_list.limit_num,
          SPIDER_SQL_TYPE_SELECT_SQL)))
        {
          DBUG_RETURN(error_num);
        }
      }

      int roop_start, roop_end, roop_count, link_ok;
      spider_prep_loop(this, &roop_start, &roop_end, &link_ok);
      for (roop_count = roop_start; roop_count < roop_end;
        roop_count = spider_conn_link_idx_next(share->link_statuses,
          conn_link_idx, roop_count, share->link_count,
          SPIDER_LINK_STATUS_RECOVERY)
      ) {
        if (result_list.bgs_phase > 0)
        {
          if ((error_num = spider_check_and_init_casual_read(
            wide_handler->trx->thd, this,
            roop_count)))
            DBUG_RETURN(error_num);
          if ((error_num = spider_bg_conn_search(this, roop_count, roop_start,
            TRUE, FALSE, (roop_count != link_ok))))
          {
            if (
              error_num != HA_ERR_END_OF_FILE
            ) {
              error_num= spider_maybe_ping_1(this, roop_count, error_num);
            }
            break;
          }
        } else {
          ulong sql_type;
          conn= conns[roop_count];
          sql_type= SPIDER_SQL_TYPE_SELECT_SQL | SPIDER_SQL_TYPE_TMP_SQL;
          spider_db_handler *dbton_hdl = dbton_handler[conn->dbton_id];
          if ((error_num =
            dbton_hdl->set_sql_for_exec(sql_type, roop_count)))
          {
            DBUG_RETURN(error_num);
          }
          sql_type &= ~SPIDER_SQL_TYPE_TMP_SQL;
          DBUG_PRINT("info",("spider sql_type=%lu", sql_type));
            spider_lock_before_query(conn, &need_mons[roop_count]);
            if ((error_num = spider_db_set_names(this, conn,
              roop_count)))
            {
              spider_unlock_after_query(conn, 0);
              error_num= spider_maybe_ping_1(this, roop_count, error_num);
              break;
            }
            if (
              result_list.tmp_table_join && bka_mode != 2 &&
              spider_bit_is_set(result_list.tmp_table_join_first, roop_count)
            ) {
              spider_clear_bit(result_list.tmp_table_join_first, roop_count);
              spider_set_bit(result_list.tmp_table_created, roop_count);
              result_list.tmp_tables_created = TRUE;
              spider_conn_set_timeout_from_share(conn, roop_count,
                wide_handler->trx->thd, share);
              if (dbton_hdl->execute_sql(
                SPIDER_SQL_TYPE_TMP_SQL,
                conn,
                -1,
                &need_mons[roop_count])
              ) {
                error_num= spider_unlock_after_query_1(conn);
                error_num= spider_maybe_ping_1(this, roop_count, error_num);
                break;
              }
              spider_db_discard_multiple_result(this, roop_count, conn);
            }
            spider_conn_set_timeout_from_share(conn, roop_count,
              wide_handler->trx->thd, share);
            if (dbton_hdl->execute_sql(
              sql_type,
              conn,
              result_list.quick_mode,
              &need_mons[roop_count])
            ) {
              error_num= spider_unlock_after_query_1(conn);
              error_num= spider_maybe_ping_1(this, roop_count, error_num);
              break;
            }
            connection_ids[roop_count] = conn->connection_id;
            if (roop_count == link_ok)
            {
              if ((error_num = spider_unlock_after_query_2(conn, this, roop_count, table)))
              {
                if (
                  error_num != HA_ERR_END_OF_FILE
                ) {
                  error_num= spider_maybe_ping_1(this, search_link_idx, error_num);
                }
                break;
              }
              result_link_idx = link_ok;
            } else {
              spider_db_discard_result(this, roop_count, conn);
              spider_unlock_after_query(conn, 0);
            }
        }
      }
      if (error_num)
      {
        if (
          error_num != HA_ERR_END_OF_FILE &&
          !check_error_mode(error_num)
        )
          error_num = HA_ERR_END_OF_FILE;
        if (error_num == HA_ERR_END_OF_FILE)
        {
          if (multi_range_cnt >= (uint) result_list.multi_split_read)
          {
            range_res = mrr_funcs.next(mrr_iter, &mrr_cur_range);
            DBUG_PRINT("info",("spider range_res8=%d", range_res));
          }
          if (
            range_res
          ) {
            table->status = STATUS_NOT_FOUND;
            DBUG_RETURN(error_num);
          }

          DBUG_PRINT("info",("spider result_list.finish_flg = FALSE"));
          result_list.finish_flg = FALSE;
          result_list.record_num = 0;
          if (result_list.current)
          {
            DBUG_PRINT("info",
              ("spider result_list.current->finish_flg = FALSE"));
            result_list.current->finish_flg = FALSE;
            spider_db_free_one_result(&result_list,
              (SPIDER_RESULT *) result_list.current);
            if (result_list.current == result_list.first)
              result_list.current = NULL;
            else
              result_list.current = result_list.current->prev;
          }
          error_num = 0;
        } else
          DBUG_RETURN(error_num);
      } else {
        if (!(error_num = spider_db_fetch(table->record[0], this, table)))
        {
          *range_info = multi_range_keys[multi_range_hit_point];
          DBUG_RETURN(0);
        }
        if (
          error_num != HA_ERR_END_OF_FILE &&
          !check_error_mode(error_num)
        )
          error_num = HA_ERR_END_OF_FILE;
        if (error_num == HA_ERR_END_OF_FILE)
        {
          if (multi_range_cnt >= (uint) result_list.multi_split_read)
          {
            range_res = mrr_funcs.next(mrr_iter, &mrr_cur_range);
            DBUG_PRINT("info",("spider range_res9=%d", range_res));
          }
          if (
            range_res
          ) {
            table->status = STATUS_NOT_FOUND;
            DBUG_RETURN(error_num);
          }

          DBUG_PRINT("info",("spider result_list.finish_flg = FALSE"));
          result_list.finish_flg = FALSE;
          result_list.record_num = 0;
          if (result_list.current)
          {
            DBUG_PRINT("info",
              ("spider result_list.current->finish_flg = FALSE"));
            result_list.current->finish_flg = FALSE;
            spider_db_free_one_result(&result_list,
              (SPIDER_RESULT *) result_list.current);
            if (result_list.current == result_list.first)
              result_list.current = NULL;
            else
              result_list.current = result_list.current->prev;
          }
          error_num = 0;
        } else
          DBUG_RETURN(error_num);
      }
      if (check_no_where_cond())
      {
        DBUG_RETURN(check_error_mode_eof(0));
      }
      multi_range_cnt = 0;
      if ((error_num= reset_sql_sql(SPIDER_SQL_TYPE_SELECT_SQL)))
        DBUG_RETURN(error_num);
    } while (!error_num);
  }
  DBUG_RETURN(0);
}

int ha_spider::rnd_init(
  bool scan
) {
  int error_num;
  DBUG_ENTER("ha_spider::rnd_init");
  DBUG_PRINT("info",("spider this=%p", this));
  DBUG_PRINT("info",("spider scan=%s", scan ? "TRUE" : "FALSE"));
  if (!dml_inited)
  {
    if (unlikely((error_num = dml_init())))
    {
      DBUG_RETURN(error_num);
    }
  }
  pushed_pos = NULL;
/*
  if (wide_handler->external_lock_type == F_WRLCK)
    check_and_start_bulk_update(SPD_BU_START_BY_INDEX_OR_RND_INIT);
*/
  rnd_scan_and_first = scan;
  if (
    scan &&
    wide_handler->sql_command != SQLCOM_ALTER_TABLE
  ) {
    spider_set_result_list_param(this);
    pk_update = FALSE;
    if (
      result_list.current &&
      !result_list.low_mem_read &&
      prev_index_rnd_init == SPD_RND
    ) {
      result_list.current = result_list.first;
      spider_db_set_pos_to_first_row(&result_list);
      rnd_scan_and_first = FALSE;
    } else {
      spider_db_free_one_result_for_start_next(this);
      if (
        result_list.current &&
        result_list.low_mem_read
      ) {
        int roop_start, roop_end, roop_count, tmp_lock_mode;
        tmp_lock_mode = spider_conn_lock_mode(this);
        if (tmp_lock_mode)
        {
          /* "for update" or "lock in share mode" */
          roop_start = spider_conn_link_idx_next(share->link_statuses,
            conn_link_idx, -1, share->link_count,
            SPIDER_LINK_STATUS_RECOVERY);
          roop_end = share->link_count;
        } else {
          roop_start = search_link_idx;
          roop_end = search_link_idx + 1;
        }
        for (roop_count = roop_start; roop_count < roop_end;
          roop_count = spider_conn_link_idx_next(share->link_statuses,
            conn_link_idx, roop_count, share->link_count,
            SPIDER_LINK_STATUS_RECOVERY)
        ) {
          if (conns[roop_count] && result_list.bgs_working)
            spider_bg_conn_break(conns[roop_count], this);
          if (quick_targets[roop_count])
          {
            spider_db_free_one_quick_result(
              (SPIDER_RESULT *) result_list.current);
            DBUG_ASSERT(quick_targets[roop_count] ==
              conns[roop_count]->quick_target);
            DBUG_PRINT("info", ("spider conn[%p]->quick_target=NULL",
              conns[roop_count]));
            conns[roop_count]->quick_target = NULL;
            quick_targets[roop_count] = NULL;
          }
        }
        result_list.record_num = 0;
        DBUG_PRINT("info",("spider result_list.finish_flg = FALSE"));
        result_list.finish_flg = FALSE;
        result_list.quick_phase = 0;
        result_list.bgs_phase = 0;
      }

      mrr_with_cnt = FALSE;
      use_spatial_index = FALSE;

      if (
        wide_handler->update_request &&
        share->have_recovery_link &&
        wide_handler->external_lock_type == F_WRLCK &&
        (pk_update = spider_check_pk_update(table))
      ) {
        bitmap_set_all(table->read_set);
        if (is_clone)
          memset(wide_handler->searched_bitmap, 0xFF,
            my_bitmap_buffer_size(table->read_set));
      }

      set_select_column_mode();
      result_list.keyread = FALSE;

      init_rnd_handler = FALSE;
      if ((error_num= reset_sql_sql(SPIDER_SQL_TYPE_SELECT_SQL)))
        DBUG_RETURN(error_num);
      result_list.check_direct_order_limit = FALSE;
    }
  }
  prev_index_rnd_init = SPD_RND;
  DBUG_RETURN(0);
}


int ha_spider::rnd_end()
{
/*
  int error_num;
  backup_error_status();
*/
  DBUG_ENTER("ha_spider::rnd_end");
  DBUG_PRINT("info",("spider this=%p", this));
/*
#ifdef INFO_KIND_FORCE_LIMIT_BEGIN
  info_limit = 9223372036854775807LL;
#endif
  if (
    (error_num = check_and_end_bulk_update(
      SPD_BU_START_BY_INDEX_OR_RND_INIT)) ||
    (error_num = spider_trx_check_link_idx_failed(this))
  )
    DBUG_RETURN(check_error_mode(error_num));
*/
  DBUG_RETURN(0);
}


int ha_spider::rnd_next_internal(
  uchar *buf
) {
  int error_num;
  ha_spider *direct_limit_offset_spider =
    (ha_spider *) partition_handler->owner;
  backup_error_status();
  DBUG_ENTER("ha_spider::rnd_next_internal");
  DBUG_PRINT("info",("spider this=%p", this));
  if (wide_handler->trx->thd->killed)
  {
    my_error(ER_QUERY_INTERRUPTED, MYF(0));
    DBUG_RETURN(ER_QUERY_INTERRUPTED);
  }
  /* do not copy table data at alter table */
  if (wide_handler->sql_command == SQLCOM_ALTER_TABLE)
    DBUG_RETURN(HA_ERR_END_OF_FILE);
  do_direct_update = FALSE;

  if (rnd_scan_and_first)
  {
    if ((error_num = spider_set_conn_bg_param(this)))
      DBUG_RETURN(error_num);
    check_direct_order_limit();
    check_select_column(TRUE);

    if (this->result_list.direct_limit_offset)
    {
      if (direct_limit_offset_spider->direct_select_limit == 0)
      { // mean has got all result
        DBUG_RETURN(check_error_mode_eof(HA_ERR_END_OF_FILE));
      }
      if (
        partition_handler->handlers &&
        direct_limit_offset_spider->direct_current_offset > 0
      ) {
        longlong table_count = this->records();
        DBUG_PRINT("info",("spider table_count=%lld", table_count));
        if (table_count <= direct_limit_offset_spider->direct_current_offset)
        {
          // skip this spider(partition)
          direct_limit_offset_spider->direct_current_offset -= table_count;
          DBUG_PRINT("info",("spider direct_current_offset=%lld",
            direct_limit_offset_spider->direct_current_offset));
          DBUG_RETURN(check_error_mode_eof(HA_ERR_END_OF_FILE));
        }
      }

      // make the offset/limit statement
      DBUG_PRINT("info",("spider direct_current_offset=%lld",
        direct_limit_offset_spider->direct_current_offset));
      result_list.internal_offset = direct_limit_offset_spider->direct_current_offset;
      DBUG_PRINT("info",("spider direct_select_limit=%lld",
        direct_limit_offset_spider->direct_select_limit));
      result_list.internal_limit = direct_limit_offset_spider->direct_select_limit;
      result_list.split_read = direct_limit_offset_spider->direct_select_limit;

      // start with this spider(partition)
      direct_limit_offset_spider->direct_current_offset = 0;
    }

    DBUG_PRINT("info",("spider result_list.finish_flg = FALSE"));
    result_list.finish_flg = FALSE;
    result_list.record_num = 0;
    if (
      (error_num = spider_db_append_select(this)) ||
      (error_num = spider_db_append_select_columns(this))
    )
      DBUG_RETURN(error_num);
    set_where_pos_sql(SPIDER_SQL_TYPE_SELECT_SQL);

    /* append condition pushdown */
    if (spider_db_append_condition(this, NULL, 0, FALSE))
      DBUG_RETURN(HA_ERR_OUT_OF_MEM);

    set_order_pos_sql(SPIDER_SQL_TYPE_SELECT_SQL);
    if (result_list.direct_order_limit)
    {
      if ((error_num =
        append_key_order_for_direct_order_limit_with_alias_sql_part(
          NULL, 0, SPIDER_SQL_TYPE_SELECT_SQL)))
        DBUG_RETURN(error_num);
    }
    else if (result_list.direct_aggregate)
    {
      if ((error_num =
        append_group_by_sql_part(NULL, 0, SPIDER_SQL_TYPE_SELECT_SQL)))
        DBUG_RETURN(error_num);
    }
    result_list.desc_flg = FALSE;
    result_list.sorted = FALSE;
    result_list.key_info = NULL;
    result_list.limit_num =
      result_list.internal_limit >= result_list.split_read ?
      result_list.split_read : result_list.internal_limit;
    {
      if ((error_num = append_limit_sql_part(
        result_list.internal_offset,
        result_list.limit_num,
        SPIDER_SQL_TYPE_SELECT_SQL)))
      {
        DBUG_RETURN(error_num);
      }
      if (
        (error_num = append_select_lock_sql_part(
          SPIDER_SQL_TYPE_SELECT_SQL))
      ) {
        DBUG_RETURN(error_num);
      }
    }

    int roop_start, roop_end, roop_count, link_ok;
    spider_prep_loop(this, &roop_start, &roop_end, &link_ok);
    for (roop_count = roop_start; roop_count < roop_end;
      roop_count = spider_conn_link_idx_next(share->link_statuses,
        conn_link_idx, roop_count, share->link_count,
        SPIDER_LINK_STATUS_RECOVERY)
    ) {
    if (result_list.bgs_phase > 0)
    {
      if (spider_start_bg(this, roop_count, roop_start, link_ok, &error_num))
        DBUG_RETURN(error_num);
    } else {
      if (spider_send_query(this, table, roop_count, link_ok, &error_num))
        DBUG_RETURN(error_num);
      }
    }
    rnd_scan_and_first = FALSE;

    if (this->result_list.direct_limit_offset)
    {
      if (buf && (error_num = spider_db_seek_next(buf, this, search_link_idx,
        table)))
        DBUG_RETURN(check_error_mode_eof(error_num));
      DBUG_RETURN(0);
    }
  }

  if (
    result_list.direct_limit_offset &&
    direct_limit_offset_spider->direct_select_offset > 0
  ) {
    // limit-- for each got row
    direct_limit_offset_spider->direct_select_offset--;
    DBUG_RETURN(0);
  }

  if (buf && (error_num = spider_db_seek_next(buf, this, search_link_idx,
    table)))
    DBUG_RETURN(check_error_mode_eof(error_num));
  DBUG_RETURN(0);
}

int ha_spider::pre_rnd_next(
  bool use_parallel
) {
  DBUG_ENTER("ha_spider::pre_rnd_next");
  DBUG_PRINT("info",("spider this=%p", this));
  check_pre_call(use_parallel);
  if (use_pre_call)
  {
    store_error_num =
      rnd_next_internal(NULL);
    DBUG_RETURN(store_error_num);
  }
  DBUG_RETURN(0);
}

int ha_spider::rnd_next(
  uchar *buf
) {
  int error_num;
  DBUG_ENTER("ha_spider::rnd_next");
  DBUG_PRINT("info",("spider this=%p", this));
  if (use_pre_call)
  {
    if (store_error_num)
    {
      if (store_error_num == HA_ERR_END_OF_FILE)
        table->status = STATUS_NOT_FOUND;
      DBUG_RETURN(store_error_num);
    }
    if ((error_num = spider_bg_all_conn_pre_next(this, search_link_idx)))
      DBUG_RETURN(error_num);
    use_pre_call = FALSE;
  }
  if ((error_num= spider_check_trx_and_get_conn(ha_thd(), this)))
    DBUG_RETURN(error_num);
  DBUG_RETURN(rnd_next_internal(buf));
}

void ha_spider::position(
  const uchar *record
) {
  DBUG_ENTER("ha_spider::position");
  DBUG_PRINT("info",("spider this=%p", this));
  if (pushed_pos)
  {
    DBUG_PRINT("info",("spider pushed_pos=%p", pushed_pos));
    memcpy(ref, pushed_pos, ref_length);
    DBUG_VOID_RETURN;
  }
  if (pt_clone_last_searcher)
  {
    /* sercher is cloned handler */
    DBUG_PRINT("info",("spider cloned handler access"));
    pt_clone_last_searcher->position(record);
    memcpy(ref, pt_clone_last_searcher->ref, ref_length);
  } else {
    if (is_clone)
    {
      DBUG_PRINT("info",("spider set pt_clone_last_searcher (NULL) to %p",
        pt_clone_source_handler));
      pt_clone_source_handler->pt_clone_last_searcher = NULL;
    }
    memset(ref, '0', sizeof(SPIDER_POSITION));
    DBUG_PRINT("info",("spider self position"));
    DBUG_PRINT("info",
      ("spider current_row_num=%lld", result_list.current_row_num));
    if (!wide_handler->position_bitmap_init)
    {
      if (select_column_mode)
      {
        spider_db_handler *dbton_hdl =
          dbton_handler[result_list.current->dbton_id];
        dbton_hdl->copy_minimum_select_bitmap(wide_handler->position_bitmap);
      }
      wide_handler->position_bitmap_init = TRUE;
    }
    spider_db_create_position(this, (SPIDER_POSITION *) ref);
  }
  DBUG_VOID_RETURN;
}

int ha_spider::rnd_pos(
  uchar *buf,
  uchar *pos
) {
  DBUG_ENTER("ha_spider::rnd_pos");
  DBUG_PRINT("info",("spider this=%p", this));
#ifndef DBUG_OFF
  for (uint roop_count = 0; roop_count < ((table->s->fields + 7) / 8);
    roop_count++)
  {
    DBUG_PRINT("info",("spider roop_count=%d", roop_count));
    DBUG_PRINT("info",("spider read_set=%d",
      ((uchar *) table->read_set->bitmap)[roop_count]));
  }
#endif
  if (wide_handler->trx->thd->killed)
  {
    my_error(ER_QUERY_INTERRUPTED, MYF(0));
    DBUG_RETURN(ER_QUERY_INTERRUPTED);
  }
  DBUG_PRINT("info",("spider pos=%p", pos));
  DBUG_PRINT("info",("spider buf=%p", buf));
  pushed_pos_buf = *((SPIDER_POSITION *) pos);
  pushed_pos = &pushed_pos_buf;
  DBUG_RETURN(spider_db_seek_tmp(buf, &pushed_pos_buf, this, table));
}

int ha_spider::cmp_ref(
  const uchar *ref1,
  const uchar *ref2
) {
  int ret = 0;
  DBUG_ENTER("ha_spider::cmp_ref");
  DBUG_PRINT("info",("spider this=%p", this));
  DBUG_PRINT("info",("spider ref1=%p", ref1));
  DBUG_PRINT("info",("spider ref2=%p", ref2));
  result_list.in_cmp_ref = TRUE;
  if (table_share->primary_key < MAX_KEY)
  {
    uchar table_key[MAX_KEY_LENGTH];
    KEY *key_info = &table->key_info[table_share->primary_key];
    DBUG_PRINT("info",("spider cmp by primary key"));
    rnd_pos(table->record[0], (uchar *) ref2);
    key_copy(
      table_key,
      table->record[0],
      key_info,
      key_info->key_length);
    rnd_pos(table->record[0], (uchar *) ref1);
    ret = key_cmp(key_info->key_part, table_key, key_info->key_length);
  } else {
    Field **field;
    my_ptrdiff_t ptr_diff = PTR_BYTE_DIFF(table->record[1], table->record[0]);
    DBUG_PRINT("info",("spider cmp by all rows"));
    rnd_pos(table->record[1], (uchar *) ref2);
    rnd_pos(table->record[0], (uchar *) ref1);
    for (
      field = table->field;
      *field;
      field++
    ) {
      if ((ret = (*field)->cmp_binary_offset((uint) ptr_diff)))
      {
        DBUG_PRINT("info",("spider different at %s",
          SPIDER_field_name_str(*field)));
        break;
      }
    }
  }
  result_list.in_cmp_ref = FALSE;
  DBUG_PRINT("info",("spider ret=%d", ret));
  DBUG_RETURN(ret);
}

float spider_ft_find_relevance(
  FT_INFO *handler,
  uchar *record,
  uint length
) {
  DBUG_ENTER("spider_ft_find_relevance");
  st_spider_ft_info *info = (st_spider_ft_info*) handler;
  DBUG_PRINT("info",("spider info=%p", info));
  DBUG_PRINT("info",("spider score=%f", info->score));
  DBUG_RETURN(info->score);
}

float spider_ft_get_relevance(
  FT_INFO *handler
) {
  DBUG_ENTER("spider_ft_get_relevance");
  st_spider_ft_info *info = (st_spider_ft_info*) handler;
  DBUG_PRINT("info",("spider info=%p", info));
  DBUG_PRINT("info",("spider score=%f", info->score));
  DBUG_RETURN(info->score);
}

void spider_ft_close_search(
  FT_INFO *handler
) {
  DBUG_ENTER("spider_ft_close_search");
  DBUG_VOID_RETURN;
}

_ft_vft spider_ft_vft = {
  NULL, // spider_ft_read_next
  spider_ft_find_relevance,
  spider_ft_close_search,
  spider_ft_get_relevance,
  NULL // spider_ft_reinit_search
};

int ha_spider::ft_init()
{
  int error_num;
  DBUG_ENTER("ha_spider::ft_init");
  DBUG_PRINT("info",("spider this=%p", this));
  if (store_error_num)
    DBUG_RETURN(store_error_num);
  if (active_index == MAX_KEY && inited == NONE)
  {
    st_spider_ft_info  *ft_info = ft_first;
    ft_init_without_index_init = TRUE;
    ft_init_idx = MAX_KEY;
    while (TRUE)
    {
      if (ft_info->used_in_where)
      {
        ft_init_idx = ft_info->inx;
        if ((error_num = index_init(ft_init_idx, FALSE)))
          DBUG_RETURN(error_num);
        active_index = MAX_KEY;
        break;
      }
      if (ft_info == ft_current)
        break;
      ft_info = ft_info->next;
    }
    if (ft_init_idx == MAX_KEY)
    {
      if ((error_num = rnd_init(TRUE)))
        DBUG_RETURN(error_num);
    }
  } else {
    ft_init_idx = active_index;
    ft_init_without_index_init = FALSE;
  }

  ft_init_and_first = TRUE;

  DBUG_RETURN(0);
}

void ha_spider::ft_end()
{
  DBUG_ENTER("ha_spider::ft_end");
  DBUG_PRINT("info",("spider this=%p", this));
  if (ft_init_without_index_init)
  {
    if (ft_init_idx == MAX_KEY)
      store_error_num = rnd_end();
    else
      store_error_num = index_end();
  }
  ft_init_without_index_init = FALSE;
  handler::ft_end();
  DBUG_VOID_RETURN;
}

FT_INFO *ha_spider::ft_init_ext(
  uint flags,
  uint inx,
  String *key
) {
  st_spider_ft_info *tmp_ft_info;
  backup_error_status();
  DBUG_ENTER("ha_spider::ft_init_ext");
  DBUG_PRINT("info",("spider this=%p", this));
  DBUG_PRINT("info",("spider flags=%u", flags));
  DBUG_PRINT("info",("spider inx=%u", inx));
  DBUG_PRINT("info",("spider key=%s", key->c_ptr_safe()));
  if (inx == NO_SUCH_KEY)
  {
    my_error(ER_FT_MATCHING_KEY_NOT_FOUND, MYF(0));
    DBUG_RETURN(NULL);
  }

  tmp_ft_info = ft_current;
  if (ft_current)
    ft_current = ft_current->next;
  else {
    ft_current = ft_first;
    set_ft_discard_bitmap();
  }

  if (!ft_current)
  {
    if (!(ft_current = (st_spider_ft_info *)
      spider_malloc(spider_current_trx, SPD_MID_HA_SPIDER_FT_INIT_EXT_1, sizeof(st_spider_ft_info),
        MYF(MY_WME | MY_ZEROFILL))))
    {
      my_error(HA_ERR_OUT_OF_MEM, MYF(0));
      DBUG_RETURN(NULL);
    }
    if (tmp_ft_info)
      tmp_ft_info->next = ft_current;
    else
      ft_first = ft_current;
  }

  ft_current->please = &spider_ft_vft;
  ft_current->file = this;
  ft_current->used_in_where = (flags & FT_SORTED);
  ft_current->target = ft_count;
  ft_current->flags = flags;
  ft_current->inx = inx;
  ft_current->key = key;

  ft_count++;
  DBUG_RETURN((FT_INFO *) ft_current);
}

int ha_spider::ft_read_internal(
  uchar *buf
) {
  int error_num;
  backup_error_status();
  DBUG_ENTER("ha_spider::ft_read_internal");
  DBUG_PRINT("info",("spider this=%p", this));
  if (wide_handler->trx->thd->killed)
  {
    my_error(ER_QUERY_INTERRUPTED, MYF(0));
    DBUG_RETURN(ER_QUERY_INTERRUPTED);
  }
  if (ft_init_and_first)
  {
    ft_init_and_first = FALSE;
    spider_db_free_one_result_for_start_next(this);
    check_direct_order_limit();
    if ((error_num = spider_set_conn_bg_param(this)))
      DBUG_RETURN(error_num);
    check_select_column(FALSE);
    DBUG_PRINT("info",("spider result_list.finish_flg = FALSE"));
    result_list.finish_flg = FALSE;
    result_list.record_num = 0;
    if (wide_handler->keyread)
      result_list.keyread = TRUE;
    else
      result_list.keyread = FALSE;
    if (
      (error_num = spider_db_append_select(this)) ||
      (error_num = spider_db_append_select_columns(this))
    )
      DBUG_RETURN(error_num);
    uint tmp_active_index = active_index;
    active_index = ft_init_idx;
    if (
      ft_init_idx < MAX_KEY &&
      share->key_hint &&
      (error_num =
        append_hint_after_table_sql_part(SPIDER_SQL_TYPE_SELECT_SQL))
    ) {
      active_index = tmp_active_index;
      DBUG_RETURN(error_num);
    }
    active_index = tmp_active_index;
    set_where_pos_sql(SPIDER_SQL_TYPE_SELECT_SQL);
    result_list.desc_flg = FALSE;
    result_list.sorted = TRUE;
    if (ft_init_idx == MAX_KEY)
      result_list.key_info = NULL;
    else
      result_list.key_info = &table->key_info[ft_init_idx];
    result_list.key_order = 0;
    result_list.limit_num =
      result_list.internal_limit >= result_list.split_read ?
      result_list.split_read : result_list.internal_limit;
    if ((error_num = spider_db_append_match_where(this)))
      DBUG_RETURN(error_num);
    if (result_list.direct_order_limit)
    {
      if ((error_num =
        append_key_order_for_direct_order_limit_with_alias_sql_part(NULL, 0,
          SPIDER_SQL_TYPE_SELECT_SQL)))
        DBUG_RETURN(error_num);
    }
    else if (result_list.direct_aggregate)
    {
      if ((error_num =
        append_group_by_sql_part(NULL, 0, SPIDER_SQL_TYPE_SELECT_SQL)))
        DBUG_RETURN(error_num);
    }
    {
      if ((error_num = append_limit_sql_part(
        result_list.internal_offset,
        result_list.limit_num,
        SPIDER_SQL_TYPE_SELECT_SQL)))
      {
        DBUG_RETURN(error_num);
      }
      if (
        (error_num = append_select_lock_sql_part(
          SPIDER_SQL_TYPE_SELECT_SQL))
      ) {
        DBUG_RETURN(error_num);
      }
    }

    int roop_start, roop_end, roop_count, link_ok;
    spider_prep_loop(this, &roop_start, &roop_end, &link_ok);
    for (roop_count = roop_start; roop_count < roop_end;
      roop_count = spider_conn_link_idx_next(share->link_statuses,
        conn_link_idx, roop_count, share->link_count,
        SPIDER_LINK_STATUS_RECOVERY)
    ) {
    if (result_list.bgs_phase > 0)
    {
      if (spider_start_bg(this, roop_count, roop_start, link_ok, &error_num))
        DBUG_RETURN(error_num);
    } else {
      if (spider_send_query(this, table, roop_count, link_ok, &error_num))
        DBUG_RETURN(error_num);
      }
    }
  }

  if (is_clone)
  {
    DBUG_PRINT("info",("spider set pt_clone_last_searcher to %p",
      pt_clone_source_handler));
    pt_clone_source_handler->pt_clone_last_searcher = this;
  }
  if (buf && (error_num = spider_db_seek_next(buf, this, search_link_idx,
    table)))
    DBUG_RETURN(check_error_mode_eof(error_num));
  DBUG_RETURN(0);
}

int ha_spider::pre_ft_read(
  bool use_parallel
) {
  DBUG_ENTER("ha_spider::pre_ft_read");
  DBUG_PRINT("info",("spider this=%p", this));
  check_pre_call(use_parallel);
  if (use_pre_call)
  {
    store_error_num =
      ft_read_internal(NULL);
    DBUG_RETURN(store_error_num);
  }
  DBUG_RETURN(0);
}

int ha_spider::ft_read(
  uchar *buf
) {
  int error_num;
  DBUG_ENTER("ha_spider::ft_read");
  DBUG_PRINT("info",("spider this=%p", this));
  if (use_pre_call)
  {
    if (store_error_num)
    {
      if (store_error_num == HA_ERR_END_OF_FILE)
        table->status = STATUS_NOT_FOUND;
      DBUG_RETURN(store_error_num);
    }
    if ((error_num = spider_bg_all_conn_pre_next(this, search_link_idx)))
      DBUG_RETURN(error_num);
    use_pre_call = FALSE;
  }
  DBUG_RETURN(ft_read_internal(buf));
}

int ha_spider::info(
  uint flag
) {
  int error_num;
  THD *thd = ha_thd();
  double sts_interval = spider_param_sts_interval(thd, share->sts_interval);
  int sts_mode = spider_param_sts_mode(thd, share->sts_mode);
  int sts_sync = spider_param_sts_sync(thd, share->sts_sync);
  int sts_bg_mode = spider_param_sts_bg_mode(thd, share->sts_bg_mode);
  SPIDER_INIT_ERROR_TABLE *spider_init_error_table = NULL;
  set_error_mode();
  backup_error_status();
  DBUG_ENTER("ha_spider::info");
  DBUG_PRINT("info",("spider this=%p", this));
  DBUG_PRINT("info",("spider flag=%x", flag));
  auto_inc_temporary = FALSE;
  wide_handler->sql_command = thd_sql_command(thd);
    if (flag & HA_STATUS_AUTO)
    {
      if (share->lgtm_tblhnd_share->auto_increment_value)
        stats.auto_increment_value =
          share->lgtm_tblhnd_share->auto_increment_value;
      else {
        stats.auto_increment_value = 1;
        auto_inc_temporary = TRUE;
      }
    }
    if (
      wide_handler->sql_command == SQLCOM_DROP_TABLE ||
      wide_handler->sql_command == SQLCOM_ALTER_TABLE
    )
      DBUG_RETURN(0);

  if (flag &
    (HA_STATUS_TIME | HA_STATUS_CONST | HA_STATUS_VARIABLE | HA_STATUS_AUTO))
  {
    time_t tmp_time = (time_t) time((time_t*) 0);
    DBUG_PRINT("info",
      ("spider difftime=%f", difftime(tmp_time, share->sts_get_time)));
    DBUG_PRINT("info",
      ("spider sts_interval=%f", sts_interval));
    int tmp_auto_increment_mode = 0;
    if (flag & HA_STATUS_AUTO)
    {
      tmp_auto_increment_mode = spider_param_auto_increment_mode(thd,
        share->auto_increment_mode);
      info_auto_called = TRUE;
    }
    if (!share->sts_init)
    {
      pthread_mutex_lock(&share->sts_mutex);
      if (share->sts_init)
        pthread_mutex_unlock(&share->sts_mutex);
      else {
        if ((spider_init_error_table =
          spider_get_init_error_table(wide_handler->trx, share, FALSE)))
        {
          DBUG_PRINT("info",("spider diff=%f",
            difftime(tmp_time, spider_init_error_table->init_error_time)));
          if (difftime(tmp_time,
            spider_init_error_table->init_error_time) <
            spider_param_table_init_error_interval())
          {
            pthread_mutex_unlock(&share->sts_mutex);
            if (wide_handler->sql_command == SQLCOM_SHOW_CREATE ||
                wide_handler->sql_command == SQLCOM_SHOW_FIELDS)
            {
              if (thd->is_error())
              {
                DBUG_PRINT("info", ("spider clear_error"));
                thd->clear_error();
              }
              DBUG_RETURN(0);
            }
            if (spider_init_error_table->init_error_with_message)
              my_message(spider_init_error_table->init_error,
                spider_init_error_table->init_error_msg, MYF(0));
            DBUG_RETURN(check_error_mode(spider_init_error_table->init_error));
          }
        }
        pthread_mutex_unlock(&share->sts_mutex);
        sts_interval = 0;
        if (tmp_auto_increment_mode == 1)
          sts_sync = 0;
      }
    }
    if (flag & HA_STATUS_AUTO)
    {
      if (
        share->wide_share &&
        tmp_auto_increment_mode == 1 &&
        !share->lgtm_tblhnd_share->auto_increment_init
      ) {
        sts_interval = 0;
        sts_sync = 0;
      }
    }
    if (difftime(tmp_time, share->sts_get_time) >= sts_interval)
    {
      if (
        sts_interval == 0 ||
        !pthread_mutex_trylock(&share->sts_mutex)
      ) {
        if (sts_interval == 0 || sts_bg_mode == 0)
        {
          if (sts_interval == 0)
            pthread_mutex_lock(&share->sts_mutex);
          if (difftime(tmp_time, share->sts_get_time) >= sts_interval)
          {
            if ((error_num= spider_check_trx_and_get_conn(ha_thd(), this)))
            {
              pthread_mutex_unlock(&share->sts_mutex);
              if (!share->sts_init)
              {
                if (
                  spider_init_error_table ||
                  (spider_init_error_table =
                    spider_get_init_error_table(wide_handler->trx,
                      share, TRUE))
                ) {
                  spider_init_error_table->init_error = error_num;
                  if ((spider_init_error_table->init_error_with_message =
                    thd->is_error()))
                    strmov(spider_init_error_table->init_error_msg,
                      spider_stmt_da_message(thd));
                  spider_init_error_table->init_error_time =
                    (time_t) time((time_t*) 0);
                }
              }
              if (wide_handler->sql_command == SQLCOM_SHOW_CREATE ||
                  wide_handler->sql_command == SQLCOM_SHOW_FIELDS)
              {
                if (thd->is_error())
                {
                  DBUG_PRINT("info", ("spider clear_error"));
                  thd->clear_error();
                }
                DBUG_RETURN(0);
              }
              DBUG_RETURN(check_error_mode(error_num));
            }
            if ((error_num = spider_get_sts(share, search_link_idx, tmp_time,
                this, sts_interval, sts_mode,
                sts_sync,
                share->sts_init ? 2 : 1,
                flag | (share->sts_init ? 0 : HA_STATUS_AUTO)))
            ) {
              pthread_mutex_unlock(&share->sts_mutex);
              error_num= spider_maybe_ping_1(this, search_link_idx, error_num);
              if (!share->sts_init)
              {
                if (
                  spider_init_error_table ||
                  (spider_init_error_table =
                    spider_get_init_error_table(wide_handler->trx,
                      share, TRUE))
                ) {
                  spider_init_error_table->init_error = error_num;
                  if ((spider_init_error_table->init_error_with_message =
                    thd->is_error()))
                    strmov(spider_init_error_table->init_error_msg,
                      spider_stmt_da_message(thd));
                  spider_init_error_table->init_error_time =
                    (time_t) time((time_t*) 0);
                }
              }
              if (wide_handler->sql_command == SQLCOM_SHOW_CREATE ||
                  wide_handler->sql_command == SQLCOM_SHOW_FIELDS)
              {
                if (thd->is_error())
                {
                  DBUG_PRINT("info", ("spider clear_error"));
                  thd->clear_error();
                }
                DBUG_RETURN(0);
              }
              DBUG_RETURN(check_error_mode(error_num));
            }
          }
        } else if (sts_bg_mode == 1) {
          /* background */
          if (!share->bg_sts_init || share->bg_sts_thd_wait)
          {
            share->bg_sts_thd_wait = FALSE;
            share->bg_sts_try_time = tmp_time;
            share->bg_sts_interval = sts_interval;
            share->bg_sts_mode = sts_mode;
            share->bg_sts_sync = sts_sync;
            if (!share->bg_sts_init)
            {
              if ((error_num = spider_create_sts_thread(share)))
              {
                pthread_mutex_unlock(&share->sts_mutex);
                if (wide_handler->sql_command == SQLCOM_SHOW_CREATE ||
                    wide_handler->sql_command == SQLCOM_SHOW_FIELDS)
                {
                  if (thd->is_error())
                  {
                    DBUG_PRINT("info", ("spider clear_error"));
                    thd->clear_error();
                  }
                  DBUG_RETURN(0);
                }
                DBUG_RETURN(error_num);
              }
            } else
              pthread_cond_signal(&share->bg_sts_cond);
          }
        } else {
          share->bg_sts_try_time = tmp_time;
          share->bg_sts_interval = sts_interval;
          share->bg_sts_mode = sts_mode;
          share->bg_sts_sync = sts_sync;
          spider_table_add_share_to_sts_thread(share);
        }
        pthread_mutex_unlock(&share->sts_mutex);
      }
    }
    if (flag & HA_STATUS_CONST)
    {
      if ((error_num = check_crd()))
      {
        if (wide_handler->sql_command == SQLCOM_SHOW_CREATE ||
            wide_handler->sql_command == SQLCOM_SHOW_FIELDS)
        {
          if (thd->is_error())
          {
            DBUG_PRINT("info", ("spider clear_error"));
            thd->clear_error();
          }
          DBUG_RETURN(0);
        }
        DBUG_RETURN(error_num);
      }
      spider_db_set_cardinarity(this, table);
    }

    if (flag & HA_STATUS_TIME)
      stats.update_time = (ulong) share->stat.update_time;
    if (flag & (HA_STATUS_CONST | HA_STATUS_VARIABLE))
    {
      stats.max_data_file_length = share->stat.max_data_file_length;
      stats.create_time = share->stat.create_time;
      stats.block_size = spider_param_block_size(thd);
    }
    if (flag & HA_STATUS_VARIABLE)
    {
      stats.data_file_length = share->stat.data_file_length;
      stats.index_file_length = share->stat.index_file_length;
      stats.records = share->stat.records;
      stats.mean_rec_length = share->stat.mean_rec_length;
      stats.check_time = share->stat.check_time;
      if (stats.records <= 1 /* && (flag & HA_STATUS_NO_LOCK) */ )
        stats.records = 2;
      stats.checksum = share->stat.checksum;
      stats.checksum_null = share->stat.checksum_null;
    }
    if (flag & HA_STATUS_AUTO)
    {
      auto_inc_temporary = FALSE;
      if (share->wide_share && table->next_number_field)
      {
        ulonglong first_value, nb_reserved_values;
        if (
          tmp_auto_increment_mode == 0 &&
          !(
            table->next_number_field->val_int() != 0 ||
            (table->auto_increment_field_not_null &&
              thd->variables.sql_mode & MODE_NO_AUTO_VALUE_ON_ZERO)
          )
        ) {
          get_auto_increment(0, 0, 0, &first_value, &nb_reserved_values);
          share->lgtm_tblhnd_share->auto_increment_value = first_value;
          share->lgtm_tblhnd_share->auto_increment_lclval = first_value;
          share->lgtm_tblhnd_share->auto_increment_init = TRUE;
          DBUG_PRINT("info",("spider init auto_increment_lclval=%llu",
            share->lgtm_tblhnd_share->auto_increment_lclval));
          DBUG_PRINT("info",("spider auto_increment_value=%llu",
            share->lgtm_tblhnd_share->auto_increment_value));
          stats.auto_increment_value = first_value;
        } else if (tmp_auto_increment_mode == 1 &&
          !share->lgtm_tblhnd_share->auto_increment_init)
        {
          DBUG_PRINT("info",("spider auto_increment_value=%llu",
            share->lgtm_tblhnd_share->auto_increment_value));
          share->lgtm_tblhnd_share->auto_increment_lclval =
            share->lgtm_tblhnd_share->auto_increment_value;
          share->lgtm_tblhnd_share->auto_increment_init = TRUE;
          stats.auto_increment_value =
            share->lgtm_tblhnd_share->auto_increment_value;
        } else {
          DBUG_PRINT("info",("spider auto_increment_value=%llu",
            share->lgtm_tblhnd_share->auto_increment_value));
          stats.auto_increment_value =
            share->lgtm_tblhnd_share->auto_increment_value;
        }
      } else {
        stats.auto_increment_value =
          share->lgtm_tblhnd_share->auto_increment_value;
      }
    }
  }
  if (flag & HA_STATUS_ERRKEY)
    errkey = dup_key_idx;
  DBUG_RETURN(0);
}

ha_rows ha_spider::records_in_range(
  uint inx,
  const key_range *start_key,
  const key_range *end_key,
  page_range *pages)
{
  int error_num;
  THD *thd = ha_thd();
  double crd_interval = spider_param_crd_interval(thd, share->crd_interval);
  int crd_mode = spider_param_crd_mode(thd, share->crd_mode);
  int crd_type = spider_param_crd_type(thd, share->crd_type);
  int crd_sync = spider_param_crd_sync(thd, share->crd_sync);
  int crd_bg_mode = spider_param_crd_bg_mode(thd, share->crd_bg_mode);
  SPIDER_INIT_ERROR_TABLE *spider_init_error_table = NULL;
  uint dbton_id;
  spider_db_handler *dbton_hdl;
  DBUG_ENTER("ha_spider::records_in_range");
  DBUG_PRINT("info",("spider this=%p", this));
  DBUG_PRINT("info",("spider inx=%u", inx));
  time_t tmp_time = (time_t) time((time_t*) 0);
  if (!share->crd_init)
  {
    pthread_mutex_lock(&share->crd_mutex);
    if (share->crd_init)
      pthread_mutex_unlock(&share->crd_mutex);
    else {
      if ((spider_init_error_table =
        spider_get_init_error_table(wide_handler->trx, share, FALSE)))
      {
        DBUG_PRINT("info",("spider diff=%f",
          difftime(tmp_time, spider_init_error_table->init_error_time)));
        if (difftime(tmp_time,
          spider_init_error_table->init_error_time) <
          spider_param_table_init_error_interval())
        {
          pthread_mutex_unlock(&share->crd_mutex);
          if (spider_init_error_table->init_error_with_message)
            my_message(spider_init_error_table->init_error,
              spider_init_error_table->init_error_msg, MYF(0));
          if (check_error_mode(spider_init_error_table->init_error))
            my_errno = spider_init_error_table->init_error;
          DBUG_RETURN(HA_POS_ERROR);
        }
      }
      pthread_mutex_unlock(&share->crd_mutex);
      if (crd_mode == 3)
        crd_mode = 1;
      crd_interval = 0;
    }
  }
  dbton_id = share->sql_dbton_ids[search_link_idx];
  dbton_hdl = dbton_handler[dbton_id];
  crd_mode = dbton_hdl->crd_mode_exchange(crd_mode);
  /* This assertion simply demonstrates that the
  static_key_cardinality field is unused. It will be deprecated
  (MDEV-28861) and removed (MDEV-31146). */
  DBUG_ASSERT(share->static_key_cardinality[inx] == -1);
  if (crd_mode == 1 || crd_mode == 2)
  {
    DBUG_PRINT("info", ("spider static_key_cardinality[%u]=%lld", inx,
      share->static_key_cardinality[inx]));
    DBUG_PRINT("info",
      ("spider difftime=%f", difftime(tmp_time, share->crd_get_time)));
    DBUG_PRINT("info",
      ("spider crd_interval=%f", crd_interval));
    if (
      share->static_key_cardinality[inx] == -1 &&
      difftime(tmp_time, share->crd_get_time) >= crd_interval
    ) {
      if (!dml_inited)
      {
        if (unlikely((error_num = dml_init())))
        {
          if (check_error_mode(error_num))
            my_errno = error_num;
          DBUG_RETURN(HA_POS_ERROR);
        }
      }
      if (
        crd_interval == 0 ||
        !pthread_mutex_trylock(&share->crd_mutex)
      ) {
        if (crd_interval == 0 || crd_bg_mode == 0)
        {
          if (crd_interval == 0)
            pthread_mutex_lock(&share->crd_mutex);
          if (difftime(tmp_time, share->crd_get_time) >= crd_interval)
          {
            if ((error_num = spider_get_crd(share, search_link_idx, tmp_time,
              this, table, crd_interval, crd_mode,
              crd_sync,
              share->crd_init ? 2 : 1)))
            {
              pthread_mutex_unlock(&share->crd_mutex);
              error_num= spider_maybe_ping_1(this, search_link_idx, error_num);
              if (!share->crd_init)
              {
                if (
                  spider_init_error_table ||
                  (spider_init_error_table =
                    spider_get_init_error_table(wide_handler->trx,
                      share, TRUE))
                ) {
                  spider_init_error_table->init_error = error_num;
/*
                  if (!thd->is_error())
                    my_error(error_num, MYF(0), "");
*/
                  if ((spider_init_error_table->init_error_with_message =
                    thd->is_error()))
                    strmov(spider_init_error_table->init_error_msg,
                      spider_stmt_da_message(thd));
                  spider_init_error_table->init_error_time =
                    (time_t) time((time_t*) 0);
                }
              }
              if (check_error_mode(error_num))
                my_errno = error_num;
              DBUG_RETURN(HA_POS_ERROR);
            }
          }
        } else if (crd_bg_mode == 1) {
          /* background */
          if (!share->bg_crd_init || share->bg_crd_thd_wait)
          {
            share->bg_crd_thd_wait = FALSE;
            share->bg_crd_try_time = tmp_time;
            share->bg_crd_interval = crd_interval;
            share->bg_crd_mode = crd_mode;
            share->bg_crd_sync = crd_sync;
            if (!share->bg_crd_init)
            {
              if ((error_num = spider_create_crd_thread(share)))
              {
                pthread_mutex_unlock(&share->crd_mutex);
                my_errno = error_num;
                DBUG_RETURN(HA_POS_ERROR);
              }
            } else
              pthread_cond_signal(&share->bg_crd_cond);
          }
        } else {
          share->bg_crd_try_time = tmp_time;
          share->bg_crd_interval = crd_interval;
          share->bg_crd_mode = crd_mode;
          share->bg_crd_sync = crd_sync;
          spider_table_add_share_to_crd_thread(share);
        }
        pthread_mutex_unlock(&share->crd_mutex);
      }
    }

    KEY *key_info = &table->key_info[inx];
    key_part_map full_key_part_map =
      make_prev_keypart_map(spider_user_defined_key_parts(key_info));
    key_part_map start_key_part_map;
    key_part_map end_key_part_map;
    key_part_map tgt_key_part_map;
    KEY_PART_INFO *key_part;
    Field *field = NULL;
    double rows = (double) share->stat.records;
    double weight, rate;
    DBUG_PRINT("info",("spider rows1=%f", rows));
    if (start_key)
      start_key_part_map = start_key->keypart_map & full_key_part_map;
    else
      start_key_part_map = 0;
    if (end_key)
      end_key_part_map = end_key->keypart_map & full_key_part_map;
    else
      end_key_part_map = 0;

    if (!start_key_part_map && !end_key_part_map)
    {
      DBUG_RETURN(HA_POS_ERROR);
    }
    else if (start_key_part_map >= end_key_part_map)
    {
      tgt_key_part_map = start_key_part_map;
    } else {
      tgt_key_part_map = end_key_part_map;
    }

    if (crd_type == 0)
      weight = spider_param_crd_weight(thd, share->crd_weight);
    else
      weight = 1;

    if (share->static_key_cardinality[inx] == -1)
    {
      for (
        key_part = key_info->key_part;
        tgt_key_part_map > 1;
        tgt_key_part_map >>= 1,
        key_part++
      ) {
        field = key_part->field;
        DBUG_PRINT("info",
          ("spider field_index=%u",
            field->field_index));
        DBUG_PRINT("info",
          ("spider cardinality=%lld", share->cardinality[field->field_index]));
        if (share->cardinality[field->field_index] == -1)
        {
          DBUG_PRINT("info",
            ("spider uninitialized column cardinality"));
          DBUG_RETURN(HA_POS_ERROR);
        }
        if ((rate =
          ((double) share->cardinality[field->field_index]) / weight) >= 1
        ) {
          if ((rows = rows / rate) < 2)
          {
            DBUG_PRINT("info",("spider rows2=%f then ret 2", rows));
            DBUG_RETURN((ha_rows) 2);
          }
        }
        if (crd_type == 1)
          weight += spider_param_crd_weight(thd, share->crd_weight);
        else if (crd_type == 2)
          weight *= spider_param_crd_weight(thd, share->crd_weight);
      }
      field = key_part->field;
      DBUG_PRINT("info",
        ("spider field_index=%u",
          field->field_index));
      DBUG_PRINT("info",
        ("spider cardinality=%lld", share->cardinality[field->field_index]));
      if (share->cardinality[field->field_index] == -1)
      {
        DBUG_PRINT("info",
          ("spider uninitialized column cardinality"));
        DBUG_RETURN(HA_POS_ERROR);
      }
    }
    if (
      start_key_part_map >= end_key_part_map &&
      start_key->flag == HA_READ_KEY_EXACT
    ) {
      if (share->static_key_cardinality[inx] == -1)
      {
        if ((rate =
          ((double) share->cardinality[field->field_index]) / weight) >= 1)
          rows = rows / rate;
      } else {
        rate = ((double) share->static_key_cardinality[inx]);
        rows = rows / rate;
      }
    } else if (start_key_part_map == end_key_part_map)
    {
      if (share->static_key_cardinality[inx] == -1)
      {
        if ((rate =
          ((double) share->cardinality[field->field_index]) / weight / 4) >= 1)
          rows = rows / rate;
      } else {
        if ((rate =
          ((double) share->static_key_cardinality[inx]) / 4) >= 1)
          rows = rows / rate;
      }
    } else {
      if (share->static_key_cardinality[inx] == -1)
      {
        if ((rate =
          ((double) share->cardinality[field->field_index]) / weight / 16) >= 1)
          rows = rows / rate;
      } else {
        if ((rate =
          ((double) share->static_key_cardinality[inx]) / 16) >= 1)
          rows = rows / rate;
      }
    }
    if (rows < 2)
    {
      DBUG_PRINT("info",("spider rows3=%f then ret 2", rows));
      DBUG_RETURN((ha_rows) 2);
    }
    DBUG_PRINT("info",("spider rows4=%f", rows));
    DBUG_RETURN((ha_rows) rows);
  } else if (crd_mode == 3)
  {
    if (!dml_inited)
    {
      if (unlikely((error_num = dml_init())))
      {
        if (check_error_mode(error_num))
          my_errno = error_num;
        DBUG_RETURN(HA_POS_ERROR);
      }
    }
    result_list.key_info = &table->key_info[inx];
    DBUG_RETURN(spider_db_explain_select(start_key, end_key, this,
      search_link_idx));
  }
  DBUG_RETURN((ha_rows) spider_param_crd_weight(thd, share->crd_weight));
}

int ha_spider::check_crd()
{
  int error_num;
  THD *thd = ha_thd();
  double crd_interval = spider_param_crd_interval(thd, share->crd_interval);
  int crd_mode = spider_param_crd_mode(thd, share->crd_mode);
  int crd_sync = spider_param_crd_sync(thd, share->crd_sync);
  int crd_bg_mode = spider_param_crd_bg_mode(thd, share->crd_bg_mode);
  SPIDER_INIT_ERROR_TABLE *spider_init_error_table = NULL;
  uint dbton_id;
  spider_db_handler *dbton_hdl;
  DBUG_ENTER("ha_spider::check_crd");
  DBUG_PRINT("info",("spider this=%p", this));
  time_t tmp_time = (time_t) time((time_t*) 0);
  if (!share->crd_init)
  {
    pthread_mutex_lock(&share->crd_mutex);
    if (share->crd_init)
      pthread_mutex_unlock(&share->crd_mutex);
    else {
      if ((spider_init_error_table =
        spider_get_init_error_table(wide_handler->trx, share, FALSE)))
      {
        DBUG_PRINT("info",("spider diff=%f",
          difftime(tmp_time, spider_init_error_table->init_error_time)));
        if (difftime(tmp_time,
          spider_init_error_table->init_error_time) <
          spider_param_table_init_error_interval())
        {
          pthread_mutex_unlock(&share->crd_mutex);
          if (spider_init_error_table->init_error_with_message)
            my_message(spider_init_error_table->init_error,
              spider_init_error_table->init_error_msg, MYF(0));
          DBUG_RETURN(check_error_mode(spider_init_error_table->init_error));
        }
      }
      pthread_mutex_unlock(&share->crd_mutex);
      crd_interval = 0;
    }
  }
  if (crd_mode == 3)
    crd_mode = 1;
  if ((error_num= spider_check_trx_and_get_conn(ha_thd(), this)))
  {
    DBUG_RETURN(check_error_mode(error_num));
  }
  dbton_id = share->sql_dbton_ids[search_link_idx];
  dbton_hdl = dbton_handler[dbton_id];
  crd_mode = dbton_hdl->crd_mode_exchange(crd_mode);
  DBUG_PRINT("info",
    ("spider difftime=%f", difftime(tmp_time, share->crd_get_time)));
  DBUG_PRINT("info",
    ("spider crd_interval=%f", crd_interval));
  if (difftime(tmp_time, share->crd_get_time) >= crd_interval)
  {
    if (
      crd_interval == 0 ||
      !pthread_mutex_trylock(&share->crd_mutex)
    ) {
      if (crd_interval == 0 || crd_bg_mode == 0)
      {
        if (crd_interval == 0)
          pthread_mutex_lock(&share->crd_mutex);
        if (difftime(tmp_time, share->crd_get_time) >= crd_interval)
        {
          if ((error_num = spider_get_crd(share, search_link_idx, tmp_time,
            this, table, crd_interval, crd_mode,
            crd_sync,
            share->crd_init ? 2 : 1)))
          {
            pthread_mutex_unlock(&share->crd_mutex);
            error_num= spider_maybe_ping_1(this, search_link_idx, error_num);
            if (!share->crd_init)
            {
              if (
                spider_init_error_table ||
                (spider_init_error_table =
                  spider_get_init_error_table(wide_handler->trx, share, TRUE))
              ) {
                spider_init_error_table->init_error = error_num;
                if ((spider_init_error_table->init_error_with_message =
                  thd->is_error()))
                  strmov(spider_init_error_table->init_error_msg,
                    spider_stmt_da_message(thd));
                spider_init_error_table->init_error_time =
                  (time_t) time((time_t*) 0);
              }
            }
            DBUG_RETURN(check_error_mode(error_num));
          }
        }
      } else if (crd_bg_mode == 1) {
        /* background */
        if (!share->bg_crd_init || share->bg_crd_thd_wait)
        {
          share->bg_crd_thd_wait = FALSE;
          share->bg_crd_try_time = tmp_time;
          share->bg_crd_interval = crd_interval;
          share->bg_crd_mode = crd_mode;
          share->bg_crd_sync = crd_sync;
          if (!share->bg_crd_init)
          {
            if ((error_num = spider_create_crd_thread(share)))
            {
              pthread_mutex_unlock(&share->crd_mutex);
              DBUG_RETURN(error_num);
            }
          } else
            pthread_cond_signal(&share->bg_crd_cond);
        }
      } else {
        share->bg_crd_try_time = tmp_time;
        share->bg_crd_interval = crd_interval;
        share->bg_crd_mode = crd_mode;
        share->bg_crd_sync = crd_sync;
        spider_table_add_share_to_crd_thread(share);
      }
      pthread_mutex_unlock(&share->crd_mutex);
    }
  }
  DBUG_RETURN(0);
}

int ha_spider::pre_records()
{
  int error_num;
  backup_error_status();
  DBUG_ENTER("ha_spider::pre_records");
  DBUG_PRINT("info",("spider this=%p", this));
  if (wide_handler->sql_command == SQLCOM_ALTER_TABLE)
  {
    DBUG_RETURN(0);
  }
  if (!(share->additional_table_flags & HA_HAS_RECORDS))
  {
    DBUG_RETURN(0);
  }
  THD *thd = wide_handler->trx->thd;
  if (
    spider_param_sync_autocommit(thd) &&
    (!thd_test_options(thd, OPTION_NOT_AUTOCOMMIT | OPTION_BEGIN))
  ) {
    result_list.casual_read[search_link_idx] =
      spider_param_casual_read(thd, share->casual_read);
  }
  if ((error_num = spider_db_simple_action(SPIDER_SIMPLE_RECORDS, this,
    search_link_idx, TRUE)))
  {
    DBUG_RETURN(check_error_mode(error_num));
  }
  use_pre_action = TRUE;
  DBUG_RETURN(0);
}

ha_rows ha_spider::records()
{
  int error_num;
  backup_error_status();
  DBUG_ENTER("ha_spider::records");
  DBUG_PRINT("info",("spider this=%p", this));
  if (wide_handler->sql_command == SQLCOM_ALTER_TABLE)
  {
    use_pre_action = FALSE;
    DBUG_RETURN(0);
  }
  if (!(share->additional_table_flags & HA_HAS_RECORDS) && !this->result_list.direct_limit_offset)
  {
    DBUG_RETURN(handler::records());
  }
  if (!use_pre_action && !this->result_list.direct_limit_offset)
  {
    THD *thd = wide_handler->trx->thd;
    if (
      spider_param_sync_autocommit(thd) &&
      (!thd_test_options(thd, OPTION_NOT_AUTOCOMMIT | OPTION_BEGIN))
    ) {
      result_list.casual_read[search_link_idx] =
        spider_param_casual_read(thd, share->casual_read);
    }
  }
  if ((error_num = spider_db_simple_action(SPIDER_SIMPLE_RECORDS, this,
    search_link_idx, FALSE)))
  {
    use_pre_action = FALSE;
    check_error_mode(error_num);
    DBUG_RETURN(HA_POS_ERROR);
  }
  use_pre_action = FALSE;
  share->stat.records = table_rows;
  DBUG_RETURN(table_rows);
}

int ha_spider::pre_calculate_checksum()
{
  int error_num;
  backup_error_status();
  DBUG_ENTER("ha_spider::pre_calculate_checksum");
  DBUG_PRINT("info",("spider this=%p", this));
  THD *thd = wide_handler->trx->thd;
  if (!dml_inited)
  {
    if (unlikely((error_num = dml_init())))
    {
      DBUG_RETURN(error_num);
    }
  }
  if (
    spider_param_sync_autocommit(thd) &&
    (!thd_test_options(thd, OPTION_NOT_AUTOCOMMIT | OPTION_BEGIN))
  ) {
    result_list.casual_read[search_link_idx] =
      spider_param_casual_read(thd, share->casual_read);
  }
  action_flags = T_EXTEND;
  if ((error_num = spider_db_simple_action(SPIDER_SIMPLE_CHECKSUM_TABLE, this,
    search_link_idx, TRUE)))
  {
    DBUG_RETURN(check_error_mode(error_num));
  }
  use_pre_action = TRUE;
  DBUG_RETURN(0);
}

int ha_spider::calculate_checksum()
{
  int error_num;
  backup_error_status();
  DBUG_ENTER("ha_spider::calculate_checksum");
  DBUG_PRINT("info",("spider this=%p", this));
  if (!dml_inited)
  {
    if (unlikely((error_num = dml_init())))
    {
      DBUG_RETURN(error_num);
    }
  }
  if (!use_pre_action && !this->result_list.direct_limit_offset)
  {
    THD *thd = wide_handler->trx->thd;
    if (
      spider_param_sync_autocommit(thd) &&
      (!thd_test_options(thd, OPTION_NOT_AUTOCOMMIT | OPTION_BEGIN))
    ) {
      result_list.casual_read[search_link_idx] =
        spider_param_casual_read(thd, share->casual_read);
    }
  }
  action_flags = T_EXTEND;
  if ((error_num = spider_db_simple_action(SPIDER_SIMPLE_CHECKSUM_TABLE, this,
    search_link_idx, FALSE)))
  {
    use_pre_action = FALSE;
    DBUG_RETURN(check_error_mode(error_num));
  }
  use_pre_action = FALSE;
  if (checksum_null)
  {
    share->stat.checksum_null = TRUE;
    share->stat.checksum = 0;
    stats.checksum_null = TRUE;
    stats.checksum = 0;
  } else {
    share->stat.checksum_null = FALSE;
    share->stat.checksum = (ha_checksum) checksum_val;
    stats.checksum_null = FALSE;
    stats.checksum = (ha_checksum) checksum_val;
  }
  DBUG_RETURN(0);
}

const char *ha_spider::table_type() const
{
  DBUG_ENTER("ha_spider::table_type");
  DBUG_PRINT("info",("spider this=%p", this));
  DBUG_RETURN("SPIDER");
}

ulonglong ha_spider::table_flags() const
{
  DBUG_ENTER("ha_spider::table_flags");
  DBUG_PRINT("info",("spider this=%p", this));
  ulonglong flags =
    HA_REC_NOT_IN_SEQ |
    HA_CAN_GEOMETRY |
    HA_NULL_IN_KEY |
    HA_CAN_INDEX_BLOBS |
    HA_AUTO_PART_KEY |
    HA_CAN_RTREEKEYS |
    HA_PRIMARY_KEY_REQUIRED_FOR_DELETE |
    /* HA_NO_PREFIX_CHAR_KEYS | */
    HA_CAN_FULLTEXT |
    HA_CAN_SQL_HANDLER |
    HA_FILE_BASED |
    HA_CAN_BIT_FIELD |
    HA_NO_COPY_ON_ALTER |
    HA_BINLOG_ROW_CAPABLE |
    HA_BINLOG_STMT_CAPABLE |
    HA_PARTIAL_COLUMN_READ |
#ifdef HA_SLOW_CMP_REF
    HA_SLOW_CMP_REF |
#endif
#ifdef SPIDER_ENGINE_CONDITION_PUSHDOWN_IS_ALWAYS_ON
    HA_CAN_TABLE_CONDITION_PUSHDOWN |
#endif
    SPIDER_CAN_BG_SEARCH |
    SPIDER_CAN_BG_INSERT |
    SPIDER_CAN_BG_UPDATE |
#ifdef HA_CAN_DIRECT_UPDATE_AND_DELETE
    HA_CAN_DIRECT_UPDATE_AND_DELETE |
#endif
#ifdef HA_CAN_FORCE_BULK_UPDATE
    (share && share->force_bulk_update ? HA_CAN_FORCE_BULK_UPDATE : 0) |
#endif
#ifdef HA_CAN_FORCE_BULK_DELETE
    (share && share->force_bulk_delete ? HA_CAN_FORCE_BULK_DELETE : 0) |
#endif
    (share ? share->additional_table_flags : 0)
  ;
  DBUG_RETURN(flags);
}

ulong ha_spider::table_flags_for_partition()
{
  DBUG_ENTER("ha_spider::table_flags_for_partition");
  DBUG_PRINT("info",("spider this=%p", this));
  ulong flags =
#ifdef HA_PT_CALL_AT_ONCE_STORE_LOCK
    HA_PT_CALL_AT_ONCE_STORE_LOCK |
#endif
#ifdef HA_PT_CALL_AT_ONCE_EXTERNAL_LOCK
    HA_PT_CALL_AT_ONCE_EXTERNAL_LOCK |
#endif
#ifdef HA_PT_CALL_AT_ONCE_START_STMT
    HA_PT_CALL_AT_ONCE_START_STMT |
#endif
#ifdef HA_PT_CALL_AT_ONCE_EXTRA
    HA_PT_CALL_AT_ONCE_EXTRA |
#endif
#ifdef HA_PT_CALL_AT_ONCE_COND_PUSH
    HA_PT_CALL_AT_ONCE_COND_PUSH |
#endif
#ifdef HA_PT_CALL_AT_ONCE_INFO_PUSH
    HA_PT_CALL_AT_ONCE_INFO_PUSH |
#endif
#ifdef HA_PT_CALL_AT_ONCE_TOP_TABLE
    HA_PT_CALL_AT_ONCE_TOP_TABLE |
#endif
    0;
  DBUG_RETURN(flags);
}

const char *ha_spider::index_type(
  uint key_number
) {
  KEY *key_info = &table->key_info[key_number];
  DBUG_ENTER("ha_spider::index_type");
  DBUG_PRINT("info",("spider this=%p", this));
  DBUG_PRINT("info",("spider flags=%ld", key_info->flags));
  DBUG_PRINT("info",("spider algorithm=%d", key_info->algorithm));
  DBUG_RETURN(
    (key_info->flags & HA_FULLTEXT) ? "FULLTEXT" :
    (key_info->flags & HA_SPATIAL) ? "SPATIAL" :
    (key_info->algorithm == HA_KEY_ALG_HASH) ? "HASH" :
    (key_info->algorithm == HA_KEY_ALG_RTREE) ? "RTREE" :
    "BTREE"
  );
}

ulong ha_spider::index_flags(
  uint idx,
  uint part,
  bool all_parts
) const {
  DBUG_ENTER("ha_spider::index_flags");
  DBUG_PRINT("info",("spider this=%p", this));
  DBUG_RETURN(
    (table_share->key_info[idx].algorithm == HA_KEY_ALG_FULLTEXT) ?
      0 :
    (table_share->key_info[idx].algorithm == HA_KEY_ALG_HASH) ?
      HA_ONLY_WHOLE_INDEX | HA_KEY_SCAN_NOT_ROR :
    HA_READ_NEXT | HA_READ_PREV | HA_READ_ORDER | HA_READ_RANGE |
    HA_KEYREAD_ONLY
  );
}

uint ha_spider::max_supported_record_length() const
{
  DBUG_ENTER("ha_spider::max_supported_record_length");
  DBUG_PRINT("info",("spider this=%p", this));
  DBUG_RETURN(HA_MAX_REC_LENGTH);
}

uint ha_spider::max_supported_keys() const
{
  DBUG_ENTER("ha_spider::max_supported_keys");
  DBUG_PRINT("info",("spider this=%p", this));
  DBUG_RETURN(MAX_KEY);
}

uint ha_spider::max_supported_key_parts() const
{
  DBUG_ENTER("ha_spider::max_supported_key_parts");
  DBUG_PRINT("info",("spider this=%p", this));
  DBUG_RETURN(MAX_REF_PARTS);
}

uint ha_spider::max_supported_key_length() const
{
  DBUG_ENTER("ha_spider::max_supported_key_length");
  DBUG_PRINT("info",("spider this=%p", this));
  DBUG_RETURN(SPIDER_MAX_KEY_LENGTH);
}

uint ha_spider::max_supported_key_part_length() const
{
  DBUG_ENTER("ha_spider::max_supported_key_part_length");
  DBUG_PRINT("info",("spider this=%p", this));
  DBUG_RETURN(SPIDER_MAX_KEY_LENGTH);
}

uint8 ha_spider::table_cache_type()
{
  DBUG_ENTER("ha_spider::table_cache_type");
  DBUG_PRINT("info",("spider this=%p", this));
  DBUG_RETURN(HA_CACHE_TBL_NOCACHE);
}

bool ha_spider::need_info_for_auto_inc()
{
  THD *thd = ha_thd();
  DBUG_ENTER("ha_spider::need_info_for_auto_inc");
  DBUG_PRINT("info",("spider this=%p", this));
  DBUG_PRINT("info",("spider return=%s", (
    !share->lgtm_tblhnd_share->auto_increment_init ||
    (
      !spider_param_auto_increment_mode(thd, share->auto_increment_mode) &&
      !info_auto_called
    )
  ) ? "TRUE" : "FALSE"));
  DBUG_RETURN((
    !share->lgtm_tblhnd_share->auto_increment_init ||
    (
      !spider_param_auto_increment_mode(thd, share->auto_increment_mode) &&
      !info_auto_called
    )
  ));
}

bool ha_spider::can_use_for_auto_inc_init()
{
  DBUG_ENTER("ha_spider::can_use_for_auto_inc_init");
  DBUG_PRINT("info",("spider this=%p", this));
  DBUG_PRINT("info",("spider return=%s", (
    !auto_inc_temporary
  ) ? "TRUE" : "FALSE"));
  DBUG_RETURN((
    !auto_inc_temporary
  ));
}

int ha_spider::update_auto_increment()
{
  int error_num;
  THD *thd = ha_thd();
  int auto_increment_mode = spider_param_auto_increment_mode(thd,
    share->auto_increment_mode);
  bool lock_here = FALSE;
  backup_error_status();
  DBUG_ENTER("ha_spider::update_auto_increment");
  DBUG_PRINT("info",("spider this=%p", this));
  force_auto_increment = TRUE;
  DBUG_PRINT("info",("spider auto_increment_mode=%d",
    auto_increment_mode));
  DBUG_PRINT("info",("spider next_number_field=%lld",
    table->next_number_field->val_int()));
  if (
    auto_increment_mode == 1 &&
    !(
      table->next_number_field->val_int() != 0 ||
      (table->auto_increment_field_not_null &&
        thd->variables.sql_mode & MODE_NO_AUTO_VALUE_ON_ZERO)
    )
  ) {
    lock_here = TRUE;
    pthread_mutex_lock(&share->lgtm_tblhnd_share->auto_increment_mutex);
    next_insert_id = share->lgtm_tblhnd_share->auto_increment_value;
    DBUG_PRINT("info",("spider auto_increment_value=%llu",
      share->lgtm_tblhnd_share->auto_increment_value));
  }
  if ((error_num = handler::update_auto_increment()))
  {
    if (lock_here)
      pthread_mutex_unlock(&share->lgtm_tblhnd_share->auto_increment_mutex);
    DBUG_RETURN(check_error_mode(error_num));
  }
  if (lock_here)
  {
    if (insert_id_for_cur_row)
    {
      share->lgtm_tblhnd_share->auto_increment_lclval =
        insert_id_for_cur_row + 1;
      share->lgtm_tblhnd_share->auto_increment_value = next_insert_id;
      DBUG_PRINT("info",("spider after auto_increment_lclval=%llu",
        share->lgtm_tblhnd_share->auto_increment_lclval));
      DBUG_PRINT("info",("spider auto_increment_value=%llu",
        share->lgtm_tblhnd_share->auto_increment_value));
    }
    pthread_mutex_unlock(&share->lgtm_tblhnd_share->auto_increment_mutex);
  }
  if (!store_last_insert_id)
  {
    store_last_insert_id = table->next_number_field->val_int();
  }
  DBUG_RETURN(0);
}

void ha_spider::get_auto_increment(
  ulonglong offset,
  ulonglong increment,
  ulonglong nb_desired_values,
  ulonglong *first_value,
  ulonglong *nb_reserved_values
) {
  THD *thd = ha_thd();
  int auto_increment_mode = spider_param_auto_increment_mode(thd,
    share->auto_increment_mode);
  bool rev= table->key_info[table->s->next_number_index].
              key_part[table->s->next_number_keypart].key_part_flag &
                HA_REVERSE_SORT;
  DBUG_ENTER("ha_spider::get_auto_increment");
  DBUG_PRINT("info",("spider this=%p", this));
  *nb_reserved_values = ULONGLONG_MAX;
  if (auto_increment_mode == 0)
  {
    /* strict mode */
    int error_num;
    extra(HA_EXTRA_KEYREAD);
    if (index_init(table_share->next_number_index, TRUE))
      goto error_index_init;
    result_list.internal_limit = 1;
    if (table_share->next_number_keypart)
    {
      uchar key[MAX_KEY_LENGTH];
      key_copy(key, table->record[0],
        &table->key_info[table_share->next_number_index],
        table_share->next_number_key_offset);
      error_num = index_read_last_map(table->record[1], key,
        make_prev_keypart_map(table_share->next_number_keypart));
    } else if (rev)
      error_num = index_first(table->record[1]);
    else
      error_num = index_last(table->record[1]);

    if (error_num)
      *first_value = 1;
    else
      *first_value = ((ulonglong) table->next_number_field->
        val_int_offset(table_share->rec_buff_length) + 1);
    index_end();
    extra(HA_EXTRA_NO_KEYREAD);
    DBUG_VOID_RETURN;

error_index_init:
    extra(HA_EXTRA_NO_KEYREAD);
    *first_value = ~(ulonglong)0;
    DBUG_VOID_RETURN;
  } else {
    if (auto_increment_mode != 1)
      pthread_mutex_lock(&share->lgtm_tblhnd_share->auto_increment_mutex);
    DBUG_PRINT("info",("spider before auto_increment_lclval=%llu",
      share->lgtm_tblhnd_share->auto_increment_lclval));
    *first_value = share->lgtm_tblhnd_share->auto_increment_lclval;
    share->lgtm_tblhnd_share->auto_increment_lclval +=
      nb_desired_values * increment;
    DBUG_PRINT("info",("spider after auto_increment_lclval=%llu",
      share->lgtm_tblhnd_share->auto_increment_lclval));
    if (auto_increment_mode != 1)
      pthread_mutex_unlock(&share->lgtm_tblhnd_share->auto_increment_mutex);
  }
  DBUG_VOID_RETURN;
}

int ha_spider::reset_auto_increment(
  ulonglong value
) {
  DBUG_ENTER("ha_spider::reset_auto_increment");
  DBUG_PRINT("info",("spider this=%p", this));
  if (table->next_number_field)
  {
    pthread_mutex_lock(&share->lgtm_tblhnd_share->auto_increment_mutex);
    share->lgtm_tblhnd_share->auto_increment_lclval = value;
    share->lgtm_tblhnd_share->auto_increment_init = TRUE;
    DBUG_PRINT("info",("spider init auto_increment_lclval=%llu",
      share->lgtm_tblhnd_share->auto_increment_lclval));
    pthread_mutex_unlock(&share->lgtm_tblhnd_share->auto_increment_mutex);
  }
  DBUG_RETURN(0);
}

void ha_spider::release_auto_increment()
{
  DBUG_ENTER("ha_spider::release_auto_increment");
  DBUG_PRINT("info",("spider this=%p", this));
  DBUG_VOID_RETURN;
}

void ha_spider::start_bulk_insert(
  ha_rows rows,
  uint flags
)
{
  DBUG_ENTER("ha_spider::start_bulk_insert");
  DBUG_PRINT("info",("spider this=%p", this));
  bulk_insert = TRUE;
  bulk_size = -1;
  store_last_insert_id = 0;
  bzero(&copy_info, sizeof(copy_info));
  DBUG_VOID_RETURN;
}

int ha_spider::end_bulk_insert()
{
  int error_num;
  backup_error_status();
  DBUG_ENTER("ha_spider::end_bulk_insert");
  DBUG_PRINT("info",("spider this=%p", this));
  bulk_insert = FALSE;
  if (bulk_size == -1)
    DBUG_RETURN(0);
  if ((error_num = spider_db_bulk_insert(this, table, &copy_info, TRUE)))
    DBUG_RETURN(check_error_mode(error_num));
  DBUG_RETURN(0);
}

int ha_spider::write_row(
  const uchar *buf
) {
  int error_num;
  THD *thd = ha_thd();
  int auto_increment_mode = spider_param_auto_increment_mode(thd,
    share->auto_increment_mode);
  bool auto_increment_flag =
    table->next_number_field && buf == table->record[0];
  backup_error_status();
  DBUG_ENTER("ha_spider::write_row");
  DBUG_PRINT("info",("spider this=%p", this));
  if (spider_param_read_only_mode(thd, share->read_only_mode))
  {
    my_printf_error(ER_SPIDER_READ_ONLY_NUM, ER_SPIDER_READ_ONLY_STR, MYF(0),
      table_share->db.str, table_share->table_name.str);
    DBUG_RETURN(ER_SPIDER_READ_ONLY_NUM);
  }
  if (!dml_inited)
  {
    if (unlikely((error_num = dml_init())))
    {
      DBUG_RETURN(error_num);
    }
  }
#ifndef SPIDER_WITHOUT_HA_STATISTIC_INCREMENT
  ha_statistic_increment(&SSV::ha_write_count);
#endif
  if (!bulk_insert)
    store_last_insert_id = 0;
  if (auto_increment_flag)
  {
    if (auto_increment_mode == 3)
    {
      if (!table->auto_increment_field_not_null)
      {
#ifndef DBUG_OFF
        MY_BITMAP *tmp_map =
          dbug_tmp_use_all_columns(table, &table->write_set);
#endif
        table->next_number_field->store((longlong) 0, TRUE);
#ifndef DBUG_OFF
        dbug_tmp_restore_column_map(&table->write_set, tmp_map);
#endif
        force_auto_increment = FALSE;
        table->file->insert_id_for_cur_row = 0;
      }
    } else if (auto_increment_mode == 2)
    {
#ifndef DBUG_OFF
      MY_BITMAP *tmp_map =
        dbug_tmp_use_all_columns(table, &table->write_set);
#endif
      table->next_number_field->store((longlong) 0, TRUE);
      table->auto_increment_field_not_null = FALSE;
#ifndef DBUG_OFF
      dbug_tmp_restore_column_map(&table->write_set, tmp_map);
#endif
      force_auto_increment = FALSE;
      table->file->insert_id_for_cur_row = 0;
    } else {
      if (!share->lgtm_tblhnd_share->auto_increment_init)
      {
        pthread_mutex_lock(&share->lgtm_tblhnd_share->auto_increment_mutex);
        if (!share->lgtm_tblhnd_share->auto_increment_init)
        {
          if ((error_num= info(HA_STATUS_AUTO)))
          {
            pthread_mutex_unlock(
              &share->lgtm_tblhnd_share->auto_increment_mutex);
            DBUG_RETURN(error_num);
          }
          share->lgtm_tblhnd_share->auto_increment_lclval =
            stats.auto_increment_value;
          share->lgtm_tblhnd_share->auto_increment_init = TRUE;
          DBUG_PRINT("info",("spider init auto_increment_lclval=%llu",
            share->lgtm_tblhnd_share->auto_increment_lclval));
        }
        pthread_mutex_unlock(&share->lgtm_tblhnd_share->auto_increment_mutex);
      }
      if ((error_num = update_auto_increment()))
        DBUG_RETURN(error_num);
    }
  }
  if (!bulk_insert || bulk_size < 0)
  {
    direct_dup_insert =
      spider_param_direct_dup_insert(wide_handler->trx->thd,
        share->direct_dup_insert);
    DBUG_PRINT("info",("spider direct_dup_insert=%d", direct_dup_insert));
    if ((error_num = spider_db_bulk_insert_init(this, table)))
      DBUG_RETURN(check_error_mode(error_num));
    if (bulk_insert)
      bulk_size =
        (wide_handler->insert_with_update &&
          !result_list.insert_dup_update_pushdown) ||
        (!direct_dup_insert && wide_handler->ignore_dup_key) ?
        0 : spider_param_bulk_size(wide_handler->trx->thd, share->bulk_size);
    else
      bulk_size = 0;
  }
  if ((error_num = spider_db_bulk_insert(this, table, &copy_info, FALSE)))
    DBUG_RETURN(check_error_mode(error_num));

  DBUG_RETURN(0);
}


void ha_spider::direct_update_init(
  THD *thd,
  bool hs_request
) {
  DBUG_ENTER("ha_spider::direct_update_init");
  DBUG_PRINT("info",("spider this=%p", this));
  do_direct_update = TRUE;
  DBUG_VOID_RETURN;
}

bool ha_spider::start_bulk_update(
) {
  DBUG_ENTER("ha_spider::start_bulk_update");
  DBUG_PRINT("info",("spider this=%p", this));
  DBUG_RETURN(check_and_start_bulk_update(SPD_BU_START_BY_BULK_INIT));
}

int ha_spider::exec_bulk_update(
  ha_rows *dup_key_found
) {
  int error_num;
  backup_error_status();
  DBUG_ENTER("ha_spider::exec_bulk_update");
  DBUG_PRINT("info",("spider this=%p", this));
  *dup_key_found = 0;
  if ((error_num = spider_db_bulk_update_end(this, dup_key_found)))
    DBUG_RETURN(check_error_mode(error_num));
  DBUG_RETURN(0);
}

int ha_spider::end_bulk_update(
) {
  int error_num;
  backup_error_status();
  DBUG_ENTER("ha_spider::end_bulk_update");
  DBUG_PRINT("info",("spider this=%p", this));
  if ((error_num = check_and_end_bulk_update(SPD_BU_START_BY_BULK_INIT)))
  {
    if (check_error_mode(error_num))
      DBUG_RETURN(error_num);
  }
  DBUG_RETURN(0);
}

int ha_spider::bulk_update_row(
  const uchar *old_data,
  const uchar *new_data,
  ha_rows *dup_key_found
)
{
  DBUG_ENTER("ha_spider::bulk_update_row");
  DBUG_PRINT("info",("spider this=%p", this));
  *dup_key_found = 0;
  DBUG_RETURN(update_row(old_data, new_data));
}

int ha_spider::update_row(
  const uchar *old_data,
  const uchar *new_data
)
{
  int error_num;
  THD *thd = ha_thd();
  backup_error_status();
  DBUG_ENTER("ha_spider::update_row");
  DBUG_PRINT("info",("spider this=%p", this));
  if (spider_param_read_only_mode(thd, share->read_only_mode))
  {
    my_printf_error(ER_SPIDER_READ_ONLY_NUM, ER_SPIDER_READ_ONLY_STR, MYF(0),
      table_share->db.str, table_share->table_name.str);
    DBUG_RETURN(ER_SPIDER_READ_ONLY_NUM);
  }
#ifndef SPIDER_WITHOUT_HA_STATISTIC_INCREMENT
  ha_statistic_increment(&SSV::ha_update_count);
#endif
  do_direct_update = FALSE;
  if ((error_num = spider_db_update(this, table, old_data)))
    DBUG_RETURN(check_error_mode(error_num));
  if (table->found_next_number_field &&
    new_data == table->record[0] &&
    !table->s->next_number_keypart
  ) {
    pthread_mutex_lock(&share->lgtm_tblhnd_share->auto_increment_mutex);
    if (!share->lgtm_tblhnd_share->auto_increment_init)
    {
      info(HA_STATUS_AUTO);
      share->lgtm_tblhnd_share->auto_increment_lclval =
        stats.auto_increment_value;
      share->lgtm_tblhnd_share->auto_increment_init = TRUE;
      DBUG_PRINT("info",("spider init auto_increment_lclval=%llu",
        share->lgtm_tblhnd_share->auto_increment_lclval));
    }
    ulonglong tmp_auto_increment;
    if (((Field_num *) table->found_next_number_field)->unsigned_flag)
    {
      tmp_auto_increment =
        (ulonglong) table->found_next_number_field->val_int();
    } else {
      longlong tmp_auto_increment2 =
        table->found_next_number_field->val_int();
      if (tmp_auto_increment2 > 0)
        tmp_auto_increment = tmp_auto_increment2;
      else
        tmp_auto_increment = 0;
    }
    if (tmp_auto_increment >= share->lgtm_tblhnd_share->auto_increment_lclval)
    {
      share->lgtm_tblhnd_share->auto_increment_lclval = tmp_auto_increment + 1;
      share->lgtm_tblhnd_share->auto_increment_value = tmp_auto_increment + 1;
      DBUG_PRINT("info",("spider after auto_increment_lclval=%llu",
        share->lgtm_tblhnd_share->auto_increment_lclval));
      DBUG_PRINT("info",("spider auto_increment_value=%llu",
        share->lgtm_tblhnd_share->auto_increment_value));
    }
    pthread_mutex_unlock(&share->lgtm_tblhnd_share->auto_increment_mutex);
  }
  DBUG_RETURN(0);
}

bool ha_spider::check_direct_update_sql_part(
  st_select_lex *select_lex,
  longlong select_limit,
  longlong offset_limit
) {
  uint roop_count, dbton_id;
  spider_db_handler *dbton_hdl;
  DBUG_ENTER("ha_spider::check_direct_update_sql_part");
  for (roop_count = 0; roop_count < share->use_sql_dbton_count; roop_count++)
  {
    dbton_id = share->use_sql_dbton_ids[roop_count];
    dbton_hdl = dbton_handler[dbton_id];
    if (
      dbton_hdl->first_link_idx >= 0 &&
      dbton_hdl->check_direct_update(select_lex, select_limit, offset_limit)
    ) {
      DBUG_RETURN(TRUE);
    }
  }
  DBUG_RETURN(FALSE);
}

/**
  Perform initialization for a direct update request.

  @param  update fields       Pointer to the list of fields to update.

  @return >0                  Error.
          0                   Success.
*/

int ha_spider::direct_update_rows_init(
  List<Item> *update_fields
)
{
  st_select_lex *select_lex;
  longlong select_limit;
  longlong offset_limit;
  List_iterator<Item> it(*wide_handler->direct_update_fields);
  Item *item;
  Field *field;
  THD *thd = wide_handler->trx->thd;
  DBUG_ENTER("ha_spider::direct_update_rows_init");
  DBUG_PRINT("info",("spider this=%p", this));
  if (thd->variables.time_zone != UTC)
  {
    while ((item = it++))
    {
      if (item->type() == Item::FIELD_ITEM)
      {
        field = ((Item_field *)item)->field;

        if (field->type() == FIELD_TYPE_TIMESTAMP &&
            field->flags & UNIQUE_KEY_FLAG)
        {
          /*
            Spider cannot perform direct update on unique timestamp fields.
            To avoid false duplicate key errors, the table needs to be
            updated one row at a time.
          */
          DBUG_RETURN(HA_ERR_WRONG_COMMAND);
        }
      }
    }
  }
  if (!dml_inited)
  {
    if (unlikely(dml_init()))
    {
      DBUG_RETURN(HA_ERR_WRONG_COMMAND);
    }
  }
  direct_update_init(
    thd,
    FALSE
  );
  if (!wide_handler->condition)
    wide_handler->cond_check = FALSE;
  spider_get_select_limit(this, &select_lex, &select_limit, &offset_limit);
  if (wide_handler->direct_update_fields)
  {
    if (
#ifdef SPIDER_ENGINE_CONDITION_PUSHDOWN_IS_ALWAYS_ON
#else
      !(thd->variables.optimizer_switch &
        OPTIMIZER_SWITCH_ENGINE_CONDITION_PUSHDOWN) ||
#endif
      !select_lex ||
      select_lex->table_list.elements != 1 ||
      check_update_columns_sql_part() ||
      check_direct_update_sql_part(select_lex, select_limit, offset_limit) ||
      spider_db_append_condition(this, NULL, 0, TRUE)
    ) {
      DBUG_PRINT("info",("spider FALSE by condition"));
      do_direct_update = FALSE;
      DBUG_RETURN(HA_ERR_WRONG_COMMAND);
    }
    if (select_lex->order_list.elements)
    {
      ORDER *order;
      for (order = (ORDER *) select_lex->order_list.first; order;
        order = order->next)
      {
        if (check_item_type_sql((*order->item)))
        {
          DBUG_PRINT("info",("spider FALSE by order"));
          do_direct_update = FALSE;
          DBUG_RETURN(HA_ERR_WRONG_COMMAND);
        }
      }
      result_list.direct_order_limit = TRUE;
    }
    wide_handler->trx->direct_update_count++;
    DBUG_PRINT("info",("spider OK"));
    DBUG_RETURN(0);
  }

  DBUG_PRINT("info",("spider offset_limit=%lld", offset_limit));
  DBUG_PRINT("info",("spider sql_command=%u", wide_handler->sql_command));
  DBUG_PRINT("info",("spider do_direct_update=%s",
    do_direct_update ? "TRUE" : "FALSE"));
  if (
    !offset_limit &&
    do_direct_update
  ) {
    wide_handler->trx->direct_update_count++;
    DBUG_PRINT("info",("spider OK"));
    DBUG_RETURN(0);
  }
  DBUG_PRINT("info",("spider FALSE by default"));
  do_direct_update = FALSE;
  DBUG_RETURN(HA_ERR_WRONG_COMMAND);
}


int ha_spider::direct_update_rows(
  ha_rows *update_rows,
  ha_rows *found_rows
) {
  int error_num;
  THD *thd = ha_thd();
  backup_error_status();
  DBUG_ENTER("ha_spider::direct_update_rows");
  DBUG_PRINT("info",("spider this=%p", this));
  if (spider_param_read_only_mode(thd, share->read_only_mode))
  {
    my_printf_error(ER_SPIDER_READ_ONLY_NUM, ER_SPIDER_READ_ONLY_STR, MYF(0),
      table_share->db.str, table_share->table_name.str);
    DBUG_RETURN(ER_SPIDER_READ_ONLY_NUM);
  }
  if ((error_num=
           spider_db_direct_update(this, table, update_rows, found_rows)))
    DBUG_RETURN(check_error_mode(error_num));

  DBUG_RETURN(0);
}


bool ha_spider::start_bulk_delete(
) {
  DBUG_ENTER("ha_spider::start_bulk_delete");
  DBUG_PRINT("info",("spider this=%p", this));
  DBUG_RETURN(check_and_start_bulk_update(SPD_BU_START_BY_BULK_INIT));
}

int ha_spider::end_bulk_delete(
) {
  int error_num;
  backup_error_status();
  DBUG_ENTER("ha_spider::end_bulk_delete");
  DBUG_PRINT("info",("spider this=%p", this));
  if ((error_num = check_and_end_bulk_update(SPD_BU_START_BY_BULK_INIT)))
    DBUG_RETURN(check_error_mode(error_num));
  DBUG_RETURN(0);
}

int ha_spider::delete_row(
  const uchar *buf
) {
  THD *thd = ha_thd();
  int error_num;
  backup_error_status();
  DBUG_ENTER("ha_spider::delete_row");
  DBUG_PRINT("info",("spider this=%p", this));
  if (spider_param_read_only_mode(thd, share->read_only_mode))
  {
    my_printf_error(ER_SPIDER_READ_ONLY_NUM, ER_SPIDER_READ_ONLY_STR, MYF(0),
      table_share->db.str, table_share->table_name.str);
    DBUG_RETURN(ER_SPIDER_READ_ONLY_NUM);
  }
#ifndef SPIDER_WITHOUT_HA_STATISTIC_INCREMENT
  ha_statistic_increment(&SSV::ha_delete_count);
#endif
  do_direct_update = FALSE;
  if ((error_num = spider_db_delete(this, table, buf)))
    DBUG_RETURN(check_error_mode(error_num));
  DBUG_RETURN(0);
}

bool ha_spider::check_direct_delete_sql_part(
  st_select_lex *select_lex,
  longlong select_limit,
  longlong offset_limit
) {
  uint roop_count, dbton_id;
  spider_db_handler *dbton_hdl;
  DBUG_ENTER("ha_spider::check_direct_delete_sql_part");
  for (roop_count = 0; roop_count < share->use_sql_dbton_count; roop_count++)
  {
    dbton_id = share->use_sql_dbton_ids[roop_count];
    dbton_hdl = dbton_handler[dbton_id];
    if (
      dbton_hdl->first_link_idx >= 0 &&
      dbton_hdl->check_direct_delete(select_lex, select_limit, offset_limit)
    ) {
      DBUG_RETURN(TRUE);
    }
  }
  DBUG_RETURN(FALSE);
}

int ha_spider::direct_delete_rows_init()
{
  st_select_lex *select_lex;
  longlong select_limit;
  longlong offset_limit;
  THD *thd = wide_handler->trx->thd;
  DBUG_ENTER("ha_spider::direct_delete_rows_init");
  DBUG_PRINT("info",("spider this=%p", this));
  if (!dml_inited)
  {
    if (unlikely(dml_init()))
    {
      DBUG_RETURN(HA_ERR_WRONG_COMMAND);
    }
  }
  direct_update_init(
    thd,
    FALSE
  );
  if (!wide_handler->condition)
    wide_handler->cond_check = FALSE;
  spider_get_select_limit(this, &select_lex, &select_limit, &offset_limit);
  if (
#ifdef SPIDER_ENGINE_CONDITION_PUSHDOWN_IS_ALWAYS_ON
#else
    !(thd->variables.optimizer_switch &
      OPTIMIZER_SWITCH_ENGINE_CONDITION_PUSHDOWN) ||
#endif
    !select_lex ||
    select_lex->table_list.elements != 1 ||
    check_direct_delete_sql_part(select_lex, select_limit, offset_limit) ||
    spider_db_append_condition(this, NULL, 0, TRUE)
  ) {
    DBUG_PRINT("info",("spider FALSE by condition"));
    do_direct_update = FALSE;
    DBUG_RETURN(HA_ERR_WRONG_COMMAND);
  }
  if (select_lex->order_list.elements)
  {
    ORDER *order;
    for (order = (ORDER *) select_lex->order_list.first; order;
      order = order->next)
    {
      if (check_item_type_sql((*order->item)))
      {
        DBUG_PRINT("info",("spider FALSE by order"));
        do_direct_update = FALSE;
        DBUG_RETURN(HA_ERR_WRONG_COMMAND);
      }
    }
    result_list.direct_order_limit = TRUE;
  }
  wide_handler->trx->direct_delete_count++;
  DBUG_PRINT("info",("spider OK"));
  DBUG_RETURN(0);
}


int ha_spider::direct_delete_rows(
  ha_rows *delete_rows
) {
  int error_num;
  THD *thd = ha_thd();
  backup_error_status();
  DBUG_ENTER("ha_spider::direct_delete_rows");
  DBUG_PRINT("info",("spider this=%p", this));
  if (spider_param_read_only_mode(thd, share->read_only_mode))
  {
    my_printf_error(ER_SPIDER_READ_ONLY_NUM, ER_SPIDER_READ_ONLY_STR, MYF(0),
      table_share->db.str, table_share->table_name.str);
    DBUG_RETURN(ER_SPIDER_READ_ONLY_NUM);
  }
  if ((error_num= spider_db_direct_delete(this, table, delete_rows)))
    DBUG_RETURN(check_error_mode(error_num));

  DBUG_RETURN(0);
}


int ha_spider::delete_all_rows()
{
  THD *thd = ha_thd();
  DBUG_ENTER("ha_spider::delete_all_rows");
  if (spider_param_delete_all_rows_type(thd, share->delete_all_rows_type))
    DBUG_RETURN(HA_ERR_WRONG_COMMAND);
  DBUG_RETURN(truncate());
}

int ha_spider::truncate()
{
  int error_num;
  THD *thd = ha_thd();
  backup_error_status();
  DBUG_ENTER("ha_spider::truncate");
  DBUG_PRINT("info",("spider this=%p", this));
  if (spider_param_read_only_mode(thd, share->read_only_mode))
  {
    my_printf_error(ER_SPIDER_READ_ONLY_NUM, ER_SPIDER_READ_ONLY_STR, MYF(0),
      table_share->db.str, table_share->table_name.str);
    DBUG_RETURN(ER_SPIDER_READ_ONLY_NUM);
  }
  wide_handler->sql_command = SQLCOM_TRUNCATE;
  if ((error_num= spider_check_trx_and_get_conn(thd, this)))
  {
    DBUG_RETURN(error_num);
  }
  do_direct_update = FALSE;
  if ((error_num = spider_db_delete_all_rows(this)))
    DBUG_RETURN(check_error_mode(error_num));
  if (wide_handler->sql_command == SQLCOM_TRUNCATE &&
    table->found_next_number_field)
  {
    DBUG_PRINT("info",("spider reset auto increment"));
    pthread_mutex_lock(&share->lgtm_tblhnd_share->auto_increment_mutex);
    share->lgtm_tblhnd_share->auto_increment_lclval = 1;
    share->lgtm_tblhnd_share->auto_increment_init = FALSE;
    share->lgtm_tblhnd_share->auto_increment_value = 1;
    DBUG_PRINT("info",("spider init auto_increment_lclval=%llu",
      share->lgtm_tblhnd_share->auto_increment_lclval));
    DBUG_PRINT("info",("spider auto_increment_value=%llu",
      share->lgtm_tblhnd_share->auto_increment_value));
    pthread_mutex_unlock(&share->lgtm_tblhnd_share->auto_increment_mutex);
  }
  DBUG_RETURN(0);
}

IO_AND_CPU_COST ha_spider::scan_time()
{
  IO_AND_CPU_COST cost;
  DBUG_ENTER("ha_spider::scan_time");
  DBUG_PRINT("info",("spider this=%p", this));
  cost.io=0;
  cost.cpu= (DISK_READ_COST * share->stat.records * share->stat.mean_rec_length);
  DBUG_PRINT("info",("spider scan_time = %.6f", cost.cpu));
  DBUG_RETURN(cost);
}

IO_AND_CPU_COST ha_spider::rnd_pos_time(ha_rows rows)
{
  IO_AND_CPU_COST cost= { 0.0, 0.0};            // Row is in memory
  return cost;
}

IO_AND_CPU_COST ha_spider::keyread_time(uint index, ulong ranges, ha_rows rows,
                                        ulonglong blocks)
{
  IO_AND_CPU_COST cost;
  DBUG_ENTER("ha_spider::keyread_time");
  DBUG_PRINT("info",("spider this=%p", this));

  /*
    Here we only calculate transfer costs. The normal handler cost functions
    will add costs for accessing a row/key.
  */
  if (wide_handler->keyread)
  {
    cost.io= 0;
    cost.cpu= DISK_READ_COST * rows * table->key_info[index].key_length;
  } else {
    cost.io= 0;
    cost.cpu= DISK_READ_COST * rows * share->stat.mean_rec_length;
  }
  DBUG_PRINT("info",("spider scan_time(keyread) = %.6f", cost.cpu));
  DBUG_RETURN(cost);
}


const key_map *ha_spider::keys_to_use_for_scanning()
{
  DBUG_ENTER("ha_spider::keys_to_use_for_scanning");
  DBUG_PRINT("info",("spider this=%p", this));
  DBUG_RETURN(&key_map_full);
}

ha_rows ha_spider::estimate_rows_upper_bound()
{
  DBUG_ENTER("ha_spider::estimate_rows_upper_bound");
  DBUG_PRINT("info",("spider this=%p", this));
  DBUG_RETURN(HA_POS_ERROR);
}

void ha_spider::print_error(
  int error,
  myf errflag
) {
  DBUG_ENTER("ha_spider::print_error");
  DBUG_PRINT("info",("spider this=%p", this));
  if (!current_thd->is_error())
  {
    switch (error)
    {
      case ER_SPIDER_CON_COUNT_ERROR:
        my_message(error, ER_SPIDER_CON_COUNT_ERROR_STR, MYF(0));
        break;
      default:
        handler::print_error(error, errflag);
        break;
    }
  }
  DBUG_VOID_RETURN;
}

bool ha_spider::get_error_message(
  int error,
  String *buf
) {
  DBUG_ENTER("ha_spider::get_error_message");
  DBUG_PRINT("info",("spider this=%p", this));
  switch (error)
  {
    case ER_SPIDER_REMOTE_SERVER_GONE_AWAY_NUM:
      if (buf->reserve(ER_SPIDER_REMOTE_SERVER_GONE_AWAY_LEN))
        DBUG_RETURN(TRUE);
      buf->q_append(ER_SPIDER_REMOTE_SERVER_GONE_AWAY_STR,
        ER_SPIDER_REMOTE_SERVER_GONE_AWAY_LEN);
      break;
    default:
      if (buf->reserve(ER_SPIDER_UNKNOWN_LEN))
        DBUG_RETURN(TRUE);
      buf->q_append(ER_SPIDER_UNKNOWN_STR, ER_SPIDER_UNKNOWN_LEN);
      break;
  }
  DBUG_RETURN(FALSE);
}

int ha_spider::create(
  const char *name,
  TABLE *form,
  HA_CREATE_INFO *info
) {
  int error_num, dummy;
  SPIDER_SHARE tmp_share;
  THD *thd = ha_thd();
  uint sql_command = thd_sql_command(thd), roop_count;
  SPIDER_TRX *trx;
  TABLE *table_tables = NULL;
  SPIDER_Open_tables_backup open_tables_backup;
  DBUG_ENTER("ha_spider::create");
  DBUG_PRINT("info",("spider this=%p", this));
  DBUG_PRINT("info",("spider name=%s", name));
  DBUG_PRINT("info",
    ("spider form->s->connect_string=%s", form->s->connect_string.str));
  DBUG_PRINT("info",
    ("spider info->connect_string=%s", info->connect_string.str));
  if (
    sql_command == SQLCOM_CREATE_INDEX ||
    sql_command == SQLCOM_DROP_INDEX
  )
    DBUG_RETURN(0);
  if (!is_supported_parser_charset(info->default_table_charset))
  {
    String charset_option;
    charset_option.append(STRING_WITH_LEN("CHARSET "));
    charset_option.append(info->default_table_charset->cs_name);
    my_error(ER_ILLEGAL_HA_CREATE_OPTION, MYF(0), "SPIDER",
             charset_option.c_ptr());
    error_num= ER_ILLEGAL_HA_CREATE_OPTION;
    goto error_charset;
  }
  if (!(trx = spider_get_trx(thd, TRUE, &error_num)))
    goto error_get_trx;
  if (
    trx->locked_connections &&
    sql_command == SQLCOM_ALTER_TABLE
  ) {
    my_message(ER_SPIDER_ALTER_BEFORE_UNLOCK_NUM,
      ER_SPIDER_ALTER_BEFORE_UNLOCK_STR, MYF(0));
    error_num = ER_SPIDER_ALTER_BEFORE_UNLOCK_NUM;
    goto error_alter_before_unlock;
  }
  memset((void*)&tmp_share, 0, sizeof(SPIDER_SHARE));
  tmp_share.table_name = (char*) name;
  tmp_share.table_name_length = strlen(name);
  tmp_share.table_name_hash_value = my_calc_hash(&trx->trx_alter_table_hash,
    (uchar*) tmp_share.table_name, tmp_share.table_name_length);
  tmp_share.lgtm_tblhnd_share = spider_get_lgtm_tblhnd_share(
    name, tmp_share.table_name_length, tmp_share.table_name_hash_value,
    FALSE, TRUE, &error_num);
  if (!tmp_share.lgtm_tblhnd_share)
  {
    goto error;
  }
  if (form->s->keys > 0)
  {
    if (!(tmp_share.static_key_cardinality = (longlong *)
      spider_bulk_malloc(spider_current_trx, SPD_MID_HA_SPIDER_CREATE_1, MYF(MY_WME),
        &tmp_share.static_key_cardinality,
          (uint) (sizeof(*tmp_share.static_key_cardinality) * form->s->keys),
        NullS))
    ) {
      error_num = HA_ERR_OUT_OF_MEM;
      goto error;
    }
    if (!(tmp_share.key_hint = new spider_string[form->s->keys]))
    {
      error_num = HA_ERR_OUT_OF_MEM;
      goto error;
    }
  }
  for (roop_count = 0; roop_count < form->s->keys; roop_count++)
    tmp_share.key_hint[roop_count].init_calc_mem(SPD_MID_HA_SPIDER_CREATE_2);
  DBUG_PRINT("info",("spider tmp_share.key_hint=%p", tmp_share.key_hint));
  if ((error_num = spider_parse_connect_info(&tmp_share, form->s,
    form->part_info,
    1)))
    goto error;
  DBUG_PRINT("info",("spider tmp_table=%d", form->s->tmp_table));
  if (
    (sql_command == SQLCOM_CREATE_TABLE &&
      !(info->options & HA_LEX_CREATE_TMP_TABLE))
  ) {
    if (
      !(table_tables = spider_open_sys_table(
        current_thd, SPIDER_SYS_TABLES_TABLE_NAME_STR,
        SPIDER_SYS_TABLES_TABLE_NAME_LEN, TRUE, &open_tables_backup,
        &error_num))
    ) {
      goto error;
    }
    if (
      thd->lex->create_info.or_replace() &&
      (error_num = spider_delete_tables(
        table_tables, tmp_share.table_name, &dummy)) &&
      /* In this context, no key found in mysql.spider_tables means
      the Spider table does not exist */
      error_num != HA_ERR_KEY_NOT_FOUND
    ) {
      goto error;
    }
    if (
      (error_num = spider_insert_tables(table_tables, &tmp_share))
    ) {
      goto error;
    }
    spider_sys_close_table(current_thd, &open_tables_backup);
    table_tables = NULL;
  } else if (
    sql_command == SQLCOM_ALTER_TABLE
  ) {
    SPIDER_ALTER_TABLE *alter_table;
    if (trx->query_id != thd->query_id)
    {
      spider_free_trx_alter_table(trx);
      trx->query_id = thd->query_id;
    }
    if (!(alter_table =
      (SPIDER_ALTER_TABLE*) my_hash_search_using_hash_value(
      &trx->trx_alter_table_hash, tmp_share.table_name_hash_value,
      (uchar*) tmp_share.table_name, tmp_share.table_name_length)))
    {
      if ((error_num = spider_create_trx_alter_table(trx, &tmp_share, TRUE)))
        goto error;
    }
    trx->tmp_flg = TRUE;

    DBUG_PRINT("info",
      ("spider alter_info.flags: %llu  alter_info.partition_flags: %lu",
        thd->lex->alter_info.flags, thd->lex->alter_info.partition_flags));
    if ((thd->lex->alter_info.partition_flags &
        (
          SPIDER_ALTER_PARTITION_ADD | SPIDER_ALTER_PARTITION_DROP |
          SPIDER_ALTER_PARTITION_COALESCE | SPIDER_ALTER_PARTITION_REORGANIZE |
          SPIDER_ALTER_PARTITION_TABLE_REORG | SPIDER_ALTER_PARTITION_REBUILD
        )
      ) &&
      memcmp(name + strlen(name) - 5, "#TMP#", 5)
    ) {
      if (
        !(table_tables = spider_open_sys_table(
          current_thd, SPIDER_SYS_TABLES_TABLE_NAME_STR,
          SPIDER_SYS_TABLES_TABLE_NAME_LEN, TRUE, &open_tables_backup,
          &error_num))
      ) {
        goto error;
      }
      if (
        (error_num = spider_insert_tables(table_tables, &tmp_share))
      ) {
        goto error;
      }
      spider_sys_close_table(current_thd, &open_tables_backup);
      table_tables = NULL;
    }
  }

  if (
    (
      (info->used_fields & HA_CREATE_USED_AUTO) ||
      sql_command == SQLCOM_ALTER_TABLE ||
      sql_command == SQLCOM_CREATE_INDEX ||
      sql_command == SQLCOM_RENAME_TABLE
    ) &&
    info->auto_increment_value > 0
  ) {
    pthread_mutex_lock(&tmp_share.lgtm_tblhnd_share->auto_increment_mutex);
    tmp_share.lgtm_tblhnd_share->auto_increment_value =
      info->auto_increment_value;
    DBUG_PRINT("info",("spider auto_increment_value=%llu",
      tmp_share.lgtm_tblhnd_share->auto_increment_value));
    pthread_mutex_unlock(&tmp_share.lgtm_tblhnd_share->auto_increment_mutex);
  }

  if (tmp_share.static_key_cardinality)
    spider_free(spider_current_trx, tmp_share.static_key_cardinality, MYF(0));
  spider_free_share_alloc(&tmp_share);
  DBUG_RETURN(0);

error:
  if (table_tables)
    spider_sys_close_table(current_thd, &open_tables_backup);
  if (tmp_share.lgtm_tblhnd_share)
    spider_free_lgtm_tblhnd_share_alloc(tmp_share.lgtm_tblhnd_share, FALSE);
  if (tmp_share.static_key_cardinality)
    spider_free(spider_current_trx, tmp_share.static_key_cardinality, MYF(0));
  spider_free_share_alloc(&tmp_share);
error_alter_before_unlock:
error_get_trx:
error_charset:
  DBUG_RETURN(error_num);
}

void ha_spider::update_create_info(
  HA_CREATE_INFO* create_info
) {
  DBUG_ENTER("ha_spider::update_create_info");
  DBUG_PRINT("info",("spider this=%p", this));
  if (wide_handler && wide_handler->sql_command == SQLCOM_ALTER_TABLE)
  {
    if (!(wide_handler->trx = spider_get_trx(ha_thd(), TRUE, &store_error_num)))
      DBUG_VOID_RETURN;
    SPIDER_TRX *trx = wide_handler->trx;
    THD *thd = trx->thd;
    if (trx->query_id != thd->query_id)
    {
      spider_free_trx_alter_table(trx);
      trx->query_id = thd->query_id;
      trx->tmp_flg = FALSE;
    }
    if (!(SPIDER_ALTER_TABLE*) my_hash_search(&trx->trx_alter_table_hash,
      (uchar*) share->table_name, share->table_name_length))
    {
      if (spider_create_trx_alter_table(trx, share, FALSE))
      {
        store_error_num = HA_ERR_OUT_OF_MEM;
        DBUG_VOID_RETURN;
      }
    }
  }

  if (!create_info->connect_string.str)
  {
    create_info->connect_string.str = table->s->connect_string.str;
    create_info->connect_string.length = table->s->connect_string.length;
  }
  DBUG_PRINT("info",
    ("spider create_info->connect_string=%s",
    create_info->connect_string.str));
  if (
    !(create_info->used_fields & HA_CREATE_USED_AUTO)
  ) {
    info(HA_STATUS_AUTO);
    create_info->auto_increment_value = stats.auto_increment_value;
  }
  DBUG_VOID_RETURN;
}

int ha_spider::rename_table(
  const char *from,
  const char *to
) {
  int error_num, roop_count, old_link_count, from_len = strlen(from),
    to_len = strlen(to), tmp_error_num;
  my_hash_value_type from_hash_value = my_calc_hash(&spider_open_tables,
    (uchar*) from, from_len);
  my_hash_value_type to_hash_value = my_calc_hash(&spider_open_tables,
    (uchar*) to, to_len);
  THD *thd = ha_thd();
  uint sql_command = thd_sql_command(thd);
  SPIDER_TRX *trx;
  TABLE *table_tables = NULL;
  SPIDER_ALTER_TABLE *alter_table_from, *alter_table_to;
  SPIDER_LGTM_TBLHND_SHARE *from_lgtm_tblhnd_share, *to_lgtm_tblhnd_share;
  SPIDER_Open_tables_backup open_tables_backup;
  DBUG_ENTER("ha_spider::rename_table");
  DBUG_PRINT("info",("spider this=%p", this));
  DBUG_PRINT("info",("spider from=%s", from));
  DBUG_PRINT("info",("spider to=%s", to));
  if (
    sql_command == SQLCOM_CREATE_INDEX ||
    sql_command == SQLCOM_DROP_INDEX
  )
    DBUG_RETURN(0);
  if (!(trx = spider_get_trx(thd, TRUE, &error_num)))
    goto error;
  if (
    trx->locked_connections &&
    /* SQLCOM_RENAME_TABLE doesn't come here */
    sql_command == SQLCOM_ALTER_TABLE
  ) {
    my_message(ER_SPIDER_ALTER_BEFORE_UNLOCK_NUM,
      ER_SPIDER_ALTER_BEFORE_UNLOCK_STR, MYF(0));
    error_num = ER_SPIDER_ALTER_BEFORE_UNLOCK_NUM;
    goto error;
  }
  if (
    sql_command == SQLCOM_RENAME_TABLE ||
    (sql_command == SQLCOM_ALTER_TABLE && !trx->tmp_flg) ||
    !(alter_table_from =
      (SPIDER_ALTER_TABLE*) my_hash_search(&trx->trx_alter_table_hash,
      (uchar*) from, from_len))
  ) {
    if (
      !(table_tables = spider_open_sys_table(
        current_thd, SPIDER_SYS_TABLES_TABLE_NAME_STR,
        SPIDER_SYS_TABLES_TABLE_NAME_LEN, TRUE, &open_tables_backup,
        &error_num))
    ) {
      goto error;
    }
    if (
      (error_num = spider_update_tables_name(
        table_tables, from, to, &old_link_count))
    ) {
      goto error;
    }
    spider_sys_close_table(current_thd, &open_tables_backup);
    table_tables = NULL;

    /* release table mon list */
    for (roop_count = 0; roop_count < old_link_count; roop_count++)
    {
      if ((error_num =
        spider_release_ping_table_mon_list(from, from_len, roop_count)))
      {
        goto error;
      }
    }
  } else if (sql_command == SQLCOM_ALTER_TABLE)
  {
    DBUG_PRINT("info",("spider alter_table_from=%p", alter_table_from));
    if ((alter_table_to =
      (SPIDER_ALTER_TABLE*) my_hash_search(&trx->trx_alter_table_hash,
      (uchar*) to, to_len))
    ) {
      DBUG_PRINT("info",("spider copy link_statuses"));
      uint all_link_count = alter_table_from->all_link_count;
      if (all_link_count > alter_table_to->all_link_count)
        all_link_count = alter_table_to->all_link_count;
      for (roop_count = 0; roop_count < (int) all_link_count; roop_count++)
      {
        if (alter_table_from->tmp_link_statuses[roop_count] <=
          SPIDER_LINK_STATUS_NO_CHANGE)
        {
          DBUG_PRINT("info",("spider copy %d", roop_count));
          alter_table_from->tmp_link_statuses[roop_count] =
            alter_table_to->tmp_link_statuses[roop_count];
        }
        DBUG_PRINT("info",("spider link_status_from[%d]=%ld", roop_count,
          alter_table_from->tmp_link_statuses[roop_count]));
        DBUG_PRINT("info",("spider link_status_to[%d]=%ld", roop_count,
          alter_table_to->tmp_link_statuses[roop_count]));
      }
    }

    DBUG_PRINT("info",
      ("spider alter_info.flags: %llu  alter_info.partition_flags: %lu",
        thd->lex->alter_info.flags, thd->lex->alter_info.partition_flags));
    if (
      !(table_tables = spider_open_sys_table(
        current_thd, SPIDER_SYS_TABLES_TABLE_NAME_STR,
        SPIDER_SYS_TABLES_TABLE_NAME_LEN, TRUE, &open_tables_backup,
        &error_num))
    ) {
      goto error;
    }

    if (alter_table_from->now_create)
    {
      SPIDER_SHARE tmp_share;
      tmp_share.table_name = (char*) to;
      tmp_share.table_name_length = to_len;
      tmp_share.priority = alter_table_from->tmp_priority;
      tmp_share.link_count = alter_table_from->link_count;
      tmp_share.all_link_count = alter_table_from->all_link_count;
      memcpy(&tmp_share.alter_table, alter_table_from,
        sizeof(*alter_table_from));
      if (
        (error_num = spider_insert_tables(table_tables, &tmp_share))
      ) {
        goto error;
      }
    } else {
      if (
        (error_num = spider_update_tables_priority(
          table_tables, alter_table_from, to, &old_link_count))
      ) {
        goto error;
      }
    }
    spider_sys_close_table(current_thd, &open_tables_backup);
    table_tables = NULL;

    if (!alter_table_from->now_create)
    {
      /* release table mon list */
      for (roop_count = 0; roop_count < (int) alter_table_from->all_link_count;
        roop_count++)
      {
        if ((error_num =
          spider_release_ping_table_mon_list(from, from_len, roop_count)))
        {
          goto error;
        }
      }
      for (roop_count = 0; roop_count < old_link_count; roop_count++)
      {
        if ((error_num =
          spider_release_ping_table_mon_list(to, to_len, roop_count)))
        {
          goto error;
        }
      }
    }
/*
    spider_free_trx_alter_table_alloc(trx, alter_table_from);
*/
  }

  pthread_mutex_lock(&spider_lgtm_tblhnd_share_mutex);
  from_lgtm_tblhnd_share = spider_get_lgtm_tblhnd_share(
    from, from_len, from_hash_value, TRUE, FALSE, &error_num);
  if (from_lgtm_tblhnd_share)
  {
    to_lgtm_tblhnd_share = spider_get_lgtm_tblhnd_share(
      to, to_len, to_hash_value, TRUE, TRUE, &error_num);
    if (!to_lgtm_tblhnd_share)
    {
      pthread_mutex_unlock(&spider_lgtm_tblhnd_share_mutex);
      goto error;
    }
    DBUG_PRINT("info",
      ("spider auto_increment_init=%s",
        from_lgtm_tblhnd_share->auto_increment_init ? "TRUE" : "FALSE"));
    to_lgtm_tblhnd_share->auto_increment_init =
      from_lgtm_tblhnd_share->auto_increment_init;
    to_lgtm_tblhnd_share->auto_increment_lclval =
      from_lgtm_tblhnd_share->auto_increment_lclval;
    to_lgtm_tblhnd_share->auto_increment_value =
      from_lgtm_tblhnd_share->auto_increment_value;
    spider_free_lgtm_tblhnd_share_alloc(from_lgtm_tblhnd_share, TRUE);
  }
  pthread_mutex_unlock(&spider_lgtm_tblhnd_share_mutex);
  spider_delete_init_error_table(from);
  DBUG_RETURN(0);

error:
  if (table_tables)
    spider_sys_close_table(current_thd, &open_tables_backup);
  pthread_mutex_lock(&spider_lgtm_tblhnd_share_mutex);
  to_lgtm_tblhnd_share = spider_get_lgtm_tblhnd_share(
    to, to_len, to_hash_value, TRUE, FALSE, &tmp_error_num);
  if (to_lgtm_tblhnd_share)
    spider_free_lgtm_tblhnd_share_alloc(to_lgtm_tblhnd_share, TRUE);
  pthread_mutex_unlock(&spider_lgtm_tblhnd_share_mutex);
  DBUG_RETURN(error_num);
}

int ha_spider::delete_table(
  const char *name
) {
  int error_num;
  THD *thd = ha_thd();
  SPIDER_TRX *trx;
  TABLE *table_tables = NULL;
  uint sql_command = thd_sql_command(thd);
  SPIDER_ALTER_TABLE *alter_table;
  SPIDER_Open_tables_backup open_tables_backup;
  DBUG_ENTER("ha_spider::delete_table");
  DBUG_PRINT("info",("spider this=%p", this));
  DBUG_PRINT("info",("spider name=%s", name));
  if (
    sql_command == SQLCOM_CREATE_INDEX ||
    sql_command == SQLCOM_DROP_INDEX
  )
    DBUG_RETURN(0);
  if (!(trx = spider_get_trx(thd, TRUE, &error_num)))
    goto error;
  if (
    trx->locked_connections &&
    /* SQLCOM_DROP_DB doesn't come here */
    (
      sql_command == SQLCOM_DROP_TABLE ||
      sql_command == SQLCOM_ALTER_TABLE
    )
  ) {
    my_message(ER_SPIDER_ALTER_BEFORE_UNLOCK_NUM,
      ER_SPIDER_ALTER_BEFORE_UNLOCK_STR, MYF(0));
    error_num = ER_SPIDER_ALTER_BEFORE_UNLOCK_NUM;
    goto error;
  }
  if (sql_command == SQLCOM_DROP_TABLE ||
    sql_command == SQLCOM_DROP_DB ||
    sql_command == SQLCOM_ALTER_TABLE ||
    sql_command == SQLCOM_CREATE_TABLE)
  {
    SPIDER_LGTM_TBLHND_SHARE *lgtm_tblhnd_share;
    int roop_count, old_link_count = 0, name_len = strlen(name);
    my_hash_value_type hash_value = my_calc_hash(&spider_open_tables,
      (uchar*) name, name_len);
    if (
      sql_command == SQLCOM_ALTER_TABLE &&
      (alter_table =
        (SPIDER_ALTER_TABLE*) my_hash_search_using_hash_value(
        &trx->trx_alter_table_hash,
        hash_value, (uchar*) name, name_len)) &&
      alter_table->now_create
    )
      DBUG_RETURN(0);

    DBUG_PRINT("info",
      ("spider alter_info.flags: %llu  alter_info.partition_flags: %lu",
        thd->lex->alter_info.flags, thd->lex->alter_info.partition_flags));
    if (
      !(table_tables = spider_open_sys_table(
        current_thd, SPIDER_SYS_TABLES_TABLE_NAME_STR,
        SPIDER_SYS_TABLES_TABLE_NAME_LEN, TRUE, &open_tables_backup,
        &error_num))
    ) {
      goto error;
    }
    if (
      (error_num = spider_delete_tables(
        table_tables, name, &old_link_count))
    ) {
      /* In this context, no key found in mysql.spider_tables means
      the Spider table does not exist */
      if (error_num == HA_ERR_KEY_NOT_FOUND)
        error_num= HA_ERR_NO_SUCH_TABLE;
      goto error;
    }
    spider_sys_close_table(current_thd, &open_tables_backup);
    table_tables = NULL;

    /* release table mon list */
    for (roop_count = 0; roop_count < old_link_count; roop_count++)
    {
      if ((error_num =
        spider_release_ping_table_mon_list(name, name_len, roop_count)))
        goto error;
    }

    pthread_mutex_lock(&spider_lgtm_tblhnd_share_mutex);
    lgtm_tblhnd_share = spider_get_lgtm_tblhnd_share(
      name, name_len, hash_value, TRUE, FALSE, &error_num);
    if (lgtm_tblhnd_share)
      spider_free_lgtm_tblhnd_share_alloc(lgtm_tblhnd_share, TRUE);
    pthread_mutex_unlock(&spider_lgtm_tblhnd_share_mutex);
  }

  spider_delete_init_error_table(name);
  DBUG_RETURN(0);

error:
  if (table_tables)
    spider_sys_close_table(current_thd, &open_tables_backup);
  DBUG_RETURN(error_num);
}

bool ha_spider::is_crashed() const
{
  DBUG_ENTER("ha_spider::is_crashed");
  DBUG_PRINT("info",("spider this=%p", this));
  DBUG_RETURN(FALSE);
}

#ifdef SPIDER_HANDLER_AUTO_REPAIR_HAS_ERROR
bool ha_spider::auto_repair(int error) const
#else
bool ha_spider::auto_repair() const
#endif
{
  DBUG_ENTER("ha_spider::auto_repair");
  DBUG_PRINT("info",("spider this=%p", this));
  DBUG_RETURN(FALSE);
}

int ha_spider::disable_indexes(
  key_map map, bool persist
) {
  int error_num;
  backup_error_status();
  DBUG_ENTER("ha_spider::disable_indexes");
  DBUG_PRINT("info",("spider this=%p", this));
  if (persist)
  {
    if ((error_num = spider_db_disable_keys(this)))
      DBUG_RETURN(check_error_mode(error_num));
    DBUG_RETURN(0);
  }
  DBUG_RETURN(HA_ERR_WRONG_COMMAND);
}

int ha_spider::enable_indexes(
  key_map map, bool persist
) {
  int error_num;
  backup_error_status();
  DBUG_ENTER("ha_spider::enable_indexes");
  DBUG_PRINT("info",("spider this=%p", this));
  if (persist)
  {
    if ((error_num = spider_db_enable_keys(this)))
      DBUG_RETURN(check_error_mode(error_num));
    DBUG_RETURN(0);
  }
  DBUG_RETURN(HA_ERR_WRONG_COMMAND);
}


int ha_spider::check(
  THD* thd,
  HA_CHECK_OPT* check_opt
) {
  int error_num;
  backup_error_status();
  DBUG_ENTER("ha_spider::check");
  DBUG_PRINT("info",("spider this=%p", this));
  if ((error_num = spider_db_check_table(this, check_opt)))
    DBUG_RETURN(check_error_mode(error_num));
  DBUG_RETURN(0);
}

int ha_spider::repair(
  THD* thd,
  HA_CHECK_OPT* check_opt
) {
  int error_num;
  backup_error_status();
  DBUG_ENTER("ha_spider::repair");
  DBUG_PRINT("info",("spider this=%p", this));
  if ((error_num = spider_db_repair_table(this, check_opt)))
    DBUG_RETURN(check_error_mode(error_num));
  DBUG_RETURN(0);
}

bool ha_spider::check_and_repair(
  THD *thd
) {
  HA_CHECK_OPT check_opt;
  DBUG_ENTER("ha_spider::check_and_repair");
  DBUG_PRINT("info",("spider this=%p", this));
  check_opt.init();
  check_opt.flags = T_MEDIUM;
  if (spider_db_check_table(this, &check_opt))
  {
    check_opt.flags = T_QUICK;
    if (spider_db_repair_table(this, &check_opt))
      DBUG_RETURN(TRUE);
  }
  DBUG_RETURN(FALSE);
}

int ha_spider::analyze(
  THD* thd,
  HA_CHECK_OPT* check_opt
) {
  int error_num;
  backup_error_status();
  DBUG_ENTER("ha_spider::analyze");
  DBUG_PRINT("info",("spider this=%p", this));
  if ((error_num = spider_db_analyze_table(this)))
    DBUG_RETURN(check_error_mode(error_num));
  DBUG_RETURN(0);
}

int ha_spider::optimize(
  THD* thd,
  HA_CHECK_OPT* check_opt
) {
  int error_num;
  backup_error_status();
  DBUG_ENTER("ha_spider::optimize");
  DBUG_PRINT("info",("spider this=%p", this));
  if ((error_num = spider_db_optimize_table(this)))
    DBUG_RETURN(check_error_mode(error_num));
  DBUG_RETURN(0);
}

bool ha_spider::is_fatal_error(
  int error_num,
  uint flags
) {
  DBUG_ENTER("ha_spider::is_fatal_error");
  DBUG_PRINT("info",("spider error_num=%d", error_num));
  DBUG_PRINT("info",("spider flags=%u", flags));
  if (
    !handler::is_fatal_error(error_num, flags)
  ) {
    DBUG_PRINT("info",("spider FALSE"));
    DBUG_RETURN(FALSE);
  }
  DBUG_PRINT("info",("spider TRUE"));
  DBUG_RETURN(TRUE);
}

Field *ha_spider::field_exchange(
  Field *field
) {
  DBUG_ENTER("ha_spider::field_exchange");
  DBUG_PRINT("info",("spider in field=%p", field));
  DBUG_PRINT("info",("spider in field->table=%p", field->table));
  DBUG_PRINT("info",("spider table=%p", table));
  if (field->table != table)
    DBUG_RETURN(NULL);
  DBUG_PRINT("info",("spider out field=%p", field));
  DBUG_RETURN(field);
}

const COND *ha_spider::cond_push(
  const COND *cond
) {
  DBUG_ENTER("ha_spider::cond_push");
  if (
    wide_handler->stage == SPD_HND_STAGE_COND_PUSH &&
    wide_handler->stage_executor != this)
  {
    DBUG_RETURN(NULL);
  }
  wide_handler->stage = SPD_HND_STAGE_COND_PUSH;
  wide_handler->stage_executor = this;
  wide_handler->cond_check = FALSE;
  if (cond)
  {
    SPIDER_CONDITION *tmp_cond;
    if (!(tmp_cond = (SPIDER_CONDITION *)
      spider_malloc(spider_current_trx, SPD_MID_HA_SPIDER_COND_PUSH_1, sizeof(*tmp_cond), MYF(MY_WME)))
    )
      DBUG_RETURN(cond);
    tmp_cond->cond = (COND *) cond;
    tmp_cond->next = wide_handler->condition;
    wide_handler->condition = tmp_cond;
  }
  DBUG_RETURN(NULL);
}

void ha_spider::cond_pop()
{
  DBUG_ENTER("ha_spider::cond_pop");
  if (
    wide_handler->stage == SPD_HND_STAGE_COND_POP &&
    wide_handler->stage_executor != this)
  {
    DBUG_VOID_RETURN;
  }
  wide_handler->stage = SPD_HND_STAGE_COND_POP;
  wide_handler->stage_executor = this;
  if (wide_handler->condition)
  {
    SPIDER_CONDITION *tmp_cond = wide_handler->condition->next;
    spider_free(spider_current_trx, wide_handler->condition, MYF(0));
    wide_handler->condition = tmp_cond;
  }
  DBUG_VOID_RETURN;
}

int ha_spider::info_push(
  uint info_type,
  void *info
) {
  int error_num = 0;
  DBUG_ENTER("ha_spider::info_push");
  DBUG_PRINT("info",("spider this=%p", this));
  if (
    wide_handler->stage == SPD_HND_STAGE_INFO_PUSH &&
    wide_handler->stage_executor != this)
  {
    DBUG_RETURN(0);
  }
  wide_handler->stage = SPD_HND_STAGE_INFO_PUSH;
  wide_handler->stage_executor = this;

  switch (info_type)
  {
#ifdef INFO_KIND_UPDATE_FIELDS
    case INFO_KIND_UPDATE_FIELDS:
      DBUG_PRINT("info",("spider INFO_KIND_UPDATE_FIELDS"));
      wide_handler->direct_update_fields = (List<Item> *) info;
      wide_handler->update_request = TRUE;
      if (wide_handler->keyread && check_partitioned())
        wide_handler->keyread = FALSE;
      break;
#endif
#ifdef INFO_KIND_UPDATE_VALUES
    case INFO_KIND_UPDATE_VALUES:
      DBUG_PRINT("info",("spider INFO_KIND_UPDATE_VALUES"));
      wide_handler->direct_update_values = (List<Item> *) info;
      break;
#endif
#ifdef INFO_KIND_FORCE_LIMIT_BEGIN
    case INFO_KIND_FORCE_LIMIT_BEGIN:
      DBUG_PRINT("info",("spider INFO_KIND_FORCE_LIMIT_BEGIN"));
      wide_handler->info_limit = *((longlong *) info);
      break;
    case INFO_KIND_FORCE_LIMIT_END:
      DBUG_PRINT("info",("spider INFO_KIND_FORCE_LIMIT_END"));
      wide_handler->info_limit = 9223372036854775807LL;
      break;
#endif
    default:
      break;
  }
  DBUG_RETURN(error_num);
}

void ha_spider::return_record_by_parent()
{
  DBUG_ENTER("ha_spider::return_record_by_parent");
  DBUG_PRINT("info",("spider this=%p", this));
  spider_db_refetch_for_item_sum_funcs(this);
  DBUG_VOID_RETURN;
}

TABLE *ha_spider::get_table()
{
  DBUG_ENTER("ha_spider::get_table");
  DBUG_RETURN(table);
}

void ha_spider::set_ft_discard_bitmap()
{
  DBUG_ENTER("ha_spider::set_ft_discard_bitmap");
  TABLE_LIST *table_list = spider_get_parent_table_list(this);
  if (table_list)
  {
    st_select_lex *select_lex = table_list->select_lex;
    if (select_lex && select_lex->ftfunc_list)
    {
      uint roop_count;
      Field *field;
      Item *item, *item_next;
      Item_func_match *item_func_match;
      Item_field *item_field;
      {
        List_iterator_fast<Item_func_match> fmi(*select_lex->ftfunc_list);
        while ((item_func_match = fmi++))
        {
          DBUG_PRINT("info",("spider item_func_match=%p", item_func_match));
          uint item_count = item_func_match->argument_count();
          Item **item_list = item_func_match->arguments();
          for (roop_count = 1; roop_count < item_count; roop_count++)
          {
            item_field = (Item_field *) item_list[roop_count];
            DBUG_PRINT("info",("spider item_field=%p", item_field));
            field = item_field->field;
            DBUG_PRINT("info",("spider field=%p", field));
            if (!field || !(field = field_exchange(field)))
              continue;
            DBUG_PRINT("info",("spider clear_bit=%u", field->field_index));
            spider_clear_bit(wide_handler->ft_discard_bitmap,
              field->field_index);
          }
        }
      }
      THD *thd = ha_thd();
      Statement *stmt = thd->stmt_map.find(thd->id);
      if (stmt && stmt->free_list)
      {
        DBUG_PRINT("info",("spider item from stmt"));
        item_next = stmt->free_list;
      } else {
        DBUG_PRINT("info",("spider item from thd"));
        item_next = thd->free_list;
      }
      while ((item = item_next))
      {
        DBUG_PRINT("info",("spider item=%p", item));
        DBUG_PRINT("info",("spider itemtype=%u", item->type()));
        item_next = item->next;
        if (item->type() != Item::FIELD_ITEM)
          continue;
        field = ((Item_field *) item)->field;
        DBUG_PRINT("info",("spider field=%p", field));
        if (!field || !(field = field_exchange(field)))
          continue;
        DBUG_PRINT("info",("spider field_index=%u", field->field_index));
        if (!spider_bit_is_set(wide_handler->ft_discard_bitmap,
          field->field_index))
        {
          bool match_flag = FALSE;
          List_iterator_fast<Item_func_match> fmi(*select_lex->ftfunc_list);
          while ((item_func_match = fmi++))
          {
            DBUG_PRINT("info",("spider item_func_match=%p", item_func_match));
            uint item_count = item_func_match->argument_count();
            Item **item_list = item_func_match->arguments();
            for (roop_count = 1; roop_count < item_count; roop_count++)
            {
              DBUG_PRINT("info",("spider item_list[%u]=%p", roop_count,
                item_list[roop_count]));
              if (item == item_list[roop_count])
              {
                DBUG_PRINT("info",("spider matched"));
                match_flag = TRUE;
                break;
              }
            }
            if (match_flag)
              break;
          }
          if (!match_flag)
          {
            DBUG_PRINT("info",("spider set_bit=%u", field->field_index));
            spider_set_bit(wide_handler->ft_discard_bitmap,
              field->field_index);
          }
        }
      }
    }
  }
  DBUG_VOID_RETURN;
}

void ha_spider::set_searched_bitmap()
{
  int roop_count;
  DBUG_ENTER("ha_spider::set_searched_bitmap");
  for (roop_count = 0; roop_count < (int) ((table_share->fields + 7) / 8);
    roop_count++)
  {
    wide_handler->searched_bitmap[roop_count] =
      ((uchar *) table->read_set->bitmap)[roop_count] |
      ((uchar *) table->write_set->bitmap)[roop_count];
    DBUG_PRINT("info",("spider roop_count=%d", roop_count));
    DBUG_PRINT("info",("spider searched_bitmap=%d",
      wide_handler->searched_bitmap[roop_count]));
    DBUG_PRINT("info",("spider read_set=%d",
      ((uchar *) table->read_set->bitmap)[roop_count]));
    DBUG_PRINT("info",("spider write_set=%d",
      ((uchar *) table->write_set->bitmap)[roop_count]));
  }
  if (wide_handler->sql_command == SQLCOM_UPDATE ||
    wide_handler->sql_command == SQLCOM_UPDATE_MULTI)
  {
    DBUG_PRINT("info",("spider update option start"));
    Item *item;
    st_select_lex *select_lex = spider_get_select_lex(this);
    List_iterator_fast<Item> fi(select_lex->item_list);
    while ((item = fi++))
    {
      if (item->type() == Item::FIELD_ITEM)
      {
        Field *field = ((Item_field *)item)->field;
        if (!(field = field_exchange(field)))
        {
          DBUG_PRINT("info",("spider field is for different table"));
          continue;
        }
        spider_set_bit(wide_handler->searched_bitmap, field->field_index);
        DBUG_PRINT("info",("spider set searched_bitmap=%u",
          field->field_index));
      } else {
        DBUG_PRINT("info",("spider item type is not field"));
      }
    }
  }
  DBUG_VOID_RETURN;
}

void ha_spider::set_clone_searched_bitmap()
{
  DBUG_ENTER("ha_spider::set_clone_searched_bitmap");
  DBUG_PRINT("info",("spider searched_bitmap=%p",
    wide_handler->searched_bitmap));
#ifndef DBUG_OFF
  int roop_count;
  for (roop_count = 0; roop_count < (int) ((table_share->fields + 7) / 8);
    roop_count++)
    DBUG_PRINT("info", ("spider before searched_bitmap is %x",
      ((uchar *) wide_handler->searched_bitmap)[roop_count]));
#endif
  memcpy(wide_handler->searched_bitmap,
    pt_clone_source_handler->wide_handler->searched_bitmap,
    (table_share->fields + 7) / 8);
#ifndef DBUG_OFF
  for (roop_count = 0; roop_count < (int) ((table_share->fields + 7) / 8);
    roop_count++)
    DBUG_PRINT("info", ("spider after searched_bitmap is %x",
      ((uchar *) wide_handler->searched_bitmap)[roop_count]));
#endif
  memcpy(wide_handler->ft_discard_bitmap,
    pt_clone_source_handler->wide_handler->ft_discard_bitmap,
    (table_share->fields + 7) / 8);
  DBUG_VOID_RETURN;
}

void ha_spider::set_searched_bitmap_from_item_list()
{
  DBUG_ENTER("ha_spider::set_searched_bitmap_from_item_list");
  Field *field;
  Item *item, *item_next;
  THD *thd = ha_thd();
  Statement *stmt = thd->stmt_map.find(thd->id);
  if (stmt && stmt->free_list)
  {
    DBUG_PRINT("info",("spider item from stmt"));
    item_next = stmt->free_list;
  } else {
    DBUG_PRINT("info",("spider item from thd"));
    item_next = thd->free_list;
  }
  while ((item = item_next))
  {
    DBUG_PRINT("info",("spider item=%p", item));
    DBUG_PRINT("info",("spider itemtype=%u", item->type()));
    item_next = item->next;
    if (item->type() != Item::FIELD_ITEM)
      continue;
    field = ((Item_field *) item)->field;
    DBUG_PRINT("info",("spider field=%p", field));
    if (!field || !(field = field_exchange(field)))
      continue;
    DBUG_PRINT("info",("spider field_index=%u", field->field_index));
    spider_set_bit(wide_handler->searched_bitmap, field->field_index);
  }
  DBUG_VOID_RETURN;
}

void ha_spider::set_select_column_mode()
{
  int roop_count;
  KEY *key_info;
  KEY_PART_INFO *key_part;
  Field *field;
  THD *thd = wide_handler->trx->thd;
  DBUG_ENTER("ha_spider::set_select_column_mode");
  wide_handler->position_bitmap_init = FALSE;
#ifndef DBUG_OFF
  for (roop_count = 0; roop_count < (int) ((table_share->fields + 7) / 8);
    roop_count++)
    DBUG_PRINT("info", ("spider bitmap is %x",
      ((uchar *) table->read_set->bitmap)[roop_count]));
#endif
  select_column_mode = spider_param_select_column_mode(thd,
    share->select_column_mode);
  if (select_column_mode)
  {
    DBUG_PRINT("info",("spider searched_bitmap=%p",
      wide_handler->searched_bitmap));
    set_searched_bitmap();
    set_searched_bitmap_from_item_list();
    if (wide_handler->external_lock_type == F_WRLCK &&
      wide_handler->sql_command != SQLCOM_SELECT)
    {
      uint part_num = 0;
      if (wide_handler->update_request)
        part_num = check_partitioned();
      if (
        part_num ||
        table_share->primary_key == MAX_KEY
      ) {
        /* need all columns */
        for (roop_count = 0; roop_count < (int) table_share->fields;
          roop_count++)
          spider_set_bit(wide_handler->searched_bitmap, roop_count);
      } else {
        /* need primary key columns */
        key_info = &table_share->key_info[table_share->primary_key];
        key_part = key_info->key_part;
        for (roop_count = 0;
          roop_count < (int) spider_user_defined_key_parts(key_info);
          roop_count++)
        {
          field = key_part[roop_count].field;
          spider_set_bit(wide_handler->searched_bitmap, field->field_index);
        }
      }
#ifndef DBUG_OFF
      for (roop_count = 0;
        roop_count < (int) ((table_share->fields + 7) / 8);
        roop_count++)
        DBUG_PRINT("info", ("spider change bitmap is %x",
          wide_handler->searched_bitmap[roop_count]));
#endif
    }
  }
  DBUG_VOID_RETURN;
}

void ha_spider::check_select_column(bool rnd)
{
  THD *thd = wide_handler->trx->thd;
  DBUG_ENTER("ha_spider::check_select_column");
  select_column_mode = spider_param_select_column_mode(thd,
    share->select_column_mode);
  if (select_column_mode)
  {
    if (!rnd)
    {
      if (wide_handler->between_flg)
      {
        memcpy(wide_handler->idx_read_bitmap,
          table->read_set->bitmap, (table_share->fields + 7) / 8);
        memcpy(wide_handler->idx_write_bitmap,
          table->write_set->bitmap, (table_share->fields + 7) / 8);
        wide_handler->between_flg = FALSE;
        wide_handler->idx_bitmap_is_set = TRUE;
        DBUG_PRINT("info",("spider set idx_bitmap"));
      } else if (wide_handler->idx_bitmap_is_set)
      {
        memcpy(table->read_set->bitmap,
          wide_handler->idx_read_bitmap,
          (table_share->fields + 7) / 8);
        memcpy(table->write_set->bitmap,
          wide_handler->idx_write_bitmap,
          (table_share->fields + 7) / 8);
        DBUG_PRINT("info",("spider copy idx_bitmap"));
      }
    } else {
      if (
        !wide_handler->rnd_bitmap_is_set &&
        (
          wide_handler->between_flg ||
          wide_handler->idx_bitmap_is_set
        )
      ) {
        memcpy(wide_handler->rnd_read_bitmap,
          table->read_set->bitmap, (table_share->fields + 7) / 8);
        memcpy(wide_handler->rnd_write_bitmap,
          table->write_set->bitmap, (table_share->fields + 7) / 8);
        wide_handler->between_flg = FALSE;
        wide_handler->rnd_bitmap_is_set = TRUE;
        DBUG_PRINT("info",("spider set rnd_bitmap"));
      } else if (wide_handler->rnd_bitmap_is_set)
      {
        memcpy(table->read_set->bitmap,
          wide_handler->rnd_read_bitmap,
          (table_share->fields + 7) / 8);
        memcpy(table->write_set->bitmap,
          wide_handler->rnd_write_bitmap,
          (table_share->fields + 7) / 8);
        DBUG_PRINT("info",("spider copy rnd_bitmap"));
      }
    }
  }
  DBUG_VOID_RETURN;
}

bool ha_spider::check_and_start_bulk_update(
  spider_bulk_upd_start bulk_upd_start
) {
  DBUG_ENTER("ha_spider::check_and_start_bulk_update");
  DBUG_PRINT("info",("spider this=%p", this));
  DBUG_PRINT("info",("spider bulk_update_start=%d",
    result_list.bulk_update_start));
  if (
    result_list.bulk_update_start == SPD_BU_NOT_START ||
    (
      !result_list.bulk_update_mode &&
      bulk_upd_start == SPD_BU_START_BY_BULK_INIT
    )
  ) {
    THD *thd = ha_thd();
    int bulk_update_mode = spider_param_bulk_update_mode(thd,
      share->bulk_update_mode);
/*
    longlong split_read = spider_split_read_param(this);
*/
    result_list.bulk_update_size = spider_param_bulk_update_size(thd,
      share->bulk_update_size);

    if (!support_bulk_update_sql())
    {
      result_list.bulk_update_mode = 0;
      DBUG_PRINT("info",("spider result_list.bulk_update_mode=%d 1",
        result_list.bulk_update_mode));
/*
    } else if (
      split_read != 9223372036854775807LL
    ) {
      result_list.bulk_update_mode = 2;
      DBUG_PRINT("info",("spider result_list.bulk_update_mode=%d 2",
        result_list.bulk_update_mode));
*/
    } else {
      if (result_list.bulk_update_start == SPD_BU_NOT_START)
      {
        result_list.bulk_update_mode = bulk_update_mode;
        DBUG_PRINT("info",("spider result_list.bulk_update_mode=%d 3",
          result_list.bulk_update_mode));
      } else {
        result_list.bulk_update_mode = 1;
        DBUG_PRINT("info",("spider result_list.bulk_update_mode=%d 4",
          result_list.bulk_update_mode));
      }
    }
    result_list.bulk_update_start = bulk_upd_start;
    DBUG_RETURN(FALSE);
  }
  DBUG_RETURN(TRUE);
}

int ha_spider::check_and_end_bulk_update(
  spider_bulk_upd_start bulk_upd_start
) {
  int error_num = 0;
  ha_rows dup_key_found = 0;
  DBUG_ENTER("ha_spider::check_and_end_bulk_update");
  DBUG_PRINT("info",("spider this=%p", this));
  DBUG_PRINT("info",("spider bulk_update_start=%d",
    result_list.bulk_update_start));
  DBUG_PRINT("info",("spider bulk_update_mode=%d",
    result_list.bulk_update_mode));
  if (result_list.bulk_update_start == bulk_upd_start)
  {
    if (result_list.bulk_update_mode)
      error_num = spider_db_bulk_update_end(this, &dup_key_found);
    result_list.bulk_update_size = 0;
    result_list.bulk_update_mode = 0;
    result_list.bulk_update_start = SPD_BU_NOT_START;
  }
  DBUG_RETURN(error_num);
}

uint ha_spider::check_partitioned()
{
  uint part_num;
  DBUG_ENTER("ha_spider::check_partitioned");
  DBUG_PRINT("info",("spider this=%p", this));
  table->file->get_no_parts("", &part_num);
  if (part_num)
    DBUG_RETURN(part_num);

  TABLE_LIST *tmp_table_list = table->pos_in_table_list;
  while ((tmp_table_list = tmp_table_list->parent_l))
  {
    tmp_table_list->table->file->get_no_parts("", &part_num);
    if (part_num)
      DBUG_RETURN(part_num);
  }
  DBUG_RETURN(0);
}

void ha_spider::check_direct_order_limit()
{
  DBUG_ENTER("ha_spider::check_direct_order_limit");
  DBUG_PRINT("info",("spider this=%p", this));
  if (!result_list.check_direct_order_limit)
  {
    if (spider_check_direct_order_limit(this))
    {
      result_list.direct_order_limit = TRUE;
    } else
      result_list.direct_order_limit = FALSE;

    spider_set_direct_limit_offset(this);
    result_list.check_direct_order_limit = TRUE;
  }
  DBUG_VOID_RETURN;
}

/********************************************************************
 * Check whether the current query is a SELECT DISTINCT using an
 * index in a non-partitioned Spider configuration, with a
 * projection list that consists solely of the first key prefix
 * column.
 *
 * For a SELECT DISTINCT query using an index in a non-partitioned
 * Spider configuration, with a projection list that consists
 * solely of the first key prefix, set the internal row retrieval
 * limit to avoid visiting each row multiple times.
 ********************************************************************/
void ha_spider::check_distinct_key_query()
{
  DBUG_ENTER( "ha_spider::check_distinct_key_query" );

  if ( result_list.direct_distinct && !partition_handler->handlers &&
       result_list.keyread && result_list.check_direct_order_limit )
  {
    // SELECT DISTINCT query using an index in a non-partitioned configuration
    KEY_PART_INFO*  key_part = result_list.key_info->key_part;
    Field*          key_field = key_part->field;

    if ( is_sole_projection_field( key_field->field_index ) )
    {
      // Projection list consists solely of the first key prefix column

      // Set the internal row retrieval limit to avoid visiting each row
      // multiple times.  This fixes a Spider performance bug that
      // caused each row to be visited multiple times.
      result_list.internal_limit = 1;
    }
  }

  DBUG_VOID_RETURN;
}

/********************************************************************
 * Determine whether the current query's projection list
 * consists solely of the specified column.
 *
 * Params   IN      - field_index:
 *                    Field index of the column of interest within
 *                    its table.
 *
 * Returns  TRUE    - if the query's projection list consists
 *                    solely of the specified column.
 *          FALSE   - otherwise.
 ********************************************************************/
bool ha_spider::is_sole_projection_field(
  uint16 field_index
) {
  // NOTE: It is assumed that spider_db_append_select_columns() has already been called
  //       to build the bitmap of projection fields
  bool                is_ha_sole_projection_field;
  uint                loop_index, dbton_id;
  spider_db_handler*  dbton_hdl;
  DBUG_ENTER( "ha_spider::is_sole_projection_field" );

  for ( loop_index = 0; loop_index < share->use_sql_dbton_count; loop_index++ )
  {
    dbton_id    = share->use_sql_dbton_ids[ loop_index ];
    dbton_hdl   = dbton_handler[ dbton_id ];

    if ( dbton_hdl->first_link_idx >= 0 )
    {
      is_ha_sole_projection_field = dbton_hdl->is_sole_projection_field( field_index );
      if ( !is_ha_sole_projection_field )
      {
        DBUG_RETURN( FALSE );
      }
    }
  }

  DBUG_RETURN( TRUE );
}

int ha_spider::drop_tmp_tables()
{
  int error_num = 0, need_mon;
  DBUG_ENTER("ha_spider::drop_tmp_tables");
  DBUG_PRINT("info",("spider this=%p", this));
  if (result_list.tmp_tables_created)
  {
    int roop_start, roop_end, roop_count, tmp_lock_mode;
    tmp_lock_mode = spider_conn_lock_mode(this);
    if (tmp_lock_mode)
    {
      /* "for update" or "lock in share mode" */
      roop_start = spider_conn_link_idx_next(share->link_statuses,
        conn_link_idx, -1, share->link_count,
        SPIDER_LINK_STATUS_RECOVERY);
      roop_end = share->link_count;
    } else {
      roop_start = search_link_idx;
      roop_end = search_link_idx + 1;
    }

    for (roop_count = roop_start; roop_count < roop_end;
      roop_count = spider_conn_link_idx_next(share->link_statuses,
        conn_link_idx, roop_count, share->link_count,
        SPIDER_LINK_STATUS_RECOVERY)
    ) {
      if (spider_bit_is_set(result_list.tmp_table_created, roop_count))
      {
        uint dbton_id = share->sql_dbton_ids[roop_count];
        spider_db_handler *dbton_hdl = dbton_handler[dbton_id];
        SPIDER_CONN *conn = conns[roop_count];
        if ((error_num = dbton_hdl->set_sql_for_exec(
          SPIDER_SQL_TYPE_TMP_SQL, roop_count)))
        {
          DBUG_RETURN(error_num);
        }
        spider_lock_before_query(conn, &need_mon);
        /* todo: double check the logic here w.r.t. tmp_error_num vs error_num */
        if ((error_num = spider_db_set_names(this, conn, roop_count)))
        {
          spider_unlock_after_query(conn, 0);
          error_num= spider_maybe_ping_1(this, roop_count, error_num);
        }
        if (!error_num)
        {
          spider_conn_set_timeout_from_share(conn, roop_count,
            wide_handler->trx->thd, share);
          if (dbton_hdl->execute_sql(
            SPIDER_SQL_TYPE_DROP_TMP_TABLE_SQL,
            conn,
            -1,
            &need_mons[roop_count])
          ) {
            error_num= spider_unlock_after_query_1(conn);
            error_num= spider_maybe_ping_1(this, roop_count, error_num);
          } else {
            spider_unlock_after_query(conn, 0);
          }
        }
        spider_clear_bit(result_list.tmp_table_created, roop_count);
      }
    }
    result_list.tmp_tables_created = FALSE;
  }
  DBUG_RETURN(error_num);
}

void ha_spider::set_error_mode()
{
  THD *thd = ha_thd();
  DBUG_ENTER("ha_spider::set_error_mode");
  DBUG_PRINT("info",("spider this=%p", this));
  switch (thd_sql_command(thd))
  {
    case SQLCOM_SELECT:
    case SQLCOM_SHOW_DATABASES:
    case SQLCOM_SHOW_TABLES:
    case SQLCOM_SHOW_FIELDS:
    case SQLCOM_SHOW_KEYS:
    case SQLCOM_SHOW_VARIABLES:
    case SQLCOM_SHOW_STATUS:
    case SQLCOM_SHOW_ENGINE_LOGS:
    case SQLCOM_SHOW_ENGINE_STATUS:
    case SQLCOM_SHOW_ENGINE_MUTEX:
    case SQLCOM_SHOW_PROCESSLIST:
    case SQLCOM_SHOW_BINLOG_STAT:
    case SQLCOM_SHOW_SLAVE_STAT:
    case SQLCOM_SHOW_GRANTS:
    case SQLCOM_SHOW_CREATE:
    case SQLCOM_SHOW_CHARSETS:
    case SQLCOM_SHOW_COLLATIONS:
    case SQLCOM_SHOW_CREATE_DB:
    case SQLCOM_SHOW_TABLE_STATUS:
    case SQLCOM_SHOW_TRIGGERS:
    case SQLCOM_CHANGE_DB:
    case SQLCOM_HA_OPEN:
    case SQLCOM_HA_CLOSE:
    case SQLCOM_HA_READ:
    case SQLCOM_SHOW_SLAVE_HOSTS:
    case SQLCOM_SHOW_BINLOG_EVENTS:
    case SQLCOM_SHOW_WARNS:
    case SQLCOM_EMPTY_QUERY:
    case SQLCOM_SHOW_ERRORS:
    case SQLCOM_SHOW_STORAGE_ENGINES:
    case SQLCOM_SHOW_PRIVILEGES:
    case SQLCOM_HELP:
    case SQLCOM_SHOW_CREATE_PROC:
    case SQLCOM_SHOW_CREATE_FUNC:
    case SQLCOM_SHOW_STATUS_PROC:
    case SQLCOM_SHOW_STATUS_FUNC:
    case SQLCOM_SHOW_PROC_CODE:
    case SQLCOM_SHOW_FUNC_CODE:
    case SQLCOM_SHOW_AUTHORS:
    case SQLCOM_SHOW_PLUGINS:
    case SQLCOM_SHOW_CONTRIBUTORS:
    case SQLCOM_SHOW_CREATE_EVENT:
    case SQLCOM_SHOW_EVENTS:
    case SQLCOM_SHOW_CREATE_TRIGGER:
    case SQLCOM_SHOW_PROFILE:
    case SQLCOM_SHOW_PROFILES:
      error_mode = spider_param_error_read_mode(thd, share->error_read_mode);
      DBUG_PRINT("info",("spider read error_mode=%d", error_mode));
      break;
    default:
      error_mode = spider_param_error_write_mode(thd, share->error_write_mode);
      DBUG_PRINT("info",("spider write error_mode=%d", error_mode));
      break;
  }
  DBUG_VOID_RETURN;
}

void ha_spider::backup_error_status()
{
  THD *thd = ha_thd();
  DBUG_ENTER("ha_spider::backup_error_status");
  if (thd)
    da_status = thd->is_error();
  DBUG_VOID_RETURN;
}

int ha_spider::check_error_mode(
  int error_num
) {
  THD *thd = ha_thd();
  DBUG_ENTER("ha_spider::check_error_mode");
  DBUG_PRINT("info",("spider this=%p", this));
  DBUG_PRINT("info",("spider error_num=%d", error_num));
  if (!thd || !error_mode)
    DBUG_RETURN(error_num);
  DBUG_PRINT("info",("spider error reset"));
  SPIDER_RESTORE_DASTATUS;
  DBUG_RETURN(0);
}

int ha_spider::check_error_mode_eof(
  int error_num
) {
  DBUG_ENTER("ha_spider::check_error_mode_eof");
  DBUG_PRINT("info",("spider this=%p", this));
  DBUG_PRINT("info",("spider error_num=%d", error_num));
  if (error_num == HA_ERR_END_OF_FILE)
    DBUG_RETURN(HA_ERR_END_OF_FILE);
  if (check_error_mode(error_num))
    DBUG_RETURN(error_num);
  DBUG_PRINT("info",("spider result_list.finish_flg = TRUE"));
  result_list.finish_flg = TRUE;
  if (result_list.current)
  {
    DBUG_PRINT("info",("spider result_list.current->finish_flg = TRUE"));
    result_list.current->finish_flg = TRUE;
  }
  table->status = STATUS_NOT_FOUND;
  DBUG_RETURN(HA_ERR_END_OF_FILE);
}

void ha_spider::check_pre_call(
  bool use_parallel
) {
  THD* thd = ha_thd();
  LEX *lex = thd->lex;
  st_select_lex *select_lex = spider_get_select_lex(this);
  int skip_parallel_search =
    spider_param_skip_parallel_search(thd, share->skip_parallel_search);
  DBUG_ENTER("ha_spider::check_pre_call");
  DBUG_PRINT("info",("spider this=%p", this));
  if (
    (
      (skip_parallel_search & 1) &&
      lex->sql_command != SQLCOM_SELECT // such like insert .. select ..
    ) ||
    (
      (skip_parallel_search & 2) &&
      lex->sql_cache == LEX::SQL_NO_CACHE //  for mysqldump
    )
  ) {
    use_pre_call = FALSE;
    DBUG_VOID_RETURN;
  }
  if (
    use_parallel &&
    thd->query_id != partition_handler->parallel_search_query_id
  ) {
    partition_handler->parallel_search_query_id = thd->query_id;
    ++wide_handler->trx->parallel_search_count;
  }
  use_pre_call = use_parallel;
  if (!use_pre_call)
  {
    longlong select_limit;
    longlong offset_limit;
    spider_get_select_limit_from_select_lex(
      select_lex, &select_limit, &offset_limit);
    if (
      select_lex &&
      (!select_lex->limit_params.explicit_limit || !select_limit)
    ) {
      use_pre_call = TRUE;
    }
  }
  DBUG_VOID_RETURN;
}

void ha_spider::check_insert_dup_update_pushdown()
{
  THD *thd = wide_handler->trx->thd;
  DBUG_ENTER("ha_spider::check_insert_dup_update_pushdown");
  DBUG_PRINT("info",("spider this=%p", this));
  if (!spider_param_direct_dup_insert(thd, share->direct_dup_insert))
  {
    DBUG_PRINT("info",("spider FALSE by direct_dup_insert"));
    DBUG_VOID_RETURN;
  }
  wide_handler->direct_update_fields = &thd->lex->update_list;
  wide_handler->direct_update_values = &thd->lex->value_list;
  if (!append_dup_update_pushdown_sql_part(NULL, 0))
  {
    result_list.insert_dup_update_pushdown = TRUE;
  }
  DBUG_VOID_RETURN;
}


void ha_spider::sync_from_clone_source_base(
  ha_spider *spider
) {
  uint roop_count2, dbton_id;
  spider_db_handler *dbton_hdl, *dbton_hdl2;
  DBUG_ENTER("ha_spider::sync_from_clone_source_base");
  for (roop_count2 = 0; roop_count2 < share->use_dbton_count; roop_count2++)
  {
    dbton_id = share->use_dbton_ids[roop_count2];
    dbton_hdl = dbton_handler[dbton_id];
    dbton_hdl2 = spider->dbton_handler[dbton_id];
    dbton_hdl->first_link_idx = dbton_hdl2->first_link_idx;
    dbton_hdl->strict_group_by = dbton_hdl2->strict_group_by;
  }
  DBUG_VOID_RETURN;
}

/*
  Set the initial values for each dbton_handler's first_link_idx and
  strict_group_by.

  First, reset first_link_idx to -1.
  Then, for each active remote server, if the corresponding
  dbton_handler has not been set yet (first_link_idx == -1), set its
  first_link_idx to be the index of the connection.
*/
void ha_spider::set_first_link_idx()
{
  int roop_count, all_link_idx;
  uint roop_count2, dbton_id;
  spider_db_handler *dbton_hdl;
  DBUG_ENTER("ha_spider::set_first_link_idx");
  for (roop_count2 = 0; roop_count2 < share->use_dbton_count; roop_count2++)
  {
    dbton_id = share->use_dbton_ids[roop_count2];
    dbton_hdl = dbton_handler[dbton_id];
    dbton_hdl->first_link_idx = -1;
    dbton_hdl->strict_group_by = FALSE;
  }
  for (
    roop_count = spider_conn_link_idx_next(share->link_statuses,
      conn_link_idx, -1, share->link_count, SPIDER_LINK_STATUS_RECOVERY);
    roop_count < (int) share->link_count;
    roop_count = spider_conn_link_idx_next(share->link_statuses,
      conn_link_idx, roop_count, share->link_count,
      SPIDER_LINK_STATUS_RECOVERY)
  ) {
    all_link_idx = conn_link_idx[roop_count];
    dbton_id = share->sql_dbton_ids[all_link_idx];
    if (dbton_id < SPIDER_DBTON_SIZE)
    {
      dbton_hdl = dbton_handler[dbton_id];
      if (dbton_hdl->first_link_idx == -1)
      {
        dbton_hdl->first_link_idx = roop_count;
      }
      if (share->strict_group_bys[all_link_idx])
      {
        dbton_hdl->strict_group_by = TRUE;
      }
    }
  }
  DBUG_VOID_RETURN;
}

/*
  Reset the initial values for each dbton_handler's first_link_idx to
  -1.

  Also, set the search_link_idx'th active server's first_link_idx to
  search_link_idx.

  search_link_idx is commonly randomly set using
  spider_conn_first_link_idx - see the commentary of that function.
*/
void ha_spider::reset_first_link_idx()
{
  int all_link_idx;
  uint roop_count2, dbton_id;
  spider_db_handler *dbton_hdl;
  int lock_mode = spider_conn_lock_mode(this);
  DBUG_ENTER("ha_spider::reset_first_link_idx");
  if (!lock_mode)
  {
    DBUG_PRINT("info",("spider use only search_link_idx"));
    for (roop_count2 = 0; roop_count2 < share->use_dbton_count; roop_count2++)
    {
      dbton_id = share->use_dbton_ids[roop_count2];
      dbton_hdl = dbton_handler[dbton_id];
      dbton_hdl->first_link_idx = -1;
    }
    all_link_idx = conn_link_idx[search_link_idx];
    dbton_id = share->sql_dbton_ids[all_link_idx];
    if (dbton_id < SPIDER_DBTON_SIZE)
    {
      dbton_hdl = dbton_handler[dbton_id];
      if (dbton_hdl->first_link_idx == -1)
      {
        dbton_hdl->first_link_idx = search_link_idx;
      }
    }
  }
  DBUG_VOID_RETURN;
}

int ha_spider::reset_sql_sql(
  ulong sql_type
) {
  int error_num;
  uint roop_count, dbton_id;
  DBUG_ENTER("ha_spider::reset_sql_sql");
  for (roop_count = 0; roop_count < share->use_sql_dbton_count; roop_count++)
  {
    dbton_id = share->use_sql_dbton_ids[roop_count];
    if ((error_num = dbton_handler[dbton_id]->reset_sql(sql_type)))
    {
      DBUG_RETURN(error_num);
    }
  }

  if (sql_type & SPIDER_SQL_TYPE_BULK_UPDATE_SQL)
  {
    for (roop_count = 0; roop_count < share->link_count; roop_count++)
    {
      result_list.update_sqls[roop_count].length(0);
    }
  }
  DBUG_RETURN(0);
}

int ha_spider::append_tmp_table_and_sql_for_bka(
  const key_range *start_key
) {
  int error_num;
  uint roop_count, dbton_id;
  spider_db_handler *dbton_hdl;
  DBUG_ENTER("ha_spider::append_tmp_table_and_sql_for_bka");
  for (roop_count = 0; roop_count < share->use_sql_dbton_count; roop_count++)
  {
    dbton_id = share->use_sql_dbton_ids[roop_count];
    dbton_hdl = dbton_handler[dbton_id];
    if (
      dbton_hdl->first_link_idx >= 0 &&
      (error_num = dbton_hdl->append_tmp_table_and_sql_for_bka(start_key))
    ) {
      DBUG_RETURN(error_num);
    }
  }
  DBUG_RETURN(0);
}

int ha_spider::reuse_tmp_table_and_sql_for_bka()
{
  int error_num;
  uint roop_count, dbton_id;
  spider_db_handler *dbton_hdl;
  DBUG_ENTER("ha_spider::reuse_tmp_table_and_sql_for_bka");
  for (roop_count = 0; roop_count < share->use_sql_dbton_count; roop_count++)
  {
    dbton_id = share->use_sql_dbton_ids[roop_count];
    dbton_hdl = dbton_handler[dbton_id];
    if (
      dbton_hdl->first_link_idx >= 0 &&
      (error_num = dbton_hdl->reuse_tmp_table_and_sql_for_bka())
    ) {
      DBUG_RETURN(error_num);
    }
  }
  DBUG_RETURN(0);
}

int ha_spider::append_union_table_and_sql_for_bka(
  const key_range *start_key
) {
  int error_num;
  uint roop_count, dbton_id;
  spider_db_handler *dbton_hdl;
  DBUG_ENTER("ha_spider::append_union_table_and_sql_for_bka");
  for (roop_count = 0; roop_count < share->use_sql_dbton_count; roop_count++)
  {
    dbton_id = share->use_sql_dbton_ids[roop_count];
    dbton_hdl = dbton_handler[dbton_id];
    if (
      dbton_hdl->first_link_idx >= 0 &&
      (error_num = dbton_hdl->append_union_table_and_sql_for_bka(start_key))
    ) {
      DBUG_RETURN(error_num);
    }
  }
  DBUG_RETURN(0);
}

int ha_spider::reuse_union_table_and_sql_for_bka()
{
  int error_num;
  uint roop_count, dbton_id;
  spider_db_handler *dbton_hdl;
  DBUG_ENTER("ha_spider::reuse_union_table_and_sql_for_bka");
  for (roop_count = 0; roop_count < share->use_sql_dbton_count; roop_count++)
  {
    dbton_id = share->use_sql_dbton_ids[roop_count];
    dbton_hdl = dbton_handler[dbton_id];
    if (
      dbton_hdl->first_link_idx >= 0 &&
      (error_num = dbton_hdl->reuse_union_table_and_sql_for_bka())
    ) {
      DBUG_RETURN(error_num);
    }
  }
  DBUG_RETURN(0);
}

int ha_spider::append_insert_sql_part()
{
  int error_num;
  uint roop_count, dbton_id;
  spider_db_handler *dbton_hdl;
  DBUG_ENTER("ha_spider::append_insert_sql_part");
  for (roop_count = 0; roop_count < share->use_sql_dbton_count; roop_count++)
  {
    dbton_id = share->use_sql_dbton_ids[roop_count];
    dbton_hdl = dbton_handler[dbton_id];
    if (
      dbton_hdl->first_link_idx >= 0 &&
      (error_num = dbton_hdl->append_insert_part())
    ) {
      DBUG_RETURN(error_num);
    }
  }
  DBUG_RETURN(0);
}

int ha_spider::append_update_sql_part()
{
  int error_num;
  uint roop_count, dbton_id;
  spider_db_handler *dbton_hdl;
  DBUG_ENTER("ha_spider::append_update_sql_part");
  for (roop_count = 0; roop_count < share->use_sql_dbton_count; roop_count++)
  {
    dbton_id = share->use_sql_dbton_ids[roop_count];
    dbton_hdl = dbton_handler[dbton_id];
    if (
      dbton_hdl->first_link_idx >= 0 &&
      (error_num = dbton_hdl->append_update_part())
    ) {
      DBUG_RETURN(error_num);
    }
  }
  DBUG_RETURN(0);
}

int ha_spider::append_update_set_sql_part()
{
  int error_num;
  uint roop_count, dbton_id;
  spider_db_handler *dbton_hdl;
  DBUG_ENTER("ha_spider::append_update_set_sql_part");
  for (roop_count = 0; roop_count < share->use_sql_dbton_count; roop_count++)
  {
    dbton_id = share->use_sql_dbton_ids[roop_count];
    dbton_hdl = dbton_handler[dbton_id];
    if (
      dbton_hdl->first_link_idx >= 0 &&
      (error_num = dbton_hdl->append_update_set_part())
    ) {
      DBUG_RETURN(error_num);
    }
  }
  DBUG_RETURN(0);
}

int ha_spider::append_direct_update_set_sql_part()
{
  int error_num;
  uint roop_count, dbton_id;
  spider_db_handler *dbton_hdl;
  DBUG_ENTER("ha_spider::append_direct_update_set_sql_part");
  for (roop_count = 0; roop_count < share->use_sql_dbton_count; roop_count++)
  {
    dbton_id = share->use_sql_dbton_ids[roop_count];
    dbton_hdl = dbton_handler[dbton_id];
    if (
      dbton_hdl->first_link_idx >= 0 &&
      (error_num = dbton_hdl->append_direct_update_set_part())
    ) {
      DBUG_RETURN(error_num);
    }
  }
  DBUG_RETURN(0);
}

int ha_spider::append_dup_update_pushdown_sql_part(
  const char *alias,
  uint alias_length
) {
  int error_num;
  uint roop_count, dbton_id;
  spider_db_handler *dbton_hdl;
  DBUG_ENTER("ha_spider::append_dup_update_pushdown_sql_part");
  for (roop_count = 0; roop_count < share->use_sql_dbton_count; roop_count++)
  {
    dbton_id = share->use_sql_dbton_ids[roop_count];
    dbton_hdl = dbton_handler[dbton_id];
    if (
      dbton_hdl->first_link_idx >= 0 &&
      (error_num = dbton_hdl->append_dup_update_pushdown_part(
        alias, alias_length))
    ) {
      DBUG_RETURN(error_num);
    }
  }
  DBUG_RETURN(0);
}

int ha_spider::append_update_columns_sql_part(
  const char *alias,
  uint alias_length
) {
  int error_num;
  uint roop_count, dbton_id;
  spider_db_handler *dbton_hdl;
  DBUG_ENTER("ha_spider::append_update_columns_sql_part");
  for (roop_count = 0; roop_count < share->use_sql_dbton_count; roop_count++)
  {
    dbton_id = share->use_sql_dbton_ids[roop_count];
    dbton_hdl = dbton_handler[dbton_id];
    if (
      dbton_hdl->first_link_idx >= 0 &&
      (error_num = dbton_hdl->append_update_columns_part(
        alias, alias_length))
    ) {
      DBUG_RETURN(error_num);
    }
  }
  DBUG_RETURN(0);
}

int ha_spider::check_update_columns_sql_part()
{
  int error_num;
  uint roop_count, dbton_id;
  spider_db_handler *dbton_hdl;
  DBUG_ENTER("ha_spider::check_update_columns_sql_part");
  for (roop_count = 0; roop_count < share->use_sql_dbton_count; roop_count++)
  {
    dbton_id = share->use_sql_dbton_ids[roop_count];
    dbton_hdl = dbton_handler[dbton_id];
    if (
      dbton_hdl->first_link_idx >= 0 &&
      (error_num = dbton_hdl->check_update_columns_part())
    ) {
      DBUG_RETURN(error_num);
    }
  }
  DBUG_RETURN(0);
}

int ha_spider::append_delete_sql_part()
{
  int error_num;
  uint roop_count, dbton_id;
  spider_db_handler *dbton_hdl;
  DBUG_ENTER("ha_spider::append_delete_sql_part");
  for (roop_count = 0; roop_count < share->use_sql_dbton_count; roop_count++)
  {
    dbton_id = share->use_sql_dbton_ids[roop_count];
    dbton_hdl = dbton_handler[dbton_id];
    if (
      dbton_hdl->first_link_idx >= 0 &&
      (error_num = dbton_hdl->append_delete_part())
    ) {
      DBUG_RETURN(error_num);
    }
  }
  DBUG_RETURN(0);
}

int ha_spider::append_select_sql_part(
  ulong sql_type
) {
  int error_num;
  uint roop_count, dbton_id;
  spider_db_handler *dbton_hdl;
  DBUG_ENTER("ha_spider::append_select_sql_part");
  for (roop_count = 0; roop_count < share->use_sql_dbton_count; roop_count++)
  {
    dbton_id = share->use_sql_dbton_ids[roop_count];
    dbton_hdl = dbton_handler[dbton_id];
    if (
      dbton_hdl->first_link_idx >= 0 &&
      (error_num = dbton_hdl->append_select_part(sql_type))
    ) {
      DBUG_RETURN(error_num);
    }
  }
  DBUG_RETURN(0);
}

int ha_spider::append_table_select_sql_part(
  ulong sql_type
) {
  int error_num;
  uint roop_count, dbton_id;
  spider_db_handler *dbton_hdl;
  DBUG_ENTER("ha_spider::append_table_select_sql_part");
  for (roop_count = 0; roop_count < share->use_sql_dbton_count; roop_count++)
  {
    dbton_id = share->use_sql_dbton_ids[roop_count];
    dbton_hdl = dbton_handler[dbton_id];
    if (
      dbton_hdl->first_link_idx >= 0 &&
      (error_num = dbton_hdl->append_table_select_part(sql_type))
    ) {
      DBUG_RETURN(error_num);
    }
  }
  DBUG_RETURN(0);
}

int ha_spider::append_key_select_sql_part(
  ulong sql_type,
  uint idx
) {
  int error_num;
  uint roop_count, dbton_id;
  spider_db_handler *dbton_hdl;
  DBUG_ENTER("ha_spider::append_key_select_sql_part");
  for (roop_count = 0; roop_count < share->use_sql_dbton_count; roop_count++)
  {
    dbton_id = share->use_sql_dbton_ids[roop_count];
    dbton_hdl = dbton_handler[dbton_id];
    if (
      dbton_hdl->first_link_idx >= 0 &&
      (error_num = dbton_hdl->append_key_select_part(sql_type, idx))
    ) {
      DBUG_RETURN(error_num);
    }
  }
  DBUG_RETURN(0);
}

int ha_spider::append_minimum_select_sql_part(
  ulong sql_type
) {
  int error_num;
  uint roop_count, dbton_id;
  spider_db_handler *dbton_hdl;
  DBUG_ENTER("ha_spider::append_minimum_select_sql_part");
  for (roop_count = 0; roop_count < share->use_sql_dbton_count; roop_count++)
  {
    dbton_id = share->use_sql_dbton_ids[roop_count];
    dbton_hdl = dbton_handler[dbton_id];
    if (
      dbton_hdl->first_link_idx >= 0 &&
      (error_num = dbton_hdl->append_minimum_select_part(sql_type))
    ) {
      DBUG_RETURN(error_num);
    }
  }
  DBUG_RETURN(0);
}

int ha_spider::append_from_sql_part(
  ulong sql_type
) {
  int error_num;
  uint roop_count, dbton_id;
  spider_db_handler *dbton_hdl;
  DBUG_ENTER("ha_spider::append_from_sql_part");
  for (roop_count = 0; roop_count < share->use_sql_dbton_count; roop_count++)
  {
    dbton_id = share->use_sql_dbton_ids[roop_count];
    dbton_hdl = dbton_handler[dbton_id];
    if (
      dbton_hdl->first_link_idx >= 0 &&
      (error_num = dbton_hdl->append_from_part(sql_type,
        dbton_hdl->first_link_idx))
    ) {
      DBUG_RETURN(error_num);
    }
  }
  DBUG_RETURN(0);
}

int ha_spider::append_hint_after_table_sql_part(
  ulong sql_type
) {
  int error_num;
  uint roop_count, dbton_id;
  spider_db_handler *dbton_hdl;
  DBUG_ENTER("ha_spider::append_hint_after_table_sql_part");
  for (roop_count = 0; roop_count < share->use_sql_dbton_count; roop_count++)
  {
    dbton_id = share->use_sql_dbton_ids[roop_count];
    dbton_hdl = dbton_handler[dbton_id];
    if (
      dbton_hdl->first_link_idx >= 0 &&
      (error_num = dbton_hdl->append_hint_after_table_part(sql_type))
    ) {
      DBUG_RETURN(error_num);
    }
  }
  DBUG_RETURN(0);
}

void ha_spider::set_where_pos_sql(
  ulong sql_type
) {
  uint roop_count, dbton_id;
  spider_db_handler *dbton_hdl;
  DBUG_ENTER("ha_spider::set_where_pos_sql");
  for (roop_count = 0; roop_count < share->use_sql_dbton_count; roop_count++)
  {
    dbton_id = share->use_sql_dbton_ids[roop_count];
    dbton_hdl = dbton_handler[dbton_id];
    if (dbton_hdl->first_link_idx >= 0)
      dbton_hdl->set_where_pos(sql_type);
  }
  DBUG_VOID_RETURN;
}

void ha_spider::set_where_to_pos_sql(
  ulong sql_type
) {
  uint roop_count, dbton_id;
  spider_db_handler *dbton_hdl;
  DBUG_ENTER("ha_spider::set_where_to_pos_sql");
  for (roop_count = 0; roop_count < share->use_sql_dbton_count; roop_count++)
  {
    dbton_id = share->use_sql_dbton_ids[roop_count];
    dbton_hdl = dbton_handler[dbton_id];
    if (dbton_hdl->first_link_idx >= 0)
      dbton_hdl->set_where_to_pos(sql_type);
  }
  DBUG_VOID_RETURN;
}

int ha_spider::check_item_type_sql(
  Item *item
) {
  int error_num;
  uint roop_count, dbton_id;
  spider_db_handler *dbton_hdl;
  DBUG_ENTER("ha_spider::check_item_type_sql");
  for (roop_count = 0; roop_count < share->use_sql_dbton_count; roop_count++)
  {
    dbton_id = share->use_sql_dbton_ids[roop_count];
    dbton_hdl = dbton_handler[dbton_id];
    if (
      dbton_hdl->first_link_idx >= 0 &&
      (error_num = dbton_hdl->check_item_type(item))
    ) {
      DBUG_RETURN(error_num);
    }
  }
  DBUG_RETURN(0);
}

int ha_spider::append_values_connector_sql_part(
  ulong sql_type
) {
  int error_num;
  uint roop_count, dbton_id;
  spider_db_handler *dbton_hdl;
  DBUG_ENTER("ha_spider::append_values_connector_sql_part");
  for (roop_count = 0; roop_count < share->use_sql_dbton_count; roop_count++)
  {
    dbton_id = share->use_sql_dbton_ids[roop_count];
    dbton_hdl = dbton_handler[dbton_id];
    if (
      dbton_hdl->first_link_idx >= 0 &&
      (error_num =
        dbton_hdl->append_values_connector_part(sql_type))
    ) {
      DBUG_RETURN(error_num);
    }
  }
  DBUG_RETURN(0);
}

int ha_spider::append_values_terminator_sql_part(
  ulong sql_type
) {
  int error_num;
  uint roop_count, dbton_id;
  spider_db_handler *dbton_hdl;
  DBUG_ENTER("ha_spider::append_values_terminator_sql_part");
  for (roop_count = 0; roop_count < share->use_sql_dbton_count; roop_count++)
  {
    dbton_id = share->use_sql_dbton_ids[roop_count];
    dbton_hdl = dbton_handler[dbton_id];
    if (
      dbton_hdl->first_link_idx >= 0 &&
      (error_num =
        dbton_hdl->append_values_terminator_part(sql_type))
    ) {
      DBUG_RETURN(error_num);
    }
  }
  DBUG_RETURN(0);
}

int ha_spider::append_union_table_connector_sql_part(
  ulong sql_type
) {
  int error_num;
  uint roop_count, dbton_id;
  spider_db_handler *dbton_hdl;
  DBUG_ENTER("ha_spider::append_union_table_connector_sql_part");
  for (roop_count = 0; roop_count < share->use_sql_dbton_count; roop_count++)
  {
    dbton_id = share->use_sql_dbton_ids[roop_count];
    dbton_hdl = dbton_handler[dbton_id];
    if (
      dbton_hdl->first_link_idx >= 0 &&
      (error_num =
        dbton_hdl->append_union_table_connector_part(sql_type))
    ) {
      DBUG_RETURN(error_num);
    }
  }
  DBUG_RETURN(0);
}

int ha_spider::append_union_table_terminator_sql_part(
  ulong sql_type
) {
  int error_num;
  uint roop_count, dbton_id;
  spider_db_handler *dbton_hdl;
  DBUG_ENTER("ha_spider::append_union_table_terminator_sql_part");
  for (roop_count = 0; roop_count < share->use_sql_dbton_count; roop_count++)
  {
    dbton_id = share->use_sql_dbton_ids[roop_count];
    dbton_hdl = dbton_handler[dbton_id];
    if (
      dbton_hdl->first_link_idx >= 0 &&
      (error_num =
        dbton_hdl->append_union_table_terminator_part(sql_type))
    ) {
      DBUG_RETURN(error_num);
    }
  }
  DBUG_RETURN(0);
}

int ha_spider::append_key_column_values_sql_part(
  const key_range *start_key,
  ulong sql_type
) {
  int error_num;
  uint roop_count, dbton_id;
  spider_db_handler *dbton_hdl;
  DBUG_ENTER("ha_spider::append_key_column_values_sql_part");
  for (roop_count = 0; roop_count < share->use_sql_dbton_count; roop_count++)
  {
    dbton_id = share->use_sql_dbton_ids[roop_count];
    dbton_hdl = dbton_handler[dbton_id];
    if (
      dbton_hdl->first_link_idx >= 0 &&
      (error_num =
        dbton_hdl->append_key_column_values_part(start_key, sql_type))
    ) {
      DBUG_RETURN(error_num);
    }
  }
  DBUG_RETURN(0);
}

int ha_spider::append_key_column_values_with_name_sql_part(
  const key_range *start_key,
  ulong sql_type
) {
  int error_num;
  uint roop_count, dbton_id;
  spider_db_handler *dbton_hdl;
  DBUG_ENTER("ha_spider::append_key_column_values_with_name_sql_part");
  for (roop_count = 0; roop_count < share->use_sql_dbton_count; roop_count++)
  {
    dbton_id = share->use_sql_dbton_ids[roop_count];
    dbton_hdl = dbton_handler[dbton_id];
    if (
      dbton_hdl->first_link_idx >= 0 &&
      (error_num =
        dbton_hdl->append_key_column_values_with_name_part(
          start_key, sql_type))
    ) {
      DBUG_RETURN(error_num);
    }
  }
  DBUG_RETURN(0);
}

int ha_spider::append_key_where_sql_part(
  const key_range *start_key,
  const key_range *end_key,
  ulong sql_type
) {
  int error_num;
  uint roop_count, dbton_id;
  spider_db_handler *dbton_hdl;
  DBUG_ENTER("ha_spider::append_key_where_sql_part");
  for (roop_count = 0; roop_count < share->use_sql_dbton_count; roop_count++)
  {
    dbton_id = share->use_sql_dbton_ids[roop_count];
    dbton_hdl = dbton_handler[dbton_id];
    if (
      dbton_hdl->first_link_idx >= 0 &&
      (error_num = dbton_hdl->append_key_where_part(start_key, end_key,
        sql_type))
    ) {
      DBUG_RETURN(error_num);
    }
  }
  DBUG_RETURN(0);
}

int ha_spider::append_match_where_sql_part(
  ulong sql_type
) {
  int error_num;
  uint roop_count, dbton_id;
  spider_db_handler *dbton_hdl;
  DBUG_ENTER("ha_spider::append_match_where_sql_part");
  for (roop_count = 0; roop_count < share->use_sql_dbton_count; roop_count++)
  {
    dbton_id = share->use_sql_dbton_ids[roop_count];
    dbton_hdl = dbton_handler[dbton_id];
    if (
      dbton_hdl->first_link_idx >= 0 &&
      (error_num = dbton_hdl->append_match_where_part(sql_type))
    ) {
      DBUG_RETURN(error_num);
    }
  }
  DBUG_RETURN(0);
}

int ha_spider::append_condition_sql_part(
  const char *alias,
  uint alias_length,
  ulong sql_type,
  bool test_flg
) {
  int error_num;
  uint roop_count, dbton_id;
  spider_db_handler *dbton_hdl;
  DBUG_ENTER("ha_spider::append_condition_sql_part");
  for (roop_count = 0; roop_count < share->use_sql_dbton_count; roop_count++)
  {
    dbton_id = share->use_sql_dbton_ids[roop_count];
    dbton_hdl = dbton_handler[dbton_id];
    if (
      dbton_hdl->first_link_idx >= 0 &&
      (error_num = dbton_hdl->append_condition_part(alias, alias_length,
        sql_type, test_flg))
    ) {
      DBUG_RETURN(error_num);
    }
  }
  DBUG_RETURN(0);
}

int ha_spider::append_sum_select_sql_part(
  ulong sql_type,
  const char *alias,
  uint alias_length
) {
  int error_num;
  uint roop_count, dbton_id;
  spider_db_handler *dbton_hdl;
  DBUG_ENTER("ha_spider::append_sum_select_sql_part");
  for (roop_count = 0; roop_count < share->use_sql_dbton_count; roop_count++)
  {
    dbton_id = share->use_sql_dbton_ids[roop_count];
    dbton_hdl = dbton_handler[dbton_id];
    if (
      dbton_hdl->first_link_idx >= 0 &&
      (error_num = dbton_hdl->append_sum_select_part(sql_type,
        alias, alias_length))
    ) {
      DBUG_RETURN(error_num);
    }
  }
  DBUG_RETURN(0);
}

int ha_spider::append_match_select_sql_part(
  ulong sql_type,
  const char *alias,
  uint alias_length
) {
  int error_num;
  uint roop_count, dbton_id;
  spider_db_handler *dbton_hdl;
  DBUG_ENTER("ha_spider::append_match_select_sql_part");
  for (roop_count = 0; roop_count < share->use_sql_dbton_count; roop_count++)
  {
    dbton_id = share->use_sql_dbton_ids[roop_count];
    dbton_hdl = dbton_handler[dbton_id];
    if (
      dbton_hdl->first_link_idx >= 0 &&
      (error_num = dbton_hdl->append_match_select_part(sql_type,
        alias, alias_length))
    ) {
      DBUG_RETURN(error_num);
    }
  }
  DBUG_RETURN(0);
}

void ha_spider::set_order_pos_sql(
  ulong sql_type
) {
  uint roop_count, dbton_id;
  spider_db_handler *dbton_hdl;
  DBUG_ENTER("ha_spider::set_order_pos_sql");
  for (roop_count = 0; roop_count < share->use_sql_dbton_count; roop_count++)
  {
    dbton_id = share->use_sql_dbton_ids[roop_count];
    dbton_hdl = dbton_handler[dbton_id];
    if (dbton_hdl->first_link_idx >= 0)
      dbton_hdl->set_order_pos(sql_type);
  }
  DBUG_VOID_RETURN;
}

void ha_spider::set_order_to_pos_sql(
  ulong sql_type
) {
  uint roop_count, dbton_id;
  spider_db_handler *dbton_hdl;
  DBUG_ENTER("ha_spider::set_order_to_pos_sql");
  for (roop_count = 0; roop_count < share->use_sql_dbton_count; roop_count++)
  {
    dbton_id = share->use_sql_dbton_ids[roop_count];
    dbton_hdl = dbton_handler[dbton_id];
    if (dbton_hdl->first_link_idx >= 0)
      dbton_hdl->set_order_to_pos(sql_type);
  }
  DBUG_VOID_RETURN;
}

int ha_spider::append_group_by_sql_part(
  const char *alias,
  uint alias_length,
  ulong sql_type
) {
  int error_num;
  uint roop_count, dbton_id;
  spider_db_handler *dbton_hdl;
  DBUG_ENTER("ha_spider::append_group_by_sql_part");
  for (roop_count = 0; roop_count < share->use_sql_dbton_count; roop_count++)
  {
    dbton_id = share->use_sql_dbton_ids[roop_count];
    dbton_hdl = dbton_handler[dbton_id];
    if (
      dbton_hdl->first_link_idx >= 0 &&
      (error_num = dbton_hdl->append_group_by_part(
        alias, alias_length, sql_type))
    ) {
      DBUG_RETURN(error_num);
    }
  }
  DBUG_RETURN(0);
}

int ha_spider::append_key_order_for_merge_with_alias_sql_part(
  const char *alias,
  uint alias_length,
  ulong sql_type
) {
  int error_num;
  uint roop_count, dbton_id;
  spider_db_handler *dbton_hdl;
  DBUG_ENTER("ha_spider::append_key_order_for_merge_with_alias_sql_part");
  if (result_list.direct_aggregate)
  {
    st_select_lex *select_lex = spider_get_select_lex(this);
    ORDER *group = (ORDER *) select_lex->group_list.first;
    if (!group && *(select_lex->join->sum_funcs))
    {
      DBUG_PRINT("info",("spider skip order by"));
      DBUG_RETURN(0);
    }
  }
  for (roop_count = 0; roop_count < share->use_sql_dbton_count; roop_count++)
  {
    dbton_id = share->use_sql_dbton_ids[roop_count];
    dbton_hdl = dbton_handler[dbton_id];
    if (
      dbton_hdl->first_link_idx >= 0 &&
      (error_num = dbton_hdl->append_key_order_for_merge_with_alias_part(
        alias, alias_length, sql_type))
    ) {
      DBUG_RETURN(error_num);
    }
  }
  DBUG_RETURN(0);
}

int ha_spider::append_key_order_for_direct_order_limit_with_alias_sql_part(
  const char *alias,
  uint alias_length,
  ulong sql_type
) {
  int error_num;
  uint roop_count, dbton_id;
  spider_db_handler *dbton_hdl;
  DBUG_ENTER("ha_spider::append_key_order_for_direct_order_limit_with_alias_sql_part");
  for (roop_count = 0; roop_count < share->use_sql_dbton_count; roop_count++)
  {
    dbton_id = share->use_sql_dbton_ids[roop_count];
    dbton_hdl = dbton_handler[dbton_id];
    if (
      dbton_hdl->first_link_idx >= 0 &&
      (error_num =
        dbton_hdl->append_key_order_for_direct_order_limit_with_alias_part(
          alias, alias_length, sql_type))
    ) {
      DBUG_RETURN(error_num);
    }
  }
  DBUG_RETURN(0);
}

int ha_spider::append_key_order_with_alias_sql_part(
  const char *alias,
  uint alias_length,
  ulong sql_type
) {
  int error_num;
  uint roop_count, dbton_id;
  spider_db_handler *dbton_hdl;
  DBUG_ENTER("ha_spider::append_key_order_with_alias_sql_part");
  if (result_list.direct_aggregate)
  {
    st_select_lex *select_lex = spider_get_select_lex(this);
    ORDER *group = (ORDER *) select_lex->group_list.first;
    if (!group && *(select_lex->join->sum_funcs))
    {
      DBUG_PRINT("info",("spider skip order by"));
      DBUG_RETURN(0);
    }
  }
  for (roop_count = 0; roop_count < share->use_sql_dbton_count; roop_count++)
  {
    dbton_id = share->use_sql_dbton_ids[roop_count];
    dbton_hdl = dbton_handler[dbton_id];
    if (
      dbton_hdl->first_link_idx >= 0 &&
      (error_num = dbton_hdl->append_key_order_with_alias_part(
        alias, alias_length, sql_type))
    ) {
      DBUG_RETURN(error_num);
    }
  }
  DBUG_RETURN(0);
}

int ha_spider::append_limit_sql_part(
  longlong offset,
  longlong limit,
  ulong sql_type
) {
  int error_num;
  uint roop_count, dbton_id;
  spider_db_handler *dbton_hdl;
  DBUG_ENTER("ha_spider::append_limit_sql_part");
  for (roop_count = 0; roop_count < share->use_sql_dbton_count; roop_count++)
  {
    dbton_id = share->use_sql_dbton_ids[roop_count];
    dbton_hdl = dbton_handler[dbton_id];
    if (
      dbton_hdl->first_link_idx >= 0 &&
      (error_num = dbton_hdl->append_limit_part(offset, limit, sql_type))
    ) {
      DBUG_RETURN(error_num);
    }
  }
  DBUG_RETURN(0);
}

int ha_spider::reappend_limit_sql_part(
  longlong offset,
  longlong limit,
  ulong sql_type
) {
  int error_num;
  uint roop_count, dbton_id;
  spider_db_handler *dbton_hdl;
  DBUG_ENTER("ha_spider::reappend_limit_sql_part");
  for (roop_count = 0; roop_count < share->use_sql_dbton_count; roop_count++)
  {
    dbton_id = share->use_sql_dbton_ids[roop_count];
    dbton_hdl = dbton_handler[dbton_id];
    if (
      dbton_hdl->first_link_idx >= 0 &&
      (error_num = dbton_hdl->reappend_limit_part(offset, limit, sql_type))
    ) {
      DBUG_RETURN(error_num);
    }
  }
  DBUG_RETURN(0);
}

int ha_spider::append_insert_terminator_sql_part(
  ulong sql_type
) {
  int error_num;
  uint roop_count, dbton_id;
  spider_db_handler *dbton_hdl;
  DBUG_ENTER("ha_spider::append_insert_terminator_sql_part");
  for (roop_count = 0; roop_count < share->use_sql_dbton_count; roop_count++)
  {
    dbton_id = share->use_sql_dbton_ids[roop_count];
    dbton_hdl = dbton_handler[dbton_id];
    if (
      dbton_hdl->first_link_idx >= 0 &&
      (error_num = dbton_hdl->append_insert_terminator_part(sql_type))
    ) {
      DBUG_RETURN(error_num);
    }
  }
  DBUG_RETURN(0);
}

int ha_spider::append_insert_values_sql_part(
  ulong sql_type
) {
  int error_num;
  uint roop_count, dbton_id;
  spider_db_handler *dbton_hdl;
  DBUG_ENTER("ha_spider::append_insert_values_sql_part");
  for (roop_count = 0; roop_count < share->use_sql_dbton_count; roop_count++)
  {
    dbton_id = share->use_sql_dbton_ids[roop_count];
    dbton_hdl = dbton_handler[dbton_id];
    if (
      dbton_hdl->first_link_idx >= 0 &&
      (error_num = dbton_hdl->append_insert_values_part(sql_type))
    ) {
      DBUG_RETURN(error_num);
    }
  }
  DBUG_RETURN(0);
}

int ha_spider::append_into_sql_part(
  ulong sql_type
) {
  int error_num;
  uint roop_count, dbton_id;
  spider_db_handler *dbton_hdl;
  DBUG_ENTER("ha_spider::append_into_sql_part");
  for (roop_count = 0; roop_count < share->use_sql_dbton_count; roop_count++)
  {
    dbton_id = share->use_sql_dbton_ids[roop_count];
    dbton_hdl = dbton_handler[dbton_id];
    if (
      dbton_hdl->first_link_idx >= 0 &&
      (error_num = dbton_hdl->append_into_part(sql_type))
    ) {
      DBUG_RETURN(error_num);
    }
  }
  DBUG_RETURN(0);
}

void ha_spider::set_insert_to_pos_sql(
  ulong sql_type
) {
  uint roop_count, dbton_id;
  spider_db_handler *dbton_hdl;
  DBUG_ENTER("ha_spider::set_insert_to_pos_sql");
  for (roop_count = 0; roop_count < share->use_sql_dbton_count; roop_count++)
  {
    dbton_id = share->use_sql_dbton_ids[roop_count];
    dbton_hdl = dbton_handler[dbton_id];
    if (dbton_hdl->first_link_idx >= 0)
      dbton_hdl->set_insert_to_pos(sql_type);
  }
  DBUG_VOID_RETURN;
}

bool ha_spider::is_bulk_insert_exec_period(
  bool bulk_end
) {
  uint roop_count, dbton_id;
  spider_db_handler *dbton_hdl;
  DBUG_ENTER("ha_spider::is_bulk_insert_exec_period");
    for (roop_count = 0; roop_count < share->use_sql_dbton_count; roop_count++)
    {
      dbton_id = share->use_sql_dbton_ids[roop_count];
      dbton_hdl = dbton_handler[dbton_id];
      if (
        dbton_hdl->first_link_idx >= 0 &&
        dbton_hdl->is_bulk_insert_exec_period(bulk_end)
      ) {
        DBUG_RETURN(TRUE);
      }
    }
  DBUG_RETURN(FALSE);
}

int ha_spider::append_select_lock_sql_part(
  ulong sql_type
) {
  int error_num;
  uint roop_count, dbton_id;
  spider_db_handler *dbton_hdl;
  DBUG_ENTER("ha_spider::append_select_lock_sql_part");
  for (roop_count = 0; roop_count < share->use_sql_dbton_count; roop_count++)
  {
    dbton_id = share->use_sql_dbton_ids[roop_count];
    dbton_hdl = dbton_handler[dbton_id];
    if (
      dbton_hdl->first_link_idx >= 0 &&
      (error_num = dbton_hdl->append_select_lock_part(sql_type))
    ) {
      DBUG_RETURN(error_num);
    }
  }
  DBUG_RETURN(0);
}

int ha_spider::append_union_all_start_sql_part(
  ulong sql_type
) {
  int error_num;
  uint roop_count, dbton_id;
  spider_db_handler *dbton_hdl;
  DBUG_ENTER("ha_spider::append_union_all_start_sql_part");
  for (roop_count = 0; roop_count < share->use_sql_dbton_count; roop_count++)
  {
    dbton_id = share->use_sql_dbton_ids[roop_count];
    dbton_hdl = dbton_handler[dbton_id];
    if (
      dbton_hdl->first_link_idx >= 0 &&
      (error_num = dbton_hdl->append_union_all_start_part(sql_type))
    ) {
      DBUG_RETURN(error_num);
    }
  }
  DBUG_RETURN(0);
}

int ha_spider::append_union_all_sql_part(
  ulong sql_type
) {
  int error_num;
  uint roop_count, dbton_id;
  spider_db_handler *dbton_hdl;
  DBUG_ENTER("ha_spider::append_union_all_sql_part");
  for (roop_count = 0; roop_count < share->use_sql_dbton_count; roop_count++)
  {
    dbton_id = share->use_sql_dbton_ids[roop_count];
    dbton_hdl = dbton_handler[dbton_id];
    if (
      dbton_hdl->first_link_idx >= 0 &&
      (error_num = dbton_hdl->append_union_all_part(sql_type))
    ) {
      DBUG_RETURN(error_num);
    }
  }
  DBUG_RETURN(0);
}

int ha_spider::append_union_all_end_sql_part(
  ulong sql_type
) {
  int error_num;
  uint roop_count, dbton_id;
  spider_db_handler *dbton_hdl;
  DBUG_ENTER("ha_spider::append_union_all_end_sql_part");
  for (roop_count = 0; roop_count < share->use_sql_dbton_count; roop_count++)
  {
    dbton_id = share->use_sql_dbton_ids[roop_count];
    dbton_hdl = dbton_handler[dbton_id];
    if (
      dbton_hdl->first_link_idx >= 0 &&
      (error_num = dbton_hdl->append_union_all_end_part(sql_type))
    ) {
      DBUG_RETURN(error_num);
    }
  }
  DBUG_RETURN(0);
}

int ha_spider::append_multi_range_cnt_sql_part(
  ulong sql_type,
  uint multi_range_cnt,
  bool with_comma
) {
  int error_num;
  uint roop_count, dbton_id;
  spider_db_handler *dbton_hdl;
  DBUG_ENTER("ha_spider::append_multi_range_cnt_sql_part");
  for (roop_count = 0; roop_count < share->use_sql_dbton_count; roop_count++)
  {
    dbton_id = share->use_sql_dbton_ids[roop_count];
    dbton_hdl = dbton_handler[dbton_id];
    if (
      dbton_hdl->first_link_idx >= 0 &&
      (error_num = dbton_hdl->append_multi_range_cnt_part(
        sql_type, multi_range_cnt, with_comma))
    ) {
      DBUG_RETURN(error_num);
    }
  }
  DBUG_RETURN(0);
}

int ha_spider::append_multi_range_cnt_with_name_sql_part(
  ulong sql_type,
  uint multi_range_cnt
) {
  int error_num;
  uint roop_count, dbton_id;
  spider_db_handler *dbton_hdl;
  DBUG_ENTER("ha_spider::append_multi_range_cnt_with_name_sql_part");
  for (roop_count = 0; roop_count < share->use_sql_dbton_count; roop_count++)
  {
    dbton_id = share->use_sql_dbton_ids[roop_count];
    dbton_hdl = dbton_handler[dbton_id];
    if (
      dbton_hdl->first_link_idx >= 0 &&
      (error_num = dbton_hdl->append_multi_range_cnt_with_name_part(
        sql_type, multi_range_cnt))
    ) {
      DBUG_RETURN(error_num);
    }
  }
  DBUG_RETURN(0);
}

int ha_spider::append_delete_all_rows_sql_part(
  ulong sql_type
) {
  int error_num;
  uint roop_count, dbton_id;
  spider_db_handler *dbton_hdl;
  DBUG_ENTER("ha_spider::append_delete_all_rows_sql_part");
  for (roop_count = 0; roop_count < share->use_sql_dbton_count; roop_count++)
  {
    dbton_id = share->use_sql_dbton_ids[roop_count];
    dbton_hdl = dbton_handler[dbton_id];
    if (
      dbton_hdl->first_link_idx >= 0 &&
      (error_num = dbton_hdl->append_delete_all_rows_part(sql_type))
    ) {
      DBUG_RETURN(error_num);
    }
  }
  DBUG_RETURN(0);
}

int ha_spider::append_update_sql(
  const TABLE *table,
  my_ptrdiff_t ptr_diff,
  bool bulk
) {
  int error_num;
  uint roop_count, dbton_id;
  spider_db_handler *dbton_hdl;
  DBUG_ENTER("ha_spider::append_update");
  for (roop_count = 0; roop_count < share->use_sql_dbton_count; roop_count++)
  {
    dbton_id = share->use_sql_dbton_ids[roop_count];
    dbton_hdl = dbton_handler[dbton_id];
    if (
      dbton_hdl->first_link_idx >= 0 &&
      (error_num = dbton_hdl->append_update(table, ptr_diff))
    ) {
      DBUG_RETURN(error_num);
    }
  }
  if (!bulk)
  {
    DBUG_RETURN(0);
  }

  for (
    roop_count = spider_conn_link_idx_next(share->link_statuses,
      conn_link_idx, -1, share->link_count,
      SPIDER_LINK_STATUS_RECOVERY);
    roop_count < share->link_count;
    roop_count = spider_conn_link_idx_next(share->link_statuses,
      conn_link_idx, roop_count, share->link_count,
      SPIDER_LINK_STATUS_RECOVERY)
  ) {
    dbton_id = share->sql_dbton_ids[conn_link_idx[roop_count]];
    dbton_hdl = dbton_handler[dbton_id];
    if (
      dbton_hdl->first_link_idx >= 0 &&
      dbton_hdl->need_copy_for_update(roop_count)
    ) {
      if ((error_num = dbton_hdl->append_update(table, ptr_diff, roop_count)))
      {
        DBUG_RETURN(error_num);
      }
    }
  }
  DBUG_RETURN(0);
}

int ha_spider::append_delete_sql(
  const TABLE *table,
  my_ptrdiff_t ptr_diff,
  bool bulk
) {
  int error_num;
  uint roop_count, dbton_id;
  spider_db_handler *dbton_hdl;
  DBUG_ENTER("ha_spider::append_delete");
  for (roop_count = 0; roop_count < share->use_sql_dbton_count; roop_count++)
  {
    dbton_id = share->use_sql_dbton_ids[roop_count];
    dbton_hdl = dbton_handler[dbton_id];
    if (
      dbton_hdl->first_link_idx >= 0 &&
      (error_num = dbton_hdl->append_delete(table, ptr_diff))
    ) {
      DBUG_RETURN(error_num);
    }
  }
  if (!bulk)
  {
    DBUG_RETURN(0);
  }

  for (
    roop_count = spider_conn_link_idx_next(share->link_statuses,
      conn_link_idx, -1, share->link_count, SPIDER_LINK_STATUS_RECOVERY);
    roop_count < share->link_count;
    roop_count = spider_conn_link_idx_next(share->link_statuses,
      conn_link_idx, roop_count, share->link_count,
      SPIDER_LINK_STATUS_RECOVERY)
  ) {
    dbton_id = share->sql_dbton_ids[conn_link_idx[roop_count]];
    dbton_hdl = dbton_handler[dbton_id];
    if (
      dbton_hdl->first_link_idx >= 0 &&
      dbton_hdl->need_copy_for_update(roop_count)
    ) {
      if ((error_num = dbton_hdl->append_delete(table, ptr_diff, roop_count)))
      {
        DBUG_RETURN(error_num);
      }
    }
  }
  DBUG_RETURN(0);
}

bool ha_spider::sql_is_filled_up(
  ulong sql_type
) {
  uint roop_count, dbton_id;
  spider_db_handler *dbton_hdl;
  DBUG_ENTER("ha_spider::sql_is_filled_up");
  for (roop_count = 0; roop_count < share->use_sql_dbton_count; roop_count++)
  {
    dbton_id = share->use_sql_dbton_ids[roop_count];
    dbton_hdl = dbton_handler[dbton_id];
    if (
      dbton_hdl->first_link_idx >= 0 &&
      dbton_hdl->sql_is_filled_up(sql_type)
    ) {
      DBUG_RETURN(TRUE);
    }
  }
  DBUG_RETURN(FALSE);
}

bool ha_spider::sql_is_empty(
  ulong sql_type
) {
  uint roop_count, dbton_id;
  spider_db_handler *dbton_hdl;
  DBUG_ENTER("ha_spider::sql_is_empty");
  for (roop_count = 0; roop_count < share->use_sql_dbton_count; roop_count++)
  {
    dbton_id = share->use_sql_dbton_ids[roop_count];
    dbton_hdl = dbton_handler[dbton_id];
    if (
      dbton_hdl->first_link_idx >= 0 &&
      !dbton_hdl->sql_is_empty(sql_type)
    ) {
      DBUG_RETURN(FALSE);
    }
  }
  DBUG_RETURN(TRUE);
}

bool ha_spider::support_multi_split_read_sql()
{
  uint roop_count, dbton_id;
  spider_db_handler *dbton_hdl;
  DBUG_ENTER("ha_spider::support_multi_split_read_sql");
  for (roop_count = 0; roop_count < share->use_sql_dbton_count; roop_count++)
  {
    dbton_id = share->use_sql_dbton_ids[roop_count];
    dbton_hdl = dbton_handler[dbton_id];
    if (
      dbton_hdl->first_link_idx >= 0 &&
      !dbton_hdl->support_multi_split_read()
    ) {
      DBUG_RETURN(FALSE);
    }
  }
  DBUG_RETURN(TRUE);
}

bool ha_spider::support_bulk_update_sql()
{
  uint roop_count, dbton_id;
  spider_db_handler *dbton_hdl;
  DBUG_ENTER("ha_spider::support_bulk_update_sql");
  for (roop_count = 0; roop_count < share->use_sql_dbton_count; roop_count++)
  {
    dbton_id = share->use_sql_dbton_ids[roop_count];
    dbton_hdl = dbton_handler[dbton_id];
    if (
      dbton_hdl->first_link_idx >= 0 &&
      !dbton_hdl->support_bulk_update()
    ) {
      DBUG_RETURN(FALSE);
    }
  }
  DBUG_RETURN(TRUE);
}

int ha_spider::bulk_tmp_table_insert()
{
  int error_num;
  uint roop_count, dbton_id;
  spider_db_handler *dbton_hdl;
  TABLE **tmp_table = result_list.upd_tmp_tbls;
  DBUG_ENTER("ha_spider::bulk_tmp_table_insert");
  for (roop_count = 0; roop_count < share->use_sql_dbton_count; roop_count++)
  {
    dbton_id = share->use_sql_dbton_ids[roop_count];
    dbton_hdl = dbton_handler[dbton_id];
    if (
      dbton_hdl->first_link_idx >= 0 &&
      (error_num = dbton_hdl->bulk_tmp_table_insert())
    ) {
      DBUG_RETURN(error_num);
    }
  }

  for (roop_count = 0; roop_count < share->link_count; roop_count++)
  {
    if (tmp_table[roop_count])
    {
      dbton_id = share->sql_dbton_ids[conn_link_idx[roop_count]];
      dbton_hdl = dbton_handler[dbton_id];
      if (
        dbton_hdl->first_link_idx >= 0 &&
        (error_num = dbton_hdl->bulk_tmp_table_insert(roop_count))
      ) {
        DBUG_RETURN(error_num);
      }
    }
  }
  DBUG_RETURN(0);
}

int ha_spider::bulk_tmp_table_end_bulk_insert()
{
  int error_num = 0, error_num2;
  uint roop_count, dbton_id;
  spider_db_handler *dbton_hdl;
  TABLE **tmp_table = result_list.upd_tmp_tbls;
  DBUG_ENTER("ha_spider::bulk_tmp_table_end_bulk_insert");
  for (roop_count = 0; roop_count < share->use_sql_dbton_count; roop_count++)
  {
    dbton_id = share->use_sql_dbton_ids[roop_count];
    dbton_hdl = dbton_handler[dbton_id];
    if (
      dbton_hdl->first_link_idx >= 0 &&
      (error_num2 = dbton_hdl->bulk_tmp_table_end_bulk_insert())
    ) {
      error_num = error_num2;
    }
  }

  for (roop_count = 0; roop_count < share->link_count; roop_count++)
  {
    if (tmp_table[roop_count])
    {
      if (
        (error_num2 = tmp_table[roop_count]->file->ha_end_bulk_insert())
      ) {
        error_num = error_num2;
      }
    }
  }
  DBUG_RETURN(error_num);
}

int ha_spider::bulk_tmp_table_rnd_init()
{
  int error_num;
  uint roop_count, dbton_id;
  spider_db_handler *dbton_hdl;
  TABLE **tmp_table = result_list.upd_tmp_tbls;
  DBUG_ENTER("ha_spider::bulk_tmp_table_rnd_init");
  for (roop_count = 0; roop_count < share->use_sql_dbton_count; roop_count++)
  {
    dbton_id = share->use_sql_dbton_ids[roop_count];
    dbton_hdl = dbton_handler[dbton_id];
    if (
      dbton_hdl->first_link_idx >= 0 &&
      (error_num = dbton_hdl->bulk_tmp_table_rnd_init())
    ) {
      goto error_1;
    }
  }

  for (roop_count = 0; roop_count < share->link_count; roop_count++)
  {
    if (tmp_table[roop_count])
    {
      tmp_table[roop_count]->file->extra(HA_EXTRA_CACHE);
      if (
        (error_num = tmp_table[roop_count]->file->ha_rnd_init(TRUE))
      )
        goto error_2;
    }
  }
  DBUG_RETURN(0);

error_2:
  for (; roop_count > 0; roop_count--)
  {
    if (tmp_table[roop_count - 1])
    {
      tmp_table[roop_count - 1]->file->ha_rnd_end();
    }
  }
  roop_count = share->use_sql_dbton_count;
error_1:
  for (; roop_count > 0; roop_count--)
  {
    dbton_id = share->use_sql_dbton_ids[roop_count - 1];
    dbton_hdl = dbton_handler[dbton_id];
    if (dbton_hdl->first_link_idx >= 0)
      dbton_hdl->bulk_tmp_table_rnd_end();
  }
  DBUG_RETURN(error_num);
}

int ha_spider::bulk_tmp_table_rnd_next()
{
  int error_num;
  uint roop_count, dbton_id;
  spider_db_handler *dbton_hdl;
  TABLE **tmp_table = result_list.upd_tmp_tbls;
  DBUG_ENTER("ha_spider::bulk_tmp_table_rnd_next");
  for (roop_count = 0; roop_count < share->use_sql_dbton_count; roop_count++)
  {
    dbton_id = share->use_sql_dbton_ids[roop_count];
    dbton_hdl = dbton_handler[dbton_id];
    if (
      dbton_hdl->first_link_idx >= 0 &&
      (error_num = dbton_hdl->bulk_tmp_table_rnd_next())
    ) {
      DBUG_RETURN(error_num);
    }
  }

  for (roop_count = 0; roop_count < share->link_count; roop_count++)
  {
    if (tmp_table[roop_count])
    {
      if (
        !(error_num = tmp_table[roop_count]->file->ha_rnd_next(
          tmp_table[roop_count]->record[0]))
      ) {
        DBUG_RETURN(error_num);
      }
    }
  }
  DBUG_RETURN(0);
}

int ha_spider::bulk_tmp_table_rnd_end()
{
  int error_num = 0, error_num2;
  uint roop_count, dbton_id;
  spider_db_handler *dbton_hdl;
  TABLE **tmp_table = result_list.upd_tmp_tbls;
  DBUG_ENTER("ha_spider::bulk_tmp_table_rnd_end");
  for (roop_count = share->link_count; roop_count > 0; roop_count--)
  {
    if (tmp_table[roop_count - 1])
    {
      if ((error_num2 = tmp_table[roop_count - 1]->file->ha_rnd_end()))
      {
        error_num = error_num2;
      }
    }
  }

  for (roop_count = share->use_sql_dbton_count; roop_count > 0; roop_count--)
  {
    dbton_id = share->use_sql_dbton_ids[roop_count - 1];
    dbton_hdl = dbton_handler[dbton_id];
    if (
      dbton_hdl->first_link_idx >= 0 &&
      (error_num2 = dbton_hdl->bulk_tmp_table_rnd_end())
    ) {
      error_num = error_num2;
    }
  }
  DBUG_RETURN(error_num);
}

int ha_spider::mk_bulk_tmp_table_and_bulk_start()
{
  int error_num;
  uint roop_count, dbton_id;
  spider_db_handler *dbton_hdl;
  TABLE **tmp_table = result_list.upd_tmp_tbls;
  DBUG_ENTER("ha_spider::mk_bulk_tmp_table_and_bulk_start");
  for (roop_count = 0; roop_count < share->use_sql_dbton_count; roop_count++)
  {
    dbton_id = share->use_sql_dbton_ids[roop_count];
    dbton_hdl = dbton_handler[dbton_id];
    if (dbton_hdl->first_link_idx >= 0)
    {
      if (dbton_hdl->bulk_tmp_table_created())
      {
        DBUG_RETURN(0);
      } else {
        break;
      }
    }
  }

  for (roop_count = 0; roop_count < share->use_sql_dbton_count; roop_count++)
  {
    dbton_id = share->use_sql_dbton_ids[roop_count];
    dbton_hdl = dbton_handler[dbton_id];
    if (
      dbton_hdl->first_link_idx >= 0 &&
      (error_num = dbton_hdl->mk_bulk_tmp_table_and_bulk_start())
    ) {
      goto error_1;
    }
  }

  for (roop_count = 0; roop_count < share->link_count; roop_count++)
  {
    dbton_id = share->sql_dbton_ids[conn_link_idx[roop_count]];
    dbton_hdl = dbton_handler[dbton_id];
    if (
      dbton_hdl->first_link_idx >= 0 &&
      dbton_hdl->need_copy_for_update(roop_count)
    ) {
      LEX_CSTRING field_name = {STRING_WITH_LEN("a")};
      if (
        !tmp_table[roop_count] &&
        !(tmp_table[roop_count] = spider_mk_sys_tmp_table(
          wide_handler->trx->thd, table,
          &result_list.upd_tmp_tbl_prms[roop_count],
          &field_name, result_list.update_sqls[roop_count].charset()))
      )
      {
        error_num = HA_ERR_OUT_OF_MEM;
        goto error_2;
      }
      tmp_table[roop_count]->file->extra(HA_EXTRA_WRITE_CACHE);
      tmp_table[roop_count]->file->ha_start_bulk_insert((ha_rows) 0);
    }
  }
  DBUG_RETURN(0);

error_2:
  for (; roop_count > 0; roop_count--)
  {
    if (tmp_table[roop_count - 1])
    {
      tmp_table[roop_count - 1]->file->ha_end_bulk_insert();
      spider_rm_sys_tmp_table(wide_handler->trx->thd,
        tmp_table[roop_count - 1],
        &result_list.upd_tmp_tbl_prms[roop_count - 1]);
      tmp_table[roop_count - 1] = NULL;
    }
  }
  roop_count = share->use_sql_dbton_count;
error_1:
  for (; roop_count > 0; roop_count--)
  {
    dbton_id = share->use_sql_dbton_ids[roop_count - 1];
    if (dbton_hdl->first_link_idx >= 0)
    {
      dbton_handler[dbton_id]->bulk_tmp_table_end_bulk_insert();
      dbton_handler[dbton_id]->rm_bulk_tmp_table();
    }
  }
  DBUG_RETURN(error_num);
}

void ha_spider::rm_bulk_tmp_table()
{
  uint roop_count, dbton_id;
  TABLE **tmp_table = result_list.upd_tmp_tbls;
  spider_db_handler *dbton_hdl;
  DBUG_ENTER("ha_spider::bulk_tmp_table_rnd_end");
  for (roop_count = share->link_count; roop_count > 0; roop_count--)
  {
    if (tmp_table[roop_count - 1])
    {
      spider_rm_sys_tmp_table(wide_handler->trx->thd,
        tmp_table[roop_count - 1],
        &result_list.upd_tmp_tbl_prms[roop_count - 1]);
      tmp_table[roop_count - 1] = NULL;
    }
  }

  for (roop_count = share->use_sql_dbton_count; roop_count > 0; roop_count--)
  {
    dbton_id = share->use_sql_dbton_ids[roop_count - 1];
    dbton_hdl = dbton_handler[dbton_id];
    if (dbton_hdl->first_link_idx >= 0)
      dbton_hdl->rm_bulk_tmp_table();
  }
  DBUG_VOID_RETURN;
}

bool ha_spider::bulk_tmp_table_created()
{
  uint roop_count, dbton_id;
  spider_db_handler *dbton_hdl;
  DBUG_ENTER("ha_spider::bulk_tmp_table_created");
  for (roop_count = 0; roop_count < share->use_sql_dbton_count; roop_count++)
  {
    dbton_id = share->use_sql_dbton_ids[roop_count];
    dbton_hdl = dbton_handler[dbton_id];
    if (dbton_hdl->first_link_idx >= 0)
    {
      if (dbton_hdl->bulk_tmp_table_created())
      {
        DBUG_RETURN(TRUE);
      }
    }
  }
  DBUG_RETURN(FALSE);
}

int ha_spider::print_item_type(
  Item *item,
  spider_string *str,
  const char *alias,
  uint alias_length
) {
  int error_num;
  uint roop_count, dbton_id;
  spider_db_handler *dbton_hdl;
  DBUG_ENTER("ha_spider::print_item_type");
  for (roop_count = 0; roop_count < share->use_sql_dbton_count; roop_count++)
  {
    dbton_id = share->use_sql_dbton_ids[roop_count];
    dbton_hdl = dbton_handler[dbton_id];
    if (
      dbton_hdl->first_link_idx >= 0 &&
      (error_num = spider_db_print_item_type(item, NULL, this, str,
        alias, alias_length, dbton_id, FALSE, NULL))
    ) {
      DBUG_RETURN(error_num);
    }
  }
  DBUG_RETURN(0);
}

int ha_spider::init_union_table_name_pos_sql()
{
  int error_num;
  uint roop_count, dbton_id;
  spider_db_handler *dbton_hdl;
  DBUG_ENTER("ha_spider::init_union_table_name_pos_sql");
  for (roop_count = 0; roop_count < share->use_sql_dbton_count; roop_count++)
  {
    dbton_id = share->use_sql_dbton_ids[roop_count];
    dbton_hdl = dbton_handler[dbton_id];
    if (
      dbton_hdl->first_link_idx >= 0 &&
      (error_num = dbton_hdl->init_union_table_name_pos())
    ) {
      DBUG_RETURN(error_num);
    }
  }
  DBUG_RETURN(0);
}

int ha_spider::set_union_table_name_pos_sql()
{
  int error_num;
  uint roop_count, dbton_id;
  spider_db_handler *dbton_hdl;
  DBUG_ENTER("ha_spider::set_union_table_name_pos_sql");
  for (roop_count = 0; roop_count < share->use_sql_dbton_count; roop_count++)
  {
    dbton_id = share->use_sql_dbton_ids[roop_count];
    dbton_hdl = dbton_handler[dbton_id];
    if (
      dbton_hdl->first_link_idx >= 0 &&
      (error_num = dbton_hdl->set_union_table_name_pos())
    ) {
      DBUG_RETURN(error_num);
    }
  }
  DBUG_RETURN(0);
}

int ha_spider::append_lock_tables_list()
{
  int error_num, roop_count;
  DBUG_ENTER("ha_spider::append_lock_tables_list");
  DBUG_PRINT("info",("spider lock_table_type=%u",
    wide_handler->lock_table_type));

<<<<<<< HEAD
  if ((error_num= spider_check_trx_and_get_conn(wide_handler->trx->thd, this)))
=======
  if (!(wide_handler->trx = spider_get_trx(ha_thd(), TRUE, &error_num)))
    DBUG_RETURN(error_num);
  if ((error_num = spider_check_trx_and_get_conn(wide_handler->trx->thd, this,
    FALSE)))
>>>>>>> 63913ce5
  {
    DBUG_RETURN(error_num);
  }

  if (wide_handler->lock_table_type == 1)
  {
    for (
      roop_count = spider_conn_link_idx_next(share->link_statuses,
        conn_link_idx, -1, share->link_count,
        SPIDER_LINK_STATUS_RECOVERY);
      roop_count < (int) share->link_count;
      roop_count = spider_conn_link_idx_next(share->link_statuses,
        conn_link_idx, roop_count, share->link_count,
        SPIDER_LINK_STATUS_RECOVERY)
    ) {
      SPIDER_CONN *conn = conns[roop_count];
      int appended = 0;
      if ((error_num = dbton_handler[conn->dbton_id]->
        append_lock_tables_list(conn, roop_count, &appended)))
      {
        DBUG_RETURN(error_num);
      }
      if (appended)
      {
        conn->table_lock = 2;
      }
    }
  } else if (wide_handler->lock_table_type == 2)
  {
    for (
      roop_count = spider_conn_link_idx_next(share->link_statuses,
        conn_link_idx, -1, share->link_count,
        SPIDER_LINK_STATUS_RECOVERY);
      roop_count < (int) share->link_count;
      roop_count = spider_conn_link_idx_next(share->link_statuses,
        conn_link_idx, roop_count, share->link_count,
        SPIDER_LINK_STATUS_RECOVERY)
    ) {
      if (
        conns[roop_count] &&
        conns[roop_count]->table_lock != 1 &&
        spider_param_semi_table_lock(wide_handler->trx->thd,
          share->semi_table_lock)
      ) {
        SPIDER_CONN *conn = conns[roop_count];
        int appended = 0;
        if ((error_num = dbton_handler[conn->dbton_id]->
          append_lock_tables_list(conn, roop_count, &appended)))
        {
          DBUG_RETURN(error_num);
        }
        if (appended)
        {
          conn->table_lock = 3;
        }
      }
    }
  }
  DBUG_RETURN(0);
}

int ha_spider::lock_tables()
{
  int error_num, roop_count;
  DBUG_ENTER("ha_spider::lock_tables");
  DBUG_PRINT("info",("spider lock_table_type=%u",
    wide_handler->lock_table_type));

    if (!conns[search_link_idx])
    {
      my_message(ER_SPIDER_REMOTE_SERVER_GONE_AWAY_NUM,
        ER_SPIDER_REMOTE_SERVER_GONE_AWAY_STR, MYF(0));
      DBUG_RETURN(ER_SPIDER_REMOTE_SERVER_GONE_AWAY_NUM);
    }
    for (
      roop_count = spider_conn_link_idx_next(share->link_statuses,
        conn_link_idx, -1, share->link_count,
        SPIDER_LINK_STATUS_RECOVERY);
      roop_count < (int) share->link_count;
      roop_count = spider_conn_link_idx_next(share->link_statuses,
        conn_link_idx, roop_count, share->link_count,
        SPIDER_LINK_STATUS_RECOVERY)
    ) {
      if (wide_handler->sql_command != SQLCOM_UNLOCK_TABLES)
      {
        DBUG_PRINT("info",("spider conns[%d]->join_trx=%u",
          roop_count, conns[roop_count]->join_trx));
        if (
          (!conns[roop_count]->join_trx &&
            (error_num = spider_internal_start_trx_for_connection(this,
              conns[roop_count],
              roop_count)))
        ) {
          DBUG_RETURN(spider_maybe_ping(this, roop_count, error_num));
        }
        reset_first_link_idx();
      }
      if (conns[roop_count]->table_lock >= 2)
      {
        if (
          conns[roop_count]->db_conn->have_lock_table_list() &&
          (error_num = spider_db_lock_tables(this, roop_count))
        ) {
          conns[roop_count]->table_lock = 0;
          DBUG_RETURN(spider_maybe_ping(this, roop_count, error_num));
        }
        if (conns[roop_count]->table_lock == 2)
          conns[roop_count]->table_lock = 1;
      } else if (wide_handler->sql_command == SQLCOM_UNLOCK_TABLES ||
        spider_param_internal_unlock(wide_handler->trx->thd) == 1)
      {
        if (conns[roop_count]->table_lock == 1)
        {
          conns[roop_count]->table_lock = 0;
          if (!conns[roop_count]->trx_start)
            conns[roop_count]->disable_reconnect = FALSE;
          if ((error_num = spider_db_unlock_tables(this, roop_count)))
          {
            DBUG_RETURN(spider_maybe_ping(this, roop_count, error_num));
          }
        }
      }
    }
  DBUG_RETURN(0);
}

int ha_spider::dml_init()
{
  int error_num, roop_count;
  SPIDER_TRX *trx = wide_handler->trx;
  THD *thd = trx->thd;
  bool sync_trx_isolation = spider_param_sync_trx_isolation(thd);
  DBUG_ENTER("ha_spider::dml_init");
  if (wide_handler->lock_mode == -2)
  {
    wide_handler->lock_mode = spider_param_selupd_lock_mode(thd,
      share->selupd_lock_mode);
  }
  if ((error_num = check_access_kind_for_connection(thd,
    (wide_handler->lock_type >= TL_WRITE_ALLOW_WRITE))))
  {
    DBUG_RETURN(error_num);
  }
    if (!conns[search_link_idx])
    {
      my_message(ER_SPIDER_REMOTE_SERVER_GONE_AWAY_NUM,
        ER_SPIDER_REMOTE_SERVER_GONE_AWAY_STR, MYF(0));
      DBUG_RETURN(ER_SPIDER_REMOTE_SERVER_GONE_AWAY_NUM);
    }
    if (wide_handler->sql_command == SQLCOM_TRUNCATE)
      DBUG_RETURN(0);
    for (
      roop_count = spider_conn_link_idx_next(share->link_statuses,
        conn_link_idx, -1, share->link_count,
        SPIDER_LINK_STATUS_RECOVERY);
      roop_count < (int) share->link_count;
      roop_count = spider_conn_link_idx_next(share->link_statuses,
        conn_link_idx, roop_count, share->link_count,
        SPIDER_LINK_STATUS_RECOVERY)
    ) {
      DBUG_PRINT("info",("spider conns[%d]->join_trx=%u",
        roop_count, conns[roop_count]->join_trx));
      if (
        (!conns[roop_count]->join_trx &&
          (error_num = spider_internal_start_trx_for_connection(this,
            conns[roop_count],
            roop_count)))
      ) {
        DBUG_RETURN(spider_maybe_ping(this, roop_count, error_num));
      }
      reset_first_link_idx();
      if (
        conns[roop_count]->semi_trx_isolation == -2 &&
        conns[roop_count]->semi_trx_isolation_chk == TRUE &&
        sync_trx_isolation &&
        spider_param_semi_trx_isolation(trx->thd) >= 0
      ) {
        spider_conn_queue_semi_trx_isolation(conns[roop_count],
          spider_param_semi_trx_isolation(trx->thd));
      } else {
        if (sync_trx_isolation)
        {
          if ((error_num = spider_check_and_set_trx_isolation(
            conns[roop_count], &need_mons[roop_count])))
          {
            DBUG_RETURN(spider_maybe_ping(this, roop_count, error_num));
          }
        }
        conns[roop_count]->semi_trx_isolation = -1;
      }
    }
  if (wide_handler->insert_with_update)
  {
    check_insert_dup_update_pushdown();
  }
  dml_inited = TRUE;
  DBUG_RETURN(0);
}
<|MERGE_RESOLUTION|>--- conflicted
+++ resolved
@@ -10182,14 +10182,9 @@
   DBUG_PRINT("info",("spider lock_table_type=%u",
     wide_handler->lock_table_type));
 
-<<<<<<< HEAD
-  if ((error_num= spider_check_trx_and_get_conn(wide_handler->trx->thd, this)))
-=======
   if (!(wide_handler->trx = spider_get_trx(ha_thd(), TRUE, &error_num)))
     DBUG_RETURN(error_num);
-  if ((error_num = spider_check_trx_and_get_conn(wide_handler->trx->thd, this,
-    FALSE)))
->>>>>>> 63913ce5
+  if ((error_num= spider_check_trx_and_get_conn(wide_handler->trx->thd, this)))
   {
     DBUG_RETURN(error_num);
   }
