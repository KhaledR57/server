--- conflicted
+++ resolved
@@ -163,13 +163,6 @@
 
 #define SPIDER_SQL_LOP_CHK_PRM_PRF_STR "spider_lc_"
 #define SPIDER_SQL_LOP_CHK_PRM_PRF_LEN (sizeof(SPIDER_SQL_LOP_CHK_PRM_PRF_STR) - 1)
-
-<<<<<<< HEAD
-#define SPIDER_CONN_KIND_MYSQL (1 << 0)
-=======
-#define SPIDER_SQL_KIND_SQL (1 << 0)
-#define SPIDER_SQL_KIND_HANDLER (1 << 1)
->>>>>>> e80a8cd0
 
 #define SPIDER_SQL_TYPE_SELECT_SQL (1 << 0)
 #define SPIDER_SQL_TYPE_INSERT_SQL (1 << 1)
