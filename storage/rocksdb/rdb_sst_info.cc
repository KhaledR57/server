/*
   Copyright (c) 2016, Facebook, Inc.

   This program is free software; you can redistribute it and/or modify
   it under the terms of the GNU General Public License as published by
   the Free Software Foundation; version 2 of the License.

   This program is distributed in the hope that it will be useful,
   but WITHOUT ANY WARRANTY; without even the implied warranty of
   MERCHANTABILITY or FITNESS FOR A PARTICULAR PURPOSE.  See the
   GNU General Public License for more details.

   You should have received a copy of the GNU General Public License
   along with this program; if not, write to the Free Software
   Foundation, Inc., 59 Temple Place, Suite 330, Boston, MA  02111-1307  USA */

#include <my_config.h>

/* This C++ file's header file */
#include "./rdb_sst_info.h"

/* C++ standard header files */
#include <cstdio>
#include <string>
#include <vector>

/* MySQL header files */
#include "../sql/log.h"
#include "./my_dir.h"

/* RocksDB header files */
#include "rocksdb/db.h"
#include "rocksdb/options.h"

/* MyRocks header files */
#include "./ha_rocksdb.h"
#include "./ha_rocksdb_proto.h"
#include "./rdb_cf_options.h"

namespace myrocks {

Rdb_sst_file::Rdb_sst_file(rocksdb::DB* const db,
                           rocksdb::ColumnFamilyHandle* const cf,
                           const rocksdb::DBOptions& db_options,
                           const std::string& name, const bool tracing) :
  m_db(db),
  m_cf(cf),
  m_db_options(db_options),
  m_sst_file_writer(nullptr),
  m_name(name),
  m_tracing(tracing)
{
  DBUG_ASSERT(db != nullptr);
  DBUG_ASSERT(cf != nullptr);
}

Rdb_sst_file::~Rdb_sst_file()
{
  // Make sure we clean up
  delete m_sst_file_writer;
  m_sst_file_writer= nullptr;

  // In case something went wrong attempt to delete the temporary file.
  // If everything went fine that file will have been renamed and this
  // function call will fail.
  std::remove(m_name.c_str());
}

rocksdb::Status Rdb_sst_file::open()
{
  DBUG_ASSERT(m_sst_file_writer == nullptr);

  rocksdb::ColumnFamilyDescriptor cf_descr;

  rocksdb::Status s= m_cf->GetDescriptor(&cf_descr);
  if (!s.ok())
  {
    return s;
  }

  // Create an sst file writer with the current options and comparator
  const rocksdb::Comparator* comparator= m_cf->GetComparator();

  const rocksdb::EnvOptions env_options(m_db_options);
  const rocksdb::Options options(m_db_options, cf_descr.options);

  m_sst_file_writer=
      new rocksdb::SstFileWriter(env_options, options, comparator, m_cf);

  s= m_sst_file_writer->Open(m_name);
  if (m_tracing)
  {
    // NO_LINT_DEBUG
    sql_print_information("SST Tracing: Open(%s) returned %s", m_name.c_str(),
                          s.ok() ? "ok" : "not ok");
  }

  if (!s.ok())
  {
    delete m_sst_file_writer;
    m_sst_file_writer= nullptr;
  }

  return s;
}

rocksdb::Status Rdb_sst_file::put(const rocksdb::Slice& key,
                                  const rocksdb::Slice& value)
{
  DBUG_ASSERT(m_sst_file_writer != nullptr);

  // Add the specified key/value to the sst file writer
  return m_sst_file_writer->Add(key, value);
}

std::string Rdb_sst_file::generateKey(const std::string& key)
{
  static char const hexdigit[]= {
    '0', '1', '2', '3', '4', '5', '6', '7',
    '8', '9', 'A', 'B', 'C', 'D', 'E', 'F'
  };

  std::string res;

  res.reserve(key.size() * 2);

  for (auto ch : key)
  {
    res += hexdigit[((uint8_t) ch) >> 4];
    res += hexdigit[((uint8_t) ch) & 0x0F];
  }

  return res;
}

// This function is run by the background thread
rocksdb::Status Rdb_sst_file::commit()
{
  DBUG_ASSERT(m_sst_file_writer != nullptr);

  rocksdb::Status s;
  rocksdb::ExternalSstFileInfo fileinfo; ///Finish may should be modified

  // Close out the sst file
  s= m_sst_file_writer->Finish(&fileinfo);
  if (m_tracing)
  {
    // NO_LINT_DEBUG
    sql_print_information("SST Tracing: Finish returned %s",
                          s.ok() ? "ok" : "not ok");
  }

  if (s.ok())
  {
    if (m_tracing)
    {
      // NO_LINT_DEBUG
      sql_print_information("SST Tracing: Adding file %s, smallest key: %s, "
                            "largest key: %s, file size: %" PRIu64 ", "
                            "num_entries: %" PRIu64, fileinfo.file_path.c_str(),
                            generateKey(fileinfo.smallest_key).c_str(),
                            generateKey(fileinfo.largest_key).c_str(),
                            fileinfo.file_size, fileinfo.num_entries);
    }

    // Add the file to the database
    // Set the snapshot_consistency parameter to false since no one
    // should be accessing the table we are bulk loading
    rocksdb::IngestExternalFileOptions opts;
    opts.move_files = true;
    opts.snapshot_consistency = false;
    opts.allow_global_seqno = false;
    opts.allow_blocking_flush = false;
    s= m_db->IngestExternalFile(m_cf, { m_name }, opts);

    if (m_tracing)
    {
      // NO_LINT_DEBUG
      sql_print_information("SST Tracing: AddFile(%s) returned %s",
                            fileinfo.file_path.c_str(),
                            s.ok() ? "ok" : "not ok");
    }
  }

  delete m_sst_file_writer;
  m_sst_file_writer= nullptr;

  return s;
}

Rdb_sst_info::Rdb_sst_info(rocksdb::DB* const db, const std::string& tablename,
                           const std::string& indexname,
                           rocksdb::ColumnFamilyHandle* const cf,
                           const rocksdb::DBOptions& db_options,
                           const bool& tracing) :
  m_db(db),
  m_cf(cf),
  m_db_options(db_options),
  m_curr_size(0),
  m_sst_count(0),
  m_error_msg(""),
#if defined(RDB_SST_INFO_USE_THREAD)
  m_queue(),
  m_mutex(),
  m_cond(),
  m_thread(nullptr),
  m_finished(false),
#endif
  m_sst_file(nullptr),
  m_tracing(tracing)
{
  m_prefix= db->GetName() + "/";

  std::string normalized_table;
  if (rdb_normalize_tablename(tablename.c_str(), &normalized_table))
  {
    // We failed to get a normalized table name.  This should never happen,
    // but handle it anyway.
    m_prefix += "fallback_" +
        std::to_string(
            reinterpret_cast<intptr_t>(reinterpret_cast<void*>(this))) + "_" +
        indexname + "_";
  }
  else
  {
    m_prefix += normalized_table + "_" + indexname + "_";
  }

  rocksdb::ColumnFamilyDescriptor cf_descr;
  const rocksdb::Status s= m_cf->GetDescriptor(&cf_descr);
  if (!s.ok())
  {
    // Default size if we can't get the cf's target size
    m_max_size= 64*1024*1024;
  }
  else
  {
    // Set the maximum size to 3 times the cf's target size
    m_max_size= cf_descr.options.target_file_size_base * 3;
  }
}

Rdb_sst_info::~Rdb_sst_info()
{
  DBUG_ASSERT(m_sst_file == nullptr);
#if defined(RDB_SST_INFO_USE_THREAD)
  DBUG_ASSERT(m_thread == nullptr);
#endif
}

int Rdb_sst_info::open_new_sst_file()
{
  DBUG_ASSERT(m_sst_file == nullptr);

  // Create the new sst file's name
  const std::string name= m_prefix + std::to_string(m_sst_count++) + m_suffix;

  // Create the new sst file object
  m_sst_file= new Rdb_sst_file(m_db, m_cf, m_db_options, name, m_tracing);

  // Open the sst file
  const rocksdb::Status s= m_sst_file->open();
  if (!s.ok())
  {
    set_error_msg(s.ToString());
    delete m_sst_file;
    m_sst_file= nullptr;
    return 1;
  }

  m_curr_size= 0;

  return 0;
}

void Rdb_sst_info::close_curr_sst_file()
{
  DBUG_ASSERT(m_sst_file != nullptr);
  DBUG_ASSERT(m_curr_size > 0);

#if defined(RDB_SST_INFO_USE_THREAD)
  if (m_thread == nullptr)
  {
    // We haven't already started a background thread, so start one
    m_thread= new std::thread(thread_fcn, this);
  }

  DBUG_ASSERT(m_thread != nullptr);

  {
    // Add this finished sst file to the queue (while holding mutex)
    const std::lock_guard<std::mutex> guard(m_mutex);
    m_queue.push(m_sst_file);
  }

  // Notify the background thread that there is a new entry in the queue
  m_cond.notify_one();
#else
  const rocksdb::Status s= m_sst_file->commit();
  if (!s.ok())
  {
    set_error_msg(s.ToString());
  }

  delete m_sst_file;
#endif

  // Reset for next sst file
  m_sst_file= nullptr;
  m_curr_size= 0;
}

int Rdb_sst_info::put(const rocksdb::Slice& key,
                      const rocksdb::Slice& value)
{
  int rc;

  if (m_curr_size >= m_max_size)
  {
    // The current sst file has reached its maximum, close it out
    close_curr_sst_file();

    // While we are here, check to see if we have had any errors from the
    // background thread - we don't want to wait for the end to report them
    if (!m_error_msg.empty())
    {
      return 1;
    }
  }

  if (m_curr_size == 0)
  {
    // We don't have an sst file open - open one
    rc= open_new_sst_file();
    if (rc != 0)
    {
      return rc;
    }
  }

  DBUG_ASSERT(m_sst_file != nullptr);

  // Add the key/value to the current sst file
  const rocksdb::Status s= m_sst_file->put(key, value);
  if (!s.ok())
  {
    set_error_msg(s.ToString());
    return 1;
  }

  m_curr_size += key.size() + value.size();

  return 0;
}

int Rdb_sst_info::commit()
{
  if (m_curr_size > 0)
  {
    // Close out any existing files
    close_curr_sst_file();
  }

#if defined(RDB_SST_INFO_USE_THREAD)
  if (m_thread != nullptr)
  {
    // Tell the background thread we are done
    m_finished= true;
    m_cond.notify_one();

    // Wait for the background thread to finish
    m_thread->join();
    delete m_thread;
    m_thread= nullptr;
  }
#endif

  // Did we get any errors?
  if (!m_error_msg.empty())
  {
    return 1;
  }

  return 0;
}

void Rdb_sst_info::set_error_msg(const std::string& msg)
{
#if defined(RDB_SST_INFO_USE_THREAD)
  // Both the foreground and background threads can set the error message
  // so lock the mutex to protect it.  We only want the first error that
  // we encounter.
  const std::lock_guard<std::mutex> guard(m_mutex);
#endif
  my_printf_error(ER_UNKNOWN_ERROR, "bulk load error: %s", MYF(0), msg.c_str());
  if (m_error_msg.empty())
  {
    m_error_msg= msg;
  }
}

#if defined(RDB_SST_INFO_USE_THREAD)
// Static thread function - the Rdb_sst_info object is in 'object'
void Rdb_sst_info::thread_fcn(void* object)
{
  reinterpret_cast<Rdb_sst_info*>(object)->run_thread();
}

void Rdb_sst_info::run_thread()
{
  const std::unique_lock<std::mutex> lk(m_mutex);

  do
  {
    // Wait for notification or 1 second to pass
    m_cond.wait_for(lk, std::chrono::seconds(1));

    // Inner loop pulls off all Rdb_sst_file entries and processes them
    while (!m_queue.empty())
    {
      const Rdb_sst_file* const sst_file= m_queue.front();
      m_queue.pop();

      // Release the lock - we don't want to hold it while committing the file
      lk.unlock();

      // Close out the sst file and add it to the database
      const rocksdb::Status s= sst_file->commit();
      if (!s.ok())
      {
        set_error_msg(s.ToString());
      }

      delete sst_file;

      // Reacquire the lock for the next inner loop iteration
      lk.lock();
    }

    // If the queue is empty and the main thread has indicated we should exit
    // break out of the loop.
  } while (!m_finished);

  DBUG_ASSERT(m_queue.empty());
}
#endif

void Rdb_sst_info::init(const rocksdb::DB* const db)
{
  const std::string       path= db->GetName() + FN_DIRSEP;
  struct st_my_dir* const dir_info= my_dir(path.c_str(), MYF(MY_DONT_SORT));

  // Access the directory
  if (dir_info == nullptr)
  {
    // NO_LINT_DEBUG
    sql_print_warning("RocksDB: Could not access database directory: %s",
                      path.c_str());
    return;
  }

  // Scan through the files in the directory
<<<<<<< HEAD
  struct fileinfo* file_info= dir_info->dir_entry;
  for (uint ii= 0; ii < dir_info->number_of_files; ii++, file_info++)
=======
  const struct fileinfo* file_info= dir_info->dir_entry;
  for (uint ii= 0; ii < dir_info->number_off_files; ii++, file_info++)
>>>>>>> cfb59f31
  {
    // find any files ending with m_suffix ...
    const std::string name= file_info->name;
    const size_t pos= name.find(m_suffix);
    if (pos != std::string::npos && name.size() - pos == m_suffix.size())
    {
      // ... and remove them
      const std::string fullname= path + name;
      my_delete(fullname.c_str(), MYF(0));
    }
  }

  // Release the directory entry
  my_dirend(dir_info);
}

std::string Rdb_sst_info::m_suffix= ".bulk_load.tmp";
}  // namespace myrocks<|MERGE_RESOLUTION|>--- conflicted
+++ resolved
@@ -25,6 +25,7 @@
 #include <vector>
 
 /* MySQL header files */
+#include <mysqld_error.h>
 #include "../sql/log.h"
 #include "./my_dir.h"
 
@@ -460,13 +461,8 @@
   }
 
   // Scan through the files in the directory
-<<<<<<< HEAD
-  struct fileinfo* file_info= dir_info->dir_entry;
+  const struct fileinfo* file_info= dir_info->dir_entry;
   for (uint ii= 0; ii < dir_info->number_of_files; ii++, file_info++)
-=======
-  const struct fileinfo* file_info= dir_info->dir_entry;
-  for (uint ii= 0; ii < dir_info->number_off_files; ii++, file_info++)
->>>>>>> cfb59f31
   {
     // find any files ending with m_suffix ...
     const std::string name= file_info->name;
