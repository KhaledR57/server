drop table if exists t1;
CREATE TABLE t1 (a INT, b INT, KEY ka(a), KEY kab(a,b)) ENGINE=RocksDB;
INSERT INTO t1 (a, b) VALUES (1, 5);
INSERT INTO t1 (a, b) VALUES (2, 6);
INSERT INTO t1 (a, b) VALUES (3, 7);
ALTER TABLE t1 ADD INDEX kb(b), ALGORITHM=INPLACE;
SHOW CREATE TABLE t1;
Table	Create Table
t1	CREATE TABLE `t1` (
  `a` int(11) DEFAULT NULL,
  `b` int(11) DEFAULT NULL,
  KEY `ka` (`a`),
  KEY `kab` (`a`,`b`),
  KEY `kb` (`b`)
) ENGINE=ROCKSDB DEFAULT CHARSET=latin1
CHECK TABLE t1;
Table	Op	Msg_type	Msg_text
test.t1	check	status	OK
SELECT * FROM t1 FORCE INDEX(kb) WHERE b > 5;
a	b
2	6
3	7
SELECT * FROM t1 FORCE INDEX(kab) WHERE a > 2;
a	b
3	7
DROP TABLE t1;
CREATE TABLE t1 (a INT, b INT, KEY ka(a), KEY kab(a,b)) ENGINE=RocksDB;
INSERT INTO t1 (a, b) VALUES (1, 5);
INSERT INTO t1 (a, b) VALUES (2, 6);
INSERT INTO t1 (a, b) VALUES (3, 7);
ALTER TABLE t1 ADD INDEX kb(b), DROP INDEX ka, ALGORITHM=INPLACE;
SHOW CREATE TABLE t1;
Table	Create Table
t1	CREATE TABLE `t1` (
  `a` int(11) DEFAULT NULL,
  `b` int(11) DEFAULT NULL,
  KEY `kab` (`a`,`b`),
  KEY `kb` (`b`)
) ENGINE=ROCKSDB DEFAULT CHARSET=latin1
CHECK TABLE t1;
Table	Op	Msg_type	Msg_text
test.t1	check	status	OK
SELECT * FROM t1 FORCE INDEX(kb) WHERE b > 5;
a	b
2	6
3	7
SELECT * FROM t1 FORCE INDEX(kab) WHERE a > 2;
a	b
3	7
DROP TABLE t1;
CREATE TABLE t1 (a INT, b INT, KEY ka(a), KEY kab(a,b)) ENGINE=RocksDB;
INSERT INTO t1 (a, b) VALUES (1, 5);
INSERT INTO t1 (a, b) VALUES (2, 6);
INSERT INTO t1 (a, b) VALUES (3, 7);
ALTER TABLE t1 DROP INDEX ka, DROP INDEX kab, ALGORITHM=INPLACE;
ALTER TABLE t1 ADD INDEX kb(b), ADD INDEX kab(a,b), ALGORITHM=INPLACE;
SHOW CREATE TABLE t1;
Table	Create Table
t1	CREATE TABLE `t1` (
  `a` int(11) DEFAULT NULL,
  `b` int(11) DEFAULT NULL,
  KEY `kb` (`b`),
  KEY `kab` (`a`,`b`)
) ENGINE=ROCKSDB DEFAULT CHARSET=latin1
CHECK TABLE t1;
Table	Op	Msg_type	Msg_text
test.t1	check	status	OK
SELECT * FROM t1 FORCE INDEX(kb) WHERE b > 5;
a	b
2	6
3	7
SELECT * FROM t1 FORCE INDEX(kab) WHERE a > 2;
a	b
3	7
DROP TABLE t1;
CREATE TABLE t1 (a INT, b INT, KEY ka(a), KEY kab(a,b)) ENGINE=RocksDB;
INSERT INTO t1 (a, b) VALUES (1, 5);
INSERT INTO t1 (a, b) VALUES (2, 6);
INSERT INTO t1 (a, b) VALUES (3, 7);
ALTER TABLE t1 ADD INDEX kb(b), DROP INDEX ka, ADD INDEX kba(b,a), DROP INDEX kab, ALGORITHM=INPLACE;
SHOW CREATE TABLE t1;
Table	Create Table
t1	CREATE TABLE `t1` (
  `a` int(11) DEFAULT NULL,
  `b` int(11) DEFAULT NULL,
  KEY `kb` (`b`),
  KEY `kba` (`b`,`a`)
) ENGINE=ROCKSDB DEFAULT CHARSET=latin1
CHECK TABLE t1;
Table	Op	Msg_type	Msg_text
test.t1	check	status	OK
SELECT * FROM t1 FORCE INDEX(kb) WHERE b > 5;
a	b
2	6
3	7
SELECT * FROM t1 FORCE INDEX(kba) WHERE a > 2;
a	b
3	7
DROP TABLE t1;
CREATE TABLE t1 (a INT, b INT, KEY ka(a), KEY kab(a,b)) ENGINE=RocksDB;
ALTER TABLE t1 DROP INDEX ka, ADD INDEX ka(b), ALGORITHM=INPLACE;
SHOW CREATE TABLE t1;
Table	Create Table
t1	CREATE TABLE `t1` (
  `a` int(11) DEFAULT NULL,
  `b` int(11) DEFAULT NULL,
  KEY `kab` (`a`,`b`),
  KEY `ka` (`b`)
) ENGINE=ROCKSDB DEFAULT CHARSET=latin1
CHECK TABLE t1;
Table	Op	Msg_type	Msg_text
test.t1	check	status	OK
SELECT * FROM t1 FORCE INDEX(ka) WHERE b > 5;
a	b
SELECT * FROM t1 FORCE INDEX(kab) WHERE a > 2;
a	b
DROP TABLE t1;
CREATE TABLE t1 (pk CHAR(8) PRIMARY KEY, a VARCHAR(11), b INT UNSIGNED) ENGINE=rocksdb charset utf8 collate utf8_bin;
SHOW CREATE TABLE t1;
Table	Create Table
t1	CREATE TABLE `t1` (
  `pk` char(8) COLLATE utf8_bin NOT NULL,
  `a` varchar(11) COLLATE utf8_bin DEFAULT NULL,
  `b` int(10) unsigned DEFAULT NULL,
  PRIMARY KEY (`pk`)
) ENGINE=ROCKSDB DEFAULT CHARSET=utf8 COLLATE=utf8_bin
SHOW COLUMNS IN t1;
Field	Type	Null	Key	Default	Extra
pk	char(8)	NO	PRI	NULL	
a	varchar(11)	YES		NULL	
b	int(10) unsigned	YES		NULL	
INSERT INTO t1 VALUES ('aaa', '1111', 1);
INSERT INTO t1 VALUES ('bbb', '2222', 2);
INSERT INTO t1 VALUES ('ccc', '3333', 3);
ALTER TABLE t1 ADD INDEX kab(a,b), ALGORITHM=INPLACE;
SHOW CREATE TABLE t1;
Table	Create Table
t1	CREATE TABLE `t1` (
  `pk` char(8) COLLATE utf8_bin NOT NULL,
  `a` varchar(11) COLLATE utf8_bin DEFAULT NULL,
  `b` int(10) unsigned DEFAULT NULL,
  PRIMARY KEY (`pk`),
  KEY `kab` (`a`,`b`)
) ENGINE=ROCKSDB DEFAULT CHARSET=utf8 COLLATE=utf8_bin
CHECK TABLE t1;
Table	Op	Msg_type	Msg_text
test.t1	check	status	OK
SELECT * FROM t1 FORCE INDEX(kab) WHERE a > '2' AND b < 3;
pk	a	b
bbb	2222	2
DROP TABLE t1;
CREATE TABLE t1 (pk CHAR(8) PRIMARY KEY, a VARCHAR(11), b INT UNSIGNED) ENGINE=rocksdb charset utf8 collate utf8_bin;
SHOW CREATE TABLE t1;
Table	Create Table
t1	CREATE TABLE `t1` (
  `pk` char(8) COLLATE utf8_bin NOT NULL,
  `a` varchar(11) COLLATE utf8_bin DEFAULT NULL,
  `b` int(10) unsigned DEFAULT NULL,
  PRIMARY KEY (`pk`)
) ENGINE=ROCKSDB DEFAULT CHARSET=utf8 COLLATE=utf8_bin
SHOW COLUMNS IN t1;
Field	Type	Null	Key	Default	Extra
pk	char(8)	NO	PRI	NULL	
a	varchar(11)	YES		NULL	
b	int(10) unsigned	YES		NULL	
INSERT INTO t1 VALUES ('aaa', '1111', 1);
INSERT INTO t1 VALUES ('bbb', '2222', 2);
INSERT INTO t1 VALUES ('ccc', '3333', 3);
ALTER TABLE t1 ADD INDEX kab(a,b), ALGORITHM=INPLACE;
ALTER TABLE t1 ADD INDEX ka(a), DROP INDEX kab, ALGORITHM=INPLACE;
SHOW CREATE TABLE t1;
Table	Create Table
t1	CREATE TABLE `t1` (
  `pk` char(8) COLLATE utf8_bin NOT NULL,
  `a` varchar(11) COLLATE utf8_bin DEFAULT NULL,
  `b` int(10) unsigned DEFAULT NULL,
  PRIMARY KEY (`pk`),
  KEY `ka` (`a`)
) ENGINE=ROCKSDB DEFAULT CHARSET=utf8 COLLATE=utf8_bin
CHECK TABLE t1;
Table	Op	Msg_type	Msg_text
test.t1	check	status	OK
SELECT * FROM t1 FORCE INDEX(ka) WHERE a > '2' AND b < 3;
pk	a	b
bbb	2222	2
DROP TABLE t1;
CREATE TABLE t1 (pk CHAR(8) PRIMARY KEY, a VARCHAR(11), b INT UNSIGNED) ENGINE=rocksdb charset utf8 collate utf8_bin;
SHOW CREATE TABLE t1;
Table	Create Table
t1	CREATE TABLE `t1` (
  `pk` char(8) COLLATE utf8_bin NOT NULL,
  `a` varchar(11) COLLATE utf8_bin DEFAULT NULL,
  `b` int(10) unsigned DEFAULT NULL,
  PRIMARY KEY (`pk`)
) ENGINE=ROCKSDB DEFAULT CHARSET=utf8 COLLATE=utf8_bin
SHOW COLUMNS IN t1;
Field	Type	Null	Key	Default	Extra
pk	char(8)	NO	PRI	NULL	
a	varchar(11)	YES		NULL	
b	int(10) unsigned	YES		NULL	
INSERT INTO t1 VALUES ('aaa', '1111', 1);
INSERT INTO t1 VALUES ('bbb', '2222', 2);
INSERT INTO t1 VALUES ('ccc', '3333', 3);
ALTER TABLE t1 ADD INDEX kab(a,b), ADD INDEX ka(a), ADD INDEX kb(b), ALGORITHM=INPLACE;
ALTER TABLE t1 DROP INDEX ka, DROP INDEX kb, ALGORITHM=INPLACE;
SHOW CREATE TABLE t1;
Table	Create Table
t1	CREATE TABLE `t1` (
  `pk` char(8) COLLATE utf8_bin NOT NULL,
  `a` varchar(11) COLLATE utf8_bin DEFAULT NULL,
  `b` int(10) unsigned DEFAULT NULL,
  PRIMARY KEY (`pk`),
  KEY `kab` (`a`,`b`)
) ENGINE=ROCKSDB DEFAULT CHARSET=utf8 COLLATE=utf8_bin
CHECK TABLE t1;
Table	Op	Msg_type	Msg_text
test.t1	check	status	OK
SELECT * FROM t1 FORCE INDEX(kab) WHERE a > '2' AND b < 3;
pk	a	b
bbb	2222	2
DROP TABLE t1;
CREATE TABLE t1 (a INT, b INT, KEY ka(a), KEY kab(a,b)) ENGINE=RocksDB;
INSERT INTO t1 (a, b) VALUES (1, 5);
INSERT INTO t1 (a, b) VALUES (2, 6);
INSERT INTO t1 (a, b) VALUES (3, 7);
CREATE INDEX kb on t1 (b);
CREATE INDEX kba on t1 (b,a);
DROP INDEX ka on t1;
DROP INDEX kab on t1;
SHOW CREATE TABLE t1;
Table	Create Table
t1	CREATE TABLE `t1` (
  `a` int(11) DEFAULT NULL,
  `b` int(11) DEFAULT NULL,
  KEY `kb` (`b`),
  KEY `kba` (`b`,`a`)
) ENGINE=ROCKSDB DEFAULT CHARSET=latin1
CHECK TABLE t1;
Table	Op	Msg_type	Msg_text
test.t1	check	status	OK
SELECT * FROM t1 FORCE INDEX(kb) WHERE b > 5;
a	b
2	6
3	7
SELECT * FROM t1 FORCE INDEX(kba) WHERE a > 2;
a	b
3	7
DROP TABLE t1;
CREATE TABLE t1 (i INT, j INT, k INT, PRIMARY KEY (i), KEY(j)) ENGINE = ROCKSDB PARTITION BY KEY(i) PARTITIONS 4;
ALTER TABLE t1 ADD INDEX kij(i,j), ALGORITHM=INPLACE;
DROP INDEX kij ON t1;
SHOW CREATE TABLE t1;
Table	Create Table
t1	CREATE TABLE `t1` (
  `i` int(11) NOT NULL,
  `j` int(11) DEFAULT NULL,
  `k` int(11) DEFAULT NULL,
  PRIMARY KEY (`i`),
  KEY `j` (`j`)
) ENGINE=ROCKSDB DEFAULT CHARSET=latin1
/*!50100 PARTITION BY KEY (i)
PARTITIONS 4 */
SELECT * FROM t1 ORDER BY i LIMIT 10;
i	j	k
1	1	1
2	2	2
3	3	3
4	4	4
5	5	5
6	6	6
7	7	7
8	8	8
9	9	9
10	10	10
SELECT COUNT(*) FROM t1;
COUNT(*)
100
DROP TABLE t1;
<<<<<<< HEAD
CREATE TABLE t1 (a INT, b INT, KEY ka(a), KEY kab(a,b)) ENGINE=RocksDB;
INSERT INTO t1 (a, b) VALUES (1, 5);
INSERT INTO t1 (a, b) VALUES (2, 6);
INSERT INTO t1 (a, b) VALUES (3, 7);
# crash_during_online_index_creation
flush logs;
SET SESSION debug_dbug="+d,crash_during_online_index_creation";
ALTER TABLE t1 ADD INDEX kb(b), ALGORITHM=INPLACE;
ERROR HY000: Lost connection to MySQL server during query
SET SESSION debug_dbug="-d,crash_during_online_index_creation";
SHOW CREATE TABLE t1;
Table	Create Table
t1	CREATE TABLE `t1` (
  `a` int(11) DEFAULT NULL,
  `b` int(11) DEFAULT NULL,
  KEY `ka` (`a`),
  KEY `kab` (`a`,`b`)
) ENGINE=ROCKSDB DEFAULT CHARSET=latin1
CHECK TABLE t1;
Table	Op	Msg_type	Msg_text
test.t1	check	status	OK
DROP TABLE t1;
CREATE TABLE t1 (i INT, j INT, k INT, PRIMARY KEY (i), KEY(j)) ENGINE = ROCKSDB PARTITION BY KEY(i) PARTITIONS 4;
# crash_during_index_creation_partition
flush logs;
SET SESSION debug_dbug="+d,crash_during_index_creation_partition";
ALTER TABLE t1 ADD INDEX kij(i,j), ALGORITHM=INPLACE;
ERROR HY000: Lost connection to MySQL server during query
SET SESSION debug_dbug="-d,crash_during_index_creation_partition";
SHOW CREATE TABLE t1;
Table	Create Table
t1	CREATE TABLE `t1` (
  `i` int(11) NOT NULL,
  `j` int(11) DEFAULT NULL,
  `k` int(11) DEFAULT NULL,
  PRIMARY KEY (`i`),
  KEY `j` (`j`)
) ENGINE=ROCKSDB DEFAULT CHARSET=latin1
/*!50100 PARTITION BY KEY (i)
PARTITIONS 4 */
ALTER TABLE t1 ADD INDEX kij(i,j), ALGORITHM=INPLACE;
SELECT * FROM t1 ORDER BY i LIMIT 10;
i	j	k
1	1	1
2	2	2
3	3	3
4	4	4
5	5	5
6	6	6
7	7	7
8	8	8
9	9	9
10	10	10
SELECT COUNT(*) FROM t1;
=======
CREATE TABLE t1 (a INT, b TEXT);
ALTER TABLE t1 ADD KEY kb(b(10));
ERROR HY000: Unsupported collation on string indexed column test.t1.b Use binary collation (binary, latin1_bin, utf8_bin).
ALTER TABLE t1 ADD PRIMARY KEY(a);
DROP TABLE t1;
set global rocksdb_bulk_load=1;
# Establish connection con1 (user=root)
# Switch to connection con1
show global variables like 'rocksdb_bulk_load';
Variable_name	Value
rocksdb_bulk_load	ON
show session variables like 'rocksdb_bulk_load';
Variable_name	Value
rocksdb_bulk_load	ON
CREATE TABLE t1 (i INT, j INT, PRIMARY KEY (i)) ENGINE = ROCKSDB;
INSERT INTO t1 VALUES (1,1);
# Disconnecting on con1
# Establish connection con2 (user=root)
# Switch to connection con2
ALTER TABLE t1 ADD INDEX kj(j), ALGORITHM=INPLACE;
SELECT COUNT(*) FROM t1 FORCE INDEX(PRIMARY);
>>>>>>> cfb59f31
COUNT(*)
1
SELECT COUNT(*) FROM t1 FORCE INDEX(kj);
COUNT(*)
1
DROP TABLE t1;
<<<<<<< HEAD
CREATE TABLE t1 (i INT, j INT, k INT, PRIMARY KEY (i), KEY(j)) ENGINE = ROCKSDB PARTITION BY KEY(i) PARTITIONS 4;
# crash_during_index_creation_partition
flush logs;
SET SESSION debug_dbug="+d,myrocks_simulate_index_create_rollback";
# expected assertion failure from sql layer here for alter rollback
call mtr.add_suppression("Assertion `0' failed.");
call mtr.add_suppression("Attempting backtrace. You can use the following information to find out");
ALTER TABLE t1 ADD INDEX kij(i,j), ALGORITHM=INPLACE;
ERROR HY000: Lost connection to MySQL server during query
SET SESSION debug_dbug="-d,myrocks_simulate_index_create_rollback";
SHOW CREATE TABLE t1;
Table	Create Table
t1	CREATE TABLE `t1` (
  `i` int(11) NOT NULL,
  `j` int(11) DEFAULT NULL,
  `k` int(11) DEFAULT NULL,
  PRIMARY KEY (`i`),
  KEY `j` (`j`)
) ENGINE=ROCKSDB DEFAULT CHARSET=latin1
/*!50100 PARTITION BY KEY (i)
PARTITIONS 4 */
ALTER TABLE t1 ADD INDEX kij(i,j), ALGORITHM=INPLACE;
SHOW CREATE TABLE t1;
Table	Create Table
t1	CREATE TABLE `t1` (
  `i` int(11) NOT NULL,
  `j` int(11) DEFAULT NULL,
  `k` int(11) DEFAULT NULL,
  PRIMARY KEY (`i`),
  KEY `j` (`j`),
  KEY `kij` (`i`,`j`)
=======
# Establish connection con1 (user=root)
# Establish connection con2 (user=root)
# Switch to connection con1
CREATE TABLE t1 (i INT, j INT, PRIMARY KEY (i)) ENGINE = ROCKSDB;
set rocksdb_bulk_load=1;
INSERT INTO t1 VALUES (1,1);
# Switch to connection con2
SELECT COUNT(*) FROM t1 FORCE INDEX(PRIMARY);
COUNT(*)
0
ALTER TABLE t1 ADD INDEX kj(j), ALGORITHM=INPLACE;
SELECT COUNT(*) FROM t1 FORCE INDEX(PRIMARY);
COUNT(*)
1
SELECT COUNT(*) FROM t1 FORCE INDEX(kj);
COUNT(*)
1
set global rocksdb_bulk_load=0;
DROP TABLE t1;
SET @prior_rocksdb_merge_combine_read_size= @@rocksdb_merge_combine_read_size;
SET @prior_rocksdb_strict_collation_check= @@rocksdb_strict_collation_check;
SET @prior_rocksdb_merge_buf_size = @@rocksdb_merge_buf_size;
SET global rocksdb_strict_collation_check = off;
SET session rocksdb_merge_combine_read_size = 566;
SET session rocksdb_merge_buf_size = 336;
show variables like '%rocksdb_bulk_load%';
Variable_name	Value
rocksdb_bulk_load	OFF
rocksdb_bulk_load_size	1000
CREATE TABLE t1 (a VARCHAR(80)) ENGINE=RocksDB;
INSERT INTO t1 (a) VALUES (REPEAT("a", 80));
INSERT INTO t1 (a) VALUES (REPEAT("a", 80));
INSERT INTO t1 (a) VALUES (REPEAT("a", 80));
INSERT INTO t1 (a) VALUES (REPEAT("a", 80));
ALTER TABLE t1 ADD INDEX ka(a), ALGORITHM=INPLACE;
SHOW CREATE TABLE t1;
Table	Create Table
t1	CREATE TABLE `t1` (
  `a` varchar(80) DEFAULT NULL,
  KEY `ka` (`a`)
>>>>>>> cfb59f31
) ENGINE=ROCKSDB DEFAULT CHARSET=latin1
CHECK TABLE t1;
Table	Op	Msg_type	Msg_text
test.t1	check	status	OK
SELECT * FROM t1 FORCE INDEX(ka) WHERE a > "";
a
aaaaaaaaaaaaaaaaaaaaaaaaaaaaaaaaaaaaaaaaaaaaaaaaaaaaaaaaaaaaaaaaaaaaaaaaaaaaaaaa
aaaaaaaaaaaaaaaaaaaaaaaaaaaaaaaaaaaaaaaaaaaaaaaaaaaaaaaaaaaaaaaaaaaaaaaaaaaaaaaa
aaaaaaaaaaaaaaaaaaaaaaaaaaaaaaaaaaaaaaaaaaaaaaaaaaaaaaaaaaaaaaaaaaaaaaaaaaaaaaaa
aaaaaaaaaaaaaaaaaaaaaaaaaaaaaaaaaaaaaaaaaaaaaaaaaaaaaaaaaaaaaaaaaaaaaaaaaaaaaaaa
DROP TABLE t1;
<<<<<<< HEAD
set @tmp_rocksdb_strict_collation_check= @@rocksdb_strict_collation_check;
set global rocksdb_strict_collation_check=1;
CREATE TABLE t1 (a INT, b TEXT);
ALTER TABLE t1 ADD KEY kb(b(10));
ERROR HY000: Unsupported collation on string indexed column test.t1.b Use binary collation (binary, latin1_bin, utf8_bin).
ALTER TABLE t1 ADD PRIMARY KEY(a);
DROP TABLE t1;
set global rocksdb_strict_collation_check= @tmp_rocksdb_strict_collation_check;
=======
SET session rocksdb_merge_buf_size = @prior_rocksdb_merge_buf_size;
SET session rocksdb_merge_combine_read_size = @prior_rocksdb_merge_combine_read_size;
SET global rocksdb_strict_collation_check = @prior_rocksdb_strict_collation_check;
CREATE TABLE t1 (i INT, j INT, PRIMARY KEY (i)) ENGINE = ROCKSDB;
set global rocksdb_force_flush_memtable_now=1;
ALTER TABLE t1 ADD INDEX kj(j), ALGORITHM=INPLACE;
larger
1
larger
1
Table	Op	Msg_type	Msg_text
test.t1	analyze	status	OK
larger
1
larger
1
Table	Op	Msg_type	Msg_text
test.t1	analyze	status	OK
Table	Op	Msg_type	Msg_text
test.t1	analyze	status	OK
Table	Op	Msg_type	Msg_text
test.t1	analyze	status	OK
Table	Op	Msg_type	Msg_text
test.t1	analyze	status	OK
Table	Op	Msg_type	Msg_text
test.t1	analyze	status	OK
Table	Op	Msg_type	Msg_text
test.t1	analyze	status	OK
Table	Op	Msg_type	Msg_text
test.t1	analyze	status	OK
Table	Op	Msg_type	Msg_text
test.t1	analyze	status	OK
Table	Op	Msg_type	Msg_text
test.t1	analyze	status	OK
Table	Op	Msg_type	Msg_text
test.t1	analyze	status	OK
select 1300 < 1300 * 1.5 as "same";
same
1
DROP TABLE t1;
>>>>>>> cfb59f31
<|MERGE_RESOLUTION|>--- conflicted
+++ resolved
@@ -276,70 +276,19 @@
 COUNT(*)
 100
 DROP TABLE t1;
-<<<<<<< HEAD
-CREATE TABLE t1 (a INT, b INT, KEY ka(a), KEY kab(a,b)) ENGINE=RocksDB;
-INSERT INTO t1 (a, b) VALUES (1, 5);
-INSERT INTO t1 (a, b) VALUES (2, 6);
-INSERT INTO t1 (a, b) VALUES (3, 7);
-# crash_during_online_index_creation
-flush logs;
-SET SESSION debug_dbug="+d,crash_during_online_index_creation";
-ALTER TABLE t1 ADD INDEX kb(b), ALGORITHM=INPLACE;
-ERROR HY000: Lost connection to MySQL server during query
-SET SESSION debug_dbug="-d,crash_during_online_index_creation";
-SHOW CREATE TABLE t1;
-Table	Create Table
-t1	CREATE TABLE `t1` (
-  `a` int(11) DEFAULT NULL,
-  `b` int(11) DEFAULT NULL,
-  KEY `ka` (`a`),
-  KEY `kab` (`a`,`b`)
-) ENGINE=ROCKSDB DEFAULT CHARSET=latin1
-CHECK TABLE t1;
-Table	Op	Msg_type	Msg_text
-test.t1	check	status	OK
-DROP TABLE t1;
-CREATE TABLE t1 (i INT, j INT, k INT, PRIMARY KEY (i), KEY(j)) ENGINE = ROCKSDB PARTITION BY KEY(i) PARTITIONS 4;
-# crash_during_index_creation_partition
-flush logs;
-SET SESSION debug_dbug="+d,crash_during_index_creation_partition";
-ALTER TABLE t1 ADD INDEX kij(i,j), ALGORITHM=INPLACE;
-ERROR HY000: Lost connection to MySQL server during query
-SET SESSION debug_dbug="-d,crash_during_index_creation_partition";
-SHOW CREATE TABLE t1;
-Table	Create Table
-t1	CREATE TABLE `t1` (
-  `i` int(11) NOT NULL,
-  `j` int(11) DEFAULT NULL,
-  `k` int(11) DEFAULT NULL,
-  PRIMARY KEY (`i`),
-  KEY `j` (`j`)
-) ENGINE=ROCKSDB DEFAULT CHARSET=latin1
-/*!50100 PARTITION BY KEY (i)
-PARTITIONS 4 */
-ALTER TABLE t1 ADD INDEX kij(i,j), ALGORITHM=INPLACE;
-SELECT * FROM t1 ORDER BY i LIMIT 10;
-i	j	k
-1	1	1
-2	2	2
-3	3	3
-4	4	4
-5	5	5
-6	6	6
-7	7	7
-8	8	8
-9	9	9
-10	10	10
-SELECT COUNT(*) FROM t1;
-=======
+set @tmp_rocksdb_strict_collation_check= @@rocksdb_strict_collation_check;
+set global rocksdb_strict_collation_check=1;
 CREATE TABLE t1 (a INT, b TEXT);
 ALTER TABLE t1 ADD KEY kb(b(10));
 ERROR HY000: Unsupported collation on string indexed column test.t1.b Use binary collation (binary, latin1_bin, utf8_bin).
 ALTER TABLE t1 ADD PRIMARY KEY(a);
 DROP TABLE t1;
+set global rocksdb_strict_collation_check= @tmp_rocksdb_strict_collation_check;
 set global rocksdb_bulk_load=1;
 # Establish connection con1 (user=root)
+connect  con1,localhost,root,,;
 # Switch to connection con1
+connection con1;
 show global variables like 'rocksdb_bulk_load';
 Variable_name	Value
 rocksdb_bulk_load	ON
@@ -349,57 +298,31 @@
 CREATE TABLE t1 (i INT, j INT, PRIMARY KEY (i)) ENGINE = ROCKSDB;
 INSERT INTO t1 VALUES (1,1);
 # Disconnecting on con1
+disconnect con1;
 # Establish connection con2 (user=root)
+connect  con2,localhost,root,,;
 # Switch to connection con2
+connection con2;
 ALTER TABLE t1 ADD INDEX kj(j), ALGORITHM=INPLACE;
 SELECT COUNT(*) FROM t1 FORCE INDEX(PRIMARY);
->>>>>>> cfb59f31
 COUNT(*)
 1
 SELECT COUNT(*) FROM t1 FORCE INDEX(kj);
 COUNT(*)
 1
 DROP TABLE t1;
-<<<<<<< HEAD
-CREATE TABLE t1 (i INT, j INT, k INT, PRIMARY KEY (i), KEY(j)) ENGINE = ROCKSDB PARTITION BY KEY(i) PARTITIONS 4;
-# crash_during_index_creation_partition
-flush logs;
-SET SESSION debug_dbug="+d,myrocks_simulate_index_create_rollback";
-# expected assertion failure from sql layer here for alter rollback
-call mtr.add_suppression("Assertion `0' failed.");
-call mtr.add_suppression("Attempting backtrace. You can use the following information to find out");
-ALTER TABLE t1 ADD INDEX kij(i,j), ALGORITHM=INPLACE;
-ERROR HY000: Lost connection to MySQL server during query
-SET SESSION debug_dbug="-d,myrocks_simulate_index_create_rollback";
-SHOW CREATE TABLE t1;
-Table	Create Table
-t1	CREATE TABLE `t1` (
-  `i` int(11) NOT NULL,
-  `j` int(11) DEFAULT NULL,
-  `k` int(11) DEFAULT NULL,
-  PRIMARY KEY (`i`),
-  KEY `j` (`j`)
-) ENGINE=ROCKSDB DEFAULT CHARSET=latin1
-/*!50100 PARTITION BY KEY (i)
-PARTITIONS 4 */
-ALTER TABLE t1 ADD INDEX kij(i,j), ALGORITHM=INPLACE;
-SHOW CREATE TABLE t1;
-Table	Create Table
-t1	CREATE TABLE `t1` (
-  `i` int(11) NOT NULL,
-  `j` int(11) DEFAULT NULL,
-  `k` int(11) DEFAULT NULL,
-  PRIMARY KEY (`i`),
-  KEY `j` (`j`),
-  KEY `kij` (`i`,`j`)
-=======
+disconnect con2;
 # Establish connection con1 (user=root)
+connect  con1,localhost,root,,;
 # Establish connection con2 (user=root)
+connect  con2,localhost,root,,;
 # Switch to connection con1
+connection con1;
 CREATE TABLE t1 (i INT, j INT, PRIMARY KEY (i)) ENGINE = ROCKSDB;
 set rocksdb_bulk_load=1;
 INSERT INTO t1 VALUES (1,1);
 # Switch to connection con2
+connection con2;
 SELECT COUNT(*) FROM t1 FORCE INDEX(PRIMARY);
 COUNT(*)
 0
@@ -412,6 +335,7 @@
 1
 set global rocksdb_bulk_load=0;
 DROP TABLE t1;
+connection default;
 SET @prior_rocksdb_merge_combine_read_size= @@rocksdb_merge_combine_read_size;
 SET @prior_rocksdb_strict_collation_check= @@rocksdb_strict_collation_check;
 SET @prior_rocksdb_merge_buf_size = @@rocksdb_merge_buf_size;
@@ -433,7 +357,6 @@
 t1	CREATE TABLE `t1` (
   `a` varchar(80) DEFAULT NULL,
   KEY `ka` (`a`)
->>>>>>> cfb59f31
 ) ENGINE=ROCKSDB DEFAULT CHARSET=latin1
 CHECK TABLE t1;
 Table	Op	Msg_type	Msg_text
@@ -445,16 +368,6 @@
 aaaaaaaaaaaaaaaaaaaaaaaaaaaaaaaaaaaaaaaaaaaaaaaaaaaaaaaaaaaaaaaaaaaaaaaaaaaaaaaa
 aaaaaaaaaaaaaaaaaaaaaaaaaaaaaaaaaaaaaaaaaaaaaaaaaaaaaaaaaaaaaaaaaaaaaaaaaaaaaaaa
 DROP TABLE t1;
-<<<<<<< HEAD
-set @tmp_rocksdb_strict_collation_check= @@rocksdb_strict_collation_check;
-set global rocksdb_strict_collation_check=1;
-CREATE TABLE t1 (a INT, b TEXT);
-ALTER TABLE t1 ADD KEY kb(b(10));
-ERROR HY000: Unsupported collation on string indexed column test.t1.b Use binary collation (binary, latin1_bin, utf8_bin).
-ALTER TABLE t1 ADD PRIMARY KEY(a);
-DROP TABLE t1;
-set global rocksdb_strict_collation_check= @tmp_rocksdb_strict_collation_check;
-=======
 SET session rocksdb_merge_buf_size = @prior_rocksdb_merge_buf_size;
 SET session rocksdb_merge_combine_read_size = @prior_rocksdb_merge_combine_read_size;
 SET global rocksdb_strict_collation_check = @prior_rocksdb_strict_collation_check;
@@ -494,5 +407,4 @@
 select 1300 < 1300 * 1.5 as "same";
 same
 1
-DROP TABLE t1;
->>>>>>> cfb59f31
+DROP TABLE t1;