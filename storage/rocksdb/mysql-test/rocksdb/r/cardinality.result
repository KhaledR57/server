<<<<<<< HEAD
DROP TABLE IF EXISTS t1,t10,t11;
=======
CREATE TABLE t0 (id int PRIMARY KEY, a int, INDEX ix_a (a))  engine=rocksdb;
insert into t0 values (0, 0),(1, 1),(2, 2),(3, 3),(4, 4),
(5, 4),(6, 4),(7, 4),(8, 4),(9, 4);
SELECT cardinality FROM information_schema.statistics where table_name="t0" and
column_name="id";
cardinality
NULL
SELECT cardinality FROM information_schema.statistics where table_name="t0" and
column_name="a";
cardinality
NULL
ANALYZE TABLE t0;
SELECT table_rows into @N FROM information_schema.tables
WHERE table_name = "t0";
SELECT FLOOR(@N/cardinality) FROM
information_schema.statistics where table_name="t0" and column_name="id";
FLOOR(@N/cardinality)
1
SELECT FLOOR(@N/cardinality) FROM
information_schema.statistics where table_name="t0" and column_name="a";
FLOOR(@N/cardinality)
2
SET GLOBAL rocksdb_force_flush_memtable_now = 1;
ANALYZE TABLE t0;
SELECT table_rows into @N FROM information_schema.tables
WHERE table_name = "t0";
SELECT FLOOR(@N/cardinality) FROM
information_schema.statistics where table_name="t0" and column_name="id";
FLOOR(@N/cardinality)
1
SELECT FLOOR(@N/cardinality) FROM
information_schema.statistics where table_name="t0" and column_name="a";
FLOOR(@N/cardinality)
2
drop table t0;
DROP TABLE IF EXISTS t1;
>>>>>>> 445e518b
create table t1(
id bigint not null primary key, 
i1 bigint, #unique
i2 bigint, #repeating
c1 varchar(20), #unique
c2 varchar(20), #repeating
index t1_1(id, i1),
index t1_2(i1, i2),
index t1_3(i2, i1),
index t1_4(c1, c2),
index t1_5(c2, c1)
) engine=rocksdb;
optimize table t1;
Table	Op	Msg_type	Msg_text
test.t1	optimize	status	OK
show index in t1;
Table	Non_unique	Key_name	Seq_in_index	Column_name	Collation	Cardinality	Sub_part	Packed	Null	Index_type	Comment	Index_comment
t1	0	PRIMARY	1	id	A	100000	NULL	NULL		LSMTREE		
t1	1	t1_1	1	id	A	100000	NULL	NULL		LSMTREE		
t1	1	t1_1	2	i1	A	100000	NULL	NULL	YES	LSMTREE		
t1	1	t1_2	1	i1	A	100000	NULL	NULL	YES	LSMTREE		
t1	1	t1_2	2	i2	A	100000	NULL	NULL	YES	LSMTREE		
t1	1	t1_3	1	i2	A	11111	NULL	NULL	YES	LSMTREE		
t1	1	t1_3	2	i1	A	100000	NULL	NULL	YES	LSMTREE		
t1	1	t1_4	1	c1	A	100000	NULL	NULL	YES	LSMTREE		
t1	1	t1_4	2	c2	A	100000	NULL	NULL	YES	LSMTREE		
t1	1	t1_5	1	c2	A	11111	NULL	NULL	YES	LSMTREE		
t1	1	t1_5	2	c1	A	100000	NULL	NULL	YES	LSMTREE		
SELECT table_name, table_rows FROM information_schema.tables WHERE table_schema = DATABASE();
table_name	table_rows
t1	100000
restarting...
show index in t1;
Table	Non_unique	Key_name	Seq_in_index	Column_name	Collation	Cardinality	Sub_part	Packed	Null	Index_type	Comment	Index_comment
t1	0	PRIMARY	1	id	A	100000	NULL	NULL		LSMTREE		
t1	1	t1_1	1	id	A	100000	NULL	NULL		LSMTREE		
t1	1	t1_1	2	i1	A	100000	NULL	NULL	YES	LSMTREE		
t1	1	t1_2	1	i1	A	100000	NULL	NULL	YES	LSMTREE		
t1	1	t1_2	2	i2	A	100000	NULL	NULL	YES	LSMTREE		
t1	1	t1_3	1	i2	A	11111	NULL	NULL	YES	LSMTREE		
t1	1	t1_3	2	i1	A	100000	NULL	NULL	YES	LSMTREE		
t1	1	t1_4	1	c1	A	100000	NULL	NULL	YES	LSMTREE		
t1	1	t1_4	2	c2	A	100000	NULL	NULL	YES	LSMTREE		
t1	1	t1_5	1	c2	A	11111	NULL	NULL	YES	LSMTREE		
t1	1	t1_5	2	c1	A	100000	NULL	NULL	YES	LSMTREE		
SELECT table_name, table_rows FROM information_schema.tables WHERE table_schema = DATABASE();
table_name	table_rows
t1	100000
drop table t1;<|MERGE_RESOLUTION|>--- conflicted
+++ resolved
@@ -1,6 +1,3 @@
-<<<<<<< HEAD
-DROP TABLE IF EXISTS t1,t10,t11;
-=======
 CREATE TABLE t0 (id int PRIMARY KEY, a int, INDEX ix_a (a))  engine=rocksdb;
 insert into t0 values (0, 0),(1, 1),(2, 2),(3, 3),(4, 4),
 (5, 4),(6, 4),(7, 4),(8, 4),(9, 4);
@@ -36,8 +33,6 @@
 FLOOR(@N/cardinality)
 2
 drop table t0;
-DROP TABLE IF EXISTS t1;
->>>>>>> 445e518b
 create table t1(
 id bigint not null primary key, 
 i1 bigint, #unique
