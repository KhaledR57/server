--- conflicted
+++ resolved
@@ -623,13 +623,9 @@
                        bool sorted) override
       MY_ATTRIBUTE((__warn_unused_result__));
 
-<<<<<<< HEAD
   IO_AND_CPU_COST scan_time() override
   {
     IO_AND_CPU_COST cost;
-=======
-  double scan_time() override {
->>>>>>> 243dee74
     DBUG_ENTER_FUNC();
     cost= handler::scan_time();
     cost.cpu+= stats.deleted * ROW_NEXT_FIND_COST; // We have to skip over deleted rows
@@ -638,11 +634,7 @@
   IO_AND_CPU_COST keyread_time(uint index, ulong ranges,
                                ha_rows rows, ulonglong blocks) override;
 
-<<<<<<< HEAD
   ulonglong index_blocks(uint index, uint ranges, ha_rows rows) override;
-=======
-  double read_time(uint, uint, ha_rows rows) override;
->>>>>>> 243dee74
   void print_error(int error, myf errflag) override;
 
   int open(const char *const name, int mode, uint test_if_locked) override
