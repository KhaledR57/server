<<<<<<< HEAD
--- suite/storage_engine/type_char_indexes.result	2014-10-12 14:22:11.000000000 +0400
+++ suite/storage_engine/type_char_indexes.reject	2014-10-12 14:22:41.000000000 +0400
=======
--- suite/storage_engine/type_char_indexes.result
+++ suite/storage_engine/type_char_indexes.reject
@@ -100,7 +100,7 @@
 Warning	1681	'engine_condition_pushdown=on' is deprecated and will be removed in a future release.
 EXPLAIN SELECT c,c20,v16,v128 FROM t1 WHERE c > 'a';
 id	select_type	table	type	possible_keys	key	key_len	ref	rows	Extra
-#	#	#	range	c_v	c_v	#	#	#	Using index condition
+#	#	#	ALL	c_v	NULL	#	#	#	Using where
 SELECT c,c20,v16,v128 FROM t1 WHERE c > 'a';
 c	c20	v16	v128
 b	char3	varchar1a	varchar1b
>>>>>>> 28b29580
@@ -137,7 +137,7 @@
 r3a
 EXPLAIN SELECT c,c20,v16,v128 FROM t1 WHERE v16 = 'varchar1a' OR v16 = 'varchar3a' ORDER BY v16;
 id	select_type	table	type	possible_keys	key	key_len	ref	rows	Extra
-#	#	#	range	#	v16	#	#	#	#
+#	#	#	ALL	#	NULL	#	#	#	#
 SELECT c,c20,v16,v128 FROM t1 WHERE v16 = 'varchar1a' OR v16 = 'varchar3a' ORDER BY v16;
 c	c20	v16	v128
 a	char1	varchar1a	varchar1b<|MERGE_RESOLUTION|>--- conflicted
+++ resolved
@@ -1,19 +1,5 @@
-<<<<<<< HEAD
---- suite/storage_engine/type_char_indexes.result	2014-10-12 14:22:11.000000000 +0400
-+++ suite/storage_engine/type_char_indexes.reject	2014-10-12 14:22:41.000000000 +0400
-=======
 --- suite/storage_engine/type_char_indexes.result
 +++ suite/storage_engine/type_char_indexes.reject
-@@ -100,7 +100,7 @@
- Warning	1681	'engine_condition_pushdown=on' is deprecated and will be removed in a future release.
- EXPLAIN SELECT c,c20,v16,v128 FROM t1 WHERE c > 'a';
- id	select_type	table	type	possible_keys	key	key_len	ref	rows	Extra
--#	#	#	range	c_v	c_v	#	#	#	Using index condition
-+#	#	#	ALL	c_v	NULL	#	#	#	Using where
- SELECT c,c20,v16,v128 FROM t1 WHERE c > 'a';
- c	c20	v16	v128
- b	char3	varchar1a	varchar1b
->>>>>>> 28b29580
 @@ -137,7 +137,7 @@
  r3a
  EXPLAIN SELECT c,c20,v16,v128 FROM t1 WHERE v16 = 'varchar1a' OR v16 = 'varchar3a' ORDER BY v16;
