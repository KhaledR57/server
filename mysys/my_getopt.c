/* Copyright (C) 2002-2006 MySQL AB, 2008-2009 Sun Microsystems, Inc

   This program is free software; you can redistribute it and/or modify
   it under the terms of the GNU General Public License as published by
   the Free Software Foundation; version 2 of the License.

   This program is distributed in the hope that it will be useful,
   but WITHOUT ANY WARRANTY; without even the implied warranty of
   MERCHANTABILITY or FITNESS FOR A PARTICULAR PURPOSE.  See the
   GNU General Public License for more details.

   You should have received a copy of the GNU General Public License
   along with this program; if not, write to the Free Software
   Foundation, Inc., 59 Temple Place, Suite 330, Boston, MA  02111-1307  USA */

#include <my_global.h>
#include <m_string.h>
#include <stdlib.h>
#include <my_sys.h>
#include <mysys_err.h>
#include <my_getopt.h>
#include <errno.h>
#include <m_string.h>

typedef void (*init_func_p)(const struct my_option *option, void *variable,
                            longlong value);

static void default_reporter(enum loglevel level, const char *format, ...);
my_error_reporter my_getopt_error_reporter= &default_reporter;

static int findopt(char *, uint, const struct my_option **, const char **);
my_bool getopt_compare_strings(const char *, const char *, uint);
static longlong getopt_ll(char *arg, const struct my_option *optp, int *err);
static ulonglong getopt_ull(char *, const struct my_option *, int *);
static double getopt_double(char *arg, const struct my_option *optp, int *err);
static void init_variables(const struct my_option *, init_func_p);
static void init_one_value(const struct my_option *, void *, longlong);
static void fini_one_value(const struct my_option *, void *, longlong);
static int setval(const struct my_option *, void *, char *, my_bool);
static char *check_struct_option(char *cur_arg, char *key_name);

/*
  The following three variables belong to same group and the number and
  order of their arguments must correspond to each other.
*/
static const char *special_opt_prefix[]=
{"skip", "disable", "enable", "maximum", "loose", 0};
static const uint special_opt_prefix_lengths[]=
{ 4,      7,         6,        7,         5,      0};
enum enum_special_opt
{ OPT_SKIP, OPT_DISABLE, OPT_ENABLE, OPT_MAXIMUM, OPT_LOOSE};

char *disabled_my_option= (char*) "0";
char *enabled_my_option= (char*) "1";

/* 
   This is a flag that can be set in client programs. 0 means that
   my_getopt will not print error messages, but the client should do
   it by itself
*/

my_bool my_getopt_print_errors= 1;

/* 
   This is a flag that can be set in client programs. 1 means that
   my_getopt will skip over options it does not know how to handle.
*/

my_bool my_getopt_skip_unknown= 0;

static void default_reporter(enum loglevel level,
                             const char *format, ...)
{
  va_list args;
  va_start(args, format);
  if (level == WARNING_LEVEL)
    fprintf(stderr, "%s", "Warning: ");
  else if (level == INFORMATION_LEVEL)
    fprintf(stderr, "%s", "Info: ");
  vfprintf(stderr, format, args);
  va_end(args);
  fputc('\n', stderr);
  fflush(stderr);
}

static my_getopt_value getopt_get_addr;

void my_getopt_register_get_addr(my_getopt_value func_addr)
{
  getopt_get_addr= func_addr;
}

/**
  Handle command line options.
  Sort options.
  Put options first, until special end of options (--),
  or until the end of argv. Parse options, check that the given option
  matches with one of the options in struct 'my_option'.
  Check that option was given an argument if it requires one
  Call the optional 'get_one_option()' function once for each option.
  @param [in, out] argc      command line options (count)
  @param [in, out] argv      command line options (values)
  @param [in] longopts       descriptor of all valid options
  @param [in] get_one_option optional callback function to process each option,
                            can be NULL.
  @return error in case of ambiguous or unknown options,
          0 on success.
*/
int handle_options(int *argc, char ***argv, 
		   const struct my_option *longopts,
                   my_get_one_option get_one_option)
{
  uint opt_found, argvpos= 0, length;
  my_bool end_of_options= 0, must_be_var, set_maximum_value,
          option_is_loose;
  char **pos, **pos_end, *optend, *opt_str, key_name[FN_REFLEN];
  const char *UNINIT_VAR(prev_found);
  const struct my_option *optp;
  void *value;
  int error, i;
  my_bool is_cmdline_arg= 1;

  LINT_INIT(opt_found);
  /* handle_options() assumes arg0 (program name) always exists */
  DBUG_ASSERT(argc && *argc >= 1);
  DBUG_ASSERT(argv && *argv);
  (*argc)--; /* Skip the program name */
  (*argv)++; /*      --- || ----      */
  init_variables(longopts, init_one_value);

  /*
    Search for args_separator, if found, then the first part of the
    arguments are loaded from configs
  */
  for (pos= *argv, pos_end=pos+ *argc; pos != pos_end ; pos++)
  {
    if (*pos == args_separator)
    {
      is_cmdline_arg= 0;
      break;
    }
  }

  for (pos= *argv, pos_end=pos+ *argc; pos != pos_end ; pos++)
  {
    char **first= pos;
    char *cur_arg= *pos;
    if (!is_cmdline_arg && (cur_arg == args_separator))
    {
      is_cmdline_arg= 1;

      /* save the separator too if skip unkown options  */
      if (my_getopt_skip_unknown)
        (*argv)[argvpos++]= cur_arg;
      else
        (*argc)--;
      continue;
    }
    if (cur_arg[0] == '-' && cur_arg[1] && !end_of_options) /* must be opt */
    {
      char *argument=    0;
      must_be_var=       0;
      set_maximum_value= 0;
      option_is_loose=   0;

      cur_arg++;		/* skip '-' */
      if (*cur_arg == '-')      /* check for long option, */
      {
        if (!*++cur_arg)	/* skip the double dash */
        {
          /* '--' means end of options, look no further */
          end_of_options= 1;
          (*argc)--;
          continue;
        }
	opt_str= check_struct_option(cur_arg, key_name);
	optend= strcend(opt_str, '=');
	length= (uint) (optend - opt_str);
	if (*optend == '=')
	  optend++;
	else
	  optend= 0;

	/*
	  Find first the right option. Return error in case of an ambiguous,
	  or unknown option
	*/
	optp= longopts;
	if (!(opt_found= findopt(opt_str, length, &optp, &prev_found)))
	{
	  /*
	    Didn't find any matching option. Let's see if someone called
	    option with a special option prefix
	  */
	  if (!must_be_var)
	  {
	    if (optend)
	      must_be_var= 1; /* option is followed by an argument */
	    for (i= 0; special_opt_prefix[i]; i++)
	    {
	      if (!getopt_compare_strings(special_opt_prefix[i], opt_str,
					  special_opt_prefix_lengths[i]) &&
		  (opt_str[special_opt_prefix_lengths[i]] == '-' ||
		   opt_str[special_opt_prefix_lengths[i]] == '_'))
	      {
		/*
		  We were called with a special prefix, we can reuse opt_found
		*/
		opt_str+= special_opt_prefix_lengths[i] + 1;
                length-= special_opt_prefix_lengths[i] + 1;
		if (i == OPT_LOOSE)
		  option_is_loose= 1;
		if ((opt_found= findopt(opt_str, length, &optp, &prev_found)))
		{
		  if (opt_found > 1)
		  {
		    if (my_getopt_print_errors)
                      my_getopt_error_reporter(ERROR_LEVEL,
                                               "%s: ambiguous option '--%s-%s' (--%s-%s)",
                                               my_progname, special_opt_prefix[i],
                                               opt_str, special_opt_prefix[i],
                                               prev_found);
		    return EXIT_AMBIGUOUS_OPTION;
		  }
		  switch (i) {
		  case OPT_SKIP:
		  case OPT_DISABLE: /* fall through */
		    /*
		      double negation is actually enable again,
		      for example: --skip-option=0 -> option = TRUE
		    */
		    optend= (optend && *optend == '0' && !(*(optend + 1))) ?
		      enabled_my_option : disabled_my_option;
		    break;
		  case OPT_ENABLE:
		    optend= (optend && *optend == '0' && !(*(optend + 1))) ?
                      disabled_my_option : enabled_my_option;
		    break;
		  case OPT_MAXIMUM:
		    set_maximum_value= 1;
		    must_be_var= 1;
		    break;
		  }
		  break; /* break from the inner loop, main loop continues */
		}
                i= -1; /* restart the loop */
	      }
	    }
	  }
	  if (!opt_found)
	  {
            if (my_getopt_skip_unknown)
            {
              /* Preserve all the components of this unknown option. */
              do {
                (*argv)[argvpos++]= *first++;
              } while (first <= pos);
              continue;
            }
	    if (must_be_var)
	    {
	      if (my_getopt_print_errors)
                my_getopt_error_reporter(option_is_loose ? 
                                           WARNING_LEVEL : ERROR_LEVEL,
                                         "%s: unknown variable '%s'",
                                         my_progname, cur_arg);
	      if (!option_is_loose)
		return EXIT_UNKNOWN_VARIABLE;
	    }
	    else
	    {
	      if (my_getopt_print_errors)
                my_getopt_error_reporter(option_is_loose ? 
                                           WARNING_LEVEL : ERROR_LEVEL,
                                         "%s: unknown option '--%s'", 
                                         my_progname, cur_arg);
	      if (!option_is_loose)
		return EXIT_UNKNOWN_OPTION;
	    }
	    if (option_is_loose)
	    {
	      (*argc)--;
	      continue;
	    }
	  }
	}
	if (opt_found > 1)
	{
	  if (must_be_var)
	  {
	    if (my_getopt_print_errors)
              my_getopt_error_reporter(ERROR_LEVEL,
                                       "%s: variable prefix '%s' is not unique",
                                       my_progname, opt_str);
	    return EXIT_VAR_PREFIX_NOT_UNIQUE;
	  }
	  else
	  {
	    if (my_getopt_print_errors)
              my_getopt_error_reporter(ERROR_LEVEL,
                                       "%s: ambiguous option '--%s' (%s, %s)",
                                       my_progname, opt_str, prev_found, 
                                       optp->name);
	    return EXIT_AMBIGUOUS_OPTION;
	  }
	}
	if ((optp->var_type & GET_TYPE_MASK) == GET_DISABLED)
	{
	  if (my_getopt_print_errors)
	    fprintf(stderr,
		    "%s: %s: Option '%s' used, but is disabled\n", my_progname,
		    option_is_loose ? "WARNING" : "ERROR", opt_str);
	  if (option_is_loose)
	  {
	    (*argc)--;
	    continue;
	  }
	  return EXIT_OPTION_DISABLED;
	}
	if (must_be_var && optp->arg_type == NO_ARG)
	{
	  if (my_getopt_print_errors)
            my_getopt_error_reporter(ERROR_LEVEL, 
                                     "%s: option '%s' cannot take an argument",
                                     my_progname, optp->name);
	  return EXIT_NO_ARGUMENT_ALLOWED;
	}
        error= 0;
	value= optp->var_type & GET_ASK_ADDR ?
	  (*getopt_get_addr)(key_name, (uint) strlen(key_name), optp, &error) :
          optp->value;
        if (error)
          return error;

	if (optp->arg_type == NO_ARG)
	{
	  if (optend && (optp->var_type & GET_TYPE_MASK) != GET_BOOL)
	  {
	    if (my_getopt_print_errors)
              my_getopt_error_reporter(ERROR_LEVEL,
                                       "%s: option '--%s' cannot take an argument",
                                       my_progname, optp->name);
	    return EXIT_NO_ARGUMENT_ALLOWED;
	  }
	  if ((optp->var_type & GET_TYPE_MASK) == GET_BOOL)
	  {
	    /*
	      Set bool to 1 if no argument or if the user has used
	      --enable-'option-name'.
	      *optend was set to '0' if one used --disable-option
	      */
	    (*argc)--;
	    if (!optend || *optend == '1' ||
		!my_strcasecmp(&my_charset_latin1, optend, "true"))
	      *((my_bool*) value)= (my_bool) 1;
	    else if (*optend == '0' ||
		     !my_strcasecmp(&my_charset_latin1, optend, "false"))
	      *((my_bool*) value)= (my_bool) 0;
	    else
	    {
	      my_getopt_error_reporter(WARNING_LEVEL,
				       "%s: ignoring option '--%s' "
                                       "due to invalid value '%s'",
				       my_progname, optp->name, optend);
	      continue;
	    }
            if (get_one_option && get_one_option(optp->id, optp,
                               *((my_bool*) value) ?
                               enabled_my_option : disabled_my_option))
              return EXIT_ARGUMENT_INVALID;
	    continue;
	  }
	  argument= optend;
	}
	else if (optp->arg_type == REQUIRED_ARG && !optend)
	{
	  /* Check if there are more arguments after this one,

             Note: options loaded from config file that requires value
             should always be in the form '--option=value'.
           */
	  if (!is_cmdline_arg || !*++pos)
	  {
	    if (my_getopt_print_errors)
              my_getopt_error_reporter(ERROR_LEVEL,
                                       "%s: option '--%s' requires an argument",
                                       my_progname, optp->name);
	    return EXIT_ARGUMENT_REQUIRED;
	  }
	  argument= *pos;
	  (*argc)--;
	}
	else
	  argument= optend;
      }
      else  /* must be short option */
      {
	for (optend= cur_arg; *optend; optend++)
	{
	  opt_found= 0;
	  for (optp= longopts; optp->name; optp++)
	  {
	    if (optp->id && optp->id == (int) (uchar) *optend)
	    {
	      /* Option recognized. Find next what to do with it */
	      opt_found= 1;
	      if ((optp->var_type & GET_TYPE_MASK) == GET_DISABLED)
	      {
		if (my_getopt_print_errors)
		  fprintf(stderr,
			  "%s: ERROR: Option '-%c' used, but is disabled\n",
			  my_progname, optp->id);
		return EXIT_OPTION_DISABLED;
	      }
	      if ((optp->var_type & GET_TYPE_MASK) == GET_BOOL &&
		  optp->arg_type == NO_ARG)
	      {
		*((my_bool*) optp->value)= (my_bool) 1;
                if (get_one_option && get_one_option(optp->id, optp, argument))
                  return EXIT_UNSPECIFIED_ERROR;
		continue;
	      }
	      else if (optp->arg_type == REQUIRED_ARG ||
		       optp->arg_type == OPT_ARG)
	      {
		if (*(optend + 1))
		{
		  /* The rest of the option is option argument */
		  argument= optend + 1;
		  /* This is in effect a jump out of the outer loop */
		  optend= (char*) " ";
		}
		else
		{
                  if (optp->arg_type == OPT_ARG)
                  {
                    if (optp->var_type == GET_BOOL)
                      *((my_bool*) optp->value)= (my_bool) 1;
                    if (get_one_option && get_one_option(optp->id, optp, argument))
                      return EXIT_UNSPECIFIED_ERROR;
                    continue;
                  }
		  /* Check if there are more arguments after this one */
		  if (!pos[1])
		  {
                    if (my_getopt_print_errors)
                      my_getopt_error_reporter(ERROR_LEVEL,
                                               "%s: option '-%c' requires an argument",
                                               my_progname, optp->id);
                    return EXIT_ARGUMENT_REQUIRED;
		  }
		  argument= *++pos;
		  (*argc)--;
		  /* the other loop will break, because *optend + 1 == 0 */
		}
	      }
	      if ((error= setval(optp, optp->value, argument,
				 set_maximum_value)))
		return error;
              if (get_one_option && get_one_option(optp->id, optp, argument))
                return EXIT_UNSPECIFIED_ERROR;
	      break;
	    }
	  }
	  if (!opt_found)
	  {
	    if (my_getopt_print_errors)
              my_getopt_error_reporter(ERROR_LEVEL,
                                       "%s: unknown option '-%c'", 
                                       my_progname, *optend);
	    return EXIT_UNKNOWN_OPTION;
	  }
	}
	(*argc)--; /* option handled (short), decrease argument count */
	continue;
      }
      if ((error= setval(optp, value, argument, set_maximum_value)))
	return error;
      if (get_one_option && get_one_option(optp->id, optp, argument))
        return EXIT_UNSPECIFIED_ERROR;

      (*argc)--; /* option handled (short or long), decrease argument count */
    }
    else /* non-option found */
      (*argv)[argvpos++]= cur_arg;
  }
  /*
    Destroy the first, already handled option, so that programs that look
    for arguments in 'argv', without checking 'argc', know when to stop.
    Items in argv, before the destroyed one, are all non-option -arguments
    to the program, yet to be (possibly) handled.
  */
  (*argv)[argvpos]= 0;
  return 0;
}


/*
  function: check_struct_option

  Arguments: Current argument under processing from argv and a variable
  where to store the possible key name.

  Return value: In case option is a struct option, returns a pointer to
  the current argument at the position where the struct option (key_name)
  ends, the next character after the dot. In case argument is not a struct
  option, returns a pointer to the argument.

  key_name will hold the name of the key, or 0 if not found.
*/

static char *check_struct_option(char *cur_arg, char *key_name)
{
  char *ptr, *end;

  ptr= strcend(cur_arg + 1, '.'); /* Skip the first character */
  end= strcend(cur_arg, '=');

  /* 
     If the first dot is after an equal sign, then it is part
     of a variable value and the option is not a struct option.
     Also, if the last character in the string before the ending
     NULL, or the character right before equal sign is the first
     dot found, the option is not a struct option.
  */
  if (end - ptr > 1)
  {
    uint len= (uint) (ptr - cur_arg);
    set_if_smaller(len, FN_REFLEN-1);
    strmake(key_name, cur_arg, len);
    return ++ptr;
  }
  else
  {
    key_name[0]= 0;
    return cur_arg;
  }
}

/*
  function: setval

  Arguments: opts, argument
  Will set the option value to given value
*/

static int setval(const struct my_option *opts, void *value, char *argument,
		  my_bool set_maximum_value)
{
  int err= 0, res= 0;

  if (!argument)
    argument= enabled_my_option;

  if (value)
  {
    if (set_maximum_value && !(value= opts->u_max_value))
    {
      my_getopt_error_reporter(ERROR_LEVEL,
                               "%s: Maximum value of '%s' cannot be set",
                               my_progname, opts->name);
      return EXIT_NO_PTR_TO_VARIABLE;
    }

    switch ((opts->var_type & GET_TYPE_MASK)) {
    case GET_BOOL: /* If argument differs from 0, enable option, else disable */
      *((my_bool*) value)= (my_bool) atoi(argument) != 0;
      break;
    case GET_INT:
      *((int*) value)= (int) getopt_ll(argument, opts, &err);
      break;
    case GET_UINT:
      *((uint*) value)= (uint) getopt_ull(argument, opts, &err);
      break;
    case GET_LONG:
      *((long*) value)= (long) getopt_ll(argument, opts, &err);
      break;
    case GET_ULONG:
      *((long*) value)= (long) getopt_ull(argument, opts, &err);
      break;
    case GET_LL:
      *((longlong*) value)= getopt_ll(argument, opts, &err);
      break;
    case GET_ULL:
      *((ulonglong*) value)= getopt_ull(argument, opts, &err);
      break;
    case GET_DOUBLE:
      *((double*) value)= getopt_double(argument, opts, &err);
      break;
    case GET_STR:
      if (argument == enabled_my_option)
        break; /* string options don't use this default of "1" */
      *((char**) value)= argument;
      break;
    case GET_STR_ALLOC:
      if (argument == enabled_my_option)
        break; /* string options don't use this default of "1" */
      my_free(*((char**) value));
      if (!(*((char**) value)= my_strdup(argument, MYF(MY_WME))))
      {
        res= EXIT_OUT_OF_MEMORY;
        goto ret;
      };
      break;
    case GET_ENUM:
      {
        int type= find_type(argument, opts->typelib, 2);
        if (type == 0)
        {
          /*
            Accept an integer representation of the enumerated item.
          */
          char *endptr;
          ulong arg= strtoul(argument, &endptr, 10);
          if (*endptr || arg >= opts->typelib->count)
<<<<<<< HEAD
          {
            res= EXIT_ARGUMENT_INVALID;
            goto ret;
          }
          *(uint*)value= arg;
        }
        else
          *(uint*)value= type - 1;
=======
            return EXIT_ARGUMENT_INVALID;
          *((ulong*) result_pos)= arg;
        }
        else
          *((ulong*) result_pos)= type - 1;
>>>>>>> 82e2ca01
      }
      break;
    case GET_SET:
      *((ulonglong*)value)= find_typeset(argument, opts->typelib, &err);
      if (err)
      {
        /* Accept an integer representation of the set */
        char *endptr;
        ulonglong arg= (ulonglong) strtol(argument, &endptr, 10);
        if (*endptr || (arg >> 1) >= (1ULL << (opts->typelib->count-1)))
        {
          res= EXIT_ARGUMENT_INVALID;
          goto ret;
        };
        *(ulonglong*)value= arg;
        err= 0;
      }
      break;
    case GET_FLAGSET:
      {
        char *error;
        uint error_len;

        *((ulonglong*)value)=
              find_set_from_flags(opts->typelib, opts->typelib->count, 
                                  *(ulonglong *)value, opts->def_value,
                                  argument, strlen(argument),
                                  &error, &error_len);
        if (error)
        {
          res= EXIT_ARGUMENT_INVALID;
          goto ret;
        };
      }
      break;
    case GET_NO_ARG: /* get_one_option has taken care of the value already */
    default:         /* dummy default to avoid compiler warnings */
      break;
    }
    if (err)
    {
      res= EXIT_UNKNOWN_SUFFIX;
      goto ret;
    };
  }
  return 0;

ret:
  my_getopt_error_reporter(ERROR_LEVEL,
                           "%s: Error while setting value '%s' to '%s'",
                           my_progname, argument, opts->name);
  return res;
}


/* 
  Find option

  SYNOPSIS
    findopt()
    optpat	Prefix of option to find (with - or _)
    length	Length of optpat
    opt_res	Options
    ffname	Place for pointer to first found name

  IMPLEMENTATION
    Go through all options in the my_option struct. Return number
    of options found that match the pattern and in the argument
    list the option found, if any. In case of ambiguous option, store
    the name in ffname argument

    RETURN
    0    No matching options
    #   Number of matching options
        ffname points to first matching option
*/

static int findopt(char *optpat, uint length,
		   const struct my_option **opt_res,
		   const char **ffname)
{
  uint count;
  const struct my_option *opt= *opt_res;

  for (count= 0; opt->name; opt++)
  {
    if (!getopt_compare_strings(opt->name, optpat, length)) /* match found */
    {
      (*opt_res)= opt;
      if (!opt->name[length])		/* Exact match */
	return 1;
      if (!count)
      {
        /* We only need to know one prev */
	count= 1;
	*ffname= opt->name;
      }
      else if (strcmp(*ffname, opt->name))
      {
	/*
	  The above test is to not count same option twice
	  (see mysql.cc, option "help")
	*/
	count++;
      }
    }
  }
  return count;
}


/* 
  function: compare_strings

  Works like strncmp, other than 1.) considers '-' and '_' the same.
  2.) Returns -1 if strings differ, 0 if they are equal
*/

my_bool getopt_compare_strings(register const char *s, register const char *t,
			       uint length)
{
  char const *end= s + length;
  for (;s != end ; s++, t++)
  {
    if ((*s != '-' ? *s : '_') != (*t != '-' ? *t : '_'))
      return 1;
  }
  return 0;
}

/*
  function: eval_num_suffix

  Transforms a number with a suffix to real number. Suffix can
  be k|K for kilo, m|M for mega or g|G for giga.
*/

static longlong eval_num_suffix(char *argument, int *error, char *option_name)
{
  char *endchar;
  longlong num;
  
  *error= 0;
  errno= 0;
  num= strtoll(argument, &endchar, 10);
  if (errno == ERANGE)
  {
    my_getopt_error_reporter(ERROR_LEVEL,
                             "Incorrect integer value: '%s'", argument);
    *error= 1;
    return 0;
  }
  if (*endchar == 'k' || *endchar == 'K')
    num*= 1024L;
  else if (*endchar == 'm' || *endchar == 'M')
    num*= 1024L * 1024L;
  else if (*endchar == 'g' || *endchar == 'G')
    num*= 1024L * 1024L * 1024L;
  else if (*endchar)
  {
    fprintf(stderr,
	    "Unknown suffix '%c' used for variable '%s' (value '%s')\n",
	    *endchar, option_name, argument);
    *error= 1;
    return 0;
  }
  return num;
}

/* 
  function: getopt_ll

  Evaluates and returns the value that user gave as an argument
  to a variable. Recognizes (case insensitive) K as KILO, M as MEGA
  and G as GIGA bytes. Some values must be in certain blocks, as
  defined in the given my_option struct, this function will check
  that those values are honored.
  In case of an error, set error value in *err.
*/

static longlong getopt_ll(char *arg, const struct my_option *optp, int *err)
{
  longlong num=eval_num_suffix(arg, err, (char*) optp->name);
  return getopt_ll_limit_value(num, optp, NULL);
}

/*
  function: getopt_ll_limit_value

  Applies min/max/block_size to a numeric value of an option.
  Returns "fixed" value.
*/

longlong getopt_ll_limit_value(longlong num, const struct my_option *optp,
                               my_bool *fix)
{
  longlong old= num;
  my_bool adjusted= FALSE;
  char buf1[255], buf2[255];
  ulonglong block_size= (optp->block_size ? (ulonglong) optp->block_size : 1L);

  if (num > 0 && ((ulonglong) num > (ulonglong) optp->max_value) &&
      optp->max_value) /* if max value is not set -> no upper limit */
  {
    num= (ulonglong) optp->max_value;
    adjusted= TRUE;
  }

  switch ((optp->var_type & GET_TYPE_MASK)) {
  case GET_INT:
    if (num > (longlong) INT_MAX)
    {
      num= ((longlong) INT_MAX);
      adjusted= TRUE;
    }
    break;
  case GET_LONG:
#if SIZEOF_LONG < SIZEOF_LONG_LONG
    if (num > (longlong) LONG_MAX)
    {
      num= ((longlong) LONG_MAX);
      adjusted= TRUE;
    }
#endif
    break;
  default:
    DBUG_ASSERT((optp->var_type & GET_TYPE_MASK) == GET_LL);
    break;
  }

  num= (num / block_size);
  num= (longlong) (num * block_size);

  if (num < optp->min_value)
  {
    num= optp->min_value;
    if (old < optp->min_value)
      adjusted= TRUE;
  }

  if (fix)
    *fix= old != num;
  else if (adjusted)
    my_getopt_error_reporter(WARNING_LEVEL,
                             "option '%s': signed value %s adjusted to %s",
                             optp->name, llstr(old, buf1), llstr(num, buf2));
  return num;
}

/*
  function: getopt_ull

  This is the same as getopt_ll, but is meant for unsigned long long
  values.
*/

static ulonglong getopt_ull(char *arg, const struct my_option *optp, int *err)
{
  ulonglong num= eval_num_suffix(arg, err, (char*) optp->name);
  return getopt_ull_limit_value(num, optp, NULL);
}


ulonglong getopt_ull_limit_value(ulonglong num, const struct my_option *optp,
                                 my_bool *fix)
{
  my_bool adjusted= FALSE;
  ulonglong old= num;
  char buf1[255], buf2[255];

  if ((ulonglong) num > (ulonglong) optp->max_value &&
      optp->max_value) /* if max value is not set -> no upper limit */
  {
    num= (ulonglong) optp->max_value;
    adjusted= TRUE;
  }

  switch ((optp->var_type & GET_TYPE_MASK)) {
  case GET_UINT:
    if (num > (ulonglong) UINT_MAX)
    {
      num= ((ulonglong) UINT_MAX);
      adjusted= TRUE;
    }
    break;
  case GET_ULONG:
#if SIZEOF_LONG < SIZEOF_LONG_LONG
    if (num > (ulonglong) ULONG_MAX)
    {
      num= ((ulonglong) ULONG_MAX);
      adjusted= TRUE;
    }
#endif
    break;
  default:
    DBUG_ASSERT((optp->var_type & GET_TYPE_MASK) == GET_ULL);
    break;
  }

  if (optp->block_size > 1)
  {
    num/= (ulonglong) optp->block_size;
    num*= (ulonglong) optp->block_size;
  }

  if (num < (ulonglong) optp->min_value)
  {
    num= (ulonglong) optp->min_value;
    if (old < (ulonglong) optp->min_value)
      adjusted= TRUE;
  }

  if (fix)
    *fix= old != num;
  else if (adjusted)
    my_getopt_error_reporter(WARNING_LEVEL,
                             "option '%s': unsigned value %s adjusted to %s",
                             optp->name, ullstr(old, buf1), ullstr(num, buf2));

  return num;
}

double getopt_double_limit_value(double num, const struct my_option *optp,
                                 my_bool *fix)
{
  my_bool adjusted= FALSE;
  double old= num;
  if (optp->max_value && num > (double) optp->max_value)
  {
    num= (double) optp->max_value;
    adjusted= TRUE;
  }
  if (num < (double) optp->min_value)
  {
    num= (double) optp->min_value;
    adjusted= TRUE;
  }
  if (fix)
    *fix= adjusted;
  else if (adjusted)
    my_getopt_error_reporter(WARNING_LEVEL,
                             "option '%s': value %g adjusted to %g",
                             optp->name, old, num);
  return num;
}

/*
  Get double value withing ranges

  Evaluates and returns the value that user gave as an argument to a variable.

  RETURN
    decimal value of arg

    In case of an error, prints an error message and sets *err to
    EXIT_ARGUMENT_INVALID.  Otherwise err is not touched
*/

static double getopt_double(char *arg, const struct my_option *optp, int *err)
{
  double num;
  int error;
  char *end= arg + 1000;                     /* Big enough as *arg is \0 terminated */
  num= my_strtod(arg, &end, &error);
  if (end[0] != 0 || error)
  {
    my_getopt_error_reporter(ERROR_LEVEL,
            "Invalid decimal value for option '%s'\n", optp->name);
    *err= EXIT_ARGUMENT_INVALID;
    return 0.0;
  }
  return getopt_double_limit_value(num, optp, NULL);
}

/*
  Init one value to it's default values

  SYNOPSIS
    init_one_value()
    option		Option to initialize
    value		Pointer to variable
*/

static void init_one_value(const struct my_option *option, void *variable,
			   longlong value)
{
  DBUG_ENTER("init_one_value");
  switch ((option->var_type & GET_TYPE_MASK)) {
  case GET_BOOL:
    *((my_bool*) variable)= (my_bool) value;
    break;
  case GET_INT:
    *((int*) variable)= (int) getopt_ll_limit_value((int) value, option, NULL);
    break;
  case GET_ENUM:
    *((ulong*) variable)= (ulong) value;
    break;
  case GET_UINT:
    *((uint*) variable)= (uint) getopt_ull_limit_value((uint) value, option, NULL);
    break;
  case GET_LONG:
    *((long*) variable)= (long) getopt_ll_limit_value((long) value, option, NULL);
    break;
  case GET_ULONG:
    *((ulong*) variable)= (ulong) getopt_ull_limit_value((ulong) value, option, NULL);
    break;
  case GET_LL:
    *((longlong*) variable)= (longlong) getopt_ll_limit_value((longlong) value, option, NULL);
    break;
  case GET_ULL:
    *((ulonglong*) variable)= (ulonglong) getopt_ull_limit_value((ulonglong) value, option, NULL);
    break;
  case GET_SET:
  case GET_FLAGSET:
    *((ulonglong*) variable)= (ulonglong) value;
    break;
  case GET_DOUBLE:
    *((double*) variable)= ulonglong2double(value);
    break;
  case GET_STR:
    /*
      Do not clear variable value if it has no default value.
      The default value may already be set.
      NOTE: To avoid compiler warnings, we first cast longlong to intptr,
      so that the value has the same size as a pointer.
    */
    if ((char*) (intptr) value)
      *((char**) variable)= (char*) (intptr) value;
    break;
  case GET_STR_ALLOC:
    /*
      Do not clear variable value if it has no default value.
      The default value may already be set.
      NOTE: To avoid compiler warnings, we first cast longlong to intptr,
      so that the value has the same size as a pointer.
    */
    if ((char*) (intptr) value)
    {
      char **pstr= (char **) variable;
      my_free(*pstr);
      *pstr= my_strdup((char*) (intptr) value, MYF(MY_WME));
    }
    break;
  default: /* dummy default to avoid compiler warnings */
    break;
  }
  DBUG_VOID_RETURN;
}


/*
  Init one value to it's default values

  SYNOPSIS
    init_one_value()
    option		Option to initialize
    value		Pointer to variable
*/

static void fini_one_value(const struct my_option *option, void *variable,
			   longlong value __attribute__ ((unused)))
{
  DBUG_ENTER("fini_one_value");
  switch ((option->var_type & GET_TYPE_MASK)) {
  case GET_STR_ALLOC:
    my_free(*((char**) variable));
    *((char**) variable)= NULL;
    break;
  default: /* dummy default to avoid compiler warnings */
    break;
  }
  DBUG_VOID_RETURN;
}


void my_cleanup_options(const struct my_option *options)
{
  init_variables(options, fini_one_value);
}


/* 
  initialize all variables to their default values

  SYNOPSIS
    init_variables()
    options		Array of options

  NOTES
    We will initialize the value that is pointed to by options->value.
    If the value is of type GET_ASK_ADDR, we will ask for the address
    for a value and initialize.
*/

static void init_variables(const struct my_option *options,
                           init_func_p init_one_value)
{
  DBUG_ENTER("init_variables");
  for (; options->name; options++)
  {
    void *value;
    DBUG_PRINT("options", ("name: '%s'", options->name));
    /*
      We must set u_max_value first as for some variables
      options->u_max_value == options->value and in this case we want to
      set the value to default value.
    */
    if (options->u_max_value)
      init_one_value(options, options->u_max_value, options->max_value);
    value= (options->var_type & GET_ASK_ADDR ?
		  (*getopt_get_addr)("", 0, options, 0) : options->value);
    if (value)
      init_one_value(options, value, options->def_value);
  }
  DBUG_VOID_RETURN;
}

/** Prints variable or option name, replacing _ with - */
static uint print_name(const struct my_option *optp)
{
  const char *s= optp->name;
  for (;*s;s++)
    putchar(*s == '_' ? '-' : *s);
  return s - optp->name;
}

/*
  function: my_print_options

  Print help for all options and variables.
*/

void my_print_help(const struct my_option *options)
{
  uint col, name_space= 22, comment_space= 57;
  const char *line_end;
  const struct my_option *optp;

  for (optp= options; optp->name; optp++)
  {
    if (optp->id && optp->id < 256)
    {
      printf("  -%c%s", optp->id, strlen(optp->name) ? ", " : "  ");
      col= 6;
    }
    else
    {
      printf("  ");
      col= 2;
    }
    if (strlen(optp->name))
    {
      printf("--");
      col+= 2 + print_name(optp);
      if (optp->arg_type == NO_ARG ||
	  (optp->var_type & GET_TYPE_MASK) == GET_BOOL)
      {
	putchar(' ');
	col++;
      }
      else if ((optp->var_type & GET_TYPE_MASK) == GET_STR       ||
               (optp->var_type & GET_TYPE_MASK) == GET_STR_ALLOC ||
               (optp->var_type & GET_TYPE_MASK) == GET_ENUM      ||
               (optp->var_type & GET_TYPE_MASK) == GET_SET       ||
               (optp->var_type & GET_TYPE_MASK) == GET_FLAGSET    )
      {
	printf("%s=name%s ", optp->arg_type == OPT_ARG ? "[" : "",
	       optp->arg_type == OPT_ARG ? "]" : "");
	col+= (optp->arg_type == OPT_ARG) ? 8 : 6;
      }
      else
      {
	printf("%s=#%s ", optp->arg_type == OPT_ARG ? "[" : "",
	       optp->arg_type == OPT_ARG ? "]" : "");
	col+= (optp->arg_type == OPT_ARG) ? 5 : 3;
      }
      if (col > name_space && optp->comment && *optp->comment)
      {
	putchar('\n');
	col= 0;
      }
    }
    for (; col < name_space; col++)
      putchar(' ');
    if (optp->comment && *optp->comment)
    {
      const char *comment= optp->comment, *end= strend(comment);

      while ((uint) (end - comment) > comment_space)
      {
	for (line_end= comment + comment_space; *line_end != ' '; line_end--);
	for (; comment != line_end; comment++)
	  putchar(*comment);
	comment++; /* skip the space, as a newline will take it's place now */
	putchar('\n');
	for (col= 0; col < name_space; col++)
	  putchar(' ');
      }
      printf("%s", comment);
    }
    putchar('\n');
    if ((optp->var_type & GET_TYPE_MASK) == GET_BOOL)
    {
      if (optp->def_value != 0)
      {
        printf("%*s(Defaults to on; use --skip-", name_space, "");
        print_name(optp);
        printf(" to disable.)\n");
      }
    }
  }
}


/*
  function: my_print_options

  Print variables.
*/

void my_print_variables(const struct my_option *options)
{
  uint name_space= 34, length, nr;
  ulonglong llvalue;
  char buff[255];
  const struct my_option *optp;

  for (optp= options; optp->name; optp++)
  {
    length= strlen(optp->name)+1;
    if (length > name_space)
      name_space= length;
  }

  printf("\nVariables (--variable-name=value)\n");
  printf("%-*s%s", name_space, "and boolean options {FALSE|TRUE}",
         "Value (after reading options)\n");
  for (length=1; length < 75; length++)
    putchar(length == name_space ? ' ' : '-');
  putchar('\n');
  
  for (optp= options; optp->name; optp++)
  {
    void *value= (optp->var_type & GET_ASK_ADDR ?
		  (*getopt_get_addr)("", 0, optp, 0) : optp->value);
    if (value)
    {
      length= print_name(optp);
      for (; length < name_space; length++)
	putchar(' ');
      switch ((optp->var_type & GET_TYPE_MASK)) {
      case GET_SET:
        if (!(llvalue= *(ulonglong*) value))
	  printf("%s\n", "");
	else
        for (nr= 0; llvalue && nr < optp->typelib->count; nr++, llvalue >>=1)
	{
	  if (llvalue & 1)
            printf( llvalue > 1 ? "%s," : "%s\n", get_type(optp->typelib, nr));
	}
	break;
      case GET_FLAGSET:
        llvalue= *(ulonglong*) value;
        for (nr= 0; llvalue && nr < optp->typelib->count; nr++, llvalue >>=1)
	{
          printf("%s%s=", (nr ? "," : ""), get_type(optp->typelib, nr));
	  printf(llvalue & 1 ? "on" : "off");
	}
        printf("\n");
	break;
      case GET_ENUM:
        printf("%s\n", get_type(optp->typelib, *(ulong*) value));
	break;
      case GET_STR:
      case GET_STR_ALLOC:                    /* fall through */
	printf("%s\n", *((char**) value) ? *((char**) value) :
	       "(No default value)");
	break;
      case GET_BOOL:
	printf("%s\n", *((my_bool*) value) ? "TRUE" : "FALSE");
	break;
      case GET_INT:
	printf("%d\n", *((int*) value));
	break;
      case GET_UINT:
	printf("%d\n", *((uint*) value));
	break;
      case GET_LONG:
	printf("%ld\n", *((long*) value));
	break;
      case GET_ULONG:
	printf("%lu\n", *((ulong*) value));
	break;
      case GET_LL:
	printf("%s\n", llstr(*((longlong*) value), buff));
	break;
      case GET_ULL:
	longlong2str(*((ulonglong*) value), buff, 10);
	printf("%s\n", buff);
	break;
      case GET_DOUBLE:
	printf("%g\n", *(double*) value);
	break;
      case GET_NO_ARG:
	printf("(No default value)\n");
	break;
      default:
	printf("(Disabled)\n");
	break;
      }
    }
  }
}<|MERGE_RESOLUTION|>--- conflicted
+++ resolved
@@ -613,22 +613,14 @@
           char *endptr;
           ulong arg= strtoul(argument, &endptr, 10);
           if (*endptr || arg >= opts->typelib->count)
-<<<<<<< HEAD
           {
             res= EXIT_ARGUMENT_INVALID;
             goto ret;
           }
-          *(uint*)value= arg;
+          *(ulong*)value= arg;
         }
         else
-          *(uint*)value= type - 1;
-=======
-            return EXIT_ARGUMENT_INVALID;
-          *((ulong*) result_pos)= arg;
-        }
-        else
-          *((ulong*) result_pos)= type - 1;
->>>>>>> 82e2ca01
+          *(ulong*)value= type - 1;
       }
       break;
     case GET_SET:
