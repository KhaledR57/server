--- conflicted
+++ resolved
@@ -1,8 +1,4 @@
-<<<<<<< HEAD
-/* Copyright (C) 2000 MySQL AB, 2008-2009 Sun Microsystems, Inc
-=======
 /* Copyright (c) 2000, 2011, Oracle and/or its affiliates. All rights reserved.
->>>>>>> 5595b201
 
    This program is free software; you can redistribute it and/or modify
    it under the terms of the GNU General Public License as published by
@@ -589,565 +585,4 @@
   DBUG_ASSERT(map->bitmap && bitmap_bit < map->n_bits);
   bitmap_clear_bit(map, bitmap_bit);
   bitmap_unlock(map);
-}
-
-<<<<<<< HEAD
-#ifdef MAIN
-
-uint get_rand_bit(uint bitsize)
-{
-  return (rand() % bitsize);
-}
-
-bool test_set_get_clear_bit(MY_BITMAP *map, uint bitsize)
-{
-  uint i, test_bit;
-  uint no_loops= bitsize > 128 ? 128 : bitsize;
-  for (i=0; i < no_loops; i++)
-  {
-    test_bit= get_rand_bit(bitsize);
-    bitmap_set_bit(map, test_bit);
-    if (!bitmap_is_set(map, test_bit))
-      goto error1;
-    bitmap_clear_bit(map, test_bit);
-    if (bitmap_is_set(map, test_bit))
-      goto error2;
-  }
-  return FALSE;
-error1:
-  printf("Error in set bit, bit %u, bitsize = %u", test_bit, bitsize);
-  return TRUE;
-error2:
-  printf("Error in clear bit, bit %u, bitsize = %u", test_bit, bitsize);
-  return TRUE;
-}
-
-bool test_flip_bit(MY_BITMAP *map, uint bitsize)
-{
-  uint i, test_bit;
-  uint no_loops= bitsize > 128 ? 128 : bitsize;
-  for (i=0; i < no_loops; i++)
-  {
-    test_bit= get_rand_bit(bitsize);
-    bitmap_flip_bit(map, test_bit);
-    if (!bitmap_is_set(map, test_bit))
-      goto error1;
-    bitmap_flip_bit(map, test_bit);
-    if (bitmap_is_set(map, test_bit))
-      goto error2;
-  }
-  return FALSE;
-error1:
-  printf("Error in flip bit 1, bit %u, bitsize = %u", test_bit, bitsize);
-  return TRUE;
-error2:
-  printf("Error in flip bit 2, bit %u, bitsize = %u", test_bit, bitsize);
-  return TRUE;
-}
-
-bool test_operators(MY_BITMAP *map __attribute__((unused)),
-                    uint bitsize __attribute__((unused)))
-{
-  return FALSE;
-}
-
-bool test_get_all_bits(MY_BITMAP *map, uint bitsize)
-{
-  uint i;
-  bitmap_set_all(map);
-  if (!bitmap_is_set_all(map))
-    goto error1;
-  if (!bitmap_is_prefix(map, bitsize))
-    goto error5;
-  bitmap_clear_all(map);
-  if (!bitmap_is_clear_all(map))
-    goto error2;
-  if (!bitmap_is_prefix(map, 0))
-    goto error6;
-  for (i=0; i<bitsize;i++)
-    bitmap_set_bit(map, i);
-  if (!bitmap_is_set_all(map))
-    goto error3;
-  for (i=0; i<bitsize;i++)
-    bitmap_clear_bit(map, i);
-  if (!bitmap_is_clear_all(map))
-    goto error4;
-  return FALSE;
-error1:
-  printf("Error in set_all, bitsize = %u", bitsize);
-  return TRUE;
-error2:
-  printf("Error in clear_all, bitsize = %u", bitsize);
-  return TRUE;
-error3:
-  printf("Error in bitmap_is_set_all, bitsize = %u", bitsize);
-  return TRUE;
-error4:
-  printf("Error in bitmap_is_clear_all, bitsize = %u", bitsize);
-  return TRUE;
-error5:
-  printf("Error in set_all through set_prefix, bitsize = %u", bitsize);
-  return TRUE;
-error6:
-  printf("Error in clear_all through set_prefix, bitsize = %u", bitsize);
-  return TRUE;
-}
-
-bool test_compare_operators(MY_BITMAP *map, uint bitsize)
-{
-  uint i, j, test_bit1, test_bit2, test_bit3,test_bit4;
-  uint no_loops= bitsize > 128 ? 128 : bitsize;
-  MY_BITMAP map2_obj, map3_obj;
-  MY_BITMAP *map2= &map2_obj, *map3= &map3_obj;
-  my_bitmap_map map2buf[1024];
-  my_bitmap_map map3buf[1024];
-  bitmap_init(&map2_obj, map2buf, bitsize, FALSE);
-  bitmap_init(&map3_obj, map3buf, bitsize, FALSE);
-  bitmap_clear_all(map2);
-  bitmap_clear_all(map3);
-  for (i=0; i < no_loops; i++)
-  {
-    test_bit1=get_rand_bit(bitsize);
-    bitmap_set_prefix(map, test_bit1);
-    test_bit2=get_rand_bit(bitsize);
-    bitmap_set_prefix(map2, test_bit2);
-    bitmap_intersect(map, map2);
-    test_bit3= test_bit2 < test_bit1 ? test_bit2 : test_bit1;
-    bitmap_set_prefix(map3, test_bit3);
-    if (!bitmap_cmp(map, map3))
-      goto error1;
-    bitmap_clear_all(map);
-    bitmap_clear_all(map2);
-    bitmap_clear_all(map3);
-    test_bit1=get_rand_bit(bitsize);
-    test_bit2=get_rand_bit(bitsize);
-    test_bit3=get_rand_bit(bitsize);
-    bitmap_set_prefix(map, test_bit1);
-    bitmap_set_prefix(map2, test_bit2);
-    test_bit3= test_bit2 > test_bit1 ? test_bit2 : test_bit1;
-    bitmap_set_prefix(map3, test_bit3);
-    bitmap_union(map, map2);
-    if (!bitmap_cmp(map, map3))
-      goto error2;
-    bitmap_clear_all(map);
-    bitmap_clear_all(map2);
-    bitmap_clear_all(map3);
-    test_bit1=get_rand_bit(bitsize);
-    test_bit2=get_rand_bit(bitsize);
-    test_bit3=get_rand_bit(bitsize);
-    bitmap_set_prefix(map, test_bit1);
-    bitmap_set_prefix(map2, test_bit2);
-    bitmap_xor(map, map2);
-    test_bit3= test_bit2 > test_bit1 ? test_bit2 : test_bit1;
-    test_bit4= test_bit2 < test_bit1 ? test_bit2 : test_bit1;
-    bitmap_set_prefix(map3, test_bit3);
-    for (j=0; j < test_bit4; j++)
-      bitmap_clear_bit(map3, j);
-    if (!bitmap_cmp(map, map3))
-      goto error3;
-    bitmap_clear_all(map);
-    bitmap_clear_all(map2);
-    bitmap_clear_all(map3);
-    test_bit1=get_rand_bit(bitsize);
-    test_bit2=get_rand_bit(bitsize);
-    test_bit3=get_rand_bit(bitsize);
-    bitmap_set_prefix(map, test_bit1);
-    bitmap_set_prefix(map2, test_bit2);
-    bitmap_subtract(map, map2);
-    if (test_bit2 < test_bit1)
-    {
-      bitmap_set_prefix(map3, test_bit1);
-      for (j=0; j < test_bit2; j++)
-        bitmap_clear_bit(map3, j);
-    }
-    if (!bitmap_cmp(map, map3))
-      goto error4;
-    bitmap_clear_all(map);
-    bitmap_clear_all(map2);
-    bitmap_clear_all(map3);
-    test_bit1=get_rand_bit(bitsize);
-    bitmap_set_prefix(map, test_bit1);
-    bitmap_invert(map);
-    bitmap_set_all(map3);
-    for (j=0; j < test_bit1; j++)
-      bitmap_clear_bit(map3, j);
-    if (!bitmap_cmp(map, map3))
-      goto error5;
-    bitmap_clear_all(map);
-    bitmap_clear_all(map3);
-  }
-  return FALSE;
-error1:
-  printf("intersect error  bitsize=%u,size1=%u,size2=%u", bitsize,
-  test_bit1,test_bit2);
-  return TRUE;
-error2:
-  printf("union error  bitsize=%u,size1=%u,size2=%u", bitsize,
-  test_bit1,test_bit2);
-  return TRUE;
-error3:
-  printf("xor error  bitsize=%u,size1=%u,size2=%u", bitsize,
-  test_bit1,test_bit2);
-  return TRUE;
-error4:
-  printf("subtract error  bitsize=%u,size1=%u,size2=%u", bitsize,
-  test_bit1,test_bit2);
-  return TRUE;
-error5:
-  printf("invert error  bitsize=%u,size=%u", bitsize,
-  test_bit1);
-  return TRUE;
-}
-
-bool test_count_bits_set(MY_BITMAP *map, uint bitsize)
-{
-  uint i, bit_count=0, test_bit;
-  uint no_loops= bitsize > 128 ? 128 : bitsize;
-  for (i=0; i < no_loops; i++)
-  {
-    test_bit=get_rand_bit(bitsize);
-    if (!bitmap_is_set(map, test_bit))
-    {
-      bitmap_set_bit(map, test_bit);
-      bit_count++;
-    }
-  }
-  if (bit_count==0 && bitsize > 0)
-    goto error1;
-  if (bitmap_bits_set(map) != bit_count)
-    goto error2;
-  return FALSE;
-error1:
-  printf("No bits set  bitsize = %u", bitsize);
-  return TRUE;
-error2:
-  printf("Wrong count of bits set, bitsize = %u", bitsize);
-  return TRUE;
-}
-
-bool test_get_first_bit(MY_BITMAP *map, uint bitsize)
-{
-  uint i, test_bit;
-  uint no_loops= bitsize > 128 ? 128 : bitsize;
-  for (i=0; i < no_loops; i++)
-  {
-    test_bit=get_rand_bit(bitsize);
-    bitmap_set_bit(map, test_bit);
-    if (bitmap_get_first_set(map) != test_bit)
-      goto error1;
-    bitmap_set_all(map);
-    bitmap_clear_bit(map, test_bit);
-    if (bitmap_get_first(map) != test_bit)
-      goto error2;
-    bitmap_clear_all(map);
-  }
-  return FALSE;
-error1:
-  printf("get_first_set error bitsize=%u,prefix_size=%u",bitsize,test_bit);
-  return TRUE;
-error2:
-  printf("get_first error bitsize= %u, prefix_size= %u",bitsize,test_bit);
-  return TRUE;
-}
-
-bool test_get_next_bit(MY_BITMAP *map, uint bitsize)
-{
-  uint i, j, test_bit;
-  uint no_loops= bitsize > 128 ? 128 : bitsize;
-  for (i=0; i < no_loops; i++)
-  {
-    test_bit=get_rand_bit(bitsize);
-    for (j=0; j < test_bit; j++)
-      bitmap_set_next(map);
-    if (!bitmap_is_prefix(map, test_bit))
-      goto error1;
-    bitmap_clear_all(map);
-  }
-  return FALSE;
-error1:
-  printf("get_next error  bitsize= %u, prefix_size= %u", bitsize,test_bit);
-  return TRUE;
-}
-
-bool test_prefix(MY_BITMAP *map, uint bitsize)
-{
-  uint i, j, test_bit;
-  uint no_loops= bitsize > 128 ? 128 : bitsize;
-  for (i=0; i < no_loops; i++)
-  {
-    test_bit=get_rand_bit(bitsize);
-    bitmap_set_prefix(map, test_bit);
-    if (!bitmap_is_prefix(map, test_bit))
-      goto error1;
-    bitmap_clear_all(map);
-    for (j=0; j < test_bit; j++)
-      bitmap_set_bit(map, j);
-    if (!bitmap_is_prefix(map, test_bit))
-      goto error2;
-    bitmap_set_all(map);
-    for (j=bitsize - 1; ~(j-test_bit); j--)
-      bitmap_clear_bit(map, j);
-    if (!bitmap_is_prefix(map, test_bit))
-      goto error3;
-    bitmap_clear_all(map);
-  }
-  return FALSE;
-error1:
-  printf("prefix1 error  bitsize = %u, prefix_size = %u", bitsize,test_bit);
-  return TRUE;
-error2:
-  printf("prefix2 error  bitsize = %u, prefix_size = %u", bitsize,test_bit);
-  return TRUE;
-error3:
-  printf("prefix3 error  bitsize = %u, prefix_size = %u", bitsize,test_bit);
-  return TRUE;
-}
-
-
-bool do_test(uint bitsize)
-{
-  MY_BITMAP map;
-  my_bitmap_map buf[1024];
-  if (bitmap_init(&map, buf, bitsize, FALSE))
-  {
-    printf("init error for bitsize %d", bitsize);
-    goto error;
-  }
-  if (test_set_get_clear_bit(&map,bitsize))
-    goto error;
-  bitmap_clear_all(&map);
-  if (test_flip_bit(&map,bitsize))
-    goto error;
-  bitmap_clear_all(&map);
-  if (test_operators(&map,bitsize))
-    goto error;
-  bitmap_clear_all(&map);
-  if (test_get_all_bits(&map, bitsize))
-    goto error;
-  bitmap_clear_all(&map);
-  if (test_compare_operators(&map,bitsize))
-    goto error;
-  bitmap_clear_all(&map);
-  if (test_count_bits_set(&map,bitsize))
-    goto error;
-  bitmap_clear_all(&map);
-  if (test_get_first_bit(&map,bitsize))
-    goto error;
-  bitmap_clear_all(&map);
-  if (test_get_next_bit(&map,bitsize))
-    goto error;
-  if (test_prefix(&map,bitsize))
-    goto error;
-  return FALSE;
-error:
-  printf("\n");
-  return TRUE;
-}
-
-int main()
-{
-  int i;
-  for (i= 1; i < 4096; i++)
-  {
-    printf("Start test for bitsize=%u\n",i);
-    if (do_test(i))
-      return -1;
-  }
-  printf("OK\n");
-  return 0;
-}
-
-/*
-  In directory mysys:
-  make test_bitmap
-  will build the bitmap tests and ./test_bitmap will execute it
-*/
-
-=======
-
-#ifdef NOT_USED
-my_bool bitmap_lock_is_prefix(const MY_BITMAP *map, uint prefix_size)
-{
-  my_bool res;
-  bitmap_lock((MY_BITMAP *)map);
-  res= bitmap_is_prefix(map, prefix_size);
-  bitmap_unlock((MY_BITMAP *)map);
-  return res;
-}
-
-
-void bitmap_lock_set_all(MY_BITMAP *map)
-{
-  bitmap_lock(map);
-  bitmap_set_all(map);
-  bitmap_unlock(map);
-}
-
-
-void bitmap_lock_clear_all(MY_BITMAP *map)
-{
-  bitmap_lock(map);
-  bitmap_clear_all(map);
-  bitmap_unlock(map);
-}
-
-
-void bitmap_lock_set_prefix(MY_BITMAP *map, uint prefix_size)
-{
-  bitmap_lock(map);
-  bitmap_set_prefix(map, prefix_size);
-  bitmap_unlock(map);
-}
-
-
-my_bool bitmap_lock_is_clear_all(const MY_BITMAP *map)
-{
-  uint res;
-  bitmap_lock((MY_BITMAP *)map);
-  res= bitmap_is_clear_all(map);
-  bitmap_unlock((MY_BITMAP *)map);
-  return res;
-}
-
-
-my_bool bitmap_lock_is_set_all(const MY_BITMAP *map)
-{
-  uint res;
-  bitmap_lock((MY_BITMAP *)map);
-  res= bitmap_is_set_all(map);
-  bitmap_unlock((MY_BITMAP *)map);
-  return res;
-}
-
-
-my_bool bitmap_lock_is_set(const MY_BITMAP *map, uint bitmap_bit)
-{
-  my_bool res;
-  DBUG_ASSERT(map->bitmap && bitmap_bit < map->n_bits);
-  bitmap_lock((MY_BITMAP *)map);
-  res= bitmap_is_set(map, bitmap_bit);
-  bitmap_unlock((MY_BITMAP *)map);
-  return res;
-}
-
-
-my_bool bitmap_lock_is_subset(const MY_BITMAP *map1, const MY_BITMAP *map2)
-{
-  uint res;
-  bitmap_lock((MY_BITMAP *)map1);
-  bitmap_lock((MY_BITMAP *)map2);
-  res= bitmap_is_subset(map1, map2);
-  bitmap_unlock((MY_BITMAP *)map2);
-  bitmap_unlock((MY_BITMAP *)map1);
-  return res;
-}
-
-
-my_bool bitmap_lock_cmp(const MY_BITMAP *map1, const MY_BITMAP *map2)
-{
-  uint res;
-
-  DBUG_ASSERT(map1->bitmap && map2->bitmap &&
-              map1->n_bits==map2->n_bits);
-  bitmap_lock((MY_BITMAP *)map1);
-  bitmap_lock((MY_BITMAP *)map2);
-  res= bitmap_cmp(map1, map2);
-  bitmap_unlock((MY_BITMAP *)map2);
-  bitmap_unlock((MY_BITMAP *)map1);
-  return res;
-}
-
-
-void bitmap_lock_intersect(MY_BITMAP *map, const MY_BITMAP *map2)
-{
-  bitmap_lock(map);
-  bitmap_lock((MY_BITMAP *)map2);
-  bitmap_intersect(map, map2);
-  bitmap_unlock((MY_BITMAP *)map2);
-  bitmap_unlock(map);
-}
-
-
-void bitmap_lock_subtract(MY_BITMAP *map, const MY_BITMAP *map2)
-{
-  bitmap_lock(map);
-  bitmap_lock((MY_BITMAP *)map2);
-  bitmap_subtract(map, map2);
-  bitmap_unlock((MY_BITMAP *)map2);
-  bitmap_unlock(map);
-}
-
-
-void bitmap_lock_union(MY_BITMAP *map, const MY_BITMAP *map2)
-{
-  bitmap_lock(map);
-  bitmap_lock((MY_BITMAP *)map2);
-  bitmap_union(map, map2);
-  bitmap_unlock((MY_BITMAP *)map2);
-  bitmap_unlock(map);
-}
-
-
-/*
-  SYNOPSIS
-    bitmap_bits_set()
-      map
-  RETURN
-    Number of set bits in the bitmap.
-*/
-uint bitmap_lock_bits_set(const MY_BITMAP *map)
-{
-  uint res;
-  bitmap_lock((MY_BITMAP *)map);
-  DBUG_ASSERT(map->bitmap);
-  res= bitmap_bits_set(map);
-  bitmap_unlock((MY_BITMAP *)map);
-  return res;
-}
-
-
-/* 
-  SYNOPSIS
-    bitmap_get_first()
-      map
-  RETURN 
-    Number of first unset bit in the bitmap or MY_BIT_NONE if all bits are set.
-*/
-uint bitmap_lock_get_first(const MY_BITMAP *map)
-{
-  uint res;
-  bitmap_lock((MY_BITMAP*)map);
-  res= bitmap_get_first(map);
-  bitmap_unlock((MY_BITMAP*)map);
-  return res;
-}
-
-
-uint bitmap_lock_get_first_set(const MY_BITMAP *map)
-{
-  uint res;
-  bitmap_lock((MY_BITMAP*)map);
-  res= bitmap_get_first_set(map);
-  bitmap_unlock((MY_BITMAP*)map);
-  return res;
-}
-
-
-void bitmap_lock_set_bit(MY_BITMAP *map, uint bitmap_bit)
-{
-  DBUG_ASSERT(map->bitmap && bitmap_bit < map->n_bits);
-  bitmap_lock(map);
-  bitmap_set_bit(map, bitmap_bit);
-  bitmap_unlock(map);
-}
-
-
-void bitmap_lock_flip_bit(MY_BITMAP *map, uint bitmap_bit)
-{
-  DBUG_ASSERT(map->bitmap && bitmap_bit < map->n_bits);
-  bitmap_lock(map);
-  bitmap_flip_bit(map, bitmap_bit);
-  bitmap_unlock(map);
-}
->>>>>>> 5595b201
-#endif+}