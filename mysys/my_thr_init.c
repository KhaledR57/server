--- conflicted
+++ resolved
@@ -47,7 +47,6 @@
 pthread_mutexattr_t my_errorcheck_mutexattr;
 #endif
 
-<<<<<<< HEAD
 #ifdef NPTL_PTHREAD_EXIT_BUG /* see my_pthread.h */
 
 /*
@@ -64,9 +63,8 @@
 }
 
 #endif
-=======
+
 static uint get_thread_lib(void);
->>>>>>> 73e61944
 
 /*
   initialize thread environment
