/* Copyright (C) 2000 MySQL AB

   This program is free software; you can redistribute it and/or modify
   it under the terms of the GNU General Public License as published by
   the Free Software Foundation; either version 2 of the License, or
   (at your option) any later version.

   This program is distributed in the hope that it will be useful,
   but WITHOUT ANY WARRANTY; without even the implied warranty of
   MERCHANTABILITY or FITNESS FOR A PARTICULAR PURPOSE.  See the
   GNU General Public License for more details.

   You should have received a copy of the GNU General Public License
   along with this program; if not, write to the Free Software
   Foundation, Inc., 59 Temple Place, Suite 330, Boston, MA  02111-1307  USA */

#include "mysys_priv.h"
#include <m_string.h>

#ifdef __WIN__

/*
  Check a file or path for accessability.
 
  SYNOPSIS
    file_access()
    path 	Path to file
    amode	Access method
 
  DESCRIPTION
    This function wraps the normal access method because the access 
    available in MSVCRT> +reports that filenames such as LPT1 and 
    COM1 are valid (they are but should not be so for us).
 
  RETURN VALUES
  0    ok
  -1   error  (We use -1 as my_access is mapped to access on other platforms)
*/

int my_access(const char *path, int amode) 
{ 
  WIN32_FILE_ATTRIBUTE_DATA fileinfo;
  BOOL result;
	
  result= GetFileAttributesEx(path, GetFileExInfoStandard, &fileinfo);
  if (! result ||
      (fileinfo.dwFileAttributes & FILE_ATTRIBUTE_READONLY) && (amode & W_OK))
  {
    my_errno= errno= EACCES;
    return -1;
  }
  return 0;
}

#endif /* __WIN__ */

<<<<<<< HEAD
=======
#if defined(__WIN__)
>>>>>>> ec824329

/*
  List of file names that causes problem on windows

  NOTE that one can also not have file names of type CON.TXT
  
  NOTE: it is important to keep "CLOCK$" on the first place,
  we skip it in check_if_legal_tablename.
*/
static const char *reserved_names[]=
{
  "CLOCK$",
  "CON", "PRN", "AUX", "NUL",
  "COM1", "COM2", "COM3", "COM4", "COM5", "COM6", "COM7", "COM8", "COM9",
  "LPT1", "LPT2", "LPT3", "LPT4", "LPT5", "LPT6", "LPT7", "LPT8", "LPT9",
  NullS
};

#define MAX_RESERVED_NAME_LENGTH 6


/*
  Looks up a null-terminated string in a list,
  case insensitively.
 
  SYNOPSIS
    str_list_find()
    list        list of items
    str         item to find

  RETURN
    0  ok
    1  reserved file name
*/
static int str_list_find(const char **list, const char *str)
{
  const char **name;
  for (name= list; *name; name++)
  {
    if (!my_strcasecmp(&my_charset_latin1, *name, str))
      return 1;
  }
  return 0;
}


/*
  A map for faster reserved_names lookup,
  helps to avoid loops in many cases.
  1 - can be the first letter
  2 - can be the second letter
  4 - can be the third letter
*/
static char reserved_map[256]=
{
  0,0,0,0,0,0,0,0,0,0,0,0,0,0,0,0, /* ................ */
  0,0,0,0,0,0,0,0,0,0,0,0,0,0,0,0, /* ................ */
  0,0,0,0,0,0,0,0,0,0,0,0,0,0,0,0, /*  !"#$%&'()*+,-./ */
  0,0,0,0,0,0,0,0,0,0,0,0,0,0,0,0, /* 0123456789:;<=>? */
  0,1,0,1,0,0,0,0,0,0,0,0,7,4,5,2, /* @ABCDEFGHIJKLMNO */
  3,0,2,0,4,2,0,0,4,0,0,0,0,0,0,0, /* PQRSTUVWXYZ[\]^_ */
  0,1,0,1,0,0,0,0,0,0,0,0,7,4,5,2, /* bcdefghijklmno */
  3,0,2,0,4,2,0,0,4,0,0,0,0,0,0,0, /* pqrstuvwxyz{|}~. */
  0,0,0,0,0,0,0,0,0,0,0,0,0,0,0,0, /* ................ */
  0,0,0,0,0,0,0,0,0,0,0,0,0,0,0,0, /* ................ */
  0,0,0,0,0,0,0,0,0,0,0,0,0,0,0,0, /* ................ */
  0,0,0,0,0,0,0,0,0,0,0,0,0,0,0,0, /* ................ */
  0,0,0,0,0,0,0,0,0,0,0,0,0,0,0,0, /* ................ */
  0,0,0,0,0,0,0,0,0,0,0,0,0,0,0,0, /* ................ */
  0,0,0,0,0,0,0,0,0,0,0,0,0,0,0,0, /* ................ */
  0,0,0,0,0,0,0,0,0,0,0,0,0,0,0,0  /* ................ */
};


/*
  Check if a table name may cause problems
 
  SYNOPSIS
    check_if_legal_tablename
    name 	Table name (without any extensions)

  DESCRIPTION
    We don't check 'CLOCK$' because dollar sign is encoded as @0024,
    making table file name 'CLOCK@0024', which is safe.
    This is why we start lookup from the second element
    (i.e. &reserver_name[1])

  RETURN
    0  ok
    1  reserved file name
*/

int check_if_legal_tablename(const char *name)
{
  DBUG_ENTER("check_if_legal_tablename");
  DBUG_RETURN((reserved_map[(uchar) name[0]] & 1) &&
              (reserved_map[(uchar) name[1]] & 2) &&
              (reserved_map[(uchar) name[2]] & 4) &&
              str_list_find(&reserved_names[1], name));
}


#if defined(MSDOS) || defined(__WIN__) || defined(__EMX__)


/*
  Check if a path will access a reserverd file name that may cause problems
 
  SYNOPSIS
    check_if_legal_filename
    path 	Path to file

  RETURN
    0  ok
    1  reserved file name
*/

int check_if_legal_filename(const char *path)
{
  const char *end;
  const char **reserved_name;
  DBUG_ENTER("check_if_legal_filename");

  path+= dirname_length(path);                  /* To start of filename */
  if (!(end= strchr(path, FN_EXTCHAR)))
    end= strend(path);
  if (path == end || (uint) (end - path) > MAX_RESERVED_NAME_LENGTH)
    DBUG_RETURN(0);                             /* Simplify inner loop */

  for (reserved_name= reserved_names; *reserved_name; reserved_name++)
  {
    const char *reserved= *reserved_name;       /* never empty */
    const char *name= path;
    
    do
    {
      if (*reserved != my_toupper(&my_charset_latin1, *name))
        break;
      if (++name == end && !reserved[1])
        DBUG_RETURN(1);                         /* Found wrong path */
    } while (*++reserved);
  }
  DBUG_RETURN(0);
}

#endif /* defined(MSDOS) || defined(__WIN__) || defined(__EMX__) */<|MERGE_RESOLUTION|>--- conflicted
+++ resolved
@@ -54,10 +54,6 @@
 
 #endif /* __WIN__ */
 
-<<<<<<< HEAD
-=======
-#if defined(__WIN__)
->>>>>>> ec824329
 
 /*
   List of file names that causes problem on windows
@@ -160,7 +156,7 @@
 }
 
 
-#if defined(MSDOS) || defined(__WIN__) || defined(__EMX__)
+#if defined(__WIN__) || defined(__EMX__)
 
 
 /*
@@ -203,4 +199,4 @@
   DBUG_RETURN(0);
 }
 
-#endif /* defined(MSDOS) || defined(__WIN__) || defined(__EMX__) */+#endif /* defined(__WIN__) || defined(__EMX__) */