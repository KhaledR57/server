--- conflicted
+++ resolved
@@ -1,10 +1,6 @@
 '\" t
 .\"
-<<<<<<< HEAD
-.TH "\FBMYSQL_UPGRADE\FR" "1" "28 March 2019" "MariaDB 10\&.4" "MariaDB Database System"
-=======
-.TH "\FBMYSQL_UPGRADE\FR" "1" "20 July 2020" "MariaDB 10\&.3" "MariaDB Database System"
->>>>>>> c32f71af
+.TH "\FBMYSQL_UPGRADE\FR" "1" "20 July 2020" "MariaDB 10\&.4" "MariaDB Database System"
 .\" -----------------------------------------------------------------
 .\" * set default formatting
 .\" -----------------------------------------------------------------
