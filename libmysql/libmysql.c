/* Copyright (C) 2000-2003 MySQL AB

   This program is free software; you can redistribute it and/or modify
   it under the terms of the GNU General Public License as published by
   the Free Software Foundation; either version 2 of the License, or
   (at your option) any later version.

   This program is distributed in the hope that it will be useful,
   but WITHOUT ANY WARRANTY; without even the implied warranty of
   MERCHANTABILITY or FITNESS FOR A PARTICULAR PURPOSE.  See the
   GNU General Public License for more details.

   You should have received a copy of the GNU General Public License
   along with this program; if not, write to the Free Software
   Foundation, Inc., 59 Temple Place, Suite 330, Boston, MA  02111-1307  USA */

#include <my_global.h>
#if defined(__WIN__) || defined(_WIN32) || defined(_WIN64)
#include <winsock.h>
#include <odbcinst.h>
#endif
#include <my_sys.h>
#include <mysys_err.h>
#include <m_string.h>
#include <m_ctype.h>
#include "mysql.h"
#include "mysql_version.h"
#include "mysqld_error.h"
#include "errmsg.h"
#include <violite.h>
#include <sys/stat.h>
#include <signal.h>
#include <time.h>
#include <assert.h> /* for DBUG_ASSERT() */
#ifdef	 HAVE_PWD_H
#include <pwd.h>
#endif
#if !defined(MSDOS) && !defined(__WIN__)
#include <sys/socket.h>
#include <netinet/in.h>
#include <arpa/inet.h>
#include <netdb.h>
#ifdef HAVE_SELECT_H
#include <select.h>
#endif
#ifdef HAVE_SYS_SELECT_H
#include <sys/select.h>
#endif
#endif
#ifdef HAVE_SYS_UN_H
#  include <sys/un.h>
#endif
#if defined(THREAD) && !defined(__WIN__)
#include <my_pthread.h>				/* because of signal()	*/
#endif
#ifndef INADDR_NONE
#define INADDR_NONE	-1
#endif

static my_bool	mysql_client_init=0;
uint		mysql_port=0;
my_string	mysql_unix_port=0;
ulong 		net_buffer_length=8192;
ulong		max_allowed_packet= 1024L*1024L*1024L;
ulong		net_read_timeout=  NET_READ_TIMEOUT;
ulong		net_write_timeout= NET_WRITE_TIMEOUT;
const char	*unknown_sqlstate= "000000";

#define CLIENT_CAPABILITIES (CLIENT_LONG_PASSWORD | CLIENT_LONG_FLAG	  \
                             | CLIENT_LOCAL_FILES   | CLIENT_TRANSACTIONS \
			     | CLIENT_PROTOCOL_41 | CLIENT_SECURE_CONNECTION)


#ifdef __WIN__
#define CONNECT_TIMEOUT 20
#else
#define CONNECT_TIMEOUT 0
#endif

#if defined(MSDOS) || defined(__WIN__)
/* socket_errno is defined in my_global.h for all platforms */
#define perror(A)
#else
#include <errno.h>
#define SOCKET_ERROR -1
#endif /* __WIN__ */

#ifdef HAVE_SMEM
char *shared_memory_base_name=0;
const char *def_shared_memory_base_name=default_shared_memory_base_name;
#endif

const char *sql_protocol_names_lib[] =
{ "TCP", "SOCKET", "PIPE", "MEMORY",NullS };
TYPELIB sql_protocol_typelib = {array_elements(sql_protocol_names_lib)-1,"",
			   sql_protocol_names_lib};
/*
  If allowed through some configuration, then this needs to
  be changed
*/
#define MAX_LONG_DATA_LENGTH 8192
#define protocol_41(A) ((A)->server_capabilities & CLIENT_PROTOCOL_41)
#define unsigned_field(A) ((A)->flags & UNSIGNED_FLAG)

static MYSQL_DATA *read_rows (MYSQL *mysql,MYSQL_FIELD *fields,
			      uint field_count);
static int read_one_row(MYSQL *mysql,uint fields,MYSQL_ROW row,
			ulong *lengths);
static void end_server(MYSQL *mysql);
static void read_user_name(char *name);
static void append_wild(char *to,char *end,const char *wild);
static my_bool mysql_reconnect(MYSQL *mysql);
static my_bool send_file_to_server(MYSQL *mysql,const char *filename);
static sig_handler pipe_sig_handler(int sig);
static ulong mysql_sub_escape_string(CHARSET_INFO *charset_info, char *to,
				     const char *from, ulong length);
static my_bool stmt_close(MYSQL_STMT *stmt, my_bool skip_list);
static void fetch_lengths(ulong *to, MYSQL_ROW column, uint field_count);
static my_bool org_my_init_done=0;

extern ulong STDCALL net_field_length(uchar **packet);
extern my_ulonglong net_field_length_ll(uchar **packet);

int STDCALL mysql_server_init(int argc __attribute__((unused)),
			      char **argv __attribute__((unused)),
			      char **groups __attribute__((unused)))
{
  mysql_once_init();
  return 0;
}

void STDCALL mysql_server_end()
{
  /* If library called my_init(), free memory allocated by it */
  if (!org_my_init_done)
    my_end(0);
  else
    mysql_thread_end();
}

my_bool STDCALL mysql_thread_init()
{
#ifdef THREAD
    return my_thread_init();
#else
    return 0;
#endif
}

void STDCALL mysql_thread_end()
{
#ifdef THREAD
    my_thread_end();
#endif
}

/*
  Let the user specify that we don't want SIGPIPE;  This doesn't however work
  with threaded applications as we can have multiple read in progress.
*/

#if !defined(__WIN__) && defined(SIGPIPE) && !defined(THREAD)
#define init_sigpipe_variables  sig_return old_signal_handler=(sig_return) 0;
#define set_sigpipe(mysql)     if ((mysql)->client_flag & CLIENT_IGNORE_SIGPIPE) old_signal_handler=signal(SIGPIPE,pipe_sig_handler)
#define reset_sigpipe(mysql) if ((mysql)->client_flag & CLIENT_IGNORE_SIGPIPE) signal(SIGPIPE,old_signal_handler);
#else
#define init_sigpipe_variables
#define set_sigpipe(mysql)
#define reset_sigpipe(mysql)
#endif

#define _libmysql_c
#include "../sql-common/client.c"

static MYSQL* spawn_init(MYSQL* parent, const char* host,
			 unsigned int port,
			 const char* user,
			 const char* passwd);

<<<<<<< HEAD

/****************************************************************************
  A modified version of connect().  my_connect() allows you to specify
  a timeout value, in seconds, that we should wait until we
  derermine we can't connect to a particular host.  If timeout is 0,
  my_connect() will behave exactly like connect().

  Base version coded by Steve Bernacki, Jr. <steve@navinet.net>
*****************************************************************************/

my_bool my_connect(my_socket s, const struct sockaddr *name,
		   uint namelen, uint timeout)
{
#if defined(__WIN__) || defined(OS2) || defined(__NETWARE__)
  return connect(s, (struct sockaddr*) name, namelen) != 0;
#else
  int flags, res, s_err;
  SOCKOPT_OPTLEN_TYPE s_err_size = sizeof(uint);
  fd_set sfds;
  struct timeval tv;
  time_t start_time, now_time;

  /*
    If they passed us a timeout of zero, we should behave
    exactly like the normal connect() call does.
  */

  if (timeout == 0)
    return connect(s, (struct sockaddr*) name, namelen) != 0;

  flags = fcntl(s, F_GETFL, 0);		  /* Set socket to not block */
#ifdef O_NONBLOCK
  fcntl(s, F_SETFL, flags | O_NONBLOCK);  /* and save the flags..  */
#endif

  res = connect(s, (struct sockaddr*) name, namelen);
  s_err = errno;			/* Save the error... */
  fcntl(s, F_SETFL, flags);
  if ((res != 0) && (s_err != EINPROGRESS))
  {
    errno = s_err;			/* Restore it */
    return(1);
  }
  if (res == 0)				/* Connected quickly! */
    return(0);

  /*
    Otherwise, our connection is "in progress."  We can use
    the select() call to wait up to a specified period of time
    for the connection to succeed.  If select() returns 0
    (after waiting howevermany seconds), our socket never became
    writable (host is probably unreachable.)  Otherwise, if
    select() returns 1, then one of two conditions exist:

    1. An error occured.  We use getsockopt() to check for this.
    2. The connection was set up sucessfully: getsockopt() will
    return 0 as an error.

    Thanks goes to Andrew Gierth <andrew@erlenstar.demon.co.uk>
    who posted this method of timing out a connect() in
    comp.unix.programmer on August 15th, 1997.
  */

  FD_ZERO(&sfds);
  FD_SET(s, &sfds);
  /*
    select could be interrupted by a signal, and if it is,
    the timeout should be adjusted and the select restarted
    to work around OSes that don't restart select and
    implementations of select that don't adjust tv upon
    failure to reflect the time remaining
  */
  start_time = time(NULL);
  for (;;)
  {
    tv.tv_sec = (long) timeout;
    tv.tv_usec = 0;
#if defined(HPUX10) && defined(THREAD)
    if ((res = select(s+1, NULL, (int*) &sfds, NULL, &tv)) > 0)
      break;
#else
    if ((res = select(s+1, NULL, &sfds, NULL, &tv)) > 0)
      break;
#endif
    if (res == 0)					/* timeout */
      return -1;
    now_time=time(NULL);
    timeout-= (uint) (now_time - start_time);
    if (errno != EINTR || (int) timeout <= 0)
      return 1;
  }

  /*
    select() returned something more interesting than zero, let's
    see if we have any errors.  If the next two statements pass,
    we've got an open socket!
  */

  s_err=0;
  if (getsockopt(s, SOL_SOCKET, SO_ERROR, (char*) &s_err, &s_err_size) != 0)
    return(1);

  if (s_err)
  {						/* getsockopt could succeed */
    errno = s_err;
    return(1);					/* but return an error... */
  }
  return (0);					/* ok */

#endif
}


/*
  Create a named pipe connection
*/

#ifdef __WIN__

HANDLE create_named_pipe(NET *net, uint connect_timeout, char **arg_host,
			 char **arg_unix_socket)
{
  HANDLE hPipe=INVALID_HANDLE_VALUE;
  char szPipeName [ 257 ];
  DWORD dwMode;
  int i;
  my_bool testing_named_pipes=0;
  char *host= *arg_host, *unix_socket= *arg_unix_socket;

  if ( ! unix_socket || (unix_socket)[0] == 0x00)
    unix_socket = mysql_unix_port;
  if (!host || !strcmp(host,LOCAL_HOST))
    host=LOCAL_HOST_NAMEDPIPE;

  sprintf( szPipeName, "\\\\%s\\pipe\\%s", host, unix_socket);
  DBUG_PRINT("info",("Server name: '%s'.  Named Pipe: %s",
		     host, unix_socket));

  for (i=0 ; i < 100 ; i++)			/* Don't retry forever */
  {
    if ((hPipe = CreateFile(szPipeName,
			    GENERIC_READ | GENERIC_WRITE,
			    0,
			    NULL,
			    OPEN_EXISTING,
			    0,
			    NULL )) != INVALID_HANDLE_VALUE)
      break;
    if (GetLastError() != ERROR_PIPE_BUSY)
    {
      net->last_errno=CR_NAMEDPIPEOPEN_ERROR;
      strmov(net->sqlstate, unknown_sqlstate);
      sprintf(net->last_error,ER(net->last_errno),host, unix_socket,
	      (ulong) GetLastError());
      return INVALID_HANDLE_VALUE;
    }
    /* wait for for an other instance */
    if (! WaitNamedPipe(szPipeName, connect_timeout*1000) )
    {
      net->last_errno=CR_NAMEDPIPEWAIT_ERROR;
      strmov(net->sqlstate, unknown_sqlstate);
      sprintf(net->last_error,ER(net->last_errno),host, unix_socket,
	      (ulong) GetLastError());
      return INVALID_HANDLE_VALUE;
    }
  }
  if (hPipe == INVALID_HANDLE_VALUE)
  {
    net->last_errno=CR_NAMEDPIPEOPEN_ERROR;
    strmov(net->sqlstate, unknown_sqlstate);
    sprintf(net->last_error,ER(net->last_errno),host, unix_socket,
	    (ulong) GetLastError());
    return INVALID_HANDLE_VALUE;
  }
  dwMode = PIPE_READMODE_BYTE | PIPE_WAIT;
  if ( !SetNamedPipeHandleState(hPipe, &dwMode, NULL, NULL) )
  {
    CloseHandle( hPipe );
    net->last_errno=CR_NAMEDPIPESETSTATE_ERROR;
    strmov(net->sqlstate, unknown_sqlstate);
    sprintf(net->last_error,ER(net->last_errno),host, unix_socket,
	    (ulong) GetLastError());
    return INVALID_HANDLE_VALUE;
  }
  *arg_host=host ; *arg_unix_socket=unix_socket;	/* connect arg */
  return (hPipe);
}
#endif


=======
>>>>>>> a1e47ce8
/*
  Create new shared memory connection, return handler of connection

  SYNOPSIS
    create_shared_memory()
    mysql		Pointer of mysql structure
    net			Pointer of net structure
    connect_timeout	Timeout of connection
*/

#ifdef HAVE_SMEM
HANDLE create_shared_memory(MYSQL *mysql,NET *net, uint connect_timeout)
{
  ulong smem_buffer_length = shared_memory_buffer_length + 4;
/*
  event_connect_request is event object for start connection actions
  event_connect_answer is event object for confirm, that server put data
  handle_connect_file_map is file-mapping object, use for create shared memory
  handle_connect_map is pointer on shared memory
  handle_map is pointer on shared memory for client
  event_server_wrote,
  event_server_read,
  event_client_wrote,
  event_client_read are events for transfer data between server and client
  handle_file_map is file-mapping object, use for create shared memory
*/
  HANDLE event_connect_request = NULL;
  HANDLE event_connect_answer = NULL;
  HANDLE handle_connect_file_map = NULL;
  char *handle_connect_map = NULL;

  char *handle_map = NULL;
  HANDLE event_server_wrote = NULL;
  HANDLE event_server_read = NULL;
  HANDLE event_client_wrote = NULL;
  HANDLE event_client_read = NULL;
  HANDLE handle_file_map = NULL;
  ulong connect_number;
  char connect_number_char[22], *p;
  char tmp[64];
  char *suffix_pos;
  DWORD error_allow = 0;
  DWORD error_code = 0;
  char *shared_memory_base_name = mysql->options.shared_memory_base_name;

/*
  The name of event and file-mapping events create agree next rule:
            shared_memory_base_name+unique_part
  Where:
    shared_memory_base_name is unique value for each server
    unique_part is uniquel value for each object (events and file-mapping)
*/
  suffix_pos = strxmov(tmp,shared_memory_base_name,"_",NullS);
  strmov(suffix_pos, "CONNECT_REQUEST");
  if (!(event_connect_request= OpenEvent(EVENT_ALL_ACCESS,FALSE,tmp)))
  {
    error_allow = CR_SHARED_MEMORY_CONNECT_REQUEST_ERROR;
    goto err;
  }
  strmov(suffix_pos, "CONNECT_ANSWER");
  if (!(event_connect_answer= OpenEvent(EVENT_ALL_ACCESS,FALSE,tmp)))
  {
    error_allow = CR_SHARED_MEMORY_CONNECT_ANSWER_ERROR;
    goto err;
  }
  strmov(suffix_pos, "CONNECT_DATA");
  if (!(handle_connect_file_map= OpenFileMapping(FILE_MAP_WRITE,FALSE,tmp)))
  {
    error_allow = CR_SHARED_MEMORY_CONNECT_FILE_MAP_ERROR;
    goto err;
  }
  if (!(handle_connect_map= MapViewOfFile(handle_connect_file_map,
					  FILE_MAP_WRITE,0,0,sizeof(DWORD))))
  {
    error_allow = CR_SHARED_MEMORY_CONNECT_MAP_ERROR;
    goto err;
  }
  /*
    Send to server request of connection
  */
  if (!SetEvent(event_connect_request))
  {
    error_allow = CR_SHARED_MEMORY_CONNECT_SET_ERROR;
    goto err;
  }
  /*
    Wait of answer from server
  */
  if (WaitForSingleObject(event_connect_answer,connect_timeout*1000) !=
      WAIT_OBJECT_0)
  {
    error_allow = CR_SHARED_MEMORY_CONNECT_ABANDODED_ERROR;
    goto err;
  }
  /*
    Get number of connection
  */
  connect_number = uint4korr(handle_connect_map);/*WAX2*/
  p= int2str(connect_number, connect_number_char, 10);

  /*
    The name of event and file-mapping events create agree next rule:
    shared_memory_base_name+unique_part+number_of_connection
    Where:
      shared_memory_base_name is uniquel value for each server
      unique_part is uniquel value for each object (events and file-mapping)
      number_of_connection is number of connection between server and client
  */
  suffix_pos = strxmov(tmp,shared_memory_base_name,"_",connect_number_char,
		       "_",NullS);
  strmov(suffix_pos, "DATA");
  if ((handle_file_map = OpenFileMapping(FILE_MAP_WRITE,FALSE,tmp)) == NULL)
  {
    error_allow = CR_SHARED_MEMORY_FILE_MAP_ERROR;
    goto err2;
  }
  if ((handle_map = MapViewOfFile(handle_file_map,FILE_MAP_WRITE,0,0,
				  smem_buffer_length)) == NULL)
  {
    error_allow = CR_SHARED_MEMORY_MAP_ERROR;
    goto err2;
  }

  strmov(suffix_pos, "SERVER_WROTE");
  if ((event_server_wrote = OpenEvent(EVENT_ALL_ACCESS,FALSE,tmp)) == NULL)
  {
    error_allow = CR_SHARED_MEMORY_EVENT_ERROR;
    goto err2;
  }

  strmov(suffix_pos, "SERVER_READ");
  if ((event_server_read = OpenEvent(EVENT_ALL_ACCESS,FALSE,tmp)) == NULL)
  {
    error_allow = CR_SHARED_MEMORY_EVENT_ERROR;
    goto err2;
  }

  strmov(suffix_pos, "CLIENT_WROTE");
  if ((event_client_wrote = OpenEvent(EVENT_ALL_ACCESS,FALSE,tmp)) == NULL)
  {
    error_allow = CR_SHARED_MEMORY_EVENT_ERROR;
    goto err2;
  }

  strmov(suffix_pos, "CLIENT_READ");
  if ((event_client_read = OpenEvent(EVENT_ALL_ACCESS,FALSE,tmp)) == NULL)
  {
    error_allow = CR_SHARED_MEMORY_EVENT_ERROR;
    goto err2;
  }
  /*
    Set event that server should send data
  */
  SetEvent(event_server_read);

err2:
  if (error_allow == 0)
  {
    net->vio= vio_new_win32shared_memory(net,handle_file_map,handle_map,
					 event_server_wrote,
                                         event_server_read,event_client_wrote,
					 event_client_read);
  }
  else
  {
    error_code = GetLastError();
    if (event_server_read)
      CloseHandle(event_server_read);
    if (event_server_wrote)
      CloseHandle(event_server_wrote);
    if (event_client_read)
      CloseHandle(event_client_read);
    if (event_client_wrote)
      CloseHandle(event_client_wrote);
    if (handle_map)
      UnmapViewOfFile(handle_map);
    if (handle_file_map)
      CloseHandle(handle_file_map);
  }
err:
  if (error_allow)
    error_code = GetLastError();
  if (event_connect_request)
    CloseHandle(event_connect_request);
  if (event_connect_answer)
    CloseHandle(event_connect_answer);
  if (handle_connect_map)
    UnmapViewOfFile(handle_connect_map);
  if (handle_connect_file_map)
    CloseHandle(handle_connect_file_map);
  if (error_allow)
  {
    net->last_errno=error_allow;
    strmov(net->sqlstate, unknown_sqlstate);
    if (error_allow == CR_SHARED_MEMORY_EVENT_ERROR)
      sprintf(net->last_error,ER(net->last_errno),suffix_pos,error_code);
    else
      sprintf(net->last_error,ER(net->last_errno),error_code);
    return(INVALID_HANDLE_VALUE);
  }
  return(handle_map);
}
#endif

<<<<<<< HEAD

/*****************************************************************************
  Read a packet from server. Give error message if socket was down
  or packet is an error message
*****************************************************************************/

ulong
net_safe_read(MYSQL *mysql)
{
  NET *net= &mysql->net;
  ulong len=0;
  init_sigpipe_variables

  /* Don't give sigpipe errors if the client doesn't want them */
  set_sigpipe(mysql);
  if (net->vio != 0)
    len=my_net_read(net);
  reset_sigpipe(mysql);

  if (len == packet_error || len == 0)
  {
    DBUG_PRINT("error",("Wrong connection or packet. fd: %s  len: %d",
			vio_description(net->vio),len));
    end_server(mysql);
    net->last_errno=(net->last_errno == ER_NET_PACKET_TOO_LARGE ?
		     CR_NET_PACKET_TOO_LARGE:
		     CR_SERVER_LOST);
    strmov(net->last_error,ER(net->last_errno));
    strmov(net->sqlstate, unknown_sqlstate);
    return (packet_error);
  }
  if (net->read_pos[0] == 255)
  {
    if (len > 3)
    {
      char *pos=(char*) net->read_pos+1;
      net->last_errno=uint2korr(pos);
      pos+=2;
      len-=2;
      if (protocol_41(mysql) && pos[0] == '#')
      {
	strmake(net->sqlstate, pos+1, SQLSTATE_LENGTH);
	pos+= SQLSTATE_LENGTH+1;
      }
      (void) strmake(net->last_error,(char*) pos,
		     min((uint) len,(uint) sizeof(net->last_error)-1));
    }
    else
    {
      net->last_errno=CR_UNKNOWN_ERROR;
      strmov(net->sqlstate, unknown_sqlstate);
      strmov(net->last_error, ER(net->last_errno));
    }
    DBUG_PRINT("error",("Got error: %d/%s (%s)",
			net->last_errno, net->sqlstate, net->last_error));
    return(packet_error);
  }
  return len;
}

static void free_rows(MYSQL_DATA *cur)
{
  if (cur)
  {
    free_root(&cur->alloc,MYF(0));
    my_free((gptr) cur,MYF(0));
  }
}


static my_bool
advanced_command(MYSQL *mysql, enum enum_server_command command,
		 const char *header, ulong header_length,
		 const char *arg, ulong arg_length, my_bool skip_check)
{
  NET *net= &mysql->net;
  my_bool result= 1;
  init_sigpipe_variables

  /* Don't give sigpipe errors if the client doesn't want them */
  set_sigpipe(mysql);

  if (mysql->net.vio == 0)
  {						/* Do reconnect if possible */
    if (mysql_reconnect(mysql))
      return 1;
  }
  if (mysql->status != MYSQL_STATUS_READY)
  {
    strmov(net->last_error,ER(mysql->net.last_errno=CR_COMMANDS_OUT_OF_SYNC));
    strmov(net->sqlstate, unknown_sqlstate);
    return 1;
  }

  net->last_error[0]=0;
  net->last_errno=0;
  strmov(net->sqlstate, unknown_sqlstate);
  mysql->info=0;
  mysql->affected_rows= ~(my_ulonglong) 0;
  net_clear(&mysql->net);			/* Clear receive buffer */

  if (net_write_command(net,(uchar) command, header, header_length,
			arg, arg_length))
  {
    DBUG_PRINT("error",("Can't send command to server. Error: %d",
			socket_errno));
    if (net->last_errno == ER_NET_PACKET_TOO_LARGE)
    {
      net->last_errno=CR_NET_PACKET_TOO_LARGE;
      strmov(net->last_error,ER(net->last_errno));
      goto end;
    }
    end_server(mysql);
    if (mysql_reconnect(mysql))
      goto end;
    if (net_write_command(net,(uchar) command, header, header_length,
			  arg, arg_length))
    {
      net->last_errno=CR_SERVER_GONE_ERROR;
      strmov(net->last_error,ER(net->last_errno));
      goto end;
    }
  }
  result=0;
  if (!skip_check)
    result= ((mysql->packet_length=net_safe_read(mysql)) == packet_error ?
	     1 : 0);
 end:
  reset_sigpipe(mysql);
  return result;
}


my_bool
simple_command(MYSQL *mysql,enum enum_server_command command, const char *arg,
	       ulong length, my_bool skip_check)
{
  return advanced_command(mysql, command, NullS, 0, arg, length, skip_check);
}


static void free_old_query(MYSQL *mysql)
{
  DBUG_ENTER("free_old_query");
  if (mysql->fields)
    free_root(&mysql->field_alloc,MYF(0));
  init_alloc_root(&mysql->field_alloc,8192,0);	/* Assume rowlength < 8192 */
  mysql->fields=0;
  mysql->field_count=0;				/* For API */
  DBUG_VOID_RETURN;
}


#if defined(HAVE_GETPWUID) && defined(NO_GETPWUID_DECL)
struct passwd *getpwuid(uid_t);
char* getlogin(void);
#endif


#if defined(__NETWARE__)
/* default to "root" on NetWare */
static void read_user_name(char *name)
{
  char *str=getenv("USER");
  strmake(name, str ? str : "UNKNOWN_USER", USERNAME_LENGTH);
}

#elif !defined(MSDOS) && ! defined(VMS) && !defined(__WIN__) && !defined(OS2)

static void read_user_name(char *name)
{
  DBUG_ENTER("read_user_name");
  if (geteuid() == 0)
    (void) strmov(name,"root");		/* allow use of surun */
  else
  {
#ifdef HAVE_GETPWUID
    struct passwd *skr;
    const char *str;
    if ((str=getlogin()) == NULL)
    {
      if ((skr=getpwuid(geteuid())) != NULL)
	str=skr->pw_name;
      else if (!(str=getenv("USER")) && !(str=getenv("LOGNAME")) &&
	       !(str=getenv("LOGIN")))
	str="UNKNOWN_USER";
    }
    (void) strmake(name,str,USERNAME_LENGTH);
#elif HAVE_CUSERID
    (void) cuserid(name);
#else
    strmov(name,"UNKNOWN_USER");
#endif
  }
  DBUG_VOID_RETURN;
}

#else /* If MSDOS || VMS */

static void read_user_name(char *name)
{
  char *str=getenv("USER");		/* ODBC will send user variable */
  strmake(name,str ? str : "ODBC", USERNAME_LENGTH);
}

#endif

#ifdef __WIN__
static my_bool is_NT(void)
{
  char *os=getenv("OS");
  return (os && !strcmp(os, "Windows_NT")) ? 1 : 0;
}
#endif

=======
>>>>>>> a1e47ce8
/*
  Expand wildcard to a sql string
*/

static void
append_wild(char *to, char *end, const char *wild)
{
  end-=5;					/* Some extra */
  if (wild && wild[0])
  {
    to=strmov(to," like '");
    while (*wild && to < end)
    {
      if (*wild == '\\' || *wild == '\'')
	*to++='\\';
      *to++= *wild++;
    }
    if (*wild)					/* Too small buffer */
      *to++='%';				/* Nicer this way */
    to[0]='\'';
    to[1]=0;
  }
}


/**************************************************************************
  Init debugging if MYSQL_DEBUG environment variable is found
**************************************************************************/

void STDCALL
mysql_debug(const char *debug __attribute__((unused)))
{
#ifndef DBUG_OFF
  char	*env;
  if (_db_on_)
    return;					/* Already using debugging */
  if (debug)
  {
    DEBUGGER_ON;
    DBUG_PUSH(debug);
  }
  else if ((env = getenv("MYSQL_DEBUG")))
  {
    DEBUGGER_ON;
    DBUG_PUSH(env);
#if !defined(_WINVER) && !defined(WINVER)
    puts("\n-------------------------------------------------------");
    puts("MYSQL_DEBUG found. libmysql started with the following:");
    puts(env);
    puts("-------------------------------------------------------\n");
#else
    {
      char buff[80];
      strmov(strmov(buff,"libmysql: "),env);
      MessageBox((HWND) 0,"Debugging variable MYSQL_DEBUG used",buff,MB_OK);
    }
#endif
  }
#endif
}


/**************************************************************************
  Close the server connection if we get a SIGPIPE
   ARGSUSED
**************************************************************************/

static sig_handler
pipe_sig_handler(int sig __attribute__((unused)))
{
  DBUG_PRINT("info",("Hit by signal %d",sig));
#ifdef DONT_REMEMBER_SIGNAL
  (void) signal(SIGPIPE,pipe_sig_handler);
#endif
}

/* perform query on master */
my_bool STDCALL mysql_master_query(MYSQL *mysql, const char *q,
			       unsigned long length)
{
  DBUG_ENTER("mysql_master_query");
  if (mysql_master_send_query(mysql, q, length))
    DBUG_RETURN(1);
  DBUG_RETURN(mysql_read_query_result(mysql));
}

my_bool STDCALL mysql_master_send_query(MYSQL *mysql, const char *q,
					unsigned long length)
{
  MYSQL *master = mysql->master;
  DBUG_ENTER("mysql_master_send_query");
  if (!master->net.vio && !mysql_real_connect(master,0,0,0,0,0,0,0))
    DBUG_RETURN(1);
  mysql->last_used_con = master;
  DBUG_RETURN(simple_command(master, COM_QUERY, q, length, 1));
}


/* perform query on slave */
my_bool STDCALL mysql_slave_query(MYSQL *mysql, const char *q,
				  unsigned long length)
{
<<<<<<< HEAD
  "port","socket","compress","password","pipe", "timeout", "user",
  "init-command", "host", "database", "debug", "return-found-rows",
  "ssl-key" ,"ssl-cert" ,"ssl-ca" ,"ssl-capath",
  "character-sets-dir", "default-character-set", "interactive-timeout",
  "connect-timeout", "local-infile", "disable-local-infile",
  "replication-probe", "enable-reads-from-master", "repl-parse-query",
  "ssl-cipher", "max-allowed-packet", "protocol", "shared-memory-base-name",
  "multi-results", "multi-queries",
  NullS
};
=======
  DBUG_ENTER("mysql_slave_query");
  if (mysql_slave_send_query(mysql, q, length))
    DBUG_RETURN(1);
  DBUG_RETURN(mysql_read_query_result(mysql));
}
>>>>>>> a1e47ce8


my_bool STDCALL mysql_slave_send_query(MYSQL *mysql, const char *q,
				   unsigned long length)
{
  MYSQL* last_used_slave, *slave_to_use = 0;
  DBUG_ENTER("mysql_slave_send_query");

  if ((last_used_slave = mysql->last_used_slave))
    slave_to_use = last_used_slave->next_slave;
  else
    slave_to_use = mysql->next_slave;
  /*
    Next_slave is always safe to use - we have a circular list of slaves
    if there are no slaves, mysql->next_slave == mysql
  */
  mysql->last_used_con = mysql->last_used_slave = slave_to_use;
  if (!slave_to_use->net.vio && !mysql_real_connect(slave_to_use, 0,0,0,
						   0,0,0,0))
    DBUG_RETURN(1);
  DBUG_RETURN(simple_command(slave_to_use, COM_QUERY, q, length, 1));
}


/* enable/disable parsing of all queries to decide
   if they go on master or slave */
void STDCALL mysql_enable_rpl_parse(MYSQL* mysql)
{
  mysql->options.rpl_parse = 1;
}

void STDCALL mysql_disable_rpl_parse(MYSQL* mysql)
{
<<<<<<< HEAD
  int argc;
  char *argv_buff[1],**argv;
  const char *groups[3];
  DBUG_ENTER("mysql_read_default_options");
  DBUG_PRINT("enter",("file: %s  group: %s",filename,group ? group :"NULL"));

  argc=1; argv=argv_buff; argv_buff[0]= (char*) "client";
  groups[0]= (char*) "client"; groups[1]= (char*) group; groups[2]=0;

  load_defaults(filename, groups, &argc, &argv);
  if (argc != 1)				/* If some default option */
  {
    char **option=argv;
    while (*++option)
    {
      /* DBUG_PRINT("info",("option: %s",option[0])); */
      if (option[0][0] == '-' && option[0][1] == '-')
      {
	char *end=strcend(*option,'=');
	char *opt_arg=0;
	if (*end)
	{
	  opt_arg=end+1;
	  *end=0;				/* Remove '=' */
	}
	/* Change all '_' in variable name to '-' */
	for (end= *option ; *(end= strcend(end,'_')) ; )
	  *end= '-';
	switch (find_type(*option+2,&option_types,2)) {
	case 1:				/* port */
	  if (opt_arg)
	    options->port=atoi(opt_arg);
	  break;
	case 2:				/* socket */
	  if (opt_arg)
	  {
	    my_free(options->unix_socket,MYF(MY_ALLOW_ZERO_PTR));
	    options->unix_socket=my_strdup(opt_arg,MYF(MY_WME));
	  }
	  break;
	case 3:				/* compress */
	  options->compress=1;
	  options->client_flag|= CLIENT_COMPRESS;
	  break;
	case 4:				/* password */
	  if (opt_arg)
	  {
	    my_free(options->password,MYF(MY_ALLOW_ZERO_PTR));
	    options->password=my_strdup(opt_arg,MYF(MY_WME));
	  }
	  break;
        case 5:
          options->protocol = MYSQL_PROTOCOL_PIPE;
	case 20:			/* connect_timeout */
	case 6:				/* timeout */
	  if (opt_arg)
	    options->connect_timeout=atoi(opt_arg);
	  break;
	case 7:				/* user */
	  if (opt_arg)
	  {
	    my_free(options->user,MYF(MY_ALLOW_ZERO_PTR));
	    options->user=my_strdup(opt_arg,MYF(MY_WME));
	  }
	  break;
	case 8:				/* init-command */
	  add_init_command(options,opt_arg);
	  break;
	case 9:				/* host */
	  if (opt_arg)
	  {
	    my_free(options->host,MYF(MY_ALLOW_ZERO_PTR));
	    options->host=my_strdup(opt_arg,MYF(MY_WME));
	  }
	  break;
	case 10:			/* database */
	  if (opt_arg)
	  {
	    my_free(options->db,MYF(MY_ALLOW_ZERO_PTR));
	    options->db=my_strdup(opt_arg,MYF(MY_WME));
	  }
	  break;
	case 11:			/* debug */
	  mysql_debug(opt_arg ? opt_arg : "d:t:o,/tmp/client.trace");
	  break;
	case 12:			/* return-found-rows */
	  options->client_flag|=CLIENT_FOUND_ROWS;
	  break;
#ifdef HAVE_OPENSSL
	case 13:			/* ssl_key */
	  my_free(options->ssl_key, MYF(MY_ALLOW_ZERO_PTR));
          options->ssl_key = my_strdup(opt_arg, MYF(MY_WME));
          break;
	case 14:			/* ssl_cert */
	  my_free(options->ssl_cert, MYF(MY_ALLOW_ZERO_PTR));
          options->ssl_cert = my_strdup(opt_arg, MYF(MY_WME));
          break;
	case 15:			/* ssl_ca */
	  my_free(options->ssl_ca, MYF(MY_ALLOW_ZERO_PTR));
          options->ssl_ca = my_strdup(opt_arg, MYF(MY_WME));
          break;
	case 16:			/* ssl_capath */
	  my_free(options->ssl_capath, MYF(MY_ALLOW_ZERO_PTR));
          options->ssl_capath = my_strdup(opt_arg, MYF(MY_WME));
          break;
#else
	case 13:				/* Ignore SSL options */
	case 14:
	case 15:
	case 16:
	  break;
#endif /* HAVE_OPENSSL */
	case 17:			/* charset-lib */
	  my_free(options->charset_dir,MYF(MY_ALLOW_ZERO_PTR));
          options->charset_dir = my_strdup(opt_arg, MYF(MY_WME));
	  break;
	case 18:
	  my_free(options->charset_name,MYF(MY_ALLOW_ZERO_PTR));
          options->charset_name = my_strdup(opt_arg, MYF(MY_WME));
	  break;
	case 19:				/* Interactive-timeout */
	  options->client_flag|= CLIENT_INTERACTIVE;
	  break;
	case 21:
	  if (!opt_arg || atoi(opt_arg) != 0)
	    options->client_flag|= CLIENT_LOCAL_FILES;
	  else
	    options->client_flag&= ~CLIENT_LOCAL_FILES;
	  break;
	case 22:
	  options->client_flag&= CLIENT_LOCAL_FILES;
          break;
	case 23:  /* replication probe */
	  options->rpl_probe= 1;
	  break;
	case 24: /* enable-reads-from-master */
	  options->no_master_reads= 0;
	  break;
	case 25: /* repl-parse-query */
	  options->rpl_parse= 1;
	  break;
	case 27:
	  options->max_allowed_packet= atoi(opt_arg);
	  break;
        case 28:		/* protocol */
          if ((options->protocol = find_type(opt_arg, &sql_protocol_typelib,0)) == ~(ulong) 0)
          {
            fprintf(stderr, "Unknown option to protocol: %s\n", opt_arg);
            exit(1);
          }
          break;
        case 29:		/* shared_memory_base_name */
#ifdef HAVE_SMEM
          if (options->shared_memory_base_name != def_shared_memory_base_name)
            my_free(options->shared_memory_base_name,MYF(MY_ALLOW_ZERO_PTR));
          options->shared_memory_base_name=my_strdup(opt_arg,MYF(MY_WME));
#endif
          break;
	case 30:
	  options->client_flag|= CLIENT_MULTI_RESULTS;
	  break;
	case 31:
	  options->client_flag|= CLIENT_MULTI_QUERIES | CLIENT_MULTI_RESULTS;
	  break;
	default:
	  DBUG_PRINT("warning",("unknown option: %s",option[0]));
	}
      }
    }
  }
  free_defaults(argv);
  DBUG_VOID_RETURN;
=======
  mysql->options.rpl_parse = 0;
>>>>>>> a1e47ce8
}

/* get the value of the parse flag */
int STDCALL mysql_rpl_parse_enabled(MYSQL* mysql)
{
  return mysql->options.rpl_parse;
}

/*  enable/disable reads from master */
void STDCALL mysql_enable_reads_from_master(MYSQL* mysql)
{
  mysql->options.no_master_reads = 0;
}

void STDCALL mysql_disable_reads_from_master(MYSQL* mysql)
{
<<<<<<< HEAD
  MYSQL_ROWS	*row;
  MYSQL_FIELD	*field,*result;
  ulong lengths[9];				/* Max of fields */
  DBUG_ENTER("unpack_fields");

  field=result=(MYSQL_FIELD*) alloc_root(alloc,
					 (uint) sizeof(MYSQL_FIELD)*fields);
  if (!result)
  {
    free_rows(data);				/* Free old data */
    DBUG_RETURN(0);
  }
  bzero((char*) field, (uint) sizeof(MYSQL_FIELD)*fields);
  if (server_capabilities & CLIENT_PROTOCOL_41)
  {
    /* server is 4.1, and returns the new field result format */
    for (row=data->data; row ; row = row->next,field++)
    {
      uchar *pos;
      fetch_lengths(&lengths[0], row->data, default_value ? 8 : 7);
      field->catalog  = strdup_root(alloc,(char*) row->data[0]);
      field->db       = strdup_root(alloc,(char*) row->data[1]);
      field->table    = strdup_root(alloc,(char*) row->data[2]);
      field->org_table= strdup_root(alloc,(char*) row->data[3]);
      field->name     = strdup_root(alloc,(char*) row->data[4]);
      field->org_name = strdup_root(alloc,(char*) row->data[5]);

      field->catalog_length=	lengths[0];
      field->db_length=		lengths[1];
      field->table_length=	lengths[2];
      field->org_table_length=	lengths[3];
      field->name_length=	lengths[4];
      field->org_name_length=	lengths[5];

      /* Unpack fixed length parts */
      pos= (uchar*) row->data[6];
      field->charsetnr= uint2korr(pos);
      field->length=	(uint) uint4korr(pos+2);
      field->type=	(enum enum_field_types) pos[6];
      field->flags=	uint2korr(pos+7);
      field->decimals=  (uint) pos[9];

      if (INTERNAL_NUM_FIELD(field))
        field->flags|= NUM_FLAG;
      if (default_value && row->data[7])
      {
        field->def=strdup_root(alloc,(char*) row->data[7]);
	field->def_length= lengths[7];
      }
      else
        field->def=0;
      field->max_length= 0;
    }
  }
#ifndef DELETE_SUPPORT_OF_4_0_PROTOCOL
  else
  {
    /* old protocol, for backward compatibility */
    for (row=data->data; row ; row = row->next,field++)
    {
      fetch_lengths(&lengths[0], row->data, default_value ? 6 : 5);
      field->org_table= field->table=  strdup_root(alloc,(char*) row->data[0]);
      field->name=   strdup_root(alloc,(char*) row->data[1]);
      field->length= (uint) uint3korr(row->data[2]);
      field->type=   (enum enum_field_types) (uchar) row->data[3][0];

      field->catalog=(char*)  "";
      field->db=     (char*)  "";
      field->catalog_length= 0;
      field->db_length= 0;
      field->org_table_length=	field->table_length=	lengths[0];
      field->name_length=	lengths[1];

      if (server_capabilities & CLIENT_LONG_FLAG)
      {
        field->flags=   uint2korr(row->data[4]);
        field->decimals=(uint) (uchar) row->data[4][2];
      }
      else
      {
        field->flags=   (uint) (uchar) row->data[4][0];
        field->decimals=(uint) (uchar) row->data[4][1];
      }
      if (INTERNAL_NUM_FIELD(field))
        field->flags|= NUM_FLAG;
      if (default_value && row->data[5])
      {
        field->def=strdup_root(alloc,(char*) row->data[5]);
	field->def_length= lengths[5];
      }
      else
        field->def=0;
      field->max_length= 0;
    }
  }
#endif /* DELETE_SUPPORT_OF_4_0_PROTOCOL */
  free_rows(data);				/* Free old data */
  DBUG_RETURN(result);
}


/* Read all rows (fields or data) from server */

static MYSQL_DATA *read_rows(MYSQL *mysql,MYSQL_FIELD *mysql_fields,
			     uint fields)
{
  uint	field;
  ulong pkt_len;
  ulong len;
  uchar *cp;
  char	*to, *end_to;
  MYSQL_DATA *result;
  MYSQL_ROWS **prev_ptr,*cur;
  NET *net = &mysql->net;
  DBUG_ENTER("read_rows");

  if ((pkt_len= net_safe_read(mysql)) == packet_error)
    DBUG_RETURN(0);
  if (!(result=(MYSQL_DATA*) my_malloc(sizeof(MYSQL_DATA),
				       MYF(MY_WME | MY_ZEROFILL))))
  {
    net->last_errno=CR_OUT_OF_MEMORY;
    strmov(net->sqlstate, unknown_sqlstate);
    strmov(net->last_error,ER(net->last_errno));
    DBUG_RETURN(0);
  }
  init_alloc_root(&result->alloc,8192,0);	/* Assume rowlength < 8192 */
  result->alloc.min_malloc=sizeof(MYSQL_ROWS);
  prev_ptr= &result->data;
  result->rows=0;
  result->fields=fields;

  /*
    The last EOF packet is either a single 254 character or (in MySQL 4.1)
    254 followed by 1-7 status bytes.

    This doesn't conflict with normal usage of 254 which stands for a
    string where the length of the string is 8 bytes. (see net_field_length())
  */

  while (*(cp=net->read_pos) != 254 || pkt_len >= 8)
  {
    result->rows++;
    if (!(cur= (MYSQL_ROWS*) alloc_root(&result->alloc,
					sizeof(MYSQL_ROWS))) ||
	!(cur->data= ((MYSQL_ROW)
		      alloc_root(&result->alloc,
				 (fields+1)*sizeof(char *)+pkt_len))))
    {
      free_rows(result);
      net->last_errno=CR_OUT_OF_MEMORY;
      strmov(net->sqlstate, unknown_sqlstate);
      strmov(net->last_error,ER(net->last_errno));
      DBUG_RETURN(0);
    }
    *prev_ptr=cur;
    prev_ptr= &cur->next;
    to= (char*) (cur->data+fields+1);
    end_to=to+pkt_len-1;
    for (field=0 ; field < fields ; field++)
    {
      if ((len=(ulong) net_field_length(&cp)) == NULL_LENGTH)
      {						/* null field */
	cur->data[field] = 0;
      }
      else
      {
	cur->data[field] = to;
        if (len > (ulong) (end_to - to))
        {
          free_rows(result);
          net->last_errno=CR_MALFORMED_PACKET;
	  strmov(net->sqlstate, unknown_sqlstate);
          strmov(net->last_error,ER(net->last_errno));
          DBUG_RETURN(0);
        }
	memcpy(to,(char*) cp,len); to[len]=0;
	to+=len+1;
	cp+=len;
	if (mysql_fields)
	{
	  if (mysql_fields[field].max_length < len)
	    mysql_fields[field].max_length=len;
	}
      }
    }
    cur->data[field]=to;			/* End of last field */
    if ((pkt_len=net_safe_read(mysql)) == packet_error)
    {
      free_rows(result);
      DBUG_RETURN(0);
    }
  }
  *prev_ptr=0;					/* last pointer is null */
  if (pkt_len > 1)				/* MySQL 4.1 protocol */
  {
    mysql->warning_count= uint2korr(cp+1);
    DBUG_PRINT("info",("warning_count:  %ld", mysql->warning_count));
  }
  DBUG_PRINT("exit",("Got %d rows",result->rows));
  DBUG_RETURN(result);
}


/*
  Read one row. Uses packet buffer as storage for fields.
  When next packet is read, the previous field values are destroyed
*/


static int
read_one_row(MYSQL *mysql,uint fields,MYSQL_ROW row, ulong *lengths)
{
  uint field;
  ulong pkt_len,len;
  uchar *pos, *end_pos;
  uchar *prev_pos;
  NET *net= &mysql->net;

  if ((pkt_len=net_safe_read(mysql)) == packet_error)
    return -1;
  if (pkt_len <= 8 && net->read_pos[0] == 254)
  {
    if (pkt_len > 1)				/* MySQL 4.1 protocol */
      mysql->warning_count= uint2korr(net->read_pos+1);
    return 1;				/* End of data */
  }
  prev_pos= 0;				/* allowed to write at packet[-1] */
  pos=net->read_pos;
  end_pos=pos+pkt_len;
  for (field=0 ; field < fields ; field++)
  {
    if ((len=(ulong) net_field_length(&pos)) == NULL_LENGTH)
    {						/* null field */
      row[field] = 0;
      *lengths++=0;
    }
    else
    {
      if (len > (ulong) (end_pos - pos))
      {
        net->last_errno=CR_UNKNOWN_ERROR;
        strmov(net->last_error,ER(net->last_errno));
	strmov(net->sqlstate, unknown_sqlstate);
        return -1;
      }
      row[field] = (char*) pos;
      pos+=len;
      *lengths++=len;
    }
    if (prev_pos)
      *prev_pos=0;				/* Terminate prev field */
    prev_pos= pos;
  }
  row[field]=(char*) prev_pos+1;		/* End of last field */
  *prev_pos=0;					/* Terminate last field */
  return 0;
}

/* perform query on master */
my_bool STDCALL mysql_master_query(MYSQL *mysql, const char *q,
			       unsigned long length)
{
  DBUG_ENTER("mysql_master_query");
  if (mysql_master_send_query(mysql, q, length))
    DBUG_RETURN(1);
  DBUG_RETURN(mysql_read_query_result(mysql));
}

my_bool STDCALL mysql_master_send_query(MYSQL *mysql, const char *q,
					unsigned long length)
{
  MYSQL *master = mysql->master;
  DBUG_ENTER("mysql_master_send_query");
  if (!master->net.vio && !mysql_real_connect(master,0,0,0,0,0,0,0))
    DBUG_RETURN(1);
  mysql->last_used_con = master;
  DBUG_RETURN(simple_command(master, COM_QUERY, q, length, 1));
}


/* perform query on slave */
my_bool STDCALL mysql_slave_query(MYSQL *mysql, const char *q,
				  unsigned long length)
{
  DBUG_ENTER("mysql_slave_query");
  if (mysql_slave_send_query(mysql, q, length))
    DBUG_RETURN(1);
  DBUG_RETURN(mysql_read_query_result(mysql));
}


my_bool STDCALL mysql_slave_send_query(MYSQL *mysql, const char *q,
				   unsigned long length)
{
  MYSQL* last_used_slave, *slave_to_use = 0;
  DBUG_ENTER("mysql_slave_send_query");

  if ((last_used_slave = mysql->last_used_slave))
    slave_to_use = last_used_slave->next_slave;
  else
    slave_to_use = mysql->next_slave;
  /*
    Next_slave is always safe to use - we have a circular list of slaves
    if there are no slaves, mysql->next_slave == mysql
  */
  mysql->last_used_con = mysql->last_used_slave = slave_to_use;
  if (!slave_to_use->net.vio && !mysql_real_connect(slave_to_use, 0,0,0,
						   0,0,0,0))
    DBUG_RETURN(1);
  DBUG_RETURN(simple_command(slave_to_use, COM_QUERY, q, length, 1));
}


/* enable/disable parsing of all queries to decide
   if they go on master or slave */
void STDCALL mysql_enable_rpl_parse(MYSQL* mysql)
{
  mysql->options.rpl_parse = 1;
}

void STDCALL mysql_disable_rpl_parse(MYSQL* mysql)
{
  mysql->options.rpl_parse = 0;
}

/* get the value of the parse flag */
int STDCALL mysql_rpl_parse_enabled(MYSQL* mysql)
{
  return mysql->options.rpl_parse;
}

/*  enable/disable reads from master */
void STDCALL mysql_enable_reads_from_master(MYSQL* mysql)
{
  mysql->options.no_master_reads = 0;
}

void STDCALL mysql_disable_reads_from_master(MYSQL* mysql)
{
=======
>>>>>>> a1e47ce8
  mysql->options.no_master_reads = 1;
}

/* get the value of the master read flag */
my_bool STDCALL mysql_reads_from_master_enabled(MYSQL* mysql)
{
  return !(mysql->options.no_master_reads);
}


/*
  We may get an error while doing replication internals.
  In this case, we add a special explanation to the original
  error
*/

static void expand_error(MYSQL* mysql, int error)
{
  char tmp[MYSQL_ERRMSG_SIZE];
  char *p;
  uint err_length;
  strmake(tmp, mysql->net.last_error, MYSQL_ERRMSG_SIZE-1);
  p = strmake(mysql->net.last_error, ER(error), MYSQL_ERRMSG_SIZE-1);
  err_length= (uint) (p - mysql->net.last_error);
  strmake(p, tmp, MYSQL_ERRMSG_SIZE-1 - err_length);
  mysql->net.last_errno = error;
}

/*
  This function assumes we have just called SHOW SLAVE STATUS and have
  read the given result and row
*/

static my_bool get_master(MYSQL* mysql, MYSQL_RES* res, MYSQL_ROW row)
{
  MYSQL* master;
  DBUG_ENTER("get_master");
  if (mysql_num_fields(res) < 3)
    DBUG_RETURN(1); /* safety */

  /* use the same username and password as the original connection */
  if (!(master = spawn_init(mysql, row[0], atoi(row[2]), 0, 0)))
    DBUG_RETURN(1);
  mysql->master = master;
  DBUG_RETURN(0);
}


/*
  Assuming we already know that mysql points to a master connection,
  retrieve all the slaves
*/

static my_bool get_slaves_from_master(MYSQL* mysql)
{
  MYSQL_RES* res = 0;
  MYSQL_ROW row;
  my_bool error = 1;
  int has_auth_info;
  int port_ind;
  DBUG_ENTER("get_slaves_from_master");

  if (!mysql->net.vio && !mysql_real_connect(mysql,0,0,0,0,0,0,0))
  {
    expand_error(mysql, CR_PROBE_MASTER_CONNECT);
    DBUG_RETURN(1);
  }

  if (mysql_query(mysql, "SHOW SLAVE HOSTS") ||
      !(res = mysql_store_result(mysql)))
  {
    expand_error(mysql, CR_PROBE_SLAVE_HOSTS);
    DBUG_RETURN(1);
  }

  switch (mysql_num_fields(res)) {
  case 5:
    has_auth_info = 0;
    port_ind=2;
    break;
  case 7:
    has_auth_info = 1;
    port_ind=4;
    break;
  default:
    goto err;
  }

  while ((row = mysql_fetch_row(res)))
  {
    MYSQL* slave;
    const char* tmp_user, *tmp_pass;

    if (has_auth_info)
    {
      tmp_user = row[2];
      tmp_pass = row[3];
    }
    else
    {
      tmp_user = mysql->user;
      tmp_pass = mysql->passwd;
    }

    if (!(slave = spawn_init(mysql, row[1], atoi(row[port_ind]),
			    tmp_user, tmp_pass)))
      goto err;

    /* Now add slave into the circular linked list */
    slave->next_slave = mysql->next_slave;
    mysql->next_slave = slave;
  }
  error = 0;
err:
  if (res)
   mysql_free_result(res);
  DBUG_RETURN(error);
}


my_bool STDCALL mysql_rpl_probe(MYSQL* mysql)
{
  MYSQL_RES *res= 0;
  MYSQL_ROW row;
  my_bool error= 1;
  DBUG_ENTER("mysql_rpl_probe");

  /*
    First determine the replication role of the server we connected to
    the most reliable way to do this is to run SHOW SLAVE STATUS and see
    if we have a non-empty master host. This is still not fool-proof -
    it is not a sin to have a master that has a dormant slave thread with
    a non-empty master host. However, it is more reliable to check
    for empty master than whether the slave thread is actually running
  */
  if (mysql_query(mysql, "SHOW SLAVE STATUS") ||
      !(res = mysql_store_result(mysql)))
  {
    expand_error(mysql, CR_PROBE_SLAVE_STATUS);
    DBUG_RETURN(1);
  }

  row= mysql_fetch_row(res);
  /*
    Check master host for emptiness/NULL
    For MySQL 4.0 it's enough to check for row[0]
  */
  if (row && row[0] && *(row[0]))
  {
    /* this is a slave, ask it for the master */
    if (get_master(mysql, res, row) || get_slaves_from_master(mysql))
      goto err;
  }
  else
  {
    mysql->master = mysql;
    if (get_slaves_from_master(mysql))
      goto err;
  }

  error = 0;
err:
  if (res)
    mysql_free_result(res);
  DBUG_RETURN(error);
}


/*
  Make a not so fool-proof decision on where the query should go, to
  the master or the slave. Ideally the user should always make this
  decision himself with mysql_master_query() or mysql_slave_query().
  However, to be able to more easily port the old code, we support the
  option of an educated guess - this should work for most applications,
  however, it may make the wrong decision in some particular cases. If
  that happens, the user would have to change the code to call
  mysql_master_query() or mysql_slave_query() explicitly in the place
  where we have made the wrong decision
*/

enum mysql_rpl_type
STDCALL mysql_rpl_query_type(const char* q, int len)
{
  const char *q_end= q + len;
  for (; q < q_end; ++q)
  {
    char c;
    if (my_isalpha(&my_charset_latin1, (c= *q)))
    {
      switch (my_tolower(&my_charset_latin1,c)) {
      case 'i':  /* insert */
      case 'u':  /* update or unlock tables */
      case 'l':  /* lock tables or load data infile */
      case 'd':  /* drop or delete */
      case 'a':  /* alter */
	return MYSQL_RPL_MASTER;
      case 'c':  /* create or check */
	return my_tolower(&my_charset_latin1,q[1]) == 'h' ? MYSQL_RPL_ADMIN :
	  MYSQL_RPL_MASTER;
      case 's': /* select or show */
	return my_tolower(&my_charset_latin1,q[1]) == 'h' ? MYSQL_RPL_ADMIN :
	  MYSQL_RPL_SLAVE;
      case 'f': /* flush */
      case 'r': /* repair */
      case 'g': /* grant */
	return MYSQL_RPL_ADMIN;
      default:
	return MYSQL_RPL_SLAVE;
      }
    }
  }
  return MYSQL_RPL_MASTER;		/* By default, send to master */
}

/*
  Fill in SSL part of MYSQL structure and set 'use_ssl' flag.
  NB! Errors are not reported until you do mysql_real_connect.
*/

#define strdup_if_not_null(A) (A) == 0 ? 0 : my_strdup((A),MYF(MY_WME))

my_bool STDCALL
mysql_ssl_set(MYSQL *mysql __attribute__((unused)) ,
	      const char *key __attribute__((unused)),
	      const char *cert __attribute__((unused)),
	      const char *ca __attribute__((unused)),
	      const char *capath __attribute__((unused)),
	      const char *cipher __attribute__((unused)))
<<<<<<< HEAD
{
#ifdef HAVE_OPENSSL
  mysql->options.ssl_key=    strdup_if_not_null(key);
  mysql->options.ssl_cert=   strdup_if_not_null(cert);
  mysql->options.ssl_ca=     strdup_if_not_null(ca);
  mysql->options.ssl_capath= strdup_if_not_null(capath);
  mysql->options.ssl_cipher= strdup_if_not_null(cipher);
#endif /* HAVE_OPENSSL */
  return 0;
}


/*
  Free strings in the SSL structure and clear 'use_ssl' flag.
  NB! Errors are not reported until you do mysql_real_connect.
*/

#ifdef HAVE_OPENSSL
static void
mysql_ssl_free(MYSQL *mysql __attribute__((unused)))
{
  my_free(mysql->options.ssl_key, MYF(MY_ALLOW_ZERO_PTR));
  my_free(mysql->options.ssl_cert, MYF(MY_ALLOW_ZERO_PTR));
  my_free(mysql->options.ssl_ca, MYF(MY_ALLOW_ZERO_PTR));
  my_free(mysql->options.ssl_capath, MYF(MY_ALLOW_ZERO_PTR));
  my_free(mysql->options.ssl_cipher, MYF(MY_ALLOW_ZERO_PTR));
  my_free(mysql->connector_fd,MYF(MY_ALLOW_ZERO_PTR));
  mysql->options.ssl_key = 0;
  mysql->options.ssl_cert = 0;
  mysql->options.ssl_ca = 0;
  mysql->options.ssl_capath = 0;
  mysql->options.ssl_cipher= 0;
  mysql->options.use_ssl = FALSE;
  mysql->connector_fd = 0;
}
#endif /* HAVE_OPENSSL */


/*
  Handle password authentication
*/

static my_bool mysql_autenticate(MYSQL *mysql, const char *passwd)
{
  ulong pkt_length;
  NET *net= &mysql->net;
  char buff[SCRAMBLE41_LENGTH];
  char password_hash[SCRAMBLE41_LENGTH]; /* Used for storage of stage1 hash */

  /* We shall only query server if it expect us to do so */
  if ((pkt_length=net_safe_read(mysql)) == packet_error)
    goto error;

  if (mysql->server_capabilities & CLIENT_SECURE_CONNECTION)
  {
    /*
      This should always happen with new server unless empty password
      OK/Error packets have zero as the first char
    */
    if (pkt_length == 24 && net->read_pos[0])
    {
      /* Old passwords will have '*' at the first byte of hash */
      if (net->read_pos[0] != '*')
      {
        /* Build full password hash as it is required to decode scramble */
        password_hash_stage1(buff, passwd);
        /* Store copy as we'll need it later */
        memcpy(password_hash,buff,SCRAMBLE41_LENGTH);
        /* Finally hash complete password using hash we got from server */
        password_hash_stage2(password_hash,(const char*) net->read_pos);
        /* Decypt and store scramble 4 = hash for stage2 */
        password_crypt((const char*) net->read_pos+4,mysql->scramble_buff,
		       password_hash, SCRAMBLE41_LENGTH);
        mysql->scramble_buff[SCRAMBLE41_LENGTH]=0;
        /* Encode scramble with password. Recycle buffer */
        password_crypt(mysql->scramble_buff,buff,buff,SCRAMBLE41_LENGTH);
      }
      else
      {
	/* Create password to decode scramble */
	create_key_from_old_password(passwd,password_hash);
	/* Decypt and store scramble 4 = hash for stage2 */
	password_crypt((const char*) net->read_pos+4,mysql->scramble_buff,
		       password_hash, SCRAMBLE41_LENGTH);
	mysql->scramble_buff[SCRAMBLE41_LENGTH]=0;
	/* Finally scramble decoded scramble with password */
	scramble(buff, mysql->scramble_buff, passwd,0);
      }
      /* Write second package of authentication */
      if (my_net_write(net,buff,SCRAMBLE41_LENGTH) || net_flush(net))
      {
        net->last_errno= CR_SERVER_LOST;
	strmov(net->sqlstate, unknown_sqlstate);
        strmov(net->last_error,ER(net->last_errno));
        goto error;
      }
      /* Read what server thinks about out new auth message report */
      if (net_safe_read(mysql) == packet_error)
	goto error;
    }
  }
  return 0;

error:
  return 1;
}

/**************************************************************************
  Connect to sql server
  If host == 0 then use localhost
**************************************************************************/

#ifdef USE_OLD_FUNCTIONS
MYSQL * STDCALL
mysql_connect(MYSQL *mysql,const char *host,
	      const char *user, const char *passwd)
{
  MYSQL *res;
  mysql=mysql_init(mysql);			/* Make it thread safe */
  {
    DBUG_ENTER("mysql_connect");
    if (!(res=mysql_real_connect(mysql,host,user,passwd,NullS,0,NullS,0)))
    {
      if (mysql->free_me)
	my_free((gptr) mysql,MYF(0));
    }
    DBUG_RETURN(res);
  }
}
#endif


/*
  Note that the mysql argument must be initialized with mysql_init()
  before calling mysql_real_connect !
*/

MYSQL * STDCALL
mysql_real_connect(MYSQL *mysql,const char *host, const char *user,
		   const char *passwd, const char *db,
		   uint port, const char *unix_socket,ulong client_flag)
{
  char		buff[NAME_LEN+USERNAME_LENGTH+100],charset_name_buff[16];
  char		*end,*host_info,*charset_name;
  my_socket	sock;
  uint32	ip_addr;
  struct	sockaddr_in sock_addr;
  ulong		pkt_length;
  NET		*net= &mysql->net;
#ifdef __WIN__
  HANDLE	hPipe=INVALID_HANDLE_VALUE;
#endif
#ifdef HAVE_SYS_UN_H
  struct	sockaddr_un UNIXaddr;
#endif
  init_sigpipe_variables
  DBUG_ENTER("mysql_real_connect");
  LINT_INIT(host_info);

  DBUG_PRINT("enter",("host: %s  db: %s  user: %s",
		      host ? host : "(Null)",
		      db ? db : "(Null)",
		      user ? user : "(Null)"));

  /* Don't give sigpipe errors if the client doesn't want them */
  set_sigpipe(mysql);
  net->vio = 0;				/* If something goes wrong */
  mysql->client_flag=0;			/* For handshake */
  /* use default options */
  if (mysql->options.my_cnf_file || mysql->options.my_cnf_group)
  {
    mysql_read_default_options(&mysql->options,
			       (mysql->options.my_cnf_file ?
				mysql->options.my_cnf_file : "my"),
			       mysql->options.my_cnf_group);
    my_free(mysql->options.my_cnf_file,MYF(MY_ALLOW_ZERO_PTR));
    my_free(mysql->options.my_cnf_group,MYF(MY_ALLOW_ZERO_PTR));
    mysql->options.my_cnf_file=mysql->options.my_cnf_group=0;
  }

  /* Some empty-string-tests are done because of ODBC */
  if (!host || !host[0])
    host=mysql->options.host;
  if (!user || !user[0])
    user=mysql->options.user;
  if (!passwd)
  {
    passwd=mysql->options.password;
#ifndef DONT_USE_MYSQL_PWD
    if (!passwd)
      passwd=getenv("MYSQL_PWD");		/* get it from environment */
#endif
  }
  if (!db || !db[0])
    db=mysql->options.db;
  if (!port)
    port=mysql->options.port;
  if (!unix_socket)
    unix_socket=mysql->options.unix_socket;

  mysql->reconnect=1;				/* Reconnect as default */
  mysql->server_status=SERVER_STATUS_AUTOCOMMIT;

  /*
    Grab a socket and connect it to the server
  */
#if defined(HAVE_SMEM)
  if ((!mysql->options.protocol ||
       mysql->options.protocol == MYSQL_PROTOCOL_MEMORY) &&
      (!host || !strcmp(host,LOCAL_HOST)))
  {
    if ((create_shared_memory(mysql,net, mysql->options.connect_timeout)) ==
	INVALID_HANDLE_VALUE)
    {
      DBUG_PRINT("error",
		 ("host: '%s'  socket: '%s'  shared memory: %s  have_tcpip: %d",
		  host ? host : "<null>",
		  unix_socket ? unix_socket : "<null>",
		  (int) mysql->options.shared_memory_base_name,
		  (int) have_tcpip));
      if (mysql->options.protocol == MYSQL_PROTOCOL_MEMORY)
	goto error;
      /* Try also with PIPE or TCP/IP */
    }
    else
    {
      mysql->options.protocol=MYSQL_PROTOCOL_MEMORY;
      sock=0;
      unix_socket = 0;
      host=mysql->options.shared_memory_base_name;
      host_info=(char*) ER(CR_SHARED_MEMORY_CONNECTION);
    }
  } else
#endif /* HAVE_SMEM */
#if defined(HAVE_SYS_UN_H)
    if ((!mysql->options.protocol ||
	 mysql->options.protocol == MYSQL_PROTOCOL_SOCKET)&&
	(!host || !strcmp(host,LOCAL_HOST)) &&
	(unix_socket || mysql_unix_port))
    {
      host=LOCAL_HOST;
      if (!unix_socket)
	unix_socket=mysql_unix_port;
      host_info=(char*) ER(CR_LOCALHOST_CONNECTION);
      DBUG_PRINT("info",("Using UNIX sock '%s'",unix_socket));
      if ((sock = socket(AF_UNIX,SOCK_STREAM,0)) == SOCKET_ERROR)
      {
	net->last_errno=CR_SOCKET_CREATE_ERROR;
	strmov(net->sqlstate, unknown_sqlstate);
	sprintf(net->last_error,ER(net->last_errno),socket_errno);
	goto error;
      }
      net->vio = vio_new(sock, VIO_TYPE_SOCKET, TRUE);
      bzero((char*) &UNIXaddr,sizeof(UNIXaddr));
      UNIXaddr.sun_family = AF_UNIX;
      strmov(UNIXaddr.sun_path, unix_socket);
      if (my_connect(sock,(struct sockaddr *) &UNIXaddr, sizeof(UNIXaddr),
		     mysql->options.connect_timeout))
      {
	DBUG_PRINT("error",("Got error %d on connect to local server",
			    socket_errno));
	net->last_errno=CR_CONNECTION_ERROR;
	strmov(net->sqlstate, unknown_sqlstate);
	sprintf(net->last_error,ER(net->last_errno),unix_socket,socket_errno);
	goto error;
      }
      else
	mysql->options.protocol=MYSQL_PROTOCOL_SOCKET;
    }
    else
#elif defined(__WIN__)
    {
      if ((!mysql->options.protocol ||
	   mysql->options.protocol == MYSQL_PROTOCOL_PIPE)&&
	  ((unix_socket || !host && is_NT() ||
	    host && !strcmp(host,LOCAL_HOST_NAMEDPIPE) ||! have_tcpip))&&
	  (!net->vio))
      {
	sock=0;
	if ((hPipe=create_named_pipe(net, mysql->options.connect_timeout,
				     (char**) &host, (char**) &unix_socket)) ==
	    INVALID_HANDLE_VALUE)
	{
	  DBUG_PRINT("error",
		     ("host: '%s'  socket: '%s'  have_tcpip: %d",
		      host ? host : "<null>",
		      unix_socket ? unix_socket : "<null>",
		      (int) have_tcpip));
	  if (mysql->options.protocol == MYSQL_PROTOCOL_PIPE ||
	      (host && !strcmp(host,LOCAL_HOST_NAMEDPIPE)) ||
	      (unix_socket && !strcmp(unix_socket,MYSQL_NAMEDPIPE)))
	    goto error;
	  /* Try also with TCP/IP */
	}
	else
	{
	  net->vio=vio_new_win32pipe(hPipe);
	  sprintf(host_info=buff, ER(CR_NAMEDPIPE_CONNECTION), host,
		  unix_socket);
	}
      }
    }
#endif
  if ((!mysql->options.protocol ||
       mysql->options.protocol == MYSQL_PROTOCOL_TCP)&&(!net->vio))
  {
    unix_socket=0;				/* This is not used */
    if (!port)
      port=mysql_port;
    if (!host)
      host=LOCAL_HOST;
    sprintf(host_info=buff,ER(CR_TCP_CONNECTION),host);
    DBUG_PRINT("info",("Server name: '%s'.  TCP sock: %d", host,port));
    /* _WIN64 ;  Assume that the (int) range is enough for socket() */
    if ((sock = (my_socket) socket(AF_INET,SOCK_STREAM,0)) == SOCKET_ERROR)
    {
      net->last_errno=CR_IPSOCK_ERROR;
      strmov(net->sqlstate, unknown_sqlstate);
      sprintf(net->last_error,ER(net->last_errno),socket_errno);
      goto error;
    }
    net->vio = vio_new(sock,VIO_TYPE_TCPIP,FALSE);
    bzero((char*) &sock_addr,sizeof(sock_addr));
    sock_addr.sin_family = AF_INET;

    /*
      The server name may be a host name or IP address
    */

    if ((int) (ip_addr = inet_addr(host)) != (int) INADDR_NONE)
    {
      memcpy_fixed(&sock_addr.sin_addr,&ip_addr,sizeof(ip_addr));
    }
    else
    {
      int tmp_errno;
      struct hostent tmp_hostent,*hp;
      char buff2[GETHOSTBYNAME_BUFF_SIZE];
      hp = my_gethostbyname_r(host,&tmp_hostent,buff2,sizeof(buff2),
			      &tmp_errno);
      if (!hp)
      {
	my_gethostbyname_r_free();
	net->last_errno=CR_UNKNOWN_HOST;
	strmov(net->sqlstate, unknown_sqlstate);
	sprintf(net->last_error, ER(CR_UNKNOWN_HOST), host, tmp_errno);
	goto error;
      }
      memcpy(&sock_addr.sin_addr,hp->h_addr, (size_t) hp->h_length);
      my_gethostbyname_r_free();
    }
    sock_addr.sin_port = (ushort) htons((ushort) port);
    if (my_connect(sock,(struct sockaddr *) &sock_addr, sizeof(sock_addr),
		   mysql->options.connect_timeout))
    {
      DBUG_PRINT("error",("Got error %d on connect to '%s'",socket_errno,
			  host));
      net->last_errno= CR_CONN_HOST_ERROR;
      strmov(net->sqlstate, unknown_sqlstate);
      sprintf(net->last_error ,ER(CR_CONN_HOST_ERROR), host, socket_errno);
      goto error;
    }
  }
  else if (!net->vio)
  {
    DBUG_PRINT("error",("Unknow protocol %d ",mysql->options.protocol));
    net->last_errno= CR_CONN_UNKNOW_PROTOCOL;
    strmov(net->sqlstate, unknown_sqlstate);
    sprintf(net->last_error ,ER(CR_CONN_UNKNOW_PROTOCOL));
    goto error;
  }

  if (!net->vio || my_net_init(net, net->vio))
  {
    vio_delete(net->vio);
    net->vio = 0;
    net->last_errno=CR_OUT_OF_MEMORY;
    strmov(net->sqlstate, unknown_sqlstate);
    strmov(net->last_error,ER(net->last_errno));
    goto error;
  }
  vio_keepalive(net->vio,TRUE);

  /* Get version info */
  mysql->protocol_version= PROTOCOL_VERSION;	/* Assume this */
  if (mysql->options.connect_timeout &&
      vio_poll_read(net->vio, mysql->options.connect_timeout))
  {
    net->last_errno= CR_SERVER_LOST;
    strmov(net->sqlstate, unknown_sqlstate);
    strmov(net->last_error,ER(net->last_errno));
    goto error;
  }
  if ((pkt_length=net_safe_read(mysql)) == packet_error)
    goto error;

  /* Check if version of protocol matches current one */

  mysql->protocol_version= net->read_pos[0];
  DBUG_DUMP("packet",(char*) net->read_pos,10);
  DBUG_PRINT("info",("mysql protocol version %d, server=%d",
		     PROTOCOL_VERSION, mysql->protocol_version));
  if (mysql->protocol_version != PROTOCOL_VERSION)
  {
    net->last_errno= CR_VERSION_ERROR;
    strmov(net->sqlstate, unknown_sqlstate);
    sprintf(net->last_error, ER(CR_VERSION_ERROR), mysql->protocol_version,
	    PROTOCOL_VERSION);
    goto error;
  }
  end=strend((char*) net->read_pos+1);
  mysql->thread_id=uint4korr(end+1);
  end+=5;
  strmake(mysql->scramble_buff,end,8);
  end+=9;
  if (pkt_length >= (uint) (end+1 - (char*) net->read_pos))
    mysql->server_capabilities=uint2korr(end);
  if (pkt_length >= (uint) (end+18 - (char*) net->read_pos))
  {
    /* New protocol with 16 bytes to describe server characteristics */
    mysql->server_language=end[2];
    mysql->server_status=uint2korr(end+3);
  }

  /* Set character set */
  if ((charset_name=mysql->options.charset_name))
  {
    const char *save=charsets_dir;
    if (mysql->options.charset_dir)
      charsets_dir=mysql->options.charset_dir;
    mysql->charset=get_charset_by_name(mysql->options.charset_name,
                                       MYF(MY_WME));
    charsets_dir=save;
  }
  else if (mysql->server_language)
  {
    charset_name=charset_name_buff;
    sprintf(charset_name,"%d",mysql->server_language);	/* In case of errors */
    if (!(mysql->charset =
	  get_charset((uint8) mysql->server_language, MYF(0))))
      mysql->charset = default_charset_info; /* shouldn't be fatal */
  }
  else
    mysql->charset=default_charset_info;

  if (!mysql->charset)
  {
    net->last_errno=CR_CANT_READ_CHARSET;
    strmov(net->sqlstate, unknown_sqlstate);
    if (mysql->options.charset_dir)
      sprintf(net->last_error,ER(net->last_errno),
              charset_name ? charset_name : "unknown",
              mysql->options.charset_dir);
    else
    {
      char cs_dir_name[FN_REFLEN];
      get_charsets_dir(cs_dir_name);
      sprintf(net->last_error,ER(net->last_errno),
              charset_name ? charset_name : "unknown",
              cs_dir_name);
    }
    goto error;
  }

  /* Save connection information */
  if (!user) user="";
  if (!passwd) passwd="";
  if (!my_multi_malloc(MYF(0),
		       &mysql->host_info, (uint) strlen(host_info)+1,
		       &mysql->host,      (uint) strlen(host)+1,
		       &mysql->unix_socket,unix_socket ?
		       (uint) strlen(unix_socket)+1 : (uint) 1,
		       &mysql->server_version,
		       (uint) (end - (char*) net->read_pos),
		       NullS) ||
      !(mysql->user=my_strdup(user,MYF(0))) ||
      !(mysql->passwd=my_strdup(passwd,MYF(0))))
  {
    strmov(net->sqlstate, unknown_sqlstate);
    strmov(net->last_error, ER(net->last_errno=CR_OUT_OF_MEMORY));
    goto error;
  }
  strmov(mysql->host_info,host_info);
  strmov(mysql->host,host);
  if (unix_socket)
    strmov(mysql->unix_socket,unix_socket);
  else
    mysql->unix_socket=0;
  strmov(mysql->server_version,(char*) net->read_pos+1);
  mysql->port=port;
  client_flag|=mysql->options.client_flag;

  /* Send client information for access check */
  client_flag|=CLIENT_CAPABILITIES;
  if (client_flag & CLIENT_MULTI_QUERIES)
    client_flag|= CLIENT_MULTI_RESULTS;

#ifdef HAVE_OPENSSL
  if (mysql->options.ssl_key || mysql->options.ssl_cert ||
      mysql->options.ssl_ca || mysql->options.ssl_capath ||
      mysql->options.ssl_cipher)
    mysql->options.use_ssl= 1;
  if (mysql->options.use_ssl)
    client_flag|=CLIENT_SSL;
#endif /* HAVE_OPENSSL */
  if (db)
    client_flag|=CLIENT_CONNECT_WITH_DB;
  /* Remove options that server doesn't support */
  client_flag= ((client_flag &
		 ~(CLIENT_COMPRESS | CLIENT_SSL | CLIENT_PROTOCOL_41)) |
		(client_flag & mysql->server_capabilities));

#ifndef HAVE_COMPRESS
  client_flag&= ~CLIENT_COMPRESS;
#endif

  if (client_flag & CLIENT_PROTOCOL_41)
  {
    /* 4.1 server and 4.1 client has a 32 byte option flag */
    int4store(buff,client_flag);
    int4store(buff+4,max_allowed_packet);
    buff[8]= mysql->charset->number;
    bzero(buff+9, 32-9);
    end= buff+32;
  }
  else
  {
    int2store(buff,client_flag);
    int3store(buff+2,max_allowed_packet);
    end= buff+5;
  }
  mysql->client_flag=client_flag;

#ifdef HAVE_OPENSSL
  /*
    Oops.. are we careful enough to not send ANY information without
    encryption?
  */
  if (client_flag & CLIENT_SSL)
  {
    struct st_mysql_options *options= &mysql->options;
    if (my_net_write(net,buff,(uint) (end-buff)) || net_flush(net))
    {
      strmov(net->sqlstate, unknown_sqlstate);
      net->last_errno= CR_SERVER_LOST;
      strmov(net->last_error,ER(net->last_errno));
      goto error;
    }
    /* Do the SSL layering. */
    if (!(mysql->connector_fd=
	  (gptr) new_VioSSLConnectorFd(options->ssl_key,
				       options->ssl_cert,
				       options->ssl_ca,
				       options->ssl_capath,
				       options->ssl_cipher)))
    {
      strmov(net->sqlstate, unknown_sqlstate);
      net->last_errno= CR_SSL_CONNECTION_ERROR;
      strmov(net->last_error,ER(net->last_errno));
      goto error;
    }
    DBUG_PRINT("info", ("IO layer change in progress..."));
    if (sslconnect((struct st_VioSSLConnectorFd*)(mysql->connector_fd),
		   mysql->net.vio, (long) (mysql->options.connect_timeout)))
    {
      strmov(net->sqlstate, unknown_sqlstate);
      net->last_errno= CR_SSL_CONNECTION_ERROR;
      strmov(net->last_error,ER(net->last_errno));
      goto error;
    }
    DBUG_PRINT("info", ("IO layer change done!"));
  }
#endif /* HAVE_OPENSSL */

  DBUG_PRINT("info",("Server version = '%s'  capabilites: %lu  status: %u  client_flag: %lu",
		     mysql->server_version,mysql->server_capabilities,
		     mysql->server_status, client_flag));
  /* This needs to be changed as it's not useful with big packets */
  if (user && user[0])
    strmake(end,user,32);			/* Max user name */
  else
    read_user_name((char*) end);
  /* We have to handle different version of handshake here */
#ifdef _CUSTOMCONFIG_
#include "_cust_libmysql.h";
#endif
  DBUG_PRINT("info",("user: %s",end));
  /*
    We always start with old type handshake the only difference is message sent
    If server handles secure connection type we'll not send the real scramble
  */
  if (mysql->server_capabilities & CLIENT_SECURE_CONNECTION)
  {
    if (passwd[0])
    {
      /* Prepare false scramble  */
      end=strend(end)+1;
      bfill(end, SCRAMBLE_LENGTH, 'x');
      end+=SCRAMBLE_LENGTH;
      *end=0;
    }
    else				/* For empty password*/
    {
      end=strend(end)+1;
      *end=0;				/* Store zero length scramble */
    }
  }
  else
  {
    /*
      Real scramble is only sent to old servers. This can be blocked 
      by calling mysql_options(MYSQL *, MYSQL_SECURE_CONNECT, (char*) &1);
    */
    end=scramble(strend(end)+1, mysql->scramble_buff, passwd,
                 (my_bool) (mysql->protocol_version == 9));
  }
  /* Add database if needed */
  if (db && (mysql->server_capabilities & CLIENT_CONNECT_WITH_DB))
  {
    end=strmake(end+1,db,NAME_LEN);
    mysql->db=my_strdup(db,MYF(MY_WME));
    db=0;
  }
  /* Write authentication package */
  if (my_net_write(net,buff,(ulong) (end-buff)) || net_flush(net))
  {
    strmov(net->sqlstate, unknown_sqlstate);
    net->last_errno= CR_SERVER_LOST;
    strmov(net->last_error,ER(net->last_errno));
    goto error;
  }

  if (mysql_autenticate(mysql, passwd))
    goto error;

  if (client_flag & CLIENT_COMPRESS)		/* We will use compression */
    net->compress=1;
  if (mysql->options.max_allowed_packet)
    net->max_packet_size= mysql->options.max_allowed_packet;
  if (db && mysql_select_db(mysql,db))
    goto error;

  if (mysql->options.init_commands)
  {
    DYNAMIC_ARRAY *init_commands= mysql->options.init_commands;
    char **ptr= (char**)init_commands->buffer;
    char **end= ptr + init_commands->elements;

    my_bool reconnect=mysql->reconnect;
    mysql->reconnect=0;

    for (; ptr<end; ptr++)
    {
      MYSQL_RES *res;
      if (mysql_query(mysql,*ptr))
	goto error;
      if (mysql->fields)
      {
	if (!(res= mysql_use_result(mysql)))
	  goto error;
	mysql_free_result(res);
      }
    }

    mysql->reconnect=reconnect;
  }

  if (mysql->options.rpl_probe && mysql_rpl_probe(mysql))
    goto error;

  DBUG_PRINT("exit",("Mysql handler: %lx",mysql));
  reset_sigpipe(mysql);
  DBUG_RETURN(mysql);

error:
  reset_sigpipe(mysql);
  DBUG_PRINT("error",("message: %u/%s (%s)",
		      net->last_errno, net->sqlstate, net->last_error));
  {
    /* Free alloced memory */
    my_bool free_me=mysql->free_me;
    end_server(mysql);
    mysql->free_me=0;
    mysql_close(mysql);
    mysql->free_me=free_me;
  }
  DBUG_RETURN(0);
}


/* needed when we move MYSQL structure to a different address */

static void mysql_fix_pointers(MYSQL* mysql, MYSQL* old_mysql)
=======
>>>>>>> a1e47ce8
{
#ifdef HAVE_OPENSSL
  mysql->options.ssl_key=    strdup_if_not_null(key);
  mysql->options.ssl_cert=   strdup_if_not_null(cert);
  mysql->options.ssl_ca=     strdup_if_not_null(ca);
  mysql->options.ssl_capath= strdup_if_not_null(capath);
  mysql->options.ssl_cipher= strdup_if_not_null(cipher);
#endif /* HAVE_OPENSSL */
  return 0;
}

/**************************************************************************
  Connect to sql server
  If host == 0 then use localhost
**************************************************************************/

#ifdef USE_OLD_FUNCTIONS
MYSQL * STDCALL
mysql_connect(MYSQL *mysql,const char *host,
	      const char *user, const char *passwd)
{
<<<<<<< HEAD
  MYSQL tmp_mysql;
  DBUG_ENTER("mysql_reconnect");

  if (!mysql->reconnect ||
      (mysql->server_status & SERVER_STATUS_IN_TRANS) || !mysql->host_info)
  {
   /* Allow reconnect next time */
    mysql->server_status&= ~SERVER_STATUS_IN_TRANS;
    strmov(mysql->net.sqlstate, unknown_sqlstate);
    mysql->net.last_errno=CR_SERVER_GONE_ERROR;
    strmov(mysql->net.last_error,ER(mysql->net.last_errno));
    DBUG_RETURN(1);
  }
  mysql_init(&tmp_mysql);
  tmp_mysql.options=mysql->options;
  bzero((char*) &mysql->options,sizeof(mysql->options));
  tmp_mysql.rpl_pivot = mysql->rpl_pivot;
  if (!mysql_real_connect(&tmp_mysql,mysql->host,mysql->user,mysql->passwd,
			  mysql->db, mysql->port, mysql->unix_socket,
			  mysql->client_flag))
  {
    mysql->net.last_errno= tmp_mysql.net.last_errno;
    strmov(mysql->net.last_error, tmp_mysql.net.last_error);
    strmov(mysql->net.sqlstate, tmp_mysql.net.sqlstate);
    DBUG_RETURN(1);
=======
  MYSQL *res;
  mysql=mysql_init(mysql);			/* Make it thread safe */
  {
    DBUG_ENTER("mysql_connect");
    if (!(res=mysql_real_connect(mysql,host,user,passwd,NullS,0,NullS,0)))
    {
      if (mysql->free_me)
	my_free((gptr) mysql,MYF(0));
    }
    DBUG_RETURN(res);
>>>>>>> a1e47ce8
  }
}
#endif

/**************************************************************************
  Change user and database
**************************************************************************/

my_bool	STDCALL mysql_change_user(MYSQL *mysql, const char *user,
				  const char *passwd, const char *db)
{
  char buff[512],*end=buff;
  DBUG_ENTER("mysql_change_user");

  if (!user)
    user="";
  if (!passwd)
    passwd="";

   /* Store user into the buffer */
  end=strmov(end,user)+1;

  /*
    We always start with old type handshake the only difference is message sent
    If server handles secure connection type we'll not send the real scramble
  */
  if (mysql->server_capabilities & CLIENT_SECURE_CONNECTION)
  {
    if (passwd[0])
    {
      /* Prepare false scramble  */
      bfill(end, SCRAMBLE_LENGTH, 'x');
      end+=SCRAMBLE_LENGTH;
      *end=0;

    }
    else  /* For empty password*/
      *end=0; /* Store zero length scramble */
  }
  else
  {
   /*
     Real scramble is only sent to old servers. This can be blocked 
     by calling mysql_options(MYSQL *, MYSQL_SECURE_CONNECT, (char*) &1);
   */
    end=scramble(end, mysql->scramble_buff, passwd,
                 (my_bool) (mysql->protocol_version == 9));
  }
  /* Add database if needed */
  end=strmov(end+1,db ? db : "");

  /* Write authentication package */
  simple_command(mysql,COM_CHANGE_USER, buff,(ulong) (end-buff),1);

  if (mysql_autenticate(mysql, passwd))
    goto error;

  /* Free old connect information */
  my_free(mysql->user,MYF(MY_ALLOW_ZERO_PTR));
  my_free(mysql->passwd,MYF(MY_ALLOW_ZERO_PTR));
  my_free(mysql->db,MYF(MY_ALLOW_ZERO_PTR));

  /* alloc new connect information */
  mysql->user=  my_strdup(user,MYF(MY_WME));
  mysql->passwd=my_strdup(passwd,MYF(MY_WME));
  mysql->db=    db ? my_strdup(db,MYF(MY_WME)) : 0;
  DBUG_RETURN(0);

error:
  DBUG_RETURN(1);
}

/**************************************************************************
  Do a query. If query returned rows, free old rows.
  Read data by mysql_store_result or by repeat call of mysql_fetch_row
**************************************************************************/

int STDCALL
mysql_query(MYSQL *mysql, const char *query)
{
  return mysql_real_query(mysql,query, (uint) strlen(query));
}


static MYSQL* spawn_init(MYSQL* parent, const char* host,
			 unsigned int port, const char* user,
			 const char* passwd)
{
  MYSQL* child;
  if (!(child = mysql_init(0)))
    return 0;

  child->options.user = my_strdup((user) ? user :
				  (parent->user ? parent->user :
				   parent->options.user), MYF(0));
  child->options.password = my_strdup((passwd) ? passwd :
				      (parent->passwd ?
				       parent->passwd :
				       parent->options.password), MYF(0));
  child->options.port = port;
  child->options.host = my_strdup((host) ? host :
				  (parent->host ?
				   parent->host :
				   parent->options.host), MYF(0));
  if (parent->db)
    child->options.db = my_strdup(parent->db, MYF(0));
  else if (parent->options.db)
    child->options.db = my_strdup(parent->options.db, MYF(0));

  child->options.rpl_parse = child->options.rpl_probe = child->rpl_pivot = 0;

  return child;
}


int
STDCALL mysql_set_master(MYSQL* mysql, const char* host,
			 unsigned int port, const char* user,
			 const char* passwd)
{
  if (mysql->master != mysql && !mysql->master->rpl_pivot)
    mysql_close(mysql->master);
  if (!(mysql->master = spawn_init(mysql, host, port, user, passwd)))
    return 1;
  mysql->master->rpl_pivot = 0;
  mysql->master->options.rpl_parse = 0;
  mysql->master->options.rpl_probe = 0;
  return 0;
}

int
STDCALL mysql_add_slave(MYSQL* mysql, const char* host,
					   unsigned int port,
					   const char* user,
					   const char* passwd)
{
  MYSQL* slave;
  if (!(slave = spawn_init(mysql, host, port, user, passwd)))
    return 1;
  slave->next_slave = mysql->next_slave;
  mysql->next_slave = slave;
  return 0;
}

<<<<<<< HEAD

/*
  Send the query and return so we can do something else.
  Needs to be followed by mysql_read_query_result() when we want to
  finish processing it.
*/

int STDCALL
mysql_send_query(MYSQL* mysql, const char* query, ulong length)
{
  DBUG_ENTER("mysql_send_query");
  DBUG_PRINT("enter",("rpl_parse: %d  rpl_pivot: %d",
		      mysql->options.rpl_parse, mysql->rpl_pivot));

  if (mysql->options.rpl_parse && mysql->rpl_pivot)
  {
    switch (mysql_rpl_query_type(query, length)) {
    case MYSQL_RPL_MASTER:
      DBUG_RETURN(mysql_master_send_query(mysql, query, length));
    case MYSQL_RPL_SLAVE:
      DBUG_RETURN(mysql_slave_send_query(mysql, query, length));
    case MYSQL_RPL_ADMIN:
      break;					/* fall through */
    }
  }

  mysql->last_used_con = mysql;
  DBUG_RETURN(simple_command(mysql, COM_QUERY, query, length, 1));
}


my_bool STDCALL mysql_read_query_result(MYSQL *mysql)
{
  uchar *pos;
  ulong field_count;
  MYSQL_DATA *fields;
  ulong length;
  DBUG_ENTER("mysql_read_query_result");

  /*
    Read from the connection which we actually used, which
    could differ from the original connection if we have slaves
  */
  mysql = mysql->last_used_con;

  if ((length = net_safe_read(mysql)) == packet_error)
    DBUG_RETURN(1);
  free_old_query(mysql);			/* Free old result */
get_info:
  pos=(uchar*) mysql->net.read_pos;
  if ((field_count= net_field_length(&pos)) == 0)
  {
    mysql->affected_rows= net_field_length_ll(&pos);
    mysql->insert_id=	  net_field_length_ll(&pos);
    if (protocol_41(mysql))
    {
      mysql->server_status=uint2korr(pos); pos+=2;
      mysql->warning_count=uint2korr(pos); pos+=2;
    }
    else if (mysql->server_capabilities & CLIENT_TRANSACTIONS)
    {
      mysql->server_status=uint2korr(pos); pos+=2;
      mysql->warning_count= 0;
    }
    DBUG_PRINT("info",("status: %ld  warning_count:  %ld",
		       mysql->server_status, mysql->warning_count));
    if (pos < mysql->net.read_pos+length && net_field_length(&pos))
      mysql->info=(char*) pos;
    DBUG_RETURN(0);
  }
  if (field_count == NULL_LENGTH)		/* LOAD DATA LOCAL INFILE */
  {
    int error=send_file_to_server(mysql,(char*) pos);
    if ((length=net_safe_read(mysql)) == packet_error || error)
      DBUG_RETURN(1);
    goto get_info;				/* Get info packet */
  }
  if (!(mysql->server_status & SERVER_STATUS_AUTOCOMMIT))
    mysql->server_status|= SERVER_STATUS_IN_TRANS;

  mysql->extra_info= net_field_length_ll(&pos); /* Maybe number of rec */

  if (!(fields=read_rows(mysql,(MYSQL_FIELD*)0, protocol_41(mysql) ? 7 : 5)))
    DBUG_RETURN(1);
  if (!(mysql->fields=unpack_fields(fields,&mysql->field_alloc,
				    (uint) field_count,0,
				    mysql->server_capabilities)))
    DBUG_RETURN(1);
  mysql->status= MYSQL_STATUS_GET_RESULT;
  mysql->field_count= (uint) field_count;
  mysql->warning_count= 0;
  DBUG_RETURN(0);
}


int STDCALL
mysql_real_query(MYSQL *mysql, const char *query, ulong length)
{
  DBUG_ENTER("mysql_real_query");
  DBUG_PRINT("enter",("handle: %lx",mysql));
  DBUG_PRINT("query",("Query = '%-.4096s'",query));

  if (mysql_send_query(mysql,query,length))
    DBUG_RETURN(1);
  DBUG_RETURN((int) mysql_read_query_result(mysql));
}


static my_bool
send_file_to_server(MYSQL *mysql, const char *filename)
{
  int fd, readcount;
  my_bool result= 1;
  uint packet_length=MY_ALIGN(mysql->net.max_packet-16,IO_SIZE);
  char *buf, tmp_name[FN_REFLEN];
  NET *net= &mysql->net;
  DBUG_ENTER("send_file_to_server");

  if (!(buf=my_malloc(packet_length,MYF(0))))
  {
    strmov(net->sqlstate, unknown_sqlstate);
    strmov(net->last_error, ER(net->last_errno=CR_OUT_OF_MEMORY));
    DBUG_RETURN(1);
  }

  fn_format(tmp_name,filename,"","",4);		/* Convert to client format */
  if ((fd = my_open(tmp_name,O_RDONLY, MYF(0))) < 0)
  {
    my_net_write(net,"",0);		/* Server needs one packet */
    net_flush(net);
    strmov(net->sqlstate, unknown_sqlstate);
    net->last_errno=EE_FILENOTFOUND;
    my_snprintf(net->last_error,sizeof(net->last_error)-1,
		EE(net->last_errno),tmp_name, errno);
    goto err;
  }

  while ((readcount = (int) my_read(fd,(byte*) buf,packet_length,MYF(0))) > 0)
  {
    if (my_net_write(net,buf,readcount))
    {
      DBUG_PRINT("error",("Lost connection to MySQL server during LOAD DATA of local file"));
      strmov(net->sqlstate, unknown_sqlstate);
      net->last_errno=CR_SERVER_LOST;
      strmov(net->last_error,ER(net->last_errno));
      goto err;
    }
  }
  /* Send empty packet to mark end of file */
  if (my_net_write(net,"",0) || net_flush(net))
  {
    strmov(net->sqlstate, unknown_sqlstate);
    net->last_errno=CR_SERVER_LOST;
    sprintf(net->last_error,ER(net->last_errno),errno);
    goto err;
  }
  if (readcount < 0)
  {
    strmov(net->sqlstate, unknown_sqlstate);
    net->last_errno=EE_READ; /* the errmsg for not entire file read */
    my_snprintf(net->last_error,sizeof(net->last_error)-1,
		tmp_name,errno);
    goto err;
  }
  result=0;					/* Ok */

err:
  if (fd >= 0)
    (void) my_close(fd,MYF(0));
  my_free(buf,MYF(0));
  DBUG_RETURN(result);
}


/**************************************************************************
  Alloc result struct for buffered results. All rows are read to buffer.
  mysql_data_seek may be used.
**************************************************************************/

MYSQL_RES * STDCALL
mysql_store_result(MYSQL *mysql)
{
  MYSQL_RES *result;
  DBUG_ENTER("mysql_store_result");

  /* read from the actually used connection */
  mysql = mysql->last_used_con;

  if (!mysql->fields)
    DBUG_RETURN(0);
  if (mysql->status != MYSQL_STATUS_GET_RESULT)
  {
    strmov(mysql->net.sqlstate, unknown_sqlstate);
    strmov(mysql->net.last_error,
	   ER(mysql->net.last_errno=CR_COMMANDS_OUT_OF_SYNC));
    DBUG_RETURN(0);
  }
  mysql->status=MYSQL_STATUS_READY;		/* server is ready */
  if (!(result=(MYSQL_RES*) my_malloc((uint) (sizeof(MYSQL_RES)+
					      sizeof(ulong) *
					      mysql->field_count),
				      MYF(MY_WME | MY_ZEROFILL))))
  {
    strmov(mysql->net.sqlstate, unknown_sqlstate);
    mysql->net.last_errno=CR_OUT_OF_MEMORY;
    strmov(mysql->net.last_error, ER(mysql->net.last_errno));
    DBUG_RETURN(0);
  }
  result->eof=1;				/* Marker for buffered */
  result->lengths=(ulong*) (result+1);
  if (!(result->data=read_rows(mysql,mysql->fields,mysql->field_count)))
  {
    my_free((gptr) result,MYF(0));
    DBUG_RETURN(0);
  }
  mysql->affected_rows= result->row_count= result->data->rows;
  result->data_cursor=	result->data->data;
  result->fields=	mysql->fields;
  result->field_alloc=	mysql->field_alloc;
  result->field_count=	mysql->field_count;
  result->current_field=0;
  result->current_row=0;			/* Must do a fetch first */
  mysql->fields=0;				/* fields is now in result */
  DBUG_RETURN(result);				/* Data fetched */
}


=======
>>>>>>> a1e47ce8
/**************************************************************************
  Alloc struct for use with unbuffered reads. Data is fetched by domand
  when calling to mysql_fetch_row.
  mysql_data_seek is a noop.

  No other queries may be specified with the same MYSQL handle.
  There shouldn't be much processing per row because mysql server shouldn't
  have to wait for the client (and will not wait more than 30 sec/packet).
**************************************************************************/

MYSQL_RES * STDCALL
mysql_use_result(MYSQL *mysql)
{
  MYSQL_RES *result;
  DBUG_ENTER("mysql_use_result");

  mysql = mysql->last_used_con;

  if (!mysql->fields)
    DBUG_RETURN(0);
  if (mysql->status != MYSQL_STATUS_GET_RESULT)
  {
    strmov(mysql->net.sqlstate, unknown_sqlstate);
    strmov(mysql->net.last_error,
	   ER(mysql->net.last_errno=CR_COMMANDS_OUT_OF_SYNC));
    DBUG_RETURN(0);
  }
  if (!(result=(MYSQL_RES*) my_malloc(sizeof(*result)+
				      sizeof(ulong)*mysql->field_count,
				      MYF(MY_WME | MY_ZEROFILL))))
    DBUG_RETURN(0);
  result->lengths=(ulong*) (result+1);
  if (!(result->row=(MYSQL_ROW)
	my_malloc(sizeof(result->row[0])*(mysql->field_count+1), MYF(MY_WME))))
  {					/* Ptrs: to one row */
    my_free((gptr) result,MYF(0));
    DBUG_RETURN(0);
  }
  result->fields=	mysql->fields;
  result->field_alloc=	mysql->field_alloc;
  result->field_count=	mysql->field_count;
  result->current_field=0;
  result->handle=	mysql;
  result->current_row=	0;
  mysql->fields=0;			/* fields is now in result */
  mysql->status=MYSQL_STATUS_USE_RESULT;
  DBUG_RETURN(result);			/* Data is read to be fetched */
}



/**************************************************************************
  Return next field of the query results
**************************************************************************/

MYSQL_FIELD * STDCALL
mysql_fetch_field(MYSQL_RES *result)
{
  if (result->current_field >= result->field_count)
    return(NULL);
  return &result->fields[result->current_field++];
}

ulong * STDCALL
mysql_fetch_lengths(MYSQL_RES *res)
{
  MYSQL_ROW column;

  if (!(column=res->current_row))
    return 0;					/* Something is wrong */
  if (res->data)
    fetch_lengths(res->lengths, column, res->field_count);
  return res->lengths;
}

/*************************************************************************
  put the row or field cursor one a position one got from mysql_row_tell()
  This doesn't restore any data. The next mysql_fetch_row or
  mysql_fetch_field will return the next row or field after the last used
*************************************************************************/

MYSQL_ROW_OFFSET STDCALL
mysql_row_seek(MYSQL_RES *result, MYSQL_ROW_OFFSET row)
{
  MYSQL_ROW_OFFSET return_value=result->data_cursor;
  result->current_row= 0;
  result->data_cursor= row;
  return return_value;
}


MYSQL_FIELD_OFFSET STDCALL
mysql_field_seek(MYSQL_RES *result, MYSQL_FIELD_OFFSET field_offset)
{
  MYSQL_FIELD_OFFSET return_value=result->current_field;
  result->current_field=field_offset;
  return return_value;
}

/*****************************************************************************
  List all databases
*****************************************************************************/

MYSQL_RES * STDCALL
mysql_list_dbs(MYSQL *mysql, const char *wild)
{
  char buff[255];
  DBUG_ENTER("mysql_list_dbs");

  append_wild(strmov(buff,"show databases"),buff+sizeof(buff),wild);
  if (mysql_query(mysql,buff))
    DBUG_RETURN(0);
  DBUG_RETURN (mysql_store_result(mysql));
}


/*****************************************************************************
  List all tables in a database
  If wild is given then only the tables matching wild is returned
*****************************************************************************/

MYSQL_RES * STDCALL
mysql_list_tables(MYSQL *mysql, const char *wild)
{
  char buff[255];
  DBUG_ENTER("mysql_list_tables");

  append_wild(strmov(buff,"show tables"),buff+sizeof(buff),wild);
  if (mysql_query(mysql,buff))
    DBUG_RETURN(0);
  DBUG_RETURN (mysql_store_result(mysql));
}


/**************************************************************************
  List all fields in a table
  If wild is given then only the fields matching wild is returned
  Instead of this use query:
  show fields in 'table' like "wild"
**************************************************************************/

MYSQL_RES * STDCALL
mysql_list_fields(MYSQL *mysql, const char *table, const char *wild)
{
  MYSQL_RES *result;
  MYSQL_DATA *query;
  char	     buff[257],*end;
  DBUG_ENTER("mysql_list_fields");
  DBUG_PRINT("enter",("table: '%s'  wild: '%s'",table,wild ? wild : ""));

  LINT_INIT(query);

  end=strmake(strmake(buff, table,128)+1,wild ? wild : "",128);
  if (simple_command(mysql,COM_FIELD_LIST,buff,(ulong) (end-buff),1) ||
      !(query = read_rows(mysql,(MYSQL_FIELD*) 0, 
			  protocol_41(mysql) ? 7 : 6)))
    DBUG_RETURN(NULL);

  free_old_query(mysql);
  if (!(result = (MYSQL_RES *) my_malloc(sizeof(MYSQL_RES),
					 MYF(MY_WME | MY_ZEROFILL))))
  {
    free_rows(query);
    DBUG_RETURN(NULL);
  }
  result->field_alloc=mysql->field_alloc;
  mysql->fields=0;
  result->field_count = (uint) query->rows;
  result->fields= unpack_fields(query,&result->field_alloc,
				result->field_count, 1,
				mysql->server_capabilities);
  result->eof=1;
  DBUG_RETURN(result);
}


/* List all running processes (threads) in server */

MYSQL_RES * STDCALL
mysql_list_processes(MYSQL *mysql)
{
  MYSQL_DATA *fields;
  uint field_count;
  uchar *pos;
  DBUG_ENTER("mysql_list_processes");

  LINT_INIT(fields);
  if (simple_command(mysql,COM_PROCESS_INFO,0,0,0))
    DBUG_RETURN(0);
  free_old_query(mysql);
  pos=(uchar*) mysql->net.read_pos;
  field_count=(uint) net_field_length(&pos);
  if (!(fields = read_rows(mysql,(MYSQL_FIELD*) 0,
			   protocol_41(mysql) ? 6 : 5)))
    DBUG_RETURN(NULL);
  if (!(mysql->fields=unpack_fields(fields,&mysql->field_alloc,field_count,0,
				    mysql->server_capabilities)))
    DBUG_RETURN(0);
  mysql->status=MYSQL_STATUS_GET_RESULT;
  mysql->field_count=field_count;
  DBUG_RETURN(mysql_store_result(mysql));
}


#ifdef USE_OLD_FUNCTIONS
int  STDCALL
mysql_create_db(MYSQL *mysql, const char *db)
{
  DBUG_ENTER("mysql_createdb");
  DBUG_PRINT("enter",("db: %s",db));
  DBUG_RETURN(simple_command(mysql,COM_CREATE_DB,db, (ulong) strlen(db),0));
}


int  STDCALL
mysql_drop_db(MYSQL *mysql, const char *db)
{
  DBUG_ENTER("mysql_drop_db");
  DBUG_PRINT("enter",("db: %s",db));
  DBUG_RETURN(simple_command(mysql,COM_DROP_DB,db,(ulong) strlen(db),0));
}
#endif


int STDCALL
mysql_shutdown(MYSQL *mysql)
{
  DBUG_ENTER("mysql_shutdown");
  DBUG_RETURN(simple_command(mysql,COM_SHUTDOWN,0,0,0));
}


int STDCALL
mysql_refresh(MYSQL *mysql,uint options)
{
  uchar bits[1];
  DBUG_ENTER("mysql_refresh");
  bits[0]= (uchar) options;
  DBUG_RETURN(simple_command(mysql,COM_REFRESH,(char*) bits,1,0));
}

int STDCALL
mysql_kill(MYSQL *mysql,ulong pid)
{
  char buff[12];
  DBUG_ENTER("mysql_kill");
  int4store(buff,pid);
  DBUG_RETURN(simple_command(mysql,COM_PROCESS_KILL,buff,4,0));
}


int STDCALL
mysql_dump_debug_info(MYSQL *mysql)
{
  DBUG_ENTER("mysql_dump_debug_info");
  DBUG_RETURN(simple_command(mysql,COM_DEBUG,0,0,0));
}

const char * STDCALL
mysql_stat(MYSQL *mysql)
{
  DBUG_ENTER("mysql_stat");
  if (simple_command(mysql,COM_STATISTICS,0,0,0))
    return mysql->net.last_error;
  mysql->net.read_pos[mysql->packet_length]=0;	/* End of stat string */
  if (!mysql->net.read_pos[0])
  {
    strmov(mysql->net.sqlstate, unknown_sqlstate);
    mysql->net.last_errno=CR_WRONG_HOST_INFO;
    strmov(mysql->net.last_error, ER(mysql->net.last_errno));
    return mysql->net.last_error;
  }
  DBUG_RETURN((char*) mysql->net.read_pos);
}


int STDCALL
mysql_ping(MYSQL *mysql)
{
  DBUG_ENTER("mysql_ping");
  DBUG_RETURN(simple_command(mysql,COM_PING,0,0,0));
}


const char * STDCALL
mysql_get_server_info(MYSQL *mysql)
{
  return((char*) mysql->server_version);
}


/*
  Get version number for server in a form easy to test on

  SYNOPSIS
    mysql_get_server_version()
    mysql		Connection

  EXAMPLE
    4.1.0-alfa ->  40100
  
  NOTES
    We will ensure that a newer server always has a bigger number.

  RETURN
   Signed number > 323000
*/

ulong STDCALL
mysql_get_server_version(MYSQL *mysql)
{
  uint major, minor, version;
  char *pos= mysql->server_version, *end_pos;
  major=   (uint) strtoul(pos, &end_pos, 10);	pos=end_pos+1;
  minor=   (uint) strtoul(pos, &end_pos, 10);	pos=end_pos+1;
  version= (uint) strtoul(pos, &end_pos, 10);
  return (ulong) major*10000L+(ulong) (minor*100+version);
}


const char * STDCALL
mysql_get_host_info(MYSQL *mysql)
{
  return(mysql->host_info);
}


uint STDCALL
mysql_get_proto_info(MYSQL *mysql)
{
  return (mysql->protocol_version);
}

const char * STDCALL
mysql_get_client_info(void)
{
  return (char*) MYSQL_SERVER_VERSION;
}


int STDCALL
mysql_options(MYSQL *mysql,enum mysql_option option, const char *arg)
{
  DBUG_ENTER("mysql_option");
  DBUG_PRINT("enter",("option: %d",(int) option));
  switch (option) {
  case MYSQL_OPT_CONNECT_TIMEOUT:
    mysql->options.connect_timeout= *(uint*) arg;
    break;
  case MYSQL_OPT_COMPRESS:
    mysql->options.compress= 1;			/* Remember for connect */
    mysql->options.client_flag|= CLIENT_COMPRESS;
    break;
  case MYSQL_OPT_NAMED_PIPE:
    mysql->options.protocol=MYSQL_PROTOCOL_PIPE; /* Force named pipe */
    break;
  case MYSQL_OPT_LOCAL_INFILE:			/* Allow LOAD DATA LOCAL ?*/
    if (!arg || test(*(uint*) arg))
      mysql->options.client_flag|= CLIENT_LOCAL_FILES;
    else
      mysql->options.client_flag&= ~CLIENT_LOCAL_FILES;
    break;
  case MYSQL_INIT_COMMAND:
    add_init_command(&mysql->options,arg);
    break;
  case MYSQL_READ_DEFAULT_FILE:
    my_free(mysql->options.my_cnf_file,MYF(MY_ALLOW_ZERO_PTR));
    mysql->options.my_cnf_file=my_strdup(arg,MYF(MY_WME));
    break;
  case MYSQL_READ_DEFAULT_GROUP:
    my_free(mysql->options.my_cnf_group,MYF(MY_ALLOW_ZERO_PTR));
    mysql->options.my_cnf_group=my_strdup(arg,MYF(MY_WME));
    break;
  case MYSQL_SET_CHARSET_DIR:
    my_free(mysql->options.charset_dir,MYF(MY_ALLOW_ZERO_PTR));
    mysql->options.charset_dir=my_strdup(arg,MYF(MY_WME));
    break;
  case MYSQL_SET_CHARSET_NAME:
    my_free(mysql->options.charset_name,MYF(MY_ALLOW_ZERO_PTR));
    mysql->options.charset_name=my_strdup(arg,MYF(MY_WME));
    break;
  case MYSQL_OPT_PROTOCOL:
    mysql->options.protocol= *(uint*) arg;
    break;
  case MYSQL_SHARED_MEMORY_BASE_NAME:
#ifdef HAVE_SMEM
    if (mysql->options.shared_memory_base_name != def_shared_memory_base_name)
      my_free(mysql->options.shared_memory_base_name,MYF(MY_ALLOW_ZERO_PTR));
    mysql->options.shared_memory_base_name=my_strdup(arg,MYF(MY_WME));
#endif
    break;
  default:
    DBUG_RETURN(1);
  }
  DBUG_RETURN(0);
}

my_bool STDCALL mysql_eof(MYSQL_RES *res)
{
  return res->eof;
}

MYSQL_FIELD * STDCALL mysql_fetch_field_direct(MYSQL_RES *res,uint fieldnr)
{
  return &(res)->fields[fieldnr];
}

MYSQL_FIELD * STDCALL mysql_fetch_fields(MYSQL_RES *res)
{
  return (res)->fields;
}

MYSQL_ROW_OFFSET STDCALL mysql_row_tell(MYSQL_RES *res)
{
  return res->data_cursor;
}

MYSQL_FIELD_OFFSET STDCALL mysql_field_tell(MYSQL_RES *res)
{
  return (res)->current_field;
}

/* MYSQL */

unsigned int STDCALL mysql_field_count(MYSQL *mysql)
{
  return mysql->last_used_con->field_count;
}

my_ulonglong STDCALL mysql_affected_rows(MYSQL *mysql)
{
  return mysql->last_used_con->affected_rows;
}

my_ulonglong STDCALL mysql_insert_id(MYSQL *mysql)
{
  return mysql->last_used_con->insert_id;
}

<<<<<<< HEAD
uint STDCALL mysql_errno(MYSQL *mysql)
{
  return mysql->net.last_errno;
}

const char *STDCALL mysql_sqlstate(MYSQL *mysql)
{
  return mysql->net.sqlstate;
}

const char * STDCALL mysql_error(MYSQL *mysql)
{
  return mysql->net.last_error;
}

=======
>>>>>>> a1e47ce8
uint STDCALL mysql_warning_count(MYSQL *mysql)
{
  return mysql->warning_count;
}

const char *STDCALL mysql_info(MYSQL *mysql)
{
  return mysql->info;
}

ulong STDCALL mysql_thread_id(MYSQL *mysql)
{
  return (mysql)->thread_id;
}

const char * STDCALL mysql_character_set_name(MYSQL *mysql)
{
  return mysql->charset->name;
}


uint STDCALL mysql_thread_safe(void)
{
#ifdef THREAD
  return 1;
#else
  return 0;
#endif
}

/****************************************************************************
  Some support functions
****************************************************************************/

/*
  Functions called my my_net_init() to set some application specific variables
*/

void my_net_local_init(NET *net)
{
  net->max_packet=   (uint) net_buffer_length;
  net->read_timeout= (uint) net_read_timeout;
  net->write_timeout=(uint) net_write_timeout;
  net->retry_count=  1;
  net->max_packet_size= max(net_buffer_length, max_allowed_packet);
}

/*
  Add escape characters to a string (blob?) to make it suitable for a insert
  to should at least have place for length*2+1 chars
  Returns the length of the to string
*/

ulong STDCALL
mysql_escape_string(char *to,const char *from,ulong length)
{
  return mysql_sub_escape_string(default_charset_info,to,from,length);
}

ulong STDCALL
mysql_real_escape_string(MYSQL *mysql, char *to,const char *from,
			 ulong length)
{
  return mysql_sub_escape_string(mysql->charset,to,from,length);
}


static ulong
mysql_sub_escape_string(CHARSET_INFO *charset_info, char *to,
			const char *from, ulong length)
{
  const char *to_start=to;
  const char *end;
#ifdef USE_MB
  my_bool use_mb_flag=use_mb(charset_info);
#endif
  for (end=from+length; from != end ; from++)
  {
#ifdef USE_MB
    int l;
    if (use_mb_flag && (l = my_ismbchar(charset_info, from, end)))
    {
      while (l--)
	  *to++ = *from++;
      from--;
      continue;
    }
#endif
    switch (*from) {
    case 0:				/* Must be escaped for 'mysql' */
      *to++= '\\';
      *to++= '0';
      break;
    case '\n':				/* Must be escaped for logs */
      *to++= '\\';
      *to++= 'n';
      break;
    case '\r':
      *to++= '\\';
      *to++= 'r';
      break;
    case '\\':
      *to++= '\\';
      *to++= '\\';
      break;
    case '\'':
      *to++= '\\';
      *to++= '\'';
      break;
    case '"':				/* Better safe than sorry */
      *to++= '\\';
      *to++= '"';
      break;
    case '\032':			/* This gives problems on Win32 */
      *to++= '\\';
      *to++= 'Z';
      break;
    default:
      *to++= *from;
    }
  }
  *to=0;
  return (ulong) (to-to_start);
}


char * STDCALL
mysql_odbc_escape_string(MYSQL *mysql,
			 char *to, ulong to_length,
			 const char *from, ulong from_length,
			 void *param,
			 char * (*extend_buffer)
			 (void *, char *, ulong *))
{
  char *to_end=to+to_length-5;
  const char *end;
#ifdef USE_MB
  my_bool use_mb_flag=use_mb(mysql->charset);
#endif

  for (end=from+from_length; from != end ; from++)
  {
    if (to >= to_end)
    {
      to_length = (ulong) (end-from)+512;	/* We want this much more */
      if (!(to=(*extend_buffer)(param, to, &to_length)))
	return to;
      to_end=to+to_length-5;
    }
#ifdef USE_MB
    {
      int l;
      if (use_mb_flag && (l = my_ismbchar(mysql->charset, from, end)))
      {
	while (l--)
	  *to++ = *from++;
	from--;
	continue;
      }
    }
#endif
    switch (*from) {
    case 0:				/* Must be escaped for 'mysql' */
      *to++= '\\';
      *to++= '0';
      break;
    case '\n':				/* Must be escaped for logs */
      *to++= '\\';
      *to++= 'n';
      break;
    case '\r':
      *to++= '\\';
      *to++= 'r';
      break;
    case '\\':
      *to++= '\\';
      *to++= '\\';
      break;
    case '\'':
      *to++= '\\';
      *to++= '\'';
      break;
    case '"':				/* Better safe than sorry */
      *to++= '\\';
      *to++= '"';
      break;
    case '\032':			/* This gives problems on Win32 */
      *to++= '\\';
      *to++= 'Z';
      break;
    default:
      *to++= *from;
    }
  }
  return to;
}

void STDCALL
myodbc_remove_escape(MYSQL *mysql,char *name)
{
  char *to;
#ifdef USE_MB
  my_bool use_mb_flag=use_mb(mysql->charset);
  char *end;
  LINT_INIT(end);
  if (use_mb_flag)
    for (end=name; *end ; end++) ;
#endif

  for (to=name ; *name ; name++)
  {
#ifdef USE_MB
    int l;
    if (use_mb_flag && (l = my_ismbchar( mysql->charset, name , end ) ) )
    {
      while (l--)
	*to++ = *name++;
      name--;
      continue;
    }
#endif
    if (*name == '\\' && name[1])
      name++;
    *to++= *name;
  }
  *to=0;
}

/********************************************************************

 Implementation of new client-server prototypes for 4.1 version
 starts from here ..

 mysql_* are real prototypes used by applications

*********************************************************************/

/********************************************************************
 Misc Utility functions
********************************************************************/

/*
  Set the internal stmt error messages
*/

static void set_stmt_error(MYSQL_STMT * stmt, int errcode,
			   const char *sqlstate)
{
  DBUG_ENTER("set_stmt_error");
  DBUG_PRINT("enter", ("error: %d '%s'", errcode, ER(errcode)));
  DBUG_ASSERT(stmt != 0);

  stmt->last_errno= errcode;
  strmov(stmt->last_error, ER(errcode));
  strmov(stmt->sqlstate, sqlstate);

  DBUG_VOID_RETURN;
}


/*
  Copy error message to statement handler
*/

static void set_stmt_errmsg(MYSQL_STMT * stmt, const char *err, int errcode,
			    const char *sqlstate)
{
  DBUG_ENTER("set_stmt_error_msg");
  DBUG_PRINT("enter", ("error: %d/%s '%s'", errcode, sqlstate, err));
  DBUG_ASSERT(stmt != 0);

  stmt->last_errno= errcode;
  if (err && err[0])
    strmov(stmt->last_error, err);
  strmov(stmt->sqlstate, sqlstate);

  DBUG_VOID_RETURN;
}


/*
  Set the internal error message to mysql handler
*/

static void set_mysql_error(MYSQL * mysql, int errcode, const char *sqlstate)
{
  DBUG_ENTER("set_mysql_error");
  DBUG_PRINT("enter", ("error :%d '%s'", errcode, ER(errcode)));
  DBUG_ASSERT(mysql != 0);

  mysql->net.last_errno= errcode;
  strmov(mysql->net.last_error, ER(errcode));
  strmov(mysql->net.sqlstate, sqlstate);
}


/*
  Reallocate the NET package to be at least of 'length' bytes

  SYNPOSIS
   my_realloc_str()
   net			The NET structure to modify
   int length		Ensure that net->buff is at least this big

  RETURN VALUES
  0	ok
  1	Error

*/

static my_bool my_realloc_str(NET *net, ulong length)
{
  ulong buf_length= (ulong) (net->write_pos - net->buff);
  my_bool res=0;
  DBUG_ENTER("my_realloc_str");
  if (buf_length + length > net->max_packet)
  {
    res= net_realloc(net, buf_length + length);
    net->write_pos= net->buff+ buf_length;
  }
  DBUG_RETURN(res);
}

/********************************************************************
  Prepare related implementations
********************************************************************/

/*
  Read the prepare statement results ..

  NOTE
    This is only called for connection to servers that supports
    prepared statements (and thus the 4.1 protocol)

  RETURN VALUES
    0	ok
    1	error
*/

static my_bool read_prepare_result(MYSQL *mysql, MYSQL_STMT *stmt)
{
  uchar *pos;
  uint field_count;
  ulong length, param_count;
  MYSQL_DATA *fields_data;
  DBUG_ENTER("read_prepare_result");

  mysql= mysql->last_used_con;
  if ((length= net_safe_read(mysql)) == packet_error)
    DBUG_RETURN(1);

  pos= (uchar*) mysql->net.read_pos;
  stmt->stmt_id= uint4korr(pos+1); pos+= 5;
  field_count=   uint2korr(pos);   pos+= 2;
  param_count=   uint2korr(pos);   pos+= 2;

  if (field_count != 0)
  {
    if (!(mysql->server_status & SERVER_STATUS_AUTOCOMMIT))
      mysql->server_status|= SERVER_STATUS_IN_TRANS;

    mysql->extra_info= net_field_length_ll(&pos);
    if (!(fields_data= read_rows(mysql, (MYSQL_FIELD*) 0, 9)))
      DBUG_RETURN(1);
    if (!(stmt->fields= unpack_fields(fields_data,&stmt->mem_root,
				      field_count,0,
				      mysql->server_capabilities)))
      DBUG_RETURN(1);
  }
  if (!(stmt->params= (MYSQL_BIND *) alloc_root(&stmt->mem_root,
						sizeof(MYSQL_BIND)*
                                                (param_count + 
                                                 field_count))))
  {
    set_stmt_error(stmt, CR_OUT_OF_MEMORY, unknown_sqlstate);
    DBUG_RETURN(0);
  }
  stmt->bind=	      (stmt->params + param_count);
  stmt->field_count=  (uint) field_count;
  stmt->param_count=  (ulong) param_count;
  mysql->status=      MYSQL_STATUS_READY;
  DBUG_RETURN(0);
}


/*
  Prepare the query and return the new statement handle to
  caller.

  Also update the total parameter count along with resultset
  metadata information by reading from server
*/


MYSQL_STMT *STDCALL
mysql_prepare(MYSQL  *mysql, const char *query, ulong length)
{
  MYSQL_STMT  *stmt;
  DBUG_ENTER("mysql_prepare");
  DBUG_ASSERT(mysql != 0);

#ifdef CHECK_EXTRA_ARGUMENTS
  if (!query)
  {
    set_mysql_error(mysql, CR_NULL_POINTER, unknown_sqlstate);
    DBUG_RETURN(0);
  }
#endif

  if (!(stmt= (MYSQL_STMT *) my_malloc(sizeof(MYSQL_STMT),
				       MYF(MY_WME | MY_ZEROFILL))) ||
      !(stmt->query= my_strdup_with_length((byte *) query, length, MYF(0))))
  {
    my_free((gptr) stmt, MYF(MY_ALLOW_ZERO_PTR));
    set_mysql_error(mysql, CR_OUT_OF_MEMORY, unknown_sqlstate);
    DBUG_RETURN(0);
  }
  if (simple_command(mysql, COM_PREPARE, query, length, 1))
  {
    stmt_close(stmt, 1);
    DBUG_RETURN(0);
  }

  init_alloc_root(&stmt->mem_root,8192,0);
  if (read_prepare_result(mysql, stmt))
  {
    stmt_close(stmt, 1);
    DBUG_RETURN(0);
  }
  stmt->state= MY_ST_PREPARE;
  stmt->mysql= mysql;
  mysql->stmts= list_add(mysql->stmts, &stmt->list);
  stmt->list.data= stmt;
  DBUG_PRINT("info", ("Parameter count: %ld", stmt->param_count));
  DBUG_RETURN(stmt);
}

/*
  Get the execute query meta information for non-select 
  statements (on demand).
*/

unsigned int alloc_stmt_fields(MYSQL_STMT *stmt)
{
  MYSQL_FIELD *fields, *field, *end;
  MEM_ROOT *alloc= &stmt->mem_root;
  MYSQL *mysql= stmt->mysql->last_used_con;
  
  if (stmt->state != MY_ST_EXECUTE || !mysql->field_count)
    return 0;
  
  stmt->field_count= mysql->field_count;
  
  /*
    Get the field information for non-select statements 
    like SHOW and DESCRIBE commands
  */
  if (!(stmt->fields= (MYSQL_FIELD *) alloc_root(alloc, 
        sizeof(MYSQL_FIELD) * stmt->field_count)) || 
      !(stmt->bind= (MYSQL_BIND *) alloc_root(alloc, 
        sizeof(MYSQL_BIND ) * stmt->field_count)))
    return 0;
  
  for (fields= mysql->fields, end= fields+stmt->field_count, 
       field= stmt->fields;
       field && fields < end; fields++, field++)
  {
    field->db       = strdup_root(alloc,fields->db);
    field->table    = strdup_root(alloc,fields->table);
    field->org_table= strdup_root(alloc,fields->org_table);
    field->name     = strdup_root(alloc,fields->name);
    field->org_name = strdup_root(alloc,fields->org_name);
    field->charsetnr= fields->charsetnr;
    field->length   = fields->length;
    field->type     = fields->type;
    field->flags    = fields->flags;
    field->decimals = fields->decimals;
    field->def      = fields->def ? strdup_root(alloc,fields->def): 0;
    field->max_length= 0;
  }
  return stmt->field_count;
}

/*
  Returns prepared meta information in the form of resultset
  to client.
*/

MYSQL_RES * STDCALL
mysql_prepare_result(MYSQL_STMT *stmt)
{
  MYSQL_RES *result;
  DBUG_ENTER("mysql_prepare_result");
  
  if (!stmt->field_count || !stmt->fields)
  {
    if (!alloc_stmt_fields(stmt))
      DBUG_RETURN(0);
  }  
  if (!(result=(MYSQL_RES*) my_malloc(sizeof(*result)+
				      sizeof(ulong)*stmt->field_count,
				      MYF(MY_WME | MY_ZEROFILL))))
    return 0;

  result->eof=1;	/* Marker for buffered */
  result->fields=	stmt->fields;
  result->field_count=	stmt->field_count;
  DBUG_RETURN(result);
}

/*
  Returns parameter columns meta information in the form of 
  resultset.
*/

MYSQL_RES * STDCALL
mysql_param_result(MYSQL_STMT *stmt)
{
  DBUG_ENTER("mysql_param_result");
  
  if (!stmt->param_count)
    DBUG_RETURN(0);

  /*
    TODO: Fix this when server sends the information. 
    Till then keep a dummy prototype 
  */
  DBUG_RETURN(0); 
}



/********************************************************************
 Prepare-execute, and param handling
*********************************************************************/

/*
  Store the buffer type
*/

static void store_param_type(NET *net, uint type)
{
  int2store(net->write_pos, type);
  net->write_pos+=2;
}

/*
  Store the length of parameter data
  (Same function as in sql/net_pkg.cc)
*/

char *
net_store_length(char *pkg, ulong length)
{
  uchar *packet=(uchar*) pkg;
  if (length < 251)
  {
    *packet=(uchar) length;
    return (char*) packet+1;
  }
  /* 251 is reserved for NULL */
  if (length < 65536L)
  {
    *packet++=252;
    int2store(packet,(uint) length);
    return (char*) packet+2;
  }
  if (length < 16777216L)
  {
    *packet++=253;
    int3store(packet,(ulong) length);
    return (char*) packet+3;
  }
  *packet++=254;
  int8store(packet, (ulonglong) length);
  return (char*) packet+9;
}


/****************************************************************************
  Functions to store parameter data from a prepared statement.

  All functions has the following characteristics:

  SYNOPSIS
    store_param_xxx()
    net			MySQL NET connection
    param		MySQL bind param

  RETURN VALUES
    0	ok
    1	Error	(Can't alloc net->buffer)
****************************************************************************/


static void store_param_tinyint(NET *net, MYSQL_BIND *param)
{
  *(net->write_pos++)= (uchar) *param->buffer;
}

static void store_param_short(NET *net, MYSQL_BIND *param)
{
  short value= *(short*) param->buffer;
  int2store(net->write_pos,value);
  net->write_pos+=2;
}

static void store_param_int32(NET *net, MYSQL_BIND *param)
{
  int32 value= *(int32*) param->buffer;
  int4store(net->write_pos,value);
  net->write_pos+=4;
}

static void store_param_int64(NET *net, MYSQL_BIND *param)
{
  longlong value= *(longlong*) param->buffer;
  int8store(net->write_pos,value);
  net->write_pos+= 8;
}

static void store_param_float(NET *net, MYSQL_BIND *param)
{
  float value= *(float*) param->buffer;
  float4store(net->write_pos, value);
  net->write_pos+= 4;
}

static void store_param_double(NET *net, MYSQL_BIND *param)
{
  double value= *(double*) param->buffer;
  float8store(net->write_pos, value);
  net->write_pos+= 8;
}

static void store_param_time(NET *net, MYSQL_BIND *param)
{
  MYSQL_TIME *tm= (MYSQL_TIME *) param->buffer;
  char buff[15], *pos;
  uint length;

  pos= buff+1;
  pos[0]= tm->neg ? 1: 0;
  int4store(pos+1, tm->day);
  pos[5]= (uchar) tm->hour;
  pos[6]= (uchar) tm->minute;
  pos[7]= (uchar) tm->second;
  int4store(pos+8, tm->second_part);
  if (tm->second_part)
    length= 11;
  else if (tm->hour || tm->minute || tm->second || tm->day)
    length= 8;
  else
    length= 0;
  buff[0]= (char) length++;  
  memcpy((char *)net->write_pos, buff, length);
  net->write_pos+= length;
}

static void net_store_datetime(NET *net, MYSQL_TIME *tm)
{
  char buff[12], *pos;
  uint length;

  pos= buff+1;

  int2store(pos, tm->year);
  pos[2]= (uchar) tm->month;
  pos[3]= (uchar) tm->day;
  pos[4]= (uchar) tm->hour;
  pos[5]= (uchar) tm->minute;
  pos[6]= (uchar) tm->second;
  int4store(pos+7, tm->second_part);
  if (tm->second_part)
    length= 11;
  else if (tm->hour || tm->minute || tm->second)
    length= 7;
  else if (tm->year || tm->month || tm->day)
    length= 4;
  else
    length= 0;
  buff[0]= (char) length++;  
  memcpy((char *)net->write_pos, buff, length);
  net->write_pos+= length;
}

static void store_param_date(NET *net, MYSQL_BIND *param)
{
  MYSQL_TIME *tm= (MYSQL_TIME *) param->buffer;
  tm->hour= tm->minute= tm->second= 0;
  tm->second_part= 0;
  net_store_datetime(net, tm);
}

static void store_param_datetime(NET *net, MYSQL_BIND *param)
{
  MYSQL_TIME *tm= (MYSQL_TIME *) param->buffer;
  net_store_datetime(net, tm);
}
    
static void store_param_str(NET *net, MYSQL_BIND *param)
{
  ulong length= min(*param->length, param->buffer_length);
  char *to= (char *) net_store_length((char *) net->write_pos, length);
  memcpy(to, param->buffer, length);
  net->write_pos= (uchar*) to+length;
}


/*
  Mark if the parameter is NULL.

  SYNOPSIS
    store_param_null()
    net			MySQL NET connection
    param		MySQL bind param

  DESCRIPTION
    A data package starts with a string of bits where we set a bit
    if a parameter is NULL
*/

static void store_param_null(NET *net, MYSQL_BIND *param)
{
  uint pos= param->param_number;
  net->buff[pos/8]|=  (uchar) (1 << (pos & 7));
}


/*
  Set parameter data by reading from input buffers from the
  client application
*/


static my_bool store_param(MYSQL_STMT *stmt, MYSQL_BIND *param)
{
  MYSQL *mysql= stmt->mysql;
  NET	*net  = &mysql->net;
  DBUG_ENTER("store_param");
  DBUG_PRINT("enter",("type: %d, buffer:%lx, length: %lu  is_null: %d",
		      param->buffer_type,
		      param->buffer ? param->buffer : "0", *param->length,
		      *param->is_null));

  if (*param->is_null)
    store_param_null(net, param);
  else
  {
    /*
      Param->length should ALWAYS point to the correct length for the type
      Either to the length pointer given by the user or param->buffer_length
    */
    if ((my_realloc_str(net, 9 + *param->length)))
    {
      set_stmt_error(stmt, CR_OUT_OF_MEMORY, unknown_sqlstate);
      DBUG_RETURN(1);
    }
    (*param->store_param_func)(net, param);
  }
  DBUG_RETURN(0);
}


/*
  Send the prepare query to server for execution
*/

static my_bool execute(MYSQL_STMT * stmt, char *packet, ulong length)
{
  MYSQL *mysql= stmt->mysql;
  NET	*net= &mysql->net;
  char buff[MYSQL_STMT_HEADER];
  DBUG_ENTER("execute");
  DBUG_PRINT("enter",("packet: %s, length :%d",packet ? packet :" ", length));

  mysql->last_used_con= mysql;
  int4store(buff, stmt->stmt_id);		/* Send stmt id to server */
  if (advanced_command(mysql, COM_EXECUTE, buff, MYSQL_STMT_HEADER, packet,
		       length, 1) ||
      mysql_read_query_result(mysql))
  {
    set_stmt_errmsg(stmt, net->last_error, net->last_errno, net->sqlstate);
    DBUG_RETURN(1);
  }
  stmt->state= MY_ST_EXECUTE;
  mysql_free_result(stmt->result);
  stmt->result= (MYSQL_RES *)0;
  stmt->result_buffered= 0;
  stmt->current_row= 0;
  DBUG_RETURN(0);
}


/*
  Execute the prepare query
*/

int STDCALL mysql_execute(MYSQL_STMT *stmt)
{
  DBUG_ENTER("mysql_execute");

  if (stmt->state == MY_ST_UNKNOWN)
  {
    set_stmt_error(stmt, CR_NO_PREPARE_STMT, unknown_sqlstate);
    DBUG_RETURN(1);
  }
  if (stmt->param_count)
  {
    NET        *net= &stmt->mysql->net;
    MYSQL_BIND *param, *param_end;
    char       *param_data;
    ulong length;
    uint null_count;
    my_bool    result;

#ifdef CHECK_EXTRA_ARGUMENTS
    if (!stmt->param_buffers)
    {
      /* Parameters exists, but no bound buffers */
      set_stmt_error(stmt, CR_NOT_ALL_PARAMS_BOUND, unknown_sqlstate);
      DBUG_RETURN(1);
    }
#endif
    net_clear(net);				/* Sets net->write_pos */
    /* Reserve place for null-marker bytes */
    null_count= (stmt->param_count+7) /8;
    bzero((char*) net->write_pos, null_count);
    net->write_pos+= null_count;
    param_end= stmt->params + stmt->param_count;

    /* In case if buffers (type) altered, indicate to server */
    *(net->write_pos)++= (uchar) stmt->send_types_to_server;
    if (stmt->send_types_to_server)
    {
      /*
	Store types of parameters in first in first package
	that is sent to the server.
      */
      for (param= stmt->params;	param < param_end ; param++)
	store_param_type(net, (uint) param->buffer_type);
    }

    for (param= stmt->params; param < param_end; param++)
    {
      /* check if mysql_long_data() was used */
      if (param->long_data_used)
	param->long_data_used= 0;	/* Clear for next execute call */
      else if (store_param(stmt, param))
	DBUG_RETURN(1);
    }
    length= (ulong) (net->write_pos - net->buff);
    /* TODO: Look into avoding the following memdup */
    if (!(param_data= my_memdup((const char*) net->buff, length, MYF(0))))
    {
      set_stmt_error(stmt, CR_OUT_OF_MEMORY, unknown_sqlstate);
      DBUG_RETURN(1);
    }
    net->write_pos= net->buff;			/* Reset for net_write() */
    result= execute(stmt, param_data, length);
    stmt->send_types_to_server=0;
    my_free(param_data, MYF(MY_WME));
    DBUG_RETURN(result);
  }
  DBUG_RETURN((int) execute(stmt,0,0));
}


/*
  Return total parameters count in the statement
*/

ulong STDCALL mysql_param_count(MYSQL_STMT * stmt)
{
  DBUG_ENTER("mysql_param_count");
  DBUG_RETURN(stmt->param_count);
}

/*
  Return total affected rows from the last statement
*/

my_ulonglong STDCALL mysql_stmt_affected_rows(MYSQL_STMT *stmt)
{
  return stmt->mysql->last_used_con->affected_rows;
}


static my_bool int_is_null_true= 1;		/* Used for MYSQL_TYPE_NULL */
static my_bool int_is_null_false= 0;
static my_bool int_is_null_dummy;
static unsigned long param_length_is_dummy;

/*
  Setup the parameter data buffers from application
*/

my_bool STDCALL mysql_bind_param(MYSQL_STMT *stmt, MYSQL_BIND * bind)
{
  uint count=0;
  MYSQL_BIND *param, *end;
  DBUG_ENTER("mysql_bind_param");

#ifdef CHECK_EXTRA_ARGUMENTS
  if (stmt->state == MY_ST_UNKNOWN)
  {
    set_stmt_error(stmt, CR_NO_PREPARE_STMT, unknown_sqlstate);
    DBUG_RETURN(1);
  }
  if (!stmt->param_count)
  {
    set_stmt_error(stmt, CR_NO_PARAMETERS_EXISTS, unknown_sqlstate);
    DBUG_RETURN(1);
  }
#endif

  /* Allocated on prepare */
  memcpy((char*) stmt->params, (char*) bind,
	 sizeof(MYSQL_BIND) * stmt->param_count);

  for (param= stmt->params, end= param+stmt->param_count;
       param < end ;
       param++)
  {
    param->param_number= count++;
    param->long_data_used= 0;

    /*
      If param->length is not given, change it to point to buffer_length.
      This way we can always use *param->length to get the length of data
    */
    if (!param->length)
      param->length= &param->buffer_length;

    /* If param->is_null is not set, then the value can never be NULL */
    if (!param->is_null)
      param->is_null= &int_is_null_false;

    /* Setup data copy functions for the different supported types */
    switch (param->buffer_type) {
    case MYSQL_TYPE_NULL:
      param->is_null= &int_is_null_true;
      break;
    case MYSQL_TYPE_TINY:
      /* Force param->length as this is fixed for this type */
      param->length= &param->buffer_length;
      param->buffer_length= 1;
      param->store_param_func= store_param_tinyint;
      break;
    case MYSQL_TYPE_SHORT:
      param->length= &param->buffer_length;
      param->buffer_length= 2;
      param->store_param_func= store_param_short;
      break;
    case MYSQL_TYPE_LONG:
      param->length= &param->buffer_length;
      param->buffer_length= 4;
      param->store_param_func= store_param_int32;
      break;
    case MYSQL_TYPE_LONGLONG:
      param->length= &param->buffer_length;
      param->buffer_length= 8;
      param->store_param_func= store_param_int64;
      break;
    case MYSQL_TYPE_FLOAT:
      param->length= &param->buffer_length;
      param->buffer_length= 4;
      param->store_param_func= store_param_float;
      break;
    case MYSQL_TYPE_DOUBLE:
      param->length= &param->buffer_length;
      param->buffer_length= 8;
      param->store_param_func= store_param_double;
      break;
    case MYSQL_TYPE_TIME:
      /* Buffer length ignored for DATE, TIME and DATETIME */
      param->store_param_func= store_param_time;
      break;
    case MYSQL_TYPE_DATE:
      param->store_param_func= store_param_date;
      break;
    case MYSQL_TYPE_DATETIME:
    case MYSQL_TYPE_TIMESTAMP:
      param->store_param_func= store_param_datetime;
      break;
    case MYSQL_TYPE_TINY_BLOB:
    case MYSQL_TYPE_MEDIUM_BLOB:
    case MYSQL_TYPE_LONG_BLOB:
    case MYSQL_TYPE_BLOB:
    case MYSQL_TYPE_VAR_STRING:
    case MYSQL_TYPE_STRING:
      param->store_param_func= store_param_str;
      break;
    default:
      strmov(stmt->sqlstate, unknown_sqlstate);
      sprintf(stmt->last_error,
	      ER(stmt->last_errno= CR_UNSUPPORTED_PARAM_TYPE),
	      param->buffer_type, count);
      DBUG_RETURN(1);
    }
  }
  /* We have to send/resendtype information to MySQL */
  stmt->send_types_to_server= 1;
  stmt->param_buffers= 1;
  DBUG_RETURN(0);
}


/********************************************************************
 Long data implementation
*********************************************************************/

/*
  Send long data in pieces to the server

  SYNOPSIS
    mysql_send_long_data()
    stmt			Statement handler
    param_number		Parameter number (0 - N-1)
    data			Data to send to server
    length			Length of data to send (may be 0)

  RETURN VALUES
    0	ok
    1	error
*/


my_bool STDCALL
mysql_send_long_data(MYSQL_STMT *stmt, uint param_number,
		     const char *data, ulong length)
{
  MYSQL_BIND *param;
  DBUG_ENTER("mysql_send_long_data");
  DBUG_ASSERT(stmt != 0);
  DBUG_PRINT("enter",("param no : %d, data : %lx, length : %ld",
		      param_number, data, length));

  if (param_number >= stmt->param_count)
  {
    set_stmt_error(stmt, CR_INVALID_PARAMETER_NO, unknown_sqlstate);
    DBUG_RETURN(1);
  }
  param= stmt->params+param_number;
  if (param->buffer_type < MYSQL_TYPE_TINY_BLOB ||
      param->buffer_type > MYSQL_TYPE_STRING)
  {
    /*
      Long data handling should be used only for string/binary
      types only
    */
    strmov(stmt->sqlstate, unknown_sqlstate);
    sprintf(stmt->last_error, ER(stmt->last_errno= CR_INVALID_BUFFER_USE),
	    param->param_number);
    DBUG_RETURN(1);
  }
  /* Mark for execute that the result is already sent */
  param->long_data_used= 1;
  if (length)
  {
    MYSQL *mysql= stmt->mysql;
    char   *packet, extra_data[MYSQL_LONG_DATA_HEADER];

    packet= extra_data;
    int4store(packet, stmt->stmt_id);	   packet+=4;
    int2store(packet, param_number);	   packet+=2;

    /*
      Note that we don't get any ok packet from the server in this case
      This is intentional to save bandwidth.
    */
    if (advanced_command(mysql, COM_LONG_DATA, extra_data,
			 MYSQL_LONG_DATA_HEADER, data, length, 1))
    {
      set_stmt_errmsg(stmt, mysql->net.last_error,
		      mysql->net.last_errno, mysql->net.sqlstate);
      DBUG_RETURN(1);
    }
  }
  DBUG_RETURN(0);
}


/********************************************************************
  Fetch-bind related implementations
*********************************************************************/

/****************************************************************************
  Functions to fetch data to application buffers

  All functions has the following characteristics:

  SYNOPSIS
    fetch_result_xxx()
    param   MySQL bind param
    row     Row value

  RETURN VALUES
    0	ok
    1	Error	(Can't alloc net->buffer)
****************************************************************************/

static void set_zero_time(MYSQL_TIME *tm)
{
  tm->year= tm->month= tm->day= 0;
  tm->hour= tm->minute= tm->second= 0;
  tm->second_part= 0;
  tm->neg= (bool)0;
}

/* Read TIME from binary packet and return it to MYSQL_TIME */
static uint read_binary_time(MYSQL_TIME *tm, uchar **pos)
{
  uchar *to;
  uint  length;
 
  if (!(length= net_field_length(pos)))
  {
    set_zero_time(tm);
    return 0;
  }
  
  to= *pos;     
  tm->second_part= (length > 8 ) ? (ulong) sint4korr(to+7): 0;

  tm->day=    (ulong) sint4korr(to+1);
  tm->hour=   (uint) to[5];
  tm->minute= (uint) to[6];
  tm->second= (uint) to[7];

  tm->year= tm->month= 0;
  tm->neg= (bool)to[0];
  return length;
}

/* Read DATETIME from binary packet and return it to MYSQL_TIME */
static uint read_binary_datetime(MYSQL_TIME *tm, uchar **pos)
{
  uchar *to;
  uint  length;
 
  if (!(length= net_field_length(pos)))
  {
    set_zero_time(tm);
    return 0;
  }
  
  to= *pos;     
  tm->second_part= (length > 7 ) ? (ulong) sint4korr(to+7): 0;
    
  if (length > 4)
  {
    tm->hour=   (uint) to[4];
    tm->minute= (uint) to[5];
    tm->second= (uint) to[6];
  }
  else
    tm->hour= tm->minute= tm->second= 0;
    
  tm->year=   (uint) sint2korr(to);
  tm->month=  (uint) to[2];
  tm->day=    (uint) to[3];
  tm->neg=    0;
  return length;
}

/* Read DATE from binary packet and return it to MYSQL_TIME */
static uint read_binary_date(MYSQL_TIME *tm, uchar **pos)
{
  uchar *to;
  uint  length;
 
  if (!(length= net_field_length(pos)))
  {
    set_zero_time(tm);
    return 0;
  }
  
  to= *pos;     
  tm->year =  (uint) sint2korr(to);
  tm->month=  (uint) to[2];
  tm->day= (uint) to[3];

  tm->hour= tm->minute= tm->second= 0;
  tm->second_part= 0;
  tm->neg= 0;
  return length;
}

/* Convert Numeric to buffer types */
static void send_data_long(MYSQL_BIND *param, longlong value)
{  
  char *buffer= param->buffer;
  
  switch(param->buffer_type) {
  case MYSQL_TYPE_NULL: /* do nothing */
    break;
  case MYSQL_TYPE_TINY:
    *param->buffer= (uchar) value;
    break;
  case MYSQL_TYPE_SHORT:
    int2store(buffer, value);
    break;
  case MYSQL_TYPE_LONG:
    int4store(buffer, value);
    break;
  case MYSQL_TYPE_LONGLONG:
    int8store(buffer, value);
    break;
  case MYSQL_TYPE_FLOAT:
    {
      float data= (float)value;
      float4store(buffer, data);
      break;
    }
  case MYSQL_TYPE_DOUBLE:
    {
      double data= (double)value;
      float8store(buffer, data);
      break;
    }
  default:
    {
      char tmp[NAME_LEN];
      uint length= (uint)(longlong10_to_str(value,(char *)tmp,10)-tmp);
      ulong copy_length= min((ulong)length-param->offset, param->buffer_length);
      memcpy(buffer, (char *)tmp+param->offset, copy_length);
      *param->length= length;		
  
      if (copy_length != param->buffer_length)
        *(buffer+copy_length)= '\0';
    }
  } 
}


/* Convert Double to buffer types */
static void send_data_double(MYSQL_BIND *param, double value)
{  
  char *buffer= param->buffer;

  switch(param->buffer_type) {
  case MYSQL_TYPE_NULL: /* do nothing */
    break;
  case MYSQL_TYPE_TINY:
    *buffer= (uchar)value;
    break;
  case MYSQL_TYPE_SHORT:
    int2store(buffer, (short)value);
    break;
  case MYSQL_TYPE_LONG:
    int4store(buffer, (long)value);
    break;
  case MYSQL_TYPE_LONGLONG:
    int8store(buffer, (longlong)value);
    break;
  case MYSQL_TYPE_FLOAT:
    {
      float data= (float)value;
      float4store(buffer, data);
      break;
    }
  case MYSQL_TYPE_DOUBLE:
    {
      double data= (double)value;
      float8store(buffer, data);
      break;
    }
  default:
    {
      char tmp[NAME_LEN];
      uint length= my_sprintf(tmp,(tmp,"%g",value));
      ulong copy_length= min((ulong)length-param->offset, param->buffer_length);
      memcpy(buffer, (char *)tmp+param->offset, copy_length);
      *param->length= length;		
  
      if (copy_length != param->buffer_length)
        *(buffer+copy_length)= '\0';
    }
  } 
}

/* Convert string to buffer types */
static void send_data_str(MYSQL_BIND *param, char *value, uint length)
{  
  char *buffer= param->buffer;
  int err=0;

  switch(param->buffer_type) {
  case MYSQL_TYPE_NULL: /* do nothing */
    break;
  case MYSQL_TYPE_TINY:
  {
    uchar data= (uchar)my_strntol(&my_charset_latin1,value,length,10,NULL,
				  &err);
    *buffer= data;
    break;
  }
  case MYSQL_TYPE_SHORT:
  {
    short data= (short)my_strntol(&my_charset_latin1,value,length,10,NULL,
				  &err);
    int2store(buffer, data);
    break;
  }
  case MYSQL_TYPE_LONG:
  {
    int32 data= (int32)my_strntol(&my_charset_latin1,value,length,10,NULL,
				  &err);
    int4store(buffer, data);    
    break;
  }
  case MYSQL_TYPE_LONGLONG:
  {
    longlong data= my_strntoll(&my_charset_latin1,value,length,10,NULL,&err);
    int8store(buffer, data);
    break;
  }
  case MYSQL_TYPE_FLOAT:
  {
    float data = (float)my_strntod(&my_charset_latin1,value,length,NULL,&err);
    float4store(buffer, data);
    break;
  }
  case MYSQL_TYPE_DOUBLE:
  {
    double data= my_strntod(&my_charset_latin1,value,length,NULL,&err);
    float8store(buffer, data);
    break;
  }
  case MYSQL_TYPE_TINY_BLOB:
  case MYSQL_TYPE_MEDIUM_BLOB:
  case MYSQL_TYPE_LONG_BLOB:
  case MYSQL_TYPE_BLOB:
    *param->length= length;
    length= min(length-param->offset, param->buffer_length);
    memcpy(buffer, value+param->offset, length);
    break;
  default:
    *param->length= length;
    length= min(length-param->offset, param->buffer_length);
    memcpy(buffer, value+param->offset, length);
    if (length != param->buffer_length)
      buffer[length]= '\0';
  } 
}

static void send_data_time(MYSQL_BIND *param, MYSQL_TIME ltime, 
                           uint length)
{
  switch (param->buffer_type) {
  case MYSQL_TYPE_NULL: /* do nothing */
    break;

  case MYSQL_TYPE_DATE:
  case MYSQL_TYPE_TIME:
  case MYSQL_TYPE_DATETIME:
  case MYSQL_TYPE_TIMESTAMP:
  {
    MYSQL_TIME *tm= (MYSQL_TIME *)param->buffer;
    
    tm->year= ltime.year;
    tm->month= ltime.month;
    tm->day= ltime.day;

    tm->hour= ltime.hour;
    tm->minute= ltime.minute;
    tm->second= ltime.second;

    tm->second_part= ltime.second_part;
    tm->neg= ltime.neg;
    break;   
  }
  default:
  {
    char buff[25];
    
    if (!length)
      ltime.time_type= MYSQL_TIMESTAMP_NONE;
    switch (ltime.time_type) {
    case MYSQL_TIMESTAMP_DATE:
      length= my_sprintf(buff,(buff, "%04d-%02d-%02d", ltime.year,
                         ltime.month,ltime.day));      
      break;
    case MYSQL_TIMESTAMP_FULL:
      length= my_sprintf(buff,(buff, "%04d-%02d-%02d %02d:%02d:%02d",
	                       ltime.year,ltime.month,ltime.day,
	                       ltime.hour,ltime.minute,ltime.second));
      break;
    case MYSQL_TIMESTAMP_TIME:
      length= my_sprintf(buff, (buff, "%02d:%02d:%02d",
	                 	     ltime.hour,ltime.minute,ltime.second));
      break;
    default:
      length= 0;
      buff[0]='\0';
    }
    send_data_str(param, (char *)buff, length); 
  }
  }
}
                              


/* Fetch data to buffers */
static void fetch_results(MYSQL_BIND *param, uint field_type, uchar **row, 
                          my_bool field_is_unsigned)
{
  ulong length;
  
  switch (field_type) {
  case MYSQL_TYPE_TINY:
  {
    char value= (char) **row;
    longlong data= (field_is_unsigned) ? (longlong) (unsigned char) value:
                                         (longlong) value;
    send_data_long(param,data);
    length= 1;
    break;
  }
  case MYSQL_TYPE_SHORT:
  case MYSQL_TYPE_YEAR:
  {
    short value= sint2korr(*row);
    longlong data= (field_is_unsigned) ? (longlong) (unsigned short) value:
                                         (longlong) value;
    send_data_long(param,data);
    length= 2;    
    break;
  }
  case MYSQL_TYPE_LONG:
  {
    long value= sint4korr(*row);
    longlong data= (field_is_unsigned) ? (longlong) (unsigned long) value:
                                         (longlong) value;
    send_data_long(param,data);
    length= 4;
    break;
  }
  case MYSQL_TYPE_LONGLONG:
  {
    longlong value= (longlong)sint8korr(*row);
    send_data_long(param,value);
    length= 8;
    break;
  }
  case MYSQL_TYPE_FLOAT:
  {
    float value;
    float4get(value,*row);
    send_data_double(param,value);
    length= 4;
    break;
  }
  case MYSQL_TYPE_DOUBLE:
  {
    double value;
    float8get(value,*row);
    send_data_double(param,value);
    length= 8;
    break;
  }
  case MYSQL_TYPE_DATE:
  {
    MYSQL_TIME tm;
 
    length= read_binary_date(&tm, row);
    tm.time_type= MYSQL_TIMESTAMP_DATE;
    send_data_time(param, tm, length);
    break;
  }
  case MYSQL_TYPE_TIME:
  {
    MYSQL_TIME tm;
 
    length= read_binary_time(&tm, row);
    tm.time_type= MYSQL_TIMESTAMP_TIME;
    send_data_time(param, tm, length);
    break;
  }
  case MYSQL_TYPE_DATETIME:
  case MYSQL_TYPE_TIMESTAMP:
  {
    MYSQL_TIME tm;
 
    length= read_binary_datetime(&tm, row);
    tm.time_type= MYSQL_TIMESTAMP_FULL;
    send_data_time(param, tm, length);
    break;
  }
  default:      
    length= net_field_length(row); 
    send_data_str(param,(char*) *row,length);
    break;
  }
  *row+= length;
}

static void fetch_result_tinyint(MYSQL_BIND *param, uchar **row)
{
  *param->buffer= (uchar) **row;
  (*row)++;
}

static void fetch_result_short(MYSQL_BIND *param, uchar **row)
{
  short value = (short)sint2korr(*row);
  int2store(param->buffer, value);
  *row+= 2;
}

static void fetch_result_int32(MYSQL_BIND *param, uchar **row)
{
  int32 value= (int32)sint4korr(*row);
  int4store(param->buffer, value);
  *row+= 4;
}

static void fetch_result_int64(MYSQL_BIND *param, uchar **row)
{  
  longlong value= (longlong)sint8korr(*row);
  int8store(param->buffer, value);
  *row+= 8;
}

static void fetch_result_float(MYSQL_BIND *param, uchar **row)
{
  float value;
  float4get(value,*row);
  float4store(param->buffer, value);
  *row+= 4;
}

static void fetch_result_double(MYSQL_BIND *param, uchar **row)
{
  double value;
  float8get(value,*row);
  float8store(param->buffer, value);
  *row+= 8;
}

static void fetch_result_time(MYSQL_BIND *param, uchar **row)
{
  MYSQL_TIME *tm= (MYSQL_TIME *)param->buffer;
  *row+= read_binary_time(tm, row);
}

static void fetch_result_date(MYSQL_BIND *param, uchar **row)
{
  MYSQL_TIME *tm= (MYSQL_TIME *)param->buffer;
  *row+= read_binary_date(tm, row);
}

static void fetch_result_datetime(MYSQL_BIND *param, uchar **row)
{
  MYSQL_TIME *tm= (MYSQL_TIME *)param->buffer;
  *row+= read_binary_datetime(tm, row);
}

static void fetch_result_bin(MYSQL_BIND *param, uchar **row)
{  
  ulong length= net_field_length(row);
  ulong copy_length= min(length, param->buffer_length);
  memcpy(param->buffer, (char *)*row, copy_length);
  *param->length= length;		
  *row+= length;
}

static void fetch_result_str(MYSQL_BIND *param, uchar **row)
{
  ulong length= net_field_length(row);
  ulong copy_length= min(length, param->buffer_length);
  memcpy(param->buffer, (char *)*row, copy_length);
  /* Add an end null if there is room in the buffer */
  if (copy_length != param->buffer_length)
    *(param->buffer+copy_length)= '\0';
  *param->length= length;			/* return total length */
  *row+= length;
}

static uint default_binary_field_length(uint field_type)
{
  switch(field_type) {
  case MYSQL_TYPE_TINY:
    return 1;
  case MYSQL_TYPE_SHORT:
    return 2;
  case MYSQL_TYPE_LONG:
  case MYSQL_TYPE_FLOAT:
    return 4;
  case MYSQL_TYPE_LONGLONG:
  case MYSQL_TYPE_DOUBLE:
    return 8;
  default:
    return 0;
  } 
}


/*
  Setup the bind buffers for resultset processing
*/

my_bool STDCALL mysql_bind_result(MYSQL_STMT *stmt, MYSQL_BIND *bind)
{
  MYSQL_BIND *param, *end;
  ulong       bind_count;
  uint        param_count= 0;
  DBUG_ENTER("mysql_bind_result");
  DBUG_ASSERT(stmt != 0);

#ifdef CHECK_EXTRA_ARGUMENTS
  if (stmt->state == MY_ST_UNKNOWN)
  {
    set_stmt_error(stmt, CR_NO_PREPARE_STMT, unknown_sqlstate);
    DBUG_RETURN(1);
  }
  if (!bind)
  {
    set_stmt_error(stmt, CR_NULL_POINTER, unknown_sqlstate);
    DBUG_RETURN(1);
  }
#endif
  if (!(bind_count= stmt->field_count) && 
      !(bind_count= alloc_stmt_fields(stmt)))
    DBUG_RETURN(0);
  
  memcpy((char*) stmt->bind, (char*) bind,
	 sizeof(MYSQL_BIND)*bind_count);

  for (param= stmt->bind, end= param+bind_count; param < end ; param++)
  {
    /*
      Set param->is_null to point to a dummy variable if it's not set.
      This is to make the excute code easier
    */
    if (!param->is_null)
      param->is_null= &int_is_null_dummy;

    if (!param->length)
      param->length= &param_length_is_dummy;

    param->param_number= param_count++;
    param->offset= 0;

    /* Setup data copy functions for the different supported types */
    switch (param->buffer_type) {
    case MYSQL_TYPE_NULL: /* for dummy binds */
      break;
    case MYSQL_TYPE_TINY:
      param->fetch_result= fetch_result_tinyint;
      *param->length= 1;
      break;
    case MYSQL_TYPE_SHORT:
      param->fetch_result= fetch_result_short;
      *param->length= 2;
      break;
    case MYSQL_TYPE_LONG:
      param->fetch_result= fetch_result_int32;
      *param->length= 4;
      break;
    case MYSQL_TYPE_LONGLONG:
      param->fetch_result= fetch_result_int64;
      *param->length= 8;
      break;
    case MYSQL_TYPE_FLOAT:
      param->fetch_result= fetch_result_float;
      *param->length= 4;
      break;
    case MYSQL_TYPE_DOUBLE:
      param->fetch_result= fetch_result_double;
      *param->length= 8;
      break;
    case MYSQL_TYPE_TIME:
      param->fetch_result= fetch_result_time;
      *param->length= sizeof(MYSQL_TIME);
      break;
    case MYSQL_TYPE_DATE:
      param->fetch_result= fetch_result_date;
      *param->length= sizeof(MYSQL_TIME);
      break;
    case MYSQL_TYPE_DATETIME:
    case MYSQL_TYPE_TIMESTAMP:
      param->fetch_result= fetch_result_datetime;
      *param->length= sizeof(MYSQL_TIME);
      break;
    case MYSQL_TYPE_TINY_BLOB:
    case MYSQL_TYPE_MEDIUM_BLOB:
    case MYSQL_TYPE_LONG_BLOB:
    case MYSQL_TYPE_BLOB:
      DBUG_ASSERT(param->buffer_length != 0);
      param->fetch_result= fetch_result_bin;
      break;
    case MYSQL_TYPE_VAR_STRING:
    case MYSQL_TYPE_STRING:
      DBUG_ASSERT(param->buffer_length != 0);
      param->fetch_result= fetch_result_str;
      break;
    default:
      strmov(stmt->sqlstate, unknown_sqlstate);
      sprintf(stmt->last_error,
	      ER(stmt->last_errno= CR_UNSUPPORTED_PARAM_TYPE),
	      param->buffer_type, param_count);
      DBUG_RETURN(1);
    }
  }
  stmt->res_buffers= 1;
  DBUG_RETURN(0);
}

/*
  Fetch row data to bind buffers
*/

static int stmt_fetch_row(MYSQL_STMT *stmt, uchar *row)
{
  MYSQL_BIND  *bind, *end;
  MYSQL_FIELD *field, *field_end;
  uchar *null_ptr, bit;

  if (!row || !stmt->res_buffers)
    return 0;
  
  null_ptr= row; 
  row+= (stmt->field_count+9)/8;		/* skip null bits */
  bit= 4;					/* first 2 bits are reserved */
  
  /* Copy complete row to application buffers */
  for (bind= stmt->bind, end= (MYSQL_BIND *) bind + stmt->field_count, 
       field= stmt->fields, 
       field_end= (MYSQL_FIELD *)stmt->fields+stmt->field_count;
       bind < end && field < field_end;
       bind++, field++)
  {         
    if (*null_ptr & bit)
      *bind->is_null= bind->null_field= 1;
    else
    { 
      *bind->is_null= bind->null_field= 0;
      bind->inter_buffer= row;
      if (field->type == bind->buffer_type)
        (*bind->fetch_result)(bind, &row);
      else 
      {
        my_bool field_is_unsigned= (field->flags & UNSIGNED_FLAG) ? 1: 0;
        fetch_results(bind, field->type, &row, field_is_unsigned);
      }
    }
    if (!((bit<<=1) & 255))
    {
      bit= 1;					/* To next byte */
      null_ptr++;
    }
  }
  return 0;
}

/*
  Fetch and return row data to bound buffers, if any
*/

int STDCALL mysql_fetch(MYSQL_STMT *stmt)
{
  MYSQL *mysql= stmt->mysql;
  uchar *row;
  DBUG_ENTER("mysql_fetch");

  stmt->last_fetched_column= 0; /* reset */
  if (stmt->result_buffered) /* buffered */
  {
    MYSQL_RES *res;
    
    if (!(res= stmt->result))
      goto no_data;

    if (!res->data_cursor) 
    {
      res->current_row= 0;
      goto no_data;
    }    
    row= (uchar *)res->data_cursor->data;
    res->data_cursor= res->data_cursor->next;
    res->current_row= (MYSQL_ROW)row;    
  }
  else /* un-buffered */
  {
    if (packet_error == net_safe_read(mysql))
    {
      set_stmt_errmsg(stmt, mysql->net.last_error, mysql->net.last_errno,
		      mysql->net.sqlstate);
      DBUG_RETURN(1);
    }
    if (mysql->net.read_pos[0] == 254)
    {
      mysql->status= MYSQL_STATUS_READY;
      stmt->current_row= 0;
      goto no_data;
    }
    row= mysql->net.read_pos+1;  
    stmt->current_row= row;
  }
  DBUG_RETURN(stmt_fetch_row(stmt, row));

no_data:
  DBUG_PRINT("info", ("end of data"));    
  DBUG_RETURN(MYSQL_NO_DATA); /* no more data */
}

/*
  Fetch only specified column data to buffers
*/

int STDCALL mysql_fetch_column(MYSQL_STMT *stmt, MYSQL_BIND *bind, 
                               my_ulonglong icol, 
                               ulong offset)
{
  uchar   *row;
  my_bool null_data;

  DBUG_ENTER("mysql_fetch_column");

  if (stmt->result_buffered)
  {
    if (!stmt->result || !(row= (uchar *)stmt->result->current_row))
      goto no_data;
  }
  else if (!(row= stmt->current_row))
    goto no_data;

#ifdef CHECK_EXTRA_ARGUMENTS  
  if (!bind || icol >= stmt->field_count)
  {
    DBUG_PRINT("error",("Invalid column position"));
    DBUG_RETURN(1);
  }
#endif

  /* column '0' == first column */
  if (stmt->res_buffers)
  {
    /* 
      Already buffers are parsed and cached to stmt->bind 
      during mysql_fetch() call.
    */
    MYSQL_BIND *param= stmt->bind+icol; 
    null_data= param->null_field;
    row= param->inter_buffer;
  }
  else
  { 
    if (stmt->last_fetched_column == icol+1)
    {
      /* 
        Data buffer is already parsed during the last call, get 
        the cached information 
      */
      if (!stmt->last_fetched_buffer)
        null_data= 1;
      else
      {
        null_data= 0;
        row= stmt->last_fetched_buffer;
      }
    }
    else
    {
      /* 
        Advance the data buffer to icol position and cache 
        the information for subsequent calls
      */
      uint bit= icol > 6 ? 1 : 4;
      stmt->last_fetched_column= icol+1;

      if (row[icol/8] & (bit << icol & 7))
      {
        stmt->last_fetched_buffer= 0;
        null_data= 1;
      }
      else
      {
        uint length, i;

        null_data= 0;
        row+= (stmt->field_count+9)/8;		/* skip null bits */
        
        for (i=0; i < icol; i++)
        {
          if (!(length= default_binary_field_length((uint)(stmt->fields[i].type))))
            length= net_field_length(&row);
          row+= length;
        }
        stmt->last_fetched_buffer= row;
      }
    }
  }
  if (null_data)
  {
    if (bind->is_null)
      *bind->is_null= 1;
  }
  else
  {    
    MYSQL_FIELD *field= stmt->fields+icol; 
    my_bool field_is_unsigned= (field->flags & UNSIGNED_FLAG) ? 1: 0;
    
    bind->offset= offset;
    if (bind->is_null)
      *bind->is_null= 0;
    if (bind->length) /* Set the length if non char/binary types */
      *bind->length= default_binary_field_length(field->type);
    else
      bind->length= &param_length_is_dummy;
    fetch_results(bind, field->type, &row, field_is_unsigned);
  }
  DBUG_RETURN(0);

no_data:
  DBUG_PRINT("info", ("end of data"));    
  DBUG_RETURN(MYSQL_NO_DATA); /* no more data */
}


/* 
  Read all rows of data from server  (binary format)
*/

static MYSQL_DATA *read_binary_rows(MYSQL_STMT *stmt)
{
  ulong      pkt_len;
  uchar      *cp;
  MYSQL      *mysql= stmt->mysql;
  MYSQL_DATA *result;
  MYSQL_ROWS *cur, **prev_ptr;
  NET        *net = &mysql->net;
  DBUG_ENTER("read_binary_rows");
 
  mysql= mysql->last_used_con;
  if ((pkt_len= net_safe_read(mysql)) == packet_error)
  {
    set_stmt_errmsg(stmt, mysql->net.last_error, mysql->net.last_errno,
		    mysql->net.sqlstate);

    DBUG_RETURN(0);
  }
  if (mysql->net.read_pos[0] == 254) /* end of data */
    return 0;				

  if (!(result=(MYSQL_DATA*) my_malloc(sizeof(MYSQL_DATA),
				       MYF(MY_WME | MY_ZEROFILL))))
  {
    set_stmt_errmsg(stmt, ER(CR_OUT_OF_MEMORY), CR_OUT_OF_MEMORY,
		    unknown_sqlstate);
    DBUG_RETURN(0);
  }
  init_alloc_root(&result->alloc,8192,0);	/* Assume rowlength < 8192 */
  result->alloc.min_malloc= sizeof(MYSQL_ROWS);
  prev_ptr= &result->data;
  result->rows= 0;

  while (*(cp=net->read_pos) != 254 || pkt_len >= 8)
  {
    result->rows++;

    if (!(cur= (MYSQL_ROWS*) alloc_root(&result->alloc,sizeof(MYSQL_ROWS))) ||
	      !(cur->data= ((MYSQL_ROW) alloc_root(&result->alloc, pkt_len))))
    {
      free_rows(result);
      set_stmt_errmsg(stmt, ER(CR_OUT_OF_MEMORY), CR_OUT_OF_MEMORY,
		      unknown_sqlstate);
      DBUG_RETURN(0);
    }
    *prev_ptr= cur;
    prev_ptr= &cur->next;
    memcpy(cur->data, (char*)cp+1, pkt_len-1); 
	  
    if ((pkt_len=net_safe_read(mysql)) == packet_error)
    {
      free_rows(result);
      DBUG_RETURN(0);
    }
  }
  *prev_ptr= 0;
  if (pkt_len > 1)
  {
    mysql->warning_count= uint2korr(cp+1);
    DBUG_PRINT("info",("warning_count:  %ld", mysql->warning_count));
  }
  DBUG_PRINT("exit",("Got %d rows",result->rows));
  DBUG_RETURN(result);
}

/*
  Store or buffer the binary results to stmt
*/

int STDCALL mysql_stmt_store_result(MYSQL_STMT *stmt)
{
  MYSQL *mysql= stmt->mysql;
  MYSQL_RES *result;
  DBUG_ENTER("mysql_stmt_store_result");

  mysql= mysql->last_used_con;

  if (!stmt->field_count)
    DBUG_RETURN(0);
  if (mysql->status != MYSQL_STATUS_GET_RESULT)
  {
    set_stmt_error(stmt, CR_COMMANDS_OUT_OF_SYNC, unknown_sqlstate);
    DBUG_RETURN(1);
  }
  mysql->status= MYSQL_STATUS_READY;		/* server is ready */
  if (!(result= (MYSQL_RES*) my_malloc((uint) (sizeof(MYSQL_RES)+
					      sizeof(ulong) *
					      stmt->field_count),
				      MYF(MY_WME | MY_ZEROFILL))))
  {
    set_stmt_error(stmt, CR_OUT_OF_MEMORY, unknown_sqlstate);
    DBUG_RETURN(1);
  }
  stmt->result_buffered= 1;
  if (!(result->data= read_binary_rows(stmt)))
  {
    my_free((gptr) result,MYF(0));
    DBUG_RETURN(0);
  }
  mysql->affected_rows= result->row_count= result->data->rows;
  result->data_cursor=	result->data->data;
  result->fields=	stmt->fields;
  result->field_count=	stmt->field_count;
  stmt->result= result;
  DBUG_RETURN(0); /* Data buffered, must be fetched with mysql_fetch() */
}

/*
  Seek to desired row in the statement result set
*/

MYSQL_ROW_OFFSET STDCALL
mysql_stmt_row_seek(MYSQL_STMT *stmt, MYSQL_ROW_OFFSET row)
{
  MYSQL_RES *result;
  DBUG_ENTER("mysql_stmt_row_seek");
  
  if ((result= stmt->result))
  {
    MYSQL_ROW_OFFSET return_value= result->data_cursor;
    result->current_row= 0;
    result->data_cursor= row;
    DBUG_RETURN(return_value);
  }
  
  DBUG_PRINT("exit", ("stmt doesn't contain any resultset"));
  DBUG_RETURN(0);
}

/*
  Return the current statement row cursor position
*/

MYSQL_ROW_OFFSET STDCALL 
mysql_stmt_row_tell(MYSQL_STMT *stmt)
{
  DBUG_ENTER("mysql_stmt_row_tell");
  
  if (stmt->result)
    DBUG_RETURN(stmt->result->data_cursor);
  
  DBUG_PRINT("exit", ("stmt doesn't contain any resultset"));
  DBUG_RETURN(0);
}

/*
  Move the stmt result set data cursor to specified row
*/

void STDCALL
mysql_stmt_data_seek(MYSQL_STMT *stmt, my_ulonglong row)
{
  MYSQL_RES   *result;
  DBUG_ENTER("mysql_stmt_data_seek");
  DBUG_PRINT("enter",("row id to seek: %ld",(long) row));
  
  if ((result= stmt->result))
  {
    MYSQL_ROWS	*tmp= 0;
    if (result->data)
      for (tmp=result->data->data; row-- && tmp ; tmp = tmp->next) ;
    result->current_row= 0;
    result->data_cursor= tmp;
  }
  else
    DBUG_PRINT("exit", ("stmt doesn't contain any resultset"));
}

/*
  Return total rows the current statement result set
*/

my_ulonglong STDCALL mysql_stmt_num_rows(MYSQL_STMT *stmt)
{
  DBUG_ENTER("mysql_stmt_num_rows");
    
  if (stmt->result)
    DBUG_RETURN(stmt->result->row_count);
  
  DBUG_PRINT("exit", ("stmt doesn't contain any resultset"));
  DBUG_RETURN(0);
}

/********************************************************************
 statement error handling and close
*********************************************************************/

/*
  Close the statement handle by freeing all alloced resources

  SYNOPSIS
    mysql_stmt_close()
    stmt	       Statement handle
    skip_list    Flag to indicate delete from list or not
  RETURN VALUES
    0	ok
    1	error
*/
static my_bool stmt_close(MYSQL_STMT *stmt, my_bool skip_list)
{
  MYSQL *mysql;
  DBUG_ENTER("mysql_stmt_close");

  DBUG_ASSERT(stmt != 0);
  
  if (!(mysql= stmt->mysql))
  {
    my_free((gptr) stmt, MYF(MY_WME));
    DBUG_RETURN(0);
  }
  if (mysql->status != MYSQL_STATUS_READY)
  {
    /* Clear the current execution status */
    DBUG_PRINT("warning",("Not all packets read, clearing them"));
    for (;;)
    {
      ulong pkt_len;
      if ((pkt_len= net_safe_read(mysql)) == packet_error)
        break;
      if (pkt_len <= 8 && mysql->net.read_pos[0] == 254)
        break;	
    }
    mysql->status= MYSQL_STATUS_READY;
  }
  if (stmt->state == MY_ST_PREPARE || stmt->state == MY_ST_EXECUTE)
  {
    char buff[4];
    int4store(buff, stmt->stmt_id);
    if (simple_command(mysql, COM_CLOSE_STMT, buff, 4, 1))
    {
      set_stmt_errmsg(stmt, mysql->net.last_error, mysql->net.last_errno,
		      mysql->net.sqlstate);
      stmt->mysql= NULL; /* connection isn't valid anymore */
      DBUG_RETURN(1);
    }
  }
  mysql_free_result(stmt->result);
  stmt->field_count= 0;
  free_root(&stmt->mem_root, MYF(0));
  if (!skip_list)
    mysql->stmts= list_delete(mysql->stmts, &stmt->list);
  mysql->status= MYSQL_STATUS_READY;
  my_free((gptr) stmt->query, MYF(MY_WME));
  my_free((gptr) stmt, MYF(MY_WME));
  DBUG_RETURN(0);
}

my_bool STDCALL mysql_stmt_close(MYSQL_STMT *stmt)
{
  return stmt_close(stmt, 0);
}

/*
  Return statement error code
*/

uint STDCALL mysql_stmt_errno(MYSQL_STMT * stmt)
{
  DBUG_ENTER("mysql_stmt_errno");
  DBUG_RETURN(stmt->last_errno);
}

const char *STDCALL mysql_stmt_sqlstate(MYSQL_STMT * stmt)
{
  DBUG_ENTER("mysql_stmt_sqlstate");
  DBUG_RETURN(stmt->sqlstate);
}

/*
  Return statement error message
*/

const char *STDCALL mysql_stmt_error(MYSQL_STMT * stmt)
{
  DBUG_ENTER("mysql_stmt_error");
  DBUG_RETURN(stmt->last_error);
}

/********************************************************************
 Transactional APIs
*********************************************************************/

/*
  Commit the current transaction
*/

my_bool STDCALL mysql_commit(MYSQL * mysql)
{
  DBUG_ENTER("mysql_commit");
  DBUG_RETURN((my_bool) mysql_real_query(mysql, "commit", 6));
}

/*
  Rollback the current transaction
*/

my_bool STDCALL mysql_rollback(MYSQL * mysql)
{
  DBUG_ENTER("mysql_rollback");
  DBUG_RETURN((my_bool) mysql_real_query(mysql, "rollback", 8));
}


/*
  Set autocommit to either true or false
*/

my_bool STDCALL mysql_autocommit(MYSQL * mysql, my_bool auto_mode)
{
  DBUG_ENTER("mysql_autocommit");
  DBUG_PRINT("enter", ("mode : %d", auto_mode));

  if (auto_mode) /* set to true */
    DBUG_RETURN((my_bool) mysql_real_query(mysql, "set autocommit=1", 16));
  DBUG_RETURN((my_bool) mysql_real_query(mysql, "set autocommit=0", 16));
}


/********************************************************************
 Multi query execution + SPs APIs
*********************************************************************/

/*
  Returns if there are any more query results exists to be read using 
  mysql_next_result()
*/

my_bool STDCALL mysql_more_results(MYSQL *mysql)
{
  my_bool result;
  DBUG_ENTER("mysql_more_results");
  
  result= (mysql->last_used_con->server_status & SERVER_MORE_RESULTS_EXISTS) ? 
          1: 0;
  
  DBUG_PRINT("exit",("More results exists ? %d", result)); 
  DBUG_RETURN(result);
}

/*
  Reads and returns the next query results
*/

my_bool STDCALL mysql_next_result(MYSQL *mysql)
{
  DBUG_ENTER("mysql_next_result");
  
  mysql->net.last_error[0]= 0;
  mysql->net.last_errno= 0;
  strmov(mysql->net.sqlstate, unknown_sqlstate);
  mysql->affected_rows= ~(my_ulonglong) 0;

  if (mysql->last_used_con->server_status & SERVER_MORE_RESULTS_EXISTS)
    DBUG_RETURN(mysql_read_query_result(mysql));
  
  DBUG_RETURN(0);
}<|MERGE_RESOLUTION|>--- conflicted
+++ resolved
@@ -177,199 +177,6 @@
 			 const char* user,
 			 const char* passwd);
 
-<<<<<<< HEAD
-
-/****************************************************************************
-  A modified version of connect().  my_connect() allows you to specify
-  a timeout value, in seconds, that we should wait until we
-  derermine we can't connect to a particular host.  If timeout is 0,
-  my_connect() will behave exactly like connect().
-
-  Base version coded by Steve Bernacki, Jr. <steve@navinet.net>
-*****************************************************************************/
-
-my_bool my_connect(my_socket s, const struct sockaddr *name,
-		   uint namelen, uint timeout)
-{
-#if defined(__WIN__) || defined(OS2) || defined(__NETWARE__)
-  return connect(s, (struct sockaddr*) name, namelen) != 0;
-#else
-  int flags, res, s_err;
-  SOCKOPT_OPTLEN_TYPE s_err_size = sizeof(uint);
-  fd_set sfds;
-  struct timeval tv;
-  time_t start_time, now_time;
-
-  /*
-    If they passed us a timeout of zero, we should behave
-    exactly like the normal connect() call does.
-  */
-
-  if (timeout == 0)
-    return connect(s, (struct sockaddr*) name, namelen) != 0;
-
-  flags = fcntl(s, F_GETFL, 0);		  /* Set socket to not block */
-#ifdef O_NONBLOCK
-  fcntl(s, F_SETFL, flags | O_NONBLOCK);  /* and save the flags..  */
-#endif
-
-  res = connect(s, (struct sockaddr*) name, namelen);
-  s_err = errno;			/* Save the error... */
-  fcntl(s, F_SETFL, flags);
-  if ((res != 0) && (s_err != EINPROGRESS))
-  {
-    errno = s_err;			/* Restore it */
-    return(1);
-  }
-  if (res == 0)				/* Connected quickly! */
-    return(0);
-
-  /*
-    Otherwise, our connection is "in progress."  We can use
-    the select() call to wait up to a specified period of time
-    for the connection to succeed.  If select() returns 0
-    (after waiting howevermany seconds), our socket never became
-    writable (host is probably unreachable.)  Otherwise, if
-    select() returns 1, then one of two conditions exist:
-
-    1. An error occured.  We use getsockopt() to check for this.
-    2. The connection was set up sucessfully: getsockopt() will
-    return 0 as an error.
-
-    Thanks goes to Andrew Gierth <andrew@erlenstar.demon.co.uk>
-    who posted this method of timing out a connect() in
-    comp.unix.programmer on August 15th, 1997.
-  */
-
-  FD_ZERO(&sfds);
-  FD_SET(s, &sfds);
-  /*
-    select could be interrupted by a signal, and if it is,
-    the timeout should be adjusted and the select restarted
-    to work around OSes that don't restart select and
-    implementations of select that don't adjust tv upon
-    failure to reflect the time remaining
-  */
-  start_time = time(NULL);
-  for (;;)
-  {
-    tv.tv_sec = (long) timeout;
-    tv.tv_usec = 0;
-#if defined(HPUX10) && defined(THREAD)
-    if ((res = select(s+1, NULL, (int*) &sfds, NULL, &tv)) > 0)
-      break;
-#else
-    if ((res = select(s+1, NULL, &sfds, NULL, &tv)) > 0)
-      break;
-#endif
-    if (res == 0)					/* timeout */
-      return -1;
-    now_time=time(NULL);
-    timeout-= (uint) (now_time - start_time);
-    if (errno != EINTR || (int) timeout <= 0)
-      return 1;
-  }
-
-  /*
-    select() returned something more interesting than zero, let's
-    see if we have any errors.  If the next two statements pass,
-    we've got an open socket!
-  */
-
-  s_err=0;
-  if (getsockopt(s, SOL_SOCKET, SO_ERROR, (char*) &s_err, &s_err_size) != 0)
-    return(1);
-
-  if (s_err)
-  {						/* getsockopt could succeed */
-    errno = s_err;
-    return(1);					/* but return an error... */
-  }
-  return (0);					/* ok */
-
-#endif
-}
-
-
-/*
-  Create a named pipe connection
-*/
-
-#ifdef __WIN__
-
-HANDLE create_named_pipe(NET *net, uint connect_timeout, char **arg_host,
-			 char **arg_unix_socket)
-{
-  HANDLE hPipe=INVALID_HANDLE_VALUE;
-  char szPipeName [ 257 ];
-  DWORD dwMode;
-  int i;
-  my_bool testing_named_pipes=0;
-  char *host= *arg_host, *unix_socket= *arg_unix_socket;
-
-  if ( ! unix_socket || (unix_socket)[0] == 0x00)
-    unix_socket = mysql_unix_port;
-  if (!host || !strcmp(host,LOCAL_HOST))
-    host=LOCAL_HOST_NAMEDPIPE;
-
-  sprintf( szPipeName, "\\\\%s\\pipe\\%s", host, unix_socket);
-  DBUG_PRINT("info",("Server name: '%s'.  Named Pipe: %s",
-		     host, unix_socket));
-
-  for (i=0 ; i < 100 ; i++)			/* Don't retry forever */
-  {
-    if ((hPipe = CreateFile(szPipeName,
-			    GENERIC_READ | GENERIC_WRITE,
-			    0,
-			    NULL,
-			    OPEN_EXISTING,
-			    0,
-			    NULL )) != INVALID_HANDLE_VALUE)
-      break;
-    if (GetLastError() != ERROR_PIPE_BUSY)
-    {
-      net->last_errno=CR_NAMEDPIPEOPEN_ERROR;
-      strmov(net->sqlstate, unknown_sqlstate);
-      sprintf(net->last_error,ER(net->last_errno),host, unix_socket,
-	      (ulong) GetLastError());
-      return INVALID_HANDLE_VALUE;
-    }
-    /* wait for for an other instance */
-    if (! WaitNamedPipe(szPipeName, connect_timeout*1000) )
-    {
-      net->last_errno=CR_NAMEDPIPEWAIT_ERROR;
-      strmov(net->sqlstate, unknown_sqlstate);
-      sprintf(net->last_error,ER(net->last_errno),host, unix_socket,
-	      (ulong) GetLastError());
-      return INVALID_HANDLE_VALUE;
-    }
-  }
-  if (hPipe == INVALID_HANDLE_VALUE)
-  {
-    net->last_errno=CR_NAMEDPIPEOPEN_ERROR;
-    strmov(net->sqlstate, unknown_sqlstate);
-    sprintf(net->last_error,ER(net->last_errno),host, unix_socket,
-	    (ulong) GetLastError());
-    return INVALID_HANDLE_VALUE;
-  }
-  dwMode = PIPE_READMODE_BYTE | PIPE_WAIT;
-  if ( !SetNamedPipeHandleState(hPipe, &dwMode, NULL, NULL) )
-  {
-    CloseHandle( hPipe );
-    net->last_errno=CR_NAMEDPIPESETSTATE_ERROR;
-    strmov(net->sqlstate, unknown_sqlstate);
-    sprintf(net->last_error,ER(net->last_errno),host, unix_socket,
-	    (ulong) GetLastError());
-    return INVALID_HANDLE_VALUE;
-  }
-  *arg_host=host ; *arg_unix_socket=unix_socket;	/* connect arg */
-  return (hPipe);
-}
-#endif
-
-
-=======
->>>>>>> a1e47ce8
 /*
   Create new shared memory connection, return handler of connection
 
@@ -574,224 +381,6 @@
 }
 #endif
 
-<<<<<<< HEAD
-
-/*****************************************************************************
-  Read a packet from server. Give error message if socket was down
-  or packet is an error message
-*****************************************************************************/
-
-ulong
-net_safe_read(MYSQL *mysql)
-{
-  NET *net= &mysql->net;
-  ulong len=0;
-  init_sigpipe_variables
-
-  /* Don't give sigpipe errors if the client doesn't want them */
-  set_sigpipe(mysql);
-  if (net->vio != 0)
-    len=my_net_read(net);
-  reset_sigpipe(mysql);
-
-  if (len == packet_error || len == 0)
-  {
-    DBUG_PRINT("error",("Wrong connection or packet. fd: %s  len: %d",
-			vio_description(net->vio),len));
-    end_server(mysql);
-    net->last_errno=(net->last_errno == ER_NET_PACKET_TOO_LARGE ?
-		     CR_NET_PACKET_TOO_LARGE:
-		     CR_SERVER_LOST);
-    strmov(net->last_error,ER(net->last_errno));
-    strmov(net->sqlstate, unknown_sqlstate);
-    return (packet_error);
-  }
-  if (net->read_pos[0] == 255)
-  {
-    if (len > 3)
-    {
-      char *pos=(char*) net->read_pos+1;
-      net->last_errno=uint2korr(pos);
-      pos+=2;
-      len-=2;
-      if (protocol_41(mysql) && pos[0] == '#')
-      {
-	strmake(net->sqlstate, pos+1, SQLSTATE_LENGTH);
-	pos+= SQLSTATE_LENGTH+1;
-      }
-      (void) strmake(net->last_error,(char*) pos,
-		     min((uint) len,(uint) sizeof(net->last_error)-1));
-    }
-    else
-    {
-      net->last_errno=CR_UNKNOWN_ERROR;
-      strmov(net->sqlstate, unknown_sqlstate);
-      strmov(net->last_error, ER(net->last_errno));
-    }
-    DBUG_PRINT("error",("Got error: %d/%s (%s)",
-			net->last_errno, net->sqlstate, net->last_error));
-    return(packet_error);
-  }
-  return len;
-}
-
-static void free_rows(MYSQL_DATA *cur)
-{
-  if (cur)
-  {
-    free_root(&cur->alloc,MYF(0));
-    my_free((gptr) cur,MYF(0));
-  }
-}
-
-
-static my_bool
-advanced_command(MYSQL *mysql, enum enum_server_command command,
-		 const char *header, ulong header_length,
-		 const char *arg, ulong arg_length, my_bool skip_check)
-{
-  NET *net= &mysql->net;
-  my_bool result= 1;
-  init_sigpipe_variables
-
-  /* Don't give sigpipe errors if the client doesn't want them */
-  set_sigpipe(mysql);
-
-  if (mysql->net.vio == 0)
-  {						/* Do reconnect if possible */
-    if (mysql_reconnect(mysql))
-      return 1;
-  }
-  if (mysql->status != MYSQL_STATUS_READY)
-  {
-    strmov(net->last_error,ER(mysql->net.last_errno=CR_COMMANDS_OUT_OF_SYNC));
-    strmov(net->sqlstate, unknown_sqlstate);
-    return 1;
-  }
-
-  net->last_error[0]=0;
-  net->last_errno=0;
-  strmov(net->sqlstate, unknown_sqlstate);
-  mysql->info=0;
-  mysql->affected_rows= ~(my_ulonglong) 0;
-  net_clear(&mysql->net);			/* Clear receive buffer */
-
-  if (net_write_command(net,(uchar) command, header, header_length,
-			arg, arg_length))
-  {
-    DBUG_PRINT("error",("Can't send command to server. Error: %d",
-			socket_errno));
-    if (net->last_errno == ER_NET_PACKET_TOO_LARGE)
-    {
-      net->last_errno=CR_NET_PACKET_TOO_LARGE;
-      strmov(net->last_error,ER(net->last_errno));
-      goto end;
-    }
-    end_server(mysql);
-    if (mysql_reconnect(mysql))
-      goto end;
-    if (net_write_command(net,(uchar) command, header, header_length,
-			  arg, arg_length))
-    {
-      net->last_errno=CR_SERVER_GONE_ERROR;
-      strmov(net->last_error,ER(net->last_errno));
-      goto end;
-    }
-  }
-  result=0;
-  if (!skip_check)
-    result= ((mysql->packet_length=net_safe_read(mysql)) == packet_error ?
-	     1 : 0);
- end:
-  reset_sigpipe(mysql);
-  return result;
-}
-
-
-my_bool
-simple_command(MYSQL *mysql,enum enum_server_command command, const char *arg,
-	       ulong length, my_bool skip_check)
-{
-  return advanced_command(mysql, command, NullS, 0, arg, length, skip_check);
-}
-
-
-static void free_old_query(MYSQL *mysql)
-{
-  DBUG_ENTER("free_old_query");
-  if (mysql->fields)
-    free_root(&mysql->field_alloc,MYF(0));
-  init_alloc_root(&mysql->field_alloc,8192,0);	/* Assume rowlength < 8192 */
-  mysql->fields=0;
-  mysql->field_count=0;				/* For API */
-  DBUG_VOID_RETURN;
-}
-
-
-#if defined(HAVE_GETPWUID) && defined(NO_GETPWUID_DECL)
-struct passwd *getpwuid(uid_t);
-char* getlogin(void);
-#endif
-
-
-#if defined(__NETWARE__)
-/* default to "root" on NetWare */
-static void read_user_name(char *name)
-{
-  char *str=getenv("USER");
-  strmake(name, str ? str : "UNKNOWN_USER", USERNAME_LENGTH);
-}
-
-#elif !defined(MSDOS) && ! defined(VMS) && !defined(__WIN__) && !defined(OS2)
-
-static void read_user_name(char *name)
-{
-  DBUG_ENTER("read_user_name");
-  if (geteuid() == 0)
-    (void) strmov(name,"root");		/* allow use of surun */
-  else
-  {
-#ifdef HAVE_GETPWUID
-    struct passwd *skr;
-    const char *str;
-    if ((str=getlogin()) == NULL)
-    {
-      if ((skr=getpwuid(geteuid())) != NULL)
-	str=skr->pw_name;
-      else if (!(str=getenv("USER")) && !(str=getenv("LOGNAME")) &&
-	       !(str=getenv("LOGIN")))
-	str="UNKNOWN_USER";
-    }
-    (void) strmake(name,str,USERNAME_LENGTH);
-#elif HAVE_CUSERID
-    (void) cuserid(name);
-#else
-    strmov(name,"UNKNOWN_USER");
-#endif
-  }
-  DBUG_VOID_RETURN;
-}
-
-#else /* If MSDOS || VMS */
-
-static void read_user_name(char *name)
-{
-  char *str=getenv("USER");		/* ODBC will send user variable */
-  strmake(name,str ? str : "ODBC", USERNAME_LENGTH);
-}
-
-#endif
-
-#ifdef __WIN__
-static my_bool is_NT(void)
-{
-  char *os=getenv("OS");
-  return (os && !strcmp(os, "Windows_NT")) ? 1 : 0;
-}
-#endif
-
-=======
->>>>>>> a1e47ce8
 /*
   Expand wildcard to a sql string
 */
@@ -894,24 +483,11 @@
 my_bool STDCALL mysql_slave_query(MYSQL *mysql, const char *q,
 				  unsigned long length)
 {
-<<<<<<< HEAD
-  "port","socket","compress","password","pipe", "timeout", "user",
-  "init-command", "host", "database", "debug", "return-found-rows",
-  "ssl-key" ,"ssl-cert" ,"ssl-ca" ,"ssl-capath",
-  "character-sets-dir", "default-character-set", "interactive-timeout",
-  "connect-timeout", "local-infile", "disable-local-infile",
-  "replication-probe", "enable-reads-from-master", "repl-parse-query",
-  "ssl-cipher", "max-allowed-packet", "protocol", "shared-memory-base-name",
-  "multi-results", "multi-queries",
-  NullS
-};
-=======
   DBUG_ENTER("mysql_slave_query");
   if (mysql_slave_send_query(mysql, q, length))
     DBUG_RETURN(1);
   DBUG_RETURN(mysql_read_query_result(mysql));
 }
->>>>>>> a1e47ce8
 
 
 my_bool STDCALL mysql_slave_send_query(MYSQL *mysql, const char *q,
@@ -945,182 +521,7 @@
 
 void STDCALL mysql_disable_rpl_parse(MYSQL* mysql)
 {
-<<<<<<< HEAD
-  int argc;
-  char *argv_buff[1],**argv;
-  const char *groups[3];
-  DBUG_ENTER("mysql_read_default_options");
-  DBUG_PRINT("enter",("file: %s  group: %s",filename,group ? group :"NULL"));
-
-  argc=1; argv=argv_buff; argv_buff[0]= (char*) "client";
-  groups[0]= (char*) "client"; groups[1]= (char*) group; groups[2]=0;
-
-  load_defaults(filename, groups, &argc, &argv);
-  if (argc != 1)				/* If some default option */
-  {
-    char **option=argv;
-    while (*++option)
-    {
-      /* DBUG_PRINT("info",("option: %s",option[0])); */
-      if (option[0][0] == '-' && option[0][1] == '-')
-      {
-	char *end=strcend(*option,'=');
-	char *opt_arg=0;
-	if (*end)
-	{
-	  opt_arg=end+1;
-	  *end=0;				/* Remove '=' */
-	}
-	/* Change all '_' in variable name to '-' */
-	for (end= *option ; *(end= strcend(end,'_')) ; )
-	  *end= '-';
-	switch (find_type(*option+2,&option_types,2)) {
-	case 1:				/* port */
-	  if (opt_arg)
-	    options->port=atoi(opt_arg);
-	  break;
-	case 2:				/* socket */
-	  if (opt_arg)
-	  {
-	    my_free(options->unix_socket,MYF(MY_ALLOW_ZERO_PTR));
-	    options->unix_socket=my_strdup(opt_arg,MYF(MY_WME));
-	  }
-	  break;
-	case 3:				/* compress */
-	  options->compress=1;
-	  options->client_flag|= CLIENT_COMPRESS;
-	  break;
-	case 4:				/* password */
-	  if (opt_arg)
-	  {
-	    my_free(options->password,MYF(MY_ALLOW_ZERO_PTR));
-	    options->password=my_strdup(opt_arg,MYF(MY_WME));
-	  }
-	  break;
-        case 5:
-          options->protocol = MYSQL_PROTOCOL_PIPE;
-	case 20:			/* connect_timeout */
-	case 6:				/* timeout */
-	  if (opt_arg)
-	    options->connect_timeout=atoi(opt_arg);
-	  break;
-	case 7:				/* user */
-	  if (opt_arg)
-	  {
-	    my_free(options->user,MYF(MY_ALLOW_ZERO_PTR));
-	    options->user=my_strdup(opt_arg,MYF(MY_WME));
-	  }
-	  break;
-	case 8:				/* init-command */
-	  add_init_command(options,opt_arg);
-	  break;
-	case 9:				/* host */
-	  if (opt_arg)
-	  {
-	    my_free(options->host,MYF(MY_ALLOW_ZERO_PTR));
-	    options->host=my_strdup(opt_arg,MYF(MY_WME));
-	  }
-	  break;
-	case 10:			/* database */
-	  if (opt_arg)
-	  {
-	    my_free(options->db,MYF(MY_ALLOW_ZERO_PTR));
-	    options->db=my_strdup(opt_arg,MYF(MY_WME));
-	  }
-	  break;
-	case 11:			/* debug */
-	  mysql_debug(opt_arg ? opt_arg : "d:t:o,/tmp/client.trace");
-	  break;
-	case 12:			/* return-found-rows */
-	  options->client_flag|=CLIENT_FOUND_ROWS;
-	  break;
-#ifdef HAVE_OPENSSL
-	case 13:			/* ssl_key */
-	  my_free(options->ssl_key, MYF(MY_ALLOW_ZERO_PTR));
-          options->ssl_key = my_strdup(opt_arg, MYF(MY_WME));
-          break;
-	case 14:			/* ssl_cert */
-	  my_free(options->ssl_cert, MYF(MY_ALLOW_ZERO_PTR));
-          options->ssl_cert = my_strdup(opt_arg, MYF(MY_WME));
-          break;
-	case 15:			/* ssl_ca */
-	  my_free(options->ssl_ca, MYF(MY_ALLOW_ZERO_PTR));
-          options->ssl_ca = my_strdup(opt_arg, MYF(MY_WME));
-          break;
-	case 16:			/* ssl_capath */
-	  my_free(options->ssl_capath, MYF(MY_ALLOW_ZERO_PTR));
-          options->ssl_capath = my_strdup(opt_arg, MYF(MY_WME));
-          break;
-#else
-	case 13:				/* Ignore SSL options */
-	case 14:
-	case 15:
-	case 16:
-	  break;
-#endif /* HAVE_OPENSSL */
-	case 17:			/* charset-lib */
-	  my_free(options->charset_dir,MYF(MY_ALLOW_ZERO_PTR));
-          options->charset_dir = my_strdup(opt_arg, MYF(MY_WME));
-	  break;
-	case 18:
-	  my_free(options->charset_name,MYF(MY_ALLOW_ZERO_PTR));
-          options->charset_name = my_strdup(opt_arg, MYF(MY_WME));
-	  break;
-	case 19:				/* Interactive-timeout */
-	  options->client_flag|= CLIENT_INTERACTIVE;
-	  break;
-	case 21:
-	  if (!opt_arg || atoi(opt_arg) != 0)
-	    options->client_flag|= CLIENT_LOCAL_FILES;
-	  else
-	    options->client_flag&= ~CLIENT_LOCAL_FILES;
-	  break;
-	case 22:
-	  options->client_flag&= CLIENT_LOCAL_FILES;
-          break;
-	case 23:  /* replication probe */
-	  options->rpl_probe= 1;
-	  break;
-	case 24: /* enable-reads-from-master */
-	  options->no_master_reads= 0;
-	  break;
-	case 25: /* repl-parse-query */
-	  options->rpl_parse= 1;
-	  break;
-	case 27:
-	  options->max_allowed_packet= atoi(opt_arg);
-	  break;
-        case 28:		/* protocol */
-          if ((options->protocol = find_type(opt_arg, &sql_protocol_typelib,0)) == ~(ulong) 0)
-          {
-            fprintf(stderr, "Unknown option to protocol: %s\n", opt_arg);
-            exit(1);
-          }
-          break;
-        case 29:		/* shared_memory_base_name */
-#ifdef HAVE_SMEM
-          if (options->shared_memory_base_name != def_shared_memory_base_name)
-            my_free(options->shared_memory_base_name,MYF(MY_ALLOW_ZERO_PTR));
-          options->shared_memory_base_name=my_strdup(opt_arg,MYF(MY_WME));
-#endif
-          break;
-	case 30:
-	  options->client_flag|= CLIENT_MULTI_RESULTS;
-	  break;
-	case 31:
-	  options->client_flag|= CLIENT_MULTI_QUERIES | CLIENT_MULTI_RESULTS;
-	  break;
-	default:
-	  DBUG_PRINT("warning",("unknown option: %s",option[0]));
-	}
-      }
-    }
-  }
-  free_defaults(argv);
-  DBUG_VOID_RETURN;
-=======
   mysql->options.rpl_parse = 0;
->>>>>>> a1e47ce8
 }
 
 /* get the value of the parse flag */
@@ -1137,349 +538,6 @@
 
 void STDCALL mysql_disable_reads_from_master(MYSQL* mysql)
 {
-<<<<<<< HEAD
-  MYSQL_ROWS	*row;
-  MYSQL_FIELD	*field,*result;
-  ulong lengths[9];				/* Max of fields */
-  DBUG_ENTER("unpack_fields");
-
-  field=result=(MYSQL_FIELD*) alloc_root(alloc,
-					 (uint) sizeof(MYSQL_FIELD)*fields);
-  if (!result)
-  {
-    free_rows(data);				/* Free old data */
-    DBUG_RETURN(0);
-  }
-  bzero((char*) field, (uint) sizeof(MYSQL_FIELD)*fields);
-  if (server_capabilities & CLIENT_PROTOCOL_41)
-  {
-    /* server is 4.1, and returns the new field result format */
-    for (row=data->data; row ; row = row->next,field++)
-    {
-      uchar *pos;
-      fetch_lengths(&lengths[0], row->data, default_value ? 8 : 7);
-      field->catalog  = strdup_root(alloc,(char*) row->data[0]);
-      field->db       = strdup_root(alloc,(char*) row->data[1]);
-      field->table    = strdup_root(alloc,(char*) row->data[2]);
-      field->org_table= strdup_root(alloc,(char*) row->data[3]);
-      field->name     = strdup_root(alloc,(char*) row->data[4]);
-      field->org_name = strdup_root(alloc,(char*) row->data[5]);
-
-      field->catalog_length=	lengths[0];
-      field->db_length=		lengths[1];
-      field->table_length=	lengths[2];
-      field->org_table_length=	lengths[3];
-      field->name_length=	lengths[4];
-      field->org_name_length=	lengths[5];
-
-      /* Unpack fixed length parts */
-      pos= (uchar*) row->data[6];
-      field->charsetnr= uint2korr(pos);
-      field->length=	(uint) uint4korr(pos+2);
-      field->type=	(enum enum_field_types) pos[6];
-      field->flags=	uint2korr(pos+7);
-      field->decimals=  (uint) pos[9];
-
-      if (INTERNAL_NUM_FIELD(field))
-        field->flags|= NUM_FLAG;
-      if (default_value && row->data[7])
-      {
-        field->def=strdup_root(alloc,(char*) row->data[7]);
-	field->def_length= lengths[7];
-      }
-      else
-        field->def=0;
-      field->max_length= 0;
-    }
-  }
-#ifndef DELETE_SUPPORT_OF_4_0_PROTOCOL
-  else
-  {
-    /* old protocol, for backward compatibility */
-    for (row=data->data; row ; row = row->next,field++)
-    {
-      fetch_lengths(&lengths[0], row->data, default_value ? 6 : 5);
-      field->org_table= field->table=  strdup_root(alloc,(char*) row->data[0]);
-      field->name=   strdup_root(alloc,(char*) row->data[1]);
-      field->length= (uint) uint3korr(row->data[2]);
-      field->type=   (enum enum_field_types) (uchar) row->data[3][0];
-
-      field->catalog=(char*)  "";
-      field->db=     (char*)  "";
-      field->catalog_length= 0;
-      field->db_length= 0;
-      field->org_table_length=	field->table_length=	lengths[0];
-      field->name_length=	lengths[1];
-
-      if (server_capabilities & CLIENT_LONG_FLAG)
-      {
-        field->flags=   uint2korr(row->data[4]);
-        field->decimals=(uint) (uchar) row->data[4][2];
-      }
-      else
-      {
-        field->flags=   (uint) (uchar) row->data[4][0];
-        field->decimals=(uint) (uchar) row->data[4][1];
-      }
-      if (INTERNAL_NUM_FIELD(field))
-        field->flags|= NUM_FLAG;
-      if (default_value && row->data[5])
-      {
-        field->def=strdup_root(alloc,(char*) row->data[5]);
-	field->def_length= lengths[5];
-      }
-      else
-        field->def=0;
-      field->max_length= 0;
-    }
-  }
-#endif /* DELETE_SUPPORT_OF_4_0_PROTOCOL */
-  free_rows(data);				/* Free old data */
-  DBUG_RETURN(result);
-}
-
-
-/* Read all rows (fields or data) from server */
-
-static MYSQL_DATA *read_rows(MYSQL *mysql,MYSQL_FIELD *mysql_fields,
-			     uint fields)
-{
-  uint	field;
-  ulong pkt_len;
-  ulong len;
-  uchar *cp;
-  char	*to, *end_to;
-  MYSQL_DATA *result;
-  MYSQL_ROWS **prev_ptr,*cur;
-  NET *net = &mysql->net;
-  DBUG_ENTER("read_rows");
-
-  if ((pkt_len= net_safe_read(mysql)) == packet_error)
-    DBUG_RETURN(0);
-  if (!(result=(MYSQL_DATA*) my_malloc(sizeof(MYSQL_DATA),
-				       MYF(MY_WME | MY_ZEROFILL))))
-  {
-    net->last_errno=CR_OUT_OF_MEMORY;
-    strmov(net->sqlstate, unknown_sqlstate);
-    strmov(net->last_error,ER(net->last_errno));
-    DBUG_RETURN(0);
-  }
-  init_alloc_root(&result->alloc,8192,0);	/* Assume rowlength < 8192 */
-  result->alloc.min_malloc=sizeof(MYSQL_ROWS);
-  prev_ptr= &result->data;
-  result->rows=0;
-  result->fields=fields;
-
-  /*
-    The last EOF packet is either a single 254 character or (in MySQL 4.1)
-    254 followed by 1-7 status bytes.
-
-    This doesn't conflict with normal usage of 254 which stands for a
-    string where the length of the string is 8 bytes. (see net_field_length())
-  */
-
-  while (*(cp=net->read_pos) != 254 || pkt_len >= 8)
-  {
-    result->rows++;
-    if (!(cur= (MYSQL_ROWS*) alloc_root(&result->alloc,
-					sizeof(MYSQL_ROWS))) ||
-	!(cur->data= ((MYSQL_ROW)
-		      alloc_root(&result->alloc,
-				 (fields+1)*sizeof(char *)+pkt_len))))
-    {
-      free_rows(result);
-      net->last_errno=CR_OUT_OF_MEMORY;
-      strmov(net->sqlstate, unknown_sqlstate);
-      strmov(net->last_error,ER(net->last_errno));
-      DBUG_RETURN(0);
-    }
-    *prev_ptr=cur;
-    prev_ptr= &cur->next;
-    to= (char*) (cur->data+fields+1);
-    end_to=to+pkt_len-1;
-    for (field=0 ; field < fields ; field++)
-    {
-      if ((len=(ulong) net_field_length(&cp)) == NULL_LENGTH)
-      {						/* null field */
-	cur->data[field] = 0;
-      }
-      else
-      {
-	cur->data[field] = to;
-        if (len > (ulong) (end_to - to))
-        {
-          free_rows(result);
-          net->last_errno=CR_MALFORMED_PACKET;
-	  strmov(net->sqlstate, unknown_sqlstate);
-          strmov(net->last_error,ER(net->last_errno));
-          DBUG_RETURN(0);
-        }
-	memcpy(to,(char*) cp,len); to[len]=0;
-	to+=len+1;
-	cp+=len;
-	if (mysql_fields)
-	{
-	  if (mysql_fields[field].max_length < len)
-	    mysql_fields[field].max_length=len;
-	}
-      }
-    }
-    cur->data[field]=to;			/* End of last field */
-    if ((pkt_len=net_safe_read(mysql)) == packet_error)
-    {
-      free_rows(result);
-      DBUG_RETURN(0);
-    }
-  }
-  *prev_ptr=0;					/* last pointer is null */
-  if (pkt_len > 1)				/* MySQL 4.1 protocol */
-  {
-    mysql->warning_count= uint2korr(cp+1);
-    DBUG_PRINT("info",("warning_count:  %ld", mysql->warning_count));
-  }
-  DBUG_PRINT("exit",("Got %d rows",result->rows));
-  DBUG_RETURN(result);
-}
-
-
-/*
-  Read one row. Uses packet buffer as storage for fields.
-  When next packet is read, the previous field values are destroyed
-*/
-
-
-static int
-read_one_row(MYSQL *mysql,uint fields,MYSQL_ROW row, ulong *lengths)
-{
-  uint field;
-  ulong pkt_len,len;
-  uchar *pos, *end_pos;
-  uchar *prev_pos;
-  NET *net= &mysql->net;
-
-  if ((pkt_len=net_safe_read(mysql)) == packet_error)
-    return -1;
-  if (pkt_len <= 8 && net->read_pos[0] == 254)
-  {
-    if (pkt_len > 1)				/* MySQL 4.1 protocol */
-      mysql->warning_count= uint2korr(net->read_pos+1);
-    return 1;				/* End of data */
-  }
-  prev_pos= 0;				/* allowed to write at packet[-1] */
-  pos=net->read_pos;
-  end_pos=pos+pkt_len;
-  for (field=0 ; field < fields ; field++)
-  {
-    if ((len=(ulong) net_field_length(&pos)) == NULL_LENGTH)
-    {						/* null field */
-      row[field] = 0;
-      *lengths++=0;
-    }
-    else
-    {
-      if (len > (ulong) (end_pos - pos))
-      {
-        net->last_errno=CR_UNKNOWN_ERROR;
-        strmov(net->last_error,ER(net->last_errno));
-	strmov(net->sqlstate, unknown_sqlstate);
-        return -1;
-      }
-      row[field] = (char*) pos;
-      pos+=len;
-      *lengths++=len;
-    }
-    if (prev_pos)
-      *prev_pos=0;				/* Terminate prev field */
-    prev_pos= pos;
-  }
-  row[field]=(char*) prev_pos+1;		/* End of last field */
-  *prev_pos=0;					/* Terminate last field */
-  return 0;
-}
-
-/* perform query on master */
-my_bool STDCALL mysql_master_query(MYSQL *mysql, const char *q,
-			       unsigned long length)
-{
-  DBUG_ENTER("mysql_master_query");
-  if (mysql_master_send_query(mysql, q, length))
-    DBUG_RETURN(1);
-  DBUG_RETURN(mysql_read_query_result(mysql));
-}
-
-my_bool STDCALL mysql_master_send_query(MYSQL *mysql, const char *q,
-					unsigned long length)
-{
-  MYSQL *master = mysql->master;
-  DBUG_ENTER("mysql_master_send_query");
-  if (!master->net.vio && !mysql_real_connect(master,0,0,0,0,0,0,0))
-    DBUG_RETURN(1);
-  mysql->last_used_con = master;
-  DBUG_RETURN(simple_command(master, COM_QUERY, q, length, 1));
-}
-
-
-/* perform query on slave */
-my_bool STDCALL mysql_slave_query(MYSQL *mysql, const char *q,
-				  unsigned long length)
-{
-  DBUG_ENTER("mysql_slave_query");
-  if (mysql_slave_send_query(mysql, q, length))
-    DBUG_RETURN(1);
-  DBUG_RETURN(mysql_read_query_result(mysql));
-}
-
-
-my_bool STDCALL mysql_slave_send_query(MYSQL *mysql, const char *q,
-				   unsigned long length)
-{
-  MYSQL* last_used_slave, *slave_to_use = 0;
-  DBUG_ENTER("mysql_slave_send_query");
-
-  if ((last_used_slave = mysql->last_used_slave))
-    slave_to_use = last_used_slave->next_slave;
-  else
-    slave_to_use = mysql->next_slave;
-  /*
-    Next_slave is always safe to use - we have a circular list of slaves
-    if there are no slaves, mysql->next_slave == mysql
-  */
-  mysql->last_used_con = mysql->last_used_slave = slave_to_use;
-  if (!slave_to_use->net.vio && !mysql_real_connect(slave_to_use, 0,0,0,
-						   0,0,0,0))
-    DBUG_RETURN(1);
-  DBUG_RETURN(simple_command(slave_to_use, COM_QUERY, q, length, 1));
-}
-
-
-/* enable/disable parsing of all queries to decide
-   if they go on master or slave */
-void STDCALL mysql_enable_rpl_parse(MYSQL* mysql)
-{
-  mysql->options.rpl_parse = 1;
-}
-
-void STDCALL mysql_disable_rpl_parse(MYSQL* mysql)
-{
-  mysql->options.rpl_parse = 0;
-}
-
-/* get the value of the parse flag */
-int STDCALL mysql_rpl_parse_enabled(MYSQL* mysql)
-{
-  return mysql->options.rpl_parse;
-}
-
-/*  enable/disable reads from master */
-void STDCALL mysql_enable_reads_from_master(MYSQL* mysql)
-{
-  mysql->options.no_master_reads = 0;
-}
-
-void STDCALL mysql_disable_reads_from_master(MYSQL* mysql)
-{
-=======
->>>>>>> a1e47ce8
   mysql->options.no_master_reads = 1;
 }
 
@@ -1708,7 +766,6 @@
 	      const char *ca __attribute__((unused)),
 	      const char *capath __attribute__((unused)),
 	      const char *cipher __attribute__((unused)))
-<<<<<<< HEAD
 {
 #ifdef HAVE_OPENSSL
   mysql->options.ssl_key=    strdup_if_not_null(key);
@@ -1720,102 +777,6 @@
   return 0;
 }
 
-
-/*
-  Free strings in the SSL structure and clear 'use_ssl' flag.
-  NB! Errors are not reported until you do mysql_real_connect.
-*/
-
-#ifdef HAVE_OPENSSL
-static void
-mysql_ssl_free(MYSQL *mysql __attribute__((unused)))
-{
-  my_free(mysql->options.ssl_key, MYF(MY_ALLOW_ZERO_PTR));
-  my_free(mysql->options.ssl_cert, MYF(MY_ALLOW_ZERO_PTR));
-  my_free(mysql->options.ssl_ca, MYF(MY_ALLOW_ZERO_PTR));
-  my_free(mysql->options.ssl_capath, MYF(MY_ALLOW_ZERO_PTR));
-  my_free(mysql->options.ssl_cipher, MYF(MY_ALLOW_ZERO_PTR));
-  my_free(mysql->connector_fd,MYF(MY_ALLOW_ZERO_PTR));
-  mysql->options.ssl_key = 0;
-  mysql->options.ssl_cert = 0;
-  mysql->options.ssl_ca = 0;
-  mysql->options.ssl_capath = 0;
-  mysql->options.ssl_cipher= 0;
-  mysql->options.use_ssl = FALSE;
-  mysql->connector_fd = 0;
-}
-#endif /* HAVE_OPENSSL */
-
-
-/*
-  Handle password authentication
-*/
-
-static my_bool mysql_autenticate(MYSQL *mysql, const char *passwd)
-{
-  ulong pkt_length;
-  NET *net= &mysql->net;
-  char buff[SCRAMBLE41_LENGTH];
-  char password_hash[SCRAMBLE41_LENGTH]; /* Used for storage of stage1 hash */
-
-  /* We shall only query server if it expect us to do so */
-  if ((pkt_length=net_safe_read(mysql)) == packet_error)
-    goto error;
-
-  if (mysql->server_capabilities & CLIENT_SECURE_CONNECTION)
-  {
-    /*
-      This should always happen with new server unless empty password
-      OK/Error packets have zero as the first char
-    */
-    if (pkt_length == 24 && net->read_pos[0])
-    {
-      /* Old passwords will have '*' at the first byte of hash */
-      if (net->read_pos[0] != '*')
-      {
-        /* Build full password hash as it is required to decode scramble */
-        password_hash_stage1(buff, passwd);
-        /* Store copy as we'll need it later */
-        memcpy(password_hash,buff,SCRAMBLE41_LENGTH);
-        /* Finally hash complete password using hash we got from server */
-        password_hash_stage2(password_hash,(const char*) net->read_pos);
-        /* Decypt and store scramble 4 = hash for stage2 */
-        password_crypt((const char*) net->read_pos+4,mysql->scramble_buff,
-		       password_hash, SCRAMBLE41_LENGTH);
-        mysql->scramble_buff[SCRAMBLE41_LENGTH]=0;
-        /* Encode scramble with password. Recycle buffer */
-        password_crypt(mysql->scramble_buff,buff,buff,SCRAMBLE41_LENGTH);
-      }
-      else
-      {
-	/* Create password to decode scramble */
-	create_key_from_old_password(passwd,password_hash);
-	/* Decypt and store scramble 4 = hash for stage2 */
-	password_crypt((const char*) net->read_pos+4,mysql->scramble_buff,
-		       password_hash, SCRAMBLE41_LENGTH);
-	mysql->scramble_buff[SCRAMBLE41_LENGTH]=0;
-	/* Finally scramble decoded scramble with password */
-	scramble(buff, mysql->scramble_buff, passwd,0);
-      }
-      /* Write second package of authentication */
-      if (my_net_write(net,buff,SCRAMBLE41_LENGTH) || net_flush(net))
-      {
-        net->last_errno= CR_SERVER_LOST;
-	strmov(net->sqlstate, unknown_sqlstate);
-        strmov(net->last_error,ER(net->last_errno));
-        goto error;
-      }
-      /* Read what server thinks about out new auth message report */
-      if (net_safe_read(mysql) == packet_error)
-	goto error;
-    }
-  }
-  return 0;
-
-error:
-  return 1;
-}
-
 /**************************************************************************
   Connect to sql server
   If host == 0 then use localhost
@@ -1836,633 +797,6 @@
 	my_free((gptr) mysql,MYF(0));
     }
     DBUG_RETURN(res);
-  }
-}
-#endif
-
-
-/*
-  Note that the mysql argument must be initialized with mysql_init()
-  before calling mysql_real_connect !
-*/
-
-MYSQL * STDCALL
-mysql_real_connect(MYSQL *mysql,const char *host, const char *user,
-		   const char *passwd, const char *db,
-		   uint port, const char *unix_socket,ulong client_flag)
-{
-  char		buff[NAME_LEN+USERNAME_LENGTH+100],charset_name_buff[16];
-  char		*end,*host_info,*charset_name;
-  my_socket	sock;
-  uint32	ip_addr;
-  struct	sockaddr_in sock_addr;
-  ulong		pkt_length;
-  NET		*net= &mysql->net;
-#ifdef __WIN__
-  HANDLE	hPipe=INVALID_HANDLE_VALUE;
-#endif
-#ifdef HAVE_SYS_UN_H
-  struct	sockaddr_un UNIXaddr;
-#endif
-  init_sigpipe_variables
-  DBUG_ENTER("mysql_real_connect");
-  LINT_INIT(host_info);
-
-  DBUG_PRINT("enter",("host: %s  db: %s  user: %s",
-		      host ? host : "(Null)",
-		      db ? db : "(Null)",
-		      user ? user : "(Null)"));
-
-  /* Don't give sigpipe errors if the client doesn't want them */
-  set_sigpipe(mysql);
-  net->vio = 0;				/* If something goes wrong */
-  mysql->client_flag=0;			/* For handshake */
-  /* use default options */
-  if (mysql->options.my_cnf_file || mysql->options.my_cnf_group)
-  {
-    mysql_read_default_options(&mysql->options,
-			       (mysql->options.my_cnf_file ?
-				mysql->options.my_cnf_file : "my"),
-			       mysql->options.my_cnf_group);
-    my_free(mysql->options.my_cnf_file,MYF(MY_ALLOW_ZERO_PTR));
-    my_free(mysql->options.my_cnf_group,MYF(MY_ALLOW_ZERO_PTR));
-    mysql->options.my_cnf_file=mysql->options.my_cnf_group=0;
-  }
-
-  /* Some empty-string-tests are done because of ODBC */
-  if (!host || !host[0])
-    host=mysql->options.host;
-  if (!user || !user[0])
-    user=mysql->options.user;
-  if (!passwd)
-  {
-    passwd=mysql->options.password;
-#ifndef DONT_USE_MYSQL_PWD
-    if (!passwd)
-      passwd=getenv("MYSQL_PWD");		/* get it from environment */
-#endif
-  }
-  if (!db || !db[0])
-    db=mysql->options.db;
-  if (!port)
-    port=mysql->options.port;
-  if (!unix_socket)
-    unix_socket=mysql->options.unix_socket;
-
-  mysql->reconnect=1;				/* Reconnect as default */
-  mysql->server_status=SERVER_STATUS_AUTOCOMMIT;
-
-  /*
-    Grab a socket and connect it to the server
-  */
-#if defined(HAVE_SMEM)
-  if ((!mysql->options.protocol ||
-       mysql->options.protocol == MYSQL_PROTOCOL_MEMORY) &&
-      (!host || !strcmp(host,LOCAL_HOST)))
-  {
-    if ((create_shared_memory(mysql,net, mysql->options.connect_timeout)) ==
-	INVALID_HANDLE_VALUE)
-    {
-      DBUG_PRINT("error",
-		 ("host: '%s'  socket: '%s'  shared memory: %s  have_tcpip: %d",
-		  host ? host : "<null>",
-		  unix_socket ? unix_socket : "<null>",
-		  (int) mysql->options.shared_memory_base_name,
-		  (int) have_tcpip));
-      if (mysql->options.protocol == MYSQL_PROTOCOL_MEMORY)
-	goto error;
-      /* Try also with PIPE or TCP/IP */
-    }
-    else
-    {
-      mysql->options.protocol=MYSQL_PROTOCOL_MEMORY;
-      sock=0;
-      unix_socket = 0;
-      host=mysql->options.shared_memory_base_name;
-      host_info=(char*) ER(CR_SHARED_MEMORY_CONNECTION);
-    }
-  } else
-#endif /* HAVE_SMEM */
-#if defined(HAVE_SYS_UN_H)
-    if ((!mysql->options.protocol ||
-	 mysql->options.protocol == MYSQL_PROTOCOL_SOCKET)&&
-	(!host || !strcmp(host,LOCAL_HOST)) &&
-	(unix_socket || mysql_unix_port))
-    {
-      host=LOCAL_HOST;
-      if (!unix_socket)
-	unix_socket=mysql_unix_port;
-      host_info=(char*) ER(CR_LOCALHOST_CONNECTION);
-      DBUG_PRINT("info",("Using UNIX sock '%s'",unix_socket));
-      if ((sock = socket(AF_UNIX,SOCK_STREAM,0)) == SOCKET_ERROR)
-      {
-	net->last_errno=CR_SOCKET_CREATE_ERROR;
-	strmov(net->sqlstate, unknown_sqlstate);
-	sprintf(net->last_error,ER(net->last_errno),socket_errno);
-	goto error;
-      }
-      net->vio = vio_new(sock, VIO_TYPE_SOCKET, TRUE);
-      bzero((char*) &UNIXaddr,sizeof(UNIXaddr));
-      UNIXaddr.sun_family = AF_UNIX;
-      strmov(UNIXaddr.sun_path, unix_socket);
-      if (my_connect(sock,(struct sockaddr *) &UNIXaddr, sizeof(UNIXaddr),
-		     mysql->options.connect_timeout))
-      {
-	DBUG_PRINT("error",("Got error %d on connect to local server",
-			    socket_errno));
-	net->last_errno=CR_CONNECTION_ERROR;
-	strmov(net->sqlstate, unknown_sqlstate);
-	sprintf(net->last_error,ER(net->last_errno),unix_socket,socket_errno);
-	goto error;
-      }
-      else
-	mysql->options.protocol=MYSQL_PROTOCOL_SOCKET;
-    }
-    else
-#elif defined(__WIN__)
-    {
-      if ((!mysql->options.protocol ||
-	   mysql->options.protocol == MYSQL_PROTOCOL_PIPE)&&
-	  ((unix_socket || !host && is_NT() ||
-	    host && !strcmp(host,LOCAL_HOST_NAMEDPIPE) ||! have_tcpip))&&
-	  (!net->vio))
-      {
-	sock=0;
-	if ((hPipe=create_named_pipe(net, mysql->options.connect_timeout,
-				     (char**) &host, (char**) &unix_socket)) ==
-	    INVALID_HANDLE_VALUE)
-	{
-	  DBUG_PRINT("error",
-		     ("host: '%s'  socket: '%s'  have_tcpip: %d",
-		      host ? host : "<null>",
-		      unix_socket ? unix_socket : "<null>",
-		      (int) have_tcpip));
-	  if (mysql->options.protocol == MYSQL_PROTOCOL_PIPE ||
-	      (host && !strcmp(host,LOCAL_HOST_NAMEDPIPE)) ||
-	      (unix_socket && !strcmp(unix_socket,MYSQL_NAMEDPIPE)))
-	    goto error;
-	  /* Try also with TCP/IP */
-	}
-	else
-	{
-	  net->vio=vio_new_win32pipe(hPipe);
-	  sprintf(host_info=buff, ER(CR_NAMEDPIPE_CONNECTION), host,
-		  unix_socket);
-	}
-      }
-    }
-#endif
-  if ((!mysql->options.protocol ||
-       mysql->options.protocol == MYSQL_PROTOCOL_TCP)&&(!net->vio))
-  {
-    unix_socket=0;				/* This is not used */
-    if (!port)
-      port=mysql_port;
-    if (!host)
-      host=LOCAL_HOST;
-    sprintf(host_info=buff,ER(CR_TCP_CONNECTION),host);
-    DBUG_PRINT("info",("Server name: '%s'.  TCP sock: %d", host,port));
-    /* _WIN64 ;  Assume that the (int) range is enough for socket() */
-    if ((sock = (my_socket) socket(AF_INET,SOCK_STREAM,0)) == SOCKET_ERROR)
-    {
-      net->last_errno=CR_IPSOCK_ERROR;
-      strmov(net->sqlstate, unknown_sqlstate);
-      sprintf(net->last_error,ER(net->last_errno),socket_errno);
-      goto error;
-    }
-    net->vio = vio_new(sock,VIO_TYPE_TCPIP,FALSE);
-    bzero((char*) &sock_addr,sizeof(sock_addr));
-    sock_addr.sin_family = AF_INET;
-
-    /*
-      The server name may be a host name or IP address
-    */
-
-    if ((int) (ip_addr = inet_addr(host)) != (int) INADDR_NONE)
-    {
-      memcpy_fixed(&sock_addr.sin_addr,&ip_addr,sizeof(ip_addr));
-    }
-    else
-    {
-      int tmp_errno;
-      struct hostent tmp_hostent,*hp;
-      char buff2[GETHOSTBYNAME_BUFF_SIZE];
-      hp = my_gethostbyname_r(host,&tmp_hostent,buff2,sizeof(buff2),
-			      &tmp_errno);
-      if (!hp)
-      {
-	my_gethostbyname_r_free();
-	net->last_errno=CR_UNKNOWN_HOST;
-	strmov(net->sqlstate, unknown_sqlstate);
-	sprintf(net->last_error, ER(CR_UNKNOWN_HOST), host, tmp_errno);
-	goto error;
-      }
-      memcpy(&sock_addr.sin_addr,hp->h_addr, (size_t) hp->h_length);
-      my_gethostbyname_r_free();
-    }
-    sock_addr.sin_port = (ushort) htons((ushort) port);
-    if (my_connect(sock,(struct sockaddr *) &sock_addr, sizeof(sock_addr),
-		   mysql->options.connect_timeout))
-    {
-      DBUG_PRINT("error",("Got error %d on connect to '%s'",socket_errno,
-			  host));
-      net->last_errno= CR_CONN_HOST_ERROR;
-      strmov(net->sqlstate, unknown_sqlstate);
-      sprintf(net->last_error ,ER(CR_CONN_HOST_ERROR), host, socket_errno);
-      goto error;
-    }
-  }
-  else if (!net->vio)
-  {
-    DBUG_PRINT("error",("Unknow protocol %d ",mysql->options.protocol));
-    net->last_errno= CR_CONN_UNKNOW_PROTOCOL;
-    strmov(net->sqlstate, unknown_sqlstate);
-    sprintf(net->last_error ,ER(CR_CONN_UNKNOW_PROTOCOL));
-    goto error;
-  }
-
-  if (!net->vio || my_net_init(net, net->vio))
-  {
-    vio_delete(net->vio);
-    net->vio = 0;
-    net->last_errno=CR_OUT_OF_MEMORY;
-    strmov(net->sqlstate, unknown_sqlstate);
-    strmov(net->last_error,ER(net->last_errno));
-    goto error;
-  }
-  vio_keepalive(net->vio,TRUE);
-
-  /* Get version info */
-  mysql->protocol_version= PROTOCOL_VERSION;	/* Assume this */
-  if (mysql->options.connect_timeout &&
-      vio_poll_read(net->vio, mysql->options.connect_timeout))
-  {
-    net->last_errno= CR_SERVER_LOST;
-    strmov(net->sqlstate, unknown_sqlstate);
-    strmov(net->last_error,ER(net->last_errno));
-    goto error;
-  }
-  if ((pkt_length=net_safe_read(mysql)) == packet_error)
-    goto error;
-
-  /* Check if version of protocol matches current one */
-
-  mysql->protocol_version= net->read_pos[0];
-  DBUG_DUMP("packet",(char*) net->read_pos,10);
-  DBUG_PRINT("info",("mysql protocol version %d, server=%d",
-		     PROTOCOL_VERSION, mysql->protocol_version));
-  if (mysql->protocol_version != PROTOCOL_VERSION)
-  {
-    net->last_errno= CR_VERSION_ERROR;
-    strmov(net->sqlstate, unknown_sqlstate);
-    sprintf(net->last_error, ER(CR_VERSION_ERROR), mysql->protocol_version,
-	    PROTOCOL_VERSION);
-    goto error;
-  }
-  end=strend((char*) net->read_pos+1);
-  mysql->thread_id=uint4korr(end+1);
-  end+=5;
-  strmake(mysql->scramble_buff,end,8);
-  end+=9;
-  if (pkt_length >= (uint) (end+1 - (char*) net->read_pos))
-    mysql->server_capabilities=uint2korr(end);
-  if (pkt_length >= (uint) (end+18 - (char*) net->read_pos))
-  {
-    /* New protocol with 16 bytes to describe server characteristics */
-    mysql->server_language=end[2];
-    mysql->server_status=uint2korr(end+3);
-  }
-
-  /* Set character set */
-  if ((charset_name=mysql->options.charset_name))
-  {
-    const char *save=charsets_dir;
-    if (mysql->options.charset_dir)
-      charsets_dir=mysql->options.charset_dir;
-    mysql->charset=get_charset_by_name(mysql->options.charset_name,
-                                       MYF(MY_WME));
-    charsets_dir=save;
-  }
-  else if (mysql->server_language)
-  {
-    charset_name=charset_name_buff;
-    sprintf(charset_name,"%d",mysql->server_language);	/* In case of errors */
-    if (!(mysql->charset =
-	  get_charset((uint8) mysql->server_language, MYF(0))))
-      mysql->charset = default_charset_info; /* shouldn't be fatal */
-  }
-  else
-    mysql->charset=default_charset_info;
-
-  if (!mysql->charset)
-  {
-    net->last_errno=CR_CANT_READ_CHARSET;
-    strmov(net->sqlstate, unknown_sqlstate);
-    if (mysql->options.charset_dir)
-      sprintf(net->last_error,ER(net->last_errno),
-              charset_name ? charset_name : "unknown",
-              mysql->options.charset_dir);
-    else
-    {
-      char cs_dir_name[FN_REFLEN];
-      get_charsets_dir(cs_dir_name);
-      sprintf(net->last_error,ER(net->last_errno),
-              charset_name ? charset_name : "unknown",
-              cs_dir_name);
-    }
-    goto error;
-  }
-
-  /* Save connection information */
-  if (!user) user="";
-  if (!passwd) passwd="";
-  if (!my_multi_malloc(MYF(0),
-		       &mysql->host_info, (uint) strlen(host_info)+1,
-		       &mysql->host,      (uint) strlen(host)+1,
-		       &mysql->unix_socket,unix_socket ?
-		       (uint) strlen(unix_socket)+1 : (uint) 1,
-		       &mysql->server_version,
-		       (uint) (end - (char*) net->read_pos),
-		       NullS) ||
-      !(mysql->user=my_strdup(user,MYF(0))) ||
-      !(mysql->passwd=my_strdup(passwd,MYF(0))))
-  {
-    strmov(net->sqlstate, unknown_sqlstate);
-    strmov(net->last_error, ER(net->last_errno=CR_OUT_OF_MEMORY));
-    goto error;
-  }
-  strmov(mysql->host_info,host_info);
-  strmov(mysql->host,host);
-  if (unix_socket)
-    strmov(mysql->unix_socket,unix_socket);
-  else
-    mysql->unix_socket=0;
-  strmov(mysql->server_version,(char*) net->read_pos+1);
-  mysql->port=port;
-  client_flag|=mysql->options.client_flag;
-
-  /* Send client information for access check */
-  client_flag|=CLIENT_CAPABILITIES;
-  if (client_flag & CLIENT_MULTI_QUERIES)
-    client_flag|= CLIENT_MULTI_RESULTS;
-
-#ifdef HAVE_OPENSSL
-  if (mysql->options.ssl_key || mysql->options.ssl_cert ||
-      mysql->options.ssl_ca || mysql->options.ssl_capath ||
-      mysql->options.ssl_cipher)
-    mysql->options.use_ssl= 1;
-  if (mysql->options.use_ssl)
-    client_flag|=CLIENT_SSL;
-#endif /* HAVE_OPENSSL */
-  if (db)
-    client_flag|=CLIENT_CONNECT_WITH_DB;
-  /* Remove options that server doesn't support */
-  client_flag= ((client_flag &
-		 ~(CLIENT_COMPRESS | CLIENT_SSL | CLIENT_PROTOCOL_41)) |
-		(client_flag & mysql->server_capabilities));
-
-#ifndef HAVE_COMPRESS
-  client_flag&= ~CLIENT_COMPRESS;
-#endif
-
-  if (client_flag & CLIENT_PROTOCOL_41)
-  {
-    /* 4.1 server and 4.1 client has a 32 byte option flag */
-    int4store(buff,client_flag);
-    int4store(buff+4,max_allowed_packet);
-    buff[8]= mysql->charset->number;
-    bzero(buff+9, 32-9);
-    end= buff+32;
-  }
-  else
-  {
-    int2store(buff,client_flag);
-    int3store(buff+2,max_allowed_packet);
-    end= buff+5;
-  }
-  mysql->client_flag=client_flag;
-
-#ifdef HAVE_OPENSSL
-  /*
-    Oops.. are we careful enough to not send ANY information without
-    encryption?
-  */
-  if (client_flag & CLIENT_SSL)
-  {
-    struct st_mysql_options *options= &mysql->options;
-    if (my_net_write(net,buff,(uint) (end-buff)) || net_flush(net))
-    {
-      strmov(net->sqlstate, unknown_sqlstate);
-      net->last_errno= CR_SERVER_LOST;
-      strmov(net->last_error,ER(net->last_errno));
-      goto error;
-    }
-    /* Do the SSL layering. */
-    if (!(mysql->connector_fd=
-	  (gptr) new_VioSSLConnectorFd(options->ssl_key,
-				       options->ssl_cert,
-				       options->ssl_ca,
-				       options->ssl_capath,
-				       options->ssl_cipher)))
-    {
-      strmov(net->sqlstate, unknown_sqlstate);
-      net->last_errno= CR_SSL_CONNECTION_ERROR;
-      strmov(net->last_error,ER(net->last_errno));
-      goto error;
-    }
-    DBUG_PRINT("info", ("IO layer change in progress..."));
-    if (sslconnect((struct st_VioSSLConnectorFd*)(mysql->connector_fd),
-		   mysql->net.vio, (long) (mysql->options.connect_timeout)))
-    {
-      strmov(net->sqlstate, unknown_sqlstate);
-      net->last_errno= CR_SSL_CONNECTION_ERROR;
-      strmov(net->last_error,ER(net->last_errno));
-      goto error;
-    }
-    DBUG_PRINT("info", ("IO layer change done!"));
-  }
-#endif /* HAVE_OPENSSL */
-
-  DBUG_PRINT("info",("Server version = '%s'  capabilites: %lu  status: %u  client_flag: %lu",
-		     mysql->server_version,mysql->server_capabilities,
-		     mysql->server_status, client_flag));
-  /* This needs to be changed as it's not useful with big packets */
-  if (user && user[0])
-    strmake(end,user,32);			/* Max user name */
-  else
-    read_user_name((char*) end);
-  /* We have to handle different version of handshake here */
-#ifdef _CUSTOMCONFIG_
-#include "_cust_libmysql.h";
-#endif
-  DBUG_PRINT("info",("user: %s",end));
-  /*
-    We always start with old type handshake the only difference is message sent
-    If server handles secure connection type we'll not send the real scramble
-  */
-  if (mysql->server_capabilities & CLIENT_SECURE_CONNECTION)
-  {
-    if (passwd[0])
-    {
-      /* Prepare false scramble  */
-      end=strend(end)+1;
-      bfill(end, SCRAMBLE_LENGTH, 'x');
-      end+=SCRAMBLE_LENGTH;
-      *end=0;
-    }
-    else				/* For empty password*/
-    {
-      end=strend(end)+1;
-      *end=0;				/* Store zero length scramble */
-    }
-  }
-  else
-  {
-    /*
-      Real scramble is only sent to old servers. This can be blocked 
-      by calling mysql_options(MYSQL *, MYSQL_SECURE_CONNECT, (char*) &1);
-    */
-    end=scramble(strend(end)+1, mysql->scramble_buff, passwd,
-                 (my_bool) (mysql->protocol_version == 9));
-  }
-  /* Add database if needed */
-  if (db && (mysql->server_capabilities & CLIENT_CONNECT_WITH_DB))
-  {
-    end=strmake(end+1,db,NAME_LEN);
-    mysql->db=my_strdup(db,MYF(MY_WME));
-    db=0;
-  }
-  /* Write authentication package */
-  if (my_net_write(net,buff,(ulong) (end-buff)) || net_flush(net))
-  {
-    strmov(net->sqlstate, unknown_sqlstate);
-    net->last_errno= CR_SERVER_LOST;
-    strmov(net->last_error,ER(net->last_errno));
-    goto error;
-  }
-
-  if (mysql_autenticate(mysql, passwd))
-    goto error;
-
-  if (client_flag & CLIENT_COMPRESS)		/* We will use compression */
-    net->compress=1;
-  if (mysql->options.max_allowed_packet)
-    net->max_packet_size= mysql->options.max_allowed_packet;
-  if (db && mysql_select_db(mysql,db))
-    goto error;
-
-  if (mysql->options.init_commands)
-  {
-    DYNAMIC_ARRAY *init_commands= mysql->options.init_commands;
-    char **ptr= (char**)init_commands->buffer;
-    char **end= ptr + init_commands->elements;
-
-    my_bool reconnect=mysql->reconnect;
-    mysql->reconnect=0;
-
-    for (; ptr<end; ptr++)
-    {
-      MYSQL_RES *res;
-      if (mysql_query(mysql,*ptr))
-	goto error;
-      if (mysql->fields)
-      {
-	if (!(res= mysql_use_result(mysql)))
-	  goto error;
-	mysql_free_result(res);
-      }
-    }
-
-    mysql->reconnect=reconnect;
-  }
-
-  if (mysql->options.rpl_probe && mysql_rpl_probe(mysql))
-    goto error;
-
-  DBUG_PRINT("exit",("Mysql handler: %lx",mysql));
-  reset_sigpipe(mysql);
-  DBUG_RETURN(mysql);
-
-error:
-  reset_sigpipe(mysql);
-  DBUG_PRINT("error",("message: %u/%s (%s)",
-		      net->last_errno, net->sqlstate, net->last_error));
-  {
-    /* Free alloced memory */
-    my_bool free_me=mysql->free_me;
-    end_server(mysql);
-    mysql->free_me=0;
-    mysql_close(mysql);
-    mysql->free_me=free_me;
-  }
-  DBUG_RETURN(0);
-}
-
-
-/* needed when we move MYSQL structure to a different address */
-
-static void mysql_fix_pointers(MYSQL* mysql, MYSQL* old_mysql)
-=======
->>>>>>> a1e47ce8
-{
-#ifdef HAVE_OPENSSL
-  mysql->options.ssl_key=    strdup_if_not_null(key);
-  mysql->options.ssl_cert=   strdup_if_not_null(cert);
-  mysql->options.ssl_ca=     strdup_if_not_null(ca);
-  mysql->options.ssl_capath= strdup_if_not_null(capath);
-  mysql->options.ssl_cipher= strdup_if_not_null(cipher);
-#endif /* HAVE_OPENSSL */
-  return 0;
-}
-
-/**************************************************************************
-  Connect to sql server
-  If host == 0 then use localhost
-**************************************************************************/
-
-#ifdef USE_OLD_FUNCTIONS
-MYSQL * STDCALL
-mysql_connect(MYSQL *mysql,const char *host,
-	      const char *user, const char *passwd)
-{
-<<<<<<< HEAD
-  MYSQL tmp_mysql;
-  DBUG_ENTER("mysql_reconnect");
-
-  if (!mysql->reconnect ||
-      (mysql->server_status & SERVER_STATUS_IN_TRANS) || !mysql->host_info)
-  {
-   /* Allow reconnect next time */
-    mysql->server_status&= ~SERVER_STATUS_IN_TRANS;
-    strmov(mysql->net.sqlstate, unknown_sqlstate);
-    mysql->net.last_errno=CR_SERVER_GONE_ERROR;
-    strmov(mysql->net.last_error,ER(mysql->net.last_errno));
-    DBUG_RETURN(1);
-  }
-  mysql_init(&tmp_mysql);
-  tmp_mysql.options=mysql->options;
-  bzero((char*) &mysql->options,sizeof(mysql->options));
-  tmp_mysql.rpl_pivot = mysql->rpl_pivot;
-  if (!mysql_real_connect(&tmp_mysql,mysql->host,mysql->user,mysql->passwd,
-			  mysql->db, mysql->port, mysql->unix_socket,
-			  mysql->client_flag))
-  {
-    mysql->net.last_errno= tmp_mysql.net.last_errno;
-    strmov(mysql->net.last_error, tmp_mysql.net.last_error);
-    strmov(mysql->net.sqlstate, tmp_mysql.net.sqlstate);
-    DBUG_RETURN(1);
-=======
-  MYSQL *res;
-  mysql=mysql_init(mysql);			/* Make it thread safe */
-  {
-    DBUG_ENTER("mysql_connect");
-    if (!(res=mysql_real_connect(mysql,host,user,passwd,NullS,0,NullS,0)))
-    {
-      if (mysql->free_me)
-	my_free((gptr) mysql,MYF(0));
-    }
-    DBUG_RETURN(res);
->>>>>>> a1e47ce8
   }
 }
 #endif
@@ -2607,236 +941,6 @@
   return 0;
 }
 
-<<<<<<< HEAD
-
-/*
-  Send the query and return so we can do something else.
-  Needs to be followed by mysql_read_query_result() when we want to
-  finish processing it.
-*/
-
-int STDCALL
-mysql_send_query(MYSQL* mysql, const char* query, ulong length)
-{
-  DBUG_ENTER("mysql_send_query");
-  DBUG_PRINT("enter",("rpl_parse: %d  rpl_pivot: %d",
-		      mysql->options.rpl_parse, mysql->rpl_pivot));
-
-  if (mysql->options.rpl_parse && mysql->rpl_pivot)
-  {
-    switch (mysql_rpl_query_type(query, length)) {
-    case MYSQL_RPL_MASTER:
-      DBUG_RETURN(mysql_master_send_query(mysql, query, length));
-    case MYSQL_RPL_SLAVE:
-      DBUG_RETURN(mysql_slave_send_query(mysql, query, length));
-    case MYSQL_RPL_ADMIN:
-      break;					/* fall through */
-    }
-  }
-
-  mysql->last_used_con = mysql;
-  DBUG_RETURN(simple_command(mysql, COM_QUERY, query, length, 1));
-}
-
-
-my_bool STDCALL mysql_read_query_result(MYSQL *mysql)
-{
-  uchar *pos;
-  ulong field_count;
-  MYSQL_DATA *fields;
-  ulong length;
-  DBUG_ENTER("mysql_read_query_result");
-
-  /*
-    Read from the connection which we actually used, which
-    could differ from the original connection if we have slaves
-  */
-  mysql = mysql->last_used_con;
-
-  if ((length = net_safe_read(mysql)) == packet_error)
-    DBUG_RETURN(1);
-  free_old_query(mysql);			/* Free old result */
-get_info:
-  pos=(uchar*) mysql->net.read_pos;
-  if ((field_count= net_field_length(&pos)) == 0)
-  {
-    mysql->affected_rows= net_field_length_ll(&pos);
-    mysql->insert_id=	  net_field_length_ll(&pos);
-    if (protocol_41(mysql))
-    {
-      mysql->server_status=uint2korr(pos); pos+=2;
-      mysql->warning_count=uint2korr(pos); pos+=2;
-    }
-    else if (mysql->server_capabilities & CLIENT_TRANSACTIONS)
-    {
-      mysql->server_status=uint2korr(pos); pos+=2;
-      mysql->warning_count= 0;
-    }
-    DBUG_PRINT("info",("status: %ld  warning_count:  %ld",
-		       mysql->server_status, mysql->warning_count));
-    if (pos < mysql->net.read_pos+length && net_field_length(&pos))
-      mysql->info=(char*) pos;
-    DBUG_RETURN(0);
-  }
-  if (field_count == NULL_LENGTH)		/* LOAD DATA LOCAL INFILE */
-  {
-    int error=send_file_to_server(mysql,(char*) pos);
-    if ((length=net_safe_read(mysql)) == packet_error || error)
-      DBUG_RETURN(1);
-    goto get_info;				/* Get info packet */
-  }
-  if (!(mysql->server_status & SERVER_STATUS_AUTOCOMMIT))
-    mysql->server_status|= SERVER_STATUS_IN_TRANS;
-
-  mysql->extra_info= net_field_length_ll(&pos); /* Maybe number of rec */
-
-  if (!(fields=read_rows(mysql,(MYSQL_FIELD*)0, protocol_41(mysql) ? 7 : 5)))
-    DBUG_RETURN(1);
-  if (!(mysql->fields=unpack_fields(fields,&mysql->field_alloc,
-				    (uint) field_count,0,
-				    mysql->server_capabilities)))
-    DBUG_RETURN(1);
-  mysql->status= MYSQL_STATUS_GET_RESULT;
-  mysql->field_count= (uint) field_count;
-  mysql->warning_count= 0;
-  DBUG_RETURN(0);
-}
-
-
-int STDCALL
-mysql_real_query(MYSQL *mysql, const char *query, ulong length)
-{
-  DBUG_ENTER("mysql_real_query");
-  DBUG_PRINT("enter",("handle: %lx",mysql));
-  DBUG_PRINT("query",("Query = '%-.4096s'",query));
-
-  if (mysql_send_query(mysql,query,length))
-    DBUG_RETURN(1);
-  DBUG_RETURN((int) mysql_read_query_result(mysql));
-}
-
-
-static my_bool
-send_file_to_server(MYSQL *mysql, const char *filename)
-{
-  int fd, readcount;
-  my_bool result= 1;
-  uint packet_length=MY_ALIGN(mysql->net.max_packet-16,IO_SIZE);
-  char *buf, tmp_name[FN_REFLEN];
-  NET *net= &mysql->net;
-  DBUG_ENTER("send_file_to_server");
-
-  if (!(buf=my_malloc(packet_length,MYF(0))))
-  {
-    strmov(net->sqlstate, unknown_sqlstate);
-    strmov(net->last_error, ER(net->last_errno=CR_OUT_OF_MEMORY));
-    DBUG_RETURN(1);
-  }
-
-  fn_format(tmp_name,filename,"","",4);		/* Convert to client format */
-  if ((fd = my_open(tmp_name,O_RDONLY, MYF(0))) < 0)
-  {
-    my_net_write(net,"",0);		/* Server needs one packet */
-    net_flush(net);
-    strmov(net->sqlstate, unknown_sqlstate);
-    net->last_errno=EE_FILENOTFOUND;
-    my_snprintf(net->last_error,sizeof(net->last_error)-1,
-		EE(net->last_errno),tmp_name, errno);
-    goto err;
-  }
-
-  while ((readcount = (int) my_read(fd,(byte*) buf,packet_length,MYF(0))) > 0)
-  {
-    if (my_net_write(net,buf,readcount))
-    {
-      DBUG_PRINT("error",("Lost connection to MySQL server during LOAD DATA of local file"));
-      strmov(net->sqlstate, unknown_sqlstate);
-      net->last_errno=CR_SERVER_LOST;
-      strmov(net->last_error,ER(net->last_errno));
-      goto err;
-    }
-  }
-  /* Send empty packet to mark end of file */
-  if (my_net_write(net,"",0) || net_flush(net))
-  {
-    strmov(net->sqlstate, unknown_sqlstate);
-    net->last_errno=CR_SERVER_LOST;
-    sprintf(net->last_error,ER(net->last_errno),errno);
-    goto err;
-  }
-  if (readcount < 0)
-  {
-    strmov(net->sqlstate, unknown_sqlstate);
-    net->last_errno=EE_READ; /* the errmsg for not entire file read */
-    my_snprintf(net->last_error,sizeof(net->last_error)-1,
-		tmp_name,errno);
-    goto err;
-  }
-  result=0;					/* Ok */
-
-err:
-  if (fd >= 0)
-    (void) my_close(fd,MYF(0));
-  my_free(buf,MYF(0));
-  DBUG_RETURN(result);
-}
-
-
-/**************************************************************************
-  Alloc result struct for buffered results. All rows are read to buffer.
-  mysql_data_seek may be used.
-**************************************************************************/
-
-MYSQL_RES * STDCALL
-mysql_store_result(MYSQL *mysql)
-{
-  MYSQL_RES *result;
-  DBUG_ENTER("mysql_store_result");
-
-  /* read from the actually used connection */
-  mysql = mysql->last_used_con;
-
-  if (!mysql->fields)
-    DBUG_RETURN(0);
-  if (mysql->status != MYSQL_STATUS_GET_RESULT)
-  {
-    strmov(mysql->net.sqlstate, unknown_sqlstate);
-    strmov(mysql->net.last_error,
-	   ER(mysql->net.last_errno=CR_COMMANDS_OUT_OF_SYNC));
-    DBUG_RETURN(0);
-  }
-  mysql->status=MYSQL_STATUS_READY;		/* server is ready */
-  if (!(result=(MYSQL_RES*) my_malloc((uint) (sizeof(MYSQL_RES)+
-					      sizeof(ulong) *
-					      mysql->field_count),
-				      MYF(MY_WME | MY_ZEROFILL))))
-  {
-    strmov(mysql->net.sqlstate, unknown_sqlstate);
-    mysql->net.last_errno=CR_OUT_OF_MEMORY;
-    strmov(mysql->net.last_error, ER(mysql->net.last_errno));
-    DBUG_RETURN(0);
-  }
-  result->eof=1;				/* Marker for buffered */
-  result->lengths=(ulong*) (result+1);
-  if (!(result->data=read_rows(mysql,mysql->fields,mysql->field_count)))
-  {
-    my_free((gptr) result,MYF(0));
-    DBUG_RETURN(0);
-  }
-  mysql->affected_rows= result->row_count= result->data->rows;
-  result->data_cursor=	result->data->data;
-  result->fields=	mysql->fields;
-  result->field_alloc=	mysql->field_alloc;
-  result->field_count=	mysql->field_count;
-  result->current_field=0;
-  result->current_row=0;			/* Must do a fetch first */
-  mysql->fields=0;				/* fields is now in result */
-  DBUG_RETURN(result);				/* Data fetched */
-}
-
-
-=======
->>>>>>> a1e47ce8
 /**************************************************************************
   Alloc struct for use with unbuffered reads. Data is fetched by domand
   when calling to mysql_fetch_row.
@@ -3276,7 +1380,6 @@
   return mysql->last_used_con->insert_id;
 }
 
-<<<<<<< HEAD
 uint STDCALL mysql_errno(MYSQL *mysql)
 {
   return mysql->net.last_errno;
@@ -3292,8 +1395,6 @@
   return mysql->net.last_error;
 }
 
-=======
->>>>>>> a1e47ce8
 uint STDCALL mysql_warning_count(MYSQL *mysql)
 {
   return mysql->warning_count;
