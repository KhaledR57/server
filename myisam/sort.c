/* Copyright (C) 2000 MySQL AB & MySQL Finland AB & TCX DataKonsult AB

   This program is free software; you can redistribute it and/or modify
   it under the terms of the GNU General Public License as published by
   the Free Software Foundation; either version 2 of the License, or
   (at your option) any later version.

   This program is distributed in the hope that it will be useful,
   but WITHOUT ANY WARRANTY; without even the implied warranty of
   MERCHANTABILITY or FITNESS FOR A PARTICULAR PURPOSE.  See the
   GNU General Public License for more details.

   You should have received a copy of the GNU General Public License
   along with this program; if not, write to the Free Software
   Foundation, Inc., 59 Temple Place, Suite 330, Boston, MA  02111-1307  USA */

/*
  Creates a index for a database by reading keys, sorting them and outputing
  them in sorted order through SORT_INFO functions.
*/

#include "fulltext.h"
#if defined(MSDOS) || defined(__WIN__)
#include <fcntl.h>
#else
#include <stddef.h>
#endif
#include <queues.h>

/* static variables */

#undef MIN_SORT_MEMORY
#undef MYF_RW
#undef DISK_BUFFER_SIZE

#define MERGEBUFF 15
#define MERGEBUFF2 31
#define MIN_SORT_MEMORY (4096-MALLOC_OVERHEAD)
#define MYF_RW  MYF(MY_NABP | MY_WME | MY_WAIT_IF_FULL)
#define DISK_BUFFER_SIZE (IO_SIZE*16)

typedef struct st_buffpek {
  my_off_t file_pos;                    /* Where we are in the sort file */
  uchar *base,*key;                     /* Key pointers */
  ha_rows count;                        /* Number of rows in table */
  ulong mem_count;                      /* numbers of keys in memory */
  ulong max_keys;                       /* Max keys in buffert */
} BUFFPEK;

extern void print_error _VARARGS((const char *fmt,...));

/* Functions defined in this file */

static ha_rows NEAR_F find_all_keys(MI_SORT_PARAM *info,uint keys,
                                    uchar **sort_keys,
                                    DYNAMIC_ARRAY *buffpek,int *maxbuffer,
                                    IO_CACHE *tempfile,
                                    IO_CACHE *tempfile_for_exceptions);
static int NEAR_F write_keys(MI_SORT_PARAM *info,uchar * *sort_keys,
                             uint count, BUFFPEK *buffpek,IO_CACHE *tempfile);
static int NEAR_F write_key(MI_SORT_PARAM *info, uchar *key,
			    IO_CACHE *tempfile);
static int NEAR_F write_index(MI_SORT_PARAM *info,uchar * *sort_keys,
                              uint count);
static int NEAR_F merge_many_buff(MI_SORT_PARAM *info,uint keys,
                                  uchar * *sort_keys,
                                  BUFFPEK *buffpek,int *maxbuffer,
                                  IO_CACHE *t_file);
static uint NEAR_F read_to_buffer(IO_CACHE *fromfile,BUFFPEK *buffpek,
                                  uint sort_length);
static int NEAR_F merge_buffers(MI_SORT_PARAM *info,uint keys,
                                IO_CACHE *from_file, IO_CACHE *to_file,
                                uchar * *sort_keys, BUFFPEK *lastbuff,
                                BUFFPEK *Fb, BUFFPEK *Tb);
static int NEAR_F merge_index(MI_SORT_PARAM *,uint,uchar **,BUFFPEK *, int,
                              IO_CACHE *);


/*
  Creates a index of sorted keys

  SYNOPSIS
    _create_index_by_sort()
    info		Sort parameters
    no_messages		Set to 1 if no output
    sortbuff_size	Size if sortbuffer to allocate

  RESULT
    0	ok
   <> 0 Error
*/

int _create_index_by_sort(MI_SORT_PARAM *info,my_bool no_messages,
			  ulong sortbuff_size)
{
  int error,maxbuffer,skr;
  uint memavl,old_memavl,keys,sort_length;
  DYNAMIC_ARRAY buffpek;
  ha_rows records;
  uchar **sort_keys;
  IO_CACHE tempfile, tempfile_for_exceptions;
  DBUG_ENTER("_create_index_by_sort");
  DBUG_PRINT("enter",("sort_length: %d", info->key_length));

  my_b_clear(&tempfile);
  my_b_clear(&tempfile_for_exceptions);
  bzero((char*) &buffpek,sizeof(buffpek));
  sort_keys= (uchar **) NULL; error= 1;
  maxbuffer=1;

  memavl=max(sortbuff_size,MIN_SORT_MEMORY);
  records=	info->sort_info->max_records;
  sort_length=	info->key_length;
  LINT_INIT(keys);

  while (memavl >= MIN_SORT_MEMORY)
  {
    if ((my_off_t) (records+1)*(sort_length+sizeof(char*)) <=
	(my_off_t) memavl)
      keys= records+1;
    else
      do
      {
	skr=maxbuffer;
	if (memavl < sizeof(BUFFPEK)*(uint) maxbuffer ||
	    (keys=(memavl-sizeof(BUFFPEK)*(uint) maxbuffer)/
	     (sort_length+sizeof(char*))) <= 1)
	{
	  mi_check_print_error(info->sort_info->param,
			       "sort_buffer_size is to small");
	  goto err;
	}
      }
      while ((maxbuffer= (int) (records/(keys-1)+1)) != skr);

    if ((sort_keys=(uchar **)my_malloc(keys*(sort_length+sizeof(char*))+
				       HA_FT_MAXLEN, MYF(0))))
    {
      if (my_init_dynamic_array(&buffpek, sizeof(BUFFPEK), maxbuffer,
			     maxbuffer/2))
	my_free((gptr) sort_keys,MYF(0));
      else
	break;
    }
    old_memavl=memavl;
    if ((memavl=memavl/4*3) < MIN_SORT_MEMORY && old_memavl > MIN_SORT_MEMORY)
      memavl=MIN_SORT_MEMORY;
  }
  if (memavl < MIN_SORT_MEMORY)
  {
    mi_check_print_error(info->sort_info->param,"Sort buffer to small"); /* purecov: tested */
    goto err; /* purecov: tested */
  }
  (*info->lock_in_memory)(info->sort_info->param);/* Everything is allocated */

  if (!no_messages)
    printf("  - Searching for keys, allocating buffer for %d keys\n",keys);

  if ((records=find_all_keys(info,keys,sort_keys,&buffpek,&maxbuffer,
                                  &tempfile,&tempfile_for_exceptions))
      == HA_POS_ERROR)
    goto err; /* purecov: tested */
  if (maxbuffer == 0)
  {
    if (!no_messages)
      printf("  - Dumping %lu keys\n",records);
    if (write_index(info,sort_keys,(uint) records))
      goto err; /* purecov: inspected */
  }
  else
  {
    keys=(keys*(sort_length+sizeof(char*)))/sort_length;
    if (maxbuffer >= MERGEBUFF2)
    {
      if (!no_messages)
	printf("  - Merging %lu keys\n",records); /* purecov: tested */
      if (merge_many_buff(info,keys,sort_keys,
                  dynamic_element(&buffpek,0,BUFFPEK *),&maxbuffer,&tempfile))
	goto err;				/* purecov: inspected */
    }
    if (flush_io_cache(&tempfile) ||
	reinit_io_cache(&tempfile,READ_CACHE,0L,0,0))
      goto err;					/* purecov: inspected */
    if (!no_messages)
      puts("  - Last merge and dumping keys"); /* purecov: tested */
    if (merge_index(info,keys,sort_keys,dynamic_element(&buffpek,0,BUFFPEK *),
                    maxbuffer,&tempfile))
      goto err;					/* purecov: inspected */
  }

  if (flush_pending_blocks(info))
    goto err;

  if (my_b_inited(&tempfile_for_exceptions))
  {
    MI_INFO *index=info->sort_info->info;
    uint     keyno=info->key;
    uint     key_length, ref_length=index->s->rec_reflength;

    if (flush_io_cache(&tempfile_for_exceptions) ||
	reinit_io_cache(&tempfile_for_exceptions,READ_CACHE,0L,0,0))
      goto err;

    while (!my_b_read(&tempfile_for_exceptions,(byte*)&key_length,
		      sizeof(key_length))
        && !my_b_read(&tempfile_for_exceptions,(byte*)sort_keys,
		      (uint) key_length))
    {
	if (_mi_ck_write(index,keyno,(uchar*) sort_keys,key_length-ref_length))
	  goto err;
    }
  }

  error =0;

err:
  if (sort_keys)
    my_free((gptr) sort_keys,MYF(0));
  delete_dynamic(&buffpek);
  close_cached_file(&tempfile);
  close_cached_file(&tempfile_for_exceptions);

  DBUG_RETURN(error ? -1 : 0);
} /* _create_index_by_sort */


/* Search after all keys and place them in a temp. file */

static ha_rows NEAR_F find_all_keys(MI_SORT_PARAM *info, uint keys,
				    uchar **sort_keys, DYNAMIC_ARRAY *buffpek,
				    int *maxbuffer, IO_CACHE *tempfile,
				    IO_CACHE *tempfile_for_exceptions)
{
  int error;
  uint idx;
  DBUG_ENTER("find_all_keys");

  idx=error=0;
  sort_keys[0]=(uchar*) (sort_keys+keys);

  while (!(error=(*info->key_read)(info,sort_keys[idx])))
  {
    if (info->real_key_length > info->key_length)
    {
      if (write_key(info,sort_keys[idx],tempfile_for_exceptions))
        DBUG_RETURN(HA_POS_ERROR);		/* purecov: inspected */
      continue;
    }

    if (++idx == keys)
    {
      if (write_keys(info,sort_keys,idx-1,(BUFFPEK *)alloc_dynamic(buffpek),
		     tempfile))
      DBUG_RETURN(HA_POS_ERROR);		/* purecov: inspected */

      sort_keys[0]=(uchar*) (sort_keys+keys);
      memcpy(sort_keys[0],sort_keys[idx-1],(size_t) info->key_length);
      idx=1;
    }
    sort_keys[idx]=sort_keys[idx-1]+info->key_length;
  }
  if (error > 0)
    DBUG_RETURN(HA_POS_ERROR);		/* Aborted by get_key */ /* purecov: inspected */
  if (buffpek->elements)
  {
    if (write_keys(info,sort_keys,idx,(BUFFPEK *)alloc_dynamic(buffpek),
		   tempfile))
      DBUG_RETURN(HA_POS_ERROR);		/* purecov: inspected */
    *maxbuffer=buffpek->elements-1;
  }
  else
    *maxbuffer=0;

  DBUG_RETURN((*maxbuffer)*(keys-1)+idx);
} /* find_all_keys */


/* Search after all keys and place them in a temp. file */

pthread_handler_decl(thr_find_all_keys,arg)
{
  MI_SORT_PARAM *info= (MI_SORT_PARAM*) arg;
  int error;
  uint memavl,old_memavl,keys,sort_length;
  uint idx, maxbuffer;
  uchar **sort_keys;

  error=1;

  if (my_thread_init())
    goto err;
  if (info->sort_info->got_error)
    goto err;

  my_b_clear(&info->tempfile);
  my_b_clear(&info->tempfile_for_exceptions);
  bzero((char*) &info->buffpek,sizeof(info->buffpek));
  bzero((char*) &info->unique, sizeof(info->unique));
  sort_keys= (uchar **) NULL;
<<<<<<< HEAD
  error= 1;
  if (info->sort_info->got_error)
    goto err;
=======
>>>>>>> 4d106837

  memavl=max(info->sortbuff_size, MIN_SORT_MEMORY);
  idx=      info->sort_info->max_records;
  sort_length=  info->key_length;
  maxbuffer= 1;

  maxbuffer=1;
  while (memavl >= MIN_SORT_MEMORY)
  {
    if ((my_off_t) (idx+1)*(sort_length+sizeof(char*)) <=
        (my_off_t) memavl)
      keys= idx+1;
    else
    {
      uint skr;
      do
      {
        skr=maxbuffer;
        if (memavl < sizeof(BUFFPEK)*maxbuffer ||
            (keys=(memavl-sizeof(BUFFPEK)*maxbuffer)/
             (sort_length+sizeof(char*))) <= 1)
        {
          mi_check_print_error(info->sort_info->param,
                               "sort_buffer_size is to small");
          goto err;
        }
      }
      while ((maxbuffer= (int) (idx/(keys-1)+1)) != skr);
    }
    if ((sort_keys=(uchar **)my_malloc(keys*(sort_length+sizeof(char*))+
				       ((info->keyinfo->flag & HA_FULLTEXT) ?
					HA_FT_MAXLEN : 0), MYF(0))))
    {
      if (my_init_dynamic_array(&info->buffpek, sizeof(BUFFPEK),
				maxbuffer, maxbuffer/2))
        my_free((gptr) sort_keys,MYF(0));
      else
        break;
    }
    old_memavl=memavl;
    if ((memavl=memavl/4*3) < MIN_SORT_MEMORY && old_memavl > MIN_SORT_MEMORY)
      memavl=MIN_SORT_MEMORY;
  }
  if (memavl < MIN_SORT_MEMORY)
  {
    mi_check_print_error(info->sort_info->param,"Sort buffer to small"); /* purecov: tested */
    goto err; /* purecov: tested */
  }

  if (info->sort_info->param->testflag & T_VERBOSE)
    printf("Key %d - Allocating buffer for %d keys\n",info->key+1,keys);
  info->sort_keys=sort_keys;

  idx=error=0;
  sort_keys[0]=(uchar*) (sort_keys+keys);

<<<<<<< HEAD
  while (!(error=info->sort_info->got_error) ||
	 !(error=(*info->key_read)(info,sort_keys[idx])))
=======
  while(!(error=info->sort_info->got_error) &&
        !(error=(*info->key_read)(info,sort_keys[idx])))
>>>>>>> 4d106837
  {
    if (info->real_key_length > info->key_length)
    {
      if (write_key(info,sort_keys[idx], &info->tempfile_for_exceptions))
        goto err;
      continue;
    }

    if (++idx == keys)
    {
      if (write_keys(info,sort_keys,idx-1,
		     (BUFFPEK *)alloc_dynamic(&info->buffpek),
		     &info->tempfile))
        goto err;
      sort_keys[0]=(uchar*) (sort_keys+keys);
      memcpy(sort_keys[0],sort_keys[idx-1],(size_t) info->key_length);
      idx=1;
    }
    sort_keys[idx]=sort_keys[idx-1]+info->key_length;
  }
  if (error > 0)
    goto err;
  if (info->buffpek.elements)
  {
    if (write_keys(info,sort_keys, idx,
		   (BUFFPEK *) alloc_dynamic(&info->buffpek), &info->tempfile))
      goto err;
    info->keys=(info->buffpek.elements-1)*(keys-1)+idx;
  }
  else
    info->keys=idx;

  info->sort_keys_length=keys;
  goto ok;

err:
  info->sort_info->got_error=1; /* no need to protect this with a mutex */
  if (sort_keys)
    my_free((gptr) sort_keys,MYF(0));
  info->sort_keys=0;
  delete_dynamic(& info->buffpek);
  close_cached_file(&info->tempfile);
  close_cached_file(&info->tempfile_for_exceptions);

ok:
  remove_io_thread(&info->read_cache);
  pthread_mutex_lock(&info->sort_info->mutex);
  info->sort_info->threads_running--;
<<<<<<< HEAD
  pthread_cond_signal(&info->sort_info->cond);
  pthread_mutex_unlock(&info->sort_info->mutex);
=======
  pthread_cond_signal(& info->sort_info->cond);
  pthread_mutex_unlock(& info->sort_info->mutex);
  my_thread_end();
>>>>>>> 4d106837
  return NULL;
}


int thr_write_keys(MI_SORT_PARAM *sort_param)
{
  SORT_INFO *sort_info=sort_param->sort_info;
  MI_CHECK *param=sort_info->param;
  ulong length, keys;
  ulong *rec_per_key_part=param->rec_per_key_part;
  int got_error=sort_info->got_error;
  uint i;
  MI_INFO *info=sort_info->info;
  MYISAM_SHARE *share=info->s;
  MI_SORT_PARAM *sinfo;
  byte *mergebuf=0;
  LINT_INIT(length);

<<<<<<< HEAD
  for (i=0, sinfo=sort_param ;
       i < sort_info->total_keys ;
       i++, sinfo++, rec_per_key_part+=sinfo->keyinfo->keysegs)
=======
  for (i=0, sinfo=sort_param ; i<sort_info->total_keys ; i++,
                               rec_per_key_part+=sinfo->keyinfo->keysegs,
                                                                 sinfo++)
>>>>>>> 4d106837
  {
    if (!sinfo->sort_keys)
    {
      got_error=1;
      continue;
    }
    share->state.key_map|=(ulonglong) 1 << sinfo->key;
    if (param->testflag & T_STATISTICS)
      update_key_parts(sinfo->keyinfo, rec_per_key_part,
		       sinfo->unique, (ulonglong) info->state->records);
    if (!sinfo->buffpek.elements)
    {
      if (param->testflag & T_VERBOSE)
      {
        printf("Key %d  - Dumping %u keys\n",sinfo->key+1, sinfo->keys);
	fflush(stdout);
      }
      if (write_index(sinfo, sinfo->sort_keys, sinfo->keys) ||
	  flush_pending_blocks(sinfo))
        got_error=1;
    }
    my_free((gptr) sinfo->sort_keys,MYF(0));
    sinfo->sort_keys=0;
  }

<<<<<<< HEAD
  for (i=0, sinfo=sort_param ;
       i < sort_info->total_keys ;
       i++, sinfo++, delete_dynamic(&sinfo->buffpek),
	 close_cached_file(&sinfo->tempfile),
	 close_cached_file(&sinfo->tempfile_for_exceptions))
=======
  for (i=0, sinfo=sort_param ; i<sort_info->total_keys ; i++,
                                      delete_dynamic(& sinfo->buffpek),
                                      close_cached_file(& sinfo->tempfile),
                        close_cached_file(& sinfo->tempfile_for_exceptions),
                                                                    sinfo++)
>>>>>>> 4d106837
  {
    if (got_error)
      continue;
    if (sinfo->buffpek.elements)
    {
      uint maxbuffer=sinfo->buffpek.elements-1;
      if (!mergebuf)
      {
        length=param->sort_buffer_length;
        while (length >= MIN_SORT_MEMORY && !mergebuf)
        {
          mergebuf=my_malloc(length, MYF(0));
          length=length*3/4;
        }
        if (!mergebuf)
        {
          got_error=1;
          continue;
        }
      }
      keys=length/sinfo->key_length;
      if (maxbuffer >= MERGEBUFF2)
      {
        if (param->testflag & T_VERBOSE)
          printf("Key %d  - Merging %u keys\n",sinfo->key+1, sinfo->keys);
        if (merge_many_buff(sinfo, keys, (uchar **)mergebuf,
			    dynamic_element(&sinfo->buffpek, 0, BUFFPEK *),
			    &maxbuffer, &sinfo->tempfile))
        {
          got_error=1;
          continue;
        }
      }
      if (flush_io_cache(&sinfo->tempfile) ||
          reinit_io_cache(&sinfo->tempfile,READ_CACHE,0L,0,0))
      {
        got_error=1;
        continue;
      }
      if (param->testflag & T_VERBOSE)
        printf("Key %d  - Last merge and dumping keys", sinfo->key+1);
      if (merge_index(sinfo, keys, (uchar **)mergebuf,
                      dynamic_element(&sinfo->buffpek,0,BUFFPEK *),
                      maxbuffer,&sinfo->tempfile) ||
	  flush_pending_blocks(sinfo))
      {
        got_error=1;
        continue;
      }
    }
    if (my_b_inited(&sinfo->tempfile_for_exceptions))
    {
      uint key_length;

      if (param->testflag & T_VERBOSE)
        printf("Key %d  - Dumping 'long' keys", sinfo->key+1);

      if (flush_io_cache(&sinfo->tempfile_for_exceptions) ||
          reinit_io_cache(&sinfo->tempfile_for_exceptions,READ_CACHE,0L,0,0))
      {
        got_error=1;
        continue;
      }

      while (!got_error &&
	     !my_b_read(&sinfo->tempfile_for_exceptions,(byte*)&key_length,
			sizeof(key_length)) &&
	     !my_b_read(&sinfo->tempfile_for_exceptions,(byte*)mergebuf,
			(uint) key_length))
      {
	if (_mi_ck_write(info,sinfo->key,(uchar*) mergebuf,
			 key_length - info->s->rec_reflength))
	  got_error=1;
      }
    }
  }
  my_free((gptr) mergebuf,MYF(MY_ALLOW_ZERO_PTR));
  return got_error;
}

        /* Write all keys in memory to file for later merge */

static int NEAR_F write_keys(MI_SORT_PARAM *info, register uchar **sort_keys,
                             uint count, BUFFPEK *buffpek, IO_CACHE *tempfile)
{
  uchar **end;
  uint sort_length=info->key_length;
  DBUG_ENTER("write_keys");

  qsort2((byte*) sort_keys,count,sizeof(byte*),(qsort2_cmp) info->key_cmp,
         info);
  if (!my_b_inited(tempfile) &&
      open_cached_file(tempfile, info->tmpdir, "ST", DISK_BUFFER_SIZE,
                       info->sort_info->param->myf_rw))
    DBUG_RETURN(1); /* purecov: inspected */

  buffpek->file_pos=my_b_tell(tempfile);
  buffpek->count=count;

  for (end=sort_keys+count ; sort_keys != end ; sort_keys++)
  {
    if (my_b_write(tempfile,(byte*) *sort_keys,(uint) sort_length))
      DBUG_RETURN(1); /* purecov: inspected */
  }
  DBUG_RETURN(0);
} /* write_keys */


static int NEAR_F write_key(MI_SORT_PARAM *info, uchar *key,
			    IO_CACHE *tempfile)
{
  uint key_length=info->real_key_length;
  DBUG_ENTER("write_key");

  if (!my_b_inited(tempfile) &&
      open_cached_file(tempfile, info->tmpdir, "ST", DISK_BUFFER_SIZE,
                       info->sort_info->param->myf_rw))
    DBUG_RETURN(1);

  if (my_b_write(tempfile,(byte*)&key_length,sizeof(key_length)) ||
      my_b_write(tempfile,(byte*)key,(uint) key_length))
    DBUG_RETURN(1);
  DBUG_RETURN(0);
} /* write_key */


        /* Write index */

static int NEAR_F write_index(MI_SORT_PARAM *info, register uchar **sort_keys,
                              register uint count)
{
  DBUG_ENTER("write_index");

  qsort2((gptr) sort_keys,(size_t) count,sizeof(byte*),
        (qsort2_cmp) info->key_cmp,info);
  while (count--)
  {
    if ((*info->key_write)(info,*sort_keys++))
      DBUG_RETURN(-1); /* purecov: inspected */
  }
  DBUG_RETURN(0);
} /* write_index */


        /* Merge buffers to make < MERGEBUFF2 buffers */

static int NEAR_F merge_many_buff(MI_SORT_PARAM *info, uint keys,
                                  uchar **sort_keys, BUFFPEK *buffpek,
                                  int *maxbuffer, IO_CACHE *t_file)
{
  register int i;
  IO_CACHE t_file2, *from_file, *to_file, *temp;
  BUFFPEK *lastbuff;
  DBUG_ENTER("merge_many_buff");

  if (*maxbuffer < MERGEBUFF2)
    DBUG_RETURN(0);                             /* purecov: inspected */
  if (flush_io_cache(t_file) ||
      open_cached_file(&t_file2,info->tmpdir,"ST",DISK_BUFFER_SIZE,
                       info->sort_info->param->myf_rw))
    DBUG_RETURN(1);                             /* purecov: inspected */

  from_file= t_file ; to_file= &t_file2;
  while (*maxbuffer >= MERGEBUFF2)
  {
    reinit_io_cache(from_file,READ_CACHE,0L,0,0);
    reinit_io_cache(to_file,WRITE_CACHE,0L,0,0);
    lastbuff=buffpek;
    for (i=0 ; i <= *maxbuffer-MERGEBUFF*3/2 ; i+=MERGEBUFF)
    {
      if (merge_buffers(info,keys,from_file,to_file,sort_keys,lastbuff++,
                        buffpek+i,buffpek+i+MERGEBUFF-1))
        break; /* purecov: inspected */
    }
    if (merge_buffers(info,keys,from_file,to_file,sort_keys,lastbuff++,
                      buffpek+i,buffpek+ *maxbuffer))
      break; /* purecov: inspected */
    if (flush_io_cache(to_file))
      break;                                    /* purecov: inspected */
    temp=from_file; from_file=to_file; to_file=temp;
    *maxbuffer= (int) (lastbuff-buffpek)-1;
  }
  close_cached_file(to_file);                   /* This holds old result */
  if (to_file == t_file)
    *t_file=t_file2;                            /* Copy result file */

  DBUG_RETURN(*maxbuffer >= MERGEBUFF2);        /* Return 1 if interrupted */
} /* merge_many_buff */


/*
   Read data to buffer

  SYNOPSIS
    read_to_buffer()
    fromfile		File to read from
    buffpek		Where to read from
    sort_length		max length to read
  RESULT
    > 0	Ammount of bytes read
    -1	Error
*/

static uint NEAR_F read_to_buffer(IO_CACHE *fromfile, BUFFPEK *buffpek,
                                  uint sort_length)
{
  register uint count;
  uint length;

  if ((count=(uint) min((ha_rows) buffpek->max_keys,buffpek->count)))
  {
    if (my_pread(fromfile->file,(byte*) buffpek->base,
                 (length= sort_length*count),buffpek->file_pos,MYF_RW))
      return((uint) -1);                        /* purecov: inspected */
    buffpek->key=buffpek->base;
    buffpek->file_pos+= length;                 /* New filepos */
    buffpek->count-=    count;
    buffpek->mem_count= count;
  }
  return (count*sort_length);
} /* read_to_buffer */


/*
  Merge buffers to one buffer
  If to_file == 0 then use info->key_write
*/

static int NEAR_F
merge_buffers(MI_SORT_PARAM *info, uint keys, IO_CACHE *from_file,
              IO_CACHE *to_file, uchar **sort_keys, BUFFPEK *lastbuff,
              BUFFPEK *Fb, BUFFPEK *Tb)
{
  int error;
  uint sort_length,maxcount;
  ha_rows count;
  my_off_t to_start_filepos;
  uchar *strpos;
  BUFFPEK *buffpek,**refpek;
  QUEUE queue;
  DBUG_ENTER("merge_buffers");

  count=error=0;
  maxcount=keys/((uint) (Tb-Fb) +1);
  LINT_INIT(to_start_filepos);
  if (to_file)
    to_start_filepos=my_b_tell(to_file);
  strpos=(uchar*) sort_keys;
  sort_length=info->key_length;

  if (init_queue(&queue,(uint) (Tb-Fb)+1,offsetof(BUFFPEK,key),0,
                 (int (*)(void*, byte *,byte*)) info->key_cmp,
                 (void*) info))
    DBUG_RETURN(1); /* purecov: inspected */

  for (buffpek= Fb ; buffpek <= Tb ; buffpek++)
  {
    count+= buffpek->count;
    buffpek->base= strpos;
    buffpek->max_keys=maxcount;
    strpos+= (uint) (error=(int) read_to_buffer(from_file,buffpek,
                                                sort_length));
    if (error == -1)
      goto err; /* purecov: inspected */
    queue_insert(&queue,(char*) buffpek);
  }

  while (queue.elements > 1)
  {
    for (;;)
    {
      buffpek=(BUFFPEK*) queue_top(&queue);
      if (to_file)
      {
        if (my_b_write(to_file,(byte*) buffpek->key,(uint) sort_length))
        {
          error=1; goto err; /* purecov: inspected */
        }
      }
      else
      {
        if ((*info->key_write)(info,(void*) buffpek->key))
        {
          error=1; goto err; /* purecov: inspected */
        }
      }
      buffpek->key+=sort_length;
      if (! --buffpek->mem_count)
      {
        if (!(error=(int) read_to_buffer(from_file,buffpek,sort_length)))
        {
          uchar *base=buffpek->base;
          uint max_keys=buffpek->max_keys;

          VOID(queue_remove(&queue,0));

          /* Put room used by buffer to use in other buffer */
          for (refpek= (BUFFPEK**) &queue_top(&queue);
               refpek <= (BUFFPEK**) &queue_end(&queue);
               refpek++)
          {
            buffpek= *refpek;
            if (buffpek->base+buffpek->max_keys*sort_length == base)
            {
              buffpek->max_keys+=max_keys;
              break;
            }
            else if (base+max_keys*sort_length == buffpek->base)
            {
              buffpek->base=base;
              buffpek->max_keys+=max_keys;
              break;
            }
          }
          break;                /* One buffer have been removed */
        }
      }
      else if (error == -1)
        goto err;               /* purecov: inspected */
      queue_replaced(&queue);   /* Top element has been replaced */
    }
  }
  buffpek=(BUFFPEK*) queue_top(&queue);
  buffpek->base=(uchar *) sort_keys;
  buffpek->max_keys=keys;
  do
  {
    if (to_file)
    {
      if (my_b_write(to_file,(byte*) buffpek->key,
                     (sort_length*buffpek->mem_count)))
      {
        error=1; goto err; /* purecov: inspected */
      }
    }
    else
    {
      register uchar *end;
      strpos= buffpek->key;
      for (end=strpos+buffpek->mem_count*sort_length;
           strpos != end ;
           strpos+=sort_length)
      {
        if ((*info->key_write)(info,(void*) strpos))
        {
          error=1; goto err; /* purecov: inspected */
        }
      }
    }
  }
  while ((error=(int) read_to_buffer(from_file,buffpek,sort_length)) != -1 &&
         error != 0);

  lastbuff->count=count;
  if (to_file)
    lastbuff->file_pos=to_start_filepos;
err:
  delete_queue(&queue);
  DBUG_RETURN(error);
} /* merge_buffers */


        /* Do a merge to output-file (save only positions) */

static int NEAR_F
merge_index(MI_SORT_PARAM *info, uint keys, uchar **sort_keys,
            BUFFPEK *buffpek, int maxbuffer, IO_CACHE *tempfile)
{
  DBUG_ENTER("merge_index");
  if (merge_buffers(info,keys,tempfile,(IO_CACHE*) 0,sort_keys,buffpek,buffpek,
                    buffpek+maxbuffer))
    DBUG_RETURN(1); /* purecov: inspected */
  DBUG_RETURN(0);
} /* merge_index */
<|MERGE_RESOLUTION|>--- conflicted
+++ resolved
@@ -284,7 +284,7 @@
   uint memavl,old_memavl,keys,sort_length;
   uint idx, maxbuffer;
   uchar **sort_keys;
-
+  
   error=1;
 
   if (my_thread_init())
@@ -297,19 +297,12 @@
   bzero((char*) &info->buffpek,sizeof(info->buffpek));
   bzero((char*) &info->unique, sizeof(info->unique));
   sort_keys= (uchar **) NULL;
-<<<<<<< HEAD
-  error= 1;
-  if (info->sort_info->got_error)
-    goto err;
-=======
->>>>>>> 4d106837
 
   memavl=max(info->sortbuff_size, MIN_SORT_MEMORY);
   idx=      info->sort_info->max_records;
   sort_length=  info->key_length;
   maxbuffer= 1;
 
-  maxbuffer=1;
   while (memavl >= MIN_SORT_MEMORY)
   {
     if ((my_off_t) (idx+1)*(sort_length+sizeof(char*)) <=
@@ -351,6 +344,7 @@
     mi_check_print_error(info->sort_info->param,"Sort buffer to small"); /* purecov: tested */
     goto err; /* purecov: tested */
   }
+//  (*info->lock_in_memory)(info->sort_info->param);/* Everything is allocated */
 
   if (info->sort_info->param->testflag & T_VERBOSE)
     printf("Key %d - Allocating buffer for %d keys\n",info->key+1,keys);
@@ -359,13 +353,8 @@
   idx=error=0;
   sort_keys[0]=(uchar*) (sort_keys+keys);
 
-<<<<<<< HEAD
-  while (!(error=info->sort_info->got_error) ||
-	 !(error=(*info->key_read)(info,sort_keys[idx])))
-=======
-  while(!(error=info->sort_info->got_error) &&
-        !(error=(*info->key_read)(info,sort_keys[idx])))
->>>>>>> 4d106837
+  while (!(error=info->sort_info->got_error) &&
+         !(error=(*info->key_read)(info,sort_keys[idx])))
   {
     if (info->real_key_length > info->key_length)
     {
@@ -414,14 +403,9 @@
   remove_io_thread(&info->read_cache);
   pthread_mutex_lock(&info->sort_info->mutex);
   info->sort_info->threads_running--;
-<<<<<<< HEAD
   pthread_cond_signal(&info->sort_info->cond);
   pthread_mutex_unlock(&info->sort_info->mutex);
-=======
-  pthread_cond_signal(& info->sort_info->cond);
-  pthread_mutex_unlock(& info->sort_info->mutex);
   my_thread_end();
->>>>>>> 4d106837
   return NULL;
 }
 
@@ -440,15 +424,9 @@
   byte *mergebuf=0;
   LINT_INIT(length);
 
-<<<<<<< HEAD
-  for (i=0, sinfo=sort_param ;
-       i < sort_info->total_keys ;
-       i++, sinfo++, rec_per_key_part+=sinfo->keyinfo->keysegs)
-=======
   for (i=0, sinfo=sort_param ; i<sort_info->total_keys ; i++,
                                rec_per_key_part+=sinfo->keyinfo->keysegs,
                                                                  sinfo++)
->>>>>>> 4d106837
   {
     if (!sinfo->sort_keys)
     {
@@ -474,19 +452,11 @@
     sinfo->sort_keys=0;
   }
 
-<<<<<<< HEAD
-  for (i=0, sinfo=sort_param ;
-       i < sort_info->total_keys ;
-       i++, sinfo++, delete_dynamic(&sinfo->buffpek),
-	 close_cached_file(&sinfo->tempfile),
-	 close_cached_file(&sinfo->tempfile_for_exceptions))
-=======
   for (i=0, sinfo=sort_param ; i<sort_info->total_keys ; i++,
-                                      delete_dynamic(& sinfo->buffpek),
-                                      close_cached_file(& sinfo->tempfile),
-                        close_cached_file(& sinfo->tempfile_for_exceptions),
-                                                                    sinfo++)
->>>>>>> 4d106837
+                                      delete_dynamic(&sinfo->buffpek),
+                                  close_cached_file(&sinfo->tempfile),
+                   close_cached_file(&sinfo->tempfile_for_exceptions),
+                                                              sinfo++)
   {
     if (got_error)
       continue;
@@ -613,7 +583,7 @@
 } /* write_key */
 
 
-        /* Write index */
+/* Write index */
 
 static int NEAR_F write_index(MI_SORT_PARAM *info, register uchar **sort_keys,
                               register uint count)
