<<<<<<< HEAD
/* Copyright (C) 2013-2021 Codership Oy <info@codership.com>
=======
/* Copyright (C) 2013-2023 Codership Oy <info@codership.com>
>>>>>>> 93894283

   This program is free software; you can redistribute it and/or modify
   it under the terms of the GNU General Public License as published by
   the Free Software Foundation; version 2 of the License.

   This program is distributed in the hope that it will be useful,
   but WITHOUT ANY WARRANTY; without even the implied warranty of
   MERCHANTABILITY or FITNESS FOR A PARTICULAR PURPOSE.  See the
   GNU General Public License for more details.

   You should have received a copy of the GNU General Public License along
   with this program; if not, write to the Free Software Foundation, Inc.,
   51 Franklin Street, Fifth Floor, Boston, MA 02110-1335 USA. */

#ifndef WSREP_VAR_H
#define WSREP_VAR_H

#include <my_config.h>

#ifdef WITH_WSREP

#define WSREP_CLUSTER_NAME              "my_wsrep_cluster"
#define WSREP_NODE_INCOMING_AUTO        "AUTO"
#define WSREP_START_POSITION_ZERO       "00000000-0000-0000-0000-000000000000:-1"
#define WSREP_START_POSITION_ZERO_GTID  "00000000-0000-0000-0000-000000000000:-1,0-0-0"

// MySQL variables funcs

#include "sql_priv.h"
#include <sql_plugin.h>
#include <mysql/plugin.h>

class sys_var;
class set_var;
class THD;

int wsrep_init_vars();
void wsrep_set_wsrep_on(THD *thd);
void wsrep_free_status_vars();

#define CHECK_ARGS   (sys_var *self, THD* thd, set_var *var)
#define UPDATE_ARGS  (sys_var *self, THD* thd, enum_var_type type)
#define DEFAULT_ARGS (THD* thd, enum_var_type var_type)
#define INIT_ARGS    (const char* opt)

extern bool wsrep_causal_reads_update        UPDATE_ARGS;
extern bool wsrep_on_check                   CHECK_ARGS;
extern bool wsrep_on_update                  UPDATE_ARGS;
extern bool wsrep_sync_wait_update           UPDATE_ARGS;
extern bool wsrep_start_position_check       CHECK_ARGS;
extern bool wsrep_start_position_update      UPDATE_ARGS;
extern bool wsrep_start_position_init        INIT_ARGS;

extern bool wsrep_provider_check             CHECK_ARGS;
extern bool wsrep_provider_update            UPDATE_ARGS;
extern void wsrep_provider_init              INIT_ARGS;

extern bool wsrep_provider_options_check     CHECK_ARGS;
extern bool wsrep_provider_options_update    UPDATE_ARGS;
extern void wsrep_provider_options_init      INIT_ARGS;

extern bool wsrep_cluster_address_check      CHECK_ARGS;
extern bool wsrep_cluster_address_update     UPDATE_ARGS;
extern void wsrep_cluster_address_init       INIT_ARGS;

extern bool wsrep_cluster_name_check         CHECK_ARGS;
extern bool wsrep_cluster_name_update        UPDATE_ARGS;

extern bool wsrep_node_name_check            CHECK_ARGS;
extern bool wsrep_node_name_update           UPDATE_ARGS;

extern bool wsrep_node_address_check         CHECK_ARGS;
extern bool wsrep_node_address_update        UPDATE_ARGS;
extern void wsrep_node_address_init          INIT_ARGS;

extern bool wsrep_sst_method_check           CHECK_ARGS;
extern bool wsrep_sst_method_update          UPDATE_ARGS;
extern void wsrep_sst_method_init            INIT_ARGS;

extern bool wsrep_sst_receive_address_check  CHECK_ARGS;
extern bool wsrep_sst_receive_address_update UPDATE_ARGS;

extern bool wsrep_sst_auth_check             CHECK_ARGS;
extern bool wsrep_sst_auth_update            UPDATE_ARGS;

extern bool wsrep_sst_donor_check            CHECK_ARGS;
extern bool wsrep_sst_donor_update           UPDATE_ARGS;

extern bool wsrep_slave_threads_check        CHECK_ARGS;
extern bool wsrep_slave_threads_update       UPDATE_ARGS;

extern bool wsrep_desync_check               CHECK_ARGS;
extern bool wsrep_desync_update              UPDATE_ARGS;

extern bool wsrep_trx_fragment_size_check    CHECK_ARGS;
extern bool wsrep_trx_fragment_size_update   UPDATE_ARGS;

extern bool wsrep_trx_fragment_unit_update   UPDATE_ARGS;

extern bool wsrep_max_ws_size_check          CHECK_ARGS;
extern bool wsrep_max_ws_size_update         UPDATE_ARGS;

extern bool wsrep_reject_queries_update      UPDATE_ARGS;

extern bool wsrep_debug_update               UPDATE_ARGS;

extern bool wsrep_gtid_seq_no_check          CHECK_ARGS;

extern bool wsrep_gtid_domain_id_update      UPDATE_ARGS;

extern bool wsrep_mode_check                 CHECK_ARGS;
<<<<<<< HEAD
=======
extern bool wsrep_strict_ddl_update          UPDATE_ARGS;
extern bool wsrep_replicate_myisam_update    UPDATE_ARGS;
extern bool wsrep_replicate_myisam_check     CHECK_ARGS;
extern bool wsrep_forced_binlog_format_check CHECK_ARGS;
>>>>>>> 93894283
#else  /* WITH_WSREP */

#define wsrep_provider_init(X)
#define wsrep_init_vars() (0)
#define wsrep_start_position_init(X)

#endif /* WITH_WSREP */
#endif /* WSREP_VAR_H */<|MERGE_RESOLUTION|>--- conflicted
+++ resolved
@@ -1,8 +1,4 @@
-<<<<<<< HEAD
-/* Copyright (C) 2013-2021 Codership Oy <info@codership.com>
-=======
 /* Copyright (C) 2013-2023 Codership Oy <info@codership.com>
->>>>>>> 93894283
 
    This program is free software; you can redistribute it and/or modify
    it under the terms of the GNU General Public License as published by
@@ -114,13 +110,7 @@
 extern bool wsrep_gtid_domain_id_update      UPDATE_ARGS;
 
 extern bool wsrep_mode_check                 CHECK_ARGS;
-<<<<<<< HEAD
-=======
-extern bool wsrep_strict_ddl_update          UPDATE_ARGS;
-extern bool wsrep_replicate_myisam_update    UPDATE_ARGS;
-extern bool wsrep_replicate_myisam_check     CHECK_ARGS;
 extern bool wsrep_forced_binlog_format_check CHECK_ARGS;
->>>>>>> 93894283
 #else  /* WITH_WSREP */
 
 #define wsrep_provider_init(X)
