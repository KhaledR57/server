/* Copyright (c) 2000, 2016, Oracle and/or its affiliates.
   Copyright (c) 2012, 2022, MariaDB Corporation.

   This program is free software; you can redistribute it and/or modify
   it under the terms of the GNU General Public License as published by
   the Free Software Foundation; version 2 of the License.

   This program is distributed in the hope that it will be useful,
   but WITHOUT ANY WARRANTY; without even the implied warranty of
   MERCHANTABILITY or FITNESS FOR A PARTICULAR PURPOSE.  See the
   GNU General Public License for more details.

   You should have received a copy of the GNU General Public License
   along with this program; if not, write to the Free Software
   Foundation, Inc., 51 Franklin Street, Fifth Floor, Boston, MA  02110-1335  USA */

/**
  @file

  This file is the net layer API for the MySQL client/server protocol.

  Write and read of logical packets to/from socket.

  Writes are cached into net_buffer_length big packets.
  Read packets are reallocated dynamicly when reading big packets.
  Each logical packet has the following pre-info:
  3 byte length & 1 byte package-number.

  This file needs to be written in C as it's used by the libmysql client as a
  C file.
*/

/*
  HFTODO this must be hidden if we don't want client capabilities in 
  embedded library
 */

#include "mariadb.h"
#include <mysql.h>
#include <mysql_com.h>
#include <mysqld_error.h>
#include <my_sys.h>
#include <m_string.h>
#include <my_net.h>
#include <violite.h>
#include <signal.h>
#include "probes_mysql.h"
#include <debug_sync.h>
#include "proxy_protocol.h"

PSI_memory_key key_memory_NET_buff;
PSI_memory_key key_memory_NET_compress_packet;

#ifdef EMBEDDED_LIBRARY
#undef MYSQL_SERVER
#undef MYSQL_CLIENT
#define MYSQL_CLIENT
#endif /*EMBEDDED_LIBRARY */

/*
  to reduce the number of ifdef's in the code
*/
#ifdef EXTRA_DEBUG
#define EXTRA_DEBUG_fprintf fprintf
#define EXTRA_DEBUG_fflush fflush
#define EXTRA_DEBUG_ASSERT DBUG_ASSERT
#else
static void inline EXTRA_DEBUG_fprintf(...) {}
#ifndef MYSQL_SERVER
static int inline EXTRA_DEBUG_fflush(...) { return 0; }
#endif
#endif /* EXTRA_DEBUG */

#ifdef MYSQL_SERVER
#include <sql_class.h>
#include <sql_connect.h>

static void inline MYSQL_SERVER_my_error(uint error, myf flags)
{
  my_error(error,
           flags | MYF(global_system_variables.log_warnings > 3 ? ME_ERROR_LOG : 0));
}

#else
static void inline MYSQL_SERVER_my_error(...) {}
#endif

#ifndef EXTRA_DEBUG_ASSERT
# define EXTRA_DEBUG_ASSERT(X) do {} while(0)
#endif

/*
  The following handles the differences when this is linked between the
  client and the server.

  This gives an error if a too big packet is found.
  The server can change this, but because the client can't normally do this
  the client should have a bigger max_allowed_packet.
*/

#if defined(_WIN32) || !defined(MYSQL_SERVER)
  /* The following is because alarms doesn't work on windows. */
#ifndef NO_ALARM
#define NO_ALARM
#endif
#endif

#ifndef NO_ALARM
#include "my_pthread.h"
void sql_print_error(const char *format,...);
#else
#define DONT_USE_THR_ALARM
#endif /* NO_ALARM */

#include "thr_alarm.h"

#ifdef MYSQL_SERVER
/*
  The following variables/functions should really not be declared
  extern, but as it's hard to include sql_priv.h here, we have to
  live with this for a while.
*/
extern ulonglong test_flags;
extern ulong bytes_sent, bytes_received, net_big_packet_count;
#ifdef HAVE_QUERY_CACHE
#define USE_QUERY_CACHE
extern void query_cache_insert(void *thd, const char *packet, size_t length,
                               unsigned pkt_nr);
#endif // HAVE_QUERY_CACHE
#define update_statistics(A) A
extern my_bool thd_net_is_killed(THD *thd);
/* Additional instrumentation hooks for the server */
#include "mysql_com_server.h"
#else
#define update_statistics(A)
#define thd_net_is_killed(A) 0
#endif


static my_bool net_write_buff(NET *, const uchar *, size_t len);

my_bool net_allocate_new_packet(NET *net, void *thd, uint my_flags);

/** Init with packet info. */

my_bool my_net_init(NET *net, Vio *vio, void *thd, uint my_flags)
{
  DBUG_ENTER("my_net_init");
  DBUG_PRINT("enter", ("my_flags: %u", my_flags));
  net->vio = vio;
  net->read_timeout= 0;
  net->write_timeout= 0;
  my_net_local_init(net);			/* Set some limits */

  if (net_allocate_new_packet(net, thd, my_flags))
    DBUG_RETURN(1);

  net->error=0; net->return_status=0;
  net->pkt_nr=net->compress_pkt_nr=0;
  net->last_error[0]=0;
  net->compress=0; net->reading_or_writing=0;
  net->where_b = net->remain_in_buf=0;
  net->net_skip_rest_factor= 0;
  net->last_errno=0;
  net->pkt_nr_can_be_reset= 0;
  net->using_proxy_protocol= 0;
  net->thread_specific_malloc= MY_TEST(my_flags & MY_THREAD_SPECIFIC);
  net->thd= 0;
#ifdef MYSQL_SERVER
  net->extension= NULL;
  net->thd= thd;
#endif

  if (vio)
  {
    /* For perl DBI/DBD. */
    net->fd= vio_fd(vio);
#if defined(MYSQL_SERVER) && !defined(_WIN32)
    if (!(test_flags & TEST_BLOCKING))
    {
      my_bool old_mode;
      vio_blocking(vio, FALSE, &old_mode);
    }
#endif
    vio_fastsend(vio);
  }
  DBUG_RETURN(0);
}


/**
  Allocate and assign new net buffer

  @note In case of error the old buffer left

  @retval TRUE error
  @retval FALSE success
*/

my_bool net_allocate_new_packet(NET *net, void *thd, uint my_flags)
{
  uchar *tmp;
  DBUG_ENTER("net_allocate_new_packet");
  if (!(tmp= (uchar*) my_malloc(key_memory_NET_buff,
                                (size_t) net->max_packet +
				NET_HEADER_SIZE + COMP_HEADER_SIZE + 1,
				MYF(MY_WME | my_flags))))
    DBUG_RETURN(1);
  net->buff= tmp;
  net->buff_end=net->buff+net->max_packet;
  net->write_pos=net->read_pos = net->buff;
  DBUG_RETURN(0);
}


void net_end(NET *net)
{
  DBUG_ENTER("net_end");
  my_free(net->buff);
  net->buff=0;
  net->using_proxy_protocol= 0;
  DBUG_VOID_RETURN;
}


/** Realloc the packet buffer. */

my_bool net_realloc(NET *net, size_t length)
{
  uchar *buff;
  size_t pkt_length;
  DBUG_ENTER("net_realloc");
  DBUG_PRINT("enter",("length: %lu", (ulong) length));

  if (length >= net->max_packet_size)
  {
    DBUG_PRINT("error", ("Packet too large. Max size: %lu",
                         net->max_packet_size));
    /* @todo: 1 and 2 codes are identical. */
    net->error= 1;
    net->last_errno= ER_NET_PACKET_TOO_LARGE;
    MYSQL_SERVER_my_error(ER_NET_PACKET_TOO_LARGE, MYF(0));
    DBUG_RETURN(1);
  }
  pkt_length = (length+IO_SIZE-1) & ~(IO_SIZE-1); 
  /*
    We must allocate some extra bytes for the end 0 and to be able to
    read big compressed blocks + 1 safety byte since uint3korr() in
    my_real_read() may actually read 4 bytes depending on build flags and
    platform.
  */
  if (!(buff= (uchar*) my_realloc(key_memory_NET_buff,
                                  (char*) net->buff, pkt_length +
                                  NET_HEADER_SIZE + COMP_HEADER_SIZE + 1,
                                  MYF(MY_WME | (net->thread_specific_malloc
                                                ?  MY_THREAD_SPECIFIC : 0)))))
  {
    /* @todo: 1 and 2 codes are identical. */
    net->error= 1;
    net->last_errno= ER_OUT_OF_RESOURCES;
    /* In the server the error is reported by MY_WME flag. */
    DBUG_RETURN(1);
  }
  net->buff=net->write_pos=buff;
  net->buff_end=buff+(net->max_packet= (ulong) pkt_length);
  DBUG_RETURN(0);
}


/**
  Check if there is any data to be read from the socket.

  @param sd   socket descriptor

  @retval
    0  No data to read
  @retval
    1  Data or EOF to read
  @retval
    -1   Don't know if data is ready or not
*/

#if !defined(EMBEDDED_LIBRARY) && defined(DBUG_OFF)

static int net_data_is_ready(my_socket sd)
{
#ifdef HAVE_POLL
  struct pollfd ufds;
  int res;

  ufds.fd= sd;
  ufds.events= POLLIN | POLLPRI;
  if (!(res= poll(&ufds, 1, 0)))
    return 0;
  if (res < 0 || !(ufds.revents & (POLLIN | POLLPRI)))
    return 0;
  return 1;
#else
  fd_set sfds;
  struct timeval tv;
  int res;

#ifndef _WIN32
  /* Windows uses an _array_ of 64 fd's as default, so it's safe */
  if (sd >= FD_SETSIZE)
    return -1;
#define NET_DATA_IS_READY_CAN_RETURN_MINUS_ONE
#endif

  FD_ZERO(&sfds);
  FD_SET(sd, &sfds);

  tv.tv_sec= tv.tv_usec= 0;

  if ((res= select((int) (sd + 1), &sfds, NULL, NULL, &tv)) < 0)
    return 0;
  else
    return MY_TEST(res ? FD_ISSET(sd, &sfds) : 0);
#endif /* HAVE_POLL */
}

#endif /* EMBEDDED_LIBRARY */

/**
  Clear (reinitialize) the NET structure for a new command.

  @remark Performs debug checking of the socket buffer to
          ensure that the protocol sequence is correct.

   - Read from socket until there is nothing more to read. Discard
     what is read.
   - Initialize net for new net_read/net_write calls.

   If there is anything when to read 'net_clear' is called this
   normally indicates an error in the protocol. Normally one should not
   need to do clear the communication buffer. If one compiles without
   -DUSE_NET_CLEAR then one wins one read call / query.

   When connection is properly closed (for TCP it means with
   a FIN packet), then select() considers a socket "ready to read",
   in the sense that there's EOF to read, but read() returns 0.

  @param net			NET handler
  @param clear_buffer           if <> 0, then clear all data from comm buff
*/

void net_clear(NET *net, my_bool clear_buffer __attribute__((unused)))
{
  DBUG_ENTER("net_clear");

/*
  We don't do a clear in case of not DBUG_OFF to catch bugs in the
  protocol handling.
*/

#if (!defined(EMBEDDED_LIBRARY) && defined(DBUG_OFF)) || defined(USE_NET_CLEAR)
  if (clear_buffer)
  {
    size_t count;
    int ready;
    while ((ready= net_data_is_ready(vio_fd(net->vio))) > 0)
    {
      /* The socket is ready */
      if ((long) (count= vio_read(net->vio, net->buff,
                                  (size_t) net->max_packet)) > 0)
      {
        DBUG_PRINT("info",("skipped %ld bytes from file: %s",
                           (long) count, vio_description(net->vio)));
        EXTRA_DEBUG_fprintf(stderr,"Note: net_clear() skipped %ld bytes from file: %s\n",
                (long) count, vio_description(net->vio));
      }
      else
      {
        DBUG_PRINT("info",("socket ready but only EOF to read - disconnected"));
        net->error= 2;
        break;
      }
    }
#ifdef NET_DATA_IS_READY_CAN_RETURN_MINUS_ONE
    /* 'net_data_is_ready' returned "don't know" */
    if (ready == -1)
    {
      /* Read unblocking to clear net */
      my_bool old_mode;
      if (!vio_blocking(net->vio, FALSE, &old_mode))
      {
        while ((long) (count= vio_read(net->vio, net->buff,
                                       (size_t) net->max_packet)) > 0)
          DBUG_PRINT("info",("skipped %ld bytes from file: %s",
                             (long) count, vio_description(net->vio)));
        vio_blocking(net->vio, TRUE, &old_mode);
      }
    }
#endif /* NET_DATA_IS_READY_CAN_RETURN_MINUS_ONE */
  }
#endif /* EMBEDDED_LIBRARY */
  net->pkt_nr=net->compress_pkt_nr=0;		/* Ready for new command */
  net->write_pos=net->buff;
  DBUG_VOID_RETURN;
}


/** Flush write_buffer if not empty. */

my_bool net_flush(NET *net)
{
  my_bool error= 0;
  DBUG_ENTER("net_flush");
  if (net->buff != net->write_pos)
  {
    error= MY_TEST(net_real_write(net, net->buff,
                                  (size_t) (net->write_pos - net->buff)));
    net->write_pos= net->buff;
  }
  /* Sync packet number if using compression */
  if (net->compress)
    net->pkt_nr=net->compress_pkt_nr;
  DBUG_RETURN(error);
}


/*****************************************************************************
** Write something to server/client buffer
*****************************************************************************/

/**
  Write a logical packet with packet header.

  Format: Packet length (3 bytes), packet number (1 byte)
  When compression is used, a 3 byte compression length is added.

  @note If compression is used, the original packet is modified!
*/

my_bool my_net_write(NET *net, const uchar *packet, size_t len)
{
  uchar buff[NET_HEADER_SIZE];

  if (unlikely(!net->vio)) /* nowhere to write */
    return 0;

  MYSQL_NET_WRITE_START(len);

  /*
    Big packets are handled by splitting them in packets of MAX_PACKET_LENGTH
    length. The last packet is always a packet that is < MAX_PACKET_LENGTH.
    (The last packet may even have a length of 0)
  */
  while (len >= MAX_PACKET_LENGTH)
  {
    const ulong z_size = MAX_PACKET_LENGTH;
    int3store(buff, z_size);
    buff[3]= (uchar) net->pkt_nr++;
    if (net_write_buff(net, buff, NET_HEADER_SIZE) ||
	net_write_buff(net, packet, z_size))
    {
      MYSQL_NET_WRITE_DONE(1);
      return 1;
    }
    packet += z_size;
    len-=     z_size;
  }
  /* Write last packet */
  int3store(buff,len);
  buff[3]= (uchar) net->pkt_nr++;
  if (net_write_buff(net, buff, NET_HEADER_SIZE))
  {
    MYSQL_NET_WRITE_DONE(1);
    return 1;
  }
#ifndef DEBUG_DATA_PACKETS
  DBUG_DUMP("packet_header", buff, NET_HEADER_SIZE);
#endif
  my_bool rc= MY_TEST(net_write_buff(net, packet, len));
  MYSQL_NET_WRITE_DONE(rc);
  return rc;
}


/**
  Send a command to the server.

    The reason for having both header and packet is so that libmysql
    can easy add a header to a special command (like prepared statements)
    without having to re-alloc the string.

    As the command is part of the first data packet, we have to do some data
    juggling to put the command in there, without having to create a new
    packet.
  
    This function will split big packets into sub-packets if needed.
    (Each sub packet can only be 2^24 bytes)

  @param net		NET handler
  @param command	Command in MySQL server (enum enum_server_command)
  @param header	Header to write after command
  @param head_len	Length of header
  @param packet	Query or parameter to query
  @param len		Length of packet

  @retval
    0	ok
  @retval
    1	error
*/

my_bool
net_write_command(NET *net,uchar command,
		  const uchar *header, size_t head_len,
		  const uchar *packet, size_t len)
{
  size_t length=len+1+head_len;			/* 1 extra byte for command */
  uchar buff[NET_HEADER_SIZE+1];
  uint header_size=NET_HEADER_SIZE+1;
  my_bool rc;
  DBUG_ENTER("net_write_command");
  DBUG_PRINT("enter",("length: %lu", (ulong) len));

#ifdef ENABLED_DEBUG_SYNC
  DBUG_EXECUTE_IF("simulate_error_on_packet_write",
                  {
                    if (command == COM_BINLOG_DUMP)
                    {
                      net->last_errno = ER_NET_ERROR_ON_WRITE;
                      DBUG_ASSERT(!debug_sync_set_action(
                      (THD *)net->thd,
                      STRING_WITH_LEN("now SIGNAL parked WAIT_FOR continue")));
                      DBUG_RETURN(true);
                    }
                  };);
#endif
  MYSQL_NET_WRITE_START(length);

  buff[4]=command;				/* For first packet */

  if (length >= MAX_PACKET_LENGTH)
  {
    /* Take into account that we have the command in the first header */
    len= MAX_PACKET_LENGTH - 1 - head_len;
    do
    {
      int3store(buff, MAX_PACKET_LENGTH);
      buff[3]= (uchar) net->pkt_nr++;
      if (net_write_buff(net, buff, header_size) ||
	  net_write_buff(net, header, head_len) ||
	  net_write_buff(net, packet, len))
      {
        MYSQL_NET_WRITE_DONE(1);
	DBUG_RETURN(1);
      }
      packet+= len;
      length-= MAX_PACKET_LENGTH;
      len= MAX_PACKET_LENGTH;
      head_len= 0;
      header_size= NET_HEADER_SIZE;
    } while (length >= MAX_PACKET_LENGTH);
    len=length;					/* Data left to be written */
  }
  int3store(buff,length);
  buff[3]= (uchar) net->pkt_nr++;
  rc= MY_TEST(net_write_buff(net, buff, header_size) ||
              (head_len && net_write_buff(net, header, head_len)) ||
              net_write_buff(net, packet, len) || net_flush(net));
  MYSQL_NET_WRITE_DONE(rc);
  DBUG_RETURN(rc);
}

/**
  Caching the data in a local buffer before sending it.

   Fill up net->buffer and send it to the client when full.

    If the rest of the to-be-sent-packet is bigger than buffer,
    send it in one big block (to avoid copying to internal buffer).
    If not, copy the rest of the data to the buffer and return without
    sending data.

  @param net		Network handler
  @param packet	Packet to send
  @param len		Length of packet

  @note
    The cached buffer can be sent as it is with 'net_flush()'.
    In this code we have to be careful to not send a packet longer than
    MAX_PACKET_LENGTH to net_real_write() if we are using the compressed
    protocol as we store the length of the compressed packet in 3 bytes.

  @retval
    0	ok
  @retval
    1
*/

static my_bool
net_write_buff(NET *net, const uchar *packet, size_t len)
{
  size_t left_length;
  if (net->compress && net->max_packet > MAX_PACKET_LENGTH)
    left_length= (MAX_PACKET_LENGTH - (net->write_pos - net->buff));
  else
    left_length= (net->buff_end - net->write_pos);

#ifdef DEBUG_DATA_PACKETS
  DBUG_DUMP("data_written", packet, len);
#endif
  if (len > left_length)
  {
    if (net->write_pos != net->buff)
    {
      /* Fill up already used packet and write it */
      memcpy((char*) net->write_pos,packet,left_length);
      if (net_real_write(net, net->buff, 
			 (size_t) (net->write_pos - net->buff) + left_length))
	return 1;
      net->write_pos= net->buff;
      packet+= left_length;
      len-= left_length;
    }
    if (net->compress)
    {
      /*
	We can't have bigger packets than 16M with compression
	Because the uncompressed length is stored in 3 bytes
      */
      left_length= MAX_PACKET_LENGTH;
      while (len > left_length)
      {
	if (net_real_write(net, packet, left_length))
	  return 1;
	packet+= left_length;
	len-= left_length;
      }
    }
    if (len > net->max_packet)
      return net_real_write(net, packet, len) ? 1 : 0;
    /* Send out rest of the blocks as full sized blocks */
  }
  if (len)
    memcpy((char*) net->write_pos,packet,len);
  net->write_pos+= len;
  return 0;
}


/**
  Read and write one packet using timeouts.
  If needed, the packet is compressed before sending.

  @todo
    - TODO is it needed to set this variable if we have no socket
*/

int
net_real_write(NET *net,const uchar *packet, size_t len)
{
  size_t length;
  const uchar *pos,*end;
  thr_alarm_t alarmed;
#ifndef NO_ALARM
  ALARM alarm_buff;
#endif
  uint retry_count=0;
  my_bool net_blocking = vio_is_blocking(net->vio);
  DBUG_ENTER("net_real_write");

#if defined(MYSQL_SERVER)
  THD *thd= (THD *)net->thd;
#if defined(USE_QUERY_CACHE)
  query_cache_insert(thd, (char*) packet, len, net->pkt_nr);
#endif
  if (likely(thd))
  {
    /*
      Wait until pending operations (currently it is engine
      asynchronous group commit) are finished before replying
      to the client, to keep durability promise.
    */
    thd->async_state.wait_for_pending_ops();
  }
#endif

  if (unlikely(net->error == 2))
    DBUG_RETURN(-1);				/* socket can't be used */

  net->reading_or_writing=2;
#ifdef HAVE_COMPRESS
  if (net->compress)
  {
    size_t complen;
    uchar *b;
    uint header_length=NET_HEADER_SIZE+COMP_HEADER_SIZE;
    if (!(b= (uchar*) my_malloc(key_memory_NET_compress_packet,
                                len + NET_HEADER_SIZE + COMP_HEADER_SIZE + 1,
                                MYF(MY_WME | (net->thread_specific_malloc
                                              ? MY_THREAD_SPECIFIC : 0)))))
    {
      net->error= 2;
      net->last_errno= ER_OUT_OF_RESOURCES;
      /* In the server, the error is reported by MY_WME flag. */
      net->reading_or_writing= 0;
      DBUG_RETURN(1);
    }
    memcpy(b+header_length,packet,len);

    /* Don't compress error packets (compress == 2) */
    if (net->compress == 2 || my_compress(b+header_length, &len, &complen))
      complen=0;
    int3store(&b[NET_HEADER_SIZE],complen);
    int3store(b,len);
    b[3]=(uchar) (net->compress_pkt_nr++);
    len+= header_length;
    packet= b;
  }
#endif /* HAVE_COMPRESS */

#ifdef DEBUG_DATA_PACKETS
  DBUG_DUMP("data_written", packet, len);
#endif

#ifndef NO_ALARM
  thr_alarm_init(&alarmed);
  if (net_blocking)
    thr_alarm(&alarmed, net->write_timeout, &alarm_buff);
#else
  alarmed=0;
  /* Write timeout is set in my_net_set_write_timeout */
#endif /* NO_ALARM */

  pos= packet;
  end=pos+len;
  while (pos != end)
  {
    if ((long) (length= vio_write(net->vio,pos,(size_t) (end-pos))) <= 0)
    {
      my_bool interrupted = vio_should_retry(net->vio);
#if !defined(_WIN32)
      if ((interrupted || length == 0) && !thr_alarm_in_use(&alarmed))
      {
        if (!thr_alarm(&alarmed, net->write_timeout, &alarm_buff))
        {                                       /* Always true for client */
	  my_bool old_mode;
	  while (vio_blocking(net->vio, TRUE, &old_mode) < 0)
	  {
	    if (vio_should_retry(net->vio) && retry_count++ < net->retry_count)
	      continue;
	    EXTRA_DEBUG_fprintf(stderr,
		    "%s: my_net_write: fcntl returned error %d, aborting thread\n",
		    my_progname,vio_errno(net->vio));
	    net->error= 2;                     /* Close socket */
            net->last_errno= ER_NET_PACKET_TOO_LARGE;
            MYSQL_SERVER_my_error(ER_NET_PACKET_TOO_LARGE, MYF(0));
	    goto end;
	  }
	  retry_count=0;
	  continue;
	}
      }
      else
#endif /* !defined(_WIN32) */
	if (thr_alarm_in_use(&alarmed) && !thr_got_alarm(&alarmed) &&
	    interrupted)
      {
	if (retry_count++ < net->retry_count)
	    continue;
	  EXTRA_DEBUG_fprintf(stderr, "%s: write looped, aborting thread\n",
		  my_progname);
      }
#ifndef MYSQL_SERVER
      if (vio_errno(net->vio) == SOCKET_EINTR)
      {
	DBUG_PRINT("warning",("Interrupted write. Retrying..."));
	continue;
      }
#endif /* !defined(MYSQL_SERVER) */
      net->error= 2;				/* Close socket */
      net->last_errno= (interrupted ? ER_NET_WRITE_INTERRUPTED :
                        ER_NET_ERROR_ON_WRITE);
#ifdef MYSQL_SERVER
      if (global_system_variables.log_warnings > 3)
      {
        sql_print_warning("Could not write packet: fd: %lld  state: %d  "
                          "errno: %d  vio_errno: %d  length: %ld",
                          (longlong) vio_fd(net->vio), (int) net->vio->state,
                          vio_errno(net->vio), net->last_errno,
                          (ulong) (end-pos));
      }
#endif
      MYSQL_SERVER_my_error(net->last_errno, MYF(0));
      break;
    }
    pos+=length;
    update_statistics(thd_increment_bytes_sent(net->thd, length));
  }
#ifndef _WIN32
 end:
#endif
#ifdef HAVE_COMPRESS
  if (net->compress)
    my_free((void*) packet);
#endif
  if (thr_alarm_in_use(&alarmed))
  {
    my_bool old_mode;
    thr_end_alarm(&alarmed);
    if (!net_blocking)
      vio_blocking(net->vio, net_blocking, &old_mode);
  }
  net->reading_or_writing=0;
  DBUG_RETURN(((int) (pos != end)));
}


/*****************************************************************************
** Read something from server/clinet
*****************************************************************************/

#ifndef NO_ALARM

static my_bool net_safe_read(NET *net, uchar *buff, size_t length,
			     thr_alarm_t *alarmed)
{
  uint retry_count=0;
  while (length > 0)
  {
    size_t tmp;
    if ((long) (tmp= vio_read(net->vio, buff, length)) <= 0)
    {
      my_bool interrupted = vio_should_retry(net->vio);
      if (!thr_got_alarm(alarmed) && interrupted)
      {					/* Probably in MIT threads */
	if (retry_count++ < net->retry_count)
	  continue;
      }
      return 1;
    }
    length-= tmp;
    buff+= tmp;
  }
  return 0;
}

/**
  Help function to clear the commuication buffer when we get a too big packet.

  @param net		Communication handle
  @param remain	Bytes to read
  @param alarmed	Parameter for thr_alarm()
  @param alarm_buff	Parameter for thr_alarm()

  @retval
   0	Was able to read the whole packet
  @retval
   1	Got mailformed packet from client
*/

static my_bool my_net_skip_rest(NET *net, uint32 remain, thr_alarm_t *alarmed,
				ALARM *alarm_buff)
{
  longlong limit= net->max_packet_size*net->net_skip_rest_factor;
  uint32 old=remain;
  DBUG_ENTER("my_net_skip_rest");
  DBUG_PRINT("enter",("bytes_to_skip: %u", (uint) remain));

  /* The following is good for debugging */
  update_statistics(thd_increment_net_big_packet_count(net->thd, 1));

  if (!thr_alarm_in_use(alarmed))
  {
    my_bool old_mode;
    if (thr_alarm(alarmed,net->read_timeout, alarm_buff) ||
	vio_blocking(net->vio, TRUE, &old_mode) < 0)
      DBUG_RETURN(1);				/* Can't setup, abort */
  }
  for (;;)
  {
    while (remain > 0)
    {
      size_t length= MY_MIN(remain, net->max_packet);
      if (net_safe_read(net, net->buff, length, alarmed))
	DBUG_RETURN(1);
      update_statistics(thd_increment_bytes_received(net->thd, length));
      remain -= (uint32) length;
      limit-= length;
      if (limit < 0)
        DBUG_RETURN(1);
    }
    if (old != MAX_PACKET_LENGTH)
      break;
    if (net_safe_read(net, net->buff, NET_HEADER_SIZE, alarmed))
      DBUG_RETURN(1);
    limit-= NET_HEADER_SIZE;
    old=remain= uint3korr(net->buff);
    net->pkt_nr++;
  }
  DBUG_RETURN(0);
}
#endif /* NO_ALARM */


/**
  Try to parse and process proxy protocol header.

  This function is called in case MySQL packet header cannot be parsed.
  It checks if proxy header was sent, and that it was send from allowed remote
  host, as defined by proxy-protocol-networks parameter.

  If proxy header is parsed, then THD and ACL structures and changed to indicate
  the new peer address and port.

  Note, that proxy header can only be sent either when the connection is established,
  or as the client reply packet to
*/
#undef IGNORE                   /* for Windows */
typedef enum { RETRY, ABORT, IGNORE} handle_proxy_header_result;
static handle_proxy_header_result handle_proxy_header(NET *net)
{
#if !defined(MYSQL_SERVER) || defined(EMBEDDED_LIBRARY)
  return IGNORE;
#else
  THD *thd= (THD *)net->thd;

  if (!has_proxy_protocol_header(net) || !thd ||
      thd->get_command() != COM_CONNECT)
    return IGNORE;

  /*
    Proxy information found in the first 4 bytes received so far.
    Read and parse proxy header , change peer ip address and port in THD.
  */
  proxy_peer_info peer_info;

  if (!thd->net.vio)
  {
    DBUG_ASSERT(0);
    return ABORT;
  }

  if (!is_proxy_protocol_allowed((sockaddr *)&(thd->net.vio->remote)))
  {
     /* proxy-protocol-networks variable needs to be set to allow this remote address */
     my_printf_error(ER_HOST_NOT_PRIVILEGED, "Proxy header is not accepted from %s",
       MYF(0), thd->main_security_ctx.ip);
     return ABORT;
  }

  if (parse_proxy_protocol_header(net, &peer_info))
  {
     /* Failed to parse proxy header*/
     my_printf_error(ER_UNKNOWN_ERROR, "Failed to parse proxy header", MYF(0));
     return ABORT;
  }

  if (peer_info.is_local_command)
    /* proxy header indicates LOCAL connection, no action necessary */
    return RETRY;
  /* Change peer address in THD and ACL structures.*/
  uint host_errors;
  net->using_proxy_protocol= 1;
  return (handle_proxy_header_result)thd_set_peer_addr(thd,
                         &(peer_info.peer_addr), NULL, peer_info.port,
                         false, &host_errors);
#endif
}

/**
  Reads one packet to net->buff + net->where_b.
  Long packets are handled by my_net_read().
  This function reallocates the net->buff buffer if necessary.

  @return
    Returns length of packet.
*/

static ulong
my_real_read(NET *net, size_t *complen,
             my_bool header __attribute__((unused)))
{
  uchar *pos;
  size_t length;
  uint i,retry_count=0;
  ulong len=packet_error;
  my_bool expect_error_packet __attribute__((unused))= 0;
  thr_alarm_t alarmed;
#ifndef NO_ALARM
  ALARM alarm_buff;
#endif

retry:

  my_bool net_blocking=vio_is_blocking(net->vio);
  uint32 remain= (net->compress ? NET_HEADER_SIZE+COMP_HEADER_SIZE :
		  NET_HEADER_SIZE);
#ifdef MYSQL_SERVER
  size_t count= remain;
  struct st_net_server *server_extension= 0;

  if (header)
  {
    server_extension= static_cast<st_net_server*> (net->extension);
    if (server_extension != NULL)
    {
      void *user_data= server_extension->m_user_data;
      server_extension->m_before_header(net, user_data, count);
    }
  }
#endif

  *complen = 0;

  net->reading_or_writing=1;
  thr_alarm_init(&alarmed);
#ifndef NO_ALARM
  if (net_blocking)
    thr_alarm(&alarmed,net->read_timeout,&alarm_buff);
#else
  /* Read timeout is set in my_net_set_read_timeout */
#endif /* NO_ALARM */

    pos = net->buff + net->where_b;		/* net->packet -4 */
    for (i=0 ; i < 2 ; i++)
    {
      while (remain > 0)
      {
	/* First read is done with non blocking mode */
        if ((long) (length= vio_read(net->vio, pos, remain)) <= 0L)
        {
          my_bool interrupted = vio_should_retry(net->vio);

	  DBUG_PRINT("info",("vio_read returned %ld  errno: %d",
			     (long) length, vio_errno(net->vio)));

          if (i== 0 && unlikely(thd_net_is_killed((THD*) net->thd)))
          {
            DBUG_PRINT("info", ("thd is killed"));
            len= packet_error;
            net->error= 0;
            net->last_errno= ER_CONNECTION_KILLED;
            MYSQL_SERVER_my_error(net->last_errno, MYF(0));
            goto end;
          }

#if !defined(_WIN32) && defined(MYSQL_SERVER)
	  /*
	    We got an error that there was no data on the socket. We now set up
	    an alarm to not 'read forever', change the socket to the blocking
	    mode and try again
	  */
	  if ((interrupted || length == 0) && !thr_alarm_in_use(&alarmed))
	  {
	    if (!thr_alarm(&alarmed,net->read_timeout,&alarm_buff)) /* Don't wait too long */
	    {
	      my_bool old_mode;
	      while (vio_blocking(net->vio, TRUE, &old_mode) < 0)
	      {
		if (vio_should_retry(net->vio) &&
		    retry_count++ < net->retry_count)
		  continue;
		DBUG_PRINT("error",
			   ("fcntl returned error %d, aborting thread",
			    vio_errno(net->vio)));
		EXTRA_DEBUG_fprintf(stderr,
			"%s: read: fcntl returned error %d, aborting thread\n",
			my_progname,vio_errno(net->vio));
		len= packet_error;
		net->error= 2;                 /* Close socket */
	        net->last_errno= ER_NET_FCNTL_ERROR;
		MYSQL_SERVER_my_error(ER_NET_FCNTL_ERROR, MYF(0));
		goto end;
	      }
	      retry_count=0;
	      continue;
	    }
	  }
#endif /* (!defined(_WIN32) && defined(MYSQL_SERVER) */
	  if (thr_alarm_in_use(&alarmed) && !thr_got_alarm(&alarmed) &&
	      interrupted)
	  {					/* Probably in MIT threads */
	    if (retry_count++ < net->retry_count)
	      continue;
	    EXTRA_DEBUG_fprintf(stderr, "%s: read looped with error %d on "
                                "file %lld, aborting thread\n",
                                my_progname, vio_errno(net->vio),
                                (longlong) vio_fd(net->vio));
	  }
#ifndef MYSQL_SERVER
	  if (length != 0 && vio_should_retry(net->vio))
	  {
	    DBUG_PRINT("warning",("Interrupted read. Retrying..."));
	    continue;
	  }
#endif
	  DBUG_PRINT("error",("Could not read packet: remain: %u  errno: %d  length: %ld",
			      remain, vio_errno(net->vio), (long) length));
	  len= packet_error;
	  net->error= 2;				/* Close socket */
          net->last_errno= (vio_was_timeout(net->vio) ?
<<<<<<< HEAD
                            ER_NET_READ_INTERRUPTED :
                            ER_NET_READ_ERROR);
#ifdef MYSQL_SERVER
          if (global_system_variables.log_warnings > 3)
          {
            /* Log things as a warning */
            sql_print_warning("Could not read packet: fd: %lld  state: %d  "
                              "read_length: %u  errno: %d  vio_errno: %d  "
                              "length: %lld",
                              (longlong) vio_fd(net->vio),
                              (int) net->vio->state,
                              remain, vio_errno(net->vio), net->last_errno,
                              (longlong) length);
          }
          my_error(net->last_errno, MYF(0));
#endif /* MYSQL_SERVER */
=======
                                   ER_NET_READ_INTERRUPTED :
                                   ER_NET_READ_ERROR);
#ifdef MYSQL_SERVER
          strmake_buf(net->last_error, ER(net->last_errno));
#endif /* MYSQL_SERVER */
          MYSQL_SERVER_my_error(net->last_errno, MYF(0));
>>>>>>> b1677304
	  goto end;
	}
	remain -= (uint32) length;
	pos+= length;
	update_statistics(thd_increment_bytes_received(net->thd, length));
      }

#ifdef DEBUG_DATA_PACKETS
      DBUG_DUMP("data_read", net->buff+net->where_b, length);
#endif
      if (i == 0)
      {					/* First parts is packet length */
        size_t helping;
#ifndef DEBUG_DATA_PACKETS
        DBUG_DUMP("packet_header", net->buff+net->where_b,
                  NET_HEADER_SIZE);
#endif
	if (net->buff[net->where_b + 3] != (uchar) net->pkt_nr)
        {
          if (net->pkt_nr_can_be_reset)
          {
            /*
              We are using a protocol like semi-sync where master and slave
              sends packets in parallel.
              Copy current one as it can be useful for debugging.
            */
            net->pkt_nr= net->buff[net->where_b + 3];
          }
          else
          {
#ifndef MYSQL_SERVER
            if (net->buff[net->where_b + 3] == (uchar) (net->pkt_nr -1))
            {
              /*
                If the server was killed then the server may have missed the
                last sent client packet and the packet numbering may be one off.
              */
              DBUG_PRINT("warning", ("Found possible out of order packets"));
              expect_error_packet= 1;
            }
            else
#endif
              goto packets_out_of_order;
          }
        }
        net->compress_pkt_nr= ++net->pkt_nr;
#ifdef HAVE_COMPRESS
	if (net->compress)
	{
          /*
            The following uint3korr() may read 4 bytes, so make sure we don't
            read unallocated or uninitialized memory. The right-hand expression
            must match the size of the buffer allocated in net_realloc().
          */
          DBUG_ASSERT(net->where_b + NET_HEADER_SIZE + sizeof(uint32) <=
                      net->max_packet + NET_HEADER_SIZE + COMP_HEADER_SIZE + 1);
	  /*
	    If the packet is compressed then complen > 0 and contains the
	    number of bytes in the uncompressed packet
	  */
	  *complen=uint3korr(&(net->buff[net->where_b + NET_HEADER_SIZE]));
	}
#endif

	len=uint3korr(net->buff+net->where_b);
	if (!len)				/* End of big multi-packet */
	  goto end;
	helping = MY_MAX(len,*complen) + net->where_b;
	/* The necessary size of net->buff */
	if (helping >= net->max_packet)
	{
	  if (net_realloc(net,helping))
	  {
#if defined(MYSQL_SERVER) && !defined(NO_ALARM)
	    if (!net->compress &&
		!my_net_skip_rest(net, (uint32) len, &alarmed, &alarm_buff))
	      net->error= 3;		/* Successfully skiped packet */
#endif
	    len= packet_error;          /* Return error and close connection */
	    goto end;
	  }
	}
	pos=net->buff + net->where_b;
	remain = (uint32) len;
#ifdef MYSQL_SERVER
        if (server_extension != NULL)
        {
          void *user_data= server_extension->m_user_data;
          server_extension->m_after_header(net, user_data, count, 0);
          server_extension=  NULL;
        }
#endif
      }
#ifndef MYSQL_SERVER
      else if (expect_error_packet)
      {
        /*
          This check is safe both for compressed and not compressed protocol
          as for the compressed protocol errors are not compressed anymore.
        */
        if (net->buff[net->where_b] != (uchar) 255)
        {
          /* Restore pkt_nr to original value */
          net->pkt_nr--;
          goto packets_out_of_order;
        }
      }
#endif
    }

end:
  if (thr_alarm_in_use(&alarmed))
  {
    my_bool old_mode;
    thr_end_alarm(&alarmed);
    if (!net_blocking)
      vio_blocking(net->vio, net_blocking, &old_mode);
  }
  net->reading_or_writing=0;
#ifdef DEBUG_DATA_PACKETS
  if (len != packet_error)
    DBUG_DUMP("data_read", net->buff+net->where_b, len);
#endif
#ifdef MYSQL_SERVER
  if (server_extension != NULL)
  {
    void *user_data= server_extension->m_user_data;
    server_extension->m_after_header(net, user_data, count, 1);
    DBUG_ASSERT(len == packet_error || len == 0);
  }
#endif
  return(len);

packets_out_of_order:
  {
    switch (handle_proxy_header(net)) {
    case ABORT:
        /* error happened, message is already written. */
        len= packet_error;
        goto end; 
    case RETRY:
        goto retry;
    case IGNORE:
        break;
    }

    DBUG_PRINT("error",
               ("Packets out of order (Found: %d, expected %u)",
                (int) net->buff[net->where_b + 3],
                net->pkt_nr));
    EXTRA_DEBUG_ASSERT(0);
    /*
       We don't make noise server side, since the client is expected
       to break the protocol for e.g. --send LOAD DATA .. LOCAL where
       the server expects the client to send a file, but the client
       may reply with a new command instead.
    */
#ifndef MYSQL_SERVER
    EXTRA_DEBUG_fflush(stdout);
    EXTRA_DEBUG_fprintf(stderr,"Error: Packets out of order (Found: %d, expected %d)\n",
                        (int) net->buff[net->where_b + 3],
                        (uint) (uchar) net->pkt_nr);
    EXTRA_DEBUG_fflush(stderr);
#endif
    len= packet_error;
    MYSQL_SERVER_my_error(ER_NET_PACKETS_OUT_OF_ORDER, MYF(0));
    goto end;
  }
}



/* Old interface. See my_net_read_packet() for function description */

#undef my_net_read

ulong my_net_read(NET *net)
{
  return my_net_read_packet(net, 0);
}


/**
  Read a packet from the client/server and return it without the internal
  package header.

  If the packet is the first packet of a multi-packet packet
  (which is indicated by the length of the packet = 0xffffff) then
  all sub packets are read and concatenated.

  If the packet was compressed, its uncompressed and the length of the
  uncompressed packet is returned.

  read_from_server is set when the server is reading a new command
  from the client.

  @return
  The function returns the length of the found packet or packet_error.
  net->read_pos points to the read data.
*/
ulong
my_net_read_packet(NET *net, my_bool read_from_server)
{
  ulong reallen = 0;
  ulong length;
  DBUG_ENTER("my_net_read_packet");
  length= my_net_read_packet_reallen(net, read_from_server, &reallen);
  DBUG_RETURN(length);
}


ulong
my_net_read_packet_reallen(NET *net, my_bool read_from_server, ulong* reallen)
{
  size_t len, complen;

  MYSQL_NET_READ_START();

  *reallen = 0;
#ifdef HAVE_COMPRESS
  if (!net->compress)
  {
#endif
    len = my_real_read(net,&complen, read_from_server);
    if (len == MAX_PACKET_LENGTH)
    {
      /* First packet of a multi-packet.  Concatenate the packets */
      ulong save_pos = net->where_b;
      size_t total_length= 0;
      do
      {
	net->where_b += (ulong)len;
	total_length += len;
	len = my_real_read(net,&complen, 0);
      } while (len == MAX_PACKET_LENGTH);
      if (likely(len != packet_error))
	len+= total_length;
      net->where_b = save_pos;
    }

    net->read_pos = net->buff + net->where_b;
    if (likely(len != packet_error))
    {
      net->read_pos[len]=0;		/* Safeguard for mysql_use_result */
      *reallen = (ulong)len;
    }
    MYSQL_NET_READ_DONE(0, len);
    return (ulong)len;
#ifdef HAVE_COMPRESS
  }
  else
  {
    /* We are using the compressed protocol */

    ulong buf_length;
    ulong start_of_packet;
    ulong first_packet_offset;
    uint read_length, multi_byte_packet=0;

    if (net->remain_in_buf)
    {
      buf_length= net->buf_length;		/* Data left in old packet */
      first_packet_offset= start_of_packet= (net->buf_length -
					     net->remain_in_buf);
      /* Restore the character that was overwritten by the end 0 */
      net->buff[start_of_packet]= net->save_char;
    }
    else
    {
      /* reuse buffer, as there is nothing in it that we need */
      buf_length= start_of_packet= first_packet_offset= 0;
    }
    for (;;)
    {
      ulong packet_len;

      if (buf_length - start_of_packet >= NET_HEADER_SIZE)
      {
	read_length = uint3korr(net->buff+start_of_packet);
	if (!read_length)
	{ 
	  /* End of multi-byte packet */
	  start_of_packet += NET_HEADER_SIZE;
	  break;
	}
	if (read_length + NET_HEADER_SIZE <= buf_length - start_of_packet)
	{
	  if (multi_byte_packet)
	  {
	    /* Remove packet header for second packet */
	    memmove(net->buff + first_packet_offset + start_of_packet,
		    net->buff + first_packet_offset + start_of_packet +
		    NET_HEADER_SIZE,
		    buf_length - start_of_packet);
	    start_of_packet += read_length;
	    buf_length -= NET_HEADER_SIZE;
	  }
	  else
	    start_of_packet+= read_length + NET_HEADER_SIZE;

	  if (read_length != MAX_PACKET_LENGTH)	/* last package */
	  {
	    multi_byte_packet= 0;		/* No last zero len packet */
	    break;
	  }
	  multi_byte_packet= NET_HEADER_SIZE;
	  /* Move data down to read next data packet after current one */
	  if (first_packet_offset)
	  {
	    memmove(net->buff,net->buff+first_packet_offset,
		    buf_length-first_packet_offset);
	    buf_length-=first_packet_offset;
	    start_of_packet -= first_packet_offset;
	    first_packet_offset=0;
	  }
	  continue;
	}
      }
      /* Move data down to read next data packet after current one */
      if (first_packet_offset)
      {
	memmove(net->buff,net->buff+first_packet_offset,
		buf_length-first_packet_offset);
	buf_length-=first_packet_offset;
	start_of_packet -= first_packet_offset;
	first_packet_offset=0;
      }

      net->where_b=buf_length;
      if ((packet_len = my_real_read(net,&complen, read_from_server))
          == packet_error)
      {
        MYSQL_NET_READ_DONE(1, 0);
	return packet_error;
      }
      read_from_server= 0;
      if (my_uncompress(net->buff + net->where_b, packet_len,
			&complen))
      {
	net->error= 2;			/* caller will close socket */
        net->last_errno= ER_NET_UNCOMPRESS_ERROR;
	MYSQL_SERVER_my_error(ER_NET_UNCOMPRESS_ERROR, MYF(0));
        MYSQL_NET_READ_DONE(1, 0);
	return packet_error;
      }
      buf_length+= (ulong)complen;
      *reallen += packet_len;
    }

    net->read_pos=      net->buff+ first_packet_offset + NET_HEADER_SIZE;
    net->buf_length=    buf_length;
    net->remain_in_buf= (ulong) (buf_length - start_of_packet);
    len = ((ulong) (start_of_packet - first_packet_offset) - NET_HEADER_SIZE -
           multi_byte_packet);
    net->save_char= net->read_pos[len];	/* Must be saved */
    net->read_pos[len]=0;		/* Safeguard for mysql_use_result */
  }
#endif /* HAVE_COMPRESS */
  MYSQL_NET_READ_DONE(0, len);
  return (ulong)len;
}


void my_net_set_read_timeout(NET *net, uint timeout)
{
  DBUG_ENTER("my_net_set_read_timeout");
  DBUG_PRINT("enter", ("timeout: %d", timeout));
  if (net->read_timeout != timeout)
  {
    net->read_timeout= timeout;
    if (net->vio)
      vio_timeout(net->vio, 0, timeout);
  }
  DBUG_VOID_RETURN;
}


void my_net_set_write_timeout(NET *net, uint timeout)
{
  DBUG_ENTER("my_net_set_write_timeout");
  DBUG_PRINT("enter", ("timeout: %d", timeout));
  if (net->write_timeout != timeout)
  {
    net->write_timeout= timeout;
    if (net->vio)
      vio_timeout(net->vio, 1, timeout);
  }
  DBUG_VOID_RETURN;
}<|MERGE_RESOLUTION|>--- conflicted
+++ resolved
@@ -1094,10 +1094,10 @@
 	  len= packet_error;
 	  net->error= 2;				/* Close socket */
           net->last_errno= (vio_was_timeout(net->vio) ?
-<<<<<<< HEAD
                             ER_NET_READ_INTERRUPTED :
                             ER_NET_READ_ERROR);
 #ifdef MYSQL_SERVER
+          strmake_buf(net->last_error, ER(net->last_errno));
           if (global_system_variables.log_warnings > 3)
           {
             /* Log things as a warning */
@@ -1109,16 +1109,8 @@
                               remain, vio_errno(net->vio), net->last_errno,
                               (longlong) length);
           }
+#endif /* MYSQL_SERVER */
           my_error(net->last_errno, MYF(0));
-#endif /* MYSQL_SERVER */
-=======
-                                   ER_NET_READ_INTERRUPTED :
-                                   ER_NET_READ_ERROR);
-#ifdef MYSQL_SERVER
-          strmake_buf(net->last_error, ER(net->last_errno));
-#endif /* MYSQL_SERVER */
-          MYSQL_SERVER_my_error(net->last_errno, MYF(0));
->>>>>>> b1677304
 	  goto end;
 	}
 	remain -= (uint32) length;
