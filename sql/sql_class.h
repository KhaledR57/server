/*
   Copyright (c) 2000, 2016, Oracle and/or its affiliates.
   Copyright (c) 2009, 2022, MariaDB Corporation.

   This program is free software; you can redistribute it and/or modify
   it under the terms of the GNU General Public License as published by
   the Free Software Foundation; version 2 of the License.

   This program is distributed in the hope that it will be useful,
   but WITHOUT ANY WARRANTY; without even the implied warranty of
   MERCHANTABILITY or FITNESS FOR A PARTICULAR PURPOSE.  See the
   GNU General Public License for more details.

   You should have received a copy of the GNU General Public License
   along with this program; if not, write to the Free Software
   Foundation, Inc., 51 Franklin Street, Fifth Floor, Boston, MA  02110-1335  USA */

#ifndef SQL_CLASS_INCLUDED
#define SQL_CLASS_INCLUDED

/* Classes in mysql */

#include <atomic>
#include "dur_prop.h"
#include <waiting_threads.h>
#include "sql_const.h"
#include "lex_ident.h"
#include "sql_used.h"
#include <mysql/plugin_audit.h>
#include "log.h"
#include "rpl_tblmap.h"
#include "mdl.h"
#include "field.h"                              // Create_field
#include "opt_trace_context.h"
#include "probes_mysql.h"
#include "sql_locale.h"     /* my_locale_st */
#include "sql_profile.h"    /* PROFILING */
#include "scheduler.h"      /* thd_scheduler */
#include "protocol.h"       /* Protocol_text, Protocol_binary */
#include "violite.h"        /* vio_is_connected */
#include "thr_lock.h"       /* thr_lock_type, THR_LOCK_DATA, THR_LOCK_INFO */
#include "thr_timer.h"
#include "thr_malloc.h"
#include "log_slow.h"       /* LOG_SLOW_DISABLE_... */
#include <my_tree.h>
#include "sql_digest_stream.h"            // sql_digest_state
#include <mysql/psi/mysql_stage.h>
#include <mysql/psi/mysql_statement.h>
#include <mysql/psi/mysql_idle.h>
#include <mysql/psi/mysql_table.h>
#include <mysql_com_server.h>
#include "session_tracker.h"
#include "backup.h"
#include "xa.h"
#include "ddl_log.h"                            /* DDL_LOG_STATE */
#include "ha_handler_stats.h"                    // ha_handler_stats */

extern "C"
void set_thd_stage_info(void *thd,
                        const PSI_stage_info *new_stage,
                        PSI_stage_info *old_stage,
                        const char *calling_func,
                        const char *calling_file,
                        const unsigned int calling_line);

#define THD_STAGE_INFO(thd, stage) \
  (thd)->enter_stage(&stage, __func__, __FILE__, __LINE__)

#include "my_apc.h"
#include "rpl_gtid.h"

#include "wsrep.h"
#include "wsrep_on.h"
#ifdef WITH_WSREP
#include <inttypes.h>
#include <ilist.h>
/* wsrep-lib */
#include "wsrep_client_service.h"
#include "wsrep_client_state.h"
#include "wsrep_mutex.h"
#include "wsrep_condition_variable.h"

class Wsrep_applier_service;
enum wsrep_consistency_check_mode {
    NO_CONSISTENCY_CHECK,
    CONSISTENCY_CHECK_DECLARED,
    CONSISTENCY_CHECK_RUNNING,
};
#endif /* WITH_WSREP */

class Reprepare_observer;
class Relay_log_info;
struct rpl_group_info;
struct rpl_parallel_thread;
class Rpl_filter;
class Query_log_event;
class Log_event_writer;
class sp_rcontext;
class sp_cache;
class Lex_input_stream;
class Parser_state;
class Rows_log_event;
class Sroutine_hash_entry;
class user_var_entry;
struct Trans_binlog_info;
class rpl_io_thread_info;
class rpl_sql_thread_info;
#ifdef HAVE_REPLICATION
struct Slave_info;
#endif

enum enum_ha_read_modes { RFIRST, RNEXT, RPREV, RLAST, RKEY, RNEXT_SAME };
enum enum_duplicates { DUP_ERROR, DUP_REPLACE, DUP_UPDATE };
enum enum_delay_key_write { DELAY_KEY_WRITE_NONE, DELAY_KEY_WRITE_ON,
			    DELAY_KEY_WRITE_ALL };
enum enum_slave_exec_mode { SLAVE_EXEC_MODE_STRICT,
                            SLAVE_EXEC_MODE_IDEMPOTENT,
                            SLAVE_EXEC_MODE_LAST_BIT };
enum enum_slave_run_triggers_for_rbr { SLAVE_RUN_TRIGGERS_FOR_RBR_NO,
                                       SLAVE_RUN_TRIGGERS_FOR_RBR_YES,
                                       SLAVE_RUN_TRIGGERS_FOR_RBR_LOGGING,
                                       SLAVE_RUN_TRIGGERS_FOR_RBR_ENFORCE};
enum enum_slave_type_conversions { SLAVE_TYPE_CONVERSIONS_ALL_LOSSY,
                                   SLAVE_TYPE_CONVERSIONS_ALL_NON_LOSSY};

/*
  COLUMNS_READ:       A column is goind to be read.
  COLUMNS_WRITE:      A column is going to be written to.
  MARK_COLUMNS_READ:  A column is goind to be read.
                      A bit in read set is set to inform handler that the field
                      is to be read. If field list contains duplicates, then
                      thd->dup_field is set to point to the last found
                      duplicate.
  MARK_COLUMNS_WRITE: A column is going to be written to.
                      A bit is set in write set to inform handler that it needs
                      to update this field in write_row and update_row.
*/
enum enum_column_usage
{ COLUMNS_READ, COLUMNS_WRITE, MARK_COLUMNS_READ, MARK_COLUMNS_WRITE};

static inline bool should_mark_column(enum_column_usage column_usage)
{ return column_usage >= MARK_COLUMNS_READ; }

enum enum_filetype { FILETYPE_CSV, FILETYPE_XML };

enum enum_binlog_row_image {
  /** PKE in the before image and changed columns in the after image */
  BINLOG_ROW_IMAGE_MINIMAL= 0,
  /** Whenever possible, before and after image contain all columns except blobs. */
  BINLOG_ROW_IMAGE_NOBLOB= 1,
  /** All columns in both before and after image. */
  BINLOG_ROW_IMAGE_FULL= 2
};


/* Bits for different SQL modes modes (including ANSI mode) */
#define MODE_REAL_AS_FLOAT              (1ULL << 0)
#define MODE_PIPES_AS_CONCAT            (1ULL << 1)
#define MODE_ANSI_QUOTES                (1ULL << 2)
#define MODE_IGNORE_SPACE               (1ULL << 3)
#define MODE_IGNORE_BAD_TABLE_OPTIONS   (1ULL << 4)
#define MODE_ONLY_FULL_GROUP_BY         (1ULL << 5)
#define MODE_NO_UNSIGNED_SUBTRACTION    (1ULL << 6)
#define MODE_NO_DIR_IN_CREATE           (1ULL << 7)
#define MODE_POSTGRESQL                 (1ULL << 8)
#define MODE_ORACLE                     (1ULL << 9)
#define MODE_MSSQL                      (1ULL << 10)
#define MODE_DB2                        (1ULL << 11)
#define MODE_MAXDB                      (1ULL << 12)
#define MODE_NO_KEY_OPTIONS             (1ULL << 13)
#define MODE_NO_TABLE_OPTIONS           (1ULL << 14)
#define MODE_NO_FIELD_OPTIONS           (1ULL << 15)
#define MODE_MYSQL323                   (1ULL << 16)
#define MODE_MYSQL40                    (1ULL << 17)
#define MODE_ANSI                       (1ULL << 18)
#define MODE_NO_AUTO_VALUE_ON_ZERO      (1ULL << 19)
#define MODE_NO_BACKSLASH_ESCAPES       (1ULL << 20)
#define MODE_STRICT_TRANS_TABLES        (1ULL << 21)
#define MODE_STRICT_ALL_TABLES          (1ULL << 22)
#define MODE_NO_ZERO_IN_DATE            (1ULL << 23)
#define MODE_NO_ZERO_DATE               (1ULL << 24)
#define MODE_INVALID_DATES              (1ULL << 25)
#define MODE_ERROR_FOR_DIVISION_BY_ZERO (1ULL << 26)
#define MODE_TRADITIONAL                (1ULL << 27)
#define MODE_NO_AUTO_CREATE_USER        (1ULL << 28)
#define MODE_HIGH_NOT_PRECEDENCE        (1ULL << 29)
#define MODE_NO_ENGINE_SUBSTITUTION     (1ULL << 30)
#define MODE_PAD_CHAR_TO_FULL_LENGTH    (1ULL << 31)
/* SQL mode bits defined above are common for MariaDB and MySQL */
#define MODE_MASK_MYSQL_COMPATIBLE      0xFFFFFFFFULL
/* The following modes are specific to MariaDB */
#define MODE_EMPTY_STRING_IS_NULL       (1ULL << 32)
#define MODE_SIMULTANEOUS_ASSIGNMENT    (1ULL << 33)
#define MODE_TIME_ROUND_FRACTIONAL      (1ULL << 34)
/* The following modes are specific to MySQL */
#define MODE_MYSQL80_TIME_TRUNCATE_FRACTIONAL (1ULL << 32)


/* Bits for different old style modes */
#define OLD_MODE_NO_DUP_KEY_WARNINGS_WITH_IGNORE        (1 << 0)
#define OLD_MODE_NO_PROGRESS_INFO                       (1 << 1)
#define OLD_MODE_ZERO_DATE_TIME_CAST                    (1 << 2)
<<<<<<< HEAD
#define OLD_MODE_UTF8_IS_UTF8MB3                        (1 << 3)
#define OLD_MODE_IGNORE_INDEX_ONLY_FOR_JOIN             (1 << 4)
#define OLD_MODE_COMPAT_5_1_CHECKSUM                    (1 << 5)
#define OLD_MODE_LOCK_ALTER_TABLE_COPY                  (1 << 6)

#define OLD_MODE_DEFAULT_VALUE          OLD_MODE_UTF8_IS_UTF8MB3

void old_mode_deprecated_warnings(THD *thd, ulonglong v);
=======
#define OLD_MODE_UTF8_IS_UTF8MB3      (1 << 3)
#define OLD_MODE_IGNORE_INDEX_ONLY_FOR_JOIN          (1 << 4)
#define OLD_MODE_COMPAT_5_1_CHECKSUM    (1 << 5)
#define OLD_MODE_NO_NULL_COLLATION_IDS  (1 << 6)
#define OLD_MODE_LOCK_ALTER_TABLE_COPY  (1 << 7)
>>>>>>> fef31a26

extern char internal_table_name[2];
extern char empty_c_string[1];
extern MYSQL_PLUGIN_IMPORT const char **errmesg;

extern "C" LEX_STRING * thd_query_string (MYSQL_THD thd);
extern "C" unsigned long long thd_query_id(const MYSQL_THD thd);
extern "C" size_t thd_query_safe(MYSQL_THD thd, char *buf, size_t buflen);
extern "C" const char *thd_priv_user(MYSQL_THD thd,  size_t *length);
extern "C" const char *thd_priv_host(MYSQL_THD thd,  size_t *length);
extern "C" const char *thd_user_name(MYSQL_THD thd);
extern "C" const char *thd_client_host(MYSQL_THD thd);
extern "C" const char *thd_client_ip(MYSQL_THD thd);
extern "C" LEX_CSTRING *thd_current_db(MYSQL_THD thd);
extern "C" int thd_current_status(MYSQL_THD thd);
extern "C" enum enum_server_command thd_current_command(MYSQL_THD thd);

/**
  @class CSET_STRING
  @brief Character set armed LEX_STRING
*/
class CSET_STRING
{
private:
  LEX_STRING string;
  CHARSET_INFO *cs;
public:
  CSET_STRING() : cs(&my_charset_bin)
  {
    string.str= NULL;
    string.length= 0;
  }
  CSET_STRING(char *str_arg, size_t length_arg, CHARSET_INFO *cs_arg) :
  cs(cs_arg)
  {
    DBUG_ASSERT(cs_arg != NULL);
    string.str= str_arg;
    string.length= length_arg;
  }

  inline char *str() const { return string.str; }
  inline size_t length() const { return string.length; }
  CHARSET_INFO *charset() const { return cs; }

  friend LEX_STRING * thd_query_string (MYSQL_THD thd);
};


class Recreate_info
{
  ha_rows m_records_copied;
  ha_rows m_records_duplicate;
public:
  Recreate_info()
   :m_records_copied(0),
    m_records_duplicate(0)
  { }
  Recreate_info(ha_rows records_copied,
                ha_rows records_duplicate)
   :m_records_copied(records_copied),
    m_records_duplicate(records_duplicate)
  { }
  ha_rows records_copied() const { return m_records_copied; }
  ha_rows records_duplicate() const { return m_records_duplicate; }
  ha_rows records_processed() const
  {
    return m_records_copied + m_records_duplicate;
  }
};


#define TC_HEURISTIC_RECOVER_COMMIT   1
#define TC_HEURISTIC_RECOVER_ROLLBACK 2
extern ulong tc_heuristic_recover;

typedef struct st_user_var_events
{
  user_var_entry *user_var_event;
  char *value;
  size_t length;
  Item_result type;
  uint charset_number;
  bool unsigned_flag;
} BINLOG_USER_VAR_EVENT;

/*
  The COPY_INFO structure is used by INSERT/REPLACE code.
  The schema of the row counting by the INSERT/INSERT ... ON DUPLICATE KEY
  UPDATE code:
    If a row is inserted then the copied variable is incremented.
    If a row is updated by the INSERT ... ON DUPLICATE KEY UPDATE and the
      new data differs from the old one then the copied and the updated
      variables are incremented.
    The touched variable is incremented if a row was touched by the update part
      of the INSERT ... ON DUPLICATE KEY UPDATE no matter whether the row
      was actually changed or not.
*/
typedef struct st_copy_info {
  ha_rows records;        /**< Number of processed records */
  ha_rows deleted;        /**< Number of deleted records */
  ha_rows updated;        /**< Number of updated records */
  ha_rows copied;         /**< Number of copied records */
  ha_rows accepted_rows;  /**< Number of accepted original rows
                             (same as number of rows in RETURNING) */
  ha_rows error_count;
  ha_rows touched; /* Number of touched records */
  enum enum_duplicates handle_duplicates;
  int escape_char, last_errno;
  bool ignore;
  /* for INSERT ... UPDATE */
  List<Item> *update_fields;
  List<Item> *update_values;
  /* for VIEW ... WITH CHECK OPTION */
  TABLE_LIST *view;
  TABLE_LIST *table_list;                       /* Normal table */
} COPY_INFO;


class Key_part_spec :public Sql_alloc {
public:
  Lex_ident field_name;
  uint length;
  bool generated, asc;
  Key_part_spec(const LEX_CSTRING *name, uint len, bool gen= false)
    : field_name(*name), length(len), generated(gen), asc(1)
  {}
  bool operator==(const Key_part_spec& other) const;
  /**
    Construct a copy of this Key_part_spec. field_name is copied
    by-pointer as it is known to never change. At the same time
    'length' may be reset in mysql_prepare_create_table, and this
    is why we supply it with a copy.

    @return If out of memory, 0 is returned and an error is set in
    THD.
  */
  Key_part_spec *clone(MEM_ROOT *mem_root) const
  { return new (mem_root) Key_part_spec(*this); }
  bool check_key_for_blob(const class handler *file) const;
  bool check_key_length_for_blob() const;
  bool check_primary_key_for_blob(const class handler *file) const
  {
    return check_key_for_blob(file) || check_key_length_for_blob();
  }
  bool check_foreign_key_for_blob(const class handler *file) const
  {
    return check_key_for_blob(file) || check_key_length_for_blob();
  }
  bool init_multiple_key_for_blob(const class handler *file);
};


class Alter_drop :public Sql_alloc {
public:
  enum drop_type { KEY, COLUMN, FOREIGN_KEY, CHECK_CONSTRAINT, PERIOD };
  const char *name;
  enum drop_type type;
  bool drop_if_exists;
  Alter_drop(enum drop_type par_type,const char *par_name, bool par_exists)
    :name(par_name), type(par_type), drop_if_exists(par_exists)
  {
    DBUG_ASSERT(par_name != NULL);
  }
  /**
    Used to make a clone of this object for ALTER/CREATE TABLE
    @sa comment for Key_part_spec::clone
  */
  Alter_drop *clone(MEM_ROOT *mem_root) const
    { return new (mem_root) Alter_drop(*this); }
  const char *type_name()
  {
    return type == COLUMN ? "COLUMN" :
           type == CHECK_CONSTRAINT ? "CONSTRAINT" :
           type == PERIOD ? "PERIOD" :
           type == KEY ? "INDEX" : "FOREIGN KEY";
  }
};


class Alter_column :public Sql_alloc {
public:
  LEX_CSTRING name;
  LEX_CSTRING new_name;
  Virtual_column_info *default_value;
  bool alter_if_exists;
  Alter_column(LEX_CSTRING par_name, Virtual_column_info *expr, bool par_exists)
    :name(par_name), new_name{NULL, 0}, default_value(expr), alter_if_exists(par_exists) {}
  Alter_column(LEX_CSTRING par_name, LEX_CSTRING _new_name, bool exists)
    :name(par_name), new_name(_new_name), default_value(NULL), alter_if_exists(exists) {}
  /**
    Used to make a clone of this object for ALTER/CREATE TABLE
    @sa comment for Key_part_spec::clone
  */
  Alter_column *clone(MEM_ROOT *mem_root) const
    { return new (mem_root) Alter_column(*this); }
  bool is_rename()
  {
    DBUG_ASSERT(!new_name.str || !default_value);
    return new_name.str;
  }
};


class Alter_rename_key : public Sql_alloc
{
public:
  LEX_CSTRING old_name;
  LEX_CSTRING new_name;
  bool alter_if_exists;

  Alter_rename_key(LEX_CSTRING old_name_arg, LEX_CSTRING new_name_arg, bool exists)
      : old_name(old_name_arg), new_name(new_name_arg), alter_if_exists(exists) {}

  Alter_rename_key *clone(MEM_ROOT *mem_root) const
    { return new (mem_root) Alter_rename_key(*this); }

};


/* An ALTER INDEX operation that changes the ignorability of an index. */
class Alter_index_ignorability: public Sql_alloc
{
public:
  Alter_index_ignorability(const char *name, bool is_ignored, bool if_exists) :
    m_name(name), m_is_ignored(is_ignored), m_if_exists(if_exists)
  {
    assert(name != NULL);
  }

  const char *name() const { return m_name; }
  bool if_exists() const { return m_if_exists; }

  /* The ignorability after the operation is performed. */
  bool is_ignored() const { return m_is_ignored; }
  Alter_index_ignorability *clone(MEM_ROOT *mem_root) const
    { return new (mem_root) Alter_index_ignorability(*this); }

private:
  const char *m_name;
  bool m_is_ignored;
  bool m_if_exists;
};


class Key :public Sql_alloc, public DDL_options {
public:
  enum Keytype { PRIMARY, UNIQUE, MULTIPLE, FULLTEXT, SPATIAL, FOREIGN_KEY,
                 IGNORE_KEY};
  enum Keytype type;
  KEY_CREATE_INFO key_create_info;
  List<Key_part_spec> columns;
  LEX_CSTRING name;
  engine_option_value *option_list;
  bool generated;
  bool invisible;
  bool without_overlaps;
  bool old;
  Lex_ident period;

  Key(enum Keytype type_par, const LEX_CSTRING *name_arg,
      ha_key_alg algorithm_arg, bool generated_arg, DDL_options_st ddl_options)
    :DDL_options(ddl_options),
     type(type_par), key_create_info(default_key_create_info),
    name(*name_arg), option_list(NULL), generated(generated_arg),
    invisible(false), without_overlaps(false), old(false)
  {
    key_create_info.algorithm= algorithm_arg;
  }
  Key(enum Keytype type_par, const LEX_CSTRING *name_arg,
      KEY_CREATE_INFO *key_info_arg,
      bool generated_arg, List<Key_part_spec> *cols,
      engine_option_value *create_opt, DDL_options_st ddl_options)
    :DDL_options(ddl_options),
     type(type_par), key_create_info(*key_info_arg), columns(*cols),
    name(*name_arg), option_list(create_opt), generated(generated_arg),
    invisible(false), without_overlaps(false), old(false)
  {}
  Key(const Key &rhs, MEM_ROOT *mem_root);
  virtual ~Key() = default;
  /* Equality comparison of keys (ignoring name) */
  friend bool is_foreign_key_prefix(Key *a, Key *b);
  /**
    Used to make a clone of this object for ALTER/CREATE TABLE
    @sa comment for Key_part_spec::clone
  */
  virtual Key *clone(MEM_ROOT *mem_root) const
    { return new (mem_root) Key(*this, mem_root); }
};


class Foreign_key: public Key {
public:
  enum fk_match_opt { FK_MATCH_UNDEF, FK_MATCH_FULL,
		      FK_MATCH_PARTIAL, FK_MATCH_SIMPLE};
  LEX_CSTRING constraint_name;
  LEX_CSTRING ref_db;
  LEX_CSTRING ref_table;
  List<Key_part_spec> ref_columns;
  enum enum_fk_option delete_opt, update_opt;
  enum fk_match_opt match_opt;
  Foreign_key(const LEX_CSTRING *name_arg, List<Key_part_spec> *cols,
              const LEX_CSTRING *constraint_name_arg,
	      const LEX_CSTRING *ref_db_arg, const LEX_CSTRING *ref_table_arg,
              List<Key_part_spec> *ref_cols,
              enum_fk_option delete_opt_arg, enum_fk_option update_opt_arg,
              fk_match_opt match_opt_arg,
	      DDL_options ddl_options)
    :Key(FOREIGN_KEY, name_arg, &default_key_create_info, 0, cols, NULL,
         ddl_options),
    constraint_name(*constraint_name_arg),
    ref_db(*ref_db_arg), ref_table(*ref_table_arg), ref_columns(*ref_cols),
    delete_opt(delete_opt_arg), update_opt(update_opt_arg),
    match_opt(match_opt_arg)
  {
  }
 Foreign_key(const Foreign_key &rhs, MEM_ROOT *mem_root);
  /**
    Used to make a clone of this object for ALTER/CREATE TABLE
    @sa comment for Key_part_spec::clone
  */
  virtual Key *clone(MEM_ROOT *mem_root) const
  { return new (mem_root) Foreign_key(*this, mem_root); }
  /* Used to validate foreign key options */
  bool validate(List<Create_field> &table_fields);
};

typedef struct st_mysql_lock
{
  TABLE **table;
  THR_LOCK_DATA **locks;
  uint table_count,lock_count;
  uint flags;
} MYSQL_LOCK;


class LEX_COLUMN : public Sql_alloc
{
public:
  String column;
  privilege_t rights;
  LEX_COLUMN (const String& x,const  privilege_t & y ): column (x),rights (y) {}
};

class MY_LOCALE;

/**
  Query_cache_tls -- query cache thread local data.
*/

struct Query_cache_block;

struct Query_cache_tls
{
  /*
    'first_query_block' should be accessed only via query cache
    functions and methods to maintain proper locking.
  */
  Query_cache_block *first_query_block;
  void set_first_query_block(Query_cache_block *first_query_block_arg)
  {
    first_query_block= first_query_block_arg;
  }

  Query_cache_tls() :first_query_block(NULL) {}
};

/* SIGNAL / RESIGNAL / GET DIAGNOSTICS */

/**
  This enumeration list all the condition item names of a condition in the
  SQL condition area.
*/
typedef enum enum_diag_condition_item_name
{
  /*
    Conditions that can be set by the user (SIGNAL/RESIGNAL),
    and by the server implementation.
  */

  DIAG_CLASS_ORIGIN= 0,
  FIRST_DIAG_SET_PROPERTY= DIAG_CLASS_ORIGIN,
  DIAG_SUBCLASS_ORIGIN= 1,
  DIAG_CONSTRAINT_CATALOG= 2,
  DIAG_CONSTRAINT_SCHEMA= 3,
  DIAG_CONSTRAINT_NAME= 4,
  DIAG_CATALOG_NAME= 5,
  DIAG_SCHEMA_NAME= 6,
  DIAG_TABLE_NAME= 7,
  DIAG_COLUMN_NAME= 8,
  DIAG_CURSOR_NAME= 9,
  DIAG_MESSAGE_TEXT= 10,
  DIAG_MYSQL_ERRNO= 11,
  DIAG_ROW_NUMBER= 12,
  LAST_DIAG_SET_PROPERTY= DIAG_ROW_NUMBER
} Diag_condition_item_name;

/**
  Name of each diagnostic condition item.
  This array is indexed by Diag_condition_item_name.
*/
extern const LEX_CSTRING Diag_condition_item_names[];

/**
  These states are bit coded with HARD. For each state there must be a pair
  <state_even_num>, and <state_odd_num>_HARD.
*/
enum killed_state
{
  NOT_KILLED= 0,
  KILL_HARD_BIT= 1,                             /* Bit for HARD KILL */
  KILL_BAD_DATA= 2,
  KILL_BAD_DATA_HARD= 3,
  KILL_QUERY= 4,
  KILL_QUERY_HARD= 5,
  /*
    ABORT_QUERY signals to the query processor to stop execution ASAP without
    issuing an error. Instead a warning is issued, and when possible a partial
    query result is returned to the client.
  */
  ABORT_QUERY= 6,
  ABORT_QUERY_HARD= 7,
  KILL_TIMEOUT= 8,
  KILL_TIMEOUT_HARD= 9,
  /*
    When binlog reading thread connects to the server it kills
    all the binlog threads with the same ID.
  */
  KILL_SLAVE_SAME_ID= 10,
  /*
    All of the following killed states will kill the connection
    KILL_CONNECTION must be the first of these and it must start with
    an even number (becasue of HARD bit)!
  */
  KILL_CONNECTION= 12,
  KILL_CONNECTION_HARD= 13,
  KILL_SYSTEM_THREAD= 14,
  KILL_SYSTEM_THREAD_HARD= 15,
  KILL_SERVER= 16,
  KILL_SERVER_HARD= 17,
  /*
    Used in threadpool to signal wait timeout.
  */
  KILL_WAIT_TIMEOUT= 18,
  KILL_WAIT_TIMEOUT_HARD= 19

};

#define killed_mask_hard(killed) ((killed_state) ((killed) & ~KILL_HARD_BIT))

enum killed_type
{
  KILL_TYPE_ID,
  KILL_TYPE_USER,
  KILL_TYPE_QUERY
};

#include "sql_lex.h"				/* Must be here */

class Delayed_insert;
class select_result;
class Time_zone;

#define THD_SENTRY_MAGIC 0xfeedd1ff
#define THD_SENTRY_GONE  0xdeadbeef

#define THD_CHECK_SENTRY(thd) DBUG_ASSERT(thd->dbug_sentry == THD_SENTRY_MAGIC)

typedef struct system_variables
{
  /*
    How dynamically allocated system variables are handled:

    The global_system_variables and max_system_variables are "authoritative"
    They both should have the same 'version' and 'size'.
    When attempting to access a dynamic variable, if the session version
    is out of date, then the session version is updated and realloced if
    neccessary and bytes copied from global to make up for missing data.

    Note that one should use my_bool instead of bool here, as the variables
    are used with my_getopt.c
  */
  ulong dynamic_variables_version;
  char* dynamic_variables_ptr;
  uint dynamic_variables_head;    /* largest valid variable offset */
  uint dynamic_variables_size;    /* how many bytes are in use */

  ulonglong max_heap_table_size;
  ulonglong tmp_memory_table_size;
  ulonglong tmp_disk_table_size;
  ulonglong long_query_time;
  ulonglong max_statement_time;
  ulonglong optimizer_switch;
  ulonglong optimizer_trace;
  sql_mode_t sql_mode; ///< which non-standard SQL behaviour should be enabled
  sql_mode_t old_behavior; ///< which old SQL behaviour should be enabled
  ulonglong option_bits; ///< OPTION_xxx constants, e.g. OPTION_PROFILING
  ulonglong join_buff_space_limit;
  ulonglong log_slow_filter; 
  ulonglong log_slow_verbosity; 
  ulonglong log_slow_disabled_statements;
  ulonglong log_disabled_statements;
  ulonglong note_verbosity;
  ulonglong bulk_insert_buff_size;
  ulonglong join_buff_size;
  ulonglong sortbuff_size;
  ulonglong default_regex_flags;
  ulonglong max_mem_used;
  ulonglong max_rowid_filter_size;

  /**
     Place holders to store Multi-source variables in sys_var.cc during
     update and show of variables.
  */
  ulonglong slave_skip_counter;
  ulonglong max_relay_log_size;

  double optimizer_where_cost, optimizer_scan_setup_cost;
  double long_query_time_double, max_statement_time_double;
  double sample_percentage;

  ha_rows select_limit;
  ha_rows max_join_size;
  ha_rows expensive_subquery_limit;

#ifdef WITH_WSREP
  /*
    Stored values of the auto_increment_increment and auto_increment_offset
    that are will be restored when wsrep_auto_increment_control will be set
    to 'OFF', because the setting it to 'ON' leads to overwriting of the
    original values (which are set by the user) by calculated ones (which
    are based on the cluster size):
  */
  ulonglong wsrep_gtid_seq_no;
  ulong saved_auto_increment_increment, saved_auto_increment_offset;
  ulong saved_lock_wait_timeout;
#endif /* WITH_WSREP */

  ulong auto_increment_increment, auto_increment_offset;
  ulong column_compression_zlib_strategy;
  ulong lock_wait_timeout;
  ulong join_cache_level;
  ulong max_allowed_packet;
  ulong max_error_count;
  ulong max_length_for_sort_data;
  ulong max_recursive_iterations;
  ulong max_sort_length;
  ulong max_insert_delayed_threads;
  ulong min_examined_row_limit;
  ulong net_buffer_length;
  ulong net_interactive_timeout;
  ulong net_read_timeout;
  ulong net_retry_count;
  ulong net_wait_timeout;
  ulong net_write_timeout;
  ulong optimizer_extra_pruning_depth;
  ulong optimizer_prune_level;
  ulong optimizer_search_depth;
  ulong optimizer_selectivity_sampling_limit;
  ulong optimizer_use_condition_selectivity;
  ulong optimizer_trace_max_mem_size;
  ulong optimizer_max_sel_arg_weight;
  ulong optimizer_max_sel_args;
  ulong use_stat_tables;
  ulong histogram_size;
  ulong histogram_type;
  ulong preload_buff_size;
  ulong profiling_history_size;
  ulong read_buff_size;
  ulong read_rnd_buff_size;
  ulong mrr_buff_size;
  ulong div_precincrement;
  /* Total size of all buffers used by the subselect_rowid_merge_engine. */
  ulong rowid_merge_buff_size;
  ulong max_sp_recursion_depth;
  ulong default_week_format;
  ulong max_seeks_for_key;
  ulong range_alloc_block_size;
  ulong query_alloc_block_size;
  ulong query_prealloc_size;
  ulong trans_alloc_block_size;
  ulong trans_prealloc_size;
  ulong log_warnings;
  ulong block_encryption_mode;
  ulong log_slow_max_warnings;
  /* Flags for slow log filtering */
  ulong log_slow_rate_limit; 
  ulong binlog_format; ///< binlog format for this thd (see enum_binlog_format)
  ulong binlog_row_image;
  ulong progress_report_time;
  ulong completion_type;
  ulong query_cache_type;
  ulong tx_isolation;
  ulong updatable_views_with_limit;
  ulong alter_algorithm;
  ulong server_id;
  ulong session_track_transaction_info;
  ulong threadpool_priority;
  ulong vers_alter_history;

  /* deadlock detection */
  ulong wt_timeout_short, wt_deadlock_search_depth_short;
  ulong wt_timeout_long, wt_deadlock_search_depth_long;

  /**
    In slave thread we need to know in behalf of which
    thread the query is being run to replicate temp tables properly
  */
  my_thread_id pseudo_thread_id;
  /**
     When replicating an event group with GTID, keep these values around so
     slave binlog can receive the same GTID as the original.
  */
  uint64     gtid_seq_no;
  uint32     gtid_domain_id;

  uint group_concat_max_len;
  uint eq_range_index_dive_limit;
  uint idle_transaction_timeout;
  uint idle_readonly_transaction_timeout;
  uint idle_write_transaction_timeout;
  uint column_compression_threshold;
  uint column_compression_zlib_level;
  uint in_subquery_conversion_threshold;
  int max_user_connections;

  /**
    Default transaction access mode. READ ONLY (true) or READ WRITE (false).
  */
  my_bool tx_read_only;
  my_bool low_priority_updates;
  my_bool query_cache_wlock_invalidate;
  my_bool keep_files_on_create;

  my_bool old_mode;
  my_bool old_passwords;
  my_bool big_tables;
  my_bool only_standard_compliant_cte;
  my_bool query_cache_strip_comments;
  my_bool sql_log_slow;
  my_bool sql_log_bin;
  my_bool binlog_annotate_row_events;
  my_bool binlog_direct_non_trans_update;
  my_bool column_compression_zlib_wrap;
  my_bool sysdate_is_now;
  my_bool wsrep_on;
  my_bool wsrep_dirty_reads;
  my_bool pseudo_slave_mode;
  my_bool session_track_schema;
  my_bool session_track_state_change;
#ifdef USER_VAR_TRACKING
  my_bool session_track_user_variables;
#endif // USER_VAR_TRACKING
  my_bool tcp_nodelay;
  plugin_ref table_plugin;
  plugin_ref tmp_table_plugin;
  plugin_ref enforced_table_plugin;

  /* Only charset part of these variables is sensible */
  CHARSET_INFO  *character_set_filesystem;
  CHARSET_INFO  *character_set_client;
  CHARSET_INFO  *character_set_results;

  /* Both charset and collation parts of these variables are important */
  CHARSET_INFO	*collation_server;
  CHARSET_INFO	*collation_database;
  CHARSET_INFO  *collation_connection;

  /* Names. These will be allocated in buffers in thd */
  LEX_CSTRING default_master_connection;

  /* Error messages */
  MY_LOCALE *lc_messages;
  const char ***errmsgs;             /* lc_messages->errmsg->errmsgs */

  /* Locale Support */
  MY_LOCALE *lc_time_names;

  Time_zone *time_zone;
  char *session_track_system_variables;
  char *redirect_url;

  /* Some wsrep variables */
  ulonglong wsrep_trx_fragment_size;
  ulong   wsrep_retry_autocommit;
  ulong   wsrep_trx_fragment_unit;
  ulong   wsrep_OSU_method;
  uint    wsrep_sync_wait;

  vers_asof_timestamp_t vers_asof_timestamp;
  my_bool binlog_alter_two_phase;

  Charset_collation_map_st character_set_collations;
} SV;

/**
  Per thread status variables.
  Must be long/ulong up to last_system_status_var so that
  add_to_status/add_diff_to_status can work.
*/

typedef struct system_status_var
{
  ulong column_compressions;
  ulong column_decompressions;
  ulong com_stat[(uint) SQLCOM_END];
  ulong com_create_tmp_table;
  ulong com_drop_tmp_table;
  ulong com_other;

  ulong com_stmt_prepare;
  ulong com_stmt_reprepare;
  ulong com_stmt_execute;
  ulong com_stmt_send_long_data;
  ulong com_stmt_fetch;
  ulong com_stmt_reset;
  ulong com_stmt_close;

  ulong com_register_slave;
  ulong created_tmp_disk_tables_;
  ulong created_tmp_tables_;
  ulong ha_commit_count;
  ulong ha_delete_count;
  ulong ha_read_first_count;
  ulong ha_read_last_count;
  ulong ha_read_key_count;
  ulong ha_read_next_count;
  ulong ha_read_prev_count;
  ulong ha_read_retry_count;
  ulong ha_read_rnd_count;
  ulong ha_read_rnd_next_count;
  ulong ha_read_rnd_deleted_count;

  /*
    This number doesn't include calls to the default implementation and
    calls made by range access. The intent is to count only calls made by
    BatchedKeyAccess.
  */
  ulong ha_mrr_init_count;
  ulong ha_mrr_key_refills_count;
  ulong ha_mrr_rowid_refills_count;

  ulong ha_rollback_count;
  ulong ha_update_count;
  ulong ha_write_count;
  /* The following are for internal temporary tables */
  ulong ha_tmp_update_count;
  ulong ha_tmp_write_count;
  ulong ha_tmp_delete_count;
  ulong ha_prepare_count;
  ulong ha_icp_attempts;
  ulong ha_icp_match;
  ulong ha_discover_count;
  ulong ha_savepoint_count;
  ulong ha_savepoint_rollback_count;
  ulong ha_external_lock_count;

  ulong opened_tables;
  ulong opened_shares;
  ulong opened_views;               /* +1 opening a view */

  ulong select_full_join_count_;
  ulong select_full_range_join_count_;
  ulong select_range_count_;
  ulong select_range_check_count_;
  ulong select_scan_count_;
  ulong update_scan_count;
  ulong delete_scan_count;
  ulong executed_triggers;
  ulong long_query_count;
  ulong filesort_merge_passes_;
  ulong filesort_range_count_;
  ulong filesort_rows_;
  ulong filesort_scan_count_;
  ulong filesort_pq_sorts_;
  ulong optimizer_join_prefixes_check_calls;

  /* Features used */
  ulong feature_custom_aggregate_functions; /* +1 when custom aggregate
                                            functions are used */
  ulong feature_dynamic_columns;    /* +1 when creating a dynamic column */
  ulong feature_fulltext;	    /* +1 when MATCH is used */
  ulong feature_gis;                /* +1 opening table with GIS features */
  ulong feature_invisible_columns;  /* +1 opening table with invisible column */
  ulong feature_json;		    /* +1 when JSON function is used */
  ulong feature_locale;		    /* +1 when LOCALE is set */
  ulong feature_subquery;	    /* +1 when subqueries are used */
  ulong feature_system_versioning;  /* +1 opening table WITH SYSTEM VERSIONING */
  ulong feature_application_time_periods;
                                    /* +1 opening a table with application-time period */
  ulong feature_insert_returning;   /* +1 when INSERT...RETURNING is used */
  ulong feature_timezone;	    /* +1 when XPATH is used */
  ulong feature_trigger;	    /* +1 opening a table with triggers */
  ulong feature_xml;		    /* +1 when XPATH is used */
  ulong feature_window_functions;   /* +1 when window functions are used */
  ulong feature_into_outfile;       /* +1 when INTO OUTFILE is used */
  ulong feature_into_variable;      /* +1 when INTO VARIABLE is used */

  /* From MASTER_GTID_WAIT usage */
  ulong master_gtid_wait_timeouts;          /* Number of timeouts */
  ulong master_gtid_wait_time;              /* Time in microseconds */
  ulong master_gtid_wait_count;

  ulong empty_queries;
  ulong access_denied_errors;
  ulong lost_connections;
  ulong max_statement_time_exceeded;
  /*
   Number of times where column info was not
   sent with prepared statement metadata.
  */
  ulong skip_metadata_count;

  /*
    Number of statements sent from the client
  */
  ulong questions;
  /*
    IMPORTANT!
    SEE last_system_status_var DEFINITION BELOW.
    Below 'last_system_status_var' are all variables that cannot be handled
    automatically by add_to_status()/add_diff_to_status().
  */
  ulonglong bytes_received;
  ulonglong bytes_sent;
  ulonglong rows_read;
  ulonglong rows_sent;
  ulonglong rows_tmp_read;
  ulonglong binlog_bytes_written;
  ulonglong table_open_cache_hits;
  ulonglong table_open_cache_misses;
  ulonglong table_open_cache_overflows;
  ulonglong send_metadata_skips;
  double last_query_cost;
  double cpu_time, busy_time;
  uint32 threads_running;
  /* Don't initialize */
  /* Memory used for thread local storage */
  int64 max_local_memory_used;
  volatile int64 local_memory_used;
  /* Memory allocated for global usage */
  volatile int64 global_memory_used;
} STATUS_VAR;

/*
  This is used for 'SHOW STATUS'. It must be updated to the last ulong
  variable in system_status_var which is makes sense to add to the global
  counter
*/

#define last_system_status_var questions
#define last_cleared_system_status_var local_memory_used

/** Number of contiguous global status variables */
constexpr int COUNT_GLOBAL_STATUS_VARS= int(offsetof(STATUS_VAR,
                                                     last_system_status_var) /
                                            sizeof(ulong)) + 1;

/*
  Global status variables
*/

extern ulong feature_files_opened_with_delayed_keys, feature_check_constraint;

void add_to_status(STATUS_VAR *to_var, STATUS_VAR *from_var);

void add_diff_to_status(STATUS_VAR *to_var, STATUS_VAR *from_var,
                        STATUS_VAR *dec_var);

uint calc_sum_of_all_status(STATUS_VAR *to);
static inline void calc_sum_of_all_status_if_needed(STATUS_VAR *to)
{
  if (to->local_memory_used == 0)
  {
    mysql_mutex_lock(&LOCK_status);
    *to= global_status_var;
    mysql_mutex_unlock(&LOCK_status);
    calc_sum_of_all_status(to);
    DBUG_ASSERT(to->local_memory_used);
  }
}

/*
  Update global_memory_used. We have to do this with atomic_add as the
  global value can change outside of LOCK_status.
*/
static inline void update_global_memory_status(int64 size)
{
  DBUG_PRINT("info", ("global memory_used: %lld  size: %lld",
                      (longlong) global_status_var.global_memory_used,
                      size));
  // workaround for gcc 4.2.4-1ubuntu4 -fPIE (from DEB_BUILD_HARDENING=1)
  int64 volatile * volatile ptr= &global_status_var.global_memory_used;
  my_atomic_add64_explicit(ptr, size, MY_MEMORY_ORDER_RELAXED);
}


static inline bool is_supported_parser_charset(CHARSET_INFO *cs)
{
  return MY_TEST(cs->mbminlen == 1 && cs->number != 17 /* filename */);
}

/** THD registry */
class THD_list_iterator
{
protected:
  I_List<THD> threads;
  mutable mysql_rwlock_t lock;

public:

  /**
    Iterates registered threads.

    @param action      called for every element
    @param argument    opque argument passed to action

    @return
      @retval 0 iteration completed successfully
      @retval 1 iteration was interrupted (action returned 1)
  */
  template <typename T> int iterate(my_bool (*action)(THD *thd, T *arg), T *arg= 0)
  {
    int res= 0;
    mysql_rwlock_rdlock(&lock);
    I_List_iterator<THD> it(threads);
    while (auto tmp= it++)
      if ((res= action(tmp, arg)))
        break;
    mysql_rwlock_unlock(&lock);
    return res;
  }
  static THD_list_iterator *iterator();
};

/**
  A counter of THDs

  It must be specified as a first base class of THD, so that increment is
  done before any other THD constructors and decrement - after any other THD
  destructors.

  Destructor unblocks close_conneciton() if there are no more THD's left.
*/
struct THD_count
{
  static Atomic_counter<uint32_t> count;
  static uint value() { return static_cast<uint>(count); }
  static uint connection_thd_count();
  THD_count() { count++; }
  ~THD_count() { count--; }
};

#ifdef MYSQL_SERVER

void free_tmp_table(THD *thd, TABLE *entry);


/* The following macro is to make init of Query_arena simpler */
#ifdef DBUG_ASSERT_EXISTS
#define INIT_ARENA_DBUG_INFO is_backup_arena= 0; is_reprepared= FALSE;
#else
#define INIT_ARENA_DBUG_INFO
#endif

class Query_arena
{
public:
  /*
    List of items created in the parser for this query. Every item puts
    itself to the list on creation (see Item::Item() for details))
  */
  Item *free_list;
  MEM_ROOT *mem_root;                   // Pointer to current memroot
#ifdef DBUG_ASSERT_EXISTS
  bool is_backup_arena; /* True if this arena is used for backup. */
  bool is_reprepared;
#endif
  /*
    The states relfects three diffrent life cycles for three
    different types of statements:
    Prepared statement: STMT_INITIALIZED -> STMT_PREPARED -> STMT_EXECUTED.
    Stored procedure:   STMT_INITIALIZED_FOR_SP -> STMT_EXECUTED.
    Other statements:   STMT_CONVENTIONAL_EXECUTION never changes.

    Special case for stored procedure arguments: STMT_SP_QUERY_ARGUMENTS
                        This state never changes and used for objects
                        whose lifetime is whole duration of function call
                        (sp_rcontext, it's tables and items. etc). Such objects
                        should be deallocated after every execution of a stored
                        routine. Caller's arena/memroot can't be used for
                        placing such objects since memory allocated on caller's
                        arena not freed until termination of user's session.
  */
  enum enum_state
  {
    STMT_INITIALIZED= 0, STMT_INITIALIZED_FOR_SP= 1, STMT_PREPARED= 2,
    STMT_CONVENTIONAL_EXECUTION= 3, STMT_EXECUTED= 4,
    STMT_SP_QUERY_ARGUMENTS= 5, STMT_ERROR= -1
  };

  enum_state state;

public:
  /* We build without RTTI, so dynamic_cast can't be used. */
  enum Type
  {
    STATEMENT, PREPARED_STATEMENT, STORED_PROCEDURE
  };

  Query_arena(MEM_ROOT *mem_root_arg, enum enum_state state_arg) :
    free_list(0), mem_root(mem_root_arg), state(state_arg)
  { INIT_ARENA_DBUG_INFO; }
  /*
    This constructor is used only when Query_arena is created as
    backup storage for another instance of Query_arena.
  */
  Query_arena() { INIT_ARENA_DBUG_INFO; }

  virtual Type type() const;
  virtual ~Query_arena() = default;

  inline bool is_stmt_prepare() const { return state == STMT_INITIALIZED; }
  inline bool is_stmt_prepare_or_first_sp_execute() const
  { return (int)state < (int)STMT_PREPARED; }
  inline bool is_stmt_prepare_or_first_stmt_execute() const
  { return (int)state <= (int)STMT_PREPARED; }
  inline bool is_stmt_execute() const
  { return state == STMT_PREPARED || state == STMT_EXECUTED; }
  inline bool is_conventional() const
  { return state == STMT_CONVENTIONAL_EXECUTION; }

  inline void* alloc(size_t size) const { return alloc_root(mem_root,size); }
  inline void* calloc(size_t size) const
  {
    void *ptr;
    if (likely((ptr=alloc_root(mem_root,size))))
      bzero(ptr, size);
    return ptr;
  }
  inline char *strdup(const char *str) const
  { return strdup_root(mem_root,str); }
  inline char *strmake(const char *str, size_t size) const
  { return strmake_root(mem_root,str,size); }
  inline LEX_CSTRING strcat(const LEX_CSTRING &a, const LEX_CSTRING &b) const
  {
    char *buf= (char*)alloc(a.length + b.length + 1);
    if (unlikely(!buf))
      return null_clex_str;
    memcpy(buf, a.str, a.length);
    memcpy(buf + a.length, b.str, b.length);
    buf[a.length + b.length] = 0;
    return {buf, a.length + b.length};
  }
  inline void *memdup(const void *str, size_t size) const
  { return memdup_root(mem_root,str,size); }
  inline void *memdup_w_gap(const void *str, size_t size, size_t gap) const
  {
    void *ptr;
    if (likely((ptr= alloc_root(mem_root,size+gap))))
      memcpy(ptr,str,size);
    return ptr;
  }

  /*
    Methods to copy a string to the memory root
    and return the value as a LEX_CSTRING.
  */
  LEX_CSTRING strmake_lex_cstring(const char *str, size_t length) const
  {
    const char *tmp= strmake_root(mem_root, str, length);
    if (!tmp)
      return {0,0};
    return {tmp, length};
  }
  LEX_CSTRING strmake_lex_cstring(const LEX_CSTRING &from) const
  {
    return strmake_lex_cstring(from.str, from.length);
  }
  LEX_CSTRING strmake_lex_cstring_trim_whitespace(const LEX_CSTRING &from,
                                                  CHARSET_INFO *cs)
  {
    return strmake_lex_cstring(Lex_cstring(from).trim_whitespace(cs));
  }

  /*
    Methods to copy a string to memory root,
    write the result to the out parameter,
    and return as a LEX_STRING/LEX_CSTRING pointer.
  */
  LEX_STRING *make_lex_string(LEX_STRING *lex_str, const char* str,
                              size_t length) const
  {
    if (!(lex_str->str= strmake_root(mem_root, str, length)))
    {
      lex_str->length= 0;
      return 0;
    }
    lex_str->length= length;
    return lex_str;
  }
  LEX_CSTRING *make_lex_string(LEX_CSTRING *lex_str, const char* str,
                               size_t length) const
  {
    if (!(lex_str->str= strmake_root(mem_root, str, length)))
    {
      lex_str->length= 0;
      return 0;
    }
    lex_str->length= length;
    return lex_str;
  }

  /*
    Methods to copy a string value on memory root,
    but also allocate on memory root LEX_CSTRING itself
    and return a pointer to it.
  */
  LEX_CSTRING *make_clex_string(const char* str, size_t length) const
  {
    LEX_CSTRING *lex_str;
    char *tmp;
    if (unlikely(!(lex_str= (LEX_CSTRING *)alloc_root(mem_root,
                                                      sizeof(LEX_CSTRING) +
                                                      length+1))))
      return 0;
    tmp= (char*) (lex_str+1);
    lex_str->str= tmp;
    memcpy(tmp, str, length);
    tmp[length]= 0;
    lex_str->length= length;
    return lex_str;
  }
  LEX_CSTRING *make_clex_string(const LEX_CSTRING from) const
  {
    return make_clex_string(from.str, from.length);
  }

  // Allocate LEX_STRING for character set conversion
  bool alloc_lex_string(LEX_STRING *dst, size_t length) const
  {
    if (likely((dst->str= (char*) alloc(length))))
      return false;
    dst->length= 0;  // Safety
    return true;     // EOM
  }

  // Remove double quotes:  aaa""bbb -> aaa"bbb
  bool quote_unescape(LEX_CSTRING *dst, const LEX_CSTRING *src,
                      char quote) const
  {
    const char *tmp= src->str;
    const char *tmpend= src->str + src->length;
    char *to;
    if (!(dst->str= to= (char *) alloc(src->length + 1)))
    {
      dst->length= 0; // Safety
      return true;
    }
    for ( ; tmp < tmpend; )
    {
      if ((*to++= *tmp++) == quote)
        tmp++;                                  // Skip double quotes
    }
    *to= 0;                                     // End null for safety
    dst->length= to - dst->str;
    return false;
  }

  /*
    Make a lower-cased copy of an identifier on mem_root.

    @param src    - The original identifier (usually coming from the parser)
    @return       - {NULL,0} in case of EOM, or a non-NULL LEX_STRING
                    with the lower-cased identifier copy.
  */
  LEX_STRING make_ident_casedn(const LEX_CSTRING &src)
  {
    return lex_string_casedn_root(mem_root, &my_charset_utf8mb3_general_ci,
                                  src.str, src.length);
  }

  /*
    Make an exact copy or a lower-cased copy of an identifier on mem_root.

    @param src    - The original identifier (usually coming from the parser)
    @param casedn - If the name should be converted to lower case
    @return       - {NULL,0} in case of EOM,
                    or a non-NULL LEX_STRING with the identifier copy.
  */
  LEX_STRING make_ident_opt_casedn(const LEX_CSTRING &src, bool casedn)
  {
    return casedn ? make_ident_casedn(src) :
                    lex_string_strmake_root(mem_root, src.str, src.length);
  }

  /*
    Convert a LEX_CSTRING to a valid internal database name:
    - validated with Lex_ident_fs::check_db_name()
    - optionally lower-cased when lower_case_table_names==1
    The lower-cased copy is created on Query_arena::mem_root, when needed.

    @param name         - The name to normalize. Must not be {NULL,0}.
    @return             - {NULL,0} on EOM or a bad database name
                          (with an errror is raised,
                          or a good database name otherwise.
  */
  Lex_ident_db to_ident_db_internal_with_error(const LEX_CSTRING &name);

  void set_query_arena(Query_arena *set);

  void free_items();
  /* Close the active state associated with execution of this statement */
  virtual bool cleanup_stmt(bool /*restore_set_statement_vars*/);
};


class Query_arena_memroot: public Query_arena, public Sql_alloc
{
public:
  Query_arena_memroot(MEM_ROOT *mem_root_arg, enum enum_state state_arg) :
    Query_arena(mem_root_arg, state_arg)
  {}
  Query_arena_memroot() : Query_arena()
  {}

  virtual ~Query_arena_memroot() = default;
};


class Query_arena_stmt
{
  THD *thd;
  Query_arena backup;
  Query_arena *arena;

public:
  Query_arena_stmt(THD *_thd);
  ~Query_arena_stmt();
  bool arena_replaced()
  {
    return arena != NULL;
  }
};


class Server_side_cursor;

/*
  Struct to catch changes in column metadata that is sent to client. 
  in the "result set metadata". Used to support 
  MARIADB_CLIENT_CACHE_METADATA.
*/
struct send_column_info_state
{
  /* Last client charset (affects metadata) */
  CHARSET_INFO *last_charset= nullptr;

  /* Checksum, only used to check changes if 'immutable' is false*/
  uint32 checksum= 0;

  /*
    Column info can only be changed by PreparedStatement::reprepare()
 
    There is a class of "weird" prepared statements like SELECT ? or SELECT @a
    that are not immutable, and depend on input parameters or user variables
  */
  bool immutable= false;

  bool initialized= false;

  /*  Used by PreparedStatement::reprepare()*/
  void reset()
  {
    initialized= false;
    checksum= 0;
  }
};


/**
  @class Statement
  @brief State of a single command executed against this connection.

  One connection can contain a lot of simultaneously running statements,
  some of which could be:
   - prepared, that is, contain placeholders,
   - opened as cursors. We maintain 1 to 1 relationship between
     statement and cursor - if user wants to create another cursor for his
     query, we create another statement for it.
  To perform some action with statement we reset THD part to the state  of
  that statement, do the action, and then save back modified state from THD
  to the statement. It will be changed in near future, and Statement will
  be used explicitly.
*/

class Statement: public ilink, public Query_arena
{
  Statement(const Statement &rhs);              /* not implemented: */
  Statement &operator=(const Statement &rhs);   /* non-copyable */
public:
  /*
    Uniquely identifies each statement object in thread scope; change during
    statement lifetime. FIXME: must be const
  */
   ulong id;

  enum enum_column_usage column_usage;

  LEX_CSTRING name; /* name for named prepared statements */
  LEX *lex;                                     // parse tree descriptor
  my_hrtime_t hr_prepare_time; // time of preparation in microseconds
  /*
    Points to the query associated with this statement. It's const, but
    we need to declare it char * because all table handlers are written
    in C and need to point to it.

    Note that if we set query = NULL, we must at the same time set
    query_length = 0, and protect the whole operation with
    LOCK_thd_data mutex. To avoid crashes in races, if we do not
    know that thd->query cannot change at the moment, we should print
    thd->query like this:
      (1) reserve the LOCK_thd_data mutex;
      (2) print or copy the value of query and query_length
      (3) release LOCK_thd_data mutex.
    This printing is needed at least in SHOW PROCESSLIST and SHOW
    ENGINE INNODB STATUS.
  */
  CSET_STRING query_string;
  /*
    If opt_query_cache_strip_comments is set, this contains query without
    comments. If not set, it contains pointer to query_string.
  */
  String base_query;


  inline char *query() const { return query_string.str(); }
  inline uint32 query_length() const
  {
    return static_cast<uint32>(query_string.length());
  }
  inline char *query_end() const
  {
    return query_string.str() + query_string.length();
  }
  CHARSET_INFO *query_charset() const { return query_string.charset(); }
  void set_query_inner(const CSET_STRING &string_arg)
  {
    query_string= string_arg;
  }
  void set_query_inner(char *query_arg, uint32 query_length_arg,
                       CHARSET_INFO *cs_arg)
  {
    set_query_inner(CSET_STRING(query_arg, query_length_arg, cs_arg));
  }
  void reset_query_inner()
  {
    set_query_inner(CSET_STRING());
  }
  /**
    Name of the current (default) database.

    If there is the current (default) database, "db.str" contains its name. If
    there is no current (default) database, "db.str" is NULL and "db.length" is
    0. In other words, db must either be NULL, or contain a
    valid database name.
  */

  LEX_CSTRING db;

  send_column_info_state column_info_state;
 
  /* This is set to 1 of last call to send_result_to_client() was ok */
  my_bool query_cache_is_applicable;

  /* This constructor is called for backup statements */
  Statement() = default;

  Statement(LEX *lex_arg, MEM_ROOT *mem_root_arg,
            enum enum_state state_arg, ulong id_arg);
  virtual ~Statement();

  /* Assign execution context (note: not all members) of given stmt to self */
  virtual void set_statement(Statement *stmt);
  void set_n_backup_statement(Statement *stmt, Statement *backup);
  void restore_backup_statement(Statement *stmt, Statement *backup);
  /* return class type */
  virtual Type type() const;
};


/**
  Container for all statements created/used in a connection.
  Statements in Statement_map have unique Statement::id (guaranteed by id
  assignment in Statement::Statement)
  Non-empty statement names are unique too: attempt to insert a new statement
  with duplicate name causes older statement to be deleted

  Statements are auto-deleted when they are removed from the map and when the
  map is deleted.
*/

class Statement_map
{
public:
  Statement_map();

  int insert(THD *thd, Statement *statement);

  Statement *find_by_name(const LEX_CSTRING *name)
  {
    Statement *stmt;
    stmt= (Statement*)my_hash_search(&names_hash, (uchar*)name->str,
                                     name->length);
    return stmt;
  }

  Statement *find(ulong id)
  {
    if (last_found_statement == 0 || id != last_found_statement->id)
    {
      Statement *stmt;
      stmt= (Statement *) my_hash_search(&st_hash, (uchar *) &id, sizeof(id));
      if (stmt && stmt->name.str)
        return NULL;
      last_found_statement= stmt;
    }
    return last_found_statement;
  }
  /*
    Close all cursors of this connection that use tables of a storage
    engine that has transaction-specific state and therefore can not
    survive COMMIT or ROLLBACK. Currently all but MyISAM cursors are closed.
  */
  void close_transient_cursors();
  void erase(Statement *statement);
  /* Erase all statements (calls Statement destructor) */
  void reset();
  ~Statement_map();
private:
  HASH st_hash;
  HASH names_hash;
  I_List<Statement> transient_cursor_list;
  Statement *last_found_statement;
};

struct st_savepoint {
  struct st_savepoint *prev;
  char                *name;
  uint                 length;
  Ha_trx_info         *ha_list;
  /** State of metadata locks before this savepoint was set. */
  MDL_savepoint        mdl_savepoint;
};

/**
  @class Security_context
  @brief A set of THD members describing the current authenticated user.
*/

class Security_context {
public:
  Security_context()
   :master_access(NO_ACL),
    db_access(NO_ACL)
  {}                      /* Remove gcc warning */
  /*
    host - host of the client
    user - user of the client, set to NULL until the user has been read from
    the connection
    priv_user - The user privilege we are using. May be "" for anonymous user.
    ip - client IP
  */
  const char *host;
  const char *user, *ip;
  char   priv_user[USERNAME_LENGTH];
  char   proxy_user[USERNAME_LENGTH + MAX_HOSTNAME + 5];
  /* The host privilege we are using */
  char   priv_host[MAX_HOSTNAME];
  /* The role privilege we are using */
  char   priv_role[USERNAME_LENGTH];
  /* The external user (if available) */
  char   *external_user;
  /* points to host if host is available, otherwise points to ip */
  const char *host_or_ip;
  privilege_t master_access;            /* Global privileges from mysql.user */
  privilege_t db_access;                /* Privileges for current db */

  bool password_expired;

  void init();
  void destroy();
  void skip_grants();
  inline char *priv_host_name()
  {
    return (*priv_host ? priv_host : (char *)"%");
  }

  bool set_user(char *user_arg);

#ifndef NO_EMBEDDED_ACCESS_CHECKS
  bool
  change_security_context(THD *thd,
                          LEX_CSTRING *definer_user,
                          LEX_CSTRING *definer_host,
                          LEX_CSTRING *db,
                          Security_context **backup);

  void
  restore_security_context(THD *thd, Security_context *backup);
#endif
  bool user_matches(Security_context *);
  /**
    Check global access
    @param want_access The required privileges
    @param match_any if the security context must match all or any of the req.
   *                 privileges.
    @return True if the security context fulfills the access requirements.
  */
  bool check_access(const privilege_t want_access, bool match_any = false);
  bool is_priv_user(const char *user, const char *host);
};


/**
  A registry for item tree transformations performed during
  query optimization. We register only those changes which require
  a rollback to re-execute a prepared statement or stored procedure
  yet another time.
*/

struct Item_change_record;
class Item_change_list
{
  I_List<Item_change_record> change_list;
public:
  void nocheck_register_item_tree_change(Item **place, Item *old_value,
                                         MEM_ROOT *runtime_memroot);
  void check_and_register_item_tree_change(Item **place, Item **new_value,
                                           MEM_ROOT *runtime_memroot);
  void rollback_item_tree_changes();
  void move_elements_to(Item_change_list *to)
  {
    change_list.move_elements_to(&to->change_list);
  }
  bool is_empty() { return change_list.is_empty(); }
};


class Item_change_list_savepoint: public Item_change_list
{
public:
  Item_change_list_savepoint(Item_change_list *list)
  {
    list->move_elements_to(this);
  }
  void rollback(Item_change_list *list)
  {
    list->rollback_item_tree_changes();
    move_elements_to(list);
  }
  ~Item_change_list_savepoint()
  {
    DBUG_ASSERT(is_empty());
  }
};


/**
  Type of locked tables mode.
  See comment for THD::locked_tables_mode for complete description.
*/

enum enum_locked_tables_mode
{
  LTM_NONE= 0,
  LTM_LOCK_TABLES,
  LTM_PRELOCKED,
  /*
     TODO: remove LTM_PRELOCKED_UNDER_LOCK_TABLES: it is never used apart from
     LTM_LOCK_TABLES.
  */
  LTM_PRELOCKED_UNDER_LOCK_TABLES,
  LTM_always_last
};

/**
  The following structure is an extension to TABLE_SHARE and is
  exclusively for temporary tables.

  @note:
  Although, TDC_element has data members (like next, prev &
  all_tables) to store the list of TABLE_SHARE & TABLE objects
  related to a particular TABLE_SHARE, they cannot be moved to
  TABLE_SHARE in order to be reused for temporary tables. This
  is because, as concurrent threads iterating through hash of
  TDC_element's may need access to all_tables, but if all_tables
  is made part of TABLE_SHARE, then TDC_element->share->all_tables
  is not always guaranteed to be valid, as TDC_element can live
  longer than TABLE_SHARE.
*/
struct TMP_TABLE_SHARE : public TABLE_SHARE
{
private:
  /*
   Link to all temporary table shares. Declared as private to
   avoid direct manipulation with those objects. One should
   use methods of I_P_List template instead.
  */
  TMP_TABLE_SHARE *tmp_next;
  TMP_TABLE_SHARE **tmp_prev;

  friend struct All_tmp_table_shares;

public:
  /*
    Doubly-linked (back-linked) lists of used and unused TABLE objects
    for this share.
  */
  All_share_tables_list all_tmp_tables;
};

/**
  Helper class which specifies which members of TMP_TABLE_SHARE are
  used for participation in the list of temporary tables.
*/

struct All_tmp_table_shares
{
  static inline TMP_TABLE_SHARE **next_ptr(TMP_TABLE_SHARE *l)
  {
    return &l->tmp_next;
  }
  static inline TMP_TABLE_SHARE ***prev_ptr(TMP_TABLE_SHARE *l)
  {
    return &l->tmp_prev;
  }
};

/* Also used in rpl_rli.h. */
typedef I_P_List <TMP_TABLE_SHARE, All_tmp_table_shares> All_tmp_tables_list;

/**
  Class that holds information about tables which were opened and locked
  by the thread. It is also used to save/restore this information in
  push_open_tables_state()/pop_open_tables_state().
*/

class Open_tables_state
{
public:
  /**
    As part of class THD, this member is set during execution
    of a prepared statement. When it is set, it is used
    by the locking subsystem to report a change in table metadata.

    When Open_tables_state part of THD is reset to open
    a system or INFORMATION_SCHEMA table, the member is cleared
    to avoid spurious ER_NEED_REPREPARE errors -- system and
    INFORMATION_SCHEMA tables are not subject to metadata version
    tracking.
    @sa check_and_update_table_version()
  */
  Reprepare_observer *m_reprepare_observer;

  /**
    List of regular tables in use by this thread. Contains temporary and
    base tables that were opened with @see open_tables().
  */
  TABLE *open_tables;

  /**
    A list of temporary tables used by this thread. This includes
    user-level temporary tables, created with CREATE TEMPORARY TABLE,
    and internal temporary tables, created, e.g., to resolve a SELECT,
    or for an intermediate table used in ALTER.
  */
  All_tmp_tables_list *temporary_tables;

  /*
    Derived tables.
  */
  TABLE *derived_tables;

  /* 
    Temporary tables created for recursive table references.
  */
  TABLE *rec_tables;

  /*
    During a MySQL session, one can lock tables in two modes: automatic
    or manual. In automatic mode all necessary tables are locked just before
    statement execution, and all acquired locks are stored in 'lock'
    member. Unlocking takes place automatically as well, when the
    statement ends.
    Manual mode comes into play when a user issues a 'LOCK TABLES'
    statement. In this mode the user can only use the locked tables.
    Trying to use any other tables will give an error.
    The locked tables are also stored in this member, however,
    thd->locked_tables_mode is turned on.  Manual locking is described in
    the 'LOCK_TABLES' chapter of the MySQL manual.
    See also lock_tables() for details.
  */
  MYSQL_LOCK *lock;

  /*
    CREATE-SELECT keeps an extra lock for the table being
    created. This field is used to keep the extra lock available for
    lower level routines, which would otherwise miss that lock.
   */
  MYSQL_LOCK *extra_lock;

  /*
    Enum enum_locked_tables_mode and locked_tables_mode member are
    used to indicate whether the so-called "locked tables mode" is on,
    and what kind of mode is active.

    Locked tables mode is used when it's necessary to open and
    lock many tables at once, for usage across multiple
    (sub-)statements.
    This may be necessary either for queries that use stored functions
    and triggers, in which case the statements inside functions and
    triggers may be executed many times, or for implementation of
    LOCK TABLES, in which case the opened tables are reused by all
    subsequent statements until a call to UNLOCK TABLES.

    The kind of locked tables mode employed for stored functions and
    triggers is also called "prelocked mode".
    In this mode, first open_tables() call to open the tables used
    in a statement analyses all functions used by the statement
    and adds all indirectly used tables to the list of tables to
    open and lock.
    It also marks the parse tree of the statement as requiring
    prelocking. After that, lock_tables() locks the entire list
    of tables and changes THD::locked_tables_modeto LTM_PRELOCKED.
    All statements executed inside functions or triggers
    use the prelocked tables, instead of opening their own ones.
    Prelocked mode is turned off automatically once close_thread_tables()
    of the main statement is called.
  */
  enum enum_locked_tables_mode locked_tables_mode;
  uint current_tablenr;

  enum enum_flags {
    BACKUPS_AVAIL = (1U << 0)     /* There are backups available */
  };

  /*
    Flags with information about the open tables state.
  */
  uint state_flags;
  /**
     This constructor initializes Open_tables_state instance which can only
     be used as backup storage. To prepare Open_tables_state instance for
     operations which open/lock/close tables (e.g. open_table()) one has to
     call init_open_tables_state().
  */
  Open_tables_state() : state_flags(0U) { }

  void set_open_tables_state(Open_tables_state *state)
  {
    *this= *state;
  }

  void reset_open_tables_state()
  {
    open_tables= 0;
    temporary_tables= 0;
    derived_tables= 0;
    rec_tables= 0;
    extra_lock= 0;
    lock= 0;
    locked_tables_mode= LTM_NONE;
    state_flags= 0U;
    m_reprepare_observer= NULL;
  }
};


/**
  Storage for backup of Open_tables_state. Must
  be used only to open system tables (TABLE_CATEGORY_SYSTEM
  and TABLE_CATEGORY_LOG).
*/

class Open_tables_backup: public Open_tables_state
{
public:
  /**
    When we backup the open tables state to open a system
    table or tables, we want to save state of metadata
    locks which were acquired before the backup. It is used
    to release metadata locks on system tables after they are
    no longer used.
  */
  MDL_savepoint mdl_system_tables_svp;
};

/**
  @class Sub_statement_state
  @brief Used to save context when executing a function or trigger

  operations on stat tables aren't technically a sub-statement, but they are
  similar in a sense that they cannot change the transaction status.
*/

/* Defines used for Sub_statement_state::in_sub_stmt */

#define SUB_STMT_TRIGGER 1
#define SUB_STMT_FUNCTION 2
#define SUB_STMT_STAT_TABLES 4


class Sub_statement_state
{
public:
  Discrete_interval auto_inc_interval_for_cur_row;
  Discrete_intervals_list auto_inc_intervals_forced;
  SAVEPOINT *savepoints;
  ulonglong option_bits;
  ulonglong first_successful_insert_id_in_prev_stmt;
  ulonglong first_successful_insert_id_in_cur_stmt, insert_id_for_cur_row;
  ulonglong limit_found_rows;
  ulonglong tmp_tables_size;
  ulonglong client_capabilities;
  ulonglong cuted_fields, sent_row_count, examined_row_count;
  ulonglong sent_row_count_for_statement, examined_row_count_for_statement;
  ulonglong affected_rows;
  ulonglong bytes_sent_old;
  ha_handler_stats handler_stats;
  ulong     tmp_tables_used;
  ulong     tmp_tables_disk_used;
  ulong     query_plan_fsort_passes;
  ulong query_plan_flags; 
  uint in_sub_stmt;    /* 0,  SUB_STMT_TRIGGER or SUB_STMT_FUNCTION */
  bool enable_slow_log;
  bool last_insert_id_used;
  bool in_stored_procedure;
  enum enum_check_fields count_cuted_fields;
};


/* Flags for the THD::system_thread variable */
enum enum_thread_type
{
  NON_SYSTEM_THREAD= 0,
  SYSTEM_THREAD_DELAYED_INSERT= 1,
  SYSTEM_THREAD_SLAVE_IO= 2,
  SYSTEM_THREAD_SLAVE_SQL= 4,
  SYSTEM_THREAD_EVENT_SCHEDULER= 8,
  SYSTEM_THREAD_EVENT_WORKER= 16,
  SYSTEM_THREAD_BINLOG_BACKGROUND= 32,
  SYSTEM_THREAD_SLAVE_BACKGROUND= 64,
  SYSTEM_THREAD_GENERIC= 128,
  SYSTEM_THREAD_SEMISYNC_MASTER_BACKGROUND= 256
};

inline char const *
show_system_thread(enum_thread_type thread)
{
#define RETURN_NAME_AS_STRING(NAME) case (NAME): return #NAME
  switch (thread) {
    static char buf[64];
    RETURN_NAME_AS_STRING(NON_SYSTEM_THREAD);
    RETURN_NAME_AS_STRING(SYSTEM_THREAD_DELAYED_INSERT);
    RETURN_NAME_AS_STRING(SYSTEM_THREAD_SLAVE_IO);
    RETURN_NAME_AS_STRING(SYSTEM_THREAD_SLAVE_SQL);
    RETURN_NAME_AS_STRING(SYSTEM_THREAD_EVENT_SCHEDULER);
    RETURN_NAME_AS_STRING(SYSTEM_THREAD_EVENT_WORKER);
    RETURN_NAME_AS_STRING(SYSTEM_THREAD_SLAVE_BACKGROUND);
    RETURN_NAME_AS_STRING(SYSTEM_THREAD_SEMISYNC_MASTER_BACKGROUND);
  default:
    snprintf(buf, sizeof(buf), "<UNKNOWN SYSTEM THREAD: %d>", thread);
    return buf;
  }
#undef RETURN_NAME_AS_STRING
}

/**
  This class represents the interface for internal error handlers.
  Internal error handlers are exception handlers used by the server
  implementation.
*/

class Internal_error_handler
{
protected:
  Internal_error_handler() :
    m_prev_internal_handler(NULL)
  {}

  virtual ~Internal_error_handler() = default;

public:
  /**
    Handle a sql condition.
    This method can be implemented by a subclass to achieve any of the
    following:
    - mask a warning/error internally, prevent exposing it to the user,
    - mask a warning/error and throw another one instead.
    When this method returns true, the sql condition is considered
    'handled', and will not be propagated to upper layers.
    It is the responsability of the code installing an internal handler
    to then check for trapped conditions, and implement logic to recover
    from the anticipated conditions trapped during runtime.

    This mechanism is similar to C++ try/throw/catch:
    - 'try' correspond to <code>THD::push_internal_handler()</code>,
    - 'throw' correspond to <code>my_error()</code>,
    which invokes <code>my_message_sql()</code>,
    - 'catch' correspond to checking how/if an internal handler was invoked,
    before removing it from the exception stack with
    <code>THD::pop_internal_handler()</code>.

    @param thd the calling thread
    @param cond the condition raised.
    @return true if the condition is handled
  */
  virtual bool handle_condition(THD *thd,
                                uint sql_errno,
                                const char* sqlstate,
                                Sql_condition::enum_warning_level *level,
                                const char* msg,
                                Sql_condition ** cond_hdl) = 0;

private:
  Internal_error_handler *m_prev_internal_handler;
  friend class THD;
};


/**
  Implements the trivial error handler which cancels all error states
  and prevents an SQLSTATE to be set.
  Remembers the first error
*/

class Dummy_error_handler : public Internal_error_handler
{
  uint m_unhandled_errors;
  uint first_error;
public:
  Dummy_error_handler()
    : m_unhandled_errors(0), first_error(0)
  {}
  bool handle_condition(THD *thd,
                        uint sql_errno,
                        const char* sqlstate,
                        Sql_condition::enum_warning_level *level,
                        const char* msg,
                        Sql_condition ** cond_hdl)
  {
    m_unhandled_errors++;
    if (!first_error)
      first_error= sql_errno;
    return TRUE;                                // Ignore error
  }
  bool any_error() { return m_unhandled_errors != 0; }
  uint got_error() { return first_error; }
};

/**
  Implements the trivial error handler which counts errors as they happen.
*/

class Counting_error_handler : public Internal_error_handler
{
public:
  int errors;
  bool handle_condition(THD *thd,
                        uint sql_errno,
                        const char* sqlstate,
                        Sql_condition::enum_warning_level *level,
                        const char* msg,
                        Sql_condition ** cond_hdl)
  {
    if (*level == Sql_condition::WARN_LEVEL_ERROR)
      errors++;
    return false;
  }
  Counting_error_handler() : errors(0) {}
};


/**
  This class is an internal error handler implementation for
  DROP TABLE statements. The thing is that there may be warnings during
  execution of these statements, which should not be exposed to the user.
  This class is intended to silence such warnings.
*/

class Drop_table_error_handler : public Internal_error_handler
{
public:
  Drop_table_error_handler() = default;

public:
  bool handle_condition(THD *thd,
                        uint sql_errno,
                        const char* sqlstate,
                        Sql_condition::enum_warning_level *level,
                        const char* msg,
                        Sql_condition ** cond_hdl);

private:
};


/**
  Internal error handler to process an error from MDL_context::upgrade_lock()
  and mysql_lock_tables(). Used by implementations of HANDLER READ and
  LOCK TABLES LOCAL.
*/

class MDL_deadlock_and_lock_abort_error_handler: public Internal_error_handler
{
public:
  virtual
  bool handle_condition(THD *thd,
                        uint sql_errno,
                        const char *sqlstate,
                        Sql_condition::enum_warning_level *level,
                        const char* msg,
                        Sql_condition **cond_hdl);

  bool need_reopen() const { return m_need_reopen; };
  void init() { m_need_reopen= FALSE; };
private:
  bool m_need_reopen;
};


class Turn_errors_to_warnings_handler : public Internal_error_handler
{
public:
  Turn_errors_to_warnings_handler() = default;
  bool handle_condition(THD *thd,
                        uint sql_errno,
                        const char* sqlstate,
                        Sql_condition::enum_warning_level *level,
                        const char* msg,
                        Sql_condition ** cond_hdl)
  {
    *cond_hdl= NULL;
    if (*level == Sql_condition::WARN_LEVEL_ERROR)
      *level= Sql_condition::WARN_LEVEL_WARN;
    return(0);
  }
};


struct Suppress_warnings_error_handler : public Internal_error_handler
{
  bool handle_condition(THD *thd,
                        uint sql_errno,
                        const char *sqlstate,
                        Sql_condition::enum_warning_level *level,
                        const char *msg,
                        Sql_condition **cond_hdl)
  {
    return *level == Sql_condition::WARN_LEVEL_WARN;
  }
};



/**
  Tables that were locked with LOCK TABLES statement.

  Encapsulates a list of TABLE_LIST instances for tables
  locked by LOCK TABLES statement, memory root for metadata locks,
  and, generally, the context of LOCK TABLES statement.

  In LOCK TABLES mode, the locked tables are kept open between
  statements.
  Therefore, we can't allocate metadata locks on execution memory
  root -- as well as tables, the locks need to stay around till
  UNLOCK TABLES is called.
  The locks are allocated in the memory root encapsulated in this
  class.

  Some SQL commands, like FLUSH TABLE or ALTER TABLE, demand that
  the tables they operate on are closed, at least temporarily.
  This class encapsulates a list of TABLE_LIST instances, one
  for each base table from LOCK TABLES list,
  which helps conveniently close the TABLEs when it's necessary
  and later reopen them.

  Implemented in sql_base.cc
*/

class Locked_tables_list
{
public:
  MEM_ROOT m_locked_tables_root;
private:
  TABLE_LIST *m_locked_tables;
  TABLE_LIST **m_locked_tables_last;
  /** An auxiliary array used only in reopen_tables(). */
  TABLE_LIST **m_reopen_array;
  /**
    Count the number of tables in m_locked_tables list. We can't
    rely on thd->lock->table_count because it excludes
    non-transactional temporary tables. We need to know
    an exact number of TABLE objects.
  */
  uint m_locked_tables_count;
public:
  bool some_table_marked_for_reopen;

  Locked_tables_list()
    :m_locked_tables(NULL),
    m_locked_tables_last(&m_locked_tables),
    m_reopen_array(NULL),
    m_locked_tables_count(0),
    some_table_marked_for_reopen(0)
  {
    init_sql_alloc(key_memory_locked_table_list, &m_locked_tables_root,
                   MEM_ROOT_BLOCK_SIZE, 0, MYF(MY_THREAD_SPECIFIC));
  }
  int unlock_locked_tables(THD *thd);
  int unlock_locked_table(THD *thd, MDL_ticket *mdl_ticket);
  ~Locked_tables_list()
  {
    reset();
  }
  void reset();
  bool init_locked_tables(THD *thd);
  TABLE_LIST *locked_tables() { return m_locked_tables; }
  void unlink_from_list(THD *thd, TABLE_LIST *table_list,
                        bool remove_from_locked_tables);
  void unlink_all_closed_tables(THD *thd,
                                MYSQL_LOCK *lock,
                                size_t reopen_count);
  bool reopen_tables(THD *thd, bool need_reopen);
  bool restore_lock(THD *thd, TABLE_LIST *dst_table_list, TABLE *table,
                    MYSQL_LOCK *lock);
  void add_back_last_deleted_lock(TABLE_LIST *dst_table_list);
  void mark_table_for_reopen(TABLE *table);
};


/**
  Storage engine specific thread local data.
*/

struct Ha_data
{
  /**
    Storage engine specific thread local data.
    Lifetime: one user connection.
  */
  void *ha_ptr;
  /**
    0: Life time: one statement within a transaction. If @@autocommit is
    on, also represents the entire transaction.
    @sa trans_register_ha()

    1: Life time: one transaction within a connection.
    If the storage engine does not participate in a transaction,
    this should not be used.
    @sa trans_register_ha()
  */
  Ha_trx_info ha_info[2];
  /**
    NULL: engine is not bound to this thread
    non-NULL: engine is bound to this thread, engine shutdown forbidden
  */
  plugin_ref lock;
  Ha_data() :ha_ptr(NULL) {}

  void reset()
  {
    ha_ptr= nullptr;
    for (auto &info : ha_info)
      info.reset();
    lock= nullptr;
  }
};

/**
  An instance of the global read lock in a connection.
  Implemented in lock.cc.
*/

class Global_read_lock
{
public:
  enum enum_grl_state
  {
    GRL_NONE,
    GRL_ACQUIRED,
    GRL_ACQUIRED_AND_BLOCKS_COMMIT
  };

  Global_read_lock()
    : m_state(GRL_NONE),
      m_mdl_global_read_lock(NULL)
  {}

  bool lock_global_read_lock(THD *thd);
  void unlock_global_read_lock(THD *thd);
  bool make_global_read_lock_block_commit(THD *thd);
  bool is_acquired() const { return m_state != GRL_NONE; }
  void set_explicit_lock_duration(THD *thd);
private:
  enum_grl_state m_state;
  /**
    Global read lock is acquired in two steps:
    1. acquire MDL_BACKUP_FTWRL1 in BACKUP namespace to prohibit DDL and DML
    2. upgrade to MDL_BACKUP_FTWRL2 to prohibit commits
  */
  MDL_ticket *m_mdl_global_read_lock;
};


/*
  Class to facilitate the commit of one transactions waiting for the commit of
  another transaction to complete first.

  This is used during (parallel) replication, to allow different transactions
  to be applied in parallel, but still commit in order.

  The transaction that wants to wait for a prior commit must first register
  to wait with register_wait_for_prior_commit(waitee). Such registration
  must be done holding the waitee->LOCK_wait_commit, to prevent the other
  THD from disappearing during the registration.

  Then during commit, if a THD is registered to wait, it will call
  wait_for_prior_commit() as part of ha_commit_trans(). If no wait is
  registered, or if the waitee for has already completed commit, then
  wait_for_prior_commit() returns immediately.

  And when a THD that may be waited for has completed commit (more precisely
  commit_ordered()), then it must call wakeup_subsequent_commits() to wake
  up any waiters. Note that this must be done at a point that is guaranteed
  to be later than any waiters registering themselves. It is safe to call
  wakeup_subsequent_commits() multiple times, as waiters are removed from
  registration as part of the wakeup.

  The reason for separate register and wait calls is that this allows to
  register the wait early, at a point where the waited-for THD is known to
  exist. And then the actual wait can be done much later, where the
  waited-for THD may have been long gone. By registering early, the waitee
  can signal before disappearing.
*/
struct wait_for_commit
{
  /*
    The LOCK_wait_commit protects the fields subsequent_commits_list and
    wakeup_subsequent_commits_running (for a waitee), and the pointer
    waitee and associated COND_wait_commit (for a waiter).
  */
  mysql_mutex_t LOCK_wait_commit;
  mysql_cond_t COND_wait_commit;
  /* List of threads that did register_wait_for_prior_commit() on us. */
  wait_for_commit *subsequent_commits_list;
  /* Link field for entries in subsequent_commits_list. */
  wait_for_commit *next_subsequent_commit;
  /*
    Our waitee, if we did register_wait_for_prior_commit(), and were not
    yet woken up. Else NULL.

    When this is cleared for wakeup, the COND_wait_commit condition is
    signalled.

    This pointer is protected by LOCK_wait_commit. But there is also a "fast
    path" where the waiter compares this to NULL without holding the lock.
    Such read must be done with acquire semantics (and all corresponding
    writes done with release semantics). This ensures that a wakeup with error
    is reliably detected as (waitee==NULL && wakeup_error != 0).
  */
  std::atomic<wait_for_commit *> waitee;
  /*
    Generic pointer for use by the transaction coordinator to optimise the
    waiting for improved group commit.

    Currently used by binlog TC to signal that a waiter is ready to commit, so
    that the waitee can grab it and group commit it directly. It is free to be
    used by another transaction coordinator for similar purposes.
  */
  void *opaque_pointer;
  /* The wakeup error code from the waitee. 0 means no error. */
  int wakeup_error;
  /*
    Flag set when wakeup_subsequent_commits_running() is active, see comments
    on that function for details.
  */
  bool wakeup_subsequent_commits_running;
  /*
    This flag can be set when a commit starts, but has not completed yet.
    It is used by binlog group commit to allow a waiting transaction T2 to
    join the group commit of an earlier transaction T1. When T1 has queued
    itself for group commit, it will set the commit_started flag. Then when
    T2 becomes ready to commit and needs to wait for T1 to commit first, T2
    can queue itself before waiting, and thereby participate in the same
    group commit as T1.
  */
  bool commit_started;
  /*
    Set to temporarily ignore calls to wakeup_subsequent_commits(). The
    caller must arrange that another wakeup_subsequent_commits() gets called
    later after wakeup_blocked has been set back to false.

    This is used for parallel replication with temporary tables.
    Temporary tables require strict single-threaded operation. The normal
    optimization, of doing wakeup_subsequent_commits early and overlapping
    part of the commit with the following transaction, is not safe. Thus
    when temporary tables are replicated, wakeup is blocked until the
    event group is fully done.
  */
  bool wakeup_blocked;

  void register_wait_for_prior_commit(wait_for_commit *waitee);
  int wait_for_prior_commit(THD *thd, bool allow_kill=true)
  {
    /*
      Quick inline check, to avoid function call and locking in the common case
      where no wakeup is registered, or a registered wait was already signalled.
    */
    if (waitee.load(std::memory_order_acquire))
      return wait_for_prior_commit2(thd, allow_kill);
    else
    {
      if (wakeup_error)
        my_error(ER_PRIOR_COMMIT_FAILED, MYF(0));
      return wakeup_error;
    }
  }
  void wakeup_subsequent_commits(int wakeup_error_arg)
  {
    /*
      Do the check inline, so only the wakeup case takes the cost of a function
      call for every commmit.

      Note that the check is done without locking. It is the responsibility of
      the user of the wakeup facility to ensure that no waiters can register
      themselves after the last call to wakeup_subsequent_commits().

      This avoids having to take another lock for every commit, which would be
      pointless anyway - even if we check under lock, there is nothing to
      prevent a waiter from arriving just after releasing the lock.
    */
    if (subsequent_commits_list)
      wakeup_subsequent_commits2(wakeup_error_arg);
  }
  void unregister_wait_for_prior_commit()
  {
    if (waitee.load(std::memory_order_relaxed))
      unregister_wait_for_prior_commit2();
    else
      wakeup_error= 0;
  }
  /*
    Remove a waiter from the list in the waitee. Used to unregister a wait.
    The caller must be holding the locks of both waiter and waitee.
  */
  void remove_from_list(wait_for_commit **next_ptr_ptr)
  {
    wait_for_commit *cur;

    while ((cur= *next_ptr_ptr) != NULL)
    {
      if (cur == this)
      {
        *next_ptr_ptr= this->next_subsequent_commit;
        break;
      }
      next_ptr_ptr= &cur->next_subsequent_commit;
    }
    waitee.store(NULL, std::memory_order_relaxed);
  }

  void wakeup(int wakeup_error);

  int wait_for_prior_commit2(THD *thd, bool allow_kill);
  void wakeup_subsequent_commits2(int wakeup_error);
  void unregister_wait_for_prior_commit2();

  wait_for_commit();
  ~wait_for_commit();
  void reinit();
};


class Sp_caches
{
public:
  sp_cache *sp_proc_cache;
  sp_cache *sp_func_cache;
  sp_cache *sp_package_spec_cache;
  sp_cache *sp_package_body_cache;
  Sp_caches()
   :sp_proc_cache(NULL),
    sp_func_cache(NULL),
    sp_package_spec_cache(NULL),
    sp_package_body_cache(NULL)
  { }
  ~Sp_caches()
  {
    // All caches must be freed by the caller explicitly
    DBUG_ASSERT(sp_proc_cache == NULL);
    DBUG_ASSERT(sp_func_cache == NULL);
    DBUG_ASSERT(sp_package_spec_cache == NULL);
    DBUG_ASSERT(sp_package_body_cache == NULL);
  }
  void sp_caches_swap(Sp_caches &rhs)
  {
    swap_variables(sp_cache*, sp_proc_cache, rhs.sp_proc_cache);
    swap_variables(sp_cache*, sp_func_cache, rhs.sp_func_cache);
    swap_variables(sp_cache*, sp_package_spec_cache, rhs.sp_package_spec_cache);
    swap_variables(sp_cache*, sp_package_body_cache, rhs.sp_package_body_cache);
  }
  void sp_caches_clear();
};


extern "C" void my_message_sql(uint error, const char *str, myf MyFlags);


class Gap_time_tracker;

/*
  Thread context for Gap_time_tracker class.
*/
class Gap_time_tracker_data
{
public:
  Gap_time_tracker_data(): bill_to(NULL) {}

  Gap_time_tracker *bill_to;
  ulonglong start_time;

  void init() { bill_to = NULL; }
};

/**
  Support structure for asynchronous group commit, or more generally
  any asynchronous operation that needs to finish before server writes
  response to client.

  An engine, or any other server component, can signal that there is
  a pending operation by incrementing a counter, i.e inc_pending_ops()
  and that pending operation is finished by decrementing that counter
  dec_pending_ops().

  NOTE: Currently, pending operations can not fail, i.e there is no
  way to pass a return code in dec_pending_ops()

  The server does not write response to the client before the counter
  becomes 0. In  case of group commit it ensures that data is persistent
  before success reported to client, i.e durability in ACID.
*/
struct thd_async_state
{
  enum class enum_async_state
  {
    NONE,
    SUSPENDED, /* do_command() did not finish, and needs to be resumed */
    RESUMED    /* do_command() is resumed*/
  };
  enum_async_state m_state{enum_async_state::NONE};

  /* Stuff we need to resume do_command where we finished last time*/
  enum enum_server_command m_command{COM_SLEEP};
  LEX_STRING m_packet{0,0};

  mysql_mutex_t m_mtx;
  mysql_cond_t m_cond;

  /** Pending counter*/
  Atomic_counter<int> m_pending_ops=0;

#ifndef DBUG_OFF
  /* Checks */
  pthread_t m_dbg_thread;
#endif

  thd_async_state()
  {
    mysql_mutex_init(PSI_NOT_INSTRUMENTED, &m_mtx, 0);
    mysql_cond_init(PSI_INSTRUMENT_ME, &m_cond, 0);
  }

  /*
   Currently only used with threadpool, one can "suspend" and "resume" a THD.
   Suspend only means leaving do_command earlier, after saving some state.
   Resume is continuing suspended THD's do_command(), from where it finished last time.
  */
  bool try_suspend()
  {
    bool ret;
    mysql_mutex_lock(&m_mtx);
    DBUG_ASSERT(m_state == enum_async_state::NONE);
    DBUG_ASSERT(m_pending_ops >= 0);

    if(m_pending_ops)
    {
      ret=true;
      m_state= enum_async_state::SUSPENDED;
    }
    else
    {
      /*
        If there is no pending operations, can't suspend, since
        nobody can resume it.
      */
      ret=false;
    }
    mysql_mutex_unlock(&m_mtx);
    return ret;
  }

  ~thd_async_state()
  {
    wait_for_pending_ops();
    mysql_mutex_destroy(&m_mtx);
    mysql_cond_destroy(&m_cond);
  }

  /*
    Increment pending asynchronous operations.
    The client response may not be written if
    this count > 0.
    So, without threadpool query needs to wait for
    the operations to finish.
    With threadpool, THD can be suspended and resumed
    when this counter goes to 0.
  */
  void inc_pending_ops()
  {
    mysql_mutex_lock(&m_mtx);

#ifndef DBUG_OFF
    /*
     Check that increments are always done by the same thread.
    */
    if (!m_pending_ops)
      m_dbg_thread= pthread_self();
    else
      DBUG_ASSERT(pthread_equal(pthread_self(),m_dbg_thread));
#endif

    m_pending_ops++;
    mysql_mutex_unlock(&m_mtx);
  }

  int dec_pending_ops(enum_async_state* state)
  {
    int ret;
    mysql_mutex_lock(&m_mtx);
    ret= --m_pending_ops;
    if (!ret)
      mysql_cond_signal(&m_cond);
    *state = m_state;
    mysql_mutex_unlock(&m_mtx);
    return ret;
  }

  /*
    This is used for "dirty" reading pending ops,
    when dirty read is OK.
  */
  int pending_ops()
  {
    return m_pending_ops;
  }

  /* Wait for pending operations to finish.*/
  void wait_for_pending_ops()
  {
    /*
      It is fine to read m_pending_ops and compare it with 0,
      without mutex protection.

      The value is only incremented by the current thread, and will
      be decremented by another one, thus "dirty" may show positive number
      when it is really 0, but this is not a problem, and the only
      bad thing from that will be rechecking under mutex.
    */
    if (!pending_ops())
      return;

    mysql_mutex_lock(&m_mtx);
    DBUG_ASSERT(m_pending_ops >= 0);
    while (m_pending_ops)
      mysql_cond_wait(&m_cond, &m_mtx);
    mysql_mutex_unlock(&m_mtx);
  }
};


/**
  @class THD
  For each client connection we create a separate thread with THD serving as
  a thread/connection descriptor
*/

class THD: public THD_count, /* this must be first */
           public Sql_used,
           public Statement,
           /*
             This is to track items changed during execution of a prepared
             statement/stored procedure. It's created by
             nocheck_register_item_tree_change() in memory root of THD,
             and freed in rollback_item_tree_changes().
             For conventional execution it's always empty.
           */
           public Item_change_list,
           public MDL_context_owner,
           public Open_tables_state,
           public Sp_caches
{
private:
  inline bool is_stmt_prepare() const
  { DBUG_ASSERT(0); return Statement::is_stmt_prepare(); }

  inline bool is_stmt_prepare_or_first_sp_execute() const
  { DBUG_ASSERT(0); return Statement::is_stmt_prepare_or_first_sp_execute(); }

  inline bool is_stmt_prepare_or_first_stmt_execute() const
  { DBUG_ASSERT(0); return Statement::is_stmt_prepare_or_first_stmt_execute(); }

  inline bool is_conventional() const
  { DBUG_ASSERT(0); return Statement::is_conventional(); }

public:
  MDL_context mdl_context;

  /* Used to execute base64 coded binlog events in MySQL server */
  Relay_log_info* rli_fake;
  rpl_group_info* rgi_fake;
  /* Slave applier execution context */
  rpl_group_info* rgi_slave;

  union {
    rpl_io_thread_info *rpl_io_info;
    rpl_sql_thread_info *rpl_sql_info;
  } system_thread_info;
  /* Used for BACKUP LOCK */
  MDL_ticket *mdl_backup_ticket, *mdl_backup_lock;
  /* Used to register that thread has a MDL_BACKUP_WAIT_COMMIT lock */
  MDL_request *backup_commit_lock;

  void reset_for_next_command(bool do_clear_errors= 1);
  /*
    Constant for THD::where initialization in the beginning of every query.

    It's needed because we do not save/restore THD::where normally during
    primary (non subselect) query execution.
  */
  static const char * const DEFAULT_WHERE;

#ifdef EMBEDDED_LIBRARY
  struct st_mysql  *mysql;
  unsigned long	 client_stmt_id;
  unsigned long  client_param_count;
  struct st_mysql_bind *client_params;
  char *extra_data;
  ulong extra_length;
  struct st_mysql_data *cur_data;
  struct st_mysql_data *first_data;
  struct st_mysql_data **data_tail;
  void clear_data_list();
  struct st_mysql_data *alloc_new_dataset();
  /*
    In embedded server it points to the statement that is processed
    in the current query. We store some results directly in statement
    fields then.
  */
  struct st_mysql_stmt *current_stmt;
#endif
#ifdef HAVE_QUERY_CACHE
  Query_cache_tls query_cache_tls;
#endif
  NET	  net;				// client connection descriptor
  /** Aditional network instrumentation for the server only. */
  NET_SERVER m_net_server_extension;
  scheduler_functions *scheduler;       // Scheduler for this connection
  Protocol *protocol;			// Current protocol
  Protocol_text   protocol_text;	// Normal protocol
  Protocol_binary protocol_binary;	// Binary protocol
  HASH    user_vars;			// hash for user variables
  String  packet;			// dynamic buffer for network I/O
  String  convert_buffer;		// buffer for charset conversions
  struct  my_rnd_struct rand;		// used for authentication
  struct  system_variables variables;	// Changeable local variables
  struct  system_status_var status_var; // Per thread statistic vars
  struct  system_status_var org_status_var; // For user statistics
  struct  system_status_var *initial_status_var; /* used by show status */
  ha_handler_stats handler_stats;       // Handler statistics
  THR_LOCK_INFO lock_info;              // Locking info of this thread

  /**
    Protects THD data accessed from other threads:
    - thd->query and thd->query_length (used by SHOW ENGINE
      INNODB STATUS and SHOW PROCESSLIST
    - thd->db (used in SHOW PROCESSLIST)
    Is locked when THD is deleted.
  */
  mutable mysql_mutex_t LOCK_thd_data;
  /*
    Protects:
    - kill information
    - mysys_var (used by KILL statement and shutdown).
    - Also ensures that THD is not deleted while mutex is hold
  */
  mutable mysql_mutex_t LOCK_thd_kill;

  /* all prepared statements and cursors of this connection */
  Statement_map stmt_map;

  /* Last created prepared statement */
  Statement *last_stmt;
  Statement *cur_stmt= 0;

  inline void set_last_stmt(Statement *stmt)
  { last_stmt= (is_error() ? NULL : stmt); }
  inline void clear_last_stmt() { last_stmt= NULL; }

  /*
    A pointer to the stack frame of handle_one_connection(),
    which is called first in the thread for handling a client
  */
  char	  *thread_stack;

  /**
    Currently selected catalog.
  */
  char *catalog;

  /**
    @note
    Some members of THD (currently 'Statement::db',
    'catalog' and 'query')  are set and alloced by the slave SQL thread
    (for the THD of that thread); that thread is (and must remain, for now)
    the only responsible for freeing these 3 members. If you add members
    here, and you add code to set them in replication, don't forget to
    free_them_and_set_them_to_0 in replication properly. For details see
    the 'err:' label of the handle_slave_sql() in sql/slave.cc.

    @see handle_slave_sql
  */

  Security_context main_security_ctx;
  Security_context *security_ctx;
  Security_context *security_context() const { return security_ctx; }
  void set_security_context(Security_context *sctx) { security_ctx = sctx; }

  /*
    Points to info-string that we show in SHOW PROCESSLIST
    You are supposed to update thd->proc_info only if you have coded
    a time-consuming piece that MySQL can get stuck in for a long time.

    Set it using the  thd_proc_info(THD *thread, const char *message)
    macro/function.

    This member is accessed and assigned without any synchronization.
    Therefore, it may point only to constant (statically
    allocated) strings, which memory won't go away over time.
  */
  const char *proc_info;

  void set_psi(PSI_thread *psi)
  {
    my_atomic_storeptr((void*volatile*)&m_psi, psi);
  }

  PSI_thread* get_psi()
  {
    return static_cast<PSI_thread*>(my_atomic_loadptr((void*volatile*)&m_psi));
  }

private:
  unsigned int m_current_stage_key;

  /** Performance schema thread instrumentation for this session. */
  PSI_thread *m_psi;

public:
  void enter_stage(const PSI_stage_info *stage,
                   const char *calling_func,
                   const char *calling_file,
                   const unsigned int calling_line)
  {
    DBUG_PRINT("THD::enter_stage", ("%s at %s:%d", stage->m_name,
                                    calling_file, calling_line));
    DBUG_ASSERT(stage);
    m_current_stage_key= stage->m_key;
    proc_info= stage->m_name;
#if defined(ENABLED_PROFILING)
    profiling.status_change(proc_info, calling_func, calling_file,
                            calling_line);
#endif
#ifdef HAVE_PSI_THREAD_INTERFACE
    m_stage_progress_psi= MYSQL_SET_STAGE(m_current_stage_key, calling_file, calling_line);
#endif
  }

  void backup_stage(PSI_stage_info *stage)
  {
    stage->m_key= m_current_stage_key;
    stage->m_name= proc_info;
  }

  const char *get_proc_info() const
  { return proc_info; }

  /*
    Used in error messages to tell user in what part of MySQL we found an
    error. E. g. when where= "having clause", if fix_fields() fails, user
    will know that the error was in having clause.
  */
  const char *where;

  /* Needed by MariaDB semi sync replication */
  Trans_binlog_info *semisync_info;
  /* If this is a semisync slave connection. */
  bool semi_sync_slave;
  ulonglong client_capabilities;  /* What the client supports */
  ulong max_client_packet_length;

  HASH		handler_tables_hash;
  /*
    A thread can hold named user-level locks. This variable
    contains granted tickets if a lock is present. See item_func.cc and
    chapter 'Miscellaneous functions', for functions GET_LOCK, RELEASE_LOCK.
  */
  HASH ull_hash;
  /* Hash of used seqeunces (for PREVIOUS value) */
  HASH sequences;
#ifdef DBUG_ASSERT_EXISTS
  uint dbug_sentry; // watch out for memory corruption
#endif
  struct st_my_thread_var *mysys_var;

  /* Original charset number from the first client packet, or COM_CHANGE_USER*/
  CHARSET_INFO *org_charset;
private:
  /*
    Type of current query: COM_STMT_PREPARE, COM_QUERY, etc. Set from
    first byte of the packet in do_command()
  */
  enum enum_server_command m_command;

public:
  uint32     file_id;			// for LOAD DATA INFILE
  /* remote (peer) port */
  uint16     peer_port;
  my_time_t  start_time;             // start_time and its sec_part 
  ulong      start_time_sec_part;    // are almost always used separately
  my_hrtime_t user_time;
  // track down slow pthread_create
  ulonglong  prior_thr_create_utime, thr_create_utime;
  ulonglong  start_utime, utime_after_lock, utime_after_query;
  /* This can be used by handlers to send signals to the SQL level */
  ulonglong  replication_flags;
  // Process indicator
  struct {
    /*
      true, if the currently running command can send progress report
      packets to a client. Set by mysql_execute_command() for safe commands
      See CF_REPORT_PROGRESS
    */
    bool       report_to_client;
    /*
      true, if we will send progress report packets to a client
      (client has requested them, see MARIADB_CLIENT_PROGRESS; report_to_client
      is true; not in sub-statement)
    */
    bool       report;
    uint       stage, max_stage;
    ulonglong  counter, max_counter;
    ulonglong  next_report_time;
    Query_arena *arena;
  } progress;

  thr_lock_type update_lock_default;
  Delayed_insert *di;

  /* <> 0 if we are inside of trigger or stored function. */
  uint in_sub_stmt;
  /* True when opt_userstat_running is set at start of query */
  bool userstat_running;
  /*
    True if we have to log all errors. Are set by some engines to temporary
    force errors to the error log.
  */
  bool log_all_errors;

  /* Do not set socket timeouts for wait_timeout (used with threadpool) */
  bool skip_wait_timeout;

  bool prepare_derived_at_open;

  /* Set to 1 if status of this THD is already in global status */
  bool status_in_global;

  /* 
    To signal that the tmp table to be created is created for materialized
    derived table or a view.
  */ 
  bool create_tmp_table_for_derived;

  bool save_prep_leaf_list;

  /* container for handler's private per-connection data */
  Ha_data ha_data[MAX_HA];

  /**
    Bit field for the state of binlog warnings.

    The first Lex::BINLOG_STMT_UNSAFE_COUNT bits list all types of
    unsafeness that the current statement has.

    This must be a member of THD and not of LEX, because warnings are
    detected and issued in different places (@c
    decide_logging_format() and @c binlog_query(), respectively).
    Between these calls, the THD->lex object may change; e.g., if a
    stored routine is invoked.  Only THD persists between the calls.
  */
  uint32 binlog_unsafe_warning_flags;

#ifndef MYSQL_CLIENT
  binlog_cache_mngr *  binlog_setup_trx_data();
  /*
    If set, tell binlog to store the value as query 'xid' in the next
    Query_log_event
  */
  ulonglong binlog_xid;

  /*
    Public interface to write RBR events to the binlog
  */
  void binlog_start_trans_and_stmt();
  void binlog_set_stmt_begin();
  int binlog_write_row(TABLE* table, Event_log *bin_log,
                       binlog_cache_data *cache_data, bool is_transactional,
                       const uchar *buf);
  int binlog_delete_row(TABLE* table,  Event_log *bin_log,
                        binlog_cache_data *cache_data, bool is_transactional,
                        enum_binlog_row_image row_image, const uchar *buf);
  int binlog_update_row(TABLE* table, Event_log *bin_log,
                        binlog_cache_data *cache_data, bool is_transactional,
                        enum_binlog_row_image row_image,
                        const uchar *old_data, const uchar *new_data);
  bool prepare_handlers_for_update(uint flag);
  bool binlog_write_annotated_row(Log_event_writer *writer);
  void binlog_prepare_for_row_logging();
  bool binlog_write_table_maps();

  void set_server_id(uint32 sid) { variables.server_id = sid; }

  /*
    Member functions to handle pending event for row-level logging.
  */
  binlog_cache_mngr *binlog_get_cache_mngr() const;
  inline int binlog_flush_pending_rows_event(bool stmt_end)
  {
    return (binlog_flush_pending_rows_event(stmt_end, FALSE) || 
            binlog_flush_pending_rows_event(stmt_end, TRUE));
  }
  int binlog_flush_pending_rows_event(bool stmt_end, bool is_transactional);

  bool binlog_need_stmt_format(bool is_transactional) const
  {
    return log_current_statement() &&
           !binlog_get_pending_rows_event(binlog_get_cache_mngr(),
              use_trans_cache(this, is_transactional));
  }

  bool binlog_for_noop_dml(bool transactional_table);

  /**
    Determine the binlog format of the current statement.

    @retval 0 if the current statement will be logged in statement
    format.
    @retval nonzero if the current statement will be logged in row
    format.
   */
  int is_current_stmt_binlog_format_row() const {
    DBUG_ASSERT(current_stmt_binlog_format == BINLOG_FORMAT_STMT ||
                current_stmt_binlog_format == BINLOG_FORMAT_ROW);
    return current_stmt_binlog_format == BINLOG_FORMAT_ROW;
  }
  /**
    Determine if binlogging is disabled for this session
    @retval 0 if the current statement binlogging is disabled
              (could be because of binlog closed/binlog option
               is set to false).
    @retval 1 if the current statement will be binlogged
  */
  inline bool is_current_stmt_binlog_disabled() const
  {
    return (!(variables.option_bits & OPTION_BIN_LOG) ||
            !mysql_bin_log.is_open());
  }

  enum binlog_filter_state
  {
    BINLOG_FILTER_UNKNOWN,
    BINLOG_FILTER_CLEAR,
    BINLOG_FILTER_SET
  };

  inline void reset_binlog_local_stmt_filter()
  {
    m_binlog_filter_state= BINLOG_FILTER_UNKNOWN;
  }

  inline void clear_binlog_local_stmt_filter()
  {
    DBUG_ASSERT(m_binlog_filter_state == BINLOG_FILTER_UNKNOWN);
    m_binlog_filter_state= BINLOG_FILTER_CLEAR;
  }

  inline void set_binlog_local_stmt_filter()
  {
    DBUG_ASSERT(m_binlog_filter_state == BINLOG_FILTER_UNKNOWN);
    m_binlog_filter_state= BINLOG_FILTER_SET;
  }

  inline binlog_filter_state get_binlog_local_stmt_filter()
  {
    return m_binlog_filter_state;
  }

  /**
    Checks if a user connection is read-only
  */
  inline bool is_read_only_ctx()
  {
    return opt_readonly &&
           !(security_ctx->master_access & PRIV_IGNORE_READ_ONLY) &&
           !slave_thread;
  }

private:
  /**
    Indicate if the current statement should be discarded
    instead of written to the binlog.
    This is used to discard special statements, such as
    DML or DDL that affects only 'local' (non replicated)
    tables, such as performance_schema.*
  */
  binlog_filter_state m_binlog_filter_state;

  /**
    Indicates the format in which the current statement will be
    logged.  This can only be set from @c decide_logging_format().
  */
  enum_binlog_format current_stmt_binlog_format;

public:

  /* 1 if binlog table maps has been written */
  bool binlog_table_maps;

  void issue_unsafe_warnings();
  void reset_unsafe_warnings()
  { binlog_unsafe_warning_flags= 0; }

  void reset_binlog_for_next_statement()
  {
    binlog_table_maps= 0;
  }
  bool binlog_table_should_be_logged(const LEX_CSTRING *db);

  // Accessors and setters of two-phase loggable ALTER binlog properties
  uchar get_binlog_flags_for_alter();
  void   set_binlog_flags_for_alter(uchar);
  uint64 get_binlog_start_alter_seq_no();
  void   set_binlog_start_alter_seq_no(uint64);
#endif /* MYSQL_CLIENT */

public:

  struct st_transactions {
    SAVEPOINT *savepoints;
    THD_TRANS all;			// Trans since BEGIN WORK
    THD_TRANS stmt;			// Trans for current statement
    bool on;                            // see ha_enable_transaction()
    XID_STATE xid_state;
    XID implicit_xid;
    WT_THD wt;                          ///< for deadlock detection
    Rows_log_event *m_pending_rows_event;

    struct st_trans_time : public timeval
    {
      void reset(THD *thd)
      {
        tv_sec= thd->query_start();
        tv_usec= (long) thd->query_start_sec_part();
      }
    } start_time;

    /*
       Tables changed in transaction (that must be invalidated in query cache).
       List contain only transactional tables, that not invalidated in query
       cache (instead of full list of changed in transaction tables).
    */
    CHANGED_TABLE_LIST* changed_tables;
    MEM_ROOT mem_root; // Transaction-life memory allocation pool
    void cleanup()
    {
      DBUG_ENTER("THD::st_transactions::cleanup");
      changed_tables= 0;
      savepoints= 0;
      implicit_xid.null();
      free_root(&mem_root,MYF(MY_KEEP_PREALLOC));
      DBUG_VOID_RETURN;
    }
    void free()
    {
      free_root(&mem_root,MYF(0));
    }
    bool is_active()
    {
      return (all.ha_list != NULL);
    }
    bool is_empty()
    {
      return all.is_empty() && stmt.is_empty();
    }
    st_transactions()
    {
      bzero((char*)this, sizeof(*this));
      implicit_xid.null();
      init_sql_alloc(key_memory_thd_transactions, &mem_root, 256,
                     0, MYF(MY_THREAD_SPECIFIC));
    }
  } default_transaction, *transaction;
  Global_read_lock global_read_lock;
  Field      *dup_field;
#ifndef _WIN32
  sigset_t signals;
#endif
#ifdef SIGNAL_WITH_VIO_CLOSE
  Vio* active_vio;
#endif

  /*
    A permanent memory area of the statement. For conventional
    execution, the parsed tree and execution runtime reside in the same
    memory root. In this case stmt_arena points to THD. In case of
    a prepared statement or a stored procedure statement, thd->mem_root
    conventionally points to runtime memory, and thd->stmt_arena
    points to the memory of the PS/SP, where the parsed tree of the
    statement resides. Whenever you need to perform a permanent
    transformation of a parsed tree, you should allocate new memory in
    stmt_arena, to allow correct re-execution of PS/SP.
    Note: in the parser, stmt_arena == thd, even for PS/SP.
  */
  Query_arena *stmt_arena;

  /**
    Get either call or statement arena. In case some function is called from
    within a query the call arena has to be used for a memory allocation,
    else use the statement arena.
  */
  Query_arena *active_stmt_arena_to_use()
  {
    return (state  == Query_arena::STMT_SP_QUERY_ARGUMENTS) ? this :
                                                              stmt_arena;
  }

  void *bulk_param;

  /*
    map for tables that will be updated for a multi-table update query
    statement, for other query statements, this will be zero.
  */
  table_map table_map_for_update;

  /* Tells if LAST_INSERT_ID(#) was called for the current statement */
  bool arg_of_last_insert_id_function;
  /*
    ALL OVER THIS FILE, "insert_id" means "*automatically generated* value for
    insertion into an auto_increment column".
  */
  /*
    This is the first autogenerated insert id which was *successfully*
    inserted by the previous statement (exactly, if the previous statement
    didn't successfully insert an autogenerated insert id, then it's the one
    of the statement before, etc).
    It can also be set by SET LAST_INSERT_ID=# or SELECT LAST_INSERT_ID(#).
    It is returned by LAST_INSERT_ID().
  */
  ulonglong  first_successful_insert_id_in_prev_stmt;
  /*
    Variant of the above, used for storing in statement-based binlog. The
    difference is that the one above can change as the execution of a stored
    function progresses, while the one below is set once and then does not
    change (which is the value which statement-based binlog needs).
  */
  ulonglong  first_successful_insert_id_in_prev_stmt_for_binlog;
  /*
    This is the first autogenerated insert id which was *successfully*
    inserted by the current statement. It is maintained only to set
    first_successful_insert_id_in_prev_stmt when statement ends.
  */
  ulonglong  first_successful_insert_id_in_cur_stmt;
  /*
    We follow this logic:
    - when stmt starts, first_successful_insert_id_in_prev_stmt contains the
    first insert id successfully inserted by the previous stmt.
    - as stmt makes progress, handler::insert_id_for_cur_row changes;
    every time get_auto_increment() is called,
    auto_inc_intervals_in_cur_stmt_for_binlog is augmented with the
    reserved interval (if statement-based binlogging).
    - at first successful insertion of an autogenerated value,
    first_successful_insert_id_in_cur_stmt is set to
    handler::insert_id_for_cur_row.
    - when stmt goes to binlog,
    auto_inc_intervals_in_cur_stmt_for_binlog is binlogged if
    non-empty.
    - when stmt ends, first_successful_insert_id_in_prev_stmt is set to
    first_successful_insert_id_in_cur_stmt.
  */
  /*
    stmt_depends_on_first_successful_insert_id_in_prev_stmt is set when
    LAST_INSERT_ID() is used by a statement.
    If it is set, first_successful_insert_id_in_prev_stmt_for_binlog will be
    stored in the statement-based binlog.
    This variable is CUMULATIVE along the execution of a stored function or
    trigger: if one substatement sets it to 1 it will stay 1 until the
    function/trigger ends, thus making sure that
    first_successful_insert_id_in_prev_stmt_for_binlog does not change anymore
    and is propagated to the caller for binlogging.
  */
  bool       stmt_depends_on_first_successful_insert_id_in_prev_stmt;
  /*
    List of auto_increment intervals reserved by the thread so far, for
    storage in the statement-based binlog.
    Note that its minimum is not first_successful_insert_id_in_cur_stmt:
    assuming a table with an autoinc column, and this happens:
    INSERT INTO ... VALUES(3);
    SET INSERT_ID=3; INSERT IGNORE ... VALUES (NULL);
    then the latter INSERT will insert no rows
    (first_successful_insert_id_in_cur_stmt == 0), but storing "INSERT_ID=3"
    in the binlog is still needed; the list's minimum will contain 3.
    This variable is cumulative: if several statements are written to binlog
    as one (stored functions or triggers are used) this list is the
    concatenation of all intervals reserved by all statements.
  */
  Discrete_intervals_list auto_inc_intervals_in_cur_stmt_for_binlog;
  /* Used by replication and SET INSERT_ID */
  Discrete_intervals_list auto_inc_intervals_forced;
  /*
    There is BUG#19630 where statement-based replication of stored
    functions/triggers with two auto_increment columns breaks.
    We however ensure that it works when there is 0 or 1 auto_increment
    column; our rules are
    a) on master, while executing a top statement involving substatements,
    first top- or sub- statement to generate auto_increment values wins the
    exclusive right to see its values be written to binlog (the write
    will be done by the statement or its caller), and the losers won't see
    their values be written to binlog.
    b) on slave, while replicating a top statement involving substatements,
    first top- or sub- statement to need to read auto_increment values from
    the master's binlog wins the exclusive right to read them (so the losers
    won't read their values from binlog but instead generate on their own).
    a) implies that we mustn't backup/restore
    auto_inc_intervals_in_cur_stmt_for_binlog.
    b) implies that we mustn't backup/restore auto_inc_intervals_forced.

    If there are more than 1 auto_increment columns, then intervals for
    different columns may mix into the
    auto_inc_intervals_in_cur_stmt_for_binlog list, which is logically wrong,
    but there is no point in preventing this mixing by preventing intervals
    from the secondly inserted column to come into the list, as such
    prevention would be wrong too.
    What will happen in the case of
    INSERT INTO t1 (auto_inc) VALUES(NULL);
    where t1 has a trigger which inserts into an auto_inc column of t2, is
    that in binlog we'll store the interval of t1 and the interval of t2 (when
    we store intervals, soon), then in slave, t1 will use both intervals, t2
    will use none; if t1 inserts the same number of rows as on master,
    normally the 2nd interval will not be used by t1, which is fine. t2's
    values will be wrong if t2's internal auto_increment counter is different
    from what it was on master (which is likely). In 5.1, in mixed binlogging
    mode, row-based binlogging is used for such cases where two
    auto_increment columns are inserted.
  */
  inline void record_first_successful_insert_id_in_cur_stmt(ulonglong id_arg)
  {
    if (first_successful_insert_id_in_cur_stmt == 0)
      first_successful_insert_id_in_cur_stmt= id_arg;
  }
  inline ulonglong read_first_successful_insert_id_in_prev_stmt(void)
  {
    if (!stmt_depends_on_first_successful_insert_id_in_prev_stmt)
    {
      /* It's the first time we read it */
      first_successful_insert_id_in_prev_stmt_for_binlog=
        first_successful_insert_id_in_prev_stmt;
      stmt_depends_on_first_successful_insert_id_in_prev_stmt= 1;
    }
    return first_successful_insert_id_in_prev_stmt;
  }
  /*
    Used by Intvar_log_event::do_apply_event() and by "SET INSERT_ID=#"
    (mysqlbinlog). We'll soon add a variant which can take many intervals in
    argument.
  */
  inline void force_one_auto_inc_interval(ulonglong next_id)
  {
    auto_inc_intervals_forced.empty(); // in case of multiple SET INSERT_ID
    auto_inc_intervals_forced.append(next_id, ULONGLONG_MAX, 0);
  }
  inline void set_binlog_bit()
  {
    if (variables.sql_log_bin)
      variables.option_bits |= OPTION_BIN_LOG;
    else
      variables.option_bits &= ~OPTION_BIN_LOG;
  }

  ulonglong  limit_found_rows;

private:
  /**
    Stores the result of ROW_COUNT() function.

    ROW_COUNT() function is a MySQL extention, but we try to keep it
    similar to ROW_COUNT member of the GET DIAGNOSTICS stack of the SQL
    standard (see SQL99, part 2, search for ROW_COUNT). It's value is
    implementation defined for anything except INSERT, DELETE, UPDATE.

    ROW_COUNT is assigned according to the following rules:

      - In my_ok():
        - for DML statements: to the number of affected rows;
        - for DDL statements: to 0.

      - In my_eof(): to -1 to indicate that there was a result set.

        We derive this semantics from the JDBC specification, where int
        java.sql.Statement.getUpdateCount() is defined to (sic) "return the
        current result as an update count; if the result is a ResultSet
        object or there are no more results, -1 is returned".

      - In my_error(): to -1 to be compatible with the MySQL C API and
        MySQL ODBC driver.

      - For SIGNAL statements: to 0 per WL#2110 specification (see also
        sql_signal.cc comment). Zero is used since that's the "default"
        value of ROW_COUNT in the diagnostics area.
  */

  longlong m_row_count_func;    /* For the ROW_COUNT() function */

public:
  inline longlong get_row_count_func() const
  {
    return m_row_count_func;
  }

  inline void set_row_count_func(longlong row_count_func)
  {
    m_row_count_func= row_count_func;
  }
  inline void set_affected_rows(longlong row_count_func)
  {
    /*
      We have to add to affected_rows (used by slow log), as otherwise
      information for 'call' will be wrong
    */
    affected_rows+= (row_count_func >= 0 ? row_count_func : 0);
  }

  ha_rows    cuted_fields;

  /*
    number of rows we actually sent to the client, including "synthetic"
    rows in ROLLUP etc.
  */
  ha_rows    m_sent_row_count;
  /* Number of rows for the total statement */
  ha_rows    sent_row_count_for_statement;

  /**
    Number of rows read and/or evaluated for a statement. Used for
    slow log reporting.

    An examined row is defined as a row that is read and/or evaluated
    according to a statement condition, including in
    create_sort_index(). Rows may be counted more than once, e.g., a
    statement including ORDER BY could possibly evaluate the row in
    filesort() before reading it for e.g. update.
  */
  ha_rows    m_examined_row_count;
  /* Number of rows for the top level query */
  ha_rows    examined_row_count_for_statement;

  ha_rows get_sent_row_count() const
  { return m_sent_row_count; }

  ha_rows get_examined_row_count() const
  {
    DBUG_EXECUTE_IF("debug_huge_number_of_examined_rows",
                    return (ULONGLONG_MAX - 1000000););
    return m_examined_row_count;
  }

  ulonglong get_affected_rows() const
  { return affected_rows; }

  void set_sent_row_count(ha_rows count);

  inline void inc_sent_row_count(ha_rows count)
  {
    m_sent_row_count+= count;
    sent_row_count_for_statement+= count;
    MYSQL_SET_STATEMENT_ROWS_SENT(m_statement_psi, m_sent_row_count);
  }
  inline void inc_examined_row_count_fast()
  {
    m_examined_row_count++;
    examined_row_count_for_statement++;
  }
  inline void inc_examined_row_count()
  {
    inc_examined_row_count_fast();
    DBUG_EXECUTE_IF("debug_huge_number_of_examined_rows",
                    m_examined_row_count= (ULONGLONG_MAX - 1000000););
    MYSQL_SET_STATEMENT_ROWS_EXAMINED(m_statement_psi, m_examined_row_count);
  }

  void ps_report_examined_row_count();

  void inc_status_created_tmp_disk_tables();
  void inc_status_created_tmp_files();
  void inc_status_created_tmp_tables();
  void inc_status_select_full_join();
  void inc_status_select_full_range_join();
  void inc_status_select_range();
  void inc_status_select_range_check();
  void inc_status_select_scan();
  void inc_status_sort_merge_passes();
  void inc_status_sort_range();
  void inc_status_sort_rows(ha_rows count);
  void inc_status_sort_scan();
  void set_status_no_index_used();
  void set_status_no_good_index_used();

  /**
    The number of rows and/or keys examined by the query, both read,
    changed or written.
  */
  ulonglong accessed_rows_and_keys;

  /**
    Check if the number of rows accessed by a statement exceeded
    LIMIT ROWS EXAMINED. If so, signal the query engine to stop execution.
  */
  inline void check_limit_rows_examined()
  {
    if (++accessed_rows_and_keys > lex->limit_rows_examined_cnt)
      set_killed(ABORT_QUERY);
  }

  USER_CONN *user_connect;
  CHARSET_INFO *db_charset;
#if defined(ENABLED_PROFILING)
  PROFILING  profiling;
#endif

  /** Current stage progress instrumentation. */
  PSI_stage_progress *m_stage_progress_psi;
  /** Current statement digest. */
  sql_digest_state *m_digest;
  /** Current statement digest token array. */
  unsigned char *m_token_array;
  /** Top level statement digest. */
  sql_digest_state m_digest_state;

  /** Current statement instrumentation. */
  PSI_statement_locker *m_statement_psi;
#ifdef HAVE_PSI_STATEMENT_INTERFACE
  /** Current statement instrumentation state. */
  PSI_statement_locker_state m_statement_state;
#endif /* HAVE_PSI_STATEMENT_INTERFACE */

  /** Current transaction instrumentation. */
  PSI_transaction_locker *m_transaction_psi;
#ifdef HAVE_PSI_TRANSACTION_INTERFACE
  /** Current transaction instrumentation state. */
  PSI_transaction_locker_state m_transaction_state;
#endif /* HAVE_PSI_TRANSACTION_INTERFACE */

  /** Idle instrumentation. */
  PSI_idle_locker *m_idle_psi;
#ifdef HAVE_PSI_IDLE_INTERFACE
  /** Idle instrumentation state. */
  PSI_idle_locker_state m_idle_state;
#endif /* HAVE_PSI_IDLE_INTERFACE */

  /*
    Id of current query. Statement can be reused to execute several queries
    query_id is global in context of the whole MySQL server.
    ID is automatically generated from mutex-protected counter.
    It's used in handler code for various purposes: to check which columns
    from table are necessary for this select, to check if it's necessary to
    update auto-updatable fields (like auto_increment and timestamp).
  */
  query_id_t query_id;
  privilege_t col_access;

  /* Statement id is thread-wide. This counter is used to generate ids */
  ulong      statement_id_counter;
  ulong	     rand_saved_seed1, rand_saved_seed2;

  /* The following variables are used when printing to slow log */
  ulong      query_plan_flags; 
  ulong      query_plan_fsort_passes; 
  ulong      tmp_tables_used;
  ulong      tmp_tables_disk_used;
  ulonglong  tmp_tables_size;
  ulonglong  bytes_sent_old;
  ulonglong  affected_rows;                     /* Number of changed rows */

  Opt_trace_context opt_trace;
  pthread_t  real_id;                           /* For debugging */
  my_thread_id  thread_id, thread_dbug_id;
  uint32      os_thread_id;
  uint	     tmp_table, global_disable_checkpoint;
  uint	     server_status,open_options;
  enum enum_thread_type system_thread;
  enum backup_stages current_backup_stage;
#ifdef WITH_WSREP
  bool wsrep_desynced_backup_stage;
#endif /* WITH_WSREP */
  /*
    Current or next transaction isolation level.
    When a connection is established, the value is taken from
    @@session.transaction_isolation (default transaction isolation
    for the session), which is in turn taken from
    @@global.transaction_isolation (the global value).
    If there is no transaction started, this variable
    holds the value of the next transaction's isolation level.
    When a transaction starts, the value stored in this variable
    becomes "actual".
    At transaction commit or rollback, we assign this variable
    again from @@session.transaction_isolation.
    The only statement that can otherwise change the value
    of this variable is SET TRANSACTION ISOLATION LEVEL.
    Its purpose is to effect the isolation level of the next
    transaction in this session. When this statement is executed,
    the value in this variable is changed. However, since
    this statement is only allowed when there is no active
    transaction, this assignment (naturally) only affects the
    upcoming transaction.
    At the end of the current active transaction the value is
    be reset again from @@session.transaction_isolation, as described
    above.
  */
  enum_tx_isolation tx_isolation;
  /*
    Current or next transaction access mode.
    See comment above regarding transaction_isolation.
  */
  bool              tx_read_only;
  enum_check_fields count_cuted_fields;

  DYNAMIC_ARRAY user_var_events;        /* For user variables replication */
  MEM_ROOT      *user_var_events_alloc; /* Allocate above array elements here */

  /*
    Define durability properties that engines may check to
    improve performance. Not yet used in MariaDB
  */
  enum durability_properties durability_property;
 
  /*
    If checking this in conjunction with a wait condition, please
    include a check after enter_cond() if you want to avoid a race
    condition. For details see the implementation of awake(),
    especially the "broadcast" part.
  */
  killed_state volatile killed;

  /*
    The following is used if one wants to have a specific error number and
    text for the kill
  */
  struct err_info
  {
    int no;
    const char msg[256];
  } *killed_err;

  /* See also thd_killed() */
  inline bool check_killed(bool dont_send_error_message= 0)
  {
    if (unlikely(killed))
    {
      if (!dont_send_error_message)
        send_kill_message();
      return TRUE;
    }
    if (apc_target.have_apc_requests())
      apc_target.process_apc_requests(false);
    return FALSE;
  }

  /* scramble - random string sent to client on handshake */
  char	     scramble[SCRAMBLE_LENGTH+1];

  /*
    If this is a slave, the name of the connection stored here.
    This is used for taging error messages in the log files.
  */
  LEX_CSTRING connection_name;
  uint8      password; /* 0, 1 or 2 */
  uint8      failed_com_change_user;
  bool       slave_thread;
  bool	     no_errors;

  /**
    Set to TRUE if execution of the current compound statement
    can not continue. In particular, disables activation of
    CONTINUE or EXIT handlers of stored routines.
    Reset in the end of processing of the current user request, in
    @see THD::reset_for_next_command().
  */
  bool is_fatal_error;
  /**
    Set by a storage engine to request the entire
    transaction (that possibly spans multiple engines) to
    rollback. Reset in ha_rollback.
  */
  bool       transaction_rollback_request;
  /**
    TRUE if we are in a sub-statement and the current error can
    not be safely recovered until we left the sub-statement mode.
    In particular, disables activation of CONTINUE and EXIT
    handlers inside sub-statements. E.g. if it is a deadlock
    error and requires a transaction-wide rollback, this flag is
    raised (traditionally, MySQL first has to close all the reads
    via @see handler::ha_index_or_rnd_end() and only then perform
    the rollback).
    Reset to FALSE when we leave the sub-statement mode.
  */
  bool       is_fatal_sub_stmt_error;
  /* for IS NULL => = last_insert_id() fix in remove_eq_conds() */
  bool       substitute_null_with_insert_id;
  bool	     in_lock_tables;
  bool       bootstrap, cleanup_done, free_connection_done;

  /**  
    is set if a statement accesses a temporary table created through
    CREATE TEMPORARY TABLE. 
  */
private:
  bool       charset_is_system_charset, charset_is_collation_connection;
  bool       charset_is_character_set_filesystem;
public:
  bool       enable_slow_log;    /* Enable slow log for current statement */
  bool	     abort_on_warning;
  bool 	     got_warning;       /* Set on call to push_warning() */
  /* set during loop of derived table processing */
  bool       derived_tables_processing;
  bool       tablespace_op;	/* This is TRUE in DISCARD/IMPORT TABLESPACE */
  bool       log_current_statement() const
  {
    return variables.option_bits & OPTION_BINLOG_THIS_STMT;
  }
  /**
    True if a slave error. Causes the slave to stop. Not the same
    as the statement execution error (is_error()), since
    a statement may be expected to return an error, e.g. because
    it returned an error on master, and this is OK on the slave.
  */
  bool       is_slave_error;
  /* True if we have printed something to the error log for this statement */
  bool       error_printed_to_log;

  /*
    True when a transaction is queued up for binlog group commit.
    Used so that if another transaction needs to wait for a row lock held by
    this transaction, it can signal to trigger the group commit immediately,
    skipping the normal --binlog-commit-wait-count wait.
  */
  bool waiting_on_group_commit;
  /*
    Set true when another transaction goes to wait on a row lock held by this
    transaction. Used together with waiting_on_group_commit.
  */
  bool has_waiter;
  /*
    In case of a slave, set to the error code the master got when executing
    the query. 0 if no error on the master.
    The stored into variable master error code may get reset inside
    execution stack when the event turns out to be ignored.
  */
  int	     slave_expected_error;
  enum_sql_command last_sql_command;  // Last sql_command exceuted in mysql_execute_command()

  sp_rcontext *spcont;		// SP runtime context

  /** number of name_const() substitutions, see sp_head.cc:subst_spvars() */
  uint       query_name_consts;

  NET*       slave_net;			// network connection from slave -> m.

  /*
    Used to update global user stats.  The global user stats are updated
    occasionally with the 'diff' variables.  After the update, the 'diff'
    variables are reset to 0.
  */
  /* Time when the current thread connected to MySQL. */
  time_t current_connect_time;
  /* Last time when THD stats were updated in global_user_stats. */
  time_t last_global_update_time;
  /* Number of commands not reflected in global_user_stats yet. */
  uint select_commands, update_commands, other_commands;
  ulonglong start_cpu_time;
  ulonglong start_bytes_received;

  /* Used by the sys_var class to store temporary values */
  union
  {
    my_bool   my_bool_value;
    int       int_value;
    uint      uint_value;
    long      long_value;
    ulong     ulong_value;
    ulonglong ulonglong_value;
    double    double_value;
    void      *ptr_value;
  } sys_var_tmp;

  struct {
    /*
      If true, mysql_bin_log::write(Log_event) call will not write events to
      binlog, and maintain 2 below variables instead (use
      mysql_bin_log.start_union_events to turn this on)
    */
    bool do_union;
    /*
      If TRUE, at least one mysql_bin_log::write(Log_event) call has been
      made after last mysql_bin_log.start_union_events() call.
    */
    bool unioned_events;
    /*
      If TRUE, at least one mysql_bin_log::write(Log_event e), where
      e.cache_stmt == TRUE call has been made after last
      mysql_bin_log.start_union_events() call.
    */
    bool unioned_events_trans;
    /*
      'queries' (actually SP statements) that run under inside this binlog
      union have thd->query_id >= first_query_id.
    */
    query_id_t first_query_id;
  } binlog_evt_union;

  /**
    Internal parser state.
    Note that since the parser is not re-entrant, we keep only one parser
    state here. This member is valid only when executing code during parsing.
  */
  Parser_state *m_parser_state;

  Locked_tables_list locked_tables_list;

#ifdef WITH_PARTITION_STORAGE_ENGINE
  partition_info *work_part_info;
#endif

#ifndef EMBEDDED_LIBRARY
  /**
    Array of active audit plugins which have been used by this THD.
    This list is later iterated to invoke release_thd() on those
    plugins.
  */
  DYNAMIC_ARRAY audit_class_plugins;
  /**
    Array of bits indicating which audit classes have already been
    added to the list of audit plugins which are currently in use.
  */
  unsigned long audit_class_mask[MYSQL_AUDIT_CLASS_MASK_SIZE];
  int audit_plugin_version;
#endif

#if defined(ENABLED_DEBUG_SYNC)
  /* Debug Sync facility. See debug_sync.cc. */
  struct st_debug_sync_control *debug_sync_control;
#endif /* defined(ENABLED_DEBUG_SYNC) */
  /**
    @param id                thread identifier
    @param is_wsrep_applier  thread type
  */
  THD(my_thread_id id, bool is_wsrep_applier= false);

  ~THD();

  void init();
  /*
    Initialize memory roots necessary for query processing and (!)
    pre-allocate memory for it. We can't do that in THD constructor because
    there are use cases (acl_init, delayed inserts, watcher threads,
    killing mysqld) where it's vital to not allocate excessive and not used
    memory. Note, that we still don't return error from init_for_queries():
    if preallocation fails, we should notice that at the first call to
    alloc_root.
  */
  void init_for_queries();
  void update_all_stats();
  void update_stats(void);
  void change_user(void);
  void cleanup(void);
  void cleanup_after_query();
  void free_connection();
  void reset_for_reuse();
  void store_globals();
  void reset_globals();
  bool trace_started()
  {
    return opt_trace.is_started();
  }
#ifdef SIGNAL_WITH_VIO_CLOSE
  inline void set_active_vio(Vio* vio)
  {
    mysql_mutex_lock(&LOCK_thd_data);
    active_vio = vio;
    mysql_mutex_unlock(&LOCK_thd_data);
  }
  inline void clear_active_vio()
  {
    mysql_mutex_lock(&LOCK_thd_data);
    active_vio = 0;
    mysql_mutex_unlock(&LOCK_thd_data);
  }
  void close_active_vio();
#endif
  void awake_no_mutex(killed_state state_to_set);
  void awake(killed_state state_to_set)
  {
    mysql_mutex_lock(&LOCK_thd_kill);
    mysql_mutex_lock(&LOCK_thd_data);
    awake_no_mutex(state_to_set);
    mysql_mutex_unlock(&LOCK_thd_data);
    mysql_mutex_unlock(&LOCK_thd_kill);
  }
  void abort_current_cond_wait(bool force);
 
  /** Disconnect the associated communication endpoint. */
  void disconnect();


  /*
    Allows this thread to serve as a target for others to schedule Async 
    Procedure Calls on.

    It's possible to schedule any code to be executed this way, by
    inheriting from the Apc_call object. Currently, only
    Show_explain_request uses this.
  */
  Apc_target apc_target;

  Gap_time_tracker_data gap_tracker_data;
#ifndef MYSQL_CLIENT
  enum enum_binlog_query_type {
    /* The query can be logged in row format or in statement format. */
    ROW_QUERY_TYPE,
    
    /* The query has to be logged in statement format. */
    STMT_QUERY_TYPE,
    
    QUERY_TYPE_COUNT
  };

  int binlog_query(enum_binlog_query_type qtype,
                   char const *query, ulong query_len, bool is_trans,
                   bool direct, bool suppress_use,
                   int errcode);
  bool binlog_current_query_unfiltered();
#endif

  inline void
  enter_cond(mysql_cond_t *cond, mysql_mutex_t* mutex,
             const PSI_stage_info *stage, PSI_stage_info *old_stage,
             const char *src_function, const char *src_file,
             int src_line)
  {
    mysql_mutex_assert_owner(mutex);
    mysys_var->current_mutex = mutex;
    mysys_var->current_cond = cond;
    if (old_stage)
      backup_stage(old_stage);
    if (stage)
      enter_stage(stage, src_function, src_file, src_line);
  }
  inline void exit_cond(const PSI_stage_info *stage,
                        const char *src_function, const char *src_file,
                        int src_line)
  {
    /*
      Putting the mutex unlock in thd->exit_cond() ensures that
      mysys_var->current_mutex is always unlocked _before_ mysys_var->mutex is
      locked (if that would not be the case, you'll get a deadlock if someone
      does a THD::awake() on you).
    */
    mysql_mutex_unlock(mysys_var->current_mutex);
    mysql_mutex_lock(&mysys_var->mutex);
    mysys_var->current_mutex = 0;
    mysys_var->current_cond = 0;
    if (stage)
      enter_stage(stage, src_function, src_file, src_line);
    mysql_mutex_unlock(&mysys_var->mutex);
    return;
  }
  virtual int is_killed() { return killed; }
  virtual THD* get_thd() { return this; }

  /**
    A callback to the server internals that is used to address
    special cases of the locking protocol.
    Invoked when acquiring an exclusive lock, for each thread that
    has a conflicting shared metadata lock.

    This function:
    - aborts waiting of the thread on a data lock, to make it notice
      the pending exclusive lock and back off.
    - if the thread is an INSERT DELAYED thread, sends it a KILL
      signal to terminate it.

    @note This function does not wait for the thread to give away its
          locks. Waiting is done outside for all threads at once.

    @param ctx_in_use           The MDL context owner (thread) to wake up.
    @param needs_thr_lock_abort Indicates that to wake up thread
                                this call needs to abort its waiting
                                on table-level lock.

    @retval  TRUE  if the thread was woken up
    @retval  FALSE otherwise.
   */
  virtual bool notify_shared_lock(MDL_context_owner *ctx_in_use,
                                  bool needs_thr_lock_abort);

  // End implementation of MDL_context_owner interface.

  inline bool is_strict_mode() const
  {
    return (bool) (variables.sql_mode & (MODE_STRICT_TRANS_TABLES |
                                         MODE_STRICT_ALL_TABLES));
  }
  inline bool backslash_escapes() const
  {
    return !MY_TEST(variables.sql_mode & MODE_NO_BACKSLASH_ESCAPES);
  }
  const Type_handler *type_handler_for_datetime() const;
  bool timestamp_to_TIME(MYSQL_TIME *ltime, my_time_t ts,
                         ulong sec_part, date_mode_t fuzzydate);
  inline my_time_t query_start() { return start_time; }
  inline ulong query_start_sec_part()
  { used|= QUERY_START_SEC_PART_USED; return start_time_sec_part; }
  MYSQL_TIME query_start_TIME();
  time_round_mode_t temporal_round_mode() const
  {
    return variables.sql_mode & MODE_TIME_ROUND_FRACTIONAL ?
           TIME_FRAC_ROUND : TIME_FRAC_TRUNCATE;
  }

private:
  struct {
    my_hrtime_t start;
    my_time_t sec;
    ulong sec_part;
  } system_time;

  void set_system_time()
  {
    my_hrtime_t hrtime= my_hrtime();
    my_time_t sec= hrtime_to_my_time(hrtime);
    ulong sec_part= hrtime_sec_part(hrtime);
    if (sec > system_time.sec ||
        (sec == system_time.sec && sec_part > system_time.sec_part) ||
        hrtime.val < system_time.start.val)
    {
      system_time.sec= sec;
      system_time.sec_part= sec_part;
      system_time.start= hrtime;
    }
    else
    {
      if (system_time.sec_part < TIME_MAX_SECOND_PART)
        system_time.sec_part++;
      else
      {
        system_time.sec++;
        system_time.sec_part= 0;
      }
    }
  }

public:
  timeval transaction_time()
  {
    if (!in_multi_stmt_transaction_mode())
      transaction->start_time.reset(this);
    return transaction->start_time;
  }

  inline void set_start_time()
  {
    if (user_time.val)
    {
      start_time= hrtime_to_my_time(user_time);
      start_time_sec_part= hrtime_sec_part(user_time);
    }
    else
    {
      set_system_time();
      start_time= system_time.sec;
      start_time_sec_part= system_time.sec_part;
    }
    PSI_CALL_set_thread_start_time(start_time);
  }
  inline void set_time()
  {
    set_start_time();
    start_utime= utime_after_lock= microsecond_interval_timer();
  }
  /* only used in SET @@timestamp=... */
  inline void set_time(my_hrtime_t t)
  {
    user_time= t;
    set_time();
  }
  inline void force_set_time(my_time_t t, ulong sec_part)
  {
    start_time= system_time.sec= t;
    start_time_sec_part= system_time.sec_part= sec_part;
  }
  /*
    this is only used by replication and BINLOG command.
    usecs > TIME_MAX_SECOND_PART means "was not in binlog"
  */
  inline void set_time(my_time_t t, ulong sec_part)
  {
    if (opt_secure_timestamp > (slave_thread ? SECTIME_REPL : SECTIME_SUPER))
      set_time();                 // note that BINLOG itself requires SUPER
    else
    {
      if (sec_part <= TIME_MAX_SECOND_PART)
        force_set_time(t, sec_part);
      else if (t != system_time.sec)
        force_set_time(t, 0);
      else
      {
        start_time= t;
        start_time_sec_part= ++system_time.sec_part;
      }
      user_time.val= hrtime_from_time(start_time) + start_time_sec_part;
      PSI_CALL_set_thread_start_time(start_time);
      start_utime= utime_after_lock= microsecond_interval_timer();
    }
  }
  void set_time_after_lock()
  {
    utime_after_lock= microsecond_interval_timer();
    MYSQL_SET_STATEMENT_LOCK_TIME(m_statement_psi,
                                  (utime_after_lock - start_utime));
  }
  ulonglong current_utime()  { return microsecond_interval_timer(); }

  /* Tell SHOW PROCESSLIST to show time from this point */
  inline void set_time_for_next_stage()
  {
    utime_after_query= current_utime();
  }

  /**
   Update server status after execution of a top level statement.
   Currently only checks if a query was slow, and assigns
   the status accordingly.
   Evaluate the current time, and if it exceeds the long-query-time
   setting, mark the query as slow.
  */
  void update_server_status()
  {
    set_time_for_next_stage();
    if (utime_after_query >= utime_after_lock + variables.long_query_time)
      server_status|= SERVER_QUERY_WAS_SLOW;
  }
  inline ulonglong found_rows(void)
  {
    return limit_found_rows;
  }
  /**
    Returns TRUE if session is in a multi-statement transaction mode.

    OPTION_NOT_AUTOCOMMIT: When autocommit is off, a multi-statement
    transaction is implicitly started on the first statement after a
    previous transaction has been ended.

    OPTION_BEGIN: Regardless of the autocommit status, a multi-statement
    transaction can be explicitly started with the statements "START
    TRANSACTION", "BEGIN [WORK]", "[COMMIT | ROLLBACK] AND CHAIN", etc.

    Note: this doesn't tell you whether a transaction is active.
    A session can be in multi-statement transaction mode, and yet
    have no active transaction, e.g., in case of:
    set @@autocommit=0;
    set @a= 3;                                     <-- these statements don't
    set transaction isolation level serializable;  <-- start an active
    flush tables;                                  <-- transaction

    I.e. for the above scenario this function returns TRUE, even
    though no active transaction has begun.
    @sa in_active_multi_stmt_transaction()
  */
  inline bool in_multi_stmt_transaction_mode()
  {
    return variables.option_bits & (OPTION_NOT_AUTOCOMMIT | OPTION_BEGIN);
  }
  /**
    TRUE if the session is in a multi-statement transaction mode
    (@sa in_multi_stmt_transaction_mode()) *and* there is an
    active transaction, i.e. there is an explicit start of a
    transaction with BEGIN statement, or implicit with a
    statement that uses a transactional engine.

    For example, these scenarios don't start an active transaction
    (even though the server is in multi-statement transaction mode):

    set @@autocommit=0;
    select * from nontrans_table;
    set @var=TRUE;
    flush tables;

    Note, that even for a statement that starts a multi-statement
    transaction (i.e. select * from trans_table), this
    flag won't be set until we open the statement's tables
    and the engines register themselves for the transaction
    (see trans_register_ha()),
    hence this method is reliable to use only after
    open_tables() has completed.

    Why do we need a flag?
    ----------------------
    We need to maintain a (at first glance redundant)
    session flag, rather than looking at thd->transaction.all.ha_list
    because of explicit start of a transaction with BEGIN. 

    I.e. in case of
    BEGIN;
    select * from nontrans_t1; <-- in_active_multi_stmt_transaction() is true
  */
  inline bool in_active_multi_stmt_transaction()
  {
    return server_status & SERVER_STATUS_IN_TRANS;
  }
  /* Commit both statement and full transaction */
  int commit_whole_transaction_and_close_tables();
  void give_protection_error();
  /*
    Give an error if any of the following is true for this connection
    - BACKUP STAGE is active
    - FLUSH TABLE WITH READ LOCK is active
    - BACKUP LOCK table_name is active
  */
  inline bool has_read_only_protection()
  {
    if (current_backup_stage == BACKUP_FINISHED &&
        !global_read_lock.is_acquired() &&
        !mdl_backup_lock)
      return FALSE;
    give_protection_error();
    return TRUE;
  }
  inline bool fill_information_schema_tables()
  {
    return !stmt_arena->is_stmt_prepare();
  }
  inline void* trans_alloc(size_t size) const
  {
    return alloc_root(&transaction->mem_root,size);
  }
  LEX_CSTRING strmake_lex_cstring_trim_whitespace(const LEX_CSTRING &from)
  {
    return Query_arena::strmake_lex_cstring_trim_whitespace(from, charset());
  }
  bool convert_string(LEX_STRING *to, CHARSET_INFO *to_cs,
		      const char *from, size_t from_length,
		      CHARSET_INFO *from_cs) const;
  bool reinterpret_string_from_binary(LEX_CSTRING *to, CHARSET_INFO *to_cs,
                                      const char *from, size_t from_length)
                                      const;
  bool convert_string(LEX_CSTRING *to, CHARSET_INFO *to_cs,
                      const char *from, size_t from_length,
                      CHARSET_INFO *from_cs) const
  {
    LEX_STRING tmp;
    bool rc= convert_string(&tmp, to_cs, from, from_length, from_cs);
    to->str= tmp.str;
    to->length= tmp.length;
    return rc;
  }
  bool convert_string(LEX_CSTRING *to, CHARSET_INFO *tocs,
                      const LEX_CSTRING *from, CHARSET_INFO *fromcs,
                      bool simple_copy_is_possible) const
  {
    if (!simple_copy_is_possible)
      return unlikely(convert_string(to, tocs, from->str, from->length, fromcs));
    if (fromcs == &my_charset_bin)
      return reinterpret_string_from_binary(to, tocs, from->str, from->length);
    *to= *from;
    return false;
  }
  /*
    Convert a strings between character sets.
    Uses my_convert_fix(), which uses an mb_wc .. mc_mb loop internally.
    dstcs and srccs cannot be &my_charset_bin.
  */
  bool convert_fix(CHARSET_INFO *dstcs, LEX_STRING *dst,
                   CHARSET_INFO *srccs, const char *src, size_t src_length,
                   String_copier *status) const;

  /*
    Same as above, but additionally sends ER_INVALID_CHARACTER_STRING
    in case of bad byte sequences or Unicode conversion problems.
  */
  bool convert_with_error(CHARSET_INFO *dstcs, LEX_STRING *dst,
                          CHARSET_INFO *srccs,
                          const char *src, size_t src_length) const;
  /*
    If either "dstcs" or "srccs" is &my_charset_bin,
    then performs native copying using copy_fix().
    Otherwise, performs Unicode conversion using convert_fix().
  */
  bool copy_fix(CHARSET_INFO *dstcs, LEX_STRING *dst,
                CHARSET_INFO *srccs, const char *src, size_t src_length,
                String_copier *status) const;

  /*
    Same as above, but additionally sends ER_INVALID_CHARACTER_STRING
    in case of bad byte sequences or Unicode conversion problems.
  */
  bool copy_with_error(CHARSET_INFO *dstcs, LEX_STRING *dst,
                       CHARSET_INFO *srccs, const char *src, size_t src_length)
                       const;

  bool convert_string(String *s, CHARSET_INFO *from_cs,
                      CHARSET_INFO *to_cs);

  /*
    Check if the string is wellformed, raise an error if not wellformed.
    @param str    - The string to check.
    @param length - the string length.
  */
  bool check_string_for_wellformedness(const char *str,
                                       size_t length,
                                       CHARSET_INFO *cs) const;

  bool to_ident_sys_alloc(Lex_ident_sys_st *to,
                          const Lex_ident_cli_st *from) const;

  /*
    Create a string literal with optional client->connection conversion.
    @param str        - the string in the client character set
    @param length     - length of the string
    @param repertoire - the repertoire of the string
  */
  Item_basic_constant *make_string_literal(const char *str, size_t length,
                                           my_repertoire_t repertoire);
  Item_basic_constant *
  make_string_literal(const Lex_string_with_metadata_st &str)
  {
    my_repertoire_t repertoire= str.repertoire(variables.character_set_client);
    return make_string_literal(str.str, str.length, repertoire);
  }
  Item_basic_constant *make_string_literal_nchar(const Lex_string_with_metadata_st &str);
  Item_basic_constant *make_string_literal_charset(const Lex_string_with_metadata_st &str,
                                                   CHARSET_INFO *cs);
  bool make_text_string_sys(LEX_CSTRING *to,
                            const Lex_string_with_metadata_st *from)
  {
    return convert_string(to, system_charset_info,
                          from, charset(), charset_is_system_charset);
  }
  bool make_text_string_connection(LEX_CSTRING *to,
                                   const Lex_string_with_metadata_st *from)
  {
    return convert_string(to, variables.collation_connection,
                          from, charset(), charset_is_collation_connection);
  }
  bool make_text_string_filesystem(LEX_CSTRING *to,
                                   const Lex_string_with_metadata_st *from)
  {
    return convert_string(to, variables.character_set_filesystem,
                          from, charset(), charset_is_character_set_filesystem);
  }
  void add_changed_table(TABLE *table);
  void add_changed_table(const char *key, size_t key_length);
  CHANGED_TABLE_LIST * changed_table_dup(const char *key, size_t key_length);
  int prepare_explain_fields(select_result *result, List<Item> *field_list,
                             uint8 explain_flags, bool is_analyze);
  int send_explain_fields(select_result *result, uint8 explain_flags,
                          bool is_analyze);
  void make_explain_field_list(List<Item> &field_list, uint8 explain_flags,
                               bool is_analyze);
  void make_explain_json_field_list(List<Item> &field_list, bool is_analyze);

  /**
    Clear the current error, if any.
    We do not clear is_fatal_error or is_fatal_sub_stmt_error since we
    assume this is never called if the fatal error is set.

    @todo: To silence an error, one should use Internal_error_handler
    mechanism. Issuing an error that can be possibly later "cleared" is not
    compatible with other installed error handlers and audit plugins.
  */
  inline void clear_error(bool clear_diagnostics= 0)
  {
    DBUG_ENTER("clear_error");
    if (get_stmt_da()->is_error() || clear_diagnostics)
      get_stmt_da()->reset_diagnostics_area();
    is_slave_error= 0;
    if (killed == KILL_BAD_DATA)
      reset_killed();
    DBUG_VOID_RETURN;
  }

#ifndef EMBEDDED_LIBRARY
  inline bool vio_ok() const { return net.vio != 0; }
  /** Return FALSE if connection to client is broken. */
  bool is_connected()
  {
    /*
      All system threads (e.g., the slave IO thread) are connected but
      not using vio. So this function always returns true for all
      system threads.
    */
    return system_thread || (vio_ok() ? vio_is_connected(net.vio) : FALSE);
  }
#else
  inline bool vio_ok() const { return TRUE; }
  inline bool is_connected() { return TRUE; }
#endif

   void my_ok_with_recreate_info(const Recreate_info &info, ulong warn_count);
  /**
    Mark the current error as fatal. Warning: this does not
    set any error, it sets a property of the error, so must be
    followed or prefixed with my_error().
  */
  inline void fatal_error()
  {
    DBUG_ASSERT(get_stmt_da()->is_error() || killed);
    is_fatal_error= 1;
    DBUG_PRINT("error",("Fatal error set"));
  }
  /**
    TRUE if there is an error in the error stack.

    Please use this method instead of direct access to
    net.report_error.

    If TRUE, the current (sub)-statement should be aborted.
    The main difference between this member and is_fatal_error
    is that a fatal error can not be handled by a stored
    procedure continue handler, whereas a normal error can.

    To raise this flag, use my_error().
  */
  inline bool is_error() const { return m_stmt_da->is_error(); }
  void set_bulk_execution(void *bulk)
  {
    bulk_param= bulk;
    m_stmt_da->set_bulk_execution(MY_TEST(bulk));
  }
  bool is_bulk_op() const { return MY_TEST(bulk_param); }

  /// Returns Diagnostics-area for the current statement.
  Diagnostics_area *get_stmt_da()
  { return m_stmt_da; }

  /// Returns Diagnostics-area for the current statement.
  const Diagnostics_area *get_stmt_da() const
  { return m_stmt_da; }

  /// Sets Diagnostics-area for the current statement.
  void set_stmt_da(Diagnostics_area *da)
  { m_stmt_da= da; }

  inline CHARSET_INFO *charset() const { return variables.character_set_client; }
  void update_charset();
  void update_charset(CHARSET_INFO *character_set_client,
                      CHARSET_INFO *collation_connection)
  {
    variables.character_set_client= character_set_client;
    variables.collation_connection= collation_connection;
    update_charset();
  }
  void update_charset(CHARSET_INFO *character_set_client,
                      CHARSET_INFO *collation_connection,
                      CHARSET_INFO *character_set_results)
  {
    variables.character_set_client= character_set_client;
    variables.collation_connection= collation_connection;
    variables.character_set_results= character_set_results;
    update_charset();
  }

  inline Query_arena *activate_stmt_arena_if_needed(Query_arena *backup)
  {
    if (state == Query_arena::STMT_SP_QUERY_ARGUMENTS)
      /*
        Caller uses the arena with state STMT_SP_QUERY_ARGUMENTS for stored
        routine's parameters. Lifetime of these objects spans a lifetime of
        stored routine call and freed every time the stored routine execution
        has been completed. That is the reason why switching to statement's
        arena is not performed for arguments, else we would observe increasing
        of memory usage while a stored routine be called over and over again.
      */
      return NULL;

    /*
      Use the persistent arena if we are in a prepared statement or a stored
      procedure statement and we have not already changed to use this arena.
    */
    if (!stmt_arena->is_conventional() && mem_root != stmt_arena->mem_root)
    {
      set_n_backup_active_arena(stmt_arena, backup);
      return stmt_arena;
    }
    return 0;
  }


  bool is_item_tree_change_register_required()
  {
    return !stmt_arena->is_conventional();
  }

  void change_item_tree(Item **place, Item *new_value)
  {
    DBUG_ENTER("THD::change_item_tree");
    DBUG_PRINT("enter", ("Register: %p (%p) <- %p",
                       *place, place, new_value));
    /* TODO: check for OOM condition here */
    if (is_item_tree_change_register_required())
      nocheck_register_item_tree_change(place, *place, mem_root);
    *place= new_value;
    DBUG_VOID_RETURN;
  }
  /**
    Make change in item tree after checking whether it needs registering


    @param place         place where we should assign new value
    @param new_value     place of the new value

    @details
    see check_and_register_item_tree_change details
  */
  void check_and_register_item_tree(Item **place, Item **new_value)
  {
    if (!stmt_arena->is_conventional())
      check_and_register_item_tree_change(place, new_value, mem_root);
    /*
      We have to use memcpy instead of  *place= *new_value merge to
      avoid problems with strict aliasing.
    */
    memcpy((char*) place, new_value, sizeof(*new_value));
  }

  /*
    Cleanup statement parse state (parse tree, lex) and execution
    state after execution of a non-prepared SQL statement.
  */
  void end_statement();

  /*
    Mark thread to be killed, with optional error number and string.
    string is not released, so it has to be allocted on thd mem_root
    or be a global string

    Ensure that we don't replace a kill with a lesser one. For example
    if user has done 'kill_connection' we shouldn't replace it with
    KILL_QUERY.
  */
  inline void set_killed(killed_state killed_arg,
                         int killed_errno_arg= 0,
                         const char *killed_err_msg_arg= 0)
  {
    mysql_mutex_lock(&LOCK_thd_kill);
    set_killed_no_mutex(killed_arg, killed_errno_arg, killed_err_msg_arg);
    mysql_mutex_unlock(&LOCK_thd_kill);
  }
  /*
    This is only used by THD::awake where we need to keep the lock mutex
    locked over some time.
    It's ok to have this inline, as in most cases killed_errno_arg will
    be a constant 0 and most of the function will disappear.
  */
  inline void set_killed_no_mutex(killed_state killed_arg,
                                  int killed_errno_arg= 0,
                                  const char *killed_err_msg_arg= 0)
  {
    if (killed <= killed_arg)
    {
      killed= killed_arg;
      if (killed_errno_arg)
      {
        /*
          If alloc fails, we only remember the killed flag.
          The worst things that can happen is that we get
          a suboptimal error message.
        */
        if (!killed_err)
          killed_err= (err_info*) my_malloc(PSI_INSTRUMENT_ME, sizeof(*killed_err), MYF(MY_WME));
        if (likely(killed_err))
        {
          killed_err->no= killed_errno_arg;
          ::strmake((char*) killed_err->msg, killed_err_msg_arg,
                    sizeof(killed_err->msg)-1);
        }
      }
    }
  }
  int killed_errno();
  void reset_killed();
  inline void reset_kill_query()
  {
    if (killed < KILL_CONNECTION)
    {
      reset_killed();
      mysys_var->abort= 0;
    }
  }
  inline void send_kill_message()
  {
    mysql_mutex_lock(&LOCK_thd_kill);
    int err= killed_errno();
    if (err)
      my_message(err, killed_err ? killed_err->msg : ER_THD(this, err), MYF(0));
    mysql_mutex_unlock(&LOCK_thd_kill);
  }
  /* return TRUE if we will abort query if we make a warning now */
  inline bool really_abort_on_warning()
  {
    return (abort_on_warning &&
            (!transaction->stmt.modified_non_trans_table ||
             (variables.sql_mode & MODE_STRICT_ALL_TABLES)));
  }
  void set_status_var_init();
  void reset_n_backup_open_tables_state(Open_tables_backup *backup);
  void restore_backup_open_tables_state(Open_tables_backup *backup);
  void reset_sub_statement_state(Sub_statement_state *backup, uint new_state);
  void restore_sub_statement_state(Sub_statement_state *backup);
  void store_slow_query_state(Sub_statement_state *backup);
  void reset_slow_query_state(Sub_statement_state *backup);
  void add_slow_query_state(Sub_statement_state *backup);
  void set_n_backup_active_arena(Query_arena *set, Query_arena *backup);
  void restore_active_arena(Query_arena *set, Query_arena *backup);

  inline void get_binlog_format(enum_binlog_format *format,
                                enum_binlog_format *current_format)
  {
    *format= (enum_binlog_format) variables.binlog_format;
    *current_format= current_stmt_binlog_format;
  }
  inline enum_binlog_format get_current_stmt_binlog_format()
  {
    return current_stmt_binlog_format;
  }
  inline void set_binlog_format(enum_binlog_format format,
                                enum_binlog_format current_format)
  {
    DBUG_ENTER("set_binlog_format");
    variables.binlog_format= format;
    current_stmt_binlog_format= current_format;
    DBUG_VOID_RETURN;
  }
  inline void set_binlog_format_stmt()
  {
    DBUG_ENTER("set_binlog_format_stmt");
    variables.binlog_format=    BINLOG_FORMAT_STMT;
    current_stmt_binlog_format= BINLOG_FORMAT_STMT;
    DBUG_VOID_RETURN;
  }
  /*
    @todo Make these methods private or remove them completely.  Only
    decide_logging_format should call them. /Sven
  */
  inline void set_current_stmt_binlog_format_row_if_mixed()
  {
    DBUG_ENTER("set_current_stmt_binlog_format_row_if_mixed");
    /*
      This should only be called from decide_logging_format.

      @todo Once we have ensured this, uncomment the following
      statement, remove the big comment below that, and remove the
      in_sub_stmt==0 condition from the following 'if'.
    */
    /* DBUG_ASSERT(in_sub_stmt == 0); */
    /*
      If in a stored/function trigger, the caller should already have done the
      change. We test in_sub_stmt to prevent introducing bugs where people
      wouldn't ensure that, and would switch to row-based mode in the middle
      of executing a stored function/trigger (which is too late, see also
      reset_current_stmt_binlog_format_row()); this condition will make their
      tests fail and so force them to propagate the
      lex->binlog_row_based_if_mixed upwards to the caller.
    */
    if ((wsrep_binlog_format(variables.binlog_format) == BINLOG_FORMAT_MIXED) && (in_sub_stmt == 0))
      set_current_stmt_binlog_format_row();

    DBUG_VOID_RETURN;
  }

  inline void set_current_stmt_binlog_format(enum_binlog_format format)
  {
    current_stmt_binlog_format= format;
  }

  inline void set_current_stmt_binlog_format_row()
  {
    DBUG_ENTER("set_current_stmt_binlog_format_row");
    current_stmt_binlog_format= BINLOG_FORMAT_ROW;
    DBUG_VOID_RETURN;
  }
  /* Set binlog format temporarily to statement. Returns old format */
  inline enum_binlog_format set_current_stmt_binlog_format_stmt()
  {
    enum_binlog_format orig_format= current_stmt_binlog_format;
    DBUG_ENTER("set_current_stmt_binlog_format_stmt");
    current_stmt_binlog_format= BINLOG_FORMAT_STMT;
    DBUG_RETURN(orig_format);
  }
  inline void restore_stmt_binlog_format(enum_binlog_format format)
  {
    DBUG_ENTER("restore_stmt_binlog_format");
    DBUG_ASSERT(!is_current_stmt_binlog_format_row());
    current_stmt_binlog_format= format;
    DBUG_VOID_RETURN;
  }
  inline void reset_current_stmt_binlog_format_row()
  {
    DBUG_ENTER("reset_current_stmt_binlog_format_row");
    /*
      If there are temporary tables, don't reset back to
      statement-based. Indeed it could be that:
      CREATE TEMPORARY TABLE t SELECT UUID(); # row-based
      # and row-based does not store updates to temp tables
      # in the binlog.
      INSERT INTO u SELECT * FROM t; # stmt-based
      and then the INSERT will fail as data inserted into t was not logged.
      So we continue with row-based until the temp table is dropped.
      If we are in a stored function or trigger, we mustn't reset in the
      middle of its execution (as the binary logging way of a stored function
      or trigger is decided when it starts executing, depending for example on
      the caller (for a stored function: if caller is SELECT or
      INSERT/UPDATE/DELETE...).
    */
    DBUG_PRINT("debug",
               ("temporary_tables: %s, in_sub_stmt: %s, system_thread: %s",
                YESNO(has_temporary_tables()), YESNO(in_sub_stmt),
                show_system_thread(system_thread)));
    if (in_sub_stmt == 0)
    {
      if (wsrep_binlog_format(variables.binlog_format) == BINLOG_FORMAT_ROW)
        set_current_stmt_binlog_format_row();
      else if (!has_temporary_tables())
        set_current_stmt_binlog_format_stmt();
    }
    DBUG_VOID_RETURN;
  }

  /**
    Set the current database; use deep copy of C-string.

    @param new_db     a pointer to the new database name.
    @param new_db_len length of the new database name.

    Initialize the current database from a NULL-terminated string with
    length. If we run out of memory, we free the current database and
    return TRUE.  This way the user will notice the error as there will be
    no current database selected (in addition to the error message set by
    malloc).

    @note This operation just sets {db, db_length}. Switching the current
    database usually involves other actions, like switching other database
    attributes including security context. In the future, this operation
    will be made private and more convenient interface will be provided.

    @return Operation status
      @retval FALSE Success
      @retval TRUE  Out-of-memory error
  */
  bool set_db(const LEX_CSTRING *new_db);

  /** Set the current database, without copying */
  void reset_db(const LEX_CSTRING *new_db);

  /*
    Copy the current database to the argument. Use the current arena to
    allocate memory for a deep copy: current database may be freed after
    a statement is parsed but before it's executed.

    Can only be called by owner of thd (no mutex protection)
  */
  bool copy_db_to(LEX_CSTRING *to)
  {
    if (db.str == NULL)
    {
      /*
        No default database is set. In this case if it's guaranteed that
        no CTE can be used in the statement then we can throw an error right
        now at the parser stage. Otherwise the decision about throwing such
        a message must be postponed until a post-parser stage when we are able
        to resolve all CTE names as we don't need this message to be thrown
        for any CTE references.
      */
      if (!lex->with_cte_resolution)
        my_message(ER_NO_DB_ERROR, ER(ER_NO_DB_ERROR), MYF(0));
      return TRUE;
    }

    to->str= strmake(db.str, db.length);
    to->length= db.length;
    return to->str == NULL;                     /* True on error */
  }
  /* Get db name or "". Use for printing current db */
  const char *get_db()
  { return safe_str(db.str); }

  thd_scheduler event_scheduler;

public:
  inline Internal_error_handler *get_internal_handler()
  { return m_internal_handler; }

  /**
    Add an internal error handler to the thread execution context.
    @param handler the exception handler to add
  */
  void push_internal_handler(Internal_error_handler *handler);

private:
  /**
    Handle a sql condition.
    @param sql_errno the condition error number
    @param sqlstate the condition sqlstate
    @param level the condition level
    @param msg the condition message text
    @param[out] cond_hdl the sql condition raised, if any
    @return true if the condition is handled
  */
  bool handle_condition(uint sql_errno,
                        const char* sqlstate,
                        Sql_condition::enum_warning_level *level,
                        const char* msg,
                        Sql_condition ** cond_hdl);

public:
  /**
    Remove the error handler last pushed.
  */
  Internal_error_handler *pop_internal_handler();

  /**
    Raise an exception condition.
    @param code the MYSQL_ERRNO error code of the error
  */
  void raise_error(uint code);

  /**
    Raise an exception condition, with a formatted message.
    @param code the MYSQL_ERRNO error code of the error
  */
  void raise_error_printf(uint code, ...);

  /**
    Raise a completion condition (warning).
    @param code the MYSQL_ERRNO error code of the warning
  */
  void raise_warning(uint code);

  /**
    Raise a completion condition (warning), with a formatted message.
    @param code the MYSQL_ERRNO error code of the warning
  */
  void raise_warning_printf(uint code, ...);

  /**
    Raise a completion condition (note), with a fixed message.
    @param code the MYSQL_ERRNO error code of the note
  */
  void raise_note(uint code);

  /**
    Raise an completion condition (note), with a formatted message.
    @param code the MYSQL_ERRNO error code of the note
  */
  void raise_note_printf(uint code, ...);

  /**
    @brief Push an error message into MySQL error stack with line
    and position information.

    This function provides semantic action implementers with a way
    to push the famous "You have a syntax error near..." error
    message into the error stack, which is normally produced only if
    a parse error is discovered internally by the Bison generated
    parser.
  */
  void parse_error(const char *err_text, const char *yytext)
  {
    Lex_input_stream *lip= &m_parser_state->m_lip;
    if (!yytext && !(yytext= lip->get_tok_start()))
        yytext= "";
    /* Push an error into the error stack */
    ErrConvString err(yytext, strlen(yytext), variables.character_set_client);
    my_printf_error(ER_PARSE_ERROR,  ER_THD(this, ER_PARSE_ERROR), MYF(0),
                    err_text, err.ptr(), lip->yylineno);
  }
  void parse_error(uint err_number, const char *yytext= 0)
  {
    parse_error(ER_THD(this, err_number), yytext);
  }
  void parse_error()
  {
    parse_error(ER_SYNTAX_ERROR);
  }
#ifdef mysqld_error_find_printf_error_used
  void parse_error(const char *t)
  {
  }
#endif
private:
  /*
    Only the implementation of the SIGNAL and RESIGNAL statements
    is permitted to raise SQL conditions in a generic way,
    or to raise them by bypassing handlers (RESIGNAL).
    To raise a SQL condition, the code should use the public
    raise_error() or raise_warning() methods provided by class THD.
  */
  friend class Sql_cmd_common_signal;
  friend class Sql_cmd_signal;
  friend class Sql_cmd_resignal;
  friend void push_warning(THD*, Sql_condition::enum_warning_level, uint, const char*);
  friend void my_message_sql(uint, const char *, myf);

  /**
    Raise a generic SQL condition.
    @param sql_errno the condition error number
    @param sqlstate the condition SQLSTATE
    @param level the condition level
    @param msg the condition message text
    @return The condition raised, or NULL
  */
  Sql_condition* raise_condition(uint sql_errno, const char* sqlstate,
                  Sql_condition::enum_warning_level level, const char* msg)
  {
    Sql_condition cond(NULL, // don't strdup the msg
                       Sql_condition_identity(sql_errno, sqlstate, level,
                                              Sql_user_condition_identity()),
                       msg, get_stmt_da()->current_row_for_warning());
    return raise_condition(&cond);
  }

  Sql_condition* raise_condition(const Sql_condition *cond);

private:
  void push_warning_truncated_priv(Sql_condition::enum_warning_level level,
                                   uint sql_errno,
                                   const char *type_str, const char *val)
  {
    DBUG_ASSERT(sql_errno == ER_TRUNCATED_WRONG_VALUE ||
                sql_errno == ER_WRONG_VALUE);
    char buff[MYSQL_ERRMSG_SIZE];
    CHARSET_INFO *cs= &my_charset_latin1;
    cs->cset->snprintf(cs, buff, sizeof(buff),
                       ER_THD(this, sql_errno), type_str, val);
    /*
      Note: the format string can vary between ER_TRUNCATED_WRONG_VALUE
      and ER_WRONG_VALUE, but the code passed to push_warning() is
      always ER_TRUNCATED_WRONG_VALUE. This is intentional.
    */
    push_warning(this, level, ER_TRUNCATED_WRONG_VALUE, buff);
  }
public:
  void push_warning_truncated_wrong_value(Sql_condition::enum_warning_level level,
                                          const char *type_str, const char *val)
  {
    return push_warning_truncated_priv(level, ER_TRUNCATED_WRONG_VALUE,
                                       type_str, val);
  }
  void push_warning_wrong_value(Sql_condition::enum_warning_level level,
                                const char *type_str, const char *val)
  {
    return push_warning_truncated_priv(level, ER_WRONG_VALUE, type_str, val);
  }
  void push_warning_truncated_wrong_value(const char *type_str, const char *val)
  {
    return push_warning_truncated_wrong_value(Sql_condition::WARN_LEVEL_WARN,
                                              type_str, val);
  }
  void push_warning_truncated_value_for_field(Sql_condition::enum_warning_level
                                              level, const char *type_str,
                                              const char *val,
                                              const char *db_name,
                                              const char *table_name,
                                              const char *name)
  {
    DBUG_ASSERT(name);
    char buff[MYSQL_ERRMSG_SIZE];
    CHARSET_INFO *cs= &my_charset_latin1;

    if (!db_name)
      db_name= "";
    if (!table_name)
      table_name= "";
    cs->cset->snprintf(cs, buff, sizeof(buff),
                       ER_THD(this, ER_TRUNCATED_WRONG_VALUE_FOR_FIELD),
                       type_str, val, db_name, table_name, name,
                       (ulong) get_stmt_da()->current_row_for_warning());
    push_warning(this, level, ER_TRUNCATED_WRONG_VALUE, buff);

  }
  void push_warning_wrong_or_truncated_value(Sql_condition::enum_warning_level level,
                                             bool totally_useless_value,
                                             const char *type_str,
                                             const char *val,
                                             const char *db_name,
                                             const char *table_name,
                                             const char *field_name)
  {
    if (field_name)
      push_warning_truncated_value_for_field(level, type_str, val,
                                             db_name, table_name, field_name);
    else if (totally_useless_value)
      push_warning_wrong_value(level, type_str, val);
    else
      push_warning_truncated_wrong_value(level, type_str, val);
  }

public:
  /** Overloaded to guard query/query_length fields */
  virtual void set_statement(Statement *stmt);
  inline void set_command(enum enum_server_command command)
  {
    DBUG_ASSERT(command != COM_SLEEP);
    m_command= command;
#ifdef HAVE_PSI_THREAD_INTERFACE
    PSI_STATEMENT_CALL(set_thread_command)(m_command);
#endif
  }
  /* As sleep needs a bit of special handling, we have a special case for it */
  inline void mark_connection_idle()
  {
    proc_info= 0;
    m_command= COM_SLEEP;
#ifdef HAVE_PSI_THREAD_INTERFACE
    PSI_STATEMENT_CALL(set_thread_command)(m_command);
#endif
  }

  inline enum enum_server_command get_command() const
  { return m_command; }

  /**
    Assign a new value to thd->query and thd->query_id and mysys_var.
    Protected with LOCK_thd_data mutex.
  */
  void set_query(char *query_arg, size_t query_length_arg,
                 CHARSET_INFO *cs_arg)
  {
    set_query(CSET_STRING(query_arg, query_length_arg, cs_arg));
  }
  void set_query(char *query_arg, size_t query_length_arg) /*Mutex protected*/
  {
    set_query(CSET_STRING(query_arg, query_length_arg, charset()));
  }
  void set_query(const CSET_STRING &string_arg)
  {
    mysql_mutex_lock(&LOCK_thd_data);
    set_query_inner(string_arg);
    mysql_mutex_unlock(&LOCK_thd_data);

    PSI_CALL_set_thread_info(query(), query_length());
  }
  void reset_query()               /* Mutex protected */
  { set_query(CSET_STRING()); }
  void set_query_and_id(char *query_arg, uint32 query_length_arg,
                        CHARSET_INFO *cs, query_id_t new_query_id);
  void set_query_id(query_id_t new_query_id)
  {
    query_id= new_query_id;
#ifdef WITH_WSREP
    if (WSREP_NNULL(this))
    {
      set_wsrep_next_trx_id(query_id);
      WSREP_DEBUG("assigned new next trx id: %" PRIu64, wsrep_next_trx_id());
    }
#endif /* WITH_WSREP */
  }
  void set_open_tables(TABLE *open_tables_arg)
  {
    mysql_mutex_lock(&LOCK_thd_data);
    open_tables= open_tables_arg;
    mysql_mutex_unlock(&LOCK_thd_data);
  }
  void set_mysys_var(struct st_my_thread_var *new_mysys_var);
  void enter_locked_tables_mode(enum_locked_tables_mode mode_arg)
  {
    DBUG_ASSERT(locked_tables_mode == LTM_NONE);

    if (mode_arg == LTM_LOCK_TABLES)
    {
      /*
        When entering LOCK TABLES mode we should set explicit duration
        for all metadata locks acquired so far in order to avoid releasing
        them till UNLOCK TABLES statement.
        We don't do this when entering prelocked mode since sub-statements
        don't release metadata locks and restoring status-quo after leaving
        prelocking mode gets complicated.
      */
      mdl_context.set_explicit_duration_for_all_locks();
    }

    locked_tables_mode= mode_arg;
  }
  void leave_locked_tables_mode();
  /* Relesae transactional locks if there are no active transactions */
  void release_transactional_locks()
  {
    if (!in_active_multi_stmt_transaction())
      mdl_context.release_transactional_locks(this);
  }
  int decide_logging_format(TABLE_LIST *tables);

  /*
   In Some cases when decide_logging_format is called it does not have
   all information to decide the logging format. So that cases we call
   decide_logging_format_2 at later stages in execution.

   One example would be binlog format for insert on duplicate key
   (IODKU) but column with unique key is not inserted.  We do not have
   inserted columns info when we call decide_logging_format so on
   later stage we call reconsider_logging_format_for_iodup()
  */
  void reconsider_logging_format_for_iodup(TABLE *table);

  enum need_invoker { INVOKER_NONE=0, INVOKER_USER, INVOKER_ROLE};
  void binlog_invoker(bool role) { m_binlog_invoker= role ? INVOKER_ROLE : INVOKER_USER; }
  enum need_invoker need_binlog_invoker() { return m_binlog_invoker; }
  void get_definer(LEX_USER *definer, bool role);
  void set_invoker(const LEX_CSTRING *user, const LEX_CSTRING *host)
  {
    invoker.user= *user;
    invoker.host= *host;
  }
  LEX_CSTRING get_invoker_user() { return invoker.user; }
  LEX_CSTRING get_invoker_host() { return invoker.host; }
  bool has_invoker() { return invoker.user.length > 0; }

  void print_aborted_warning(uint threshold, const char *reason)
  {
    if (global_system_variables.log_warnings > threshold)
    {
      Security_context *sctx= &main_security_ctx;
      sql_print_warning(ER_THD(this, ER_NEW_ABORTING_CONNECTION),
                        thread_id, (db.str ? db.str : "unconnected"),
                        sctx->user ? sctx->user : "unauthenticated",
                        sctx->host_or_ip, reason);
    }
  }

public:
  void clear_wakeup_ready() { wakeup_ready= false; }
  /*
    Sleep waiting for others to wake us up with signal_wakeup_ready().
    Must call clear_wakeup_ready() before waiting.
  */
  void wait_for_wakeup_ready();
  /* Wake this thread up from wait_for_wakeup_ready(). */
  void signal_wakeup_ready();

  void add_status_to_global()
  {
    DBUG_ASSERT(status_in_global == 0);
    mysql_mutex_lock(&LOCK_status);
    add_to_status(&global_status_var, &status_var);
    /* Mark that this THD status has already been added in global status */
    status_var.global_memory_used= 0;
    status_in_global= 1;
    mysql_mutex_unlock(&LOCK_status);
  }

  wait_for_commit *wait_for_commit_ptr;
  int wait_for_prior_commit(bool allow_kill=true)
  {
    if (wait_for_commit_ptr)
      return wait_for_commit_ptr->wait_for_prior_commit(this, allow_kill);
    return 0;
  }
  void wakeup_subsequent_commits(int wakeup_error)
  {
    if (wait_for_commit_ptr)
      wait_for_commit_ptr->wakeup_subsequent_commits(wakeup_error);
  }
  wait_for_commit *suspend_subsequent_commits() {
    wait_for_commit *suspended= wait_for_commit_ptr;
    wait_for_commit_ptr= NULL;
    return suspended;
  }
  void resume_subsequent_commits(wait_for_commit *suspended) {
    DBUG_ASSERT(!wait_for_commit_ptr);
    wait_for_commit_ptr= suspended;
  }

  void mark_transaction_to_rollback(bool all);
  bool internal_transaction() { return transaction != &default_transaction; }
private:

  /** The current internal error handler for this thread, or NULL. */
  Internal_error_handler *m_internal_handler;

  /**
    The lex to hold the parsed tree of conventional (non-prepared) queries.
    Whereas for prepared and stored procedure statements we use an own lex
    instance for each new query, for conventional statements we reuse
    the same lex. (@see mysql_parse for details).
  */
  LEX main_lex;
  /**
    This memory root is used for two purposes:
    - for conventional queries, to allocate structures stored in main_lex
    during parsing, and allocate runtime data (execution plan, etc.)
    during execution.
    - for prepared queries, only to allocate runtime data. The parsed
    tree itself is reused between executions and thus is stored elsewhere.
  */
  MEM_ROOT main_mem_root;
  Diagnostics_area main_da;
  Diagnostics_area *m_stmt_da;

  /**
    It will be set if CURRENT_USER() or CURRENT_ROLE() is called in account
    management statements or default definer is set in CREATE/ALTER SP, SF,
    Event, TRIGGER or VIEW statements.

    Current user or role will be binlogged into Query_log_event if
    m_binlog_invoker is not NONE; It will be stored into invoker_host and
    invoker_user by SQL thread.
   */
  enum need_invoker m_binlog_invoker;

  /**
    It points to the invoker in the Query_log_event.
    SQL thread use it as the default definer in CREATE/ALTER SP, SF, Event,
    TRIGGER or VIEW statements or current user in account management
    statements if it is not NULL.
   */
  AUTHID invoker;

public:
  Session_tracker session_tracker;
  /*
    Flag, mutex and condition for a thread to wait for a signal from another
    thread.

    Currently used to wait for group commit to complete, can also be used for
    other purposes.
  */
  bool wakeup_ready;
  mysql_mutex_t LOCK_wakeup_ready;
  mysql_cond_t COND_wakeup_ready;
  /*
    The GTID assigned to the last commit. If no GTID was assigned to any commit
    so far, this is indicated by last_commit_gtid.seq_no == 0.
  */
private:
  rpl_gtid m_last_commit_gtid;

public:
  rpl_gtid get_last_commit_gtid() { return m_last_commit_gtid; }
  void set_last_commit_gtid(rpl_gtid &gtid);


  LF_PINS *tdc_hash_pins;
  LF_PINS *xid_hash_pins;
  bool fix_xid_hash_pins();

  const XID *get_xid() const
  {
#ifdef WITH_WSREP
    if (!wsrep_xid.is_null())
      return &wsrep_xid;
#endif /* WITH_WSREP */
    return (transaction->xid_state.is_explicit_XA() ?
            transaction->xid_state.get_xid() :
            &transaction->implicit_xid);
  }

/* Members related to temporary tables. */
public:
  /* Opened table states. */
  enum Temporary_table_state {
    TMP_TABLE_IN_USE,
    TMP_TABLE_NOT_IN_USE,
    TMP_TABLE_ANY
  };
  bool has_thd_temporary_tables();
  bool has_temporary_tables();

  TABLE *create_and_open_tmp_table(LEX_CUSTRING *frm,
                                   const char *path,
                                   const char *db,
                                   const char *table_name,
                                   bool open_internal_tables);

  TABLE *find_temporary_table(const char *db, const char *table_name,
                              Temporary_table_state state= TMP_TABLE_IN_USE);
  TABLE *find_temporary_table(const TABLE_LIST *tl,
                              Temporary_table_state state= TMP_TABLE_IN_USE);

  TMP_TABLE_SHARE *find_tmp_table_share_w_base_key(const char *key,
                                                   uint key_length);
  TMP_TABLE_SHARE *find_tmp_table_share(const char *db,
                                        const char *table_name);
  TMP_TABLE_SHARE *find_tmp_table_share(const TABLE_LIST *tl);
  TMP_TABLE_SHARE *find_tmp_table_share(const char *key, size_t key_length);

  bool open_temporary_table(TABLE_LIST *tl);
  bool open_temporary_tables(TABLE_LIST *tl);

  bool close_temporary_tables();
  bool rename_temporary_table(TABLE *table, const LEX_CSTRING *db,
                              const LEX_CSTRING *table_name);
  bool drop_temporary_table(TABLE *table, bool *is_trans, bool delete_table);
  bool rm_temporary_table(handlerton *hton, const char *path);
  void mark_tmp_tables_as_free_for_reuse();
  void mark_tmp_table_as_free_for_reuse(TABLE *table);

  TMP_TABLE_SHARE* save_tmp_table_share(TABLE *table);
  void restore_tmp_table_share(TMP_TABLE_SHARE *share);
  void close_unused_temporary_table_instances(const TABLE_LIST *tl);

private:
  /* Whether a lock has been acquired? */
  bool m_tmp_tables_locked;

  uint create_tmp_table_def_key(char *key, const char *db,
                                const char *table_name);
  TMP_TABLE_SHARE *create_temporary_table(LEX_CUSTRING *frm,
                                          const char *path, const char *db,
                                          const char *table_name);
  TABLE *find_temporary_table(const char *key, uint key_length,
                              Temporary_table_state state);
  TABLE *open_temporary_table(TMP_TABLE_SHARE *share, const char *alias);
  bool find_and_use_tmp_table(const TABLE_LIST *tl, TABLE **out_table);
  bool use_temporary_table(TABLE *table, TABLE **out_table);
  void close_temporary_table(TABLE *table);
  bool log_events_and_free_tmp_shares();
  bool free_tmp_table_share(TMP_TABLE_SHARE *share, bool delete_table);
  void free_temporary_table(TABLE *table);
  bool lock_temporary_tables();
  void unlock_temporary_tables();

  inline uint tmpkeyval(TMP_TABLE_SHARE *share)
  {
    return uint4korr(share->table_cache_key.str +
                     share->table_cache_key.length - 4);
  }

  inline TMP_TABLE_SHARE *tmp_table_share(TABLE *table)
  {
    DBUG_ASSERT(table->s->tmp_table);
    return static_cast<TMP_TABLE_SHARE *>(table->s);
  }

public:
  thd_async_state async_state;
#ifdef HAVE_REPLICATION
  /*
    If we do a purge of binary logs, log index info of the threads
    that are currently reading it needs to be adjusted. To do that
    each thread that is using LOG_INFO needs to adjust the pointer to it
  */
  LOG_INFO *current_linfo;
  Slave_info *slave_info;

  void set_current_linfo(LOG_INFO *linfo);
  void reset_current_linfo() { set_current_linfo(0); }

  int register_slave(uchar *packet, size_t packet_length);
  void unregister_slave();
  bool is_binlog_dump_thread();
#endif

  bool check_slave_ignored_db_with_error(const Lex_ident_db &db) const;

  /*
    Indicates if this thread is suspended due to awaiting an ACK from a
    replica. True if suspended, false otherwise.

    Note that this variable is protected by Repl_semi_sync_master::LOCK_binlog
  */
  bool is_awaiting_semisync_ack;

  inline ulong wsrep_binlog_format(ulong binlog_format) const
  {
#ifdef WITH_WSREP
    // During CTAS we force ROW format
    if (wsrep_ctas)
      return BINLOG_FORMAT_ROW;
    else
      return ((wsrep_forced_binlog_format != BINLOG_FORMAT_UNSPEC) ?
               wsrep_forced_binlog_format : binlog_format);
#else
    return (binlog_format);
#endif
  }

#ifdef WITH_WSREP
  bool                      wsrep_applier; /* dedicated slave applier thread */
  bool                      wsrep_applier_closing; /* applier marked to close */
  bool                      wsrep_client_thread; /* to identify client threads*/
  query_id_t                wsrep_last_query_id;
  XID                       wsrep_xid;

  /** This flag denotes that record locking should be skipped during INSERT
  and gap locking during SELECT. Only used by the streaming replication thread
  that only modifies the wsrep_schema.SR table. */
  my_bool                   wsrep_skip_locking;

  mysql_cond_t              COND_wsrep_thd;

  // changed from wsrep_seqno_t to wsrep_trx_meta_t in wsrep API rev 75
  uint32                    wsrep_rand;
  rpl_group_info            *wsrep_rgi;
  bool                      wsrep_converted_lock_session;
  char                      wsrep_info[128]; /* string for dynamic proc info */
  ulong                     wsrep_retry_counter; // of autocommit
  bool                      wsrep_PA_safe;
  char*                     wsrep_retry_query;
  size_t                    wsrep_retry_query_len;
  enum enum_server_command  wsrep_retry_command;
  enum wsrep_consistency_check_mode 
                            wsrep_consistency_check;
  std::vector<wsrep::provider::status_variable> wsrep_status_vars;
  int                       wsrep_mysql_replicated;
  const char*               wsrep_TOI_pre_query; /* a query to apply before 
                                                    the actual TOI query */
  size_t                    wsrep_TOI_pre_query_len;
  wsrep_po_handle_t         wsrep_po_handle;
  size_t                    wsrep_po_cnt;
  void                      *wsrep_apply_format;
  uchar*                    wsrep_rbr_buf;
  wsrep_gtid_t              wsrep_sync_wait_gtid;
  uint64                    wsrep_last_written_gtid_seqno;
  uint64                    wsrep_current_gtid_seqno;
  ulong                     wsrep_affected_rows;
  bool                      wsrep_has_ignored_error;
  /* true if wsrep_on was ON in last wsrep_on_update */
  bool                      wsrep_was_on;

  /*
    When enabled, do not replicate/binlog updates from the current table that's
    being processed. At the moment, it is used to keep mysql.gtid_slave_pos
    table updates from being replicated to other nodes via galera replication.
  */
  bool                      wsrep_ignore_table;
  /* thread who has started kill for this THD protected by LOCK_thd_data*/
  my_thread_id              wsrep_aborter;
  /* Kill signal used, if thread was killed by manual KILL. Protected by
     LOCK_thd_kill. */
  std::atomic<killed_state> wsrep_abort_by_kill;
  /* */
  struct err_info*          wsrep_abort_by_kill_err;
#ifndef DBUG_OFF
  int                       wsrep_killed_state;
#endif /* DBUG_OFF */
  /* true if BF abort is observed in do_command() right after reading
  client's packet, and if the client has sent PS execute command. */
  bool                      wsrep_delayed_BF_abort;
  // true if this transaction is CREATE TABLE AS SELECT (CTAS)
  bool                      wsrep_ctas;
  /*
    Transaction id:
    * m_wsrep_next_trx_id is assigned on the first query after
      wsrep_next_trx_id() return WSREP_UNDEFINED_TRX_ID
    * Each storage engine must assign value of wsrep_next_trx_id()
      when the transaction starts.
    * Effective transaction id is returned via wsrep_trx_id()
   */
  /*
    Return effective transaction id
  */
  wsrep_trx_id_t wsrep_trx_id() const
  {
    return m_wsrep_client_state.transaction().id().get();
  }


  /*
    Set next trx id
   */
  void set_wsrep_next_trx_id(query_id_t query_id)
  {
    m_wsrep_next_trx_id = (wsrep_trx_id_t) query_id;
  }
  /*
    Return next trx id
   */
  wsrep_trx_id_t wsrep_next_trx_id() const
  {
    return m_wsrep_next_trx_id;
  }
  /*
    If node is async slave and have parallel execution, wait for prior commits.
   */
  bool wsrep_parallel_slave_wait_for_prior_commit();
private:
  wsrep_trx_id_t m_wsrep_next_trx_id; /* cast from query_id_t */
  /* wsrep-lib */
  Wsrep_mutex m_wsrep_mutex;
  Wsrep_condition_variable m_wsrep_cond;
  Wsrep_client_service m_wsrep_client_service;
  Wsrep_client_state m_wsrep_client_state;

public:
  Wsrep_client_state& wsrep_cs() { return m_wsrep_client_state; }
  const Wsrep_client_state& wsrep_cs() const { return m_wsrep_client_state; }
  const wsrep::transaction& wsrep_trx() const
  { return m_wsrep_client_state.transaction(); }
  const wsrep::streaming_context& wsrep_sr() const
  { return m_wsrep_client_state.transaction().streaming_context(); }
  /* Pointer to applier service for streaming THDs. This is needed to
     be able to delete applier service object in case of background
     rollback. */
  Wsrep_applier_service* wsrep_applier_service;
  /* wait_for_commit struct for binlog group commit */
  wait_for_commit wsrep_wfc;
#endif /* WITH_WSREP */

  /* Handling of timeouts for commands */
  thr_timer_t query_timer;

public:
  void set_query_timer()
  {
#ifndef EMBEDDED_LIBRARY
    /*
      Slave vs user threads have timeouts configured via different variables,
      so pick the appropriate one to use.
    */
    ulonglong timeout_val=
        slave_thread ? slave_max_statement_time : variables.max_statement_time;

    /*
      Don't start a query timer if
      - If timeouts are not set
      - if we are in a stored procedure or sub statement
      - If we already have set a timeout (happens when running prepared
        statements that calls mysql_execute_command())
    */
    if (!timeout_val || spcont || in_sub_stmt || query_timer.expired == 0)
      return;
    thr_timer_settime(&query_timer, timeout_val);
#endif
  }
  void reset_query_timer()
  {
#ifndef EMBEDDED_LIBRARY
    if (spcont || in_sub_stmt)
      return;
    if (!query_timer.expired)
      thr_timer_end(&query_timer);
#endif
  }
  bool restore_set_statement_var()
  {
    return main_lex.restore_set_statement_var();
  }
  /* Copy relevant `stmt` transaction flags to `all` transaction. */
  void merge_unsafe_rollback_flags()
  {
    if (transaction->stmt.modified_non_trans_table)
      transaction->all.modified_non_trans_table= TRUE;
    transaction->all.m_unsafe_rollback_flags|=
      (transaction->stmt.m_unsafe_rollback_flags &
       (THD_TRANS::MODIFIED_NON_TRANS_TABLE |
        THD_TRANS::DID_WAIT | THD_TRANS::CREATED_TEMP_TABLE |
        THD_TRANS::DROPPED_TEMP_TABLE | THD_TRANS::DID_DDL |
        THD_TRANS::EXECUTED_TABLE_ADMIN_CMD));
  }

  uint get_net_wait_timeout()
  {
    if (in_active_multi_stmt_transaction())
    {
      if (transaction->all.is_trx_read_write())
      {
        if (variables.idle_write_transaction_timeout > 0)
          return variables.idle_write_transaction_timeout;
      }
      else
      {
        if (variables.idle_readonly_transaction_timeout > 0)
          return variables.idle_readonly_transaction_timeout;
      }

      if (variables.idle_transaction_timeout > 0)
        return variables.idle_transaction_timeout;
    }

    return variables.net_wait_timeout;
  }

  /**
    Switch to a sublex, to parse a substatement or an expression.
  */
  void set_local_lex(sp_lex_local *sublex)
  {
    DBUG_ASSERT(lex->sphead);
    lex= sublex;
    /* Reset part of parser state which needs this. */
    m_parser_state->m_yacc.reset_before_substatement();
  }

  /**
    Switch back from a sublex (currently pointed by this->lex) to the old lex.
    Sublex is merged to "oldlex" and this->lex is set to "oldlex".

    This method is called after parsing a substatement or an expression.
    set_local_lex() must be previously called.
    @param oldlex - The old lex which was active before set_local_lex().
    @returns      - false on success, true on error (failed to merge LEX's).

    See also sp_head::merge_lex().
  */
  bool restore_from_local_lex_to_old_lex(LEX *oldlex);

  Item *sp_fix_func_item(Item **it_addr);
  Item *sp_fix_func_item_for_assignment(const Field *to, Item **it_addr);
  Item *sp_prepare_func_item(Item **it_addr, uint cols);
  bool sp_eval_expr(Field *result_field, Item **expr_item_ptr);

  bool sql_parser(LEX *old_lex, LEX *lex,
                  char *str, uint str_len, bool stmt_prepare_mode);

  myf get_utf8_flag() const
  {
    return (variables.old_behavior & OLD_MODE_UTF8_IS_UTF8MB3 ?
            MY_UTF8_IS_UTF8MB3 : 0);
  }

  Charset_collation_context
    charset_collation_context_create_db() const
  {
    return Charset_collation_context(variables.collation_server,
                                     variables.collation_server);
  }
  Charset_collation_context
    charset_collation_context_alter_db(const char *db);
  Charset_collation_context
    charset_collation_context_create_table_in_db(const char *db);
  Charset_collation_context
    charset_collation_context_alter_table(const TABLE_SHARE *s);

  /**
    Save current lex to the output parameter and reset it to point to
    main_lex. This method is called from mysql_client_binlog_statement()
    to temporary

    @param[out] backup_lex  original value of current lex
  */

  void backup_and_reset_current_lex(LEX **backup_lex)
  {
    *backup_lex= lex;
    lex= &main_lex;
  }


  /**
    Restore current lex to its original value it had before calling the method
    backup_and_reset_current_lex().

    @param backup_lex  original value of current lex
  */

  void restore_current_lex(LEX *backup_lex)
  {
    lex= backup_lex;
  }

  bool should_collect_handler_stats() const
  {
    return (variables.log_slow_verbosity & LOG_SLOW_VERBOSITY_ENGINE) ||
           lex->analyze_stmt;
  }

  /* Return true if we should create a note when an unusable key is found */
  bool give_notes_for_unusable_keys()
  {
    return ((variables.note_verbosity & (NOTE_VERBOSITY_UNUSABLE_KEYS)) ||
            (lex->describe && // Is EXPLAIN
             (variables.note_verbosity & NOTE_VERBOSITY_EXPLAIN)));
  }

  bool vers_insert_history_fast(const TABLE *table)
  {
    DBUG_ASSERT(table->versioned());
    return table->versioned(VERS_TIMESTAMP) &&
           (variables.option_bits & OPTION_INSERT_HISTORY) &&
            lex->duplicates == DUP_ERROR;
  }

  bool vers_insert_history(const Field *field)
  {
    if (!field->vers_sys_field())
      return false;
    if (!vers_insert_history_fast(field->table))
      return false;
    if (lex->sql_command != SQLCOM_INSERT &&
        lex->sql_command != SQLCOM_INSERT_SELECT &&
        lex->sql_command != SQLCOM_LOAD)
      return false;
    return !is_set_timestamp_forbidden(this);
  }
  /*
    Return true if we are in stored procedure, not in a function or
    trigger.
  */
  bool in_stored_procedure()
  {
    return (lex->sphead != 0 &&
            !(in_sub_stmt & (SUB_STMT_FUNCTION | SUB_STMT_TRIGGER)));
  }
};


/*
  Start a new independent transaction for the THD.
  The old one is stored in this object and restored when calling
  restore_old_transaction() or when the object is freed
*/

class start_new_trans
{
  /* container for handler's private per-connection data */
  Ha_data old_ha_data[MAX_HA];
  struct THD::st_transactions *old_transaction, new_transaction;
  Open_tables_backup open_tables_state_backup;
  MDL_savepoint mdl_savepoint;
  PSI_transaction_locker *m_transaction_psi;
  THD *org_thd;
  uint in_sub_stmt;
  uint server_status;
  my_bool wsrep_on;

public:
  start_new_trans(THD *thd);
  ~start_new_trans()
  {
    destroy();
  }
  void destroy()
  {
    if (org_thd)                                // Safety
      restore_old_transaction();
    new_transaction.free();
  }
  void restore_old_transaction();
};

/** A short cut for thd->get_stmt_da()->set_ok_status(). */

inline void
my_ok(THD *thd, ulonglong affected_rows_arg= 0, ulonglong id= 0,
        const char *message= NULL)
{
  thd->set_row_count_func(affected_rows_arg);
  thd->set_affected_rows(affected_rows_arg);
  thd->get_stmt_da()->set_ok_status(affected_rows_arg, id, message);
}


/** A short cut for thd->get_stmt_da()->set_eof_status(). */

inline void
my_eof(THD *thd)
{
  thd->set_row_count_func(-1);
  thd->get_stmt_da()->set_eof_status(thd);

  TRANSACT_TRACKER(add_trx_state(thd, TX_RESULT_SET));
}

#define tmp_disable_binlog(A)                                              \
  {ulonglong tmp_disable_binlog__save_options= (A)->variables.option_bits; \
  (A)->variables.option_bits&= ~OPTION_BIN_LOG;                            \
  (A)->variables.option_bits|= OPTION_BIN_TMP_LOG_OFF;

#define reenable_binlog(A)                                                  \
  (A)->variables.option_bits= tmp_disable_binlog__save_options; }


inline date_conv_mode_t sql_mode_for_dates(THD *thd)
{
  static_assert((ulonglong(date_conv_mode_t::KNOWN_MODES) &
                 ulonglong(time_round_mode_t::KNOWN_MODES)) == 0,
                "date_conv_mode_t and time_round_mode_t must use different "
                "bit values");
  static_assert(MODE_NO_ZERO_DATE    == date_mode_t::NO_ZERO_DATE &&
                MODE_NO_ZERO_IN_DATE == date_mode_t::NO_ZERO_IN_DATE &&
                MODE_INVALID_DATES   == date_mode_t::INVALID_DATES,
                "sql_mode_t and date_mode_t values must be equal");
  return date_conv_mode_t(thd->variables.sql_mode &
          (MODE_NO_ZERO_DATE | MODE_NO_ZERO_IN_DATE | MODE_INVALID_DATES));
}

/*
  Used to hold information about file and file structure in exchange
  via non-DB file (...INTO OUTFILE..., ...LOAD DATA...)
  XXX: We never call destructor for objects of this class.
*/

class sql_exchange :public Sql_alloc
{
public:
  enum enum_filetype filetype; /* load XML, Added by Arnold & Erik */
  const char *file_name;
  String *field_term,*enclosed,*line_term,*line_start,*escaped;
  bool opt_enclosed;
  bool dumpfile;
  ulong skip_lines;
  CHARSET_INFO *cs;
  sql_exchange(const char *name, bool dumpfile_flag,
               enum_filetype filetype_arg= FILETYPE_CSV);
  bool escaped_given(void) const;
};

/*
  This is used to get result from a select
*/

class JOIN;

/* Pure interface for sending tabular data */
class select_result_sink: public Sql_alloc
{
public:
  THD *thd;
  select_result_sink(THD *thd_arg): thd(thd_arg) {}
  inline int send_data_with_check(List<Item> &items,
                              SELECT_LEX_UNIT *u,
                              ha_rows sent)
  {
    if (u->lim.check_offset(sent))
      return 0;

    if (u->thd->killed == ABORT_QUERY)
      return 0;

    return send_data(items);
  }
  /*
    send_data returns 0 on ok, 1 on error and -1 if data was ignored, for
    example for a duplicate row entry written to a temp table.
  */
  virtual int send_data(List<Item> &items)=0;
  virtual ~select_result_sink() = default;
  void reset(THD *thd_arg) { thd= thd_arg; }
};

class select_result_interceptor;

/*
  Interface for sending tabular data, together with some other stuff:

  - Primary purpose seems to be seding typed tabular data:
     = the DDL is sent with send_fields()
     = the rows are sent with send_data()
  Besides that,
  - there seems to be an assumption that the sent data is a result of 
    SELECT_LEX_UNIT *unit,
  - nest_level is used by SQL parser
*/

class select_result :public select_result_sink 
{
protected:
  /* 
    All descendant classes have their send_data() skip the first 
    unit->offset_limit_cnt rows sent.  Select_materialize
    also uses unit->get_column_types().
  */
  SELECT_LEX_UNIT *unit;
  /* Something used only by the parser: */
public:
  ha_rows est_records;  /* estimated number of records in the result */
  select_result(THD *thd_arg): select_result_sink(thd_arg), est_records(0) {}
  void set_unit(SELECT_LEX_UNIT *unit_arg) { unit= unit_arg; }
  virtual ~select_result() = default;
  /**
    Change wrapped select_result.

    Replace the wrapped result object with new_result and call
    prepare() and prepare2() on new_result.

    This base class implementation doesn't wrap other select_results.

    @param new_result The new result object to wrap around

    @retval false Success
    @retval true  Error
  */
  virtual bool change_result(select_result *new_result)
  {
    return false;
  }
  virtual int prepare(List<Item> &list, SELECT_LEX_UNIT *u)
  {
    unit= u;
    return 0;
  }
  virtual int prepare2(JOIN *join) { return 0; }
  /*
    Because of peculiarities of prepared statements protocol
    we need to know number of columns in the result set (if
    there is a result set) apart from sending columns metadata.
  */
  virtual uint field_count(List<Item> &fields) const
  { return fields.elements; }
  virtual bool send_result_set_metadata(List<Item> &list, uint flags)=0;
  virtual bool initialize_tables (JOIN *join) { return 0; }
  virtual bool send_eof()=0;
  /**
    Check if this query returns a result set and therefore is allowed in
    cursors and set an error message if it is not the case.

    @retval FALSE     success
    @retval TRUE      error, an error message is set
  */
  virtual bool check_simple_select() const;
  virtual void abort_result_set() {}
  /*
    Cleanup instance of this class for next execution of a prepared
    statement/stored procedure.
  */
  virtual void cleanup();
  void set_thd(THD *thd_arg) { thd= thd_arg; }
  void reset(THD *thd_arg)
  {
    select_result_sink::reset(thd_arg);
    unit= NULL;
  }
#ifdef EMBEDDED_LIBRARY
  virtual void begin_dataset() {}
#else
  void begin_dataset() {}
#endif
  virtual void update_used_tables() {}

  /* this method is called just before the first row of the table can be read */
  virtual void prepare_to_read_rows() {}

  void remove_offset_limit()
  {
    unit->lim.remove_offset();
  }

  /*
    This returns
    - NULL if the class sends output row to the client
    - this if the output is set elsewhere (a file, @variable, or table).
  */
  virtual select_result_interceptor *result_interceptor()=0;

  /*
    This method is used to distinguish an normal SELECT from the cursor
    structure discovery for cursor%ROWTYPE routine variables.
    If this method returns "true", then a SELECT execution performs only
    all preparation stages, but does not fetch any rows.
  */
  virtual bool view_structure_only() const { return false; }
};


/*
  This is a select_result_sink which simply writes all data into a (temporary)
  table. Creation/deletion of the table is outside of the scope of the class
  
  It is aimed at capturing SHOW EXPLAIN output, so:
  - Unlike select_result class, we don't assume that the sent data is an 
    output of a SELECT_LEX_UNIT (and so we don't apply "LIMIT x,y" from the
    unit)
  - We don't try to convert the target table to MyISAM 
*/

class select_result_explain_buffer : public select_result_sink
{
public:
  select_result_explain_buffer(THD *thd_arg, TABLE *table_arg) : 
    select_result_sink(thd_arg), dst_table(table_arg) {};

  TABLE *dst_table; /* table to write into */

  /* The following is called in the child thread: */
  int send_data(List<Item> &items);
};


/*
  This is a select_result_sink which stores the data in text form.

  It is only used to save EXPLAIN output.
*/

class select_result_text_buffer : public select_result_sink
{
public:
  select_result_text_buffer(THD *thd_arg): select_result_sink(thd_arg) {}
  int send_data(List<Item> &items);
  bool send_result_set_metadata(List<Item> &fields, uint flag);

  void save_to(String *res);
private:
  int append_row(List<Item> &items, bool send_names);

  List<char*> rows;
  int n_columns;
};


/*
  Base class for select_result descendands which intercept and
  transform result set rows. As the rows are not sent to the client,
  sending of result set metadata should be suppressed as well.
*/

class select_result_interceptor: public select_result
{
public:
  select_result_interceptor(THD *thd_arg):
    select_result(thd_arg), suppress_my_ok(false)
  {
    DBUG_ENTER("select_result_interceptor::select_result_interceptor");
    DBUG_PRINT("enter", ("this %p", this));
    DBUG_VOID_RETURN;
  }              /* Remove gcc warning */
  uint field_count(List<Item> &fields) const { return 0; }
  bool send_result_set_metadata(List<Item> &fields, uint flag) { return FALSE; }
  select_result_interceptor *result_interceptor() { return this; }

  /*
    Instruct the object to not call my_ok(). Client output will be handled
    elsewhere. (this is used by ANALYZE $stmt feature).
  */
  void disable_my_ok_calls() { suppress_my_ok= true; }
  void reset(THD *thd_arg)
  {
    select_result::reset(thd_arg);
    suppress_my_ok= false;
  }
protected:
  bool suppress_my_ok;
};


class sp_cursor_statistics
{
protected:
  ulonglong m_fetch_count; // Number of FETCH commands since last OPEN
  ulonglong m_row_count;   // Number of successful FETCH since last OPEN
  bool m_found;            // If last FETCH fetched a row
public:
  sp_cursor_statistics()
   :m_fetch_count(0),
    m_row_count(0),
    m_found(false)
  { }
  bool found() const
  { return m_found; }

  ulonglong row_count() const
  { return m_row_count; }

  ulonglong fetch_count() const
  { return m_fetch_count; }
  void reset() { *this= sp_cursor_statistics(); }
};


class sp_instr_cpush;

/* A mediator between stored procedures and server side cursors */
class sp_lex_keeper;
class sp_cursor: public sp_cursor_statistics
{
private:
  /// An interceptor of cursor result set used to implement
  /// FETCH <cname> INTO <varlist>.
  class Select_fetch_into_spvars: public select_result_interceptor
  {
    List<sp_variable> *spvar_list;
    uint field_count;
    bool m_view_structure_only;
    bool send_data_to_variable_list(List<sp_variable> &vars, List<Item> &items);
  public:
    Select_fetch_into_spvars(THD *thd_arg, bool view_structure_only)
     :select_result_interceptor(thd_arg),
      m_view_structure_only(view_structure_only)
    {}
    void reset(THD *thd_arg)
    {
      select_result_interceptor::reset(thd_arg);
      spvar_list= NULL;
      field_count= 0;
    }
    uint get_field_count() { return field_count; }
    void set_spvar_list(List<sp_variable> *vars) { spvar_list= vars; }

    virtual bool send_eof() { return FALSE; }
    virtual int send_data(List<Item> &items);
    virtual int prepare(List<Item> &list, SELECT_LEX_UNIT *u);
    virtual bool view_structure_only() const { return m_view_structure_only; }
};

public:
  sp_cursor()
   :result(NULL, false),
    server_side_cursor(NULL)
  { }
  sp_cursor(THD *thd_arg, bool view_structure_only)
   :result(thd_arg, view_structure_only),
    server_side_cursor(NULL)
  {}

  virtual ~sp_cursor()
  { destroy(); }

  virtual sp_lex_keeper *get_lex_keeper() { return nullptr; }

  int open(THD *thd);

  int close(THD *thd);

  my_bool is_open()
  { return MY_TEST(server_side_cursor); }

  int fetch(THD *, List<sp_variable> *vars, bool error_on_no_data);

  bool export_structure(THD *thd, Row_definition_list *list);

  void reset(THD *thd_arg)
  {
    sp_cursor_statistics::reset();
    result.reset(thd_arg);
    server_side_cursor= NULL;
  }

  virtual sp_instr_cpush *get_push_instr() { return nullptr; }
private:
  Select_fetch_into_spvars result;
  Server_side_cursor *server_side_cursor;
  void destroy();
};


class select_send :public select_result {
  /**
    True if we have sent result set metadata to the client.
    In this case the client always expects us to end the result
    set with an eof or error packet
  */
  bool is_result_set_started;
public:
  select_send(THD *thd_arg):
    select_result(thd_arg), is_result_set_started(FALSE) {}
  bool send_result_set_metadata(List<Item> &list, uint flags);
  int send_data(List<Item> &items);
  bool send_eof();
  virtual bool check_simple_select() const { return FALSE; }
  void abort_result_set();
  virtual void cleanup();
  select_result_interceptor *result_interceptor() { return NULL; }
};


/*
  We need this class, because select_send::send_eof() will call ::my_eof.

  See also class Protocol_discard.
*/

class select_send_analyze : public select_send
{
  bool send_result_set_metadata(List<Item> &list, uint flags) { return 0; }
  bool send_eof() { return 0; }
  void abort_result_set() {}
public:
  select_send_analyze(THD *thd_arg): select_send(thd_arg) {}
};


class select_to_file :public select_result_interceptor {
protected:
  sql_exchange *exchange;
  File file;
  IO_CACHE cache;
  ha_rows row_count;
  char path[FN_REFLEN];

public:
  select_to_file(THD *thd_arg, sql_exchange *ex):
    select_result_interceptor(thd_arg), exchange(ex), file(-1),row_count(0L)
  { path[0]=0; }
  ~select_to_file();
  bool send_eof();
  void cleanup();
};


#define ESCAPE_CHARS "ntrb0ZN" // keep synchronous with READ_INFO::unescape


/*
 List of all possible characters of a numeric value text representation.
*/
#define NUMERIC_CHARS ".0123456789e+-"


class select_export :public select_to_file {
  uint field_term_length;
  int field_sep_char,escape_char,line_sep_char;
  int field_term_char; // first char of FIELDS TERMINATED BY or MAX_INT
  /*
    The is_ambiguous_field_sep field is true if a value of the field_sep_char
    field is one of the 'n', 't', 'r' etc characters
    (see the READ_INFO::unescape method and the ESCAPE_CHARS constant value).
  */
  bool is_ambiguous_field_sep;
  /*
     The is_ambiguous_field_term is true if field_sep_char contains the first
     char of the FIELDS TERMINATED BY (ENCLOSED BY is empty), and items can
     contain this character.
  */
  bool is_ambiguous_field_term;
  /*
    The is_unsafe_field_sep field is true if a value of the field_sep_char
    field is one of the '0'..'9', '+', '-', '.' and 'e' characters
    (see the NUMERIC_CHARS constant value).
  */
  bool is_unsafe_field_sep;
  bool fixed_row_size;
  CHARSET_INFO *write_cs; // output charset
public:
  select_export(THD *thd_arg, sql_exchange *ex): select_to_file(thd_arg, ex) {}
  ~select_export();
  int prepare(List<Item> &list, SELECT_LEX_UNIT *u);
  int send_data(List<Item> &items);
};


class select_dump :public select_to_file {
public:
  select_dump(THD *thd_arg, sql_exchange *ex): select_to_file(thd_arg, ex) {}
  int prepare(List<Item> &list, SELECT_LEX_UNIT *u);
  int send_data(List<Item> &items);
};


class select_insert :public select_result_interceptor {
 public:
  select_result *sel_result;
  TABLE_LIST *table_list;
  TABLE *table;
  List<Item> *fields;
  ulonglong autoinc_value_of_last_inserted_row; // autogenerated or not
  COPY_INFO info;
  bool insert_into_view;
  select_insert(THD *thd_arg, TABLE_LIST *table_list_par, TABLE *table_par,
                List<Item> *fields_par, List<Item> *update_fields,
                List<Item> *update_values, enum_duplicates duplic,
                bool ignore, select_result *sel_ret_list);
  ~select_insert();
  int prepare(List<Item> &list, SELECT_LEX_UNIT *u);
  virtual int prepare2(JOIN *join);
  virtual int send_data(List<Item> &items);
  virtual bool store_values(List<Item> &values);
  virtual bool can_rollback_data() { return 0; }
  bool prepare_eof();
  bool send_ok_packet();
  bool send_eof();
  virtual void abort_result_set();
  /* not implemented: select_insert is never re-used in prepared statements */
  void cleanup();
};


class select_create: public select_insert {
  Table_specification_st *create_info;
  TABLE_LIST *select_tables;
  Alter_info *alter_info;
  Field **field;
  /* lock data for tmp table */
  MYSQL_LOCK *m_lock;
  /* m_lock or thd->extra_lock */
  MYSQL_LOCK **m_plock;
  bool       exit_done;
  TMP_TABLE_SHARE *saved_tmp_table_share;
  DDL_LOG_STATE ddl_log_state_create, ddl_log_state_rm;

public:
  select_create(THD *thd_arg, TABLE_LIST *table_arg,
                Table_specification_st *create_info_par,
                Alter_info *alter_info_arg,
                List<Item> &select_fields,enum_duplicates duplic, bool ignore,
                TABLE_LIST *select_tables_arg):
    select_insert(thd_arg, table_arg, NULL, &select_fields, 0, 0, duplic,
                  ignore, NULL),
    create_info(create_info_par),
    select_tables(select_tables_arg),
    alter_info(alter_info_arg),
    m_plock(NULL), exit_done(0),
    saved_tmp_table_share(0)
    {
      DBUG_ASSERT(create_info->default_table_charset);
      bzero(&ddl_log_state_create, sizeof(ddl_log_state_create));
      bzero(&ddl_log_state_rm, sizeof(ddl_log_state_rm));
    }
  int prepare(List<Item> &list, SELECT_LEX_UNIT *u);

  int binlog_show_create_table(TABLE **tables, uint count);
  bool store_values(List<Item> &values);
  bool send_eof();
  virtual void abort_result_set();
  virtual bool can_rollback_data() { return 1; }

  // Needed for access from local class MY_HOOKS in prepare(), since thd is proteted.
  const THD *get_thd(void) { return thd; }
  const HA_CREATE_INFO *get_create_info() { return create_info; };
  int prepare2(JOIN *join) { return 0; }

private:
  TABLE *create_table_from_items(THD *thd,
                                  List<Item> *items,
                                  MYSQL_LOCK **lock);
  int postlock(THD *thd, TABLE **tables);
};

#include <myisam.h>

#ifdef WITH_ARIA_STORAGE_ENGINE
#include <maria.h>
#else
#undef USE_ARIA_FOR_TMP_TABLES
#endif

#ifdef USE_ARIA_FOR_TMP_TABLES
#define TMP_ENGINE_COLUMNDEF MARIA_COLUMNDEF
#define TMP_ENGINE_HTON maria_hton
#define TMP_ENGINE_NAME "Aria"
inline uint tmp_table_max_key_length() { return maria_max_key_length(); }
inline uint tmp_table_max_key_parts() { return maria_max_key_segments(); }
#else
#define TMP_ENGINE_COLUMNDEF MI_COLUMNDEF
#define TMP_ENGINE_HTON myisam_hton
#define TMP_ENGINE_NAME "MyISAM"
inline uint tmp_table_max_key_length() { return MI_MAX_KEY_LENGTH; }
inline uint tmp_table_max_key_parts() { return MI_MAX_KEY_SEG; }
#endif

/*
  Param to create temporary tables when doing SELECT:s
  NOTE
    This structure is copied using memcpy as a part of JOIN.
*/

class TMP_TABLE_PARAM :public Sql_alloc
{
public:
  List<Item> copy_funcs;
  Copy_field *copy_field, *copy_field_end;
  uchar	    *group_buff;
  const char *tmp_name;
  Item	    **items_to_copy;			/* Fields in tmp table */
  TMP_ENGINE_COLUMNDEF *recinfo, *start_recinfo;
  KEY *keyinfo;
  ulong *rec_per_key;
  ha_rows end_write_records;
  /**
    Number of normal fields in the query, including those referred to
    from aggregate functions. Hence, "SELECT `field1`,
    SUM(`field2`) from t1" sets this counter to 2.

    @see count_field_types
  */
  uint	field_count; 
  /**
    Number of fields in the query that have functions. Includes both
    aggregate functions (e.g., SUM) and non-aggregates (e.g., RAND).
    Also counts functions referred to from aggregate functions, i.e.,
    "SELECT SUM(RAND())" sets this counter to 2.

    @see count_field_types
  */
  uint  func_count;  
  /**
    Number of fields in the query that have aggregate functions. Note
    that the optimizer may choose to optimize away these fields by
    replacing them with constants, in which case sum_func_count will
    need to be updated.

    @see opt_sum_query, count_field_types
  */
  uint  sum_func_count;   
  uint  copy_func_count;                        // Allocated copy fields
  uint  hidden_field_count;
  uint	group_parts,group_length,group_null_parts;

  /*
    If we're doing a GROUP BY operation, shows which one is used:
    true  TemporaryTableWithPartialSums algorithm (see end_update()).
    false OrderedGroupBy algorithm (see end_write_group()).
  */
  uint	quick_group;
  /**
    Enabled when we have atleast one outer_sum_func. Needed when used
    along with distinct.

    @see create_tmp_table
  */
  bool  using_outer_summary_function;
  CHARSET_INFO *table_charset;
  bool schema_table;
  /* TRUE if the temp table is created for subquery materialization. */
  bool materialized_subquery;
  /* TRUE if all columns of the table are guaranteed to be non-nullable */
  bool force_not_null_cols;
  /*
    True if GROUP BY and its aggregate functions are already computed
    by a table access method (e.g. by loose index scan). In this case
    query execution should not perform aggregation and should treat
    aggregate functions as normal functions.
  */
  bool precomputed_group_by;
  bool force_copy_fields;
  /*
    If TRUE, create_tmp_field called from create_tmp_table will convert
    all BIT fields to 64-bit longs. This is a workaround the limitation
    that MEMORY tables cannot index BIT columns.
  */
  bool bit_fields_as_long;
  /*
    Whether to create or postpone actual creation of this temporary table.
    TRUE <=> create_tmp_table will create only the TABLE structure.
  */
  bool skip_create_table;

  TMP_TABLE_PARAM()
    :copy_field(0), group_parts(0),
     group_length(0), group_null_parts(0),
     using_outer_summary_function(0),
     schema_table(0), materialized_subquery(0), force_not_null_cols(0),
     precomputed_group_by(0),
     force_copy_fields(0), bit_fields_as_long(0), skip_create_table(0)
  {
    init();
  }
  ~TMP_TABLE_PARAM()
  {
    cleanup();
  }
  void init(void);
  inline void cleanup(void)
  {
    if (copy_field)				/* Fix for Intel compiler */
    {
      delete [] copy_field;
      copy_field= NULL;
      copy_field_end= NULL;
    }
  }
};


class select_unit :public select_result_interceptor
{
protected:
  uint curr_step, prev_step, curr_sel;
  enum sub_select_type step;
public:
  TMP_TABLE_PARAM tmp_table_param;
  /* Number of additional (hidden) field of the used temporary table */
  int addon_cnt;
  int write_err; /* Error code from the last send_data->ha_write_row call. */
  TABLE *table;

  select_unit(THD *thd_arg):
    select_result_interceptor(thd_arg), addon_cnt(0), table(0)
  {
    init();
    tmp_table_param.init();
  }
  int prepare(List<Item> &list, SELECT_LEX_UNIT *u);
  /**
    Do prepare() and prepare2() if they have been postponed until
    column type information is computed (used by select_union_direct).

    @param types Column types

    @return false on success, true on failure
  */
  virtual bool postponed_prepare(List<Item> &types)
  { return false; }
  int send_data(List<Item> &items);
  int write_record();
  int update_counter(Field *counter, longlong value);
  int delete_record();
  bool send_eof();
  virtual bool flush();
  void cleanup();
  virtual bool create_result_table(THD *thd, List<Item> *column_types,
                                   bool is_distinct, ulonglong options,
                                   const LEX_CSTRING *alias,
                                   bool bit_fields_as_long,
                                   bool create_table,
                                   bool keep_row_order,
                                   uint hidden);
  TMP_TABLE_PARAM *get_tmp_table_param() { return &tmp_table_param; }
  void init()
  {
    curr_step= prev_step= 0;
    curr_sel= UINT_MAX;
    step= UNION_TYPE;
    write_err= 0;
  }
  virtual void change_select();
  virtual bool force_enable_index_if_needed() { return false; }
};


/**
  @class select_unit_ext

  The class used when processing rows produced by operands of query expressions
  containing INTERSECT ALL and/or EXCEPT all operations. One or two extra fields
  of the temporary to store the rows of the partial and final result can be employed.
  Both of them contain counters. The second additional field is used only when
  the processed query expression contains INTERSECT ALL.

  Consider how these extra fields are used.

  Let
    table t1 (f char(8))
    table t2 (f char(8))
    table t3 (f char(8))
  contain the following sets:
    ("b"),("a"),("d"),("c"),("b"),("a"),("c"),("a")
    ("c"),("b"),("c"),("c"),("a"),("b"),("g")
    ("c"),("a"),("b"),("d"),("b"),("e")

  - Let's demonstrate how the the set operation INTERSECT ALL is proceesed
    for the query
              SELECT f FROM t1 INTERSECT ALL SELECT f FROM t2

    When send_data() is called for the rows of the first operand we put
    the processed record into the temporary table if there was no such record
    setting dup_cnt field to 1 and add_cnt field to 0 and increment the
    counter in the dup_cnt field by one otherwise. We get

      |add_cnt|dup_cnt| f |
      |0      |2      |b  |
      |0      |3      |a  |
      |0      |1      |d  |
      |0      |2      |c  |

    The call of send_eof() for the first operand swaps the values stored in
    dup_cnt and add_cnt. After this, we'll see the following rows in the
    temporary table

      |add_cnt|dup_cnt| f |
      |2      |0      |b  |
      |3      |0      |a  |
      |1      |0      |d  |
      |2      |0      |c  |

    When send_data() is called for the rows of the second operand we increment
    the counter in dup_cnt if the processed row is found in the table and do
    nothing otherwise. As a result we get

      |add_cnt|dup_cnt| f |
      |2      |2      |b  |
      |3      |1      |a  |
      |1      |0      |d  |
      |2      |3      |c  |

    At the call of send_eof() for the second operand first we disable index.
    Then for each record, the minimum of counters from dup_cnt and add_cnt m is
    taken. If m == 0 then the record is deleted. Otherwise record is replaced
    with m copies of it. Yet the counter in this copies are set to 1 for
    dup_cnt and to 0 for add_cnt

      |add_cnt|dup_cnt| f |
      |0      |1      |b  |
      |0      |1      |b  |
      |0      |1      |a  |
      |0      |1      |c  |
      |0      |1      |c  |

  - Let's demonstrate how the the set operation EXCEPT ALL is proceesed
    for the query
              SELECT f FROM t1 EXCEPT ALL SELECT f FROM t3

    Only one additional counter field dup_cnt is used for EXCEPT ALL.
    After the first operand has been processed we have in the temporary table

      |dup_cnt| f |
      |2      |b  |
      |3      |a  |
      |1      |d  |
      |2      |c  |

    When send_data() is called for the rows of the second operand we decrement
    the counter in dup_cnt if the processed row is found in the table and do
    nothing otherwise. If the counter becomes 0 we delete the record

      |dup_cnt| f |
      |2      |a  |
      |1      |c  |

    Finally at the call of send_eof() for the second operand we disable index
    unfold rows adding duplicates

      |dup_cnt| f |
      |1      |a  |
      |1      |a  |
      |1      |c  |
 */

class select_unit_ext :public select_unit
{
public:
  select_unit_ext(THD *thd_arg):
    select_unit(thd_arg), increment(0), is_index_enabled(TRUE), 
    curr_op_type(UNSPECIFIED)
  {
  };
  int send_data(List<Item> &items);
  void change_select();
  int unfold_record(ha_rows cnt);
  bool send_eof();
  bool force_enable_index_if_needed()
  {
    is_index_enabled= true;
    return true;
  }
  bool disable_index_if_needed(SELECT_LEX *curr_sl);
  
  /* 
    How to change increment/decrement the counter in duplicate_cnt field 
    when processing a record produced by the current operand in send_data().
    The value can be 1 or -1
  */
  int increment;
  /* TRUE <=> the index of the result temporary table is enabled */
  bool is_index_enabled;
  /* The type of the set operation currently executed */
  enum set_op_type curr_op_type;
  /* 
    Points to the extra field of the temporary table where
    duplicate counters are stored
  */ 
  Field *duplicate_cnt;
  /* 
    Points to the extra field of the temporary table where additional
    counters used only for INTERSECT ALL operations are stored
  */
  Field *additional_cnt;
};

class select_union_recursive :public select_unit
{
 public:
  /* The temporary table with the new records generated by one iterative step */
  TABLE *incr_table;
  /* The TMP_TABLE_PARAM structure used to create incr_table */
  TMP_TABLE_PARAM incr_table_param;
  /* One of tables from the list rec_tables (determined dynamically) */
  TABLE *first_rec_table_to_update;
  /*
    The list of all recursive table references to the CTE for whose
    specification this select_union_recursive was created
 */
  List<TABLE_LIST> rec_table_refs;
  /*
    The count of how many times cleanup() was called with cleaned==false
    for the unit specifying the recursive CTE for which this object was created
    or for the unit specifying a CTE that mutually recursive with this CTE.
  */
  uint cleanup_count;
  long row_counter;

  select_union_recursive(THD *thd_arg):
    select_unit(thd_arg),
      incr_table(0), first_rec_table_to_update(0), cleanup_count(0),
      row_counter(0)
  { incr_table_param.init(); };

  int send_data(List<Item> &items);
  bool create_result_table(THD *thd, List<Item> *column_types,
                           bool is_distinct, ulonglong options,
                           const LEX_CSTRING *alias,
                           bool bit_fields_as_long,
                           bool create_table,
                           bool keep_row_order,
                           uint hidden);
  void cleanup();
};

/**
  UNION result that is passed directly to the receiving select_result
  without filling a temporary table.

  Function calls are forwarded to the wrapped select_result, but some
  functions are expected to be called only once for each query, so
  they are only executed for the first SELECT in the union (execept
  for send_eof(), which is executed only for the last SELECT).

  This select_result is used when a UNION is not DISTINCT and doesn't
  have a global ORDER BY clause. @see st_select_lex_unit::prepare().
*/

class select_union_direct :public select_unit
{
private:
  /* Result object that receives all rows */
  select_result *result;
  /* The last SELECT_LEX of the union */
  SELECT_LEX *last_select_lex;

  /* Wrapped result has received metadata */
  bool done_send_result_set_metadata;
  /* Wrapped result has initialized tables */
  bool done_initialize_tables;

  /* Accumulated limit_found_rows */
  ulonglong limit_found_rows;

  /* Number of rows offset */
  ha_rows offset;
  /* Number of rows limit + offset, @see select_union_direct::send_data() */
  ha_rows limit;

public:
  /* Number of rows in the union */
  ha_rows send_records; 
  select_union_direct(THD *thd_arg, select_result *result_arg,
                      SELECT_LEX *last_select_lex_arg):
  select_unit(thd_arg), result(result_arg),
    last_select_lex(last_select_lex_arg),
    done_send_result_set_metadata(false), done_initialize_tables(false),
    limit_found_rows(0)
    { send_records= 0; }
  bool change_result(select_result *new_result);
  uint field_count(List<Item> &fields) const
  {
    // Only called for top-level select_results, usually select_send
    DBUG_ASSERT(false); /* purecov: inspected */
    return 0; /* purecov: inspected */
  }
  bool postponed_prepare(List<Item> &types);
  bool send_result_set_metadata(List<Item> &list, uint flags);
  int send_data(List<Item> &items);
  bool initialize_tables (JOIN *join);
  bool send_eof();
  bool flush() { return false; }
  bool check_simple_select() const
  {
    /* Only called for top-level select_results, usually select_send */
    DBUG_ASSERT(false); /* purecov: inspected */
    return false; /* purecov: inspected */
  }
  void abort_result_set()
  {
    result->abort_result_set(); /* purecov: inspected */
  }
  void cleanup()
  {
    send_records= 0;
  }
  void set_thd(THD *thd_arg)
  {
    /*
      Only called for top-level select_results, usually select_send,
      and for the results of subquery engines
      (select_<something>_subselect).
    */
    DBUG_ASSERT(false); /* purecov: inspected */
  }
  void remove_offset_limit()
  {
    // EXPLAIN should never output to a select_union_direct
    DBUG_ASSERT(false); /* purecov: inspected */
  }
  void begin_dataset()
  {
    // Only called for sp_cursor::Select_fetch_into_spvars
    DBUG_ASSERT(false); /* purecov: inspected */
  }
};


/* Base subselect interface class */
class select_subselect :public select_result_interceptor
{
protected:
  Item_subselect *item;
public:
  select_subselect(THD *thd_arg, Item_subselect *item_arg):
    select_result_interceptor(thd_arg), item(item_arg) {}
  int send_data(List<Item> &items)=0;
  bool send_eof() { return 0; };
};

/* Single value subselect interface class */
class select_singlerow_subselect :public select_subselect
{
public:
  select_singlerow_subselect(THD *thd_arg, Item_subselect *item_arg):
    select_subselect(thd_arg, item_arg)
  {}
  int send_data(List<Item> &items);
};


/*
  This class specializes select_union to collect statistics about the
  data stored in the temp table. Currently the class collects statistcs
  about NULLs.
*/

class select_materialize_with_stats : public select_unit
{
protected:
  class Column_statistics
  {
  public:
    /* Count of NULLs per column. */
    ha_rows null_count;
    /* The row number that contains the first NULL in a column. */
    ha_rows min_null_row;
    /* The row number that contains the last NULL in a column. */
    ha_rows max_null_row;
  };

  /* Array of statistics data per column. */
  Column_statistics* col_stat;

  /*
    The number of columns in the biggest sub-row that consists of only
    NULL values.
  */
  uint max_nulls_in_row;
  /*
    Count of rows writtent to the temp table. This is redundant as it is
    already stored in handler::stats.records, however that one is relatively
    expensive to compute (given we need that for evry row).
  */
  ha_rows count_rows;

protected:
  void reset();

public:
  select_materialize_with_stats(THD *thd_arg): select_unit(thd_arg)
  { tmp_table_param.init(); }
  bool create_result_table(THD *thd, List<Item> *column_types,
                           bool is_distinct, ulonglong options,
                           const LEX_CSTRING *alias,
                           bool bit_fields_as_long,
                           bool create_table,
                           bool keep_row_order,
                           uint hidden);
  bool init_result_table(ulonglong select_options);
  int send_data(List<Item> &items);
  void cleanup();
  ha_rows get_null_count_of_col(uint idx)
  {
    DBUG_ASSERT(idx < table->s->fields);
    return col_stat[idx].null_count;
  }
  ha_rows get_max_null_of_col(uint idx)
  {
    DBUG_ASSERT(idx < table->s->fields);
    return col_stat[idx].max_null_row;
  }
  ha_rows get_min_null_of_col(uint idx)
  {
    DBUG_ASSERT(idx < table->s->fields);
    return col_stat[idx].min_null_row;
  }
  uint get_max_nulls_in_row() { return max_nulls_in_row; }
};


/* used in independent ALL/ANY optimisation */
class select_max_min_finder_subselect :public select_subselect
{
  Item_cache *cache;
  bool (select_max_min_finder_subselect::*op)();
  bool fmax;
  bool is_all;
  void set_op(const Type_handler *ha);
public:
  select_max_min_finder_subselect(THD *thd_arg, Item_subselect *item_arg,
                                  bool mx, bool all):
    select_subselect(thd_arg, item_arg), cache(0), fmax(mx), is_all(all)
  {}
  void cleanup();
  int send_data(List<Item> &items);
  bool cmp_real();
  bool cmp_int();
  bool cmp_decimal();
  bool cmp_str();
  bool cmp_time();
  bool cmp_native();
};

/* EXISTS subselect interface class */
class select_exists_subselect :public select_subselect
{
public:
  select_exists_subselect(THD *thd_arg, Item_subselect *item_arg):
    select_subselect(thd_arg, item_arg) {}
  int send_data(List<Item> &items);
};


/*
  Optimizer and executor structure for the materialized semi-join info. This
  structure contains
   - The sj-materialization temporary table
   - Members needed to make index lookup or a full scan of the temptable.
*/
class POSITION;

class SJ_MATERIALIZATION_INFO : public Sql_alloc
{
public:
  /* Optimal join sub-order */
  POSITION *positions;

  uint tables; /* Number of tables in the sj-nest */

  /* Number of rows in the materialized table, before the de-duplication */
  double rows_with_duplicates;

  /* Expected #rows in the materialized table, after de-duplication */
  double rows;

  /* 
    Cost to materialize - execute the sub-join and write rows into temp.table
  */
  double materialization_cost;

  /* Cost to make one lookup in the temptable */
  double lookup_cost;
  
  /* Cost of scanning the materialized table */
  double scan_cost;

  /* --- Execution structures ---------- */
  
  /*
    TRUE <=> This structure is used for execution. We don't necessarily pick
    sj-materialization, so some of SJ_MATERIALIZATION_INFO structures are not
    used by materialization
  */
  bool is_used;
  
  bool materialized; /* TRUE <=> materialization already performed */
  /*
    TRUE  - the temptable is read with full scan
    FALSE - we use the temptable for index lookups
  */
  bool is_sj_scan; 
  
  /* The temptable and its related info */
  TMP_TABLE_PARAM sjm_table_param;
  List<Item> sjm_table_cols;
  TABLE *table;

  /* Structure used to make index lookups */
  struct st_table_ref *tab_ref;
  Item *in_equality; /* See create_subq_in_equalities() */

  Item *join_cond; /* See comments in make_join_select() */
  Copy_field *copy_field; /* Needed for SJ_Materialization scan */
};


/* Structs used when sorting */
struct SORT_FIELD_ATTR
{
  /*
    If using mem-comparable fixed-size keys:
    length of the mem-comparable image of the field, in bytes.

    If using packed keys: still the same? Not clear what is the use of it.
  */
  uint length;

  /*
    For most datatypes, this is 0.
    The exception are the VARBINARY columns.
    For those columns, the comparison actually compares

      (value_prefix(N), suffix=length(value))

    Here value_prefix is either the whole value or its prefix if it was too
    long, and the suffix is the length of the original value.
    (this way, for values X and Y:  if X=prefix(Y) then X compares as less
    than Y
  */
  uint suffix_length;

  /*
    If using packed keys, number of bytes that are used to store the length
    of the packed key.

  */
  uint length_bytes;

  /* Max. length of the original value, in bytes */
  uint original_length;
  enum Type { FIXED_SIZE, VARIABLE_SIZE } type;
  /*
    TRUE  : if the item or field is NULLABLE
    FALSE : otherwise
  */
  bool maybe_null;
  CHARSET_INFO *cs;
  uint pack_sort_string(uchar *to, const Binary_string *str,
                        CHARSET_INFO *cs) const;
  int compare_packed_fixed_size_vals(uchar *a, size_t *a_len,
                                     uchar *b, size_t *b_len);
  int compare_packed_varstrings(uchar *a, size_t *a_len,
                                uchar *b, size_t *b_len);
  bool check_if_packing_possible(THD *thd) const;
  bool is_variable_sized() { return type == VARIABLE_SIZE; }
  void set_length_and_original_length(THD *thd, uint length_arg);
};


struct SORT_FIELD: public SORT_FIELD_ATTR
{
  Field *field;				/* Field to sort */
  Item	*item;				/* Item if not sorting fields */
  bool reverse;				/* if descending sort */
};


typedef struct st_sort_buffer {
  uint index;					/* 0 or 1 */
  uint sort_orders;
  uint change_pos;				/* If sort-fields changed */
  char **buff;
  SORT_FIELD *sortorder;
} SORT_BUFFER;

/* Structure for db & table in sql_yacc */

class Table_ident :public Sql_alloc
{
public:
  LEX_CSTRING db;
  LEX_CSTRING table;
  SELECT_LEX_UNIT *sel;
  inline Table_ident(THD *thd, const LEX_CSTRING *db_arg,
                     const LEX_CSTRING *table_arg,
		     bool force)
    :table(*table_arg), sel((SELECT_LEX_UNIT *)0)
  {
    if (!force && (thd->client_capabilities & CLIENT_NO_SCHEMA))
      db= null_clex_str;
    else
      db= *db_arg;
  }
  inline Table_ident(const LEX_CSTRING *table_arg)
    :table(*table_arg), sel((SELECT_LEX_UNIT *)0)
  {
    db= null_clex_str;
  }
  /*
    This constructor is used only for the case when we create a derived
    table. A derived table has no name and doesn't belong to any database.
    Later, if there was an alias specified for the table, it will be set
    by add_table_to_list.
  */
  inline Table_ident(SELECT_LEX_UNIT *s) : sel(s)
  {
    /* We must have a table name here as this is used with add_table_to_list */
    db.str= empty_c_string;                    /* a subject to casedn_str */
    db.length= 0;
    table.str= internal_table_name;
    table.length=1;
  }
  bool is_derived_table() const { return MY_TEST(sel); }
  inline void change_db(LEX_CSTRING *db_name)
  {
    db= *db_name;
  }
  bool resolve_table_rowtype_ref(THD *thd, Row_definition_list &defs);
  bool append_to(THD *thd, String *to) const;
  /*
    Convert Table_ident::m_db to a valid internal database name:
    - validated with Lex_ident_fs::check_db_name()
    - optionally lower-cased when lower_case_table_names==1

    @param arena - the arena to allocate the lower-cased copy on, when needed.
    @return        {NULL,0} in case of EOM or invalid database name,
                   or a good identifier otherwise.
  */
  Lex_ident_db to_ident_db_internal_with_error(Query_arena *arena) const;
};


class Qualified_column_ident: public Table_ident
{
public:
  LEX_CSTRING m_column;
public:
  Qualified_column_ident(const LEX_CSTRING *column)
    :Table_ident(&null_clex_str),
    m_column(*column)
  { }
  Qualified_column_ident(const LEX_CSTRING *table, const LEX_CSTRING *column)
   :Table_ident(table),
    m_column(*column)
  { }
  Qualified_column_ident(THD *thd,
                         const LEX_CSTRING *db,
                         const LEX_CSTRING *table,
                         const LEX_CSTRING *column)
   :Table_ident(thd, db, table, false),
    m_column(*column)
  { }
  bool resolve_type_ref(THD *thd, Column_definition *def);
  bool append_to(THD *thd, String *to) const;
};


// this is needed for user_vars hash
class user_var_entry
{
  CHARSET_INFO *m_charset;
 public:
  user_var_entry() = default;                         /* Remove gcc warning */
  LEX_CSTRING name;
  char *value;
  size_t length;
  query_id_t update_query_id, used_query_id;
  Item_result type;
  bool unsigned_flag;

  double val_real(bool *null_value);
  longlong val_int(bool *null_value) const;
  String *val_str(bool *null_value, String *str, uint decimals) const;
  my_decimal *val_decimal(bool *null_value, my_decimal *result);
  CHARSET_INFO *charset() const { return m_charset; }
  void set_charset(CHARSET_INFO *cs) { m_charset= cs; }
};

user_var_entry *get_variable(HASH *hash, LEX_CSTRING *name,
				    bool create_if_not_exists);

class SORT_INFO;
class multi_delete :public select_result_interceptor
{
  TABLE_LIST *delete_tables, *table_being_deleted;
  Unique **tempfiles;
  ha_rows deleted, found;
  uint num_of_tables;
  int error;
  bool do_delete;
  /* True if at least one table we delete from is transactional */
  bool transactional_tables;
  /* True if at least one table we delete from is not transactional */
  bool normal_tables;
  bool delete_while_scanning;
  /*
     error handling (rollback and binlogging) can happen in send_eof()
     so that afterward abort_result_set() needs to find out that.
  */
  bool error_handled;

public:
  // Methods used by ColumnStore
  uint get_num_of_tables() const { return num_of_tables; }
  TABLE_LIST* get_tables() const { return delete_tables; }
public:
  multi_delete(THD *thd_arg, TABLE_LIST *dt, uint num_of_tables);
  ~multi_delete();
  int prepare(List<Item> &list, SELECT_LEX_UNIT *u);
  int send_data(List<Item> &items);
  bool initialize_tables (JOIN *join);
  int do_deletes();
  int do_table_deletes(TABLE *table, SORT_INFO *sort_info, bool ignore);
  bool send_eof();
  inline ha_rows num_deleted() const { return deleted; }
  virtual void abort_result_set();
  void prepare_to_read_rows();
};


class multi_update :public select_result_interceptor
{
  TABLE_LIST *all_tables; /* query/update command tables */
  List<TABLE_LIST> *leaves;     /* list of leaves of join table tree */
  List<TABLE_LIST> updated_leaves;  /* list of of updated leaves */
  TABLE_LIST *update_tables;
  TABLE **tmp_tables, *main_table, *table_to_update;
  TMP_TABLE_PARAM *tmp_table_param;
  ha_rows updated, found;
  List <Item> *fields, *values;
  List <Item> **fields_for_table, **values_for_table;
  uint table_count;
  /*
   List of tables referenced in the CHECK OPTION condition of
   the updated view excluding the updated table.
  */
  List <TABLE> unupdated_check_opt_tables;
  Copy_field *copy_field;
  enum enum_duplicates handle_duplicates;
  bool do_update, trans_safe;
  /* True if the update operation has made a change in a transactional table */
  bool transactional_tables;
  bool ignore;
  /* 
     error handling (rollback and binlogging) can happen in send_eof()
     so that afterward  abort_result_set() needs to find out that.
  */
  bool error_handled;
  
  /* Need this to protect against multiple prepare() calls */
  bool prepared;

  // For System Versioning (may need to insert new fields to a table).
  ha_rows updated_sys_ver;

  bool has_vers_fields;

public:
  multi_update(THD *thd_arg, TABLE_LIST *ut, List<TABLE_LIST> *leaves_list,
	       List<Item> *fields, List<Item> *values,
	       enum_duplicates handle_duplicates, bool ignore);
  ~multi_update();
  bool init(THD *thd);
  bool init_for_single_table(THD *thd);
  int prepare(List<Item> &list, SELECT_LEX_UNIT *u);
  int send_data(List<Item> &items);
  bool initialize_tables (JOIN *join);
  int prepare2(JOIN *join);
  int  do_updates();
  bool send_eof();
  inline ha_rows num_found() const { return found; }
  inline ha_rows num_updated() const { return updated; }
  inline void set_found (ha_rows n) { found= n; }
  inline void set_updated (ha_rows n) { updated= n; }
  virtual void abort_result_set();
  void update_used_tables();
  void prepare_to_read_rows();
};

class my_var_sp;
class my_var : public Sql_alloc  {
public:
  const LEX_CSTRING name;
  enum type { SESSION_VAR, LOCAL_VAR, PARAM_VAR };
  type scope;
  my_var(const LEX_CSTRING *j, enum type s) : name(*j), scope(s) { }
  virtual ~my_var() = default;
  virtual bool set(THD *thd, Item *val) = 0;
  virtual my_var_sp *get_my_var_sp() { return NULL; }
};

class my_var_sp: public my_var {
  const Sp_rcontext_handler *m_rcontext_handler;
  const Type_handler *m_type_handler;
public:
  uint offset;
  /*
    Routine to which this Item_splocal belongs. Used for checking if correct
    runtime context is used for variable handling.
  */
  sp_head *sp;
  my_var_sp(const Sp_rcontext_handler *rcontext_handler,
            const LEX_CSTRING *j, uint o, const Type_handler *type_handler,
            sp_head *s)
    : my_var(j, LOCAL_VAR),
      m_rcontext_handler(rcontext_handler),
      m_type_handler(type_handler), offset(o), sp(s) { }
  ~my_var_sp() = default;
  bool set(THD *thd, Item *val);
  my_var_sp *get_my_var_sp() { return this; }
  const Type_handler *type_handler() const
  { return m_type_handler; }
  sp_rcontext *get_rcontext(sp_rcontext *local_ctx) const;
};

/*
  This class handles fields of a ROW SP variable when it's used as a OUT
  parameter in a stored procedure.
*/
class my_var_sp_row_field: public my_var_sp
{
  uint m_field_offset;
public:
  my_var_sp_row_field(const Sp_rcontext_handler *rcontext_handler,
                      const LEX_CSTRING *varname, const LEX_CSTRING *fieldname,
                      uint var_idx, uint field_idx, sp_head *s)
   :my_var_sp(rcontext_handler, varname, var_idx,
              &type_handler_double/*Not really used*/, s),
    m_field_offset(field_idx)
  { }
  bool set(THD *thd, Item *val);
};

class my_var_user: public my_var {
public:
  my_var_user(const LEX_CSTRING *j)
    : my_var(j, SESSION_VAR) { }
  ~my_var_user() = default;
  bool set(THD *thd, Item *val);
};

class select_dumpvar :public select_result_interceptor {
  ha_rows row_count;
  my_var_sp *m_var_sp_row; // Not NULL if SELECT INTO row_type_sp_variable
  bool send_data_to_var_list(List<Item> &items);
public:
  List<my_var> var_list;
  select_dumpvar(THD *thd_arg)
   :select_result_interceptor(thd_arg), row_count(0), m_var_sp_row(NULL)
  { var_list.empty(); }
  ~select_dumpvar() = default;
  int prepare(List<Item> &list, SELECT_LEX_UNIT *u);
  int send_data(List<Item> &items);
  bool send_eof();
  virtual bool check_simple_select() const;
  void cleanup();
};

/* Bits in sql_command_flags */

#define CF_CHANGES_DATA           (1U << 0)
#define CF_REPORT_PROGRESS        (1U << 1)
#define CF_STATUS_COMMAND         (1U << 2)
#define CF_SHOW_TABLE_COMMAND     (1U << 3)
#define CF_WRITE_LOGS_COMMAND     (1U << 4)

/**
  Must be set for SQL statements that may contain
  Item expressions and/or use joins and tables.
  Indicates that the parse tree of such statement may
  contain rule-based optimizations that depend on metadata
  (i.e. number of columns in a table), and consequently
  that the statement must be re-prepared whenever
  referenced metadata changes. Must not be set for
  statements that themselves change metadata, e.g. RENAME,
  ALTER and other DDL, since otherwise will trigger constant
  reprepare. Consequently, complex item expressions and
  joins are currently prohibited in these statements.
*/
#define CF_REEXECUTION_FRAGILE    (1U << 5)
/**
  Implicitly commit before the SQL statement is executed.

  Statements marked with this flag will cause any active
  transaction to end (commit) before proceeding with the
  command execution.

  This flag should be set for statements that probably can't
  be rolled back or that do not expect any previously metadata
  locked tables.
*/
#define CF_IMPLICIT_COMMIT_BEGIN   (1U << 6)
/**
  Implicitly commit after the SQL statement.

  Statements marked with this flag are automatically committed
  at the end of the statement.

  This flag should be set for statements that will implicitly
  open and take metadata locks on system tables that should not
  be carried for the whole duration of a active transaction.
*/
#define CF_IMPLICIT_COMMIT_END    (1U << 7)
/**
  CF_IMPLICT_COMMIT_BEGIN and CF_IMPLICIT_COMMIT_END are used
  to ensure that the active transaction is implicitly committed
  before and after every DDL statement and any statement that
  modifies our currently non-transactional system tables.
*/
#define CF_AUTO_COMMIT_TRANS  (CF_IMPLICIT_COMMIT_BEGIN | CF_IMPLICIT_COMMIT_END)

/**
  Diagnostic statement.
  Diagnostic statements:
  - SHOW WARNING
  - SHOW ERROR
  - GET DIAGNOSTICS (WL#2111)
  do not modify the diagnostics area during execution.
*/
#define CF_DIAGNOSTIC_STMT        (1U << 8)

/**
  Identifies statements that may generate row events
  and that may end up in the binary log.
*/
#define CF_CAN_GENERATE_ROW_EVENTS (1U << 9)

/**
  Identifies statements which may deal with temporary tables and for which
  temporary tables should be pre-opened to simplify privilege checks.
*/
#define CF_PREOPEN_TMP_TABLES   (1U << 10)

/**
  Identifies statements for which open handlers should be closed in the
  beginning of the statement.
*/
#define CF_HA_CLOSE             (1U << 11)

/**
  Identifies statements that can be explained with EXPLAIN.
*/
#define CF_CAN_BE_EXPLAINED       (1U << 12)

/** Identifies statements which may generate an optimizer trace */
#define CF_OPTIMIZER_TRACE        (1U << 14)

/**
   Identifies statements that should always be disallowed in
   read only transactions.
*/
#define CF_DISALLOW_IN_RO_TRANS   (1U << 15)

/**
  Statement that need the binlog format to be unchanged.
*/
#define CF_FORCE_ORIGINAL_BINLOG_FORMAT (1U << 16)

/**
  Statement that inserts new rows (INSERT, REPLACE, LOAD, ALTER TABLE)
*/
#define CF_INSERTS_DATA (1U << 17)

/**
  Statement that updates existing rows (UPDATE, multi-update)
*/
#define CF_UPDATES_DATA (1U << 18)

/**
  Not logged into slow log as "admin commands"
*/
#define CF_ADMIN_COMMAND (1U << 19)

/**
  SP Bulk execution safe
*/
#define CF_PS_ARRAY_BINDING_SAFE (1U << 20)
/**
  SP Bulk execution optimized
*/
#define CF_PS_ARRAY_BINDING_OPTIMIZED (1U << 21)
/**
  If command creates or drops a table
*/
#define CF_SCHEMA_CHANGE (1U << 22)
/**
  If command creates or drops a database
*/
#define CF_DB_CHANGE (1U << 23)

#ifdef WITH_WSREP
/**
  DDL statement that may be subject to error filtering.
*/
#define CF_WSREP_MAY_IGNORE_ERRORS (1U << 24)
#endif /* WITH_WSREP */


/* Bits in server_command_flags */

/**
  Statement that deletes existing rows (DELETE, DELETE_MULTI)
*/
#define CF_DELETES_DATA (1U << 24)

/**
  Skip the increase of the global query id counter. Commonly set for
  commands that are stateless (won't cause any change on the server
  internal states).
*/
#define CF_SKIP_QUERY_ID        (1U << 0)

/**
  Skip the increase of the number of statements that clients have
  sent to the server. Commonly used for commands that will cause
  a statement to be executed but the statement might have not been
  sent by the user (ie: stored procedure).
*/
#define CF_SKIP_QUESTIONS       (1U << 1)
#ifdef WITH_WSREP
/**
  Do not check that wsrep snapshot is ready before allowing this command
*/
#define CF_SKIP_WSREP_CHECK     (1U << 2)
#else
#define CF_SKIP_WSREP_CHECK     0
#endif /* WITH_WSREP */


/* Inline functions */

inline bool add_item_to_list(THD *thd, Item *item)
{
  bool res;
  LEX *lex= thd->lex;
  if (lex->current_select->parsing_place == IN_RETURNING)
    res= lex->returning()->add_item_to_list(thd, item);
  else
    res= lex->current_select->add_item_to_list(thd, item);
  return res;
}

inline bool add_value_to_list(THD *thd, Item *value)
{
  return thd->lex->value_list.push_back(value, thd->mem_root);
}

inline bool add_order_to_list(THD *thd, Item *item, bool asc)
{
  return thd->lex->current_select->add_order_to_list(thd, item, asc);
}

inline bool add_gorder_to_list(THD *thd, Item *item, bool asc)
{
  return thd->lex->current_select->add_gorder_to_list(thd, item, asc);
}

inline bool add_group_to_list(THD *thd, Item *item, bool asc)
{
  return thd->lex->current_select->add_group_to_list(thd, item, asc);
}

inline Item *and_conds(THD *thd, Item *a, Item *b)
{
  if (!b) return a;
  if (!a) return b;
  return new (thd->mem_root) Item_cond_and(thd, a, b);
}

/* inline handler methods that need to know TABLE and THD structures */
inline void handler::increment_statistics(ulong SSV::*offset) const
{
  status_var_increment(table->in_use->status_var.*offset);
  table->in_use->check_limit_rows_examined();
}

inline void handler::fast_increment_statistics(ulong SSV::*offset) const
{
  status_var_increment(table->in_use->status_var.*offset);
}

inline void handler::decrement_statistics(ulong SSV::*offset) const
{
  status_var_decrement(table->in_use->status_var.*offset);
}

/* Update references in the handler to the table */

inline void handler::set_table(TABLE* table_arg)
{
  table= table_arg;
  costs= &table_arg->s->optimizer_costs;
}

inline bool handler::pk_is_clustering_key(uint index) const
{
   /*
     We have to check for MAX_INDEX as table->s->primary_key can be
     MAX_KEY in the case where there is no primary key.
   */
   return index != MAX_KEY && is_clustering_key(index);
}

inline bool handler::is_clustering_key(uint index) const
{
  DBUG_ASSERT(index != MAX_KEY);
  return table->is_clustering_key(index);
}

inline int handler::ha_ft_read(uchar *buf)
{
  int error= ft_read(buf);
  if (!error)
  {
    update_rows_read();

    if (table->vfield && buf == table->record[0])
      table->update_virtual_fields(this, VCOL_UPDATE_FOR_READ);
  }

  table->status=error ? STATUS_NOT_FOUND: 0;
  return error;
}

inline int handler::ha_rnd_pos_by_record(uchar *buf)
{
  int error= rnd_pos_by_record(buf);
  table->status=error ? STATUS_NOT_FOUND: 0;
  return error;
}

inline int handler::ha_read_first_row(uchar *buf, uint primary_key)
{
  int error= read_first_row(buf, primary_key);
  if (!error)
    update_rows_read();
  table->status=error ? STATUS_NOT_FOUND: 0;
  return error;
}

inline int handler::ha_write_tmp_row(uchar *buf)
{
  int error;
  MYSQL_INSERT_ROW_START(table_share->db.str, table_share->table_name.str);
  increment_statistics(&SSV::ha_tmp_write_count);
  TABLE_IO_WAIT(tracker, PSI_TABLE_WRITE_ROW, MAX_KEY, error,
          { error= write_row(buf); })
  MYSQL_INSERT_ROW_DONE(error);
  return error;
}

inline int handler::ha_delete_tmp_row(uchar *buf)
{
  int error;
  MYSQL_DELETE_ROW_START(table_share->db.str, table_share->table_name.str);
  increment_statistics(&SSV::ha_tmp_delete_count);
  TABLE_IO_WAIT(tracker, PSI_TABLE_DELETE_ROW, MAX_KEY, error,
                { error= delete_row(buf); })
  MYSQL_DELETE_ROW_DONE(error);
  return error;
}

inline int handler::ha_update_tmp_row(const uchar *old_data, uchar *new_data)
{
  int error;
  MYSQL_UPDATE_ROW_START(table_share->db.str, table_share->table_name.str);
  increment_statistics(&SSV::ha_tmp_update_count);
  TABLE_IO_WAIT(tracker, PSI_TABLE_UPDATE_ROW, active_index, error,
          { error= update_row(old_data, new_data);})
  MYSQL_UPDATE_ROW_DONE(error);
  return error;
}

inline bool handler::has_long_unique()
{
  return table->s->long_unique_table;
}

/**
  Return whether the handler is root.
  @return false if table is maintained by different handlerton, true otherwise.
  @note The implementation supposes that the same handler can't be found as both
  root and non-root.

  There are two known cases when it's non-root:
  1. under partition's ha_write_row() (also true for copy_partitions())
  2. under ha_mroonga::wrapper_write_row();
  same applies for ha_delete_row/ha_update_row.
*/
inline bool handler::is_root_handler() const
{
  return ht == table->file->ht;
}

extern pthread_attr_t *get_connection_attrib(void);

/**
   Set thread entering a condition

   This function should be called before putting a thread to wait for
   a condition. @a mutex should be held before calling this
   function. After being waken up, @f thd_exit_cond should be called.

   @param thd      The thread entering the condition, NULL means current thread
   @param cond     The condition the thread is going to wait for
   @param mutex    The mutex associated with the condition, this must be
                   held before call this function
   @param stage    The new process message for the thread
   @param old_stage The old process message for the thread
   @param src_function The caller source function name
   @param src_file The caller source file name
   @param src_line The caller source line number
*/
void thd_enter_cond(MYSQL_THD thd, mysql_cond_t *cond, mysql_mutex_t *mutex,
                    const PSI_stage_info *stage, PSI_stage_info *old_stage,
                    const char *src_function, const char *src_file,
                    int src_line);

#define THD_ENTER_COND(P1, P2, P3, P4, P5) \
  thd_enter_cond(P1, P2, P3, P4, P5, __func__, __FILE__, __LINE__)

/**
   Set thread leaving a condition

   This function should be called after a thread being waken up for a
   condition.

   @param thd      The thread entering the condition, NULL means current thread
   @param stage    The process message, ususally this should be the old process
                   message before calling @f thd_enter_cond
   @param src_function The caller source function name
   @param src_file The caller source file name
   @param src_line The caller source line number
*/
void thd_exit_cond(MYSQL_THD thd, const PSI_stage_info *stage,
                   const char *src_function, const char *src_file,
                   int src_line);

#define THD_EXIT_COND(P1, P2) \
  thd_exit_cond(P1, P2, __func__, __FILE__, __LINE__)

inline bool binlog_should_compress(size_t len)
{
  return opt_bin_log_compress &&
    len >= opt_bin_log_compress_min_len;
}

void binlog_prepare_row_images(TABLE* table,
                               enum_binlog_row_image row_image);

/**
   Save thd sql_mode on instantiation.
   On destruction it resets the mode to the previously stored value.
*/
class Sql_mode_save
{
 public:
  Sql_mode_save(THD *thd) : thd(thd), old_mode(thd->variables.sql_mode) {}
  ~Sql_mode_save() { thd->variables.sql_mode = old_mode; }

 private:
  THD *thd;
  sql_mode_t old_mode; // SQL mode saved at construction time.
};


/*
  Save the current sql_mode. Switch off sql_mode flags which can prevent
  normal parsing of VIEWs, expressions in generated columns.
  Restore the old sql_mode on destructor.
*/
class Sql_mode_save_for_frm_handling: public Sql_mode_save
{
public:
  Sql_mode_save_for_frm_handling(THD *thd)
   :Sql_mode_save(thd)
  {
    /*
      - MODE_REAL_AS_FLOAT            affect only CREATE TABLE parsing
      + MODE_PIPES_AS_CONCAT          affect expression parsing
      + MODE_ANSI_QUOTES              affect expression parsing
      + MODE_IGNORE_SPACE             affect expression parsing
      - MODE_IGNORE_BAD_TABLE_OPTIONS affect only CREATE/ALTER TABLE parsing
      * MODE_ONLY_FULL_GROUP_BY       affect execution
      * MODE_NO_UNSIGNED_SUBTRACTION  affect execution
      - MODE_NO_DIR_IN_CREATE         affect table creation only
      - MODE_POSTGRESQL               compounded from other modes
      + MODE_ORACLE                   affects Item creation (e.g for CONCAT)
      - MODE_MSSQL                    compounded from other modes
      - MODE_DB2                      compounded from other modes
      - MODE_MAXDB                    affect only CREATE TABLE parsing
      - MODE_NO_KEY_OPTIONS           affect only SHOW
      - MODE_NO_TABLE_OPTIONS         affect only SHOW
      - MODE_NO_FIELD_OPTIONS         affect only SHOW
      - MODE_MYSQL323                 affect only SHOW
      - MODE_MYSQL40                  affect only SHOW
      - MODE_ANSI                     compounded from other modes
                                      (+ transaction mode)
      ? MODE_NO_AUTO_VALUE_ON_ZERO    affect UPDATEs
      + MODE_NO_BACKSLASH_ESCAPES     affect expression parsing
      + MODE_EMPTY_STRING_IS_NULL     affect expression parsing
    */
    thd->variables.sql_mode&= ~(MODE_PIPES_AS_CONCAT | MODE_ANSI_QUOTES |
                                MODE_IGNORE_SPACE | MODE_NO_BACKSLASH_ESCAPES |
                                MODE_ORACLE | MODE_EMPTY_STRING_IS_NULL);
  };
};


class Switch_to_definer_security_ctx
{
 public:
  Switch_to_definer_security_ctx(THD *thd, TABLE_LIST *table) :
    m_thd(thd), m_sctx(thd->security_ctx)
  {
    if (table->security_ctx)
      thd->security_ctx= table->security_ctx;
  }
  ~Switch_to_definer_security_ctx() { m_thd->security_ctx = m_sctx; }

 private:
  THD *m_thd;
  Security_context *m_sctx;
};


class Sql_mode_instant_set: public Sql_mode_save
{
public:
  Sql_mode_instant_set(THD *thd, sql_mode_t temporary_value)
   :Sql_mode_save(thd)
  {
    thd->variables.sql_mode= temporary_value;
  }
};


class Sql_mode_instant_remove: public Sql_mode_save
{
public:
  Sql_mode_instant_remove(THD *thd, sql_mode_t temporary_remove_flags)
   :Sql_mode_save(thd)
  {
    thd->variables.sql_mode&= ~temporary_remove_flags;
  }
};


class Abort_on_warning_instant_set
{
  THD *m_thd;
  bool m_save_abort_on_warning;
public:
  Abort_on_warning_instant_set(THD *thd, bool temporary_value)
   :m_thd(thd), m_save_abort_on_warning(thd->abort_on_warning)
  {
    thd->abort_on_warning= temporary_value;
  }
  ~Abort_on_warning_instant_set()
  {
    m_thd->abort_on_warning= m_save_abort_on_warning;
  }
};


class Check_level_instant_set
{
  THD *m_thd;
  enum_check_fields m_check_level;
public:
  Check_level_instant_set(THD *thd, enum_check_fields temporary_value)
   :m_thd(thd), m_check_level(thd->count_cuted_fields)
  {
    thd->count_cuted_fields= temporary_value;
  }
  ~Check_level_instant_set()
  {
    m_thd->count_cuted_fields= m_check_level;
  }
};


class Use_relaxed_field_copy: public Sql_mode_save,
                              public Check_level_instant_set,
                              public Abort_on_warning_instant_set
{
public:
  Use_relaxed_field_copy(THD *thd) :
      Sql_mode_save(thd), Check_level_instant_set(thd, CHECK_FIELD_IGNORE),
      Abort_on_warning_instant_set(thd, 0)
  {
    thd->variables.sql_mode&= ~(MODE_NO_ZERO_IN_DATE | MODE_NO_ZERO_DATE);
    thd->variables.sql_mode|= MODE_INVALID_DATES;
  }
};


class Identifier_chain2
{
  LEX_CSTRING m_name[2];
public:
  Identifier_chain2()
   :m_name{Lex_cstring(), Lex_cstring()}
  { }
  Identifier_chain2(const LEX_CSTRING &a, const LEX_CSTRING &b)
   :m_name{a, b}
  { }

  const LEX_CSTRING& operator [] (size_t i) const
  {
    return m_name[i];
  }

  static Identifier_chain2 split(const LEX_CSTRING &txt)
  {
    DBUG_ASSERT(txt.str[txt.length] == '\0'); // Expect 0-terminated input
    const char *dot= strchr(txt.str, '.');
    if (!dot)
      return Identifier_chain2(Lex_cstring(), txt);
    size_t length0= dot - txt.str;
    Lex_cstring name0(txt.str, length0);
    Lex_cstring name1(txt.str + length0 + 1, txt.length - length0 - 1);
    return Identifier_chain2(name0, name1);
  }

  // Export as a qualified name string: 'db.name'
  size_t make_qname(char *dst, size_t dstlen) const
  {
    return my_snprintf(dst, dstlen, "%.*s.%.*s",
                       (int) m_name[0].length, m_name[0].str,
                       (int) m_name[1].length, m_name[1].str);
  }

  // Export as a qualified name string, allocate on mem_root.
  bool make_qname(MEM_ROOT *mem_root, LEX_CSTRING *dst) const
  {
    const uint dot= !!m_name[0].length;
    char *tmp;
    /* format: [pkg + dot] + name + '\0' */
    dst->length= m_name[0].length + dot + m_name[1].length;
    if (unlikely(!(dst->str= tmp= (char*) alloc_root(mem_root,
                                                     dst->length + 1))))
      return true;
    snprintf(tmp, dst->length + 1, "%.*s%.*s%.*s",
            (int) m_name[0].length, (m_name[0].length ? m_name[0].str : ""),
            dot, ".",
            (int) m_name[1].length, m_name[1].str);
    return false;
  }
};


/**
  This class resembles the SQL Standard schema qualified object name:
  <schema qualified name> ::= [ <schema name> <period> ] <qualified identifier>
*/
class Database_qualified_name
{
public:
  LEX_CSTRING m_db;
  LEX_CSTRING m_name;
  Database_qualified_name(const LEX_CSTRING *db, const LEX_CSTRING *name)
   :m_db(*db), m_name(*name)
  { }
  Database_qualified_name(const LEX_CSTRING &db, const LEX_CSTRING &name)
   :m_db(db), m_name(name)
  { }
  Database_qualified_name(const char *db, size_t db_length,
                          const char *name, size_t name_length)
  {
    m_db.str= db;
    m_db.length= db_length;
    m_name.str= name;
    m_name.length= name_length;
  }

  bool eq(const Database_qualified_name *other) const
  {
    CHARSET_INFO *cs= lower_case_table_names ?
                      &my_charset_utf8mb3_general_ci :
                      &my_charset_utf8mb3_bin;
    return
      m_db.length == other->m_db.length &&
      m_name.length == other->m_name.length &&
      !cs->strnncoll(m_db.str, m_db.length,
                     other->m_db.str, other->m_db.length) &&
      !cs->strnncoll(m_name.str, m_name.length,
                     other->m_name.str, other->m_name.length);
  }
  /*
    Make copies of "db" and "name" on the memory root in internal format:
    - Lower-case "db" if lower-case-table-names==1.
    - Preserve "name" as is.
  */
  bool copy_sp_name_internal(MEM_ROOT *mem_root, const LEX_CSTRING &db,
                             const LEX_CSTRING &name);

  // Export db and name as a qualified name string: 'db.name'
  size_t make_qname(char *dst, size_t dstlen) const
  {
    return Identifier_chain2(m_db, m_name).make_qname(dst, dstlen);
  }
  // Export db and name as a qualified name string, allocate on mem_root.
  bool make_qname(MEM_ROOT *mem_root, LEX_CSTRING *dst) const
  {
    return Identifier_chain2(m_db, m_name).make_qname(mem_root, dst);
  }

  bool make_package_routine_name(MEM_ROOT *mem_root,
                                 const LEX_CSTRING &package,
                                 const LEX_CSTRING &routine)
  {
    char *tmp;
    size_t length= package.length + 1 + routine.length + 1;
    if (unlikely(!(tmp= (char *) alloc_root(mem_root, length))))
      return true;
    m_name.length= Identifier_chain2(package, routine).make_qname(tmp, length);
    m_name.str= tmp;
    return false;
  }

  bool make_package_routine_name(MEM_ROOT *mem_root,
                                 const LEX_CSTRING &db,
                                 const LEX_CSTRING &package,
                                 const LEX_CSTRING &routine)
  {
    if (unlikely(make_package_routine_name(mem_root, package, routine)))
      return true;
    if (unlikely(!(m_db.str= strmake_root(mem_root, db.str, db.length))))
      return true;
    m_db.length= db.length;
    return false;
  }
};


class ErrConvDQName: public ErrConv
{
  const Database_qualified_name *m_name;
public:
  ErrConvDQName(const Database_qualified_name *name)
   :m_name(name)
  { }
  LEX_CSTRING lex_cstring() const override
  {
    size_t length= m_name->make_qname(err_buffer, sizeof(err_buffer));
    return {err_buffer, length};
  }
};

class Type_holder: public Sql_alloc,
                   public Item_args,
                   public Type_handler_hybrid_field_type,
                   public Type_all_attributes
{
  const TYPELIB *m_typelib;
  bool m_maybe_null;
public:
  Type_holder()
   :m_typelib(NULL),
    m_maybe_null(false)
  { }

  void set_type_maybe_null(bool maybe_null_arg) { m_maybe_null= maybe_null_arg; }
  bool get_maybe_null() const { return m_maybe_null; }

  decimal_digits_t decimal_precision() const
  {
    /*
      Type_holder is not used directly to create fields, so
      its virtual decimal_precision() is never called.
      We should eventually extend create_result_table() to accept
      an array of Type_holders directly, without having to allocate
      Item_type_holder's and put them into List<Item>.
    */
    DBUG_ASSERT(0);
    return 0;
  }
  void set_typelib(const TYPELIB *typelib)
  {
    m_typelib= typelib;
  }
  const TYPELIB *get_typelib() const
  {
    return m_typelib;
  }

  bool aggregate_attributes(THD *thd)
  {
    static LEX_CSTRING union_name= { STRING_WITH_LEN("UNION") };
    for (uint i= 0; i < arg_count; i++)
      m_maybe_null|= args[i]->maybe_null();
    return
       type_handler()->Item_hybrid_func_fix_attributes(thd,
                                                       union_name, this, this,
                                                       args, arg_count);
  }
};


/*
  A helper class to set THD flags to emit warnings/errors in case of
  overflow/type errors during assigning values into the SP variable fields.
  Saves original flags values in constructor.
  Restores original flags in destructor.
*/
class Sp_eval_expr_state
{
  THD *m_thd;
  enum_check_fields m_count_cuted_fields;
  bool m_abort_on_warning;
  bool m_stmt_modified_non_trans_table;
  void start()
  {
    m_thd->count_cuted_fields= CHECK_FIELD_ERROR_FOR_NULL;
    m_thd->abort_on_warning= m_thd->is_strict_mode();
    m_thd->transaction->stmt.modified_non_trans_table= false;
  }
  void stop()
  {
    m_thd->count_cuted_fields= m_count_cuted_fields;
    m_thd->abort_on_warning= m_abort_on_warning;
    m_thd->transaction->stmt.modified_non_trans_table=
      m_stmt_modified_non_trans_table;
  }
public:
  Sp_eval_expr_state(THD *thd)
   :m_thd(thd),
    m_count_cuted_fields(thd->count_cuted_fields),
    m_abort_on_warning(thd->abort_on_warning),
    m_stmt_modified_non_trans_table(thd->transaction->stmt.
                                    modified_non_trans_table)
  {
    start();
  }
  ~Sp_eval_expr_state()
  {
    stop();
  }
};


#ifndef DBUG_OFF
void dbug_serve_apcs(THD *thd, int n_calls);
#endif 

class StatementBinlog
{
  const enum_binlog_format saved_binlog_format;
  THD *const thd;

public:
  StatementBinlog(THD *thd, bool need_stmt) :
    saved_binlog_format(thd->get_current_stmt_binlog_format()),
    thd(thd)
  {
    if (need_stmt && saved_binlog_format != BINLOG_FORMAT_STMT)
    {
      thd->set_current_stmt_binlog_format_stmt();
    }
  }
  ~StatementBinlog()
  {
    thd->set_current_stmt_binlog_format(saved_binlog_format);
  }
};


/** THD registry */
class THD_list: public THD_list_iterator
{
public:
  /**
    Constructor replacement.

    Unfortunately we can't use fair constructor to initialize mutex
    for two reasons: PFS and embedded. The former can probably be fixed,
    the latter can probably be dropped.
  */
  void init()
  {
    mysql_rwlock_init(key_rwlock_THD_list, &lock);
  }

  /** Destructor replacement. */
  void destroy()
  {
    mysql_rwlock_destroy(&lock);
  }

  /**
    Inserts thread to registry.

    @param thd         thread

    Thread becomes accessible via server_threads.
  */
  void insert(THD *thd)
  {
    mysql_rwlock_wrlock(&lock);
    threads.append(thd);
    mysql_rwlock_unlock(&lock);
  }

  /**
    Removes thread from registry.

    @param thd         thread

    Thread becomes not accessible via server_threads.
  */
  void erase(THD *thd)
  {
    thd->assert_linked();
    mysql_rwlock_wrlock(&lock);
    thd->unlink();
    mysql_rwlock_unlock(&lock);
  }
};

extern THD_list server_threads;

void setup_tmp_table_column_bitmaps(TABLE *table, uchar *bitmaps,
                                    uint field_count);
#ifdef WITH_WSREP
extern void wsrep_to_isolation_end(THD*);
#endif
/*
  RAII utility class to ease binlogging with temporary setting
  THD etc context and restoring the original one upon logger execution.
*/
class Write_log_with_flags
{
  THD*   m_thd;
#ifdef WITH_WSREP
  bool wsrep_to_isolation;
#endif

public:
~Write_log_with_flags()
  {
    m_thd->set_binlog_flags_for_alter(0);
    m_thd->set_binlog_start_alter_seq_no(0);
#ifdef WITH_WSREP
    if (wsrep_to_isolation)
      wsrep_to_isolation_end(m_thd);
#endif
  }

  Write_log_with_flags(THD *thd, uchar flags,
                       bool do_wsrep_iso __attribute__((unused))= false) :
    m_thd(thd)
  {
    m_thd->set_binlog_flags_for_alter(flags);
#ifdef WITH_WSREP
    wsrep_to_isolation= do_wsrep_iso && WSREP(m_thd);
#endif
  }
};


/**
  Make a new string allocated on THD's mem-root.

  @param thd        thread handler.
  @param start_ptr  start of the new string.
  @param end_ptr    end of the new string.

  @return LEX_CSTRING object, containing a pointer to a newly
  constructed/allocated string, and its length. The data member
  LEX_CSTRING::str has the value nullptr in case of out-of-memory error.
*/

LEX_CSTRING make_string(THD *thd, const char *start_ptr,
                        const char *end_ptr);

#include "deprecation.h"

#endif /* MYSQL_SERVER */
#endif /* SQL_CLASS_INCLUDED */<|MERGE_RESOLUTION|>--- conflicted
+++ resolved
@@ -200,22 +200,15 @@
 #define OLD_MODE_NO_DUP_KEY_WARNINGS_WITH_IGNORE        (1 << 0)
 #define OLD_MODE_NO_PROGRESS_INFO                       (1 << 1)
 #define OLD_MODE_ZERO_DATE_TIME_CAST                    (1 << 2)
-<<<<<<< HEAD
-#define OLD_MODE_UTF8_IS_UTF8MB3                        (1 << 3)
-#define OLD_MODE_IGNORE_INDEX_ONLY_FOR_JOIN             (1 << 4)
-#define OLD_MODE_COMPAT_5_1_CHECKSUM                    (1 << 5)
-#define OLD_MODE_LOCK_ALTER_TABLE_COPY                  (1 << 6)
-
-#define OLD_MODE_DEFAULT_VALUE          OLD_MODE_UTF8_IS_UTF8MB3
-
-void old_mode_deprecated_warnings(THD *thd, ulonglong v);
-=======
 #define OLD_MODE_UTF8_IS_UTF8MB3      (1 << 3)
 #define OLD_MODE_IGNORE_INDEX_ONLY_FOR_JOIN          (1 << 4)
 #define OLD_MODE_COMPAT_5_1_CHECKSUM    (1 << 5)
 #define OLD_MODE_NO_NULL_COLLATION_IDS  (1 << 6)
 #define OLD_MODE_LOCK_ALTER_TABLE_COPY  (1 << 7)
->>>>>>> fef31a26
+
+#define OLD_MODE_DEFAULT_VALUE          OLD_MODE_UTF8_IS_UTF8MB3
+
+void old_mode_deprecated_warnings(THD *thd, ulonglong v);
 
 extern char internal_table_name[2];
 extern char empty_c_string[1];
@@ -3640,8 +3633,6 @@
   inline void inc_examined_row_count()
   {
     inc_examined_row_count_fast();
-    DBUG_EXECUTE_IF("debug_huge_number_of_examined_rows",
-                    m_examined_row_count= (ULONGLONG_MAX - 1000000););
     MYSQL_SET_STATEMENT_ROWS_EXAMINED(m_statement_psi, m_examined_row_count);
   }
 
