--- conflicted
+++ resolved
@@ -2592,15 +2592,9 @@
 
 size_t Query_cache::init_cache()
 {
-<<<<<<< HEAD
-  uint mem_bin_count, num, step;
-  ulong mem_bin_size, prev_size, inc;
-  ulong max_mem_bin_size, approx_additional_data_size;
-=======
   size_t mem_bin_count, num, step;
   size_t mem_bin_size, prev_size, inc;
   size_t additional_data_size, max_mem_bin_size, approx_additional_data_size;
->>>>>>> 8936b175
   int align;
 
   DBUG_ENTER("Query_cache::init_cache");
