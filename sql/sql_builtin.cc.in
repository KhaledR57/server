--- conflicted
+++ resolved
@@ -11,17 +11,13 @@
 
    You should have received a copy of the GNU General Public License
    along with this program; if not, write to the Free Software
-<<<<<<< HEAD
-   Foundation, Inc., 51 Franklin St, Fifth Floor, Boston, MA  02110-1301  USA
+   Foundation, Inc., 51 Franklin St, Fifth Floor, Boston, MA  02110-1335  USA
 */
 
 /*
   Note that sql_builtin.cc is automatically built by sql_bultin.cc.in
   and cmake/plugin.cmake
 */
-=======
-   Foundation, Inc., 51 Franklin St, Fifth Floor, Boston, MA  02110-1335  USA */
->>>>>>> 26a14ee1
 
 #include <my_global.h>
 #include <mysql/plugin.h>
