--- conflicted
+++ resolved
@@ -10496,14 +10496,9 @@
                            uint used_key_parts_arg, KEY *index_info_arg,
                            uint use_index, double read_cost_arg,
                            ha_rows records_arg, uint key_infix_len_arg,
-<<<<<<< HEAD
                            uchar *key_infix_arg, MEM_ROOT *parent_alloc,
                            bool is_index_scan_arg)
-  :join(join_arg), index_info(index_info_arg),
-=======
-                           uchar *key_infix_arg, MEM_ROOT *parent_alloc)
   :file(table->file), join(join_arg), index_info(index_info_arg),
->>>>>>> dac59fa9
    group_prefix_len(group_prefix_len_arg),
    group_key_parts(group_key_parts_arg), have_min(have_min_arg),
    have_max(have_max_arg), have_agg_distinct(have_agg_distinct_arg),
