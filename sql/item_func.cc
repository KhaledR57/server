/* Copyright (C) 2000-2003 MySQL AB

   This program is free software; you can redistribute it and/or modify
   it under the terms of the GNU General Public License as published by
   the Free Software Foundation; either version 2 of the License, or
   (at your option) any later version.

   This program is distributed in the hope that it will be useful,
   but WITHOUT ANY WARRANTY; without even the implied warranty of
   MERCHANTABILITY or FITNESS FOR A PARTICULAR PURPOSE.  See the
   GNU General Public License for more details.

   You should have received a copy of the GNU General Public License
   along with this program; if not, write to the Free Software
   Foundation, Inc., 59 Temple Place, Suite 330, Boston, MA  02111-1307  USA */


/* This file defines all numerical functions */

#ifdef USE_PRAGMA_IMPLEMENTATION
#pragma implementation				// gcc: Class implementation
#endif

#include "mysql_priv.h"
#include "slave.h"				// for wait_for_master_pos
#include <m_ctype.h>
#include <hash.h>
#include <time.h>
#include <ft_global.h>

#include "sp_head.h"
#include "sp_rcontext.h"
#include "sp.h"

#ifdef NO_EMBEDDED_ACCESS_CHECKS
#define sp_restore_security_context(A,B) while (0) {}
#endif


bool check_reserved_words(LEX_STRING *name)
{
  if (!my_strcasecmp(system_charset_info, name->str, "GLOBAL") ||
      !my_strcasecmp(system_charset_info, name->str, "LOCAL") ||
      !my_strcasecmp(system_charset_info, name->str, "SESSION"))
    return TRUE;
  return FALSE;
}


/* return TRUE if item is a constant */

bool
eval_const_cond(COND *cond)
{
  return ((Item_func*) cond)->val_int() ? TRUE : FALSE;
}


void Item_func::set_arguments(List<Item> &list)
{
  allowed_arg_cols= 1;
  arg_count=list.elements;
  args= tmp_arg;                                // If 2 arguments
  if (arg_count <= 2 || (args=(Item**) sql_alloc(sizeof(Item*)*arg_count)))
  {
    List_iterator_fast<Item> li(list);
    Item *item;
    Item **save_args= args;

    while ((item=li++))
    {
      *(save_args++)= item;
      with_sum_func|=item->with_sum_func;
    }
  }
  list.empty();					// Fields are used
}

Item_func::Item_func(List<Item> &list)
  :allowed_arg_cols(1)
{
  set_arguments(list);
}

Item_func::Item_func(THD *thd, Item_func *item)
  :Item_result_field(thd, item),
   allowed_arg_cols(item->allowed_arg_cols),
   arg_count(item->arg_count),
   used_tables_cache(item->used_tables_cache),
   not_null_tables_cache(item->not_null_tables_cache),
   const_item_cache(item->const_item_cache)
{
  if (arg_count)
  {
    if (arg_count <=2)
      args= tmp_arg;
    else
    {
      if (!(args=(Item**) thd->alloc(sizeof(Item*)*arg_count)))
	return;
    }
    memcpy((char*) args, (char*) item->args, sizeof(Item*)*arg_count);
  }
}


/*
  Resolve references to table column for a function and it's argument

  SYNOPSIS:
  fix_fields()
  thd		Thread object
  ref		Pointer to where this object is used.  This reference
		is used if we want to replace this object with another
		one (for example in the summary functions).

  DESCRIPTION
    Call fix_fields() for all arguments to the function.  The main intention
    is to allow all Item_field() objects to setup pointers to the table fields.

    Sets as a side effect the following class variables:
      maybe_null	Set if any argument may return NULL
      with_sum_func	Set if any of the arguments contains a sum function
      used_tables_cache Set to union of the tables used by arguments

      str_value.charset If this is a string function, set this to the
			character set for the first argument.
			If any argument is binary, this is set to binary

   If for any item any of the defaults are wrong, then this can
   be fixed in the fix_length_and_dec() function that is called
   after this one or by writing a specialized fix_fields() for the
   item.

  RETURN VALUES
  FALSE	ok
  TRUE	Got error.  Stored with my_error().
*/

bool
Item_func::fix_fields(THD *thd, Item **ref)
{
  DBUG_ASSERT(fixed == 0);
  Item **arg,**arg_end;
#ifndef EMBEDDED_LIBRARY			// Avoid compiler warning
  char buff[STACK_BUFF_ALLOC];			// Max argument in function
#endif

  used_tables_cache= not_null_tables_cache= 0;
  const_item_cache=1;

  if (check_stack_overrun(thd, STACK_MIN_SIZE, buff))
    return TRUE;				// Fatal error if flag is set!
  if (arg_count)
  {						// Print purify happy
    for (arg=args, arg_end=args+arg_count; arg != arg_end ; arg++)
    {
      Item *item;
      /*
	We can't yet set item to *arg as fix_fields may change *arg
	We shouldn't call fix_fields() twice, so check 'fixed' field first
      */
      if ((!(*arg)->fixed && (*arg)->fix_fields(thd, arg)))
	return TRUE;				/* purecov: inspected */
      item= *arg;

      if (allowed_arg_cols)
      {
        if (item->check_cols(allowed_arg_cols))
          return 1;
      }
      else
      {
        /*  we have to fetch allowed_arg_cols from first argument */
        DBUG_ASSERT(arg == args); // it is first argument
        allowed_arg_cols= item->cols();
        DBUG_ASSERT(allowed_arg_cols); // Can't be 0 any more
      }

      if (item->maybe_null)
	maybe_null=1;

      with_sum_func= with_sum_func || item->with_sum_func;
      used_tables_cache|=     item->used_tables();
      not_null_tables_cache|= item->not_null_tables();
      const_item_cache&=      item->const_item();
    }
  }
  fix_length_and_dec();
  if (thd->net.report_error) // An error inside fix_length_and_dec occured
    return TRUE;
  fixed= 1;
  return FALSE;
}

bool Item_func::walk (Item_processor processor, byte *argument)
{
  if (arg_count)
  {
    Item **arg,**arg_end;
    for (arg= args, arg_end= args+arg_count; arg != arg_end; arg++)
    {
      if ((*arg)->walk(processor, argument))
	return 1;
    }
  }
  return (this->*processor)(argument);
}

void Item_func::traverse_cond(Cond_traverser traverser,
                              void *argument, traverse_order order)
{
  if (arg_count)
  {
    Item **arg,**arg_end;

    switch (order) {
    case(PREFIX):
      (*traverser)(this, argument);
      for (arg= args, arg_end= args+arg_count; arg != arg_end; arg++)
      {
	(*arg)->traverse_cond(traverser, argument, order);
      }
      break;
    case (POSTFIX):
      for (arg= args, arg_end= args+arg_count; arg != arg_end; arg++)
      {
	(*arg)->traverse_cond(traverser, argument, order);
      }
      (*traverser)(this, argument);
    }
  }
}



/*
  Transform an Item_func object with a transformer callback function
   
  SYNOPSIS
    transform()
    transformer   the transformer callback function to be applied to the nodes
                  of the tree of the object
    argument      parameter to be passed to the transformer
  
  DESCRIPTION
    The function recursively applies the transform method with the
    same transformer to each argument the function.
    If the call of the method for a member item returns a new item
    the old item is substituted for a new one.
    After this the transform method is applied to the root node
    of the Item_func object. 
     
  RETURN VALUES
    Item returned as the result of transformation of the root node 
*/

Item *Item_func::transform(Item_transformer transformer, byte *argument)
{
  if (arg_count)
  {
    Item **arg,**arg_end;
    for (arg= args, arg_end= args+arg_count; arg != arg_end; arg++)
    {
      Item *new_item= (*arg)->transform(transformer, argument);
      if (!new_item)
	return 0;
      if (*arg != new_item)
        current_thd->change_item_tree(arg, new_item);
    }
  }
  return (this->*transformer)(argument);
}


/* See comments in Item_cmp_func::split_sum_func() */

void Item_func::split_sum_func(THD *thd, Item **ref_pointer_array,
                               List<Item> &fields)
{
  Item **arg, **arg_end;
  for (arg= args, arg_end= args+arg_count; arg != arg_end ; arg++)
    (*arg)->split_sum_func2(thd, ref_pointer_array, fields, arg);
}


void Item_func::update_used_tables()
{
  used_tables_cache=0;
  const_item_cache=1;
  for (uint i=0 ; i < arg_count ; i++)
  {
    args[i]->update_used_tables();
    used_tables_cache|=args[i]->used_tables();
    const_item_cache&=args[i]->const_item();
  }
}


table_map Item_func::used_tables() const
{
  return used_tables_cache;
}


table_map Item_func::not_null_tables() const
{
  return not_null_tables_cache;
}


void Item_func::print(String *str)
{
  str->append(func_name());
  str->append('(');
  print_args(str, 0);
  str->append(')');
}


void Item_func::print_args(String *str, uint from)
{
  for (uint i=from ; i < arg_count ; i++)
  {
    if (i != from)
      str->append(',');
    args[i]->print(str);
  }
}


void Item_func::print_op(String *str)
{
  str->append('(');
  for (uint i=0 ; i < arg_count-1 ; i++)
  {
    args[i]->print(str);
    str->append(' ');
    str->append(func_name());
    str->append(' ');
  }
  args[arg_count-1]->print(str);
  str->append(')');
}


bool Item_func::eq(const Item *item, bool binary_cmp) const
{
  /* Assume we don't have rtti */
  if (this == item)
    return 1;
  if (item->type() != FUNC_ITEM)
    return 0;
  Item_func *item_func=(Item_func*) item;
  if (arg_count != item_func->arg_count ||
      func_name() != item_func->func_name())
    return 0;
  for (uint i=0; i < arg_count ; i++)
    if (!args[i]->eq(item_func->args[i], binary_cmp))
      return 0;
  return 1;
}


Field *Item_func::tmp_table_field(TABLE *t_arg)
{
  Field *res;
  LINT_INIT(res);

  switch (result_type()) {
  case INT_RESULT:
    if (max_length > 11)
      res= new Field_longlong(max_length, maybe_null, name, t_arg,
			      unsigned_flag);
    else
      res= new Field_long(max_length, maybe_null, name, t_arg,
			  unsigned_flag);
    break;
  case REAL_RESULT:
    res= new Field_double(max_length, maybe_null, name, t_arg, decimals);
    break;
  case STRING_RESULT:
    res= make_string_field(t_arg);
    break;
  case DECIMAL_RESULT:
    res= new Field_new_decimal(my_decimal_precision_to_length(decimal_precision(),
                                                              decimals,
                                                              unsigned_flag),
                               maybe_null, name, t_arg, decimals, unsigned_flag);
    break;
  case ROW_RESULT:
  default:
    // This case should never be chosen
    DBUG_ASSERT(0);
    break;
  }
  return res;
}

my_decimal *Item_func::val_decimal(my_decimal *decimal_value)
{
  DBUG_ASSERT(fixed);
  int2my_decimal(E_DEC_FATAL_ERROR, val_int(), unsigned_flag, decimal_value);
  return decimal_value;
}


String *Item_real_func::val_str(String *str)
{
  DBUG_ASSERT(fixed == 1);
  double nr= val_real();
  if (null_value)
    return 0; /* purecov: inspected */
  str->set(nr,decimals, &my_charset_bin);
  return str;
}


my_decimal *Item_real_func::val_decimal(my_decimal *decimal_value)
{
  DBUG_ASSERT(fixed);
  double nr= val_real();
  if (null_value)
    return 0; /* purecov: inspected */
  double2my_decimal(E_DEC_FATAL_ERROR, nr, decimal_value);
  return decimal_value;
}


void Item_func::fix_num_length_and_dec()
{
  decimals= 0;
  for (uint i=0 ; i < arg_count ; i++)
  {
    set_if_bigger(decimals, args[i]->decimals);
  }
  max_length= float_length(decimals);
}


void Item_func_numhybrid::fix_num_length_and_dec()
{}


/*
  Set max_length/decimals of function if function is fixed point and
  result length/precision depends on argument ones

  SYNOPSIS
    Item_func::count_decimal_length()
*/

void Item_func::count_decimal_length()
{
  int max_int_part= 0;
  decimals= 0;
  unsigned_flag= 1;
  for (uint i=0 ; i < arg_count ; i++)
  {
    set_if_bigger(decimals, args[i]->decimals);
    set_if_bigger(max_int_part, args[i]->decimal_int_part());
    set_if_smaller(unsigned_flag, args[i]->unsigned_flag);
  }
  int precision= min(max_int_part + decimals, DECIMAL_MAX_PRECISION);
  max_length= my_decimal_precision_to_length(precision, decimals,
                                             unsigned_flag);
}


/*
  Set max_length of if it is maximum length of its arguments

  SYNOPSIS
    Item_func::count_only_length()
*/

void Item_func::count_only_length()
{
  max_length= 0;
  unsigned_flag= 0;
  for (uint i=0 ; i < arg_count ; i++)
  {
    set_if_bigger(max_length, args[i]->max_length);
    set_if_bigger(unsigned_flag, args[i]->unsigned_flag);
  }
}


/*
  Set max_length/decimals of function if function is floating point and
  result length/precision depends on argument ones

  SYNOPSIS
    Item_func::count_real_length()
*/

void Item_func::count_real_length()
{
  uint32 length= 0;
  decimals= 0;
  max_length= 0;
  for (uint i=0 ; i < arg_count ; i++)
  {
    if (decimals != NOT_FIXED_DEC)
    {
      set_if_bigger(decimals, args[i]->decimals);
      set_if_bigger(length, (args[i]->max_length - args[i]->decimals));
    }
    set_if_bigger(max_length, args[i]->max_length);
  }
  if (decimals != NOT_FIXED_DEC)
  {
    max_length= length;
    length+= decimals;
    if (length < max_length)  // If previous operation gave overflow
      max_length= UINT_MAX32;
    else
      max_length= length;
  }
}



void Item_func::signal_divide_by_null()
{
  THD *thd= current_thd;
  if (thd->variables.sql_mode & MODE_ERROR_FOR_DIVISION_BY_ZERO)
    push_warning(thd, MYSQL_ERROR::WARN_LEVEL_ERROR, ER_DIVISION_BY_ZERO,
                 ER(ER_DIVISION_BY_ZERO));
  null_value= 1;
}


Item *Item_func::get_tmp_table_item(THD *thd)
{
  if (!with_sum_func && !const_item())
    return new Item_field(result_field);
  return copy_or_same(thd);
}

String *Item_int_func::val_str(String *str)
{
  DBUG_ASSERT(fixed == 1);
  longlong nr=val_int();
  if (null_value)
    return 0;
  if (!unsigned_flag)
    str->set(nr,&my_charset_bin);
  else
    str->set((ulonglong) nr,&my_charset_bin);
  return str;
}


/*
  Check arguments here to determine result's type for a numeric
  function of two arguments.

  SYNOPSIS
    Item_num_op::find_num_type()
*/

void Item_num_op::find_num_type(void)
{
  DBUG_ENTER("Item_num_op::find_num_type");
  DBUG_PRINT("info", ("name %s", func_name()));
  DBUG_ASSERT(arg_count == 2);
  Item_result r0= args[0]->result_type();
  Item_result r1= args[1]->result_type();

  if (r0 == REAL_RESULT || r1 == REAL_RESULT ||
      r0 == STRING_RESULT || r1 ==STRING_RESULT)
  {
    count_real_length();
    max_length= float_length(decimals);
    hybrid_type= REAL_RESULT;
  }
  else if (r0 == DECIMAL_RESULT || r1 == DECIMAL_RESULT)
  {
    hybrid_type= DECIMAL_RESULT;
    result_precision();
  }
  else
  {
    DBUG_ASSERT(r0 == INT_RESULT && r1 == INT_RESULT);
    decimals= 0;
    hybrid_type=INT_RESULT;
    result_precision();
  }
  DBUG_PRINT("info", ("Type: %s",
             (hybrid_type == REAL_RESULT ? "REAL_RESULT" :
              hybrid_type == DECIMAL_RESULT ? "DECIMAL_RESULT" :
              hybrid_type == INT_RESULT ? "INT_RESULT" :
              "--ILLEGAL!!!--")));
  DBUG_VOID_RETURN;
}


/*
  Set result type for a numeric function of one argument
  (can be also used by a numeric function of many arguments, if the result
  type depends only on the first argument)

  SYNOPSIS
    Item_func_num1::find_num_type()
*/

void Item_func_num1::find_num_type()
{
  DBUG_ENTER("Item_func_num1::find_num_type");
  DBUG_PRINT("info", ("name %s", func_name()));
  switch (hybrid_type= args[0]->result_type()) {
  case INT_RESULT:
    unsigned_flag= args[0]->unsigned_flag;
    break;
  case STRING_RESULT:
  case REAL_RESULT:
    hybrid_type= REAL_RESULT;
    max_length= float_length(decimals);
    break;
  case DECIMAL_RESULT:
    break;
  default:
    DBUG_ASSERT(0);
  }
  DBUG_PRINT("info", ("Type: %s",
                      (hybrid_type == REAL_RESULT ? "REAL_RESULT" :
                       hybrid_type == DECIMAL_RESULT ? "DECIMAL_RESULT" :
                       hybrid_type == INT_RESULT ? "INT_RESULT" :
                       "--ILLEGAL!!!--")));
  DBUG_VOID_RETURN;
}


void Item_func_num1::fix_num_length_and_dec()
{
  decimals= args[0]->decimals;
  max_length= args[0]->max_length;
}


void Item_func_numhybrid::fix_length_and_dec()
{
  fix_num_length_and_dec();
  find_num_type();
}


String *Item_func_numhybrid::val_str(String *str)
{
  DBUG_ASSERT(fixed == 1);
  switch (hybrid_type) {
  case DECIMAL_RESULT:
  {
    my_decimal decimal_value, *val;
    if (!(val= decimal_op(&decimal_value)))
      return 0;                                 // null is set
    my_decimal_round(E_DEC_FATAL_ERROR, val, decimals, FALSE, val);
    my_decimal2string(E_DEC_FATAL_ERROR, val, 0, 0, 0, str);
    break;
  }
  case INT_RESULT:
  {
    longlong nr= int_op();
    if (null_value)
      return 0; /* purecov: inspected */
    if (!unsigned_flag)
      str->set(nr,&my_charset_bin);
    else
      str->set((ulonglong) nr,&my_charset_bin);
    break;
  }
  case REAL_RESULT:
  {
    double nr= real_op();
    if (null_value)
      return 0; /* purecov: inspected */
    str->set(nr,decimals,&my_charset_bin);
    break;
  }
  case STRING_RESULT:
    return str_op(&str_value);
  default:
    DBUG_ASSERT(0);
  }
  return str;
}


double Item_func_numhybrid::val_real()
{
  DBUG_ASSERT(fixed == 1);
  switch (hybrid_type) {
  case DECIMAL_RESULT:
  {
    my_decimal decimal_value, *val;
    double result;
    if (!(val= decimal_op(&decimal_value)))
      return 0.0;                               // null is set
    my_decimal2double(E_DEC_FATAL_ERROR, val, &result);
    return result;
  }
  case INT_RESULT:
    return (double)int_op();
  case REAL_RESULT:
    return real_op();
  case STRING_RESULT:
  {
    char *end_not_used;
    int err_not_used;
    String *res= str_op(&str_value);
    return (res ? my_strntod(res->charset(), (char*) res->ptr(), res->length(),
			     &end_not_used, &err_not_used) : 0.0);
  }
  default:
    DBUG_ASSERT(0);
  }
  return 0.0;
}


longlong Item_func_numhybrid::val_int()
{
  DBUG_ASSERT(fixed == 1);
  switch (hybrid_type) {
  case DECIMAL_RESULT:
  {
    my_decimal decimal_value, *val;
    if (!(val= decimal_op(&decimal_value)))
      return 0;                                 // null is set
    longlong result;
    my_decimal2int(E_DEC_FATAL_ERROR, val, unsigned_flag, &result);
    return result;
  }
  case INT_RESULT:
    return int_op();
  case REAL_RESULT:
    return (longlong)real_op();
  case STRING_RESULT:
  {
    int err_not_used;
    String *res;
    if (!(res= str_op(&str_value)))
      return 0;

    char *end= (char*) res->ptr() + res->length();
    CHARSET_INFO *cs= str_value.charset();
    return (*(cs->cset->strtoll10))(cs, res->ptr(), &end, &err_not_used);
  }
  default:
    DBUG_ASSERT(0);
  }
  return 0;
}


my_decimal *Item_func_numhybrid::val_decimal(my_decimal *decimal_value)
{
  my_decimal *val= decimal_value;
  DBUG_ASSERT(fixed == 1);
  switch (hybrid_type) {
  case DECIMAL_RESULT:
    val= decimal_op(decimal_value);
    break;
  case INT_RESULT:
  {
    longlong result= int_op();
    int2my_decimal(E_DEC_FATAL_ERROR, result, unsigned_flag, decimal_value);
    break;
  }
  case REAL_RESULT:
  {
    double result= (double)real_op();
    double2my_decimal(E_DEC_FATAL_ERROR, result, decimal_value);
    break;
  }
  case STRING_RESULT:
  {
    String *res;
    if (!(res= str_op(&str_value)))
      return NULL;

    str2my_decimal(E_DEC_FATAL_ERROR, (char*) res->ptr(),
                   res->length(), res->charset(), decimal_value);
    break;
  }  
  case ROW_RESULT:
  default:
    DBUG_ASSERT(0);
  }
  return val;
}


void Item_func_signed::print(String *str)
{
  str->append("cast(", 5);
  args[0]->print(str);
  str->append(" as signed)", 11);

}


longlong Item_func_signed::val_int_from_str(int *error)
{
  char buff[MAX_FIELD_WIDTH], *end;
  String tmp(buff,sizeof(buff), &my_charset_bin), *res;
  longlong value;

  /*
    For a string result, we must first get the string and then convert it
    to a longlong
  */

  if (!(res= args[0]->val_str(&tmp)))
  {
    null_value= 1;
    *error= 0;
    return 0;
  }
  null_value= 0;
  end= (char*) res->ptr()+ res->length();
  value= my_strtoll10(res->ptr(), &end, error);
  if (*error > 0 || end != res->ptr()+ res->length())
    push_warning_printf(current_thd, MYSQL_ERROR::WARN_LEVEL_WARN,
                        ER_TRUNCATED_WRONG_VALUE,
                        ER(ER_TRUNCATED_WRONG_VALUE), "INTEGER",
                        res->c_ptr());
  return value;
}


longlong Item_func_signed::val_int()
{
  longlong value;
  int error;

  if (args[0]->cast_to_int_type() != STRING_RESULT)
  {
    value= args[0]->val_int();
    null_value= args[0]->null_value; 
    return value;
  }

  value= val_int_from_str(&error);
  if (value < 0 && error == 0)
  {
    push_warning(current_thd, MYSQL_ERROR::WARN_LEVEL_WARN, ER_UNKNOWN_ERROR,
                 "Cast to signed converted positive out-of-range integer to "
                 "it's negative complement");
  }
  return value;
}


void Item_func_unsigned::print(String *str)
{
  str->append("cast(", 5);
  args[0]->print(str);
  str->append(" as unsigned)", 13);

}


longlong Item_func_unsigned::val_int()
{
  longlong value;
  int error;

  if (args[0]->cast_to_int_type() != STRING_RESULT)
  {
    value= args[0]->val_int();
    null_value= args[0]->null_value; 
    return value;
  }

  value= val_int_from_str(&error);
  if (error < 0)
    push_warning(current_thd, MYSQL_ERROR::WARN_LEVEL_WARN, ER_UNKNOWN_ERROR,
                 "Cast to unsigned converted negative integer to it's "
                 "positive complement");
  return value;
}


String *Item_decimal_typecast::val_str(String *str)
{
  my_decimal tmp_buf, *tmp= val_decimal(&tmp_buf);
  if (null_value)
    return NULL;
  my_decimal2string(E_DEC_FATAL_ERROR, &tmp_buf, 0, 0, 0, str);
  return str;
}


double Item_decimal_typecast::val_real()
{
  my_decimal tmp_buf, *tmp= val_decimal(&tmp_buf);
  double res;
  if (null_value)
    return 0.0;
  my_decimal2double(E_DEC_FATAL_ERROR, tmp, &res);
  return res;
}


longlong Item_decimal_typecast::val_int()
{
  my_decimal tmp_buf, *tmp= val_decimal(&tmp_buf);
  longlong res;
  if (null_value)
    return 0;
  my_decimal2int(E_DEC_FATAL_ERROR, tmp, unsigned_flag, &res);
  return res;
}


my_decimal *Item_decimal_typecast::val_decimal(my_decimal *dec)
{
  my_decimal tmp_buf, *tmp= args[0]->val_decimal(&tmp_buf);
  if ((null_value= args[0]->null_value))
    return NULL;
  my_decimal_round(E_DEC_FATAL_ERROR, tmp, decimals, FALSE, dec);
  return dec;
}


void Item_decimal_typecast::print(String *str)
{
  str->append("cast(", 5);
  args[0]->print(str);
  str->append(" as decimal)", 12);
}


double Item_func_plus::real_op()
{
  double value= args[0]->val_real() + args[1]->val_real();
  if ((null_value=args[0]->null_value || args[1]->null_value))
    return 0.0;
  return value;
}


longlong Item_func_plus::int_op()
{
  longlong value=args[0]->val_int()+args[1]->val_int();
  if ((null_value=args[0]->null_value || args[1]->null_value))
    return 0;
  return value;
}


/*
  Calculate plus of two decimail's

  SYNOPSIS
    decimal_op()
    decimal_value	Buffer that can be used to store result

  RETURN
   0	Value was NULL;  In this case null_value is set
   #	Value of operation as a decimal
*/

my_decimal *Item_func_plus::decimal_op(my_decimal *decimal_value)
{
  my_decimal value1, *val1;
  my_decimal value2, *val2;
  val1= args[0]->val_decimal(&value1);
  if ((null_value= args[0]->null_value))
    return 0;
  val2= args[1]->val_decimal(&value2);
  if (!(null_value= (args[1]->null_value ||
                     my_decimal_add(E_DEC_FATAL_ERROR, decimal_value, val1,
                                    val2) > 1)))
    return decimal_value;
  return 0;
}

/*
  Set precision of results for additive operations (+ and -)

  SYNOPSIS
    Item_func_additive_op::result_precision()
*/
void Item_func_additive_op::result_precision()
{
  decimals= max(args[0]->decimals, args[1]->decimals);
  int max_int_part= max(args[0]->decimal_precision() - args[0]->decimals,
                        args[1]->decimal_precision() - args[1]->decimals);
  int precision= min(max_int_part + 1 + decimals, DECIMAL_MAX_PRECISION);

  /* Integer operations keep unsigned_flag if one of arguments is unsigned */
  if (result_type() == INT_RESULT)
    unsigned_flag= args[0]->unsigned_flag | args[1]->unsigned_flag;
  else
    unsigned_flag= args[0]->unsigned_flag & args[1]->unsigned_flag;
  max_length= my_decimal_precision_to_length(precision, decimals,
                                             unsigned_flag);
}


/*
  The following function is here to allow the user to force
  subtraction of UNSIGNED BIGINT to return negative values.
*/

void Item_func_minus::fix_length_and_dec()
{
  Item_num_op::fix_length_and_dec();
  if (unsigned_flag &&
      (current_thd->variables.sql_mode & MODE_NO_UNSIGNED_SUBTRACTION))
    unsigned_flag=0;
}


double Item_func_minus::real_op()
{
  double value= args[0]->val_real() - args[1]->val_real();
  if ((null_value=args[0]->null_value || args[1]->null_value))
    return 0.0;
  return value;
}


longlong Item_func_minus::int_op()
{
  longlong value=args[0]->val_int() - args[1]->val_int();
  if ((null_value=args[0]->null_value || args[1]->null_value))
    return 0;
  return value;
}


/* See Item_func_plus::decimal_op for comments */

my_decimal *Item_func_minus::decimal_op(my_decimal *decimal_value)
{
  my_decimal value1, *val1;
  my_decimal value2, *val2= 

  val1= args[0]->val_decimal(&value1);
  if ((null_value= args[0]->null_value))
    return 0;
  val2= args[1]->val_decimal(&value2);
  if (!(null_value= (args[1]->null_value ||
                     my_decimal_sub(E_DEC_FATAL_ERROR, decimal_value, val1,
                                    val2) > 1)))
    return decimal_value;
  return 0;
}


double Item_func_mul::real_op()
{
  DBUG_ASSERT(fixed == 1);
  double value= args[0]->val_real() * args[1]->val_real();
  if ((null_value=args[0]->null_value || args[1]->null_value))
    return 0.0;
  return value;
}


longlong Item_func_mul::int_op()
{
  DBUG_ASSERT(fixed == 1);
  longlong value=args[0]->val_int()*args[1]->val_int();
  if ((null_value=args[0]->null_value || args[1]->null_value))
    return 0;
  return value;
}


/* See Item_func_plus::decimal_op for comments */

my_decimal *Item_func_mul::decimal_op(my_decimal *decimal_value)
{
  my_decimal value1, *val1;
  my_decimal value2, *val2;
  val1= args[0]->val_decimal(&value1);
  if ((null_value= args[0]->null_value))
    return 0;
  val2= args[1]->val_decimal(&value2);
  if (!(null_value= (args[1]->null_value ||
                     my_decimal_mul(E_DEC_FATAL_ERROR, decimal_value, val1,
                                    val2) > 1)))
    return decimal_value;
  return 0;
}


void Item_func_mul::result_precision()
{
  /* Integer operations keep unsigned_flag if one of arguments is unsigned */
  if (result_type() == INT_RESULT)
    unsigned_flag= args[0]->unsigned_flag | args[1]->unsigned_flag;
  else
    unsigned_flag= args[0]->unsigned_flag & args[1]->unsigned_flag;
  decimals= min(args[0]->decimals + args[1]->decimals, DECIMAL_MAX_SCALE);
  int precision= min(args[0]->decimal_precision() + args[1]->decimal_precision(),
                     DECIMAL_MAX_PRECISION);
  max_length= my_decimal_precision_to_length(precision, decimals,unsigned_flag);
}


double Item_func_div::real_op()
{
  DBUG_ASSERT(fixed == 1);
  double value= args[0]->val_real();
  double val2= args[1]->val_real();
  if ((null_value= args[0]->null_value || args[1]->null_value))
    return 0.0;
  if (val2 == 0.0)
  {
    signal_divide_by_null();
    return 0.0;
  }
  return value/val2;
}


my_decimal *Item_func_div::decimal_op(my_decimal *decimal_value)
{
  my_decimal value1, *val1;
  my_decimal value2, *val2;

  val1= args[0]->val_decimal(&value1);
  if ((null_value= args[0]->null_value))
    return 0;
  val2= args[1]->val_decimal(&value2);
  if ((null_value= args[1]->null_value))
    return 0;
  switch (my_decimal_div(E_DEC_FATAL_ERROR & ~E_DEC_DIV_ZERO, decimal_value,
                         val1, val2, prec_increment)) {
  case E_DEC_TRUNCATED:
  case E_DEC_OK:
    return decimal_value;
  case E_DEC_DIV_ZERO:
    signal_divide_by_null();
  default:
    null_value= 1;                              // Safety
    return 0;
  }
}


void Item_func_div::result_precision()
{
  uint precision=min(args[0]->decimal_precision() + prec_increment,
                     DECIMAL_MAX_PRECISION);
  /* Integer operations keep unsigned_flag if one of arguments is unsigned */
  if (result_type() == INT_RESULT)
    unsigned_flag= args[0]->unsigned_flag | args[1]->unsigned_flag;
  else
    unsigned_flag= args[0]->unsigned_flag & args[1]->unsigned_flag;
  decimals= min(args[0]->decimals + prec_increment, DECIMAL_MAX_SCALE);
  max_length= my_decimal_precision_to_length(precision, decimals,
                                             unsigned_flag);
}


void Item_func_div::fix_length_and_dec()
{
  DBUG_ENTER("Item_func_div::fix_length_and_dec");
  prec_increment= current_thd->variables.div_precincrement;
  Item_num_op::fix_length_and_dec();
  switch(hybrid_type) {
  case REAL_RESULT:
  {
    decimals=max(args[0]->decimals,args[1]->decimals)+prec_increment;
    set_if_smaller(decimals, NOT_FIXED_DEC);
    max_length=args[0]->max_length - args[0]->decimals + decimals;
    uint tmp=float_length(decimals);
    set_if_smaller(max_length,tmp);
    break;
  }
  case INT_RESULT:
    hybrid_type= DECIMAL_RESULT;
    DBUG_PRINT("info", ("Type changed: DECIMAL_RESULT"));
    result_precision();
    break;
  case DECIMAL_RESULT:
    result_precision();
    break;
  default:
    DBUG_ASSERT(0);
  }
  maybe_null= 1; // devision by zero
  DBUG_VOID_RETURN;
}


/* Integer division */
longlong Item_func_int_div::val_int()
{
  DBUG_ASSERT(fixed == 1);
  longlong value=args[0]->val_int();
  longlong val2=args[1]->val_int();
  if ((null_value= (args[0]->null_value || args[1]->null_value)))
    return 0;
  if (val2 == 0)
  {
    signal_divide_by_null();
    return 0;
  }
  return (unsigned_flag ?
	  (ulonglong) value / (ulonglong) val2 :
	  value / val2);
}


void Item_func_int_div::fix_length_and_dec()
{
  max_length=args[0]->max_length - args[0]->decimals;
  maybe_null=1;
  unsigned_flag=args[0]->unsigned_flag | args[1]->unsigned_flag;
}


longlong Item_func_mod::int_op()
{
  DBUG_ASSERT(fixed == 1);
  longlong value=  args[0]->val_int();
  longlong val2= args[1]->val_int();
  if ((null_value= args[0]->null_value || args[1]->null_value))
    return 0; /* purecov: inspected */
  if (val2 == 0)
  {
    signal_divide_by_null();
    return 0;
  }
  return value % val2;
}

double Item_func_mod::real_op()
{
  DBUG_ASSERT(fixed == 1);
  double value= args[0]->val_real();
  double val2=  args[1]->val_real();
  if ((null_value= args[0]->null_value || args[1]->null_value))
    return 0.0; /* purecov: inspected */
  if (val2 == 0.0)
  {
    signal_divide_by_null();
    return 0.0;
  }
  return fmod(value,val2);
}


my_decimal *Item_func_mod::decimal_op(my_decimal *decimal_value)
{
  my_decimal value1, *val1;
  my_decimal value2, *val2;

  val1= args[0]->val_decimal(&value1);
  if ((null_value= args[0]->null_value))
    return 0;
  val2= args[1]->val_decimal(&value2);
  if ((null_value= args[1]->null_value))
    return 0;
  switch (my_decimal_mod(E_DEC_FATAL_ERROR & ~E_DEC_DIV_ZERO, decimal_value,
                         val1, val2)) {
  case E_DEC_TRUNCATED:
  case E_DEC_OK:
    return decimal_value;
  case E_DEC_DIV_ZERO:
    signal_divide_by_null();
  default:
    null_value= 1;
    return 0;
  }
}


void Item_func_mod::result_precision()
{
  decimals= max(args[0]->decimals, args[1]->decimals);
  max_length= max(args[0]->max_length, args[1]->max_length);
}


double Item_func_neg::real_op()
{
  double value= args[0]->val_real();
  null_value= args[0]->null_value;
  return -value;
}


longlong Item_func_neg::int_op()
{
  longlong value= args[0]->val_int();
  null_value= args[0]->null_value;
  return -value;
}


my_decimal *Item_func_neg::decimal_op(my_decimal *decimal_value)
{
  my_decimal val, *value= args[0]->val_decimal(&val);
  if (!(null_value= args[0]->null_value))
  {
    my_decimal2decimal(value, decimal_value);
    my_decimal_neg(decimal_value);
    return decimal_value;
  }
  return 0;
}


void Item_func_neg::fix_num_length_and_dec()
{
  decimals= args[0]->decimals;
  /* 1 add because sign can appear */
  max_length= args[0]->max_length + 1;
}


void Item_func_neg::fix_length_and_dec()
{
  DBUG_ENTER("Item_func_neg::fix_length_and_dec");
  Item_func_num1::fix_length_and_dec();

  /*
    If this is in integer context keep the context as integer if possible
    (This is how multiplication and other integer functions works)
    Use val() to get value as arg_type doesn't mean that item is
    Item_int or Item_real due to existence of Item_param.
  */
  if (hybrid_type == INT_RESULT &&
      args[0]->type() == INT_ITEM &&
      ((ulonglong) args[0]->val_int() >= (ulonglong) LONGLONG_MIN))
  {
    /*
      Ensure that result is converted to DECIMAL, as longlong can't hold
      the negated number
    */
    hybrid_type= DECIMAL_RESULT;
    DBUG_PRINT("info", ("Type changed: DECIMAL_RESULT"));
  }
  unsigned_flag= 0;
  DBUG_VOID_RETURN;
}


double Item_func_abs::real_op()
{
  double value= args[0]->val_real();
  null_value= args[0]->null_value;
  return fabs(value);
}


longlong Item_func_abs::int_op()
{
  longlong value= args[0]->val_int();
  null_value= args[0]->null_value;
  return value >= 0 ? value : -value;
}


my_decimal *Item_func_abs::decimal_op(my_decimal *decimal_value)
{
  my_decimal val, *value= args[0]->val_decimal(&val);
  if (!(null_value= args[0]->null_value))
  {
    my_decimal2decimal(value, decimal_value);
    if (decimal_value->sign())
      my_decimal_neg(decimal_value);
    return decimal_value;
  }
  return 0;
}


void Item_func_abs::fix_length_and_dec()
{
<<<<<<< HEAD
  Item_func_num1::fix_length_and_dec();
=======
  decimals=args[0]->decimals;
  max_length=args[0]->max_length;
  hybrid_type= REAL_RESULT;
  if (args[0]->result_type() == INT_RESULT)
    hybrid_type= INT_RESULT;
  maybe_null= 1;
>>>>>>> 7a8bd252
}


/* Gateway to natural LOG function */
double Item_func_ln::val_real()
{
  DBUG_ASSERT(fixed == 1);
  double value= args[0]->val_real();
  if ((null_value= args[0]->null_value))
    return 0.0;
  if (value <= 0.0)
  {
    signal_divide_by_null();
    return 0.0;
  }
  return log(value);
}

/* 
 Extended but so slower LOG function
 We have to check if all values are > zero and first one is not one
 as these are the cases then result is not a number.
*/ 
double Item_func_log::val_real()
{
  DBUG_ASSERT(fixed == 1);
  double value= args[0]->val_real();
  if ((null_value= args[0]->null_value))
    return 0.0;
  if (value <= 0.0)
  {
    signal_divide_by_null();
    return 0.0;
  }
  if (arg_count == 2)
  {
    double value2= args[1]->val_real();
    if ((null_value= args[1]->null_value))
      return 0.0;
    if (value2 <= 0.0 || value == 1.0)
    {
      signal_divide_by_null();
      return 0.0;
    }
    return log(value2) / log(value);
  }
  return log(value);
}

double Item_func_log2::val_real()
{
  DBUG_ASSERT(fixed == 1);
  double value= args[0]->val_real();

  if ((null_value=args[0]->null_value))
    return 0.0;
  if (value <= 0.0)
  {
    signal_divide_by_null();
    return 0.0;
  }
  return log(value) / M_LN2;
}

double Item_func_log10::val_real()
{
  DBUG_ASSERT(fixed == 1);
  double value= args[0]->val_real();
  if ((null_value= args[0]->null_value))
    return 0.0;
  if (value <= 0.0)
  {
    signal_divide_by_null();
    return 0.0;
  }
  return log10(value);
}

double Item_func_exp::val_real()
{
  DBUG_ASSERT(fixed == 1);
  double value= args[0]->val_real();
  if ((null_value=args[0]->null_value))
    return 0.0; /* purecov: inspected */
  return exp(value);
}

double Item_func_sqrt::val_real()
{
  DBUG_ASSERT(fixed == 1);
  double value= args[0]->val_real();
  if ((null_value=(args[0]->null_value || value < 0)))
    return 0.0; /* purecov: inspected */
  return sqrt(value);
}

double Item_func_pow::val_real()
{
  DBUG_ASSERT(fixed == 1);
  double value= args[0]->val_real();
  double val2= args[1]->val_real();
  if ((null_value=(args[0]->null_value || args[1]->null_value)))
    return 0.0; /* purecov: inspected */
  return pow(value,val2);
}

// Trigonometric functions

double Item_func_acos::val_real()
{
  DBUG_ASSERT(fixed == 1);
  // the volatile's for BUG #2338 to calm optimizer down (because of gcc's bug)
  volatile double value= args[0]->val_real();
  if ((null_value=(args[0]->null_value || (value < -1.0 || value > 1.0))))
    return 0.0;
  return fix_result(acos(value));
}

double Item_func_asin::val_real()
{
  DBUG_ASSERT(fixed == 1);
  // the volatile's for BUG #2338 to calm optimizer down (because of gcc's bug)
  volatile double value= args[0]->val_real();
  if ((null_value=(args[0]->null_value || (value < -1.0 || value > 1.0))))
    return 0.0;
  return fix_result(asin(value));
}

double Item_func_atan::val_real()
{
  DBUG_ASSERT(fixed == 1);
  double value= args[0]->val_real();
  if ((null_value=args[0]->null_value))
    return 0.0;
  if (arg_count == 2)
  {
    double val2= args[1]->val_real();
    if ((null_value=args[1]->null_value))
      return 0.0;
    return fix_result(atan2(value,val2));
  }
  return fix_result(atan(value));
}

double Item_func_cos::val_real()
{
  DBUG_ASSERT(fixed == 1);
  double value= args[0]->val_real();
  if ((null_value=args[0]->null_value))
    return 0.0;
  return fix_result(cos(value));
}

double Item_func_sin::val_real()
{
  DBUG_ASSERT(fixed == 1);
  double value= args[0]->val_real();
  if ((null_value=args[0]->null_value))
    return 0.0;
  return fix_result(sin(value));
}

double Item_func_tan::val_real()
{
  DBUG_ASSERT(fixed == 1);
  double value= args[0]->val_real();
  if ((null_value=args[0]->null_value))
    return 0.0;
  return fix_result(tan(value));
}


// Shift-functions, same as << and >> in C/C++


longlong Item_func_shift_left::val_int()
{
  DBUG_ASSERT(fixed == 1);
  uint shift;
  ulonglong res= ((ulonglong) args[0]->val_int() <<
		  (shift=(uint) args[1]->val_int()));
  if (args[0]->null_value || args[1]->null_value)
  {
    null_value=1;
    return 0;
  }
  null_value=0;
  return (shift < sizeof(longlong)*8 ? (longlong) res : LL(0));
}

longlong Item_func_shift_right::val_int()
{
  DBUG_ASSERT(fixed == 1);
  uint shift;
  ulonglong res= (ulonglong) args[0]->val_int() >>
    (shift=(uint) args[1]->val_int());
  if (args[0]->null_value || args[1]->null_value)
  {
    null_value=1;
    return 0;
  }
  null_value=0;
  return (shift < sizeof(longlong)*8 ? (longlong) res : LL(0));
}


longlong Item_func_bit_neg::val_int()
{
  DBUG_ASSERT(fixed == 1);
  ulonglong res= (ulonglong) args[0]->val_int();
  if ((null_value=args[0]->null_value))
    return 0;
  return ~res;
}


// Conversion functions

void Item_func_integer::fix_length_and_dec()
{
  max_length=args[0]->max_length - args[0]->decimals+1;
  uint tmp=float_length(decimals);
  set_if_smaller(max_length,tmp);
  decimals=0;
}

void Item_func_int_val::fix_num_length_and_dec()
{
  max_length= args[0]->max_length - (args[0]->decimals ?
                                     args[0]->decimals + 1 :
                                     0) + 2;
  uint tmp= float_length(decimals);
  set_if_smaller(max_length,tmp);
  decimals= 0;
}


void Item_func_int_val::find_num_type()
{
  DBUG_ENTER("Item_func_int_val::find_num_type");
  DBUG_PRINT("info", ("name %s", func_name()));
  switch(hybrid_type= args[0]->result_type())
  {
  case STRING_RESULT:
  case REAL_RESULT:
    hybrid_type= REAL_RESULT;
    max_length= float_length(decimals);
    break;
  case INT_RESULT:
  case DECIMAL_RESULT:
    /*
      -2 because in most high position can't be used any digit for longlong
      and one position for increasing value during operation
    */
    if ((args[0]->max_length - args[0]->decimals) >=
        (DECIMAL_LONGLONG_DIGITS - 2))
    {
      hybrid_type= DECIMAL_RESULT;
    }
    else
    {
      unsigned_flag= args[0]->unsigned_flag;
      hybrid_type= INT_RESULT;
    }
    break;
  default:
    DBUG_ASSERT(0);
  }
  DBUG_PRINT("info", ("Type: %s",
                      (hybrid_type == REAL_RESULT ? "REAL_RESULT" :
                       hybrid_type == DECIMAL_RESULT ? "DECIMAL_RESULT" :
                       hybrid_type == INT_RESULT ? "INT_RESULT" :
                       "--ILLEGAL!!!--")));

  DBUG_VOID_RETURN;
}


longlong Item_func_ceiling::int_op()
{
  longlong result;
  switch (args[0]->result_type()) {
  case INT_RESULT:
    result= args[0]->val_int();
    null_value= args[0]->null_value;
    break;
  case DECIMAL_RESULT:
  {
    my_decimal dec_buf, *dec;
    if ((dec= Item_func_ceiling::decimal_op(&dec_buf)))
      my_decimal2int(E_DEC_FATAL_ERROR, dec, unsigned_flag, &result);
    else
      result= 0;
    break;
  }
  default:
    result= (longlong)Item_func_ceiling::real_op();
  };
  return result;
}


double Item_func_ceiling::real_op()
{
  /*
    the volatile's for BUG #3051 to calm optimizer down (because of gcc's
    bug)
  */
  volatile double value= args[0]->val_real();
  null_value= args[0]->null_value;
  return ceil(value);
}


my_decimal *Item_func_ceiling::decimal_op(my_decimal *decimal_value)
{
  my_decimal val, *value= args[0]->val_decimal(&val);
  if (!(null_value= (args[0]->null_value ||
                     my_decimal_ceiling(E_DEC_FATAL_ERROR, value,
                                        decimal_value) > 1)))
    return decimal_value;
  return 0;
}


longlong Item_func_floor::int_op()
{
  longlong result;
  switch (args[0]->result_type()) {
  case INT_RESULT:
    result= args[0]->val_int();
    null_value= args[0]->null_value;
    break;
  case DECIMAL_RESULT:
  {
    my_decimal dec_buf, *dec;
    if ((dec= Item_func_floor::decimal_op(&dec_buf)))
      my_decimal2int(E_DEC_FATAL_ERROR, dec, unsigned_flag, &result);
    else
      result= 0;
    break;
  }
  default:
    result= (longlong)Item_func_floor::real_op();
  };
  return result;
}


double Item_func_floor::real_op()
{
  /*
    the volatile's for BUG #3051 to calm optimizer down (because of gcc's
    bug)
  */
  volatile double value= args[0]->val_real();
  null_value= args[0]->null_value;
  return floor(value);
}


my_decimal *Item_func_floor::decimal_op(my_decimal *decimal_value)
{
  my_decimal val, *value= args[0]->val_decimal(&val);
  if (!(null_value= (args[0]->null_value ||
                     my_decimal_floor(E_DEC_FATAL_ERROR, value,
                                      decimal_value) > 1)))
    return decimal_value;
  return 0;
}


void Item_func_round::fix_length_and_dec()
{
  unsigned_flag= args[0]->unsigned_flag;
  if (!args[1]->const_item())
  {
    max_length= args[0]->max_length;
    decimals= args[0]->decimals;
    hybrid_type= REAL_RESULT;
    return;
  }
  
  int decimals_to_set= max((int)args[1]->val_int(), 0);
  if (args[0]->decimals == NOT_FIXED_DEC)
  {
    max_length= args[0]->max_length;
    decimals= min(decimals_to_set, NOT_FIXED_DEC);
    hybrid_type= REAL_RESULT;
    return;
  }
  
  switch (args[0]->result_type()) {
  case REAL_RESULT:
  case STRING_RESULT:
    hybrid_type= REAL_RESULT;
    decimals= min(decimals_to_set, NOT_FIXED_DEC);
    max_length= float_length(decimals);
    break;
  case INT_RESULT:
    if (!decimals_to_set &&
        (truncate || (args[0]->decimal_precision() < DECIMAL_LONGLONG_DIGITS)))
    {
      int length_can_increase= test(!truncate && (args[1]->val_int() < 0));
      max_length= args[0]->max_length + length_can_increase;
      /* Here we can keep INT_RESULT */
      hybrid_type= INT_RESULT;
      decimals= 0;
      break;
    }
    /* fall through */
  case DECIMAL_RESULT:
  {
    hybrid_type= DECIMAL_RESULT;
    int decimals_delta= args[0]->decimals - decimals_to_set;
    int precision= args[0]->decimal_precision();
    int length_increase= ((decimals_delta <= 0) || truncate) ? 0:1;

    precision-= decimals_delta - length_increase;
    decimals= decimals_to_set;
    max_length= my_decimal_precision_to_length(precision, decimals,
                                               unsigned_flag);
    break;
  }
  default:
    DBUG_ASSERT(0); /* This result type isn't handled */
  }
}

double my_double_round(double value, int dec, bool truncate)
{
  double tmp;
  uint abs_dec= abs(dec);
  /*
    tmp2 is here to avoid return the value with 80 bit precision
    This will fix that the test round(0.1,1) = round(0.1,1) is true
  */
  volatile double tmp2;

  tmp=(abs_dec < array_elements(log_10) ?
       log_10[abs_dec] : pow(10.0,(double) abs_dec));

  if (truncate)
  {
    if (value >= 0)
      tmp2= dec < 0 ? floor(value/tmp)*tmp : floor(value*tmp)/tmp;
    else
      tmp2= dec < 0 ? ceil(value/tmp)*tmp : ceil(value*tmp)/tmp;
  }
  else
    tmp2=dec < 0 ? rint(value/tmp)*tmp : rint(value*tmp)/tmp;
  return tmp2;
}


double Item_func_round::real_op()
{
  double value= args[0]->val_real();
  int dec= (int) args[1]->val_int();

  if (!(null_value= args[0]->null_value || args[1]->null_value))
    return my_double_round(value, dec, truncate);

  return 0.0;
}


longlong Item_func_round::int_op()
{
  longlong value= args[0]->val_int();
  int dec=(int) args[1]->val_int();
  decimals= 0;
  uint abs_dec;
  if ((null_value= args[0]->null_value || args[1]->null_value))
    return 0;
  if (dec >= 0)
    return value; // integer have not digits after point

  abs_dec= -dec;
  double tmp;
  /*
    tmp2 is here to avoid return the value with 80 bit precision
    This will fix that the test round(0.1,1) = round(0.1,1) is true
  */
  volatile double tmp2;

  tmp= (abs_dec < array_elements(log_10) ?
        log_10[abs_dec] : pow(10.0, (double) abs_dec));

  if (truncate)
  {
    if (unsigned_flag)
      tmp2= floor(ulonglong2double(value)/tmp)*tmp;
    else if (value >= 0)
      tmp2= floor(((double)value)/tmp)*tmp;
    else
      tmp2= ceil(((double)value)/tmp)*tmp;
  }
  else
    tmp2= rint(((double)value)/tmp)*tmp;
  return (longlong)tmp2;
}


my_decimal *Item_func_round::decimal_op(my_decimal *decimal_value)
{
  my_decimal val, *value= args[0]->val_decimal(&val);
  int dec=(int) args[1]->val_int();
  if (dec > 0)
  {
    decimals= min(dec, DECIMAL_MAX_SCALE); // to get correct output
  }
  if (!(null_value= (args[0]->null_value || args[1]->null_value ||
                     my_decimal_round(E_DEC_FATAL_ERROR, value, dec, truncate,
                                      decimal_value) > 1)))
    return decimal_value;
  return 0;
}


bool Item_func_rand::fix_fields(THD *thd,Item **ref)
{
  if (Item_real_func::fix_fields(thd, ref))
    return TRUE;
  used_tables_cache|= RAND_TABLE_BIT;
  if (arg_count)
  {					// Only use argument once in query
    if (!args[0]->const_during_execution())
    {
      my_error(ER_WRONG_ARGUMENTS, MYF(0), "RAND");
      return TRUE;
    }
    /*
      Allocate rand structure once: we must use thd->stmt_arena
      to create rand in proper mem_root if it's a prepared statement or
      stored procedure.

      No need to send a Rand log event if seed was given eg: RAND(seed),
      as it will be replicated in the query as such.
    */
    if (!rand && !(rand= (struct rand_struct*)
                   thd->stmt_arena->alloc(sizeof(*rand))))
      return TRUE;
    /*
      PARAM_ITEM is returned if we're in statement prepare and consequently
      no placeholder value is set yet.
    */
    if (args[0]->type() != PARAM_ITEM)
    {
      /*
        TODO: do not do reinit 'rand' for every execute of PS/SP if
        args[0] is a constant.
      */
      uint32 tmp= (uint32) args[0]->val_int();
      randominit(rand, (uint32) (tmp*0x10001L+55555555L),
                 (uint32) (tmp*0x10000001L));
    }
  }
  else
  {
    /*
      Save the seed only the first time RAND() is used in the query
      Once events are forwarded rather than recreated,
      the following can be skipped if inside the slave thread
    */
    if (!thd->rand_used)
    {
      thd->rand_used= 1;
      thd->rand_saved_seed1= thd->rand.seed1;
      thd->rand_saved_seed2= thd->rand.seed2;
    }
    rand= &thd->rand;
  }
  return FALSE;
}

void Item_func_rand::update_used_tables()
{
  Item_real_func::update_used_tables();
  used_tables_cache|= RAND_TABLE_BIT;
}


double Item_func_rand::val_real()
{
  DBUG_ASSERT(fixed == 1);
  return my_rnd(rand);
}

longlong Item_func_sign::val_int()
{
  DBUG_ASSERT(fixed == 1);
  double value= args[0]->val_real();
  null_value=args[0]->null_value;
  return value < 0.0 ? -1 : (value > 0 ? 1 : 0);
}


double Item_func_units::val_real()
{
  DBUG_ASSERT(fixed == 1);
  double value= args[0]->val_real();
  if ((null_value=args[0]->null_value))
    return 0;
  return value*mul+add;
}


void Item_func_min_max::fix_length_and_dec()
{
  int max_int_part=0;
  decimals=0;
  max_length=0;
  maybe_null=0;
  cmp_type=args[0]->result_type();

  for (uint i=0 ; i < arg_count ; i++)
  {
    set_if_bigger(max_length, args[i]->max_length);
    set_if_bigger(decimals, args[i]->decimals);
    set_if_bigger(max_int_part, args[i]->decimal_int_part());
    if (args[i]->maybe_null)
      maybe_null=1;
    cmp_type=item_cmp_type(cmp_type,args[i]->result_type());
  }
  if (cmp_type == STRING_RESULT)
    agg_arg_charsets(collation, args, arg_count, MY_COLL_CMP_CONV);
  else if ((cmp_type == DECIMAL_RESULT) || (cmp_type == INT_RESULT))
    max_length= my_decimal_precision_to_length(max_int_part+decimals, decimals,
                                            unsigned_flag);
}


String *Item_func_min_max::val_str(String *str)
{
  DBUG_ASSERT(fixed == 1);
  switch (cmp_type) {
  case INT_RESULT:
  {
    longlong nr=val_int();
    if (null_value)
      return 0;
    if (!unsigned_flag)
      str->set(nr,&my_charset_bin);
    else
      str->set((ulonglong) nr,&my_charset_bin);
    return str;
  }
  case DECIMAL_RESULT:
  {
    my_decimal dec_buf, *dec_val= val_decimal(&dec_buf);
    if (null_value)
      return 0;
    my_decimal2string(E_DEC_FATAL_ERROR, dec_val, 0, 0, 0, str);
    return str;
  }
  case REAL_RESULT:
  {
    double nr= val_real();
    if (null_value)
      return 0; /* purecov: inspected */
    str->set(nr,decimals,&my_charset_bin);
    return str;
  }
  case STRING_RESULT:
  {
    String *res;
    LINT_INIT(res);
    for (uint i=0; i < arg_count ; i++)
    {
      if (i == 0)
	res=args[i]->val_str(str);
      else
      {
	String *res2;
	res2= args[i]->val_str(res == str ? &tmp_value : str);
	if (res2)
	{
	  int cmp= sortcmp(res,res2,collation.collation);
	  if ((cmp_sign < 0 ? cmp : -cmp) < 0)
	    res=res2;
	}
      }
      if ((null_value= args[i]->null_value))
        return 0;
    }
    res->set_charset(collation.collation);
    return res;
  }
  case ROW_RESULT:
  default:
    // This case should never be chosen
    DBUG_ASSERT(0);
    return 0;
  }
  return 0;					// Keep compiler happy
}


double Item_func_min_max::val_real()
{
  DBUG_ASSERT(fixed == 1);
  double value=0.0;
  for (uint i=0; i < arg_count ; i++)
  {
    if (i == 0)
      value= args[i]->val_real();
    else
    {
      double tmp= args[i]->val_real();
      if (!args[i]->null_value && (tmp < value ? cmp_sign : -cmp_sign) > 0)
	value=tmp;
    }
    if ((null_value= args[i]->null_value))
      break;
  }
  return value;
}


longlong Item_func_min_max::val_int()
{
  DBUG_ASSERT(fixed == 1);
  longlong value=0;
  for (uint i=0; i < arg_count ; i++)
  {
    if (i == 0)
      value=args[i]->val_int();
    else
    {
      longlong tmp=args[i]->val_int();
      if (!args[i]->null_value && (tmp < value ? cmp_sign : -cmp_sign) > 0)
	value=tmp;
    }
    if ((null_value= args[i]->null_value))
      break;
  }
  return value;
}


my_decimal *Item_func_min_max::val_decimal(my_decimal *dec)
{
  DBUG_ASSERT(fixed == 1);
  my_decimal tmp_buf, *tmp, *res;
  LINT_INIT(res);

  for (uint i=0; i < arg_count ; i++)
  {
    if (i == 0)
      res= args[i]->val_decimal(dec);
    else
    {
      tmp= args[i]->val_decimal(&tmp_buf);      // Zero if NULL
      if (tmp && (my_decimal_cmp(tmp, res) * cmp_sign) < 0)
      {
        if (tmp == &tmp_buf)
        {
          /* Move value out of tmp_buf as this will be reused on next loop */
          my_decimal2decimal(tmp, dec);
          res= dec;
        }
        else
          res= tmp;
      }
    }
    if ((null_value= args[i]->null_value))
    {
      res= 0;
      break;
    }
  }
  return res;
}


longlong Item_func_length::val_int()
{
  DBUG_ASSERT(fixed == 1);
  String *res=args[0]->val_str(&value);
  if (!res)
  {
    null_value=1;
    return 0; /* purecov: inspected */
  }
  null_value=0;
  return (longlong) res->length();
}


longlong Item_func_char_length::val_int()
{
  DBUG_ASSERT(fixed == 1);
  String *res=args[0]->val_str(&value);
  if (!res)
  {
    null_value=1;
    return 0; /* purecov: inspected */
  }
  null_value=0;
  return (longlong) res->numchars();
}


longlong Item_func_coercibility::val_int()
{
  DBUG_ASSERT(fixed == 1);
  null_value= 0;
  return (longlong) args[0]->collation.derivation;
}


void Item_func_locate::fix_length_and_dec()
{
  maybe_null=0; max_length=11;
  agg_arg_charsets(cmp_collation, args, 2, MY_COLL_CMP_CONV);
}


longlong Item_func_locate::val_int()
{
  DBUG_ASSERT(fixed == 1);
  String *a=args[0]->val_str(&value1);
  String *b=args[1]->val_str(&value2);
  if (!a || !b)
  {
    null_value=1;
    return 0; /* purecov: inspected */
  }
  null_value=0;
  uint start=0;
  uint start0=0;
  my_match_t match;

  if (arg_count == 3)
  {
    start0= start =(uint) args[2]->val_int()-1;
    start=a->charpos(start);
    
    if (start > a->length() || start+b->length() > a->length())
      return 0;
  }

  if (!b->length())				// Found empty string at start
    return (longlong) (start+1);
  
  if (!cmp_collation.collation->coll->instr(cmp_collation.collation,
                                            a->ptr()+start, a->length()-start,
                                            b->ptr(), b->length(),
                                            &match, 1))
    return 0;
  return (longlong) match.mblen + start0 + 1;
}


void Item_func_locate::print(String *str)
{
  str->append("locate(", 7);
  args[1]->print(str);
  str->append(',');
  args[0]->print(str);
  if (arg_count == 3)
  {
    str->append(',');
    args[2]->print(str);
  }
  str->append(')');
}


longlong Item_func_field::val_int()
{
  DBUG_ASSERT(fixed == 1);

  if (cmp_type == STRING_RESULT)
  {
    String *field;
    if (!(field= args[0]->val_str(&value)))
      return 0;
    for (uint i=1 ; i < arg_count ; i++)
    {
      String *tmp_value=args[i]->val_str(&tmp);
      if (tmp_value && !sortcmp(field,tmp_value,cmp_collation.collation))
        return (longlong) (i);
    }
  }
  else if (cmp_type == INT_RESULT)
  {
    longlong val= args[0]->val_int();
    if (args[0]->null_value)
      return 0;
    for (uint i=1; i < arg_count ; i++)
    {
      if (val == args[i]->val_int() && !args[i]->null_value)
        return (longlong) (i);
    }
  }
  else if (cmp_type == DECIMAL_RESULT)
  {
    my_decimal dec_arg_buf, *dec_arg,
               dec_buf, *dec= args[0]->val_decimal(&dec_buf);
    if (args[0]->null_value)
      return 0;
    for (uint i=1; i < arg_count; i++)
    {
      dec_arg= args[i]->val_decimal(&dec_arg_buf);
      if (!args[i]->null_value && !my_decimal_cmp(dec_arg, dec))
        return (longlong) (i);
    }
  }
  else
  {
    double val= args[0]->val_real();
    if (args[0]->null_value)
      return 0;
    for (uint i=1; i < arg_count ; i++)
    {
      if (val == args[i]->val_real() && !args[i]->null_value)
        return (longlong) (i);
    }
  }
  return 0;
}


void Item_func_field::fix_length_and_dec()
{
  maybe_null=0; max_length=3;
  cmp_type= args[0]->result_type();
  for (uint i=1; i < arg_count ; i++)
    cmp_type= item_cmp_type(cmp_type, args[i]->result_type());
  if (cmp_type == STRING_RESULT)
    agg_arg_charsets(cmp_collation, args, arg_count, MY_COLL_CMP_CONV);
}


longlong Item_func_ascii::val_int()
{
  DBUG_ASSERT(fixed == 1);
  String *res=args[0]->val_str(&value);
  if (!res)
  {
    null_value=1;
    return 0;
  }
  null_value=0;
  return (longlong) (res->length() ? (uchar) (*res)[0] : (uchar) 0);
}

longlong Item_func_ord::val_int()
{
  DBUG_ASSERT(fixed == 1);
  String *res=args[0]->val_str(&value);
  if (!res)
  {
    null_value=1;
    return 0;
  }
  null_value=0;
  if (!res->length()) return 0;
#ifdef USE_MB
  if (use_mb(res->charset()))
  {
    register const char *str=res->ptr();
    register uint32 n=0, l=my_ismbchar(res->charset(),str,str+res->length());
    if (!l)
      return (longlong)((uchar) *str);
    while (l--)
      n=(n<<8)|(uint32)((uchar) *str++);
    return (longlong) n;
  }
#endif
  return (longlong) ((uchar) (*res)[0]);
}

	/* Search after a string in a string of strings separated by ',' */
	/* Returns number of found type >= 1 or 0 if not found */
	/* This optimizes searching in enums to bit testing! */

void Item_func_find_in_set::fix_length_and_dec()
{
  decimals=0;
  max_length=3;					// 1-999
  if (args[0]->const_item() && args[1]->type() == FIELD_ITEM)
  {
    Field *field= ((Item_field*) args[1])->field;
    if (field->real_type() == FIELD_TYPE_SET)
    {
      String *find=args[0]->val_str(&value);
      if (find)
      {
	enum_value= find_type(((Field_enum*) field)->typelib,find->ptr(),
			      find->length(), 0);
	enum_bit=0;
	if (enum_value)
	  enum_bit=LL(1) << (enum_value-1);
      }
    }
  }
  agg_arg_charsets(cmp_collation, args, 2, MY_COLL_CMP_CONV);
}

static const char separator=',';

longlong Item_func_find_in_set::val_int()
{
  DBUG_ASSERT(fixed == 1);
  if (enum_value)
  {
    ulonglong tmp=(ulonglong) args[1]->val_int();
    if (!(null_value=args[1]->null_value || args[0]->null_value))
    {
      if (tmp & enum_bit)
	return enum_value;
    }
    return 0L;
  }

  String *find=args[0]->val_str(&value);
  String *buffer=args[1]->val_str(&value2);
  if (!find || !buffer)
  {
    null_value=1;
    return 0; /* purecov: inspected */
  }
  null_value=0;

  int diff;
  if ((diff=buffer->length() - find->length()) >= 0)
  {
    my_wc_t wc;
    CHARSET_INFO *cs= cmp_collation.collation;
    const char *str_begin= buffer->ptr();
    const char *str_end= buffer->ptr();
    const char *real_end= str_end+buffer->length();
    const uchar *find_str= (const uchar *) find->ptr();
    uint find_str_len= find->length();
    int position= 0;
    while (1)
    {
      int symbol_len;
      if ((symbol_len= cs->cset->mb_wc(cs, &wc, (uchar*) str_end, 
                                       (uchar*) real_end)) > 0)
      {
        const char *substr_end= str_end + symbol_len;
        bool is_last_item= (substr_end == real_end);
        bool is_separator= (wc == (my_wc_t) separator);
        if (is_separator || is_last_item)
        {
          position++;
          if (is_last_item && !is_separator)
            str_end= substr_end;
          if (!my_strnncoll(cs, (const uchar *) str_begin,
                            str_end - str_begin,
                            find_str, find_str_len))
            return (longlong) position;
          else
            str_begin= substr_end;
        }
        str_end= substr_end;
      }
      else if (str_end - str_begin == 0 &&
               find_str_len == 0 &&
               wc == (my_wc_t) separator)
        return (longlong) ++position;
      else
        return LL(0);
    }
  }
  return 0;
}

longlong Item_func_bit_count::val_int()
{
  DBUG_ASSERT(fixed == 1);
  ulonglong value= (ulonglong) args[0]->val_int();
  if (args[0]->null_value)
  {
    null_value=1; /* purecov: inspected */
    return 0; /* purecov: inspected */
  }
  return (longlong) my_count_bits(value);
}


/****************************************************************************
** Functions to handle dynamic loadable functions
** Original source by: Alexis Mikhailov <root@medinf.chuvashia.su>
** Rewritten by monty.
****************************************************************************/

#ifdef HAVE_DLOPEN

void udf_handler::cleanup()
{
  if (!not_original)
  {
    if (initialized)
    {
      if (u_d->func_deinit != NULL)
      {
        void (*deinit)(UDF_INIT *) = (void (*)(UDF_INIT*))
        u_d->func_deinit;
        (*deinit)(&initid);
      }
      free_udf(u_d);
      initialized= FALSE;
    }
    if (buffers)				// Because of bug in ecc
      delete [] buffers;
    buffers= 0;
  }
}


bool
udf_handler::fix_fields(THD *thd, Item_result_field *func,
			uint arg_count, Item **arguments)
{
#ifndef EMBEDDED_LIBRARY			// Avoid compiler warning
  char buff[STACK_BUFF_ALLOC];			// Max argument in function
#endif
  DBUG_ENTER("Item_udf_func::fix_fields");

  if (check_stack_overrun(thd, STACK_MIN_SIZE, buff))
    DBUG_RETURN(TRUE);				// Fatal error flag is set!

  udf_func *tmp_udf=find_udf(u_d->name.str,(uint) u_d->name.length,1);

  if (!tmp_udf)
  {
    my_error(ER_CANT_FIND_UDF, MYF(0), u_d->name.str, errno);
    DBUG_RETURN(TRUE);
  }
  u_d=tmp_udf;
  args=arguments;

  /* Fix all arguments */
  func->maybe_null=0;
  used_tables_cache=0;
  const_item_cache=1;

  if ((f_args.arg_count=arg_count))
  {
    if (!(f_args.arg_type= (Item_result*)
	  sql_alloc(f_args.arg_count*sizeof(Item_result))))

    {
      free_udf(u_d);
      DBUG_RETURN(TRUE);
    }
    uint i;
    Item **arg,**arg_end;
    for (i=0, arg=arguments, arg_end=arguments+arg_count;
	 arg != arg_end ;
	 arg++,i++)
    {
      if (!(*arg)->fixed &&
          (*arg)->fix_fields(thd, arg))
	DBUG_RETURN(1);
      // we can't assign 'item' before, because fix_fields() can change arg
      Item *item= *arg;
      if (item->check_cols(1))
	DBUG_RETURN(TRUE);
      /*
	TODO: We should think about this. It is not always
	right way just to set an UDF result to return my_charset_bin
	if one argument has binary sorting order.
	The result collation should be calculated according to arguments
	derivations in some cases and should not in other cases.
	Moreover, some arguments can represent a numeric input
	which doesn't effect the result character set and collation.
	There is no a general rule for UDF. Everything depends on
        the particular user defined function.
      */
      if (item->collation.collation->state & MY_CS_BINSORT)
	func->collation.set(&my_charset_bin);
      if (item->maybe_null)
	func->maybe_null=1;
      func->with_sum_func= func->with_sum_func || item->with_sum_func;
      used_tables_cache|=item->used_tables();
      const_item_cache&=item->const_item();
      f_args.arg_type[i]=item->result_type();
    }
    //TODO: why all following memory is not allocated with 1 call of sql_alloc?
    if (!(buffers=new String[arg_count]) ||
	!(f_args.args= (char**) sql_alloc(arg_count * sizeof(char *))) ||
	!(f_args.lengths= (ulong*) sql_alloc(arg_count * sizeof(long))) ||
	!(f_args.maybe_null= (char*) sql_alloc(arg_count * sizeof(char))) ||
	!(num_buffer= (char*) sql_alloc(arg_count *
					ALIGN_SIZE(sizeof(double)))) ||
	!(f_args.attributes= (char**) sql_alloc(arg_count * sizeof(char *))) ||
	!(f_args.attribute_lengths= (ulong*) sql_alloc(arg_count *
						       sizeof(long))))
    {
      free_udf(u_d);
      DBUG_RETURN(TRUE);
    }
  }
  func->fix_length_and_dec();
  initid.max_length=func->max_length;
  initid.maybe_null=func->maybe_null;
  initid.const_item=const_item_cache;
  initid.decimals=func->decimals;
  initid.ptr=0;

  if (u_d->func_init)
  {
    char *to=num_buffer;
    for (uint i=0; i < arg_count; i++)
    {
      f_args.args[i]=0;
      f_args.lengths[i]= arguments[i]->max_length;
      f_args.maybe_null[i]= (char) arguments[i]->maybe_null;
      f_args.attributes[i]= arguments[i]->name;
      f_args.attribute_lengths[i]= arguments[i]->name_length;

      switch(arguments[i]->type()) {
      case Item::STRING_ITEM:			// Constant string !
      {
	String *res=arguments[i]->val_str((String *) 0);
	if (arguments[i]->null_value)
	  continue;
	f_args.args[i]=    (char*) res->ptr();
	break;
      }
      case Item::INT_ITEM:
	*((longlong*) to) = arguments[i]->val_int();
	if (!arguments[i]->null_value)
	{
	  f_args.args[i]=to;
	  to+= ALIGN_SIZE(sizeof(longlong));
	}
	break;
      case Item::REAL_ITEM:
	*((double*) to)= arguments[i]->val_real();
	if (!arguments[i]->null_value)
	{
	  f_args.args[i]=to;
	  to+= ALIGN_SIZE(sizeof(double));
	}
	break;
      default:					// Skip these
	break;
      }
    }
    thd->net.last_error[0]=0;
    my_bool (*init)(UDF_INIT *, UDF_ARGS *, char *)=
      (my_bool (*)(UDF_INIT *, UDF_ARGS *,  char *))
      u_d->func_init;
    if ((error=(uchar) init(&initid, &f_args, thd->net.last_error)))
    {
      my_error(ER_CANT_INITIALIZE_UDF, MYF(0),
               u_d->name.str, thd->net.last_error);
      free_udf(u_d);
      DBUG_RETURN(TRUE);
    }
    func->max_length=min(initid.max_length,MAX_BLOB_WIDTH);
    func->maybe_null=initid.maybe_null;
    const_item_cache=initid.const_item;
    func->decimals=min(initid.decimals,NOT_FIXED_DEC);
  }
  initialized=1;
  if (error)
  {
    my_error(ER_CANT_INITIALIZE_UDF, MYF(0),
             u_d->name.str, ER(ER_UNKNOWN_ERROR));
    DBUG_RETURN(TRUE);
  }
  DBUG_RETURN(FALSE);
}


bool udf_handler::get_arguments()
{
  if (error)
    return 1;					// Got an error earlier
  char *to= num_buffer;
  uint str_count=0;
  for (uint i=0; i < f_args.arg_count; i++)
  {
    f_args.args[i]=0;
    switch (f_args.arg_type[i]) {
    case STRING_RESULT:
    case DECIMAL_RESULT:
      {
	String *res=args[i]->val_str(&buffers[str_count++]);
	if (!(args[i]->null_value))
	{
	  f_args.args[i]=    (char*) res->ptr();
	  f_args.lengths[i]= res->length();
	  break;
	}
      }
    case INT_RESULT:
      *((longlong*) to) = args[i]->val_int();
      if (!args[i]->null_value)
      {
	f_args.args[i]=to;
	to+= ALIGN_SIZE(sizeof(longlong));
      }
      break;
    case REAL_RESULT:
      *((double*) to)= args[i]->val_real();
      if (!args[i]->null_value)
      {
	f_args.args[i]=to;
	to+= ALIGN_SIZE(sizeof(double));
      }
      break;
    case ROW_RESULT:
    default:
      // This case should never be chosen
      DBUG_ASSERT(0);
      break;
    }
  }
  return 0;
}

/* This returns (String*) 0 in case of NULL values */

String *udf_handler::val_str(String *str,String *save_str)
{
  uchar is_null_tmp=0;
  ulong res_length;

  if (get_arguments())
    return 0;
  char * (*func)(UDF_INIT *, UDF_ARGS *, char *, ulong *, uchar *, uchar *)=
    (char* (*)(UDF_INIT *, UDF_ARGS *, char *, ulong *, uchar *, uchar *))
    u_d->func;

  if ((res_length=str->alloced_length()) < MAX_FIELD_WIDTH)
  {						// This happens VERY seldom
    if (str->alloc(MAX_FIELD_WIDTH))
    {
      error=1;
      return 0;
    }
  }
  char *res=func(&initid, &f_args, (char*) str->ptr(), &res_length,
		 &is_null_tmp, &error);
  if (is_null_tmp || !res || error)		// The !res is for safety
  {
    return 0;
  }
  if (res == str->ptr())
  {
    str->length(res_length);
    return str;
  }
  save_str->set(res, res_length, str->charset());
  return save_str;
}


/*
  For the moment, UDF functions are returning DECIMAL values as strings
*/

my_decimal *udf_handler::val_decimal(my_bool *null_value, my_decimal *dec_buf)
{
  char buf[DECIMAL_MAX_STR_LENGTH+1], *end;
  ulong res_length= DECIMAL_MAX_STR_LENGTH;

  if (get_arguments())
  {
    *null_value=1;
    return 0;
  }
  char *(*func)(UDF_INIT *, UDF_ARGS *, char *, ulong *, uchar *, uchar *)=
    (char* (*)(UDF_INIT *, UDF_ARGS *, char *, ulong *, uchar *, uchar *))
    u_d->func;

  char *res= func(&initid, &f_args, buf, &res_length, &is_null, &error);
  if (is_null || error)
  {
    *null_value= 1;
    return 0;
  }
  end= res+ res_length;
  str2my_decimal(E_DEC_FATAL_ERROR, res, dec_buf, &end);
  return dec_buf;
}


void Item_udf_func::cleanup()
{
  udf.cleanup();
  Item_func::cleanup();
}


double Item_func_udf_float::val_real()
{
  DBUG_ASSERT(fixed == 1);
  DBUG_ENTER("Item_func_udf_float::val");
  DBUG_PRINT("info",("result_type: %d  arg_count: %d",
		     args[0]->result_type(), arg_count));
  DBUG_RETURN(udf.val(&null_value));
}


String *Item_func_udf_float::val_str(String *str)
{
  DBUG_ASSERT(fixed == 1);
  double nr= val_real();
  if (null_value)
    return 0;					/* purecov: inspected */
  str->set(nr,decimals,&my_charset_bin);
  return str;
}


longlong Item_func_udf_int::val_int()
{
  DBUG_ASSERT(fixed == 1);
  DBUG_ENTER("Item_func_udf_int::val_int");
  DBUG_PRINT("info",("result_type: %d  arg_count: %d",
		     args[0]->result_type(), arg_count));

  DBUG_RETURN(udf.val_int(&null_value));
}


String *Item_func_udf_int::val_str(String *str)
{
  DBUG_ASSERT(fixed == 1);
  longlong nr=val_int();
  if (null_value)
    return 0;
  if (!unsigned_flag)
    str->set(nr,&my_charset_bin);
  else
    str->set((ulonglong) nr,&my_charset_bin);
  return str;
}


longlong Item_func_udf_decimal::val_int()
{
  my_decimal dec_buf, *dec= udf.val_decimal(&null_value, &dec_buf);
  longlong result;
  if (null_value)
    return 0;
  my_decimal2int(E_DEC_FATAL_ERROR, dec, unsigned_flag, &result);
  return result;
}


double Item_func_udf_decimal::val_real()
{
  my_decimal dec_buf, *dec= udf.val_decimal(&null_value, &dec_buf);
  double result;
  if (null_value)
    return 0.0;
  my_decimal2double(E_DEC_FATAL_ERROR, dec, &result);
  return result;
}


my_decimal *Item_func_udf_decimal::val_decimal(my_decimal *dec_buf)
{
  DBUG_ASSERT(fixed == 1);
  DBUG_ENTER("Item_func_udf_decimal::val_decimal");
  DBUG_PRINT("info",("result_type: %d  arg_count: %d",
                     args[0]->result_type(), arg_count));

  DBUG_RETURN(udf.val_decimal(&null_value, dec_buf));
}


String *Item_func_udf_decimal::val_str(String *str)
{
  my_decimal dec_buf, *dec= udf.val_decimal(&null_value, &dec_buf);
  if (null_value)
    return 0;
  if (str->length() < DECIMAL_MAX_STR_LENGTH)
    str->length(DECIMAL_MAX_STR_LENGTH);
  my_decimal_round(E_DEC_FATAL_ERROR, dec, decimals, FALSE, &dec_buf);
  my_decimal2string(E_DEC_FATAL_ERROR, &dec_buf, 0, 0, '0', str);
  return str;
}


void Item_func_udf_decimal::fix_length_and_dec()
{
  fix_num_length_and_dec();
}


/* Default max_length is max argument length */

void Item_func_udf_str::fix_length_and_dec()
{
  DBUG_ENTER("Item_func_udf_str::fix_length_and_dec");
  max_length=0;
  for (uint i = 0; i < arg_count; i++)
    set_if_bigger(max_length,args[i]->max_length);
  DBUG_VOID_RETURN;
}

String *Item_func_udf_str::val_str(String *str)
{
  DBUG_ASSERT(fixed == 1);
  String *res=udf.val_str(str,&str_value);
  null_value = !res;
  return res;
}


/*
   This has to come last in the udf_handler methods, or C for AIX
   version 6.0.0.0 fails to compile with debugging enabled. (Yes, really.)
 */

udf_handler::~udf_handler()
{
  /* Everything should be properly cleaned up by this moment. */
  DBUG_ASSERT(not_original || !(initialized || buffers));
}

#else
bool udf_handler::get_arguments() { return 0; }
#endif /* HAVE_DLOPEN */

/*
** User level locks
*/

pthread_mutex_t LOCK_user_locks;
static HASH hash_user_locks;

class User_level_lock
{
  char *key;
  uint key_length;

public:
  int count;
  bool locked;
  pthread_cond_t cond;
  pthread_t thread;
  ulong thread_id;

  User_level_lock(const char *key_arg,uint length, ulong id) 
    :key_length(length),count(1),locked(1), thread_id(id)
  {
    key=(char*) my_memdup((byte*) key_arg,length,MYF(0));
    pthread_cond_init(&cond,NULL);
    if (key)
    {
      if (my_hash_insert(&hash_user_locks,(byte*) this))
      {
	my_free((gptr) key,MYF(0));
	key=0;
      }
    }
  }
  ~User_level_lock()
  {
    if (key)
    {
      hash_delete(&hash_user_locks,(byte*) this);
      my_free((gptr) key,MYF(0));
    }
    pthread_cond_destroy(&cond);
  }
  inline bool initialized() { return key != 0; }
  friend void item_user_lock_release(User_level_lock *ull);
  friend char *ull_get_key(const User_level_lock *ull, uint *length,
                           my_bool not_used);
};

char *ull_get_key(const User_level_lock *ull, uint *length,
		  my_bool not_used __attribute__((unused)))
{
  *length=(uint) ull->key_length;
  return (char*) ull->key;
}


static bool item_user_lock_inited= 0;

void item_user_lock_init(void)
{
  pthread_mutex_init(&LOCK_user_locks,MY_MUTEX_INIT_SLOW);
  hash_init(&hash_user_locks,system_charset_info,
	    16,0,0,(hash_get_key) ull_get_key,NULL,0);
  item_user_lock_inited= 1;
}

void item_user_lock_free(void)
{
  if (item_user_lock_inited)
  {
    item_user_lock_inited= 0;
    hash_free(&hash_user_locks);
    pthread_mutex_destroy(&LOCK_user_locks);
  }
}

void item_user_lock_release(User_level_lock *ull)
{
  ull->locked=0;
  if (--ull->count)
    pthread_cond_signal(&ull->cond);
  else
    delete ull;
}

/*
   Wait until we are at or past the given position in the master binlog
   on the slave
 */

longlong Item_master_pos_wait::val_int()
{
  DBUG_ASSERT(fixed == 1);
  THD* thd = current_thd;
  String *log_name = args[0]->val_str(&value);
  int event_count= 0;

  null_value=0;
  if (thd->slave_thread || !log_name || !log_name->length())
  {
    null_value = 1;
    return 0;
  }
  longlong pos = (ulong)args[1]->val_int();
  longlong timeout = (arg_count==3) ? args[2]->val_int() : 0 ;
#ifdef HAVE_REPLICATION
  if ((event_count = active_mi->rli.wait_for_pos(thd, log_name, pos, timeout)) == -2)
  {
    null_value = 1;
    event_count=0;
  }
#endif
  return event_count;
}

#ifdef EXTRA_DEBUG
void debug_sync_point(const char* lock_name, uint lock_timeout)
{
  THD* thd=current_thd;
  User_level_lock* ull;
  struct timespec abstime;
  int lock_name_len;
  lock_name_len=strlen(lock_name);
  pthread_mutex_lock(&LOCK_user_locks);

  if (thd->ull)
  {
    item_user_lock_release(thd->ull);
    thd->ull=0;
  }

  /*
    If the lock has not been aquired by some client, we do not want to
    create an entry for it, since we immediately release the lock. In
    this case, we will not be waiting, but rather, just waste CPU and
    memory on the whole deal
  */
  if (!(ull= ((User_level_lock*) hash_search(&hash_user_locks, lock_name,
				 lock_name_len))))
  {
    pthread_mutex_unlock(&LOCK_user_locks);
    return;
  }
  ull->count++;

  /*
    Structure is now initialized.  Try to get the lock.
    Set up control struct to allow others to abort locks
  */
  thd->proc_info="User lock";
  thd->mysys_var->current_mutex= &LOCK_user_locks;
  thd->mysys_var->current_cond=  &ull->cond;

  set_timespec(abstime,lock_timeout);
  while (ull->locked && !thd->killed)
  {
    int error= pthread_cond_timedwait(&ull->cond, &LOCK_user_locks, &abstime);
    if (error == ETIMEDOUT || error == ETIME)
      break;
  }

  if (ull->locked)
  {
    if (!--ull->count)
      delete ull;				// Should never happen
  }
  else
  {
    ull->locked=1;
    ull->thread=thd->real_id;
    thd->ull=ull;
  }
  pthread_mutex_unlock(&LOCK_user_locks);
  pthread_mutex_lock(&thd->mysys_var->mutex);
  thd->proc_info=0;
  thd->mysys_var->current_mutex= 0;
  thd->mysys_var->current_cond=  0;
  pthread_mutex_unlock(&thd->mysys_var->mutex);
  pthread_mutex_lock(&LOCK_user_locks);
  if (thd->ull)
  {
    item_user_lock_release(thd->ull);
    thd->ull=0;
  }
  pthread_mutex_unlock(&LOCK_user_locks);
}

#endif

/*
  Get a user level lock. If the thread has an old lock this is first released.
  Returns 1:  Got lock
  Returns 0:  Timeout
  Returns NULL: Error
*/

longlong Item_func_get_lock::val_int()
{
  DBUG_ASSERT(fixed == 1);
  String *res=args[0]->val_str(&value);
  longlong timeout=args[1]->val_int();
  struct timespec abstime;
  THD *thd=current_thd;
  User_level_lock *ull;
  int error;

  /*
    In slave thread no need to get locks, everything is serialized. Anyway
    there is no way to make GET_LOCK() work on slave like it did on master
    (i.e. make it return exactly the same value) because we don't have the
    same other concurrent threads environment. No matter what we return here,
    it's not guaranteed to be same as on master.
  */
  if (thd->slave_thread)
    return 1;

  pthread_mutex_lock(&LOCK_user_locks);

  if (!res || !res->length())
  {
    pthread_mutex_unlock(&LOCK_user_locks);
    null_value=1;
    return 0;
  }
  null_value=0;

  if (thd->ull)
  {
    item_user_lock_release(thd->ull);
    thd->ull=0;
  }

  if (!(ull= ((User_level_lock *) hash_search(&hash_user_locks,
                                              (byte*) res->ptr(),
                                              res->length()))))
  {
    ull=new User_level_lock(res->ptr(),res->length(), thd->thread_id);
    if (!ull || !ull->initialized())
    {
      delete ull;
      pthread_mutex_unlock(&LOCK_user_locks);
      null_value=1;				// Probably out of memory
      return 0;
    }
    ull->thread=thd->real_id;
    thd->ull=ull;
    pthread_mutex_unlock(&LOCK_user_locks);
    return 1;					// Got new lock
  }
  ull->count++;

  /*
    Structure is now initialized.  Try to get the lock.
    Set up control struct to allow others to abort locks.
  */
  thd->proc_info="User lock";
  thd->mysys_var->current_mutex= &LOCK_user_locks;
  thd->mysys_var->current_cond=  &ull->cond;

  set_timespec(abstime,timeout);
  error= 0;
  while (ull->locked && !thd->killed)
  {
    error= pthread_cond_timedwait(&ull->cond,&LOCK_user_locks,&abstime);
    if (error == ETIMEDOUT || error == ETIME)
      break;
    error= 0;
  }

  if (ull->locked)
  {
    if (!--ull->count)
    {
      DBUG_ASSERT(0);
      delete ull;				// Should never happen
    }
    if (!error)                                 // Killed (thd->killed != 0)
    {
      error=1;
      null_value=1;				// Return NULL
    }
  }
  else                                          // We got the lock
  {
    ull->locked=1;
    ull->thread=thd->real_id;
    thd->ull=ull;
    error=0;
  }
  pthread_mutex_unlock(&LOCK_user_locks);

  pthread_mutex_lock(&thd->mysys_var->mutex);
  thd->proc_info=0;
  thd->mysys_var->current_mutex= 0;
  thd->mysys_var->current_cond=  0;
  pthread_mutex_unlock(&thd->mysys_var->mutex);

  return !error ? 1 : 0;
}


/*
  Release a user level lock.
  Return:
    1 if lock released
    0 if lock wasn't held
    (SQL) NULL if no such lock
*/

longlong Item_func_release_lock::val_int()
{
  DBUG_ASSERT(fixed == 1);
  String *res=args[0]->val_str(&value);
  User_level_lock *ull;
  longlong result;
  if (!res || !res->length())
  {
    null_value=1;
    return 0;
  }
  null_value=0;

  result=0;
  pthread_mutex_lock(&LOCK_user_locks);
  if (!(ull= ((User_level_lock*) hash_search(&hash_user_locks,
                                             (const byte*) res->ptr(),
                                             res->length()))))
  {
    null_value=1;
  }
  else
  {
    if (ull->locked && pthread_equal(pthread_self(),ull->thread))
    {
      result=1;					// Release is ok
      item_user_lock_release(ull);
      current_thd->ull=0;
    }
  }
  pthread_mutex_unlock(&LOCK_user_locks);
  return result;
}


longlong Item_func_last_insert_id::val_int()
{
  THD *thd= current_thd;
  DBUG_ASSERT(fixed == 1);
  if (arg_count)
  {
    longlong value= args[0]->val_int();
    thd->insert_id(value);
    null_value= args[0]->null_value;
    return value;                       // Avoid side effect of insert_id()
  }
  thd->lex->uncacheable(UNCACHEABLE_SIDEEFFECT);
  return thd->insert_id();
}

/* This function is just used to test speed of different functions */

longlong Item_func_benchmark::val_int()
{
  DBUG_ASSERT(fixed == 1);
  char buff[MAX_FIELD_WIDTH];
  String tmp(buff,sizeof(buff), &my_charset_bin);
  THD *thd=current_thd;

  for (ulong loop=0 ; loop < loop_count && !thd->killed; loop++)
  {
    switch (args[0]->result_type()) {
    case REAL_RESULT:
      (void) args[0]->val_real();
      break;
    case INT_RESULT:
      (void) args[0]->val_int();
      break;
    case STRING_RESULT:
      (void) args[0]->val_str(&tmp);
      break;
    case ROW_RESULT:
    default:
      // This case should never be chosen
      DBUG_ASSERT(0);
      return 0;
    }
  }
  return 0;
}


void Item_func_benchmark::print(String *str)
{
  str->append("benchmark(", 10);
  char buffer[20];
  // my_charset_bin is good enough for numbers
  String st(buffer, sizeof(buffer), &my_charset_bin);
  st.set((ulonglong)loop_count, &my_charset_bin);
  str->append(st);
  str->append(',');
  args[0]->print(str);
  str->append(')');
}


/* This function is just used to create tests with time gaps */

longlong Item_func_sleep::val_int()
{
  THD *thd= current_thd;
  struct timespec abstime;
  pthread_cond_t cond;
  int error;

  DBUG_ASSERT(fixed == 1);

  double time= args[0]->val_real();
  set_timespec_nsec(abstime, (ulonglong)(time * ULL(1000000000)));

  pthread_cond_init(&cond, NULL);
  pthread_mutex_lock(&LOCK_user_locks);

  thd->mysys_var->current_mutex= &LOCK_user_locks;
  thd->mysys_var->current_cond=  &cond;

  error= 0;
  while (!thd->killed)
  {
    error= pthread_cond_timedwait(&cond, &LOCK_user_locks, &abstime);
    if (error == ETIMEDOUT || error == ETIME)
      break;
    error= 0;
  }

  pthread_mutex_lock(&thd->mysys_var->mutex);
  thd->mysys_var->current_mutex= 0;
  thd->mysys_var->current_cond=  0;
  pthread_mutex_unlock(&thd->mysys_var->mutex);

  pthread_mutex_unlock(&LOCK_user_locks);
  pthread_cond_destroy(&cond);

  return test(!error); 		// Return 1 killed
}


#define extra_size sizeof(double)

static user_var_entry *get_variable(HASH *hash, LEX_STRING &name,
				    bool create_if_not_exists)
{
  user_var_entry *entry;

  if (!(entry = (user_var_entry*) hash_search(hash, (byte*) name.str,
					      name.length)) &&
      create_if_not_exists)
  {
    uint size=ALIGN_SIZE(sizeof(user_var_entry))+name.length+1+extra_size;
    if (!hash_inited(hash))
      return 0;
    if (!(entry = (user_var_entry*) my_malloc(size,MYF(MY_WME))))
      return 0;
    entry->name.str=(char*) entry+ ALIGN_SIZE(sizeof(user_var_entry))+
      extra_size;
    entry->name.length=name.length;
    entry->value=0;
    entry->length=0;
    entry->update_query_id=0;
    entry->collation.set(NULL, DERIVATION_IMPLICIT);
    /*
      If we are here, we were called from a SET or a query which sets a
      variable. Imagine it is this:
      INSERT INTO t SELECT @a:=10, @a:=@a+1.
      Then when we have a Item_func_get_user_var (because of the @a+1) so we
      think we have to write the value of @a to the binlog. But before that,
      we have a Item_func_set_user_var to create @a (@a:=10), in this we mark
      the variable as "already logged" (line below) so that it won't be logged
      by Item_func_get_user_var (because that's not necessary).
    */
    entry->used_query_id=current_thd->query_id;
    entry->type=STRING_RESULT;
    memcpy(entry->name.str, name.str, name.length+1);
    if (my_hash_insert(hash,(byte*) entry))
    {
      my_free((char*) entry,MYF(0));
      return 0;
    }
  }
  return entry;
}

/*
  When a user variable is updated (in a SET command or a query like
  SELECT @a:= ).
*/

bool Item_func_set_user_var::fix_fields(THD *thd, Item **ref)
{
  DBUG_ASSERT(fixed == 0);
  /* fix_fields will call Item_func_set_user_var::fix_length_and_dec */
  if (Item_func::fix_fields(thd, ref) ||
      !(entry= get_variable(&thd->user_vars, name, 1)))
    return TRUE;
  /* 
     Remember the last query which updated it, this way a query can later know
     if this variable is a constant item in the query (it is if update_query_id
     is different from query_id).
  */
  entry->update_query_id= thd->query_id;
  /*
    As it is wrong and confusing to associate any 
    character set with NULL, @a should be latin2
    after this query sequence:

      SET @a=_latin2'string';
      SET @a=NULL;

    I.e. the second query should not change the charset
    to the current default value, but should keep the 
    original value assigned during the first query.
    In order to do it, we don't copy charset
    from the argument if the argument is NULL
    and the variable has previously been initialized.
  */
  null_item= (args[0]->type() == NULL_ITEM);
  if (!entry->collation.collation || !null_item)
    entry->collation.set(args[0]->collation.collation, DERIVATION_IMPLICIT);
  collation.set(entry->collation.collation, DERIVATION_IMPLICIT);
  cached_result_type= args[0]->result_type();
  return FALSE;
}


void
Item_func_set_user_var::fix_length_and_dec()
{
  maybe_null=args[0]->maybe_null;
  max_length=args[0]->max_length;
  decimals=args[0]->decimals;
  collation.set(args[0]->collation.collation, DERIVATION_IMPLICIT);
}


/*
  Set value to user variable.

  SYNOPSYS
    update_hash()
    entry    - pointer to structure representing variable
    set_null - should we set NULL value ?
    ptr      - pointer to buffer with new value
    length   - length of new value
    type     - type of new value
    cs       - charset info for new value
    dv       - derivation for new value

  RETURN VALUE
    False - success, True - failure
*/

static bool
update_hash(user_var_entry *entry, bool set_null, void *ptr, uint length,
            Item_result type, CHARSET_INFO *cs, Derivation dv)
{
  if (set_null)
  {
    char *pos= (char*) entry+ ALIGN_SIZE(sizeof(user_var_entry));
    if (entry->value && entry->value != pos)
      my_free(entry->value,MYF(0));
    entry->value= 0;
    entry->length= 0;
  }
  else
  {
    if (type == STRING_RESULT)
      length++;					// Store strings with end \0
    if (length <= extra_size)
    {
      /* Save value in value struct */
      char *pos= (char*) entry+ ALIGN_SIZE(sizeof(user_var_entry));
      if (entry->value != pos)
      {
	if (entry->value)
	  my_free(entry->value,MYF(0));
	entry->value=pos;
      }
    }
    else
    {
      /* Allocate variable */
      if (entry->length != length)
      {
	char *pos= (char*) entry+ ALIGN_SIZE(sizeof(user_var_entry));
	if (entry->value == pos)
	  entry->value=0;
	if (!(entry->value=(char*) my_realloc(entry->value, length,
					      MYF(MY_ALLOW_ZERO_PTR))))
	  return 1;
      }
    }
    if (type == STRING_RESULT)
    {
      length--;					// Fix length change above
      entry->value[length]= 0;			// Store end \0
    }
    memcpy(entry->value,ptr,length);
    if (type == DECIMAL_RESULT)
      ((my_decimal*)entry->value)->fix_buffer_pointer();
    entry->length= length;
    entry->collation.set(cs, dv);
  }
  entry->type=type;
  return 0;
}


bool
Item_func_set_user_var::update_hash(void *ptr, uint length, Item_result type,
                                    CHARSET_INFO *cs, Derivation dv)
{
  /*
    If we set a variable explicitely to NULL then keep the old
    result type of the variable
  */
  if ((null_value= args[0]->null_value) && null_item)
    type= entry->type;                          // Don't change type of item
  if (::update_hash(entry, (null_value= args[0]->null_value),
                    ptr, length, type, cs, dv))
  {
    current_thd->fatal_error();     // Probably end of memory
    null_value= 1;
    return 1;
  }
  return 0;
}


/* Get the value of a variable as a double */

double user_var_entry::val_real(my_bool *null_value)
{
  if ((*null_value= (value == 0)))
    return 0.0;

  switch (type) {
  case REAL_RESULT:
    return *(double*) value;
  case INT_RESULT:
    return (double) *(longlong*) value;
  case DECIMAL_RESULT:
  {
    double result;
    my_decimal2double(E_DEC_FATAL_ERROR, (my_decimal *)value, &result);
    return result;
  }
  case STRING_RESULT:
    return my_atof(value);                      // This is null terminated
  case ROW_RESULT:
    DBUG_ASSERT(1);				// Impossible
    break;
  }
  return 0.0;					// Impossible
}


/* Get the value of a variable as an integer */

longlong user_var_entry::val_int(my_bool *null_value)
{
  if ((*null_value= (value == 0)))
    return LL(0);

  switch (type) {
  case REAL_RESULT:
    return (longlong) *(double*) value;
  case INT_RESULT:
    return *(longlong*) value;
  case DECIMAL_RESULT:
  {
    longlong result;
    my_decimal2int(E_DEC_FATAL_ERROR, (my_decimal *)value, 0, &result);
    return result;
  }
  case STRING_RESULT:
  {
    int error;
    return my_strtoll10(value, (char**) 0, &error);// String is null terminated
  }
  case ROW_RESULT:
    DBUG_ASSERT(1);				// Impossible
    break;
  }
  return LL(0);					// Impossible
}


/* Get the value of a variable as a string */

String *user_var_entry::val_str(my_bool *null_value, String *str,
				uint decimals)
{
  if ((*null_value= (value == 0)))
    return (String*) 0;

  switch (type) {
  case REAL_RESULT:
    str->set(*(double*) value, decimals, &my_charset_bin);
    break;
  case INT_RESULT:
    str->set(*(longlong*) value, &my_charset_bin);
    break;
  case DECIMAL_RESULT:
    my_decimal2string(E_DEC_FATAL_ERROR, (my_decimal *)value, 0, 0, 0, str);
    break;
  case STRING_RESULT:
    if (str->copy(value, length, collation.collation))
      str= 0;					// EOM error
  case ROW_RESULT:
    DBUG_ASSERT(1);				// Impossible
    break;
  }
  return(str);
}

/* Get the value of a variable as a decimal */

my_decimal *user_var_entry::val_decimal(my_bool *null_value, my_decimal *val)
{
  if ((*null_value= (value == 0)))
    return 0;

  switch (type) {
  case REAL_RESULT:
    double2my_decimal(E_DEC_FATAL_ERROR, *(double*) value, val);
    break;
  case INT_RESULT:
    int2my_decimal(E_DEC_FATAL_ERROR, *(longlong*) value, 0, val);
    break;
  case DECIMAL_RESULT:
    val= (my_decimal *)value;
    break;
  case STRING_RESULT:
    str2my_decimal(E_DEC_FATAL_ERROR, value, length, collation.collation, val);
    break;
  case ROW_RESULT:
    DBUG_ASSERT(1);				// Impossible
    break;
  }
  return(val);
}

/*
  This functions is invoked on SET @variable or @variable:= expression.
  Evaluate (and check expression), store results.

  SYNOPSYS
    Item_func_set_user_var::check()

  NOTES
    For now it always return OK. All problem with value evaluating
    will be caught by thd->net.report_error check in sql_set_variables().

  RETURN
    FALSE OK.
*/

bool
Item_func_set_user_var::check()
{
  DBUG_ENTER("Item_func_set_user_var::check");

  switch (cached_result_type) {
  case REAL_RESULT:
  {
    save_result.vreal= args[0]->val_real();
    break;
  }
  case INT_RESULT:
  {
    save_result.vint= args[0]->val_int();
    break;
  }
  case STRING_RESULT:
  {
    save_result.vstr= args[0]->val_str(&value);
    break;
  }
  case DECIMAL_RESULT:
  {
    save_result.vdec= args[0]->val_decimal(&decimal_buff);
    break;
  }
  case ROW_RESULT:
  default:
    // This case should never be chosen
    DBUG_ASSERT(0);
    break;
  }
  DBUG_RETURN(FALSE);
}


/*
  This functions is invoked on SET @variable or @variable:= expression.

  SYNOPSIS
    Item_func_set_user_var::update()

  NOTES
    We have to store the expression as such in the variable, independent of
    the value method used by the user

  RETURN
    0	OK
    1	EOM Error

*/

bool
Item_func_set_user_var::update()
{
  bool res;
  DBUG_ENTER("Item_func_set_user_var::update");
  LINT_INIT(res);

  switch (cached_result_type) {
  case REAL_RESULT:
  {
    res= update_hash((void*) &save_result.vreal,sizeof(save_result.vreal),
		     REAL_RESULT, &my_charset_bin, DERIVATION_IMPLICIT);
    break;
  }
  case INT_RESULT:
  {
    res= update_hash((void*) &save_result.vint, sizeof(save_result.vint),
		     INT_RESULT, &my_charset_bin, DERIVATION_IMPLICIT);
    break;
  }
  case STRING_RESULT:
  {
    if (!save_result.vstr)					// Null value
      res= update_hash((void*) 0, 0, STRING_RESULT, &my_charset_bin,
		       DERIVATION_IMPLICIT);
    else
      res= update_hash((void*) save_result.vstr->ptr(),
		       save_result.vstr->length(), STRING_RESULT,
		       save_result.vstr->charset(),
		       DERIVATION_IMPLICIT);
    break;
  }
  case DECIMAL_RESULT:
  {
    if (!save_result.vdec)					// Null value
      res= update_hash((void*) 0, 0, DECIMAL_RESULT, &my_charset_bin,
                       DERIVATION_IMPLICIT);
    else
      res= update_hash((void*) save_result.vdec,
                       sizeof(my_decimal), DECIMAL_RESULT,
                       &my_charset_bin, DERIVATION_IMPLICIT);
    break;
  }
  case ROW_RESULT:
  default:
    // This case should never be chosen
    DBUG_ASSERT(0);
    break;
  }
  DBUG_RETURN(res);
}


double Item_func_set_user_var::val_real()
{
  DBUG_ASSERT(fixed == 1);
  check();
  update();					// Store expression
  return entry->val_real(&null_value);
}

longlong Item_func_set_user_var::val_int()
{
  DBUG_ASSERT(fixed == 1);
  check();
  update();					// Store expression
  return entry->val_int(&null_value);
}

String *Item_func_set_user_var::val_str(String *str)
{
  DBUG_ASSERT(fixed == 1);
  check();
  update();					// Store expression
  return entry->val_str(&null_value, str, decimals);
}


my_decimal *Item_func_set_user_var::val_decimal(my_decimal *val)
{
  DBUG_ASSERT(fixed == 1);
  check();
  update();					// Store expression
  return entry->val_decimal(&null_value, val);
}


void Item_func_set_user_var::print(String *str)
{
  str->append("(@", 2);
  str->append(name.str, name.length);
  str->append(":=", 2);
  args[0]->print(str);
  str->append(')');
}


void Item_func_set_user_var::print_as_stmt(String *str)
{
  str->append("set @", 5);
  str->append(name.str, name.length);
  str->append(":=", 2);
  args[0]->print(str);
  str->append(')');
}


String *
Item_func_get_user_var::val_str(String *str)
{
  DBUG_ASSERT(fixed == 1);
  DBUG_ENTER("Item_func_get_user_var::val_str");
  if (!var_entry)
    DBUG_RETURN((String*) 0);			// No such variable
  DBUG_RETURN(var_entry->val_str(&null_value, str, decimals));
}


double Item_func_get_user_var::val_real()
{
  DBUG_ASSERT(fixed == 1);
  if (!var_entry)
    return 0.0;					// No such variable
  return (var_entry->val_real(&null_value));
}


my_decimal *Item_func_get_user_var::val_decimal(my_decimal *dec)
{
  DBUG_ASSERT(fixed == 1);
  if (!var_entry)
    return 0;
  return var_entry->val_decimal(&null_value, dec);
}


longlong Item_func_get_user_var::val_int()
{
  DBUG_ASSERT(fixed == 1);
  if (!var_entry)
    return LL(0);				// No such variable
  return (var_entry->val_int(&null_value));
}


/*
  Get variable by name and, if necessary, put the record of variable 
  use into the binary log.
  
  SYNOPSIS
    get_var_with_binlog()
      thd        Current thread
      name       Variable name 
      out_entry  [out] variable structure or NULL. The pointer is set 
                 regardless of whether function succeeded or not.

  When a user variable is invoked from an update query (INSERT, UPDATE etc),
  stores this variable and its value in thd->user_var_events, so that it can be
  written to the binlog (will be written just before the query is written, see
  log.cc).

  RETURN
    0  OK
    1  Failed to put appropriate record into binary log

*/

int get_var_with_binlog(THD *thd, enum_sql_command sql_command,
                        LEX_STRING &name, user_var_entry **out_entry)
{
  BINLOG_USER_VAR_EVENT *user_var_event;
  user_var_entry *var_entry;
  var_entry= get_variable(&thd->user_vars, name, 0);

  if (!(opt_bin_log && is_update_query(sql_command)))
  {
    *out_entry= var_entry;
    return 0;
  }

  if (!var_entry)
  {
    /*
      If the variable does not exist, it's NULL, but we want to create it so
      that it gets into the binlog (if it didn't, the slave could be
      influenced by a variable of the same name previously set by another
      thread).
      We create it like if it had been explicitly set with SET before.
      The 'new' mimics what sql_yacc.yy does when 'SET @a=10;'.
      sql_set_variables() is what is called from 'case SQLCOM_SET_OPTION'
      in dispatch_command()). Instead of building a one-element list to pass to
      sql_set_variables(), we could instead manually call check() and update();
      this would save memory and time; but calling sql_set_variables() makes
      one unique place to maintain (sql_set_variables()). 
    */

    List<set_var_base> tmp_var_list;
    tmp_var_list.push_back(new set_var_user(new Item_func_set_user_var(name,
                                                                       new Item_null())));
    /* Create the variable */
    if (sql_set_variables(thd, &tmp_var_list))
      goto err;
    if (!(var_entry= get_variable(&thd->user_vars, name, 0)))
      goto err;
  }
  else if (var_entry->used_query_id == thd->query_id ||
           mysql_bin_log.is_query_in_union(thd, var_entry->used_query_id))
  {
    /* 
       If this variable was already stored in user_var_events by this query
       (because it's used in more than one place in the query), don't store
       it.
    */
    *out_entry= var_entry;
    return 0;
  }

  uint size;
  /*
    First we need to store value of var_entry, when the next situation
    appears:
    > set @a:=1;
    > insert into t1 values (@a), (@a:=@a+1), (@a:=@a+1);
    We have to write to binlog value @a= 1.
    
    We allocate the user_var_event on user_var_events_alloc pool, not on
    the this-statement-execution pool because in SPs user_var_event objects 
    may need to be valid after current [SP] statement execution pool is
    destroyed.
  */
  size= ALIGN_SIZE(sizeof(BINLOG_USER_VAR_EVENT)) + var_entry->length;
  if (!(user_var_event= (BINLOG_USER_VAR_EVENT *)
        alloc_root(thd->user_var_events_alloc, size)))
    goto err;
  
  user_var_event->value= (char*) user_var_event +
    ALIGN_SIZE(sizeof(BINLOG_USER_VAR_EVENT));
  user_var_event->user_var_event= var_entry;
  user_var_event->type= var_entry->type;
  user_var_event->charset_number= var_entry->collation.collation->number;
  if (!var_entry->value)
  {
    /* NULL value*/
    user_var_event->length= 0;
    user_var_event->value= 0;
  }
  else
  {
    user_var_event->length= var_entry->length;
    memcpy(user_var_event->value, var_entry->value,
           var_entry->length);
  }
  /* Mark that this variable has been used by this query */
  var_entry->used_query_id= thd->query_id;
  if (insert_dynamic(&thd->user_var_events, (gptr) &user_var_event))
    goto err;
  
  *out_entry= var_entry;
  return 0;

err:
  *out_entry= var_entry;
  return 1;
}


void Item_func_get_user_var::fix_length_and_dec()
{
  THD *thd=current_thd;
  int error;
  maybe_null=1;
  decimals=NOT_FIXED_DEC;
  max_length=MAX_BLOB_WIDTH;

  error= get_var_with_binlog(thd, thd->lex->sql_command, name, &var_entry);

  if (var_entry)
  {
    collation.set(var_entry->collation);
    switch (var_entry->type) {
    case REAL_RESULT:
      max_length= DBL_DIG + 8;
      break;
    case INT_RESULT:
      max_length= MAX_BIGINT_WIDTH;
      decimals=0;
      break;
    case STRING_RESULT:
      max_length= MAX_BLOB_WIDTH;
      break;
    case DECIMAL_RESULT:
      max_length= DECIMAL_MAX_STR_LENGTH;
      decimals= DECIMAL_MAX_SCALE;
      break;
    case ROW_RESULT:                            // Keep compiler happy
    default:
      DBUG_ASSERT(0);
      break;
    }
  }
  else
  {
    collation.set(&my_charset_bin, DERIVATION_IMPLICIT);
    null_value= 1;
  }

  if (error)
    thd->fatal_error();

  return;
}


bool Item_func_get_user_var::const_item() const
{
  return (!var_entry || current_thd->query_id != var_entry->update_query_id);
}


enum Item_result Item_func_get_user_var::result_type() const
{
  user_var_entry *entry;
  if (!(entry = (user_var_entry*) hash_search(&current_thd->user_vars,
					      (byte*) name.str,
					      name.length)))
    return STRING_RESULT;
  return entry->type;
}


void Item_func_get_user_var::print(String *str)
{
  str->append("(@", 2);
  str->append(name.str,name.length);
  str->append(')');
}


bool Item_func_get_user_var::eq(const Item *item, bool binary_cmp) const
{
  /* Assume we don't have rtti */
  if (this == item)
    return 1;					// Same item is same.
  /* Check if other type is also a get_user_var() object */
  if (item->type() != FUNC_ITEM ||
      ((Item_func*) item)->functype() != functype())
    return 0;
  Item_func_get_user_var *other=(Item_func_get_user_var*) item;
  return (name.length == other->name.length &&
	  !memcmp(name.str, other->name.str, name.length));
}


bool Item_user_var_as_out_param::fix_fields(THD *thd, Item **ref)
{
  DBUG_ASSERT(fixed == 0);
  if (Item::fix_fields(thd, ref) ||
      !(entry= get_variable(&thd->user_vars, name, 1)))
    return TRUE;
  entry->type= STRING_RESULT;
  /*
    Let us set the same collation which is used for loading
    of fields in LOAD DATA INFILE.
    (Since Item_user_var_as_out_param is used only there).
  */
  entry->collation.set(thd->variables.collation_database);
  entry->update_query_id= thd->query_id;
  return FALSE;
}


void Item_user_var_as_out_param::set_null_value(CHARSET_INFO* cs)
{
  if (::update_hash(entry, TRUE, 0, 0, STRING_RESULT, cs,
                    DERIVATION_IMPLICIT))
    current_thd->fatal_error();			// Probably end of memory
}


void Item_user_var_as_out_param::set_value(const char *str, uint length,
                                           CHARSET_INFO* cs)
{
  if (::update_hash(entry, FALSE, (void*)str, length, STRING_RESULT, cs,
                    DERIVATION_IMPLICIT))
    current_thd->fatal_error();			// Probably end of memory
}


double Item_user_var_as_out_param::val_real()
{
  DBUG_ASSERT(0);
  return 0.0;
}


longlong Item_user_var_as_out_param::val_int()
{
  DBUG_ASSERT(0);
  return 0;
}


String* Item_user_var_as_out_param::val_str(String *str)
{
  DBUG_ASSERT(0);
  return 0;
}


my_decimal* Item_user_var_as_out_param::val_decimal(my_decimal *decimal_buffer)
{
  DBUG_ASSERT(0);
  return 0;
}


void Item_user_var_as_out_param::print(String *str)
{
  str->append('@');
  str->append(name.str,name.length);
}


Item_func_get_system_var::
Item_func_get_system_var(sys_var *var_arg, enum_var_type var_type_arg,
                       LEX_STRING *component_arg, const char *name_arg,
                       size_t name_len_arg)
  :var(var_arg), var_type(var_type_arg), component(*component_arg)
{
  /* set_name() will allocate the name */
  set_name(name_arg, name_len_arg, system_charset_info);
}


bool
Item_func_get_system_var::fix_fields(THD *thd, Item **ref)
{
  Item *item;
  DBUG_ENTER("Item_func_get_system_var::fix_fields");

  /*
    Evaluate the system variable and substitute the result (a basic constant)
    instead of this item. If the variable can not be evaluated,
    the error is reported in sys_var::item().
  */
  if (!(item= var->item(thd, var_type, &component)))
    DBUG_RETURN(1);                             // Impossible
  item->set_name(name, 0, system_charset_info); // don't allocate a new name
  thd->change_item_tree(ref, item);

  DBUG_RETURN(0);
}


longlong Item_func_inet_aton::val_int()
{
  DBUG_ASSERT(fixed == 1);
  uint byte_result = 0;
  ulonglong result = 0;			// We are ready for 64 bit addresses
  const char *p,* end;
  char c = '.'; // we mark c to indicate invalid IP in case length is 0
  char buff[36];
  int dot_count= 0;

  String *s,tmp(buff,sizeof(buff),&my_charset_bin);
  if (!(s = args[0]->val_str(&tmp)))		// If null value
    goto err;
  null_value=0;

  end= (p = s->ptr()) + s->length();
  while (p < end)
  {
    c = *p++;
    int digit = (int) (c - '0');		// Assume ascii
    if (digit >= 0 && digit <= 9)
    {
      if ((byte_result = byte_result * 10 + digit) > 255)
	goto err;				// Wrong address
    }
    else if (c == '.')
    {
      dot_count++;
      result= (result << 8) + (ulonglong) byte_result;
      byte_result = 0;
    }
    else
      goto err;					// Invalid character
  }
  if (c != '.')					// IP number can't end on '.'
  {
    /*
      Handle short-forms addresses according to standard. Examples:
      127		-> 0.0.0.127
      127.1		-> 127.0.0.1
      127.2.1		-> 127.2.0.1
    */
    switch (dot_count) {
    case 1: result<<= 8; /* Fall through */
    case 2: result<<= 8; /* Fall through */
    }
    return (result << 8) + (ulonglong) byte_result;
  }

err:
  null_value=1;
  return 0;
}


void Item_func_match::init_search(bool no_order)
{
  DBUG_ENTER("Item_func_match::init_search");

  /* Check if init_search() has been called before */
  if (ft_handler)
    DBUG_VOID_RETURN;

  if (key == NO_SUCH_KEY)
  {
    List<Item> fields;
    fields.push_back(new Item_string(" ",1, cmp_collation.collation));
    for (uint i=1; i < arg_count; i++)
      fields.push_back(args[i]);
    concat=new Item_func_concat_ws(fields);
    /*
      Above function used only to get value and do not need fix_fields for it:
      Item_string - basic constant
      fields - fix_fields() was already called for this arguments
      Item_func_concat_ws - do not need fix_fields() to produce value
    */
    concat->quick_fix_field();
  }

  if (master)
  {
    join_key=master->join_key=join_key|master->join_key;
    master->init_search(no_order);
    ft_handler=master->ft_handler;
    join_key=master->join_key;
    DBUG_VOID_RETURN;
  }

  String *ft_tmp= 0;

  // MATCH ... AGAINST (NULL) is meaningless, but possible
  if (!(ft_tmp=key_item()->val_str(&value)))
  {
    ft_tmp= &value;
    value.set("",0,cmp_collation.collation);
  }

  if (ft_tmp->charset() != cmp_collation.collation)
  {
    uint dummy_errors;
    search_value.copy(ft_tmp->ptr(), ft_tmp->length(), ft_tmp->charset(),
                      cmp_collation.collation, &dummy_errors);
    ft_tmp= &search_value;
  }

  if (join_key && !no_order)
    flags|=FT_SORTED;
  ft_handler=table->file->ft_init_ext(flags, key, ft_tmp);

  if (join_key)
    table->file->ft_handler=ft_handler;

  DBUG_VOID_RETURN;
}


bool Item_func_match::fix_fields(THD *thd, Item **ref)
{
  DBUG_ASSERT(fixed == 0);
  Item *item;
  LINT_INIT(item);				// Safe as arg_count is > 1

  maybe_null=1;
  join_key=0;

  /*
    const_item is assumed in quite a bit of places, so it would be difficult
    to remove;  If it would ever to be removed, this should include
    modifications to find_best and auto_close as complement to auto_init code
    above.
   */
  if (Item_func::fix_fields(thd, ref) ||
      !args[0]->const_during_execution())
  {
    my_error(ER_WRONG_ARGUMENTS,MYF(0),"AGAINST");
    return TRUE;
  }

  const_item_cache=0;
  for (uint i=1 ; i < arg_count ; i++)
  {
    item=args[i];
    if (item->type() == Item::REF_ITEM)
      args[i]= item= *((Item_ref *)item)->ref;
    if (item->type() != Item::FIELD_ITEM)
      key=NO_SUCH_KEY;
  }
  /*
    Check that all columns come from the same table.
    We've already checked that columns in MATCH are fields so
    PARAM_TABLE_BIT can only appear from AGAINST argument.
  */
  if ((used_tables_cache & ~PARAM_TABLE_BIT) != item->used_tables())
    key=NO_SUCH_KEY;

  if (key == NO_SUCH_KEY && !(flags & FT_BOOL))
  {
    my_error(ER_WRONG_ARGUMENTS,MYF(0),"MATCH");
    return TRUE;
  }
  table=((Item_field *)item)->field->table;
  if (!(table->file->table_flags() & HA_CAN_FULLTEXT))
  {
    my_error(ER_TABLE_CANT_HANDLE_FT, MYF(0));
    return 1;
  }
  table->fulltext_searched=1;
  return agg_arg_collations_for_comparison(cmp_collation, args+1, arg_count-1);
}

bool Item_func_match::fix_index()
{
  Item_field *item;
  uint ft_to_key[MAX_KEY], ft_cnt[MAX_KEY], fts=0, keynr;
  uint max_cnt=0, mkeys=0, i;

  if (key == NO_SUCH_KEY)
    return 0;
  
  if (!table) 
    goto err;

  for (keynr=0 ; keynr < table->s->keys ; keynr++)
  {
    if ((table->key_info[keynr].flags & HA_FULLTEXT) &&
        (table->keys_in_use_for_query.is_set(keynr)))
    {
      ft_to_key[fts]=keynr;
      ft_cnt[fts]=0;
      fts++;
    }
  }

  if (!fts)
    goto err;

  for (i=1; i < arg_count; i++)
  {
    item=(Item_field*)args[i];
    for (keynr=0 ; keynr < fts ; keynr++)
    {
      KEY *ft_key=&table->key_info[ft_to_key[keynr]];
      uint key_parts=ft_key->key_parts;

      for (uint part=0 ; part < key_parts ; part++)
      {
	if (item->field->eq(ft_key->key_part[part].field))
	  ft_cnt[keynr]++;
      }
    }
  }

  for (keynr=0 ; keynr < fts ; keynr++)
  {
    if (ft_cnt[keynr] > max_cnt)
    {
      mkeys=0;
      max_cnt=ft_cnt[mkeys]=ft_cnt[keynr];
      ft_to_key[mkeys]=ft_to_key[keynr];
      continue;
    }
    if (max_cnt && ft_cnt[keynr] == max_cnt)
    {
      mkeys++;
      ft_cnt[mkeys]=ft_cnt[keynr];
      ft_to_key[mkeys]=ft_to_key[keynr];
      continue;
    }
  }

  for (keynr=0 ; keynr <= mkeys ; keynr++)
  {
    // partial keys doesn't work
    if (max_cnt < arg_count-1 ||
        max_cnt < table->key_info[ft_to_key[keynr]].key_parts)
      continue;

    key=ft_to_key[keynr];

    return 0;
  }

err:
  if (flags & FT_BOOL)
  {
    key=NO_SUCH_KEY;
    return 0;
  }
  my_message(ER_FT_MATCHING_KEY_NOT_FOUND,
             ER(ER_FT_MATCHING_KEY_NOT_FOUND), MYF(0));
  return 1;
}


bool Item_func_match::eq(const Item *item, bool binary_cmp) const
{
  if (item->type() != FUNC_ITEM ||
      ((Item_func*)item)->functype() != FT_FUNC ||
      flags != ((Item_func_match*)item)->flags)
    return 0;

  Item_func_match *ifm=(Item_func_match*) item;

  if (key == ifm->key && table == ifm->table &&
      key_item()->eq(ifm->key_item(), binary_cmp))
    return 1;

  return 0;
}


double Item_func_match::val_real()
{
  DBUG_ASSERT(fixed == 1);
  DBUG_ENTER("Item_func_match::val");
  if (ft_handler == NULL)
    DBUG_RETURN(-1.0);

  if (table->null_row) /* NULL row from an outer join */
    return 0.0;

  if (join_key)
  {
    if (table->file->ft_handler)
      DBUG_RETURN(ft_handler->please->get_relevance(ft_handler));
    join_key=0;
  }

  if (key == NO_SUCH_KEY)
  {
    String *a= concat->val_str(&value);
    if ((null_value= (a == 0)))
      DBUG_RETURN(0);
    DBUG_RETURN(ft_handler->please->find_relevance(ft_handler,
				      (byte *)a->ptr(), a->length()));
  }
  else
    DBUG_RETURN(ft_handler->please->find_relevance(ft_handler,
                                                   table->record[0], 0));
}

void Item_func_match::print(String *str)
{
  str->append("(match ", 7);
  print_args(str, 1);
  str->append(" against (", 10);
  args[0]->print(str);
  if (flags & FT_BOOL)
    str->append(" in boolean mode", 16);
  else if (flags & FT_EXPAND)
    str->append(" with query expansion", 21);
  str->append("))", 2);
}

longlong Item_func_bit_xor::val_int()
{
  DBUG_ASSERT(fixed == 1);
  ulonglong arg1= (ulonglong) args[0]->val_int();
  ulonglong arg2= (ulonglong) args[1]->val_int();
  if ((null_value= (args[0]->null_value || args[1]->null_value)))
    return 0;
  return (longlong) (arg1 ^ arg2);
}


/***************************************************************************
  System variables
****************************************************************************/

/*
  Return value of an system variable base[.name] as a constant item

  SYNOPSIS
    get_system_var()
    thd			Thread handler
    var_type		global / session
    name		Name of base or system variable
    component		Component.

  NOTES
    If component.str = 0 then the variable name is in 'name'

  RETURN
    0	error
    #	constant item
*/


Item *get_system_var(THD *thd, enum_var_type var_type, LEX_STRING name,
		     LEX_STRING component)
{
  sys_var *var;
  LEX_STRING *base_name, *component_name;

  if (component.str == 0 &&
      !my_strcasecmp(system_charset_info, name.str, "VERSION"))
    return new Item_string(NULL, server_version,
			   (uint) strlen(server_version),
			   system_charset_info, DERIVATION_SYSCONST);

  if (component.str)
  {
    base_name= &component;
    component_name= &name;
  }
  else
  {
    base_name= &name;
    component_name= &component;			// Empty string
  }

  if (!(var= find_sys_var(base_name->str, base_name->length)))
    return 0;
  if (component.str)
  {
    if (!var->is_struct())
    {
      my_error(ER_VARIABLE_IS_NOT_STRUCT, MYF(0), base_name->str);
      return 0;
    }
  }
  thd->lex->uncacheable(UNCACHEABLE_SIDEEFFECT);

  set_if_smaller(component_name->length, MAX_SYS_VAR_LENGTH);

  return new Item_func_get_system_var(var, var_type, component_name,
                                      NULL, 0);
}


/*
  Check a user level lock.

  SYNOPSIS:
    val_int()

  RETURN VALUES
    1		Available
    0		Already taken
    NULL	Error
*/

longlong Item_func_is_free_lock::val_int()
{
  DBUG_ASSERT(fixed == 1);
  String *res=args[0]->val_str(&value);
  User_level_lock *ull;

  null_value=0;
  if (!res || !res->length())
  {
    null_value=1;
    return 0;
  }
  
  pthread_mutex_lock(&LOCK_user_locks);
  ull= (User_level_lock *) hash_search(&hash_user_locks, (byte*) res->ptr(),
			  res->length());
  pthread_mutex_unlock(&LOCK_user_locks);
  if (!ull || !ull->locked)
    return 1;
  return 0;
}

longlong Item_func_is_used_lock::val_int()
{
  DBUG_ASSERT(fixed == 1);
  String *res=args[0]->val_str(&value);
  User_level_lock *ull;

  null_value=1;
  if (!res || !res->length())
    return 0;
  
  pthread_mutex_lock(&LOCK_user_locks);
  ull= (User_level_lock *) hash_search(&hash_user_locks, (byte*) res->ptr(),
			  res->length());
  pthread_mutex_unlock(&LOCK_user_locks);
  if (!ull || !ull->locked)
    return 0;

  null_value=0;
  return ull->thread_id;
}


longlong Item_func_row_count::val_int()
{
  DBUG_ASSERT(fixed == 1);
  THD *thd= current_thd;

  return thd->row_count_func;
}


Item_func_sp::Item_func_sp(Name_resolution_context *context_arg, sp_name *name)
  :Item_func(), context(context_arg), m_name(name), m_sp(NULL),
   result_field(NULL)
{
  maybe_null= 1;
  m_name->init_qname(current_thd);
  dummy_table= (TABLE*) sql_calloc(sizeof(TABLE));
}


Item_func_sp::Item_func_sp(Name_resolution_context *context_arg,
                           sp_name *name, List<Item> &list)
  :Item_func(list), context(context_arg), m_name(name), m_sp(NULL),
   result_field(NULL)
{
  maybe_null= 1;
  m_name->init_qname(current_thd);
  dummy_table= (TABLE*) sql_calloc(sizeof(TABLE));
}

void
Item_func_sp::cleanup()
{
  if (result_field)
  {
    delete result_field;
    result_field= NULL;
  }
  m_sp= NULL;
  Item_func::cleanup();
}

const char *
Item_func_sp::func_name() const
{
  THD *thd= current_thd;
  /* Calculate length to avoid reallocation of string for sure */
  uint len= ((m_name->m_db.length +
              m_name->m_name.length)*2 + //characters*quoting
             2 +                         // ` and `
             1 +                         // .
             1 +                         // end of string
             ALIGN_SIZE(1));             // to avoid String reallocation
  String qname((char *)alloc_root(thd->mem_root, len), len,
               system_charset_info);

  qname.length(0);
  append_identifier(thd, &qname, m_name->m_db.str, m_name->m_db.length);
  qname.append('.');
  append_identifier(thd, &qname, m_name->m_name.str, m_name->m_name.length);
  return qname.ptr();
}


Field *
Item_func_sp::sp_result_field(void) const
{
  Field *field;
  DBUG_ENTER("Item_func_sp::sp_result_field");

  if (!m_sp)
  {
    if (!(m_sp= sp_find_function(current_thd, m_name, TRUE)))
    {
      my_error(ER_SP_DOES_NOT_EXIST, MYF(0), "FUNCTION", m_name->m_qname.str);
      DBUG_RETURN(0);
    }
  }
  if (!dummy_table->s)
  {
    char *empty_name= (char *) "";
    TABLE_SHARE *share;
    dummy_table->s= share= &dummy_table->share_not_to_be_used;      
    dummy_table->alias = empty_name;
    dummy_table->maybe_null = maybe_null;
    dummy_table->in_use= current_thd;
    share->table_cache_key = empty_name;
    share->table_name = empty_name;
  }
  field= m_sp->make_field(max_length, name, dummy_table);
  DBUG_RETURN(field);
}


/*
  Execute function & store value in field

  RETURN
   0  value <> NULL
   1  value =  NULL  or error
*/

int
Item_func_sp::execute(Field **flp)
{
  Item *it;
  Field *f;
  if (execute(&it))
  {
    null_value= 1;
    return 1;
  }
  if (!(f= *flp))
  {
    *flp= f= sp_result_field();
    f->move_field((f->pack_length() > sizeof(result_buf)) ? 
                  sql_alloc(f->pack_length()) : result_buf);
    f->null_ptr= (uchar *)&null_value;
    f->null_bit= 1;
  }
  it->save_in_field(f, 1);
  return null_value= f->is_null();
}


int
Item_func_sp::execute(Item **itp)
{
  DBUG_ENTER("Item_func_sp::execute");
  THD *thd= current_thd;
  int res= -1;
  Sub_statement_state statement_state;
  Security_context *save_ctx;

  if (find_and_check_access(thd, EXECUTE_ACL, &save_ctx))
    goto error;

  /*
    Disable the binlogging if this is not a SELECT statement. If this is a
    SELECT, leave binlogging on, so execute_function() code writes the
    function call into binlog.
  */
  thd->reset_sub_statement_state(&statement_state, SUB_STMT_FUNCTION);
  res= m_sp->execute_function(thd, args, arg_count, itp);
  thd->restore_sub_statement_state(&statement_state);

  if (res && mysql_bin_log.is_open() &&
      (m_sp->m_chistics->daccess == SP_CONTAINS_SQL ||
       m_sp->m_chistics->daccess == SP_MODIFIES_SQL_DATA))
    push_warning(thd, MYSQL_ERROR::WARN_LEVEL_WARN,
                 ER_FAILED_ROUTINE_BREAK_BINLOG,
		 ER(ER_FAILED_ROUTINE_BREAK_BINLOG));

  sp_restore_security_context(thd, save_ctx);
error:
  DBUG_RETURN(res);
}


void
Item_func_sp::make_field(Send_field *tmp_field)
{
  Field *field;
  DBUG_ENTER("Item_func_sp::make_field");
  if ((field= sp_result_field()))
  {
    field->make_field(tmp_field);
    delete field;
    DBUG_VOID_RETURN;
  }
  init_make_field(tmp_field, MYSQL_TYPE_VARCHAR);  
  DBUG_VOID_RETURN;
}


enum enum_field_types
Item_func_sp::field_type() const
{
  Field *field;
  DBUG_ENTER("Item_func_sp::field_type");

  if (result_field)
    DBUG_RETURN(result_field->type());
  if ((field= sp_result_field()))
  {
    enum_field_types result= field->type();
    delete field;
    DBUG_RETURN(result);
  }
  DBUG_RETURN(MYSQL_TYPE_VARCHAR);
}


Item_result
Item_func_sp::result_type() const
{
  Field *field;
  DBUG_ENTER("Item_func_sp::result_type");
  DBUG_PRINT("info", ("m_sp = %p", m_sp));

  if (result_field)
    DBUG_RETURN(result_field->result_type());
  if ((field= sp_result_field()))
  {
    Item_result result= field->result_type();
    delete field;
    DBUG_RETURN(result);
  }
  DBUG_RETURN(STRING_RESULT);
}

void
Item_func_sp::fix_length_and_dec()
{
  Field *field;
  DBUG_ENTER("Item_func_sp::fix_length_and_dec");

  if (result_field)
  {
    decimals= result_field->decimals();
    max_length= result_field->field_length;
    DBUG_VOID_RETURN;
  }

  if (!(field= sp_result_field()))
  {
    context->process_error(current_thd);
    DBUG_VOID_RETURN;
  }
  decimals= field->decimals();
  max_length= field->field_length;
  maybe_null= 1;
  delete field;
  DBUG_VOID_RETURN;
}


longlong Item_func_found_rows::val_int()
{
  DBUG_ASSERT(fixed == 1);
  return current_thd->found_rows();
}


Field *
Item_func_sp::tmp_table_field(TABLE *t_arg)
{
  Field *res= 0;
  DBUG_ENTER("Item_func_sp::tmp_table_field");

  if (m_sp)
    res= m_sp->make_field(max_length, (const char *)name, t_arg);
  
  if (!res) 
    res= Item_func::tmp_table_field(t_arg);

  DBUG_RETURN(res);
}


/*
  Find the function and chack access rigths to the function

  SYNOPSIS
    find_and_check_access()
    thd           thread handler
    want_access   requested access
    save          backup of security context

  RETURN
    FALSE    Access granted
    TRUE     Requested access can't be granted or function doesn't exists
	     In this case security context is not changed and *save = 0

  NOTES
    Checks if requested access to function can be granted to user.
    If function isn't found yet, it searches function first.
    If function can't be found or user don't have requested access
    error is raised.
    If security context sp_ctx is provided and access can be granted then
    switch back to previous context isn't performed.
    In case of access error or if context is not provided then
    find_and_check_access() switches back to previous security context.
*/

bool
Item_func_sp::find_and_check_access(THD *thd, ulong want_access,
                                    Security_context **save)
{
  bool res= TRUE;

  *save= 0;                                     // Safety if error
  if (! m_sp && ! (m_sp= sp_find_function(thd, m_name, TRUE)))
  {
    my_error(ER_SP_DOES_NOT_EXIST, MYF(0), "FUNCTION", m_name->m_qname.str);
    goto error;
  }

#ifndef NO_EMBEDDED_ACCESS_CHECKS
  if (check_routine_access(thd, want_access,
			   m_sp->m_db.str, m_sp->m_name.str, 0, FALSE))
    goto error;

  sp_change_security_context(thd, m_sp, save);
  /*
    If we changed context to run as another user, we need to check the
    access right for the new context again as someone may have deleted
    this person the right to use the procedure

    TODO:
      Cache if the definer has the right to use the object on the first
      usage and only reset the cache if someone does a GRANT statement
      that 'may' affect this.
  */
  if (*save &&
      check_routine_access(thd, want_access,
			   m_sp->m_db.str, m_sp->m_name.str, 0, FALSE))
  {
    sp_restore_security_context(thd, *save);
    *save= 0;                                   // Safety
    goto error;
  }
#endif
  res= FALSE;                                   // no error

error:
  return res;
}

bool
Item_func_sp::fix_fields(THD *thd, Item **ref)
{
  bool res;
  DBUG_ASSERT(fixed == 0);
  res= Item_func::fix_fields(thd, ref);
  if (!res)
  {
    Security_context *save_ctx;
    if (!(res= find_and_check_access(thd, EXECUTE_ACL, &save_ctx)))
      sp_restore_security_context(thd, save_ctx);
  }
  return res;
}<|MERGE_RESOLUTION|>--- conflicted
+++ resolved
@@ -636,6 +636,7 @@
 {
   decimals= args[0]->decimals;
   max_length= args[0]->max_length;
+  maybe_null= 1;
 }
 
 
@@ -1377,16 +1378,7 @@
 
 void Item_func_abs::fix_length_and_dec()
 {
-<<<<<<< HEAD
   Item_func_num1::fix_length_and_dec();
-=======
-  decimals=args[0]->decimals;
-  max_length=args[0]->max_length;
-  hybrid_type= REAL_RESULT;
-  if (args[0]->result_type() == INT_RESULT)
-    hybrid_type= INT_RESULT;
-  maybe_null= 1;
->>>>>>> 7a8bd252
 }
 
 
