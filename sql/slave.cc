--- conflicted
+++ resolved
@@ -1,9 +1,5 @@
 /* Copyright (c) 2000, 2017, Oracle and/or its affiliates.
-<<<<<<< HEAD
-   Copyright (c) 2009, 2021, MariaDB Corporation.
-=======
    Copyright (c) 2009, 2022, MariaDB Corporation
->>>>>>> a9d0bb12
 
    This program is free software; you can redistribute it and/or modify
    it under the terms of the GNU General Public License as published by
@@ -6722,13 +6718,8 @@
         can be satisfied only with the strict mode that ensures
         against "genuine" gtid duplicates.
       */
-<<<<<<< HEAD
-      rpl_gtid *gtid_in_slave_state __attribute__((unused))=
-        mi->gtid_current_pos.find(mi->last_queued_gtid.domain_id);
-=======
       IF_DBUG(rpl_gtid *gtid_in_slave_state=
               mi->gtid_current_pos.find(mi->last_queued_gtid.domain_id),);
->>>>>>> a9d0bb12
 
       // Slave gtid state must not have updated yet to the last received gtid.
       DBUG_ASSERT((mi->using_gtid == Master_info::USE_GTID_NO ||
