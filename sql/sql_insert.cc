--- conflicted
+++ resolved
@@ -991,16 +991,12 @@
     goto values_loop_end;
 
   THD_STAGE_INFO(thd, stage_update);
-<<<<<<< HEAD
-  thd->decide_logging_format_low(table);
-=======
 
   if  (duplic == DUP_UPDATE)
   {
     restore_record(table,s->default_values);	// Get empty record
     thd->reconsider_logging_format_for_iodup(table);
   }
->>>>>>> 16cebed5
   do
   {
     DBUG_PRINT("info", ("iteration %llu", iteration));
