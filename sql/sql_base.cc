/* Copyright (C) 2000 MySQL AB & MySQL Finland AB & TCX DataKonsult AB

   This program is free software; you can redistribute it and/or modify
   it under the terms of the GNU General Public License as published by
   the Free Software Foundation; either version 2 of the License, or
   (at your option) any later version.

   This program is distributed in the hope that it will be useful,
   but WITHOUT ANY WARRANTY; without even the implied warranty of
   MERCHANTABILITY or FITNESS FOR A PARTICULAR PURPOSE.  See the
   GNU General Public License for more details.

   You should have received a copy of the GNU General Public License
   along with this program; if not, write to the Free Software
   Foundation, Inc., 59 Temple Place, Suite 330, Boston, MA  02111-1307  USA */


/* Basic functions needed by many modules */

#include "mysql_priv.h"
#include "sql_acl.h"
#include <m_ctype.h>
#include <my_dir.h>
#include <hash.h>
#include <nisam.h>
#include <assert.h>
#ifdef	__WIN__
#include <io.h>
#endif

TABLE *unused_tables;				/* Used by mysql_test */
HASH open_cache;				/* Used by mysql_test */

static int open_unireg_entry(THD *thd,TABLE *entry,const char *db,
			     const char *name, const char *alias);
static void free_cache_entry(TABLE *entry);
static void mysql_rm_tmp_tables(void);
static key_map get_key_map_from_key_list(TABLE *table,
					 List<String> *index_list);


extern "C" byte *table_cache_key(const byte *record,uint *length,
				 my_bool not_used __attribute__((unused)))
{
  TABLE *entry=(TABLE*) record;
  *length=entry->key_length;
  return (byte*) entry->table_cache_key;
}

void table_cache_init(void)
{
  VOID(hash_init(&open_cache,table_cache_size+16,0,0,table_cache_key,
		 (hash_free_key) free_cache_entry,0));
  mysql_rm_tmp_tables();
}


void table_cache_free(void)
{
  DBUG_ENTER("table_cache_free");
  close_cached_tables((THD*) 0,0,(TABLE_LIST*) 0);
  if (!open_cache.records)			// Safety first
    hash_free(&open_cache);
  DBUG_VOID_RETURN;
}


uint cached_tables(void)
{
  return open_cache.records;
}

#ifdef EXTRA_DEBUG
static void check_unused(void)
{
  uint count=0,idx=0;
  TABLE *cur_link,*start_link;

  if ((start_link=cur_link=unused_tables))
  {
    do
    {
      if (cur_link != cur_link->next->prev || cur_link != cur_link->prev->next)
      {
	DBUG_PRINT("error",("Unused_links aren't linked properly")); /* purecov: inspected */
	return; /* purecov: inspected */
      }
    } while (count++ < open_cache.records &&
	     (cur_link=cur_link->next) != start_link);
    if (cur_link != start_link)
    {
      DBUG_PRINT("error",("Unused_links aren't connected")); /* purecov: inspected */
    }
  }
  for (idx=0 ; idx < open_cache.records ; idx++)
  {
    TABLE *entry=(TABLE*) hash_element(&open_cache,idx);
    if (!entry->in_use)
      count--;
  }
  if (count != 0)
  {
    DBUG_PRINT("error",("Unused_links doesn't match open_cache: diff: %d", /* purecov: inspected */
			count)); /* purecov: inspected */
  }
}
#else
#define check_unused()
#endif

/*
  Create a list for all open tables matching SQL expression

  SYNOPSIS
    list_open_tables()
    thd			Thread THD
    wild		SQL like expression

  NOTES
    One gets only a list of tables for which one has any kind of privilege.
    db and table names are allocated in result struct, so one doesn't need
    a lock on LOCK_open when traversing the return list.

  RETURN VALUES
    NULL	Error (Probably OOM)
    #		Pointer to list of names of open tables.
*/

OPEN_TABLE_LIST *list_open_tables(THD *thd, const char *wild)
{
  int result = 0;
  OPEN_TABLE_LIST **start_list, *open_list;
  TABLE_LIST table_list;
  char name[NAME_LEN*2];
  DBUG_ENTER("list_open_tables");

  VOID(pthread_mutex_lock(&LOCK_open));
  bzero((char*) &table_list,sizeof(table_list));
  start_list= &open_list;
  open_list=0;

  for (uint idx=0 ; result == 0 && idx < open_cache.records; idx++)
  {
    OPEN_TABLE_LIST *table;
    TABLE *entry=(TABLE*) hash_element(&open_cache,idx);

    if ((!entry->real_name))
      continue;					// Shouldn't happen
    if (wild)
    {
      strxmov(name,entry->table_cache_key,".",entry->real_name,NullS);
      if (wild_compare(name,wild))
	continue;
    }

    /* Check if user has SELECT privilege for any column in the table */
    table_list.db= (char*) entry->table_cache_key;
    table_list.real_name= entry->real_name;
    table_list.grant.privilege=0;
    if (check_table_access(thd,SELECT_ACL | EXTRA_ACL,&table_list,1))
      continue;

    /* need to check if we haven't already listed it */
    for (table= open_list  ; table ; table=table->next)
    {
      if (!strcmp(table->table,entry->real_name) &&
	  !strcmp(table->db,entry->table_cache_key))
      {
	if (entry->in_use)
	  table->in_use++;
	if (entry->locked_by_name)
	  table->locked++;
	break;
      }
    }
    if (table)
      continue;
    if (!(*start_list = (OPEN_TABLE_LIST *)
	  sql_alloc(sizeof(**start_list)+entry->key_length)))
    {
      open_list=0;				// Out of memory
      break;
    }
    strmov((*start_list)->table=
	   strmov(((*start_list)->db= (char*) ((*start_list)+1)),
		  entry->table_cache_key)+1,
	   entry->real_name);
    (*start_list)->in_use= entry->in_use ? 1 : 0;
    (*start_list)->locked= entry->locked_by_name ? 1 : 0;
    start_list= &(*start_list)->next;
    *start_list=0;
  }
  VOID(pthread_mutex_unlock(&LOCK_open));
  DBUG_RETURN(open_list);
}


/******************************************************************************
** Send name and type of result to client.
** Sum fields has table name empty and field_name.
** flag is a bit mask with the following functions:
**   1 send number of rows
**   2 send default values
**   4 Don't convert field names
******************************************************************************/

bool
send_fields(THD *thd,List<Item> &list,uint flag)
{
  List_iterator_fast<Item> it(list);
  Item *item;
  char buff[80];
  CONVERT *convert= (flag & 4) ? (CONVERT*) 0 : thd->variables.convert_set;
  DBUG_ENTER("send_fields");

  String tmp((char*) buff,sizeof(buff)),*res,*packet= &thd->packet;

  if (thd->fatal_error)		// We have got an error
    goto err;

  if (flag & 1)
  {				// Packet with number of elements
    char *pos=net_store_length(buff,(uint) list.elements);
    (void) my_net_write(&thd->net, buff,(uint) (pos-buff));
  }
  while ((item=it++))
  {
    char *pos;
    Send_field field;
    item->make_field(&field);
    packet->length(0);

    if (convert)
    {
      if (convert->store(packet,field.table_name,
			 (uint) strlen(field.table_name)) ||
	  convert->store(packet,field.col_name,
			 (uint) strlen(field.col_name)) ||
	  packet->realloc(packet->length()+10))
	goto err;
    }
    else if (net_store_data(packet,field.table_name) ||
	     net_store_data(packet,field.col_name) ||
	     packet->realloc(packet->length()+10))
      goto err; /* purecov: inspected */
    pos= (char*) packet->ptr()+packet->length();

    if (!(thd->client_capabilities & CLIENT_LONG_FLAG))
    {
      packet->length(packet->length()+9);
      pos[0]=3; int3store(pos+1,field.length);
      pos[4]=1; pos[5]=field.type;
      pos[6]=2; pos[7]=(char) field.flags; pos[8]= (char) field.decimals;
    }
    else
    {
      packet->length(packet->length()+10);
      pos[0]=3; int3store(pos+1,field.length);
      pos[4]=1; pos[5]=field.type;
      pos[6]=3; int2store(pos+7,field.flags); pos[9]= (char) field.decimals;
    }
    if (flag & 2)
    {						// Send default value
      if (!(res=item->val_str(&tmp)))
      {
	if (net_store_null(packet))
	  goto err;
      }
      else if (net_store_data(packet,res->ptr(),res->length()))
	goto err;
    }
    if (my_net_write(&thd->net, (char*) packet->ptr(),packet->length()))
      break;					/* purecov: inspected */
  }
  send_eof(&thd->net,1);
  DBUG_RETURN(0);
 err:
  send_error(&thd->net,ER_OUT_OF_RESOURCES);	/* purecov: inspected */
  DBUG_RETURN(1);				/* purecov: inspected */
}


/*****************************************************************************
 *	 Functions to free open table cache
 ****************************************************************************/


void intern_close_table(TABLE *table)
{						// Free all structures
  free_io_cache(table);
  if (table->file)
    VOID(closefrm(table));			// close file
}

/*
  Remove table from the open table cache

  SYNOPSIS
    free_cache_entry()
    table		Table to remove

  NOTE
    We need to have a lock on LOCK_open when calling this
*/

static void free_cache_entry(TABLE *table)
{
  DBUG_ENTER("free_cache_entry");
  safe_mutex_assert_owner(&LOCK_open);

  intern_close_table(table);
  if (!table->in_use)
  {
    table->next->prev=table->prev;		/* remove from used chain */
    table->prev->next=table->next;
    if (table == unused_tables)
    {
      unused_tables=unused_tables->next;
      if (table == unused_tables)
	unused_tables=0;
    }
    check_unused();				// consisty check
  }
  my_free((gptr) table,MYF(0));
  DBUG_VOID_RETURN;
}


void free_io_cache(TABLE *table)
{
  DBUG_ENTER("free_io_cache");
  if (table->io_cache)
  {
    close_cached_file(table->io_cache);
    my_free((gptr) table->io_cache,MYF(0));
    table->io_cache=0;
  }
  if (table->record_pointers)
  {
    my_free((gptr) table->record_pointers,MYF(0));
    table->record_pointers=0;
  }
  DBUG_VOID_RETURN;
}

	/* Close all tables which aren't in use by any thread */

bool close_cached_tables(THD *thd, bool if_wait_for_refresh,
			 TABLE_LIST *tables)
{
  bool result=0;
  DBUG_ENTER("close_cached_tables");

  VOID(pthread_mutex_lock(&LOCK_open));
  if (!tables)
  {
    while (unused_tables)
    {
#ifdef EXTRA_DEBUG
      if (hash_delete(&open_cache,(byte*) unused_tables))
	printf("Warning: Couldn't delete open table from hash\n");
#else
      VOID(hash_delete(&open_cache,(byte*) unused_tables));
#endif
    }
    refresh_version++;				// Force close of open tables
  }
  else
  {
    bool found=0;
    for (TABLE_LIST *table=tables ; table ; table=table->next)
    {
      if (remove_table_from_cache(thd, table->db, table->real_name, 1))
	found=1;
    }
    if (!found)
      if_wait_for_refresh=0;			// Nothing to wait for
  }
  if (!tables)
    kill_delayed_threads();
  if (if_wait_for_refresh)
  {
    /*
      If there is any table that has a lower refresh_version, wait until
      this is closed (or this thread is killed) before returning
    */
    thd->mysys_var->current_mutex= &LOCK_open;
    thd->mysys_var->current_cond= &COND_refresh;
    thd->proc_info="Flushing tables";

    close_old_data_files(thd,thd->open_tables,1,1);
    bool found=1;
    /* Wait until all threads has closed all the tables we had locked */
    DBUG_PRINT("info", ("Waiting for others threads to close their open tables"));
    while (found && ! thd->killed)
    {
      found=0;
      for (uint idx=0 ; idx < open_cache.records ; idx++)
      {
	TABLE *table=(TABLE*) hash_element(&open_cache,idx);
	if ((table->version) < refresh_version && table->db_stat)
	{
	  found=1;
	  pthread_cond_wait(&COND_refresh,&LOCK_open);
	  break;
	}
      }
    }
    /*
      No other thread has the locked tables open; reopen them and get the
      old locks. This should always succeed (unless some external process
      has removed the tables)
    */
    thd->in_lock_tables=1;
    result=reopen_tables(thd,1,1);
    thd->in_lock_tables=0;
    /* Set version for table */
    for (TABLE *table=thd->open_tables; table ; table=table->next)
      table->version=refresh_version;
  }
  VOID(pthread_mutex_unlock(&LOCK_open));
  if (if_wait_for_refresh)
  {
    THD *thd=current_thd;
    pthread_mutex_lock(&thd->mysys_var->mutex);
    thd->mysys_var->current_mutex= 0;
    thd->mysys_var->current_cond= 0;
    thd->proc_info=0;
    pthread_mutex_unlock(&thd->mysys_var->mutex);
  }
  DBUG_RETURN(result);
}


/* Put all tables used by thread in free list */

void close_thread_tables(THD *thd, bool locked)
{
  DBUG_ENTER("close_thread_tables");

  if (thd->locked_tables)
  {
    ha_commit_stmt(thd);			// If select statement
    DBUG_VOID_RETURN;				// LOCK TABLES in use
  }

  bool found_old_table=0;

  if (thd->lock)
  {
    mysql_unlock_tables(thd, thd->lock); thd->lock=0;
  }
  /* VOID(pthread_sigmask(SIG_SETMASK,&thd->block_signals,NULL)); */
  if (!locked)
    VOID(pthread_mutex_lock(&LOCK_open));
  safe_mutex_assert_owner(&LOCK_open);

  DBUG_PRINT("info", ("thd->open_tables=%p", thd->open_tables));

  while (thd->open_tables)
    found_old_table|=close_thread_table(thd, &thd->open_tables);
  thd->some_tables_deleted=0;

  /* Free tables to hold down open files */
  while (open_cache.records > table_cache_size && unused_tables)
    VOID(hash_delete(&open_cache,(byte*) unused_tables)); /* purecov: tested */
  check_unused();
  if (found_old_table)
  {
    /* Tell threads waiting for refresh that something has happened */
    VOID(pthread_cond_broadcast(&COND_refresh));
  }
  if (!locked)
    VOID(pthread_mutex_unlock(&LOCK_open));
  /*  VOID(pthread_sigmask(SIG_SETMASK,&thd->signals,NULL)); */
  DBUG_VOID_RETURN;
}

/* move one table to free list */

bool close_thread_table(THD *thd, TABLE **table_ptr)
{
  DBUG_ENTER("close_thread_table");

  bool found_old_table= 0;
  TABLE *table= *table_ptr;
  DBUG_ASSERT(table->key_read == 0);

  *table_ptr=table->next;
  if (table->version != refresh_version ||
      thd->version != refresh_version || !table->db_stat)
  {
    VOID(hash_delete(&open_cache,(byte*) table));
    found_old_table=1;
  }
  else
  {
    if (table->flush_version != flush_version)
    {
      table->flush_version=flush_version;
      table->file->extra(HA_EXTRA_FLUSH);
    }
    else
    {
      // Free memory and reset for next loop
      table->file->extra(HA_EXTRA_RESET);
    }
    table->in_use=0;
    if (unused_tables)
    {
      table->next=unused_tables;		/* Link in last */
      table->prev=unused_tables->prev;
      unused_tables->prev=table;
      table->prev->next=table;
    }
    else
      unused_tables=table->next=table->prev=table;
  }
  DBUG_RETURN(found_old_table);
}

	/* Close and delete temporary tables */

void close_temporary(TABLE *table,bool delete_table)
{
  DBUG_ENTER("close_temporary");
  char path[FN_REFLEN];
  db_type table_type=table->db_type;
  strmov(path,table->path);
  free_io_cache(table);
  closefrm(table);
  my_free((char*) table,MYF(0));
  if (delete_table)
    rm_temporary_table(table_type, path);
  DBUG_VOID_RETURN;
}


void close_temporary_tables(THD *thd)
{
  TABLE *table,*next;
  char *query, *end;
  uint query_buf_size; 
  bool found_user_tables = 0;

  if (!thd->temporary_tables)
    return;
  
  LINT_INIT(end);
  query_buf_size= 50;   // Enough for DROP ... TABLE

  for (table=thd->temporary_tables ; table ; table=table->next)
    query_buf_size+= table->key_length+1;

  if ((query = alloc_root(&thd->mem_root, query_buf_size)))
    end=strmov(query, "DROP /*!40005 TEMPORARY */ TABLE ");

  for (table=thd->temporary_tables ; table ; table=next)
  {
    if (query) // we might be out of memory, but this is not fatal
    {
      // skip temporary tables not created directly by the user
      if (table->real_name[0] != '#')
      {
	/*
	  Here we assume table_cache_key always starts
	  with \0 terminated db name
	*/
	found_user_tables = 1;
      }
      end = strxmov(end,table->table_cache_key,".",
		    table->real_name,",", NullS);
    }
    next=table->next;
    close_temporary(table);
  }
  if (query && found_user_tables && mysql_bin_log.is_open())
  {
    /* The -1 is to remove last ',' */
    Query_log_event qinfo(thd, query, (ulong)(end-query)-1, 0);
    qinfo.error_code=0;
    mysql_bin_log.write(&qinfo);
  }
  thd->temporary_tables=0;
}


TABLE **find_temporary_table(THD *thd, const char *db, const char *table_name)
{
  char	key[MAX_DBKEY_LENGTH];
  uint	key_length= (uint) (strmov(strmov(key,db)+1,table_name)-key)+1;
  TABLE *table,**prev;

  int4store(key+key_length,thd->slave_proxy_id);
  key_length += 4;

  prev= &thd->temporary_tables;
  for (table=thd->temporary_tables ; table ; table=table->next)
  {
    if (table->key_length == key_length &&
	!memcmp(table->table_cache_key,key,key_length))
      return prev;
    prev= &table->next;
  }
  return 0;					// Not a temporary table
}

bool close_temporary_table(THD *thd, const char *db, const char *table_name)
{
  TABLE *table,**prev;

  if (!(prev=find_temporary_table(thd,db,table_name)))
    return 1;
  table= *prev;
  *prev= table->next;
  close_temporary(table);
  if (thd->slave_thread)
    --slave_open_temp_tables;
  return 0;
}

bool rename_temporary_table(THD* thd, TABLE *table, const char *db,
			    const char *table_name)
{
  char *key;
  if (!(key=(char*) alloc_root(&table->mem_root,
			       (uint) strlen(db)+
			       (uint) strlen(table_name)+6)))
    return 1;				/* purecov: inspected */
  table->key_length=(uint)
    (strmov((table->real_name=strmov(table->table_cache_key=key,
				     db)+1),
	    table_name) - table->table_cache_key)+1;
  int4store(key+table->key_length,thd->slave_proxy_id);
  table->key_length += 4;
  return 0;
}


	/* move table first in unused links */

static void relink_unused(TABLE *table)
{
  if (table != unused_tables)
  {
    table->prev->next=table->next;		/* Remove from unused list */
    table->next->prev=table->prev;
    table->next=unused_tables;			/* Link in unused tables */
    table->prev=unused_tables->prev;
    unused_tables->prev->next=table;
    unused_tables->prev=table;
    unused_tables=table;
    check_unused();
  }
}


/*
  Remove all instances of table from the current open list
  Free all locks on tables that are done with LOCK TABLES
 */

TABLE *unlink_open_table(THD *thd, TABLE *list, TABLE *find)
{
  char key[MAX_DBKEY_LENGTH];
  uint key_length=find->key_length;
  TABLE *start=list,**prev,*next;
  prev= &start;
  memcpy(key,find->table_cache_key,key_length);
  for (; list ; list=next)
  {
    next=list->next;
    if (list->key_length == key_length &&
	!memcmp(list->table_cache_key,key,key_length))
    {
      if (thd->locked_tables)
	mysql_lock_remove(thd, thd->locked_tables,list);
      VOID(hash_delete(&open_cache,(byte*) list)); // Close table
    }
    else
    {
      *prev=list;				// put in use list
      prev= &list->next;
    }
  }
  *prev=0;
  // Notify any 'refresh' threads
  pthread_cond_broadcast(&COND_refresh);
  return start;
}


/*
   When we call the following function we must have a lock on
   LOCK_open ; This lock will be unlocked on return.
*/

void wait_for_refresh(THD *thd)
{
  safe_mutex_assert_owner(&LOCK_open);

  /* Wait until the current table is up to date */
  const char *proc_info;
  thd->mysys_var->current_mutex= &LOCK_open;
  thd->mysys_var->current_cond= &COND_refresh;
  proc_info=thd->proc_info;
  thd->proc_info="Waiting for table";
  if (!thd->killed)
    (void) pthread_cond_wait(&COND_refresh,&LOCK_open);

  pthread_mutex_unlock(&LOCK_open);	// Must be unlocked first
  pthread_mutex_lock(&thd->mysys_var->mutex);
  thd->mysys_var->current_mutex= 0;
  thd->mysys_var->current_cond= 0;
  thd->proc_info= proc_info;
  pthread_mutex_unlock(&thd->mysys_var->mutex);
}


TABLE *reopen_name_locked_table(THD* thd, TABLE_LIST* table_list)
{
  DBUG_ENTER("reopen_name_locked_table");
  if (thd->killed)
    DBUG_RETURN(0);
  TABLE* table;
  if (!(table = table_list->table))
    DBUG_RETURN(0);

  char* db = thd->db ? thd->db : table_list->db;
  char* table_name = table_list->real_name;
  char	key[MAX_DBKEY_LENGTH];
  uint	key_length;
  key_length=(uint) (strmov(strmov(key,db)+1,table_name)-key)+1;

  pthread_mutex_lock(&LOCK_open);
  if (open_unireg_entry(thd, table, db, table_name, table_name) ||
      !(table->table_cache_key =memdup_root(&table->mem_root,(char*) key,
					    key_length)))
  {
    closefrm(table);
    pthread_mutex_unlock(&LOCK_open);
    DBUG_RETURN(0);
  }

  table->key_length=key_length;
  table->version=0;
  table->flush_version=0;
  table->in_use = thd;
  check_unused();
  pthread_mutex_unlock(&LOCK_open);
  table->next = thd->open_tables;
  thd->open_tables = table;
  table->tablenr=thd->current_tablenr++;
  table->used_fields=0;
  table->const_table=0;
  table->outer_join= table->null_row= table->maybe_null= table->force_index= 0;
  table->status=STATUS_NO_RECORD;
  table->keys_in_use_for_query= table->keys_in_use;
  table->used_keys= table->keys_for_keyread;
  DBUG_RETURN(table);
}


/******************************************************************************
** open a table
** Uses a cache of open tables to find a table not in use.
** If refresh is a NULL pointer, then the is no version number checking and
** the table is not put in the thread-open-list
** If the return value is NULL and refresh is set then one must close
** all tables and retry the open
******************************************************************************/


TABLE *open_table(THD *thd,const char *db,const char *table_name,
		  const char *alias,bool *refresh)
{
  reg1	TABLE *table;
  char	key[MAX_DBKEY_LENGTH];
  uint	key_length;
  DBUG_ENTER("open_table");

  /* find a unused table in the open table cache */
  if (refresh)
    *refresh=0;
  if (thd->killed)
    DBUG_RETURN(0);
  key_length= (uint) (strmov(strmov(key,db)+1,table_name)-key)+1;
  int4store(key + key_length, thd->slave_proxy_id);

  for (table=thd->temporary_tables; table ; table=table->next)
  {
    if (table->key_length == key_length+4 &&
	!memcmp(table->table_cache_key,key,key_length+4))
    {
      if (table->query_id == thd->query_id)
      {
	my_printf_error(ER_CANT_REOPEN_TABLE,
			ER(ER_CANT_REOPEN_TABLE),MYF(0),table->table_name);
	DBUG_RETURN(0);
      }
      table->query_id=thd->query_id;
      goto reset;
    }
  }

  if (thd->locked_tables)
  {						// Using table locks
    for (table=thd->open_tables; table ; table=table->next)
    {
      if (table->key_length == key_length &&
	  !memcmp(table->table_cache_key,key,key_length) &&
	  !my_strcasecmp(table->table_name,alias))
	goto reset;
    }
    my_printf_error(ER_TABLE_NOT_LOCKED,ER(ER_TABLE_NOT_LOCKED),MYF(0),alias);
    DBUG_RETURN(0);
  }
  VOID(pthread_mutex_lock(&LOCK_open));

  if (!thd->open_tables)
    thd->version=refresh_version;
  else if (thd->version != refresh_version && refresh)
  {
    /* Someone did a refresh while thread was opening tables */
    *refresh=1;
    VOID(pthread_mutex_unlock(&LOCK_open));
    DBUG_RETURN(0);
  }

  for (table=(TABLE*) hash_search(&open_cache,(byte*) key,key_length) ;
       table && table->in_use ;
       table = (TABLE*) hash_next(&open_cache,(byte*) key,key_length))
  {
    if (table->version != refresh_version)
    {
      /*
      ** There is a refresh in progress for this table
      ** Wait until the table is freed or the thread is killed.
      */
      close_old_data_files(thd,thd->open_tables,0,0);
      if (table->in_use != thd)
	wait_for_refresh(thd);
      else
	VOID(pthread_mutex_unlock(&LOCK_open));
      if (refresh)
	*refresh=1;
      DBUG_RETURN(0);
    }
  }
  if (table)
  {
    if (table == unused_tables)
    {						// First unused
      unused_tables=unused_tables->next;	// Remove from link
      if (table == unused_tables)
	unused_tables=0;
    }
    table->prev->next=table->next;		/* Remove from unused list */
    table->next->prev=table->prev;
  }
  else
  {
    /* Free cache if too big */
    while (open_cache.records > table_cache_size && unused_tables)
      VOID(hash_delete(&open_cache,(byte*) unused_tables)); /* purecov: tested */

    /* make a new table */
    if (!(table=(TABLE*) my_malloc(sizeof(*table),MYF(MY_WME))))
    {
      VOID(pthread_mutex_unlock(&LOCK_open));
      DBUG_RETURN(NULL);
    }
    if (open_unireg_entry(thd, table,db,table_name,alias) ||
	!(table->table_cache_key=memdup_root(&table->mem_root,(char*) key,
					     key_length)))
    {
      table->next=table->prev=table;
      free_cache_entry(table);
      VOID(pthread_mutex_unlock(&LOCK_open));
      DBUG_RETURN(NULL);
    }
    table->key_length=key_length;
    table->version=refresh_version;
    table->flush_version=flush_version;
    DBUG_PRINT("info", ("inserting table %p into the cache", table));
    VOID(hash_insert(&open_cache,(byte*) table));
  }

  table->in_use=thd;
  check_unused();
  VOID(pthread_mutex_unlock(&LOCK_open));
  if (refresh)
  {
    table->next=thd->open_tables;		/* Link into simple list */
    thd->open_tables=table;
  }
  table->reginfo.lock_type=TL_READ;		/* Assume read */

 reset:
  /* Fix alias if table name changes */
  if (strcmp(table->table_name,alias))
  {
    uint length=(uint) strlen(alias)+1;
    table->table_name= (char*) my_realloc(table->table_name,length,
					  MYF(MY_WME));
    memcpy(table->table_name,alias,length);
    for (uint i=0 ; i < table->fields ; i++)
      table->field[i]->table_name=table->table_name;
  }
  /* These variables are also set in reopen_table() */
  table->tablenr=thd->current_tablenr++;
  table->used_fields=0;
  table->const_table=0;
  table->outer_join= table->null_row= table->maybe_null= table->force_index= 0;
  table->status=STATUS_NO_RECORD;
  table->keys_in_use_for_query= table->keys_in_use;
  table->used_keys= table->keys_for_keyread;
  DBUG_ASSERT(table->key_read == 0);
  DBUG_RETURN(table);
}


TABLE *find_locked_table(THD *thd, const char *db,const char *table_name)
{
  char	key[MAX_DBKEY_LENGTH];
  uint key_length=(uint) (strmov(strmov(key,db)+1,table_name)-key)+1;

  for (TABLE *table=thd->open_tables; table ; table=table->next)
  {
    if (table->key_length == key_length &&
	!memcmp(table->table_cache_key,key,key_length))
      return table;
  }
  return(0);
}


/****************************************************************************
** Reopen an table because the definition has changed. The date file for the
** table is already closed.
** Returns 0 if ok.
** If table can't be reopened, the entry is unchanged.
****************************************************************************/

bool reopen_table(TABLE *table,bool locked)
{
  TABLE tmp;
  char *db=table->table_cache_key;
  char *table_name=table->real_name;
  bool error=1;
  Field **field;
  uint key,part;
  DBUG_ENTER("reopen_table");

#ifdef EXTRA_DEBUG
  if (table->db_stat)
    sql_print_error("Table %s had a open data handler in reopen_table",
		    table->table_name);
#endif
  if (!locked)
    VOID(pthread_mutex_lock(&LOCK_open));
  safe_mutex_assert_owner(&LOCK_open);

  if (open_unireg_entry(current_thd,&tmp,db,table_name,table->table_name))
    goto end;
  free_io_cache(table);

  if (!(tmp.table_cache_key= memdup_root(&tmp.mem_root,db,
					 table->key_length)))
  {
    closefrm(&tmp);				// End of memory
    goto end;
  }

  /* This list copies variables set by open_table */
  tmp.tablenr=		table->tablenr;
  tmp.used_fields=	table->used_fields;
  tmp.const_table=	table->const_table;
  tmp.outer_join=	table->outer_join;
  tmp.null_row=		table->null_row;
  tmp.maybe_null=	table->maybe_null;
  tmp.status=		table->status;
  tmp.keys_in_use_for_query= tmp.keys_in_use;
  tmp.used_keys= 	tmp.keys_for_keyread;
  tmp.force_index=	tmp.force_index;

  /* Get state */
  tmp.key_length=	table->key_length;
  tmp.in_use=    	table->in_use;
  tmp.reginfo.lock_type=table->reginfo.lock_type;
  tmp.version=		refresh_version;
  tmp.tmp_table=	table->tmp_table;
  tmp.grant=		table->grant;

  /* Replace table in open list */
  tmp.next=table->next;
  tmp.prev=table->prev;

  if (table->file)
    VOID(closefrm(table));		// close file, free everything

  *table=tmp;
  table->file->change_table_ptr(table);

  for (field=table->field ; *field ; field++)
  {
    (*field)->table=table;
    (*field)->table_name=table->table_name;
  }
  for (key=0 ; key < table->keys ; key++)
    for (part=0 ; part < table->key_info[key].usable_key_parts ; part++)
      table->key_info[key].key_part[part].field->table=table;
  VOID(pthread_cond_broadcast(&COND_refresh));
  error=0;

 end:
  if (!locked)
    VOID(pthread_mutex_unlock(&LOCK_open));
  DBUG_RETURN(error);
}


/*
  Used with ALTER TABLE:
  Close all instanses of table when LOCK TABLES is in used;
  Close first all instances of table and then reopen them
 */

bool close_data_tables(THD *thd,const char *db, const char *table_name)
{
  TABLE *table;
  for (table=thd->open_tables; table ; table=table->next)
  {
    if (!strcmp(table->real_name,table_name) &&
	!strcmp(table->table_cache_key,db))
    {
      mysql_lock_remove(thd, thd->locked_tables,table);
      table->file->close();
      table->db_stat=0;
    }
  }
  return 0;					// For the future
}


/*
  Reopen all tables with closed data files
  One should have lock on LOCK_open when calling this
*/

bool reopen_tables(THD *thd,bool get_locks,bool in_refresh)
{
  DBUG_ENTER("reopen_tables");
  safe_mutex_assert_owner(&LOCK_open);

  if (!thd->open_tables)
    DBUG_RETURN(0);

  TABLE *table,*next,**prev;
  TABLE **tables,**tables_ptr;			// For locks
  bool error=0;
  if (get_locks)
  {
    /* The ptr is checked later */
    uint opens=0;
    for (table=thd->open_tables; table ; table=table->next) opens++;
    tables= (TABLE**) my_alloca(sizeof(TABLE*)*opens);
  }
  else
    tables= &thd->open_tables;
  tables_ptr =tables;

  prev= &thd->open_tables;
  for (table=thd->open_tables; table ; table=next)
  {
    uint db_stat=table->db_stat;
    next=table->next;
    if (!tables || (!db_stat && reopen_table(table,1)))
    {
      my_error(ER_CANT_REOPEN_TABLE,MYF(0),table->table_name);
      VOID(hash_delete(&open_cache,(byte*) table));
      error=1;
    }
    else
    {
      *prev= table;
      prev= &table->next;
      if (get_locks && !db_stat)
	*tables_ptr++= table;			// need new lock on this
      if (in_refresh)
      {
	table->version=0;
	table->locked_by_flush=0;
      }
    }
  }
  if (tables != tables_ptr)			// Should we get back old locks
  {
    MYSQL_LOCK *lock;
    /* We should always get these locks */
    thd->some_tables_deleted=0;
    if ((lock=mysql_lock_tables(thd,tables,(uint) (tables_ptr-tables))))
    {
      thd->locked_tables=mysql_lock_merge(thd->locked_tables,lock);
    }
    else
      error=1;
  }
  if (get_locks && tables)
  {
    my_afree((gptr) tables);
  }
  VOID(pthread_cond_broadcast(&COND_refresh)); // Signal to refresh
  *prev=0;
  DBUG_RETURN(error);
}

/*
  Close handlers for tables in list, but leave the TABLE structure
  intact so that we can re-open these quickly
  abort_locks is set if called from flush_tables.
*/

void close_old_data_files(THD *thd, TABLE *table, bool abort_locks,
			  bool send_refresh)
{
  DBUG_ENTER("close_old_data_files");
  bool found=send_refresh;
  for (; table ; table=table->next)
  {
    if (table->version != refresh_version)
    {
      found=1;
      if (!abort_locks)				// If not from flush tables
	table->version = refresh_version;	// Let other threads use table
      if (table->db_stat)
      {
	if (abort_locks)
	{
	  mysql_lock_abort(thd,table);		// Close waiting threads
	  mysql_lock_remove(thd, thd->locked_tables,table);
	  table->locked_by_flush=1;		// Will be reopened with locks
	}
	table->file->close();
	table->db_stat=0;
      }
    }
  }
  if (found)
    VOID(pthread_cond_broadcast(&COND_refresh)); // Signal to refresh
  DBUG_VOID_RETURN;
}


/*
  Wait until all threads has closed the tables in the list
  We have also to wait if there is thread that has a lock on this table even
  if the table is closed
*/

bool table_is_used(TABLE *table, bool wait_for_name_lock)
{
  do
  {
    char *key= table->table_cache_key;
    uint key_length=table->key_length;
    for (TABLE *search=(TABLE*) hash_search(&open_cache,
					    (byte*) key,key_length) ;
	 search ;
	 search = (TABLE*) hash_next(&open_cache,(byte*) key,key_length))
    {
      if (search->locked_by_flush ||
	  search->locked_by_name && wait_for_name_lock ||
	  search->db_stat && search->version < refresh_version)
	return 1;				// Table is used
    }
  } while ((table=table->next));
  return 0;
}


/* Wait until all used tables are refreshed */

bool wait_for_tables(THD *thd)
{
  bool result;
  DBUG_ENTER("wait_for_tables");

  thd->proc_info="Waiting for tables";
  pthread_mutex_lock(&LOCK_open);
  while (!thd->killed)
  {
    thd->some_tables_deleted=0;
    close_old_data_files(thd,thd->open_tables,0,dropping_tables != 0);
    if (!table_is_used(thd->open_tables,1))
      break;
    (void) pthread_cond_wait(&COND_refresh,&LOCK_open);
  }
  if (thd->killed)
    result= 1;					// aborted
  else
  {
    /* Now we can open all tables without any interference */
    thd->proc_info="Reopen tables";
    result=reopen_tables(thd,0,0);
  }
  pthread_mutex_unlock(&LOCK_open);
  thd->proc_info=0;
  DBUG_RETURN(result);
}


/* drop tables from locked list */

bool drop_locked_tables(THD *thd,const char *db, const char *table_name)
{
  TABLE *table,*next,**prev;
  bool found=0;
  prev= &thd->open_tables;
  for (table=thd->open_tables; table ; table=next)
  {
    next=table->next;
    if (!strcmp(table->real_name,table_name) &&
	!strcmp(table->table_cache_key,db))
    {
      mysql_lock_remove(thd, thd->locked_tables,table);
      VOID(hash_delete(&open_cache,(byte*) table));
      found=1;
    }
    else
    {
      *prev=table;
      prev= &table->next;
    }
  }
  *prev=0;
  if (found)
    VOID(pthread_cond_broadcast(&COND_refresh)); // Signal to refresh
  if (thd->locked_tables && thd->locked_tables->table_count == 0)
  {
    my_free((gptr) thd->locked_tables,MYF(0));
    thd->locked_tables=0;
  }
  return found;
}


/*
  If we have the table open, which only happens when a LOCK TABLE has been
  done on the table, change the lock type to a lock that will abort all
  other threads trying to get the lock.
*/

void abort_locked_tables(THD *thd,const char *db, const char *table_name)
{
  TABLE *table;
  for (table= thd->open_tables; table ; table= table->next)
  {
    if (!strcmp(table->real_name,table_name) &&
	!strcmp(table->table_cache_key,db))
    {
      mysql_lock_abort(thd,table);
      break;
    }
  }
}


/*
  Load a table definition from file and open unireg table

  SYNOPSIS
    open_unireg_entry()
    thd			Thread handle
    entry		Store open table definition here
    db			Database name
    name		Table name
    alias		Alias name

  NOTES
   Extra argument for open is taken from thd->open_options

  RETURN
    0	ok
    #	Error
*/

static int open_unireg_entry(THD *thd, TABLE *entry, const char *db,
			     const char *name, const char *alias)
{
  char path[FN_REFLEN];
  int error;
  DBUG_ENTER("open_unireg_entry");

  strxmov(path, mysql_data_home, "/", db, "/", name, NullS);
  if (openfrm(path,alias,
	       (uint) (HA_OPEN_KEYFILE | HA_OPEN_RNDFILE | HA_GET_INDEX |
		       HA_TRY_READ_ONLY),
	       READ_KEYINFO | COMPUTE_TYPES | EXTRA_RECORD,
	      thd->open_options, entry))
  {
    if (!entry->crashed)
      goto err;					// Can't repair the table

    TABLE_LIST table_list;
    table_list.db=(char*) db;
    table_list.real_name=(char*) name;
    table_list.next=0;
    safe_mutex_assert_owner(&LOCK_open);

    if ((error=lock_table_name(thd,&table_list)))
    {
      if (error < 0)
      {
	goto err;
      }
      if (wait_for_locked_table_names(thd,&table_list))
      {
	unlock_table_name(thd,&table_list);
	goto err;
      }
    }
    pthread_mutex_unlock(&LOCK_open);
    thd->net.last_error[0]=0;				// Clear error message
    thd->net.last_errno=0;
    error=0;
    if (openfrm(path,alias,
		(uint) (HA_OPEN_KEYFILE | HA_OPEN_RNDFILE | HA_GET_INDEX |
			 HA_TRY_READ_ONLY),
		READ_KEYINFO | COMPUTE_TYPES | EXTRA_RECORD,
		ha_open_options | HA_OPEN_FOR_REPAIR,
		entry) || ! entry->file ||
	(entry->file->is_crashed() && entry->file->check_and_repair(thd)))
    {
      /* Give right error message */
      thd->net.last_error[0]=0;
      thd->net.last_errno=0;
      my_error(ER_NOT_KEYFILE, MYF(0), name, my_errno);
      sql_print_error("Error: Couldn't repair table: %s.%s",db,name);
      if (entry->file)
	closefrm(entry);
      error=1;
    }
    else
    {
      thd->net.last_error[0]=0;			// Clear error message
      thd->net.last_errno=0;
    }
    pthread_mutex_lock(&LOCK_open);
    unlock_table_name(thd,&table_list);

    if (error)
      goto err;
  }
  DBUG_RETURN(0);
err:
  DBUG_RETURN(1);
}

/*****************************************************************************
** open all tables in list
*****************************************************************************/

int open_tables(THD *thd,TABLE_LIST *start)
{
  TABLE_LIST *tables;
  bool refresh;
  int result=0;
  DBUG_ENTER("open_tables");

 restart:
  thd->proc_info="Opening tables";
  for (tables=start ; tables ; tables=tables->next)
  {
    if (!tables->table &&
	!(tables->table=open_table(thd,
				   tables->db,
				   tables->real_name,
				   tables->alias, &refresh)))
    {
      if (refresh)				// Refresh in progress
      {
	/* close all 'old' tables used by this thread */
	pthread_mutex_lock(&LOCK_open);
	// if query_id is not reset, we will get an error
	// re-opening a temp table
	thd->version=refresh_version;
	TABLE **prev_table= &thd->open_tables;
	bool found=0;
	for (TABLE_LIST *tmp=start ; tmp ; tmp=tmp->next)
	{
	  /* Close normal (not temporary) changed tables */
	  if (tmp->table && ! tmp->table->tmp_table)
	  {
	    if (tmp->table->version != refresh_version ||
		! tmp->table->db_stat)
	    {
	      VOID(hash_delete(&open_cache,(byte*) tmp->table));
	      tmp->table=0;
	      found=1;
	    }
	    else
	    {
	      *prev_table= tmp->table;		// Relink open list
	      prev_table= &tmp->table->next;
	    }
	  }
	}
	*prev_table=0;
	pthread_mutex_unlock(&LOCK_open);
	if (found)
	  VOID(pthread_cond_broadcast(&COND_refresh)); // Signal to refresh
	goto restart;
      }
      result= -1;				// Fatal error
      break;
    }
    if (tables->lock_type != TL_UNLOCK && ! thd->locked_tables)
      tables->table->reginfo.lock_type=tables->lock_type;
    tables->table->grant= tables->grant;
  }
  thd->proc_info=0;
  DBUG_RETURN(result);
}


/*
  Check that lock is ok for tables; Call start stmt if ok

  SYNOPSIS
    check_lock_and_start_stmt()
    thd			Thread handle
    table_list		Table to check
    lock_type		Lock used for table

  RETURN VALUES
  0	ok
  1	error
*/

static bool check_lock_and_start_stmt(THD *thd, TABLE *table,
				      thr_lock_type lock_type)
{
  int error;
  DBUG_ENTER("check_lock_and_start_stmt");

  if ((int) lock_type >= (int) TL_WRITE_ALLOW_READ &&
      (int) table->reginfo.lock_type < (int) TL_WRITE_ALLOW_READ)
  {
    my_printf_error(ER_TABLE_NOT_LOCKED_FOR_WRITE,
		    ER(ER_TABLE_NOT_LOCKED_FOR_WRITE),
		    MYF(0),table->table_name);
    DBUG_RETURN(1);
  }
  if ((error=table->file->start_stmt(thd)))
  {
    table->file->print_error(error,MYF(0));
    DBUG_RETURN(1);
  }
  DBUG_RETURN(0);
}


/*
  Open and lock one table

  SYNOPSIS
    open_ltable()
    thd			Thread handler
    table_list		Table to open is first table in this list
    lock_type		Lock to use for open

  RETURN VALUES
    table		Opened table
    0			Error
  
    If ok, the following are also set:
      table_list->lock_type 	lock_type
      table_list->table		table
*/

TABLE *open_ltable(THD *thd, TABLE_LIST *table_list, thr_lock_type lock_type)
{
  TABLE *table;
  bool refresh;
  DBUG_ENTER("open_ltable");

  thd->proc_info="Opening table";
  while (!(table=open_table(thd,table_list->db,
			    table_list->real_name,table_list->alias,
			    &refresh)) && refresh) ;
  if (table)
  {
#if defined( __WIN__) || defined(OS2)
    /* Win32 can't drop a file that is open */
    if (lock_type == TL_WRITE_ALLOW_READ)
    {
      lock_type= TL_WRITE;
    }
#endif /* __WIN__ || OS2 */
    table_list->lock_type= lock_type;
    table_list->table=	   table;
    table->grant= table_list->grant;
    if (thd->locked_tables)
    {
      if (check_lock_and_start_stmt(thd, table, lock_type))
	table= 0;
    }
    else
    {
      if ((table->reginfo.lock_type= lock_type) != TL_UNLOCK)
	if (!(thd->lock=mysql_lock_tables(thd,&table_list->table,1)))
	  table= 0;
    }
  }
  thd->proc_info=0;
  DBUG_RETURN(table);
}


/*
  Open all tables in list and locks them for read.
  The lock will automaticly be freed by close_thread_tables()
*/

int open_and_lock_tables(THD *thd,TABLE_LIST *tables)
{
  if (open_tables(thd,tables) || lock_tables(thd,tables))
    return -1;					/* purecov: inspected */
  return 0;
}


/*
  Lock all tables in list

  SYNOPSIS
    lock_tables()
    thd			Thread handler
    tables		Tables to lock

  RETURN VALUES
   0	ok
   -1	Error
*/

int lock_tables(THD *thd,TABLE_LIST *tables)
{
  TABLE_LIST *table;
  if (!tables)
    return 0;

  if (!thd->locked_tables)
  {
    uint count=0;
    for (table = tables ; table ; table=table->next)
      count++;
    TABLE **start,**ptr;
    if (!(ptr=start=(TABLE**) sql_alloc(sizeof(TABLE*)*count)))
      return -1;
    for (table = tables ; table ; table=table->next)
      *(ptr++)= table->table;
    if (!(thd->lock=mysql_lock_tables(thd,start,count)))
      return -1;				/* purecov: inspected */
  }
  else
  {
    for (table = tables ; table ; table=table->next)
    {
      if (check_lock_and_start_stmt(thd, table->table, table->lock_type))
      {
	ha_rollback_stmt(thd);
	return -1;
      }
    }
  }
  return 0;
}


/*
  Open a single table without table caching and don't set it in open_list
  Used by alter_table to open a temporary table and when creating
  a temporary table with CREATE TEMPORARY ...
*/

TABLE *open_temporary_table(THD *thd, const char *path, const char *db,
			    const char *table_name, bool link_in_list)
{
  TABLE *tmp_table;
  DBUG_ENTER("open_temporary_table");

  /*
    The extra size in my_malloc() is for table_cache_key
    4 bytes for master thread id if we are in the slave
    1 byte to terminate db
    1 byte to terminate table_name
    total of 6 extra bytes in my_malloc in addition to table/db stuff
  */
  if (!(tmp_table=(TABLE*) my_malloc(sizeof(*tmp_table)+(uint) strlen(db)+
				     (uint) strlen(table_name)+6,
				     MYF(MY_WME))))
    DBUG_RETURN(0);				/* purecov: inspected */

  if (openfrm(path, table_name,
	      (uint) (HA_OPEN_KEYFILE | HA_OPEN_RNDFILE | HA_GET_INDEX),
	      READ_KEYINFO | COMPUTE_TYPES | EXTRA_RECORD,
	      ha_open_options,
	      tmp_table))
  {
    my_free((char*) tmp_table,MYF(0));
    DBUG_RETURN(0);
  }

  tmp_table->reginfo.lock_type=TL_WRITE;	 // Simulate locked
  tmp_table->tmp_table = (tmp_table->file->has_transactions() ? 
			  TRANSACTIONAL_TMP_TABLE : TMP_TABLE);
  tmp_table->table_cache_key=(char*) (tmp_table+1);
  tmp_table->key_length= (uint) (strmov((tmp_table->real_name=
					 strmov(tmp_table->table_cache_key,db)
					 +1), table_name)
				 - tmp_table->table_cache_key)+1;
  int4store(tmp_table->table_cache_key + tmp_table->key_length,
	    thd->slave_proxy_id);
  tmp_table->key_length += 4;

  if (link_in_list)
  {
    tmp_table->next=thd->temporary_tables;
    thd->temporary_tables=tmp_table;
    if (thd->slave_thread)
      slave_open_temp_tables++;
  }
  DBUG_RETURN(tmp_table);
}


bool rm_temporary_table(enum db_type base, char *path)
{
  bool error=0;
  fn_format(path, path,"",reg_ext,4);
  unpack_filename(path,path);
  if (my_delete(path,MYF(0)))
    error=1; /* purecov: inspected */
  *fn_ext(path)='\0';				// remove extension
  handler *file=get_new_handler((TABLE*) 0, base);
  if (file && file->delete_table(path))
    error=1;
  delete file;
  return error;
}


/*****************************************************************************
** find field in list or tables. if field is unqualifed and unique,
** return unique field
******************************************************************************/

#define WRONG_GRANT (Field*) -1

Field *find_field_in_table(THD *thd,TABLE *table,const char *name,uint length,
			   bool check_grants, bool allow_rowid)
{
  Field *field;
  if (table->name_hash.records)
  {
    if ((field=(Field*) hash_search(&table->name_hash,(byte*) name,
				    length)))
      goto found;
  }
  else
  {
    Field **ptr=table->field;
    while ((field = *ptr++))
    {
      if (!my_strcasecmp(field->field_name, name))
	goto found;
    }
  }
  if (allow_rowid && !my_strcasecmp(name,"_rowid") &&
      (field=table->rowid_field))
    goto found;
  return (Field*) 0;

 found:
  if (thd->set_query_id)
  {
    if (field->query_id != thd->query_id)
    {
      field->query_id=thd->query_id;
      table->used_fields++;
      table->used_keys&= field->part_of_key;
    }
    else
      thd->dupp_field=field;
  }
  if (check_grants && check_grant_column(thd,table,name,length))
    return WRONG_GRANT;
  return field;
}


Field *
find_field_in_tables(THD *thd,Item_field *item,TABLE_LIST *tables)
{
  Field *found=0;
  const char *db=item->db_name;
  const char *table_name=item->table_name;
  const char *name=item->field_name;
  uint length=(uint) strlen(name);

  if (table_name)
  {						/* Qualified field */
    bool found_table=0;
    for (; tables ; tables=tables->next)
    {
      if (!strcmp(tables->alias,table_name) &&
	  (!db || !strcmp(db,tables->db)))
      {
	found_table=1;
	Field *find=find_field_in_table(thd,tables->table,name,length,
					test(tables->table->grant.
					     want_privilege),
					1);
	if (find)
	{
	  if (find == WRONG_GRANT)
	    return (Field*) 0;
	  if (db || !thd->where)
	    return find;
	  if (found)
	  {
	    my_printf_error(ER_NON_UNIQ_ERROR,ER(ER_NON_UNIQ_ERROR),MYF(0),
			    item->full_name(),thd->where);
	    return (Field*) 0;
	  }
	  found=find;
	}
      }
    }
    if (found)
      return found;
    if (!found_table)
    {
      char buff[NAME_LEN*2+1];
      if (db)
      {
	strxnmov(buff,sizeof(buff)-1,db,".",table_name,NullS);
	table_name=buff;
      }
      my_printf_error(ER_UNKNOWN_TABLE,ER(ER_UNKNOWN_TABLE),MYF(0),table_name,
		      thd->where);
    }
    else
      my_printf_error(ER_BAD_FIELD_ERROR,ER(ER_BAD_FIELD_ERROR),MYF(0),
		      item->full_name(),thd->where);
    return (Field*) 0;
  }
  bool allow_rowid= tables && !tables->next;	// Only one table
  for (; tables ; tables=tables->next)
  {
    Field *field=find_field_in_table(thd,tables->table,name,length,
				     test(tables->table->grant.want_privilege),
				     allow_rowid);
    if (field)
    {
      if (field == WRONG_GRANT)
	return (Field*) 0;
      if (found)
      {
	if (!thd->where)			// Returns first found
	  break;
	my_printf_error(ER_NON_UNIQ_ERROR,ER(ER_NON_UNIQ_ERROR),MYF(0),
			name,thd->where);
	return (Field*) 0;
      }
      found=field;
    }
  }
  if (found)
    return found;
  my_printf_error(ER_BAD_FIELD_ERROR,ER(ER_BAD_FIELD_ERROR),
		  MYF(0),item->full_name(),thd->where);
  return (Field*) 0;
}

Item **
find_item_in_list(Item *find,List<Item> &items)
{
  List_iterator<Item> li(items);
  Item **found=0,*item;
  const char *field_name=0;
  const char *table_name=0;
  if (find->type() == Item::FIELD_ITEM	|| find->type() == Item::REF_ITEM)
  {
    field_name= ((Item_ident*) find)->field_name;
    table_name= ((Item_ident*) find)->table_name;
  }

  while ((item=li++))
  {
    if (field_name && item->type() == Item::FIELD_ITEM)
    {
      if (!my_strcasecmp(((Item_field*) item)->name,field_name))
      {
	if (!table_name)
	{
	  if (found)
	  {
	    if ((*found)->eq(item,0))
	      continue;				// Same field twice (Access?)
	    if (current_thd->where)
	      my_printf_error(ER_NON_UNIQ_ERROR,ER(ER_NON_UNIQ_ERROR),MYF(0),
			      find->full_name(), current_thd->where);
	    return (Item**) 0;
	  }
	  found=li.ref();
	}
	else if (!strcmp(((Item_field*) item)->table_name,table_name))
	{
	  found=li.ref();
	  break;
	}
      }
    }
    else if (!table_name && (item->eq(find,0) ||
			     find->name &&
			     !my_strcasecmp(item->name,find->name)))
    {
      found=li.ref();
      break;
    }
  }
  if (!found && current_thd->where)
    my_printf_error(ER_BAD_FIELD_ERROR,ER(ER_BAD_FIELD_ERROR),MYF(0),
		    find->full_name(),current_thd->where);
  return found;
}

/****************************************************************************
** Check that all given fields exists and fill struct with current data
****************************************************************************/

int setup_fields(THD *thd, TABLE_LIST *tables, List<Item> &fields,
		 bool set_query_id, List<Item> *sum_func_list,
		 bool allow_sum_func)
{
  reg2 Item *item;
  List_iterator<Item> it(fields);
  DBUG_ENTER("setup_fields");

  thd->set_query_id=set_query_id;
  thd->allow_sum_func= allow_sum_func;
  thd->where="field list";

  while ((item=it++))
  {
    if (item->type() == Item::FIELD_ITEM &&
	((Item_field*) item)->field_name[0] == '*')
    {
      uint elem=fields.elements;
      if (insert_fields(thd,tables,((Item_field*) item)->db_name,
			((Item_field*) item)->table_name,&it))
	DBUG_RETURN(-1); /* purecov: inspected */
      if (sum_func_list)
      {
	/*
	  sum_func_list is a list that has the fields list as a tail.
	  Because of this we have to update the element count also for this
	  list after expanding the '*' entry.
	*/
	sum_func_list->elements+= fields.elements - elem;
      }
    }
    else
    {
      if (item->fix_fields(thd,tables))
	DBUG_RETURN(-1); /* purecov: inspected */
      if (item->with_sum_func && item->type() != Item::SUM_FUNC_ITEM &&
	  sum_func_list)
	item->split_sum_func(*sum_func_list);
      thd->used_tables|=item->used_tables();
    }
  }
  DBUG_RETURN(test(thd->fatal_error));
}


/*
  Remap table numbers if INSERT ... SELECT
  Check also that the 'used keys' and 'ignored keys' exists and set up the
  table structure accordingly
*/

bool setup_tables(TABLE_LIST *tables)
{
  DBUG_ENTER("setup_tables");
  uint tablenr=0;
  for (TABLE_LIST *table_list=tables ; table_list ;
       table_list=table_list->next,tablenr++)
  {
    TABLE *table=table_list->table;

    table->used_fields=0;
    table->const_table=0;
    table->outer_join=table->null_row=0;
    table->status=STATUS_NO_RECORD;
    table->keys_in_use_for_query= table->keys_in_use;
    table->used_keys= table->keys_for_keyread;
    table->maybe_null=test(table->outer_join=table_list->outer_join);
    table->tablenr=tablenr;
    table->map= (table_map) 1 << tablenr;
    table->force_index= table_list->force_index;
    if (table_list->use_index)
    {
      key_map map= get_key_map_from_key_list(table,
					     table_list->use_index);
      if (map == ~(key_map) 0)
	DBUG_RETURN(1);
      table->keys_in_use_for_query=map;
    }
    if (table_list->ignore_index)
    {
      key_map map= get_key_map_from_key_list(table,
					     table_list->ignore_index);
      if (map == ~(key_map) 0)
	DBUG_RETURN(1);
      table->keys_in_use_for_query &= ~map;
    }
    table->used_keys &= table->keys_in_use_for_query;
    if (table_list->shared)
    {
      /* Clear query_id that may have been set by previous select */
      for (Field **ptr=table->field ; *ptr ; ptr++)
	(*ptr)->query_id=0;
    }
  }
  if (tablenr > MAX_TABLES)
  {
    my_error(ER_TOO_MANY_TABLES,MYF(0),MAX_TABLES);
    DBUG_RETURN(1);
  }
  DBUG_RETURN(0);
}


static key_map get_key_map_from_key_list(TABLE *table, 
					 List<String> *index_list)
{
  key_map map=0;
  List_iterator_fast<String> it(*index_list);
  String *name;
  uint pos;
  while ((name=it++))
  {
    if ((pos=find_type(name->c_ptr(), &table->keynames, 1+2)) <= 0)
    {
      my_error(ER_KEY_COLUMN_DOES_NOT_EXITS, MYF(0), name->c_ptr(),
	       table->real_name);
      return (~ (key_map) 0);
    }
    map|= ((key_map) 1) << (pos-1);
  }
  return map;
}

/****************************************************************************
  This just drops in all fields instead of current '*' field
  Returns pointer to last inserted field if ok
****************************************************************************/

bool
insert_fields(THD *thd,TABLE_LIST *tables, const char *db_name,
	      const char *table_name, List_iterator<Item> *it)
{
  uint found;
  DBUG_ENTER("insert_fields");

  found=0;
  for (; tables ; tables=tables->next)
  {
    TABLE *table=tables->table;
    if (!table_name || (!strcmp(table_name,tables->alias) &&
			(!db_name || !strcmp(tables->db,db_name))))
    {
<<<<<<< HEAD
      /* Ensure that we have access right to all columns */
      if (grant_option && !(table->grant.privilege &
			    table->grant.want_privilege) &&
	  check_grant_all_columns(thd,SELECT_ACL,table))
	DBUG_RETURN(-1);
=======
      if (!(table->grant.privilege & SELECT_ACL) &&
	  check_grant_all_columns(thd,SELECT_ACL,table))
	DBUG_RETURN(-1);

>>>>>>> 01b5b35e
      Field **ptr=table->field,*field;
      thd->used_tables|=table->map;
      while ((field = *ptr++))
      {
	Item_field *item= new Item_field(field);
	if (!found++)
	  (void) it->replace(item);		// Replace '*'
	else
	  it->after(item);
	/*
	  Mark if field used before in this select.
	  Used by 'insert' to verify if a field name is used twice
	*/
	if (field->query_id == thd->query_id)
	  thd->dupp_field=field;
	field->query_id=thd->query_id;
	table->used_keys&= field->part_of_key;
      }
      /* All fields are used */
      table->used_fields=table->fields;
    }
  }
  if (!found)
  {
    if (!table_name)
      my_error(ER_NO_TABLES_USED,MYF(0));
    else
      my_error(ER_BAD_TABLE_ERROR,MYF(0),table_name);
  }
  DBUG_RETURN(!found);
}


/*
** Fix all conditions and outer join expressions
*/

int setup_conds(THD *thd,TABLE_LIST *tables,COND **conds)
{
  DBUG_ENTER("setup_conds");
  thd->set_query_id=1;
  thd->cond_count=0;
  thd->allow_sum_func=0;
  if (*conds)
  {
    thd->where="where clause";
    if ((*conds)->fix_fields(thd,tables))
      DBUG_RETURN(1);
  }

  /* Check if we are using outer joins */
  for (TABLE_LIST *table=tables ; table ; table=table->next)
  {
    if (table->on_expr)
    {
      /* Make a join an a expression */
      thd->where="on clause";
      if (table->on_expr->fix_fields(thd,tables))
	DBUG_RETURN(1);
      thd->cond_count++;

      /* If it's a normal join, add the ON/USING expression to the WHERE */
      if (!table->outer_join)
      {
	if (!(*conds=and_conds(*conds, table->on_expr)))
	  DBUG_RETURN(1);
	table->on_expr=0;
      }
    }
    if (table->natural_join)
    {
      /* Make a join of all fields with have the same name */
      TABLE *t1=table->table;
      TABLE *t2=table->natural_join->table;
      Item_cond_and *cond_and=new Item_cond_and();
      if (!cond_and)				// If not out of memory
	DBUG_RETURN(1);
      cond_and->top_level_item();

      uint i,j;
      for (i=0 ; i < t1->fields ; i++)
      {
	// TODO: This could be optimized to use hashed names if t2 had a hash
	for (j=0 ; j < t2->fields ; j++)
	{
	  if (!my_strcasecmp(t1->field[i]->field_name,
			     t2->field[j]->field_name))
	  {
	    Item_func_eq *tmp=new Item_func_eq(new Item_field(t1->field[i]),
					       new Item_field(t2->field[j]));
	    if (!tmp)
	      DBUG_RETURN(1);
	    tmp->fix_length_and_dec();	// Update cmp_type
	    tmp->const_item_cache=0;
	    /* Mark field used for table cache */
	    t1->field[i]->query_id=t2->field[j]->query_id=thd->query_id;
	    cond_and->list.push_back(tmp);
	    t1->used_keys&= t1->field[i]->part_of_key;
	    t2->used_keys&= t2->field[j]->part_of_key;
	    break;
	  }
	}
      }
      cond_and->used_tables_cache= t1->map | t2->map;
      thd->cond_count+=cond_and->list.elements;
      if (!table->outer_join)			// Not left join
      {
	if (!(*conds=and_conds(*conds, cond_and)))
	  DBUG_RETURN(1);
      }
      else
	table->on_expr=and_conds(table->on_expr,cond_and);
    }
  }
  DBUG_RETURN(test(thd->fatal_error));
}


/******************************************************************************
** Fill a record with data (for INSERT or UPDATE)
** Returns : 1 if some field has wrong type
******************************************************************************/

int
fill_record(List<Item> &fields,List<Item> &values)
{
  List_iterator_fast<Item> f(fields),v(values);
  Item *value;
  Item_field *field;
  DBUG_ENTER("fill_record");

  while ((field=(Item_field*) f++))
  {
    value=v++;
    if (value->save_in_field(field->field, 0))
      DBUG_RETURN(1);
  }
  DBUG_RETURN(0);
}


int
fill_record(Field **ptr,List<Item> &values)
{
  List_iterator_fast<Item> v(values);
  Item *value;
  DBUG_ENTER("fill_record");

  Field *field;
  while ((field = *ptr++))
  {
    value=v++;
    if (value->save_in_field(field, 0))
      DBUG_RETURN(1);
  }
  DBUG_RETURN(0);
}


static void mysql_rm_tmp_tables(void)
{
  uint idx;
  char	filePath[FN_REFLEN];
  MY_DIR *dirp;
  FILEINFO *file;
  DBUG_ENTER("mysql_rm_tmp_tables");

  /* See if the directory exists */
  if (!(dirp = my_dir(mysql_tmpdir,MYF(MY_WME | MY_DONT_SORT))))
    DBUG_VOID_RETURN;				/* purecov: inspected */

  /*
  ** Remove all SQLxxx tables from directory
  */

  for (idx=2 ; idx < (uint) dirp->number_off_files ; idx++)
  {
    file=dirp->dir_entry+idx;
    if (!bcmp(file->name,tmp_file_prefix,tmp_file_prefix_length))
    {
      sprintf(filePath,"%s%s",mysql_tmpdir,file->name); /* purecov: inspected */
      VOID(my_delete(filePath,MYF(MY_WME)));	/* purecov: inspected */
    }
  }
  my_dirend(dirp);
  DBUG_VOID_RETURN;
}


/*
** CREATE INDEX and DROP INDEX are implemented by calling ALTER TABLE with
** the proper arguments.  This isn't very fast but it should work for most
** cases.
** One should normally create all indexes with CREATE TABLE or ALTER TABLE.
*/

int mysql_create_index(THD *thd, TABLE_LIST *table_list, List<Key> &keys)
{
  List<create_field> fields;
  List<Alter_drop> drop;
  List<Alter_column> alter;
  HA_CREATE_INFO create_info;
  DBUG_ENTER("mysql_create_index");
  bzero((char*) &create_info,sizeof(create_info));
  create_info.db_type=DB_TYPE_DEFAULT;
  DBUG_RETURN(mysql_alter_table(thd,table_list->db,table_list->real_name,
				&create_info, table_list,
				fields, keys, drop, alter, (ORDER*)0, FALSE,
				DUP_ERROR));
}


int mysql_drop_index(THD *thd, TABLE_LIST *table_list, List<Alter_drop> &drop)
{
  List<create_field> fields;
  List<Key> keys;
  List<Alter_column> alter;
  HA_CREATE_INFO create_info;
  DBUG_ENTER("mysql_drop_index");
  bzero((char*) &create_info,sizeof(create_info));
  create_info.db_type=DB_TYPE_DEFAULT;
  DBUG_RETURN(mysql_alter_table(thd,table_list->db,table_list->real_name,
				&create_info, table_list,
				fields, keys, drop, alter, (ORDER*)0, FALSE,
				DUP_ERROR));
}

/*****************************************************************************
	unireg support functions
*****************************************************************************/

/*
** Invalidate any cache entries that are for some DB
** We can't use hash_delete when looping hash_elements. We mark them first
** and afterwards delete those marked unused.
*/

void remove_db_from_cache(const my_string db)
{
  for (uint idx=0 ; idx < open_cache.records ; idx++)
  {
    TABLE *table=(TABLE*) hash_element(&open_cache,idx);
    if (!strcmp(table->table_cache_key,db))
    {
      table->version=0L;			/* Free when thread is ready */
      if (!table->in_use)
	relink_unused(table);
    }
  }
  while (unused_tables && !unused_tables->version)
    VOID(hash_delete(&open_cache,(byte*) unused_tables));
}


/*
** free all unused tables
*/

void flush_tables()
{
  (void) pthread_mutex_lock(&LOCK_open);
  while (unused_tables)
    hash_delete(&open_cache,(byte*) unused_tables);
  (void) pthread_mutex_unlock(&LOCK_open);
}


/*
** Mark all entries with the table as deleted to force an reopen of the table
** Returns true if the table is in use by another thread
*/

bool remove_table_from_cache(THD *thd, const char *db, const char *table_name,
			     bool return_if_owned_by_thd)
{
  char key[MAX_DBKEY_LENGTH];
  uint key_length;
  TABLE *table;
  bool result=0;
  DBUG_ENTER("remove_table_from_cache");

  key_length=(uint) (strmov(strmov(key,db)+1,table_name)-key)+1;
  for (table=(TABLE*) hash_search(&open_cache,(byte*) key,key_length) ;
       table;
       table = (TABLE*) hash_next(&open_cache,(byte*) key,key_length))
  {
    THD *in_use;
    table->version=0L;			/* Free when thread is ready */
    if (!(in_use=table->in_use))
    {
      DBUG_PRINT("info",("Table was not in use"));
      relink_unused(table);
    }
    else if (in_use != thd)
    {
      in_use->some_tables_deleted=1;
      if (table->db_stat)
	result=1;
      /* Kill delayed insert threads */
      if (in_use->system_thread && ! in_use->killed)
      {
	in_use->killed=1;
	pthread_mutex_lock(&in_use->mysys_var->mutex);
	if (in_use->mysys_var->current_cond)
	{
	  pthread_mutex_lock(in_use->mysys_var->current_mutex);
	  pthread_cond_broadcast(in_use->mysys_var->current_cond);
	  pthread_mutex_unlock(in_use->mysys_var->current_mutex);
	}
	pthread_mutex_unlock(&in_use->mysys_var->mutex);
      }
      /*
	Now we must abort all tables locks used by this thread
	as the thread may be waiting to get a lock for another table
      */
      for (TABLE *thd_table= in_use->open_tables;
	   thd_table ;
	   thd_table= thd_table->next)
      {
	if (thd_table->db_stat)			// If table is open
	  mysql_lock_abort_for_thread(thd, thd_table);
      }
    }
    else
      result= result || return_if_owned_by_thd;
  }
  while (unused_tables && !unused_tables->version)
    VOID(hash_delete(&open_cache,(byte*) unused_tables));
  DBUG_RETURN(result);
}

int setup_ftfuncs(THD *thd)
{
  List_iterator<Item_func_match> li(thd->lex.select->ftfunc_list),
                                 lj(thd->lex.select->ftfunc_list);
  Item_func_match *ftf, *ftf2;

  while ((ftf=li++))
  {
    if (ftf->fix_index())
      return 1;
    lj.rewind();
    while ((ftf2=lj++) != ftf)
    {
      if (ftf->eq(ftf2,1) && !ftf2->master)
        ftf2->master=ftf;
    }
  }

  return 0;
}


int init_ftfuncs(THD *thd, bool no_order)
{
  if (thd->lex.select->ftfunc_list.elements)
  {
    List_iterator<Item_func_match> li(thd->lex.select->ftfunc_list);
    Item_func_match *ifm;
    DBUG_PRINT("info",("Performing FULLTEXT search"));
    thd->proc_info="FULLTEXT initialization";

    while ((ifm=li++))
      ifm->init_search(no_order);
  }
  return 0;
}<|MERGE_RESOLUTION|>--- conflicted
+++ resolved
@@ -1983,18 +1983,11 @@
     if (!table_name || (!strcmp(table_name,tables->alias) &&
 			(!db_name || !strcmp(tables->db,db_name))))
     {
-<<<<<<< HEAD
       /* Ensure that we have access right to all columns */
-      if (grant_option && !(table->grant.privilege &
-			    table->grant.want_privilege) &&
-	  check_grant_all_columns(thd,SELECT_ACL,table))
-	DBUG_RETURN(-1);
-=======
       if (!(table->grant.privilege & SELECT_ACL) &&
 	  check_grant_all_columns(thd,SELECT_ACL,table))
 	DBUG_RETURN(-1);
 
->>>>>>> 01b5b35e
       Field **ptr=table->field,*field;
       thd->used_tables|=table->map;
       while ((field = *ptr++))
