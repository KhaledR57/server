/* Copyright (c) 2008, 2022 Codership Oy <http://www.codership.com>
   Copyright (c) 2020, 2022, MariaDB

   This program is free software; you can redistribute it and/or modify
   it under the terms of the GNU General Public License as published by
   the Free Software Foundation; version 2 of the License.x1

   This program is distributed in the hope that it will be useful,
   but WITHOUT ANY WARRANTY; without even the implied warranty of
   MERCHANTABILITY or FITNESS FOR A PARTICULAR PURPOSE.  See the
   GNU General Public License for more details.

   You should have received a copy of the GNU General Public License
   along with this program; if not, write to the Free Software
   Foundation, Inc., 51 Franklin Street, Fifth Floor, Boston, MA 02110-1335 USA */

#include "sql_plugin.h"                         /* wsrep_plugins_pre_init() */
#include "my_global.h"
#include "wsrep_server_state.h"

#include "mariadb.h"
#include <mysqld.h>
#include <transaction.h>
#include <sql_class.h>
#include <sql_parse.h>
#include <sql_base.h> /* find_temporary_table() */
#include "slave.h"
#include "rpl_mi.h"
#include "sql_repl.h"
#include "rpl_filter.h"
#include "sql_callback.h"
#include "sp_head.h"
#include "sql_show.h"
#include "sp.h"
#include "handler.h"
#include "wsrep_priv.h"
#include "wsrep_thd.h"
#include "wsrep_sst.h"
#include "wsrep_utils.h"
#include "wsrep_var.h"
#include "wsrep_binlog.h"
#include "wsrep_applier.h"
#include "wsrep_schema.h"
#include "wsrep_xid.h"
#include "wsrep_trans_observer.h"
#include "mysql/service_wsrep.h"
#include <cstdio>
#include <cstdlib>
#include <string>
#include "log_event.h"
#include "sql_connect.h"
#include "thread_cache.h"

#include <sstream>

/* wsrep-lib */
Wsrep_server_state* Wsrep_server_state::m_instance;

my_bool wsrep_emulate_bin_log= FALSE; // activating parts of binlog interface
my_bool wsrep_preordered_opt= FALSE;

/* Streaming Replication */
const char *wsrep_fragment_units[]= { "bytes", "rows", "statements", NullS };
const char *wsrep_SR_store_types[]= { "none", "table", NullS };

/*
 * Begin configuration options
 */

extern my_bool plugins_are_initialized;

/* System variables. */
const char *wsrep_provider;
const char *wsrep_provider_options;
const char *wsrep_cluster_address;
const char *wsrep_cluster_name;
const char *wsrep_node_name;
const char *wsrep_node_address;
const char *wsrep_node_incoming_address;
const char *wsrep_start_position;
const char *wsrep_data_home_dir;
const char *wsrep_dbug_option;
const char *wsrep_notify_cmd;

ulong   wsrep_debug;                            // Debug level logging
my_bool wsrep_convert_LOCK_to_trx;              // Convert locking sessions to trx
my_bool wsrep_auto_increment_control;           // Control auto increment variables
my_bool wsrep_drupal_282555_workaround;         // Retry autoinc insert after dupkey
my_bool wsrep_certify_nonPK;                    // Certify, even when no primary key
ulong   wsrep_certification_rules      = WSREP_CERTIFICATION_RULES_STRICT;
my_bool wsrep_recovery;                         // Recovery
my_bool wsrep_replicate_myisam;                 // Enable MyISAM replication
my_bool wsrep_log_conflicts;
my_bool wsrep_load_data_splitting= 0;           // Commit load data every 10K intervals
my_bool wsrep_slave_UK_checks;                  // Slave thread does UK checks
my_bool wsrep_slave_FK_checks;                  // Slave thread does FK checks
my_bool wsrep_restart_slave;                    // Should mysql slave thread be
                                                // restarted, when node joins back?
my_bool wsrep_desync;                           // De(re)synchronize the node from the
                                                // cluster
my_bool wsrep_strict_ddl;                       // Reject DDL to
                                                // effected tables not
                                                // supporting Galera replication
bool wsrep_service_started;                     // If Galera was initialized
long wsrep_slave_threads;                       // No. of slave appliers threads
ulong wsrep_retry_autocommit;                   // Retry aborted autocommit trx
ulong wsrep_max_ws_size;                        // Max allowed ws (RBR buffer) size
ulong wsrep_max_ws_rows;                        // Max number of rows in ws
ulong wsrep_forced_binlog_format= BINLOG_FORMAT_UNSPEC;
ulong wsrep_mysql_replication_bundle;

bool              wsrep_gtid_mode;              // Enable WSREP native GTID support
Wsrep_gtid_server wsrep_gtid_server;
uint  wsrep_gtid_domain_id=0;                   // Domain id on above structure

/* Other configuration variables and their default values. */
my_bool wsrep_incremental_data_collection= 0;   // Incremental data collection
my_bool wsrep_restart_slave_activated= 0;       // Node has dropped, and slave
                                                // restart will be needed
bool wsrep_new_cluster= false;                  // Bootstrap the cluster?
int wsrep_slave_count_change= 0;                // No. of appliers to stop/start
int wsrep_to_isolation= 0;                      // No. of active TO isolation threads
long wsrep_max_protocol_version= 4;             // Maximum protocol version to use
long int  wsrep_protocol_version= wsrep_max_protocol_version;
ulong wsrep_trx_fragment_unit= WSREP_FRAG_BYTES;
                                                // unit for fragment size
ulong wsrep_SR_store_type= WSREP_SR_STORE_TABLE;
uint  wsrep_ignore_apply_errors= 0;


/*
 * End configuration options
 */

/*
 * Cached variables
 */

// Whether the Galera write-set replication provider is set
// wsrep_provider && strcmp(wsrep_provider, WSREP_NONE)
bool WSREP_PROVIDER_EXISTS_;

// Whether the Galera write-set replication is enabled
// global_system_variables.wsrep_on && WSREP_PROVIDER_EXISTS_
bool WSREP_ON_;

/*
 * Other wsrep global variables.
 */

mysql_mutex_t LOCK_wsrep_ready;
mysql_cond_t  COND_wsrep_ready;
mysql_mutex_t LOCK_wsrep_sst;
mysql_cond_t  COND_wsrep_sst;
mysql_mutex_t LOCK_wsrep_sst_init;
mysql_cond_t  COND_wsrep_sst_init;
mysql_mutex_t LOCK_wsrep_replaying;
mysql_cond_t  COND_wsrep_replaying;
mysql_mutex_t LOCK_wsrep_slave_threads;
mysql_cond_t  COND_wsrep_slave_threads;
mysql_mutex_t LOCK_wsrep_gtid_wait_upto;
mysql_mutex_t LOCK_wsrep_cluster_config;
mysql_mutex_t LOCK_wsrep_desync;
mysql_mutex_t LOCK_wsrep_config_state;
mysql_mutex_t LOCK_wsrep_group_commit;
mysql_mutex_t LOCK_wsrep_SR_pool;
mysql_mutex_t LOCK_wsrep_SR_store;
mysql_mutex_t LOCK_wsrep_joiner_monitor;
mysql_mutex_t LOCK_wsrep_donor_monitor;
mysql_cond_t  COND_wsrep_joiner_monitor;
mysql_cond_t  COND_wsrep_donor_monitor;

int wsrep_replaying= 0;
ulong  wsrep_running_threads = 0; // # of currently running wsrep
				  // # threads
ulong  wsrep_running_applier_threads = 0; // # of running applier threads
ulong  wsrep_running_rollbacker_threads = 0; // # of running
					     // # rollbacker threads
ulong  my_bind_addr;

#ifdef HAVE_PSI_INTERFACE
PSI_mutex_key
  key_LOCK_wsrep_replaying, key_LOCK_wsrep_ready, key_LOCK_wsrep_sst,
  key_LOCK_wsrep_sst_thread, key_LOCK_wsrep_sst_init,
  key_LOCK_wsrep_slave_threads, key_LOCK_wsrep_gtid_wait_upto,
  key_LOCK_wsrep_desync,
  key_LOCK_wsrep_config_state, key_LOCK_wsrep_cluster_config,
  key_LOCK_wsrep_group_commit,
  key_LOCK_wsrep_SR_pool,
  key_LOCK_wsrep_SR_store,
  key_LOCK_wsrep_thd_queue,
  key_LOCK_wsrep_joiner_monitor,
  key_LOCK_wsrep_donor_monitor;

PSI_cond_key key_COND_wsrep_thd,
  key_COND_wsrep_replaying, key_COND_wsrep_ready, key_COND_wsrep_sst,
  key_COND_wsrep_sst_init, key_COND_wsrep_sst_thread,
  key_COND_wsrep_thd_queue, key_COND_wsrep_slave_threads, key_COND_wsrep_gtid_wait_upto,
  key_COND_wsrep_joiner_monitor, key_COND_wsrep_donor_monitor;

PSI_file_key key_file_wsrep_gra_log;

static PSI_mutex_info wsrep_mutexes[]=
{
  { &key_LOCK_wsrep_ready, "LOCK_wsrep_ready", PSI_FLAG_GLOBAL},
  { &key_LOCK_wsrep_sst, "LOCK_wsrep_sst", PSI_FLAG_GLOBAL},
  { &key_LOCK_wsrep_sst_thread, "wsrep_sst_thread", 0},
  { &key_LOCK_wsrep_sst_init, "LOCK_wsrep_sst_init", PSI_FLAG_GLOBAL},
  { &key_LOCK_wsrep_sst, "LOCK_wsrep_sst", PSI_FLAG_GLOBAL},
  { &key_LOCK_wsrep_replaying, "LOCK_wsrep_replaying", PSI_FLAG_GLOBAL},
  { &key_LOCK_wsrep_slave_threads, "LOCK_wsrep_slave_threads", PSI_FLAG_GLOBAL},
  { &key_LOCK_wsrep_gtid_wait_upto, "LOCK_wsrep_gtid_wait_upto", PSI_FLAG_GLOBAL},
  { &key_LOCK_wsrep_cluster_config, "LOCK_wsrep_cluster_config", PSI_FLAG_GLOBAL},
  { &key_LOCK_wsrep_desync, "LOCK_wsrep_desync", PSI_FLAG_GLOBAL},
  { &key_LOCK_wsrep_config_state, "LOCK_wsrep_config_state", PSI_FLAG_GLOBAL},
  { &key_LOCK_wsrep_group_commit, "LOCK_wsrep_group_commit", PSI_FLAG_GLOBAL},
  { &key_LOCK_wsrep_SR_pool, "LOCK_wsrep_SR_pool", PSI_FLAG_GLOBAL},
  { &key_LOCK_wsrep_SR_store, "LOCK_wsrep_SR_store", PSI_FLAG_GLOBAL},
  { &key_LOCK_wsrep_joiner_monitor, "LOCK_wsrep_joiner_monitor", PSI_FLAG_GLOBAL},
  { &key_LOCK_wsrep_donor_monitor, "LOCK_wsrep_donor_monitor", PSI_FLAG_GLOBAL}
};

static PSI_cond_info wsrep_conds[]=
{
  { &key_COND_wsrep_ready, "COND_wsrep_ready", PSI_FLAG_GLOBAL},
  { &key_COND_wsrep_sst, "COND_wsrep_sst", PSI_FLAG_GLOBAL},
  { &key_COND_wsrep_sst_init, "COND_wsrep_sst_init", PSI_FLAG_GLOBAL},
  { &key_COND_wsrep_sst_thread, "wsrep_sst_thread", 0},
  { &key_COND_wsrep_thd, "THD::COND_wsrep_thd", 0},
  { &key_COND_wsrep_replaying, "COND_wsrep_replaying", PSI_FLAG_GLOBAL},
  { &key_COND_wsrep_slave_threads, "COND_wsrep_wsrep_slave_threads", PSI_FLAG_GLOBAL},
  { &key_COND_wsrep_gtid_wait_upto, "COND_wsrep_gtid_wait_upto", PSI_FLAG_GLOBAL},
  { &key_COND_wsrep_joiner_monitor, "COND_wsrep_joiner_monitor", PSI_FLAG_GLOBAL},
  { &key_COND_wsrep_donor_monitor, "COND_wsrep_donor_monitor", PSI_FLAG_GLOBAL}
};

static PSI_file_info wsrep_files[]=
{
  { &key_file_wsrep_gra_log, "wsrep_gra_log", 0}
};

PSI_thread_key key_wsrep_sst_joiner, key_wsrep_sst_donor,
  key_wsrep_rollbacker, key_wsrep_applier,
  key_wsrep_sst_joiner_monitor, key_wsrep_sst_donor_monitor;

static PSI_thread_info wsrep_threads[]=
{
 {&key_wsrep_sst_joiner, "wsrep_sst_joiner_thread", PSI_FLAG_GLOBAL},
 {&key_wsrep_sst_donor, "wsrep_sst_donor_thread", PSI_FLAG_GLOBAL},
 {&key_wsrep_rollbacker, "wsrep_rollbacker_thread", PSI_FLAG_GLOBAL},
 {&key_wsrep_applier, "wsrep_applier_thread", PSI_FLAG_GLOBAL},
 {&key_wsrep_sst_joiner_monitor, "wsrep_sst_joiner_monitor", PSI_FLAG_GLOBAL},
 {&key_wsrep_sst_donor_monitor, "wsrep_sst_donor_monitor", PSI_FLAG_GLOBAL}
};

#endif /* HAVE_PSI_INTERFACE */

my_bool wsrep_inited= 0; // initialized ?

static wsrep_uuid_t node_uuid= WSREP_UUID_UNDEFINED;
static char         cluster_uuid_str[40]= { 0, };

static char provider_name[256]= { 0, };
static char provider_version[256]= { 0, };
static char provider_vendor[256]= { 0, };

/*
 * Wsrep status variables. LOCK_status must be locked When modifying
 * these variables,
 */
my_bool     wsrep_connected         = FALSE;
my_bool     wsrep_ready             = FALSE;
const char* wsrep_cluster_state_uuid= cluster_uuid_str;
long long   wsrep_cluster_conf_id   = WSREP_SEQNO_UNDEFINED;
const char* wsrep_cluster_status    = "Disconnected";
long        wsrep_cluster_size      = 0;
long        wsrep_local_index       = -1;
long long   wsrep_local_bf_aborts   = 0;
const char* wsrep_provider_name     = provider_name;
const char* wsrep_provider_version  = provider_version;
const char* wsrep_provider_vendor   = provider_vendor;
char* wsrep_provider_capabilities   = NULL;
char* wsrep_cluster_capabilities    = NULL;
/* End wsrep status variables */

wsp::Config_state *wsrep_config_state;

void WSREP_LOG(void (*fun)(const char* fmt, ...), const char* fmt, ...)
{
  /* Allocate short buffer from stack. If the vsnprintf() return value
     indicates that the message was truncated, a new buffer will be allocated
     dynamically and the message will be reprinted. */
  char msg[128] = {'\0'};
  va_list arglist;
  va_start(arglist, fmt);
  int n= vsnprintf(msg, sizeof(msg), fmt, arglist);
  va_end(arglist);
  if (n < 0)
  {
    sql_print_warning("WSREP: Printing message failed");
  }
  else if (n < (int)sizeof(msg))
  {
    fun("WSREP: %s", msg);
  }
  else
  {
    size_t dynbuf_size= std::max(n, 4096);
    char* dynbuf= (char*) my_malloc(PSI_NOT_INSTRUMENTED, dynbuf_size, MYF(0));
    if (dynbuf)
    {
      va_start(arglist, fmt);
      (void)vsnprintf(&dynbuf[0], dynbuf_size - 1, fmt, arglist);
      va_end(arglist);
      dynbuf[dynbuf_size - 1] = '\0';
      fun("WSREP: %s", &dynbuf[0]);
      my_free(dynbuf);
    }
    else
    {
      /* Memory allocation for vector failed, print truncated message. */
      fun("WSREP: %s", msg);
    }
  }
}


wsrep_uuid_t               local_uuid       = WSREP_UUID_UNDEFINED;
wsrep_seqno_t              local_seqno      = WSREP_SEQNO_UNDEFINED;
wsp::node_status           local_status;

/*
 */
Wsrep_schema *wsrep_schema= 0;

static void wsrep_log_cb(wsrep::log::level level,
                         const char*, const char *msg)
{
  /*
    Silence all wsrep related logging from lib and provider if
    wsrep is not enabled.
  */
  if (!WSREP_ON) return;

  switch (level) {
  case wsrep::log::info:
    WSREP_INFO("%s", msg);
    break;
  case wsrep::log::warning:
    WSREP_WARN("%s", msg);
    break;
  case wsrep::log::error:
    WSREP_ERROR("%s", msg);
    break;
  case wsrep::log::debug:
    WSREP_DEBUG("%s", msg);
    break;
  case wsrep::log::unknown:
    WSREP_UNKNOWN("%s", msg);
    break;
  }
}

void wsrep_init_gtid()
{
  wsrep_server_gtid_t stored_gtid= wsrep_get_SE_checkpoint<wsrep_server_gtid_t>();
  if (stored_gtid.server_id == 0)
  {
    rpl_gtid wsrep_last_gtid;
    stored_gtid.domain_id= wsrep_gtid_server.domain_id;
    if (mysql_bin_log.is_open() &&
        mysql_bin_log.lookup_domain_in_binlog_state(stored_gtid.domain_id,
                                                    &wsrep_last_gtid))
    {
      stored_gtid.server_id= wsrep_last_gtid.server_id;
      stored_gtid.seqno= wsrep_last_gtid.seq_no;
    }
    else
    {
      stored_gtid.server_id= global_system_variables.server_id;
      stored_gtid.seqno= 0;
    }
  }
  wsrep_gtid_server.gtid(stored_gtid);
}

bool wsrep_get_binlog_gtid_seqno(wsrep_server_gtid_t& gtid)
{
  rpl_gtid binlog_gtid;
  int ret= 0;
  if (mysql_bin_log.is_open() &&
      mysql_bin_log.find_in_binlog_state(gtid.domain_id,
                                         gtid.server_id,
                                         &binlog_gtid))
  {
    gtid.domain_id= binlog_gtid.domain_id;
    gtid.server_id= binlog_gtid.server_id;
    gtid.seqno=     binlog_gtid.seq_no;
    ret= 1;
  }
  return ret;
}

bool wsrep_check_gtid_seqno(const uint32& domain, const uint32& server,
                            uint64& seqno)
{
  if (domain == wsrep_gtid_server.domain_id && 
      server == wsrep_gtid_server.server_id)
  {
    if (wsrep_gtid_server.seqno_committed() < seqno) return 1;
    return 0;
  }
  return 0;
}

void wsrep_init_sidno(const wsrep::id& uuid)
{
  /*
    Protocol versions starting from 4 use group gtid as it is.
    For lesser protocol versions generate new Sid map entry from inverted
    uuid.
  */
  rpl_gtid sid;
  if (wsrep_protocol_version >= 4)
  {
    memcpy((void*)&sid, (const uchar*)uuid.data(),16);
  }
  else
  {
    wsrep_uuid_t ltid_uuid;
    for (size_t i= 0; i < sizeof(ltid_uuid.data); ++i)
    {
      ltid_uuid.data[i]= ~((const uchar*)uuid.data())[i];
    }
    memcpy((void*)&sid, (const uchar*)ltid_uuid.data,16);
  }
#ifdef GTID_SUPPORT
  global_sid_lock->wrlock();
  wsrep_sidno= global_sid_map->add_sid(sid);
  WSREP_INFO("Initialized wsrep sidno %d", wsrep_sidno);
  global_sid_lock->unlock();
#endif
}

void wsrep_init_schema()
{
  DBUG_ASSERT(!wsrep_schema);

  WSREP_INFO("wsrep_init_schema_and_SR %p", wsrep_schema);
  if (!wsrep_schema)
  {
    wsrep_schema= new Wsrep_schema();
    if (wsrep_schema->init())
    {
      WSREP_ERROR("Failed to init wsrep schema");
      unireg_abort(1);
    }
  }
}

void wsrep_deinit_schema()
{
  delete wsrep_schema;
  wsrep_schema= 0;
}

void wsrep_recover_sr_from_storage(THD *orig_thd)
{
  switch (wsrep_SR_store_type)
  {
  case WSREP_SR_STORE_TABLE:
    if (!wsrep_schema)
    {
      WSREP_ERROR("Wsrep schema not initialized when trying to recover "
                  "streaming transactions");
      unireg_abort(1);
    }
    if (wsrep_schema->recover_sr_transactions(orig_thd))
    {
      WSREP_ERROR("Failed to recover SR transactions from schema");
      unireg_abort(1);
    }
    break;
  default:
    /* */
    WSREP_ERROR("Unsupported wsrep SR store type: %lu", wsrep_SR_store_type);
    unireg_abort(1);
    break;
  }
}

/** Export the WSREP provider's capabilities as a human readable string.
 * The result is saved in a dynamically allocated string of the form:
 * :cap1:cap2:cap3:
 */
static void wsrep_capabilities_export(wsrep_cap_t const cap, char** str)
{
  static const char* names[] =
  {
    /* Keep in sync with wsrep/wsrep_api.h WSREP_CAP_* macros. */
    "MULTI_MASTER",
    "CERTIFICATION",
    "PARALLEL_APPLYING",
    "TRX_REPLAY",
    "ISOLATION",
    "PAUSE",
    "CAUSAL_READS",
    "CAUSAL_TRX",
    "INCREMENTAL_WRITESET",
    "SESSION_LOCKS",
    "DISTRIBUTED_LOCKS",
    "CONSISTENCY_CHECK",
    "UNORDERED",
    "ANNOTATION",
    "PREORDERED",
    "STREAMING",
    "SNAPSHOT",
    "NBO",
  };

  std::string s;
  for (size_t i= 0; i < sizeof(names) / sizeof(names[0]); ++i)
  {
    if (cap & (1ULL << i))
    {
      if (s.empty())
      {
        s= ":";
      }
      s += names[i];
      s += ":";
    }
  }

  /* A read from the string pointed to by *str may be started at any time,
   * so it must never point to free(3)d memory or non '\0' terminated string. */

  char* const previous= *str;

  *str= strdup(s.c_str());

  if (previous != NULL)
  {
    free(previous);
  }
}

/* Verifies that SE position is consistent with the group position
 * and initializes other variables */
void wsrep_verify_SE_checkpoint(const wsrep_uuid_t& uuid,
                                wsrep_seqno_t const seqno)
{
}

/*
  Wsrep is considered ready if
  1) Provider is not loaded (native mode)
  2) Server has reached synced state
  3) Server is in joiner mode and mysqldump SST method has been
     specified
  See Wsrep_server_service::log_state_change() for further details.
 */
my_bool wsrep_ready_get (void)
{
  if (mysql_mutex_lock (&LOCK_wsrep_ready)) abort();
  my_bool ret= wsrep_ready;
  mysql_mutex_unlock (&LOCK_wsrep_ready);
  return ret;
}

int wsrep_show_ready(THD *thd, SHOW_VAR *var, char *buff)
{
  var->type= SHOW_MY_BOOL;
  var->value= buff;
  *((my_bool *)buff)= wsrep_ready_get();
  return 0;
}

void wsrep_update_cluster_state_uuid(const char* uuid)
{
  strncpy(cluster_uuid_str, uuid, sizeof(cluster_uuid_str) - 1);
}

static void wsrep_init_position()
{
}

/****************************************************************************
                         Helpers for wsrep_init()
 ****************************************************************************/
static std::string wsrep_server_name()
{
  std::string ret(wsrep_node_name ? wsrep_node_name : "");
  return ret;
}

static std::string wsrep_server_id()
{
  /* using empty server_id, which enables view change handler to
     set final server_id later on
  */
  std::string ret("");
  return ret;
}

static std::string wsrep_server_node_address()
{

  std::string ret;
  if (!wsrep_data_home_dir || strlen(wsrep_data_home_dir) == 0)
    wsrep_data_home_dir= mysql_real_data_home;

  /* Initialize node address */
  if (!wsrep_node_address || !strcmp(wsrep_node_address, ""))
  {
    char node_addr[512]= {0, };
    const size_t node_addr_max= sizeof(node_addr) - 1;
    size_t guess_ip_ret= wsrep_guess_ip(node_addr, node_addr_max);
    if (!(guess_ip_ret > 0 && guess_ip_ret < node_addr_max))
    {
      WSREP_WARN("Failed to guess base node address. Set it explicitly via "
                 "wsrep_node_address.");
    }
    else
    {
      ret= node_addr;
    }
  }
  else
  {
    ret= wsrep_node_address;
  }
  return ret;
}

static std::string wsrep_server_incoming_address()
{
  std::string ret;
  const std::string node_addr(wsrep_server_node_address());
  char inc_addr[512]= { 0, };
  size_t const inc_addr_max= sizeof (inc_addr);

  /*
    In case wsrep_node_incoming_address is either not set or set to AUTO,
    we need to use mysqld's my_bind_addr_str:mysqld_port, lastly fallback
    to wsrep_node_address' value if mysqld's bind-address is not set either.
  */
  if ((!wsrep_node_incoming_address ||
       !strcmp (wsrep_node_incoming_address, WSREP_NODE_INCOMING_AUTO)))
  {
    bool is_ipv6= false;
    unsigned int my_bind_ip= INADDR_ANY; // default if not set

    if (my_bind_addr_str && strlen(my_bind_addr_str) && 
        strcmp(my_bind_addr_str, "*") != 0)
    {
      my_bind_ip= wsrep_check_ip(my_bind_addr_str, &is_ipv6);
    }

    if (INADDR_ANY != my_bind_ip)
    {
      /*
        If its a not a valid address, leave inc_addr as empty string. mysqld
        is not listening for client connections on network interfaces.
      */
      if (INADDR_NONE != my_bind_ip && INADDR_LOOPBACK != my_bind_ip)
      {
        const char *fmt= (is_ipv6) ? "[%s]:%u" : "%s:%u";
        snprintf(inc_addr, inc_addr_max, fmt, my_bind_addr_str, mysqld_port);
      }
    }
    else /* mysqld binds to 0.0.0.0, try taking IP from wsrep_node_address. */
    {
      if (node_addr.size())
      {
        size_t const ip_len_mdb= wsrep_host_len(node_addr.c_str(), node_addr.size());
        if (ip_len_mdb + 7 /* :55555\0 */ < inc_addr_max)
        {
          memcpy (inc_addr, node_addr.c_str(), ip_len_mdb);
          snprintf(inc_addr + ip_len_mdb, inc_addr_max - ip_len_mdb, ":%u",
                   (int)mysqld_port);
        }
        else
        {
          WSREP_WARN("Guessing address for incoming client connections: "
                     "address too long.");
          inc_addr[0]= '\0';
        }
      }

      if (!strlen(inc_addr))
      {
        WSREP_WARN("Guessing address for incoming client connections failed. "
                   "Try setting wsrep_node_incoming_address explicitly.");
        WSREP_INFO("Node addr: %s", node_addr.c_str());
      }
    }
  }
  else
  {
    wsp::Address addr(wsrep_node_incoming_address);

    if (!addr.is_valid())
    {
      WSREP_WARN("Could not parse wsrep_node_incoming_address : %s",
                 wsrep_node_incoming_address);
      goto done;
    }

    /*
      In case port is not specified in wsrep_node_incoming_address, we use
      mysqld_port.
    */
    int port= (addr.get_port() > 0) ? addr.get_port() : (int) mysqld_port;
    const char *fmt= (addr.is_ipv6()) ? "[%s]:%u" : "%s:%u";

    snprintf(inc_addr, inc_addr_max, fmt, addr.get_address(), port);
  }
  
 done:
  ret= wsrep_node_incoming_address;
  return ret;
}

static std::string wsrep_server_working_dir()
{
  std::string ret;
  if (!wsrep_data_home_dir || strlen(wsrep_data_home_dir) == 0)
  {
    ret= mysql_real_data_home;
  }
  else
  {
    ret= wsrep_data_home_dir;
  }
  return ret;
}

static wsrep::gtid wsrep_server_initial_position()
{
  wsrep::gtid ret;
  WSREP_DEBUG("Server initial position: %s", wsrep_start_position);
  std::istringstream is(wsrep_start_position);
  is >> ret;
  return ret;
}

/*
  Intitialize provider specific status variables
 */
static void wsrep_init_provider_status_variables()
{
  wsrep_inited= 1;
  const wsrep::provider& provider=
    Wsrep_server_state::instance().provider();
  strncpy(provider_name,
          provider.name().c_str(),    sizeof(provider_name) - 1);
  strncpy(provider_version,
          provider.version().c_str(), sizeof(provider_version) - 1);
  strncpy(provider_vendor,
          provider.vendor().c_str(),  sizeof(provider_vendor) - 1);
}

int wsrep_init_server()
{
  wsrep::log::logger_fn(wsrep_log_cb);
  try
  {
    std::string server_name;
    std::string server_id;
    std::string node_address;
    std::string incoming_address;
    std::string working_dir;
    wsrep::gtid initial_position;

    server_name= wsrep_server_name();
    server_id= wsrep_server_id();
    node_address= wsrep_server_node_address();
    incoming_address= wsrep_server_incoming_address();
    working_dir= wsrep_server_working_dir();
    initial_position= wsrep_server_initial_position();

    Wsrep_server_state::init_once(server_name,
                                  incoming_address,
                                  node_address,
                                  working_dir,
                                  initial_position,
                                  wsrep_max_protocol_version);
    Wsrep_server_state::instance().debug_log_level(wsrep_debug);
  }
  catch (const wsrep::runtime_error& e)
  {
    WSREP_ERROR("Failed to init wsrep server %s", e.what());
    return 1;
  }
  catch (const std::exception& e)
  {
    WSREP_ERROR("Failed to init wsrep server %s", e.what());
  }
  return 0;
}

void wsrep_init_globals()
{
  wsrep_init_sidno(Wsrep_server_state::instance().connected_gtid().id());
  /* Recover last written wsrep gtid */
  wsrep_init_gtid();
  if (wsrep_new_cluster)
  {
    /* Start with provided domain_id & server_id found in configuration */
    wsrep_server_gtid_t new_gtid;
    new_gtid.domain_id= wsrep_gtid_domain_id;
    new_gtid.server_id= global_system_variables.server_id;
    new_gtid.seqno= 0;
    /* Try to search for domain_id and server_id combination in binlog if found continue from last seqno */
    wsrep_get_binlog_gtid_seqno(new_gtid);
    wsrep_gtid_server.gtid(new_gtid);
  }
  else
  {
    if (wsrep_gtid_mode && wsrep_gtid_server.server_id != global_system_variables.server_id)
    {
      WSREP_WARN("Ignoring server id for non bootstrap node.");
    }
  }
  wsrep_init_schema();
  if (WSREP_ON)
  {
    Wsrep_server_state::instance().initialized();
  }
}

void wsrep_deinit_server()
{
  wsrep_deinit_schema();
  Wsrep_server_state::destroy();
}

int wsrep_init()
{
  assert(wsrep_provider);

  wsrep_init_position();
  wsrep_sst_auth_init();

  if (strlen(wsrep_provider)== 0 ||
      !strcmp(wsrep_provider, WSREP_NONE))
  {
    // enable normal operation in case no provider is specified
    global_system_variables.wsrep_on= 0;
    int err= Wsrep_server_state::instance().load_provider(wsrep_provider, wsrep_provider_options ? wsrep_provider_options : "");
    if (err)
    {
      DBUG_PRINT("wsrep",("wsrep::init() failed: %d", err));
      WSREP_ERROR("wsrep::init() failed: %d, must shutdown", err);
    }
    else
      wsrep_init_provider_status_variables();
    return err;
  }

  if (wsrep_gtid_mode && opt_bin_log && !opt_log_slave_updates)
  {
    WSREP_ERROR("Option --log-slave-updates is required if "
                "binlog is enabled, GTID mode is on and wsrep provider "
                "is specified");
    return 1;
  }

  if (!wsrep_data_home_dir || strlen(wsrep_data_home_dir) == 0)
    wsrep_data_home_dir= mysql_real_data_home;

  if (Wsrep_server_state::instance().load_provider(wsrep_provider,
                                                   wsrep_provider_options))
  {
    WSREP_ERROR("Failed to load provider");
    return 1;
  }

  if (!wsrep_provider_is_SR_capable() &&
      global_system_variables.wsrep_trx_fragment_size > 0)
  {
    WSREP_ERROR("The WSREP provider (%s) does not support streaming "
                "replication but wsrep_trx_fragment_size is set to a "
                "value other than 0 (%llu). Cannot continue. Either set "
                "wsrep_trx_fragment_size to 0 or use wsrep_provider that "
                "supports streaming replication.",
                wsrep_provider, global_system_variables.wsrep_trx_fragment_size);
    Wsrep_server_state::instance().unload_provider();
    return 1;
  }

  /* Now WSREP is fully initialized */
  global_system_variables.wsrep_on= 1;
  WSREP_ON_= wsrep_provider && strcmp(wsrep_provider, WSREP_NONE);
  wsrep_service_started= 1;

  wsrep_init_provider_status_variables();
  wsrep_capabilities_export(Wsrep_server_state::instance().provider().capabilities(),
                            &wsrep_provider_capabilities);

  WSREP_DEBUG("SR storage init for: %s",
              (wsrep_SR_store_type == WSREP_SR_STORE_TABLE) ? "table" : "void");

  return 0;
}

/* Initialize wsrep thread LOCKs and CONDs */
void wsrep_thr_init()
{
  DBUG_ENTER("wsrep_thr_init");
  wsrep_config_state= new wsp::Config_state;
#ifdef HAVE_PSI_INTERFACE
  mysql_mutex_register("sql", wsrep_mutexes, array_elements(wsrep_mutexes));
  mysql_cond_register("sql", wsrep_conds, array_elements(wsrep_conds));
  mysql_file_register("sql", wsrep_files, array_elements(wsrep_files));
  mysql_thread_register("sql", wsrep_threads, array_elements(wsrep_threads));
#endif

  mysql_mutex_init(key_LOCK_wsrep_ready, &LOCK_wsrep_ready, MY_MUTEX_INIT_FAST);
  mysql_cond_init(key_COND_wsrep_ready, &COND_wsrep_ready, NULL);
  mysql_mutex_init(key_LOCK_wsrep_sst, &LOCK_wsrep_sst, MY_MUTEX_INIT_FAST);
  mysql_cond_init(key_COND_wsrep_sst, &COND_wsrep_sst, NULL);
  mysql_mutex_init(key_LOCK_wsrep_sst_init, &LOCK_wsrep_sst_init, MY_MUTEX_INIT_FAST);
  mysql_cond_init(key_COND_wsrep_sst_init, &COND_wsrep_sst_init, NULL);
  mysql_mutex_init(key_LOCK_wsrep_replaying, &LOCK_wsrep_replaying, MY_MUTEX_INIT_FAST);
  mysql_cond_init(key_COND_wsrep_replaying, &COND_wsrep_replaying, NULL);
  mysql_mutex_init(key_LOCK_wsrep_slave_threads, &LOCK_wsrep_slave_threads, MY_MUTEX_INIT_FAST);
  mysql_cond_init(key_COND_wsrep_slave_threads, &COND_wsrep_slave_threads, NULL);
  mysql_mutex_init(key_LOCK_wsrep_gtid_wait_upto, &LOCK_wsrep_gtid_wait_upto, MY_MUTEX_INIT_FAST);
  mysql_mutex_init(key_LOCK_wsrep_cluster_config, &LOCK_wsrep_cluster_config, MY_MUTEX_INIT_FAST);
  mysql_mutex_init(key_LOCK_wsrep_desync, &LOCK_wsrep_desync, MY_MUTEX_INIT_FAST);
  mysql_mutex_init(key_LOCK_wsrep_config_state, &LOCK_wsrep_config_state, MY_MUTEX_INIT_FAST);
  mysql_mutex_init(key_LOCK_wsrep_group_commit, &LOCK_wsrep_group_commit, MY_MUTEX_INIT_FAST);
  mysql_mutex_init(key_LOCK_wsrep_SR_pool,
                   &LOCK_wsrep_SR_pool, MY_MUTEX_INIT_FAST);
  mysql_mutex_init(key_LOCK_wsrep_SR_store,
                   &LOCK_wsrep_SR_store, MY_MUTEX_INIT_FAST);
  mysql_mutex_init(key_LOCK_wsrep_joiner_monitor,
                   &LOCK_wsrep_joiner_monitor, MY_MUTEX_INIT_FAST);
  mysql_mutex_init(key_LOCK_wsrep_donor_monitor,
                   &LOCK_wsrep_donor_monitor, MY_MUTEX_INIT_FAST);
  mysql_cond_init(key_COND_wsrep_joiner_monitor, &COND_wsrep_joiner_monitor, NULL);
  mysql_cond_init(key_COND_wsrep_donor_monitor, &COND_wsrep_donor_monitor, NULL);

  DBUG_VOID_RETURN;
}

void wsrep_init_startup (bool sst_first)
{
  if (wsrep_init()) unireg_abort(1);

  /*
    Pre-initialize global_system_variables.table_plugin with a dummy engine
    (placeholder) required during the initialization of wsrep threads (THDs).
    (see: plugin_thdvar_init())
    Note: This only needs to be done for rsync & mariabackup based SST methods.
    In case of mysqldump SST method, the wsrep threads are created after the
    server plugins & global system variables are initialized.
  */
  if (wsrep_before_SE())
    wsrep_plugins_pre_init();

  /* Skip replication start if dummy wsrep provider is loaded */
  if (!strcmp(wsrep_provider, WSREP_NONE)) return;

  /* Skip replication start if no cluster address */
  if (!wsrep_cluster_address_exists()) return;

  /*
    Read value of wsrep_new_cluster before wsrep_start_replication(),
    the value is reset to FALSE inside wsrep_start_replication.
  */
  if (!wsrep_start_replication(wsrep_cluster_address)) unireg_abort(1);

  wsrep_create_rollbacker();
  wsrep_create_appliers(1);

  Wsrep_server_state& server_state= Wsrep_server_state::instance();
  /*
    If the SST happens before server initialization, wait until the server
    state reaches initializing. This indicates that
    either SST was not necessary or SST has been delivered.

    With mysqldump SST (!sst_first) wait until the server reaches
    joiner state and procedd to accepting connections.
  */
  if (sst_first)
  {
    server_state.wait_until_state(Wsrep_server_state::s_initializing);
  }
  else
  {
    server_state.wait_until_state(Wsrep_server_state::s_joiner);
  }
}


void wsrep_deinit(bool free_options)
{
  DBUG_ASSERT(wsrep_inited == 1);
  WSREP_DEBUG("wsrep_deinit");

  Wsrep_server_state::instance().unload_provider();
  provider_name[0]=    '\0';
  provider_version[0]= '\0';
  provider_vendor[0]=  '\0';

  wsrep_inited= 0;

  if (wsrep_provider_capabilities != NULL)
  {
    char* p= wsrep_provider_capabilities;
    wsrep_provider_capabilities= NULL;
    free(p);
  }

  if (free_options)
  {
    wsrep_sst_auth_free();
  }
}

/* Destroy wsrep thread LOCKs and CONDs */
void wsrep_thr_deinit()
{
  if (!wsrep_config_state)
    return;                                     // Never initialized
  WSREP_DEBUG("wsrep_thr_deinit");
  mysql_mutex_destroy(&LOCK_wsrep_ready);
  mysql_cond_destroy(&COND_wsrep_ready);
  mysql_mutex_destroy(&LOCK_wsrep_sst);
  mysql_cond_destroy(&COND_wsrep_sst);
  mysql_mutex_destroy(&LOCK_wsrep_sst_init);
  mysql_cond_destroy(&COND_wsrep_sst_init);
  mysql_mutex_destroy(&LOCK_wsrep_replaying);
  mysql_cond_destroy(&COND_wsrep_replaying);
  mysql_mutex_destroy(&LOCK_wsrep_gtid_wait_upto);
  mysql_mutex_destroy(&LOCK_wsrep_slave_threads);
  mysql_cond_destroy(&COND_wsrep_slave_threads);
  mysql_mutex_destroy(&LOCK_wsrep_cluster_config);
  mysql_mutex_destroy(&LOCK_wsrep_desync);
  mysql_mutex_destroy(&LOCK_wsrep_config_state);
  mysql_mutex_destroy(&LOCK_wsrep_group_commit);
  mysql_mutex_destroy(&LOCK_wsrep_SR_pool);
  mysql_mutex_destroy(&LOCK_wsrep_SR_store);
  mysql_mutex_destroy(&LOCK_wsrep_joiner_monitor);
  mysql_mutex_destroy(&LOCK_wsrep_donor_monitor);
  mysql_cond_destroy(&COND_wsrep_joiner_monitor);
  mysql_cond_destroy(&COND_wsrep_donor_monitor);

  delete wsrep_config_state;
  wsrep_config_state= 0;                        // Safety

  if (wsrep_cluster_capabilities != NULL)
  {
    char* p= wsrep_cluster_capabilities;
    wsrep_cluster_capabilities= NULL;
    free(p);
  }
}

void wsrep_recover()
{
  char uuid_str[40];

  if (wsrep_uuid_compare(&local_uuid, &WSREP_UUID_UNDEFINED) == 0 &&
      local_seqno == -2)
  {
    wsrep_uuid_print(&local_uuid, uuid_str, sizeof(uuid_str));
    WSREP_INFO("Position %s:%lld given at startup, skipping position recovery",
               uuid_str, (long long)local_seqno);
    return;
  }
  wsrep::gtid gtid= wsrep_get_SE_checkpoint<wsrep::gtid>();
  std::ostringstream oss;
  oss << gtid;
  if (wsrep_gtid_mode)
  {
    wsrep_server_gtid_t server_gtid=  wsrep_get_SE_checkpoint<wsrep_server_gtid_t>();
    WSREP_INFO("Recovered position: %s,%d-%d-%llu", oss.str().c_str(), server_gtid.domain_id,
                server_gtid.server_id, server_gtid.seqno);
  }
  else
  {
    WSREP_INFO("Recovered position: %s", oss.str().c_str());
  }
  
}


void wsrep_stop_replication(THD *thd)
{
  WSREP_INFO("Stop replication by %llu", (thd) ? thd->thread_id : 0);
  if (Wsrep_server_state::instance().state() !=
      Wsrep_server_state::s_disconnected)
  {
    WSREP_DEBUG("Disconnect provider");
    Wsrep_server_state::instance().disconnect();
    Wsrep_server_state::instance().wait_until_state(Wsrep_server_state::s_disconnected);
  }

  /* my connection, should not terminate with wsrep_close_client_connection(),
     make transaction to rollback
  */
  if (thd && !thd->wsrep_applier) trans_rollback(thd);
  wsrep_close_client_connections(TRUE, thd);
 
  /* wait until appliers have stopped */
  wsrep_wait_appliers_close(thd);

  node_uuid= WSREP_UUID_UNDEFINED;
}

void wsrep_shutdown_replication()
{
  WSREP_INFO("Shutdown replication");
  if (Wsrep_server_state::instance().state() != wsrep::server_state::s_disconnected)
  {
    WSREP_DEBUG("Disconnect provider");
    Wsrep_server_state::instance().disconnect();
    Wsrep_server_state::instance().wait_until_state(Wsrep_server_state::s_disconnected);
  }

  wsrep_close_client_connections(TRUE);

  /* wait until appliers have stopped */
  wsrep_wait_appliers_close(NULL);
  node_uuid= WSREP_UUID_UNDEFINED;

  /* Undocking the thread specific data. */
  set_current_thd(nullptr);
}

bool wsrep_start_replication(const char *wsrep_cluster_address)
{
  int rcode;
  WSREP_DEBUG("wsrep_start_replication");

  /*
    if provider is trivial, don't even try to connect,
    but resume local node operation
  */
  if (!WSREP_PROVIDER_EXISTS)
  {
    // enable normal operation in case no provider is specified
    return true;
  }

  DBUG_ASSERT(wsrep_cluster_address[0]);

  // --wsrep-new-cluster flag is not used, checking wsrep_cluster_address
  // it should match gcomm:// only to be considered as bootstrap node.
  // This logic is used in galera.
  if (!wsrep_new_cluster && (strlen(wsrep_cluster_address) == 8) &&
      !strncmp(wsrep_cluster_address, "gcomm://", 8))
  {
    wsrep_new_cluster= true;
  }

  bool const bootstrap(TRUE == wsrep_new_cluster);

  WSREP_INFO("Start replication");

  if ((rcode= Wsrep_server_state::instance().connect(
        wsrep_cluster_name,
        wsrep_cluster_address,
        wsrep_sst_donor,
        bootstrap)))
  {
    DBUG_PRINT("wsrep",("wsrep_ptr->connect(%s) failed: %d",
                        wsrep_cluster_address, rcode));
    WSREP_ERROR("wsrep::connect(%s) failed: %d",
                wsrep_cluster_address, rcode);
    return false;
  }
  else
  {
    try
    {
      std::string opts= Wsrep_server_state::instance().provider().options();
      wsrep_provider_options_init(opts.c_str());
    }
    catch (const wsrep::runtime_error&)
    {
      WSREP_WARN("Failed to get wsrep options");
    }
  }

  return true;
}

bool wsrep_must_sync_wait (THD* thd, uint mask)
{
  bool ret= 0;
  if (thd->variables.wsrep_on)
  {
    mysql_mutex_lock(&thd->LOCK_thd_data);
    ret= (thd->variables.wsrep_sync_wait & mask) &&
      thd->wsrep_client_thread &&
      WSREP_ON &&
      !(thd->variables.wsrep_dirty_reads &&
        !is_update_query(thd->lex->sql_command)) &&
      !thd->in_active_multi_stmt_transaction() &&
      thd->wsrep_trx().state() !=
      wsrep::transaction::s_replaying &&
      thd->wsrep_cs().sync_wait_gtid().is_undefined();
    mysql_mutex_unlock(&thd->LOCK_thd_data);
  }
  return ret;
}

bool wsrep_sync_wait (THD* thd, uint mask)
{
  if (wsrep_must_sync_wait(thd, mask))
  {
    WSREP_DEBUG("wsrep_sync_wait: thd->variables.wsrep_sync_wait= %u, "
                "mask= %u, thd->variables.wsrep_on= %d",
                thd->variables.wsrep_sync_wait, mask,
                thd->variables.wsrep_on);
    /*
      This allows autocommit SELECTs and a first SELECT after SET AUTOCOMMIT=0
      TODO: modify to check if thd has locked any rows.
    */
    if (thd->wsrep_cs().sync_wait(-1))
    {
      const char* msg;
      int err;

      /*
        Possibly relevant error codes:
        ER_CHECKREAD, ER_ERROR_ON_READ, ER_INVALID_DEFAULT, ER_EMPTY_QUERY,
        ER_FUNCTION_NOT_DEFINED, ER_NOT_ALLOWED_COMMAND, ER_NOT_SUPPORTED_YET,
        ER_FEATURE_DISABLED, ER_QUERY_INTERRUPTED
      */

      switch (thd->wsrep_cs().current_error())
      {
      case wsrep::e_not_supported_error:
        msg= "synchronous reads by wsrep backend. "
          "Please unset wsrep_causal_reads variable.";
        err= ER_NOT_SUPPORTED_YET;
        break;
      default:
        msg= "Synchronous wait failed.";
        err= ER_LOCK_WAIT_TIMEOUT; // NOTE: the above msg won't be displayed
                                   //       with ER_LOCK_WAIT_TIMEOUT
      }

      my_error(err, MYF(0), msg);

      return true;
    }
  }

  return false;
}

enum wsrep::provider::status
wsrep_sync_wait_upto (THD*          thd,
                      wsrep_gtid_t* upto,
                      int           timeout)
{
  DBUG_ASSERT(upto);
  enum wsrep::provider::status ret;
  if (upto)
  {
    wsrep::gtid upto_gtid(wsrep::id(upto->uuid.data, sizeof(upto->uuid.data)),
                          wsrep::seqno(upto->seqno));
    ret= Wsrep_server_state::instance().wait_for_gtid(upto_gtid, timeout);
  }
  else
  {
    ret= Wsrep_server_state::instance().causal_read(timeout).second;
  }
  WSREP_DEBUG("wsrep_sync_wait_upto: %d", ret);
  return ret;
}

void wsrep_keys_free(wsrep_key_arr_t* key_arr)
{
    for (size_t i= 0; i < key_arr->keys_len; ++i)
    {
        my_free((void*)key_arr->keys[i].key_parts);
    }
    my_free(key_arr->keys);
    key_arr->keys= 0;
    key_arr->keys_len= 0;
}

/*!
 * @param thd    thread
 * @param tables list of tables
 * @param keys   prepared keys

 * @return true if parent table append was successfull, otherwise false.
*/
bool
wsrep_append_fk_parent_table(THD* thd, TABLE_LIST* tables, wsrep::key_array* keys)
{
    bool fail= false;
    TABLE_LIST *table;

    for (table= tables; table; table= table->next_local)
    {
      if (is_temporary_table(table))
      {
        WSREP_DEBUG("Temporary table %s.%s already opened query=%s", table->db.str,
                    table->table_name.str, wsrep_thd_query(thd));
	return false;
      }
    }

    thd->release_transactional_locks();
    uint counter;
    MDL_savepoint mdl_savepoint= thd->mdl_context.mdl_savepoint();

    if (open_tables(thd, &tables, &counter, MYSQL_OPEN_FORCE_SHARED_HIGH_PRIO_MDL))
    {
      WSREP_DEBUG("Unable to open table for FK checks for %s", wsrep_thd_query(thd));
      fail= true;
      goto exit;
    }

    for (table= tables; table; table= table->next_local)
    {
      if (!is_temporary_table(table) && table->table)
      {
        FOREIGN_KEY_INFO *f_key_info;
        List<FOREIGN_KEY_INFO> f_key_list;

        table->table->file->get_foreign_key_list(thd, &f_key_list);
        List_iterator_fast<FOREIGN_KEY_INFO> it(f_key_list);
        while ((f_key_info=it++))
        {
          WSREP_DEBUG("appended fkey %s", f_key_info->referenced_table->str);
          keys->push_back(wsrep_prepare_key_for_toi(f_key_info->referenced_db->str,
                                                    f_key_info->referenced_table->str,
                                                    wsrep::key::shared));
        }
      }
    }

exit:
    /* close the table and release MDL locks */
    close_thread_tables(thd);
    thd->mdl_context.rollback_to_savepoint(mdl_savepoint);
    for (table= tables; table; table= table->next_local)
    {
      table->table= NULL;
      table->next_global= NULL;
      table->mdl_request.ticket= NULL;
    }

    return fail;
}

bool wsrep_reload_ssl()
{
  try
  {
    std::string opts= Wsrep_server_state::instance().provider().options();
    if (opts.find("socket.ssl_reload") == std::string::npos)
    {
      WSREP_DEBUG("Option `socket.ssl_reload` not found in parameters.");
      return false;
    }
    const std::string reload_ssl_param("socket.ssl_reload=1");
    enum wsrep::provider::status ret= Wsrep_server_state::instance().provider().options(reload_ssl_param);
    if (ret)
    {
      WSREP_ERROR("Set options returned %d", ret);
      return true;
    }
    return false;
  }
  catch (...)
  {
    WSREP_ERROR("Failed to get provider options");
    return true;
  }
}

/*!
 * @param db      Database string
 * @param table   Table string
 * @param key     Array of wsrep_key_t
 * @param key_len In: number of elements in key array, Out: number of
 *                elements populated
 *
 * @return true if preparation was successful, otherwise false.
 */

static bool wsrep_prepare_key_for_isolation(const char* db,
                                           const char* table,
                                           wsrep_buf_t* key,
                                           size_t* key_len)
{
  if (*key_len < 2) return false;

  switch (wsrep_protocol_version)
  {
  case 0:
    *key_len= 0;
    break;
  case 1:
  case 2:
  case 3:
  case 4:
  {
    *key_len= 0;
    if (db)
    {
      key[*key_len].ptr= db;
      key[*key_len].len= strlen(db);
      ++(*key_len);
      if (table)
      {
        key[*key_len].ptr= table;
        key[*key_len].len= strlen(table);
        ++(*key_len);
      }
    }
    break;
  }
  default:
    assert(0);
    WSREP_ERROR("Unsupported protocol version: %ld", wsrep_protocol_version);
    unireg_abort(1);
    return false;
  }

    return true;
}

static bool wsrep_prepare_key_for_isolation(const char* db,
                                            const char* table,
                                            wsrep_key_arr_t* ka)
{
  wsrep_key_t* tmp;
  tmp= (wsrep_key_t*)my_realloc(PSI_INSTRUMENT_ME, ka->keys,
                                (ka->keys_len + 1) * sizeof(wsrep_key_t),
                                MYF(MY_ALLOW_ZERO_PTR));
  if (!tmp)
  {
    WSREP_ERROR("Can't allocate memory for key_array");
    return false;
  }
  ka->keys= tmp;
  if (!(ka->keys[ka->keys_len].key_parts= (wsrep_buf_t*)
        my_malloc(PSI_INSTRUMENT_ME, sizeof(wsrep_buf_t)*2, MYF(0))))
  {
    WSREP_ERROR("Can't allocate memory for key_parts");
    return false;
  }
  ka->keys[ka->keys_len].key_parts_num= 2;
  ++ka->keys_len;
  if (!wsrep_prepare_key_for_isolation(db, table,
                                       (wsrep_buf_t*)ka->keys[ka->keys_len - 1].key_parts,
                                       &ka->keys[ka->keys_len - 1].key_parts_num))
  {
    WSREP_ERROR("Preparing keys for isolation failed");
    return false;
  }

  return true;
}

static bool wsrep_prepare_keys_for_alter_add_fk(const char* child_table_db,
                                                const Alter_info* alter_info,
                                                wsrep_key_arr_t* ka)
{
  Key *key;
  List_iterator<Key> key_iterator(const_cast<Alter_info*>(alter_info)->key_list);
  while ((key= key_iterator++))
  {
    if (key->type == Key::FOREIGN_KEY)
    {
      Foreign_key *fk_key= (Foreign_key *)key;
      const char *db_name= fk_key->ref_db.str;
      const char *table_name= fk_key->ref_table.str;
      if (!db_name)
      {
        db_name= child_table_db;
      }
      if (!wsrep_prepare_key_for_isolation(db_name, table_name, ka))
      {
        return false;
      }
    }
  }
  return true;
}

static bool wsrep_prepare_keys_for_isolation(THD*              thd,
                                             const char*       db,
                                             const char*       table,
                                             const TABLE_LIST* table_list,
                                             Alter_info*       alter_info,
                                             wsrep_key_arr_t*  ka)
{
  ka->keys= 0;
  ka->keys_len= 0;

  if (db || table)
  {
    if (!wsrep_prepare_key_for_isolation(db, table, ka))
      goto err;
  }

  for (const TABLE_LIST* table= table_list; table; table= table->next_global)
  {
    if (!wsrep_prepare_key_for_isolation(table->db.str, table->table_name.str, ka))
      goto err;
  }

  if (alter_info)
  {
    if (!wsrep_prepare_keys_for_alter_add_fk(table_list->db.str, alter_info, ka))
      goto err;
  }
  return false;

err:
    wsrep_keys_free(ka);
    return true;
}

/*
 * Prepare key list from db/table and table_list
 *
 * Return zero in case of success, 1 in case of failure.
 */

bool wsrep_prepare_keys_for_isolation(THD*              thd,
                                      const char*       db,
                                      const char*       table,
                                      const TABLE_LIST* table_list,
                                      wsrep_key_arr_t*  ka)
{
  return wsrep_prepare_keys_for_isolation(thd, db, table, table_list, NULL, ka);
}

bool wsrep_prepare_key(const uchar* cache_key, size_t cache_key_len,
                       const uchar* row_id, size_t row_id_len,
                       wsrep_buf_t* key, size_t* key_len)
{
    if (*key_len < 3) return false;

    *key_len= 0;
    switch (wsrep_protocol_version)
    {
    case 0:
    {
        key[0].ptr= cache_key;
        key[0].len= cache_key_len;

        *key_len= 1;
        break;
    }
    case 1:
    case 2:
    case 3:
    case 4:
    {
        key[0].ptr= cache_key;
        key[0].len= strlen( (char*)cache_key );

        key[1].ptr= cache_key + strlen( (char*)cache_key ) + 1;
        key[1].len= strlen( (char*)(key[1].ptr) );

        *key_len= 2;
        break;
    }
    default:
        return false;
    }

    key[*key_len].ptr= row_id;
    key[*key_len].len= row_id_len;
    ++(*key_len);

    return true;
}

bool wsrep_prepare_key_for_innodb(THD* thd,
                                  const uchar* cache_key,
                                  size_t cache_key_len,
                                  const uchar* row_id,
                                  size_t row_id_len,
                                  wsrep_buf_t* key,
                                  size_t* key_len)
{

  return wsrep_prepare_key(cache_key, cache_key_len, row_id, row_id_len, key, key_len);
}

wsrep::key wsrep_prepare_key_for_toi(const char* db, const char* table,
                                     enum wsrep::key::type type)
{
  wsrep::key ret(type);
  DBUG_ASSERT(db);
  ret.append_key_part(db, strlen(db));
  if (table) ret.append_key_part(table, strlen(table));
  return ret;
}

wsrep::key_array
wsrep_prepare_keys_for_alter_add_fk(const char* child_table_db,
                                    const Alter_info* alter_info)

{
  wsrep::key_array ret;
  Key *key;
  List_iterator<Key> key_iterator(const_cast<Alter_info*>(alter_info)->key_list);
  while ((key= key_iterator++))
  {
    if (key->type == Key::FOREIGN_KEY)
    {
      Foreign_key *fk_key= (Foreign_key *)key;
      const char *db_name= fk_key->ref_db.str;
      const char *table_name= fk_key->ref_table.str;
      if (!db_name)
      {
        db_name= child_table_db;
      }
      ret.push_back(wsrep_prepare_key_for_toi(db_name, table_name,
                                              wsrep::key::exclusive));
    }
  }
  return ret;
}

wsrep::key_array wsrep_prepare_keys_for_toi(const char *db,
                                            const char *table,
                                            const TABLE_LIST *table_list,
                                            const Alter_info *alter_info,
                                            const wsrep::key_array *fk_tables)
{
  wsrep::key_array ret;
  if (db || table)
  {
    ret.push_back(wsrep_prepare_key_for_toi(db, table, wsrep::key::exclusive));
  }
  for (const TABLE_LIST* table= table_list; table; table= table->next_global)
  {
    ret.push_back(wsrep_prepare_key_for_toi(table->db.str, table->table_name.str,
                                            wsrep::key::exclusive));
  }
  if (alter_info)
  {
    wsrep::key_array fk(wsrep_prepare_keys_for_alter_add_fk(table_list->db.str, alter_info));
    if (!fk.empty())
    {
      ret.insert(ret.end(), fk.begin(), fk.end());
    }
  }
  if (fk_tables && !fk_tables->empty())
  {
    ret.insert(ret.end(), fk_tables->begin(), fk_tables->end());
  }
  return ret;
}

/*
 * Construct Query_log_Event from thd query and serialize it
 * into buffer.
 *
 * Return 0 in case of success, 1 in case of error.
 */
int wsrep_to_buf_helper(
    THD* thd, const char *query, uint query_len, uchar** buf, size_t* buf_len)
{
  IO_CACHE tmp_io_cache;
  Log_event_writer writer(&tmp_io_cache, 0);
  if (open_cached_file(&tmp_io_cache, mysql_tmpdir, TEMP_PREFIX,
                       65536, MYF(MY_WME)))
    return 1;
  int ret(0);
  enum enum_binlog_checksum_alg current_binlog_check_alg=
    (enum_binlog_checksum_alg) binlog_checksum_options;

  Format_description_log_event *tmp_fd= new Format_description_log_event(4);
  tmp_fd->checksum_alg= current_binlog_check_alg;
  writer.write(tmp_fd);
  delete tmp_fd;

#ifdef GTID_SUPPORT
  if (thd->variables.gtid_next.type == GTID_GROUP)
  {
      Gtid_log_event gtid_ev(thd, FALSE, &thd->variables.gtid_next);
      if (!gtid_ev.is_valid()) ret= 0;
      if (!ret && writer.write(&gtid_ev)) ret= 1;
  }
#endif /* GTID_SUPPORT */
  /*
   * Check if this is applier thread, slave_thread or
   * we have set manually WSREP GTID seqno. Add GTID event.
   */
  if (thd->slave_thread || wsrep_thd_is_applying(thd) || 
      thd->variables.wsrep_gtid_seq_no)
  {
    uint64 seqno= thd->variables.gtid_seq_no;
    uint32 domain_id= thd->variables.gtid_domain_id;
    uint32 server_id= thd->variables.server_id;
    if (!thd->variables.gtid_seq_no && thd->variables.wsrep_gtid_seq_no)
    {
      seqno= thd->variables.wsrep_gtid_seq_no;
      domain_id= wsrep_gtid_server.domain_id;
      server_id= wsrep_gtid_server.server_id;
    }
    Gtid_log_event gtid_event(thd, seqno, domain_id, true,
                              LOG_EVENT_SUPPRESS_USE_F, true, 0);
    gtid_event.server_id= server_id;
    if (!gtid_event.is_valid()) ret= 0;
    ret= writer.write(&gtid_event);
  }
  /*
    It's local DDL so in case of possible gtid seqno (SET gtid_seq_no=X)
    manipulation, seqno value will be ignored.
   */
  else
  {
    thd->variables.gtid_seq_no= 0;
  }

  /* if there is prepare query, add event for it */
  if (!ret && thd->wsrep_TOI_pre_query)
  {
    Query_log_event ev(thd, thd->wsrep_TOI_pre_query,
		       thd->wsrep_TOI_pre_query_len,
		       FALSE, FALSE, FALSE, 0);
    ev.checksum_alg= current_binlog_check_alg;
    if (writer.write(&ev)) ret= 1;
  }

  /* continue to append the actual query */
  Query_log_event ev(thd, query, query_len, FALSE, FALSE, FALSE, 0);
  /* WSREP GTID mode, we need to change server_id */
  if (wsrep_gtid_mode && !thd->variables.gtid_seq_no)
    ev.server_id= wsrep_gtid_server.server_id;
  ev.checksum_alg= current_binlog_check_alg;
  if (!ret && writer.write(&ev)) ret= 1;
  if (!ret && wsrep_write_cache_buf(&tmp_io_cache, buf, buf_len)) ret= 1;
  close_cached_file(&tmp_io_cache);
  return ret;
}

static int
wsrep_alter_query_string(THD *thd, String *buf)
{
  /* Append the "ALTER" part of the query */
  if (buf->append(STRING_WITH_LEN("ALTER ")))
    return 1;
  /* Append definer */
  append_definer(thd, buf, &(thd->lex->definer->user), &(thd->lex->definer->host));
  /* Append the left part of thd->query after event name part */
  if (buf->append(thd->lex->stmt_definition_begin,
                  thd->lex->stmt_definition_end -
                  thd->lex->stmt_definition_begin))
    return 1;

  return 0;
}

static int wsrep_alter_event_query(THD *thd, uchar** buf, size_t* buf_len)
{
  String log_query;

  if (wsrep_alter_query_string(thd, &log_query))
  {
    WSREP_WARN("events alter string failed: schema: %s, query: %s",
               thd->get_db(), thd->query());
    return 1;
  }
  return wsrep_to_buf_helper(thd, log_query.ptr(), log_query.length(), buf, buf_len);
}

#include "sql_show.h"
static int
create_view_query(THD *thd, uchar** buf, size_t* buf_len)
{
    LEX *lex= thd->lex;
    SELECT_LEX *select_lex= lex->first_select_lex();
    TABLE_LIST *first_table= select_lex->table_list.first;
    TABLE_LIST *views= first_table;
    LEX_USER *definer;
    String buff;
    const LEX_CSTRING command[3]=
      {{ STRING_WITH_LEN("CREATE ") },
       { STRING_WITH_LEN("ALTER ") },
       { STRING_WITH_LEN("CREATE OR REPLACE ") }};

    buff.append(&command[thd->lex->create_view->mode]);

    if (lex->definer)
      definer= get_current_user(thd, lex->definer);
    else
    {
      /*
        DEFINER-clause is missing; we have to create default definer in
        persistent arena to be PS/SP friendly.
        If this is an ALTER VIEW then the current user should be set as
        the definer.
      */
      definer= create_default_definer(thd, false);
    }

    if (definer)
    {
      views->definer.user= definer->user;
      views->definer.host= definer->host;
    } else {
      WSREP_ERROR("Failed to get DEFINER for VIEW.");
      return 1;
    }

    views->algorithm   = lex->create_view->algorithm;
    views->view_suid   = lex->create_view->suid;
    views->with_check  = lex->create_view->check;

    view_store_options(thd, views, &buff);
    buff.append(STRING_WITH_LEN("VIEW "));
    /* Test if user supplied a db (ie: we did not use thd->db) */
    if (views->db.str && views->db.str[0] &&
        (thd->db.str == NULL || cmp(&views->db, &thd->db)))
    {
      append_identifier(thd, &buff, &views->db);
      buff.append('.');
    }
    append_identifier(thd, &buff, &views->table_name);
    if (lex->view_list.elements)
    {
      List_iterator_fast<LEX_CSTRING> names(lex->view_list);
      LEX_CSTRING *name;
      int i;

      for (i= 0; (name= names++); i++)
      {
        buff.append(i ? ", " : "(");
        append_identifier(thd, &buff, name);
      }
      buff.append(')');
    }
    buff.append(STRING_WITH_LEN(" AS "));
    buff.append(thd->lex->create_view->select.str,
                thd->lex->create_view->select.length);
    return wsrep_to_buf_helper(thd, buff.ptr(), buff.length(), buf, buf_len);
}

/*
  Rewrite DROP TABLE for TOI. Temporary tables are eliminated from
  the query as they are visible only to client connection.

  TODO: See comments for sql_base.cc:drop_temporary_table() and refine
  the function to deal with transactional locked tables.
 */
static int wsrep_drop_table_query(THD* thd, uchar** buf, size_t* buf_len)
{

  LEX* lex= thd->lex;
  SELECT_LEX* select_lex= lex->first_select_lex();
  TABLE_LIST* first_table= select_lex->table_list.first;
  String buff;

  DBUG_ASSERT(!lex->create_info.tmp_table());

  bool found_temp_table= false;
  for (TABLE_LIST* table= first_table; table; table= table->next_global)
  {
    if (thd->find_temporary_table(table->db.str, table->table_name.str))
    {
      found_temp_table= true;
      break;
    }
  }

  if (found_temp_table)
  {
    buff.append("DROP TABLE ");
    if (lex->check_exists)
      buff.append("IF EXISTS ");

    for (TABLE_LIST* table= first_table; table; table= table->next_global)
    {
      if (!thd->find_temporary_table(table->db.str, table->table_name.str))
      {
        append_identifier(thd, &buff, table->db.str, table->db.length);
        buff.append(".");
        append_identifier(thd, &buff,
                          table->table_name.str, table->table_name.length);
        buff.append(",");
      }
    }

    /* Chop the last comma */
    buff.chop();
    buff.append(" /* generated by wsrep */");

    WSREP_DEBUG("Rewrote '%s' as '%s'", thd->query(), buff.ptr());

    return wsrep_to_buf_helper(thd, buff.ptr(), buff.length(), buf, buf_len);
  }
  else
  {
    return wsrep_to_buf_helper(thd, thd->query(), thd->query_length(),
                               buf, buf_len);
  }
}


/* Forward declarations. */
int wsrep_create_trigger_query(THD *thd, uchar** buf, size_t* buf_len);

bool wsrep_should_replicate_ddl_iterate(THD* thd, const TABLE_LIST* table_list)
{
  if (WSREP(thd))
  {
    for (const TABLE_LIST* it= table_list; it; it= it->next_global)
    {
      if (it->table &&
          !wsrep_should_replicate_ddl(thd, it->table->s->db_type()->db_type))
        return false;
    }
  }
  return true;
}

bool wsrep_should_replicate_ddl(THD* thd,
                                const enum legacy_db_type db_type)
{
  if (!wsrep_strict_ddl)
    return true;

  switch (db_type)
  {
    case DB_TYPE_INNODB:
      return true;
      break;
    case DB_TYPE_MYISAM:
      if (wsrep_replicate_myisam)
        return true;
      else
        WSREP_DEBUG("wsrep OSU failed for %s", wsrep_thd_query(thd));
      break;
    case DB_TYPE_ARIA:
      /* if (wsrep_replicate_aria) */
      /* fallthrough */
    default:
      WSREP_DEBUG("wsrep OSU failed for %s", wsrep_thd_query(thd));
      break;
  }

  /* STRICT, treat as error */
  my_error(ER_GALERA_REPLICATION_NOT_SUPPORTED, MYF(0));
  push_warning_printf(thd, Sql_condition::WARN_LEVEL_WARN,
	  ER_ILLEGAL_HA,
	  "WSREP: wsrep_strict_ddl=true and storage engine does not support Galera replication.");
  return false;
}
/*
  Decide if statement should run in TOI.

  Look if table or table_list contain temporary tables. If the
  statement affects only temporary tables,   statement should not run
  in TOI. If the table list contains mix of regular and temporary tables
  (DROP TABLE, OPTIMIZE, ANALYZE), statement should be run in TOI but
  should be rewritten at later time for replication to contain only
  non-temporary tables.
 */
bool wsrep_can_run_in_toi(THD *thd, const char *db, const char *table,
                                 const TABLE_LIST *table_list,
                                 const HA_CREATE_INFO* create_info)
{
  DBUG_ASSERT(!table || db);
  DBUG_ASSERT(table_list || db);

  LEX* lex= thd->lex;
  SELECT_LEX* select_lex= lex->first_select_lex();
  const TABLE_LIST* first_table= select_lex->table_list.first;

  switch (lex->sql_command)
  {
  case SQLCOM_CREATE_TABLE:
    if (thd->lex->create_info.options & HA_LEX_CREATE_TMP_TABLE)
    {
      return false;
    }
    if (!wsrep_should_replicate_ddl(thd, create_info->db_type->db_type))
    {
      return false;
    }
    /*
      If mariadb master has replicated a CTAS, we should not replicate the create table
      part separately as TOI, but to replicate both create table and following inserts
      as one write set.
      Howver, if CTAS creates empty table, we should replicate the create table alone
      as TOI. We have to do relay log event lookup to see if row events follow the
      create table event.
    */
    if (thd->slave_thread &&
	!(thd->rgi_slave->gtid_ev_flags2 & Gtid_log_event::FL_STANDALONE))
    {
      /* this is CTAS, either empty or populated table */
      ulonglong event_size = 0;
      enum Log_event_type ev_type= wsrep_peak_event(thd->rgi_slave, &event_size);
      switch (ev_type)
      {
      case QUERY_EVENT:
        /* CTAS with empty table, we replicate create table as TOI */
        break;

      case TABLE_MAP_EVENT:
        WSREP_DEBUG("replicating CTAS of empty table as TOI");
        // fall through
      case WRITE_ROWS_EVENT:
        /* CTAS with populated table, we replicate later at commit time */
        WSREP_DEBUG("skipping create table of CTAS replication");
        return false;

      default:
        WSREP_WARN("unexpected async replication event: %d", ev_type);
      }
      return true;
    }
    /* no next async replication event */
    return true;
    break;
  case SQLCOM_CREATE_VIEW:

    DBUG_ASSERT(!table_list);
    DBUG_ASSERT(first_table); /* First table is view name */
    /*
      If any of the remaining tables refer to temporary table error
      is returned to client, so TOI can be skipped
    */
    for (const TABLE_LIST* it= first_table->next_global; it; it= it->next_global)
    {
      if (thd->find_temporary_table(it))
      {
        return false;
      }
    }
    return true;
    break;
  case SQLCOM_CREATE_TRIGGER:

    DBUG_ASSERT(first_table);

    if (thd->find_temporary_table(first_table))
    {
      return false;
    }
    return true;
    break;
  case SQLCOM_DROP_TRIGGER:
    DBUG_ASSERT(table_list);
    if (thd->find_temporary_table(table_list))
    {
      return false;
    }
    return true;
    break;
  case SQLCOM_ALTER_TABLE:
  {
    if (create_info)
    {
      enum legacy_db_type db_type;

      if (create_info->db_type)
        db_type= create_info->db_type->db_type;
      else
      {
	const handlerton *hton= ha_default_handlerton(thd);
	db_type= hton->db_type;
      }
      if (!wsrep_should_replicate_ddl(thd, db_type))
        return false;
    }
  }
  /* fallthrough */
  default:
    if (table && !thd->find_temporary_table(db, table))
    {
      return true;
    }

    if (table_list)
    {
      for (const TABLE_LIST* table= first_table; table; table= table->next_global)
      {
        if (!thd->find_temporary_table(table->db.str, table->table_name.str))
        {
          return true;
        }
      }
    }

    return !(table || table_list);
    break;
  }
}

static int wsrep_create_sp(THD *thd, uchar** buf, size_t* buf_len)
{
  String log_query;
  sp_head *sp= thd->lex->sphead;
  sql_mode_t saved_mode= thd->variables.sql_mode;
  String retstr(64);
  LEX_CSTRING returns= empty_clex_str;
  retstr.set_charset(system_charset_info);

  log_query.set_charset(system_charset_info);

  if (sp->m_handler->type() == SP_TYPE_FUNCTION)
  {
    sp_returns_type(thd, retstr, sp);
    retstr.get_value(&returns);
  }
  if (sp->m_handler->
      show_create_sp(thd, &log_query,
                     sp->m_explicit_name ? sp->m_db : null_clex_str,
                     sp->m_name, sp->m_params, returns,
                     sp->m_body, sp->chistics(),
                     thd->lex->definer[0],
                     thd->lex->create_info,
                     saved_mode))
  {
    WSREP_WARN("SP create string failed: schema: %s, query: %s",
               thd->get_db(), thd->query());
    return 1;
  }

  return wsrep_to_buf_helper(thd, log_query.ptr(), log_query.length(), buf, buf_len);
}

static int wsrep_TOI_event_buf(THD* thd, uchar** buf, size_t* buf_len)
{
  int err;
  switch (thd->lex->sql_command)
  {
  case SQLCOM_CREATE_VIEW:
    err= create_view_query(thd, buf, buf_len);
    break;
  case SQLCOM_CREATE_PROCEDURE:
  case SQLCOM_CREATE_SPFUNCTION:
    err= wsrep_create_sp(thd, buf, buf_len);
    break;
  case SQLCOM_CREATE_TRIGGER:
    err= wsrep_create_trigger_query(thd, buf, buf_len);
    break;
  case SQLCOM_CREATE_EVENT:
    err= wsrep_create_event_query(thd, buf, buf_len);
    break;
  case SQLCOM_ALTER_EVENT:
    err= wsrep_alter_event_query(thd, buf, buf_len);
    break;
  case SQLCOM_DROP_TABLE:
    err= wsrep_drop_table_query(thd, buf, buf_len);
    break;
  case SQLCOM_KILL:
    WSREP_DEBUG("KILL as TOI: %s", thd->query());
    err= wsrep_to_buf_helper(thd, thd->query(), thd->query_length(),
                             buf, buf_len);
    break;
  case SQLCOM_CREATE_ROLE:
    if (sp_process_definer(thd))
    {
      WSREP_WARN("Failed to set CREATE ROLE definer for TOI.");
    }
    /* fallthrough */
  default:
    err= wsrep_to_buf_helper(thd, thd->query(), thd->query_length(), buf,
                             buf_len);
    break;
  }

  return err;
}

static void wsrep_TOI_begin_failed(THD* thd, const wsrep_buf_t* /* const err */)
{
  if (wsrep_thd_trx_seqno(thd) > 0)
  {
    /* GTID was granted and TO acquired - need to log event and release TO */
    if (wsrep_emulate_bin_log) wsrep_thd_binlog_trx_reset(thd);
    if (wsrep_write_dummy_event(thd, "TOI begin failed")) { goto fail; }
    wsrep::client_state& cs(thd->wsrep_cs());
    std::string const err(wsrep::to_c_string(cs.current_error()));
    wsrep::mutable_buffer err_buf;
    err_buf.push_back(err);
    int const ret= cs.leave_toi_local(err_buf);
    if (ret)
    {
      WSREP_ERROR("Leaving critical section for failed TOI failed: thd: %lld, "
                  "schema: %s, SQL: %s, rcode: %d wsrep_error: %s",
                  (long long)thd->real_id, thd->db.str,
                  thd->query(), ret, err.c_str());
      goto fail;
    }
  }
  return;
fail:
  WSREP_ERROR("Failed to release TOI resources. Need to abort.");
  unireg_abort(1);
}


/*
  returns:
   0: statement was replicated as TOI
   1: TOI replication was skipped
  -1: TOI replication failed
 */
static int wsrep_TOI_begin(THD *thd, const char *db, const char *table,
                           const TABLE_LIST *table_list,
                           const Alter_info *alter_info,
                           const wsrep::key_array *fk_tables,
                           const HA_CREATE_INFO *create_info)
{
  DBUG_ASSERT(wsrep_OSU_method_get(thd) == WSREP_OSU_TOI);

  WSREP_DEBUG("TOI Begin: %s", wsrep_thd_query(thd));

  if (wsrep_can_run_in_toi(thd, db, table, table_list, create_info) == false)
  {
    WSREP_DEBUG("No TOI for %s", wsrep_thd_query(thd));
    return 1;
  }

  uchar* buf= 0;
  size_t buf_len(0);
  int buf_err;
  int rc;

  buf_err= wsrep_TOI_event_buf(thd, &buf, &buf_len);

  if (buf_err) {
    WSREP_ERROR("Failed to create TOI event buf: %d", buf_err);
    my_message(ER_UNKNOWN_ERROR,
               "WSREP replication failed to prepare TOI event buffer. "
               "Check your query.",
               MYF(0));
    return -1;
  }

  struct wsrep_buf buff= { buf, buf_len };

  wsrep::key_array key_array=
    wsrep_prepare_keys_for_toi(db, table, table_list, alter_info, fk_tables);

  if (thd->has_read_only_protection())
  {
    /* non replicated DDL, affecting temporary tables only */
    WSREP_DEBUG("TO isolation skipped, sql: %s."
                "Only temporary tables affected.",
                wsrep_thd_query(thd));
    if (buf) my_free(buf);
    return -1;
  }

  thd_proc_info(thd, "acquiring total order isolation");

  wsrep::client_state& cs(thd->wsrep_cs());

  int ret= cs.enter_toi_local(key_array,
                              wsrep::const_buffer(buff.ptr, buff.len));

  if (ret)
  {
    DBUG_ASSERT(cs.current_error());
    WSREP_DEBUG("to_execute_start() failed for %llu: %s, seqno: %lld",
                thd->thread_id, wsrep_thd_query(thd),
                (long long)wsrep_thd_trx_seqno(thd));

    /* jump to error handler in mysql_execute_command() */
    switch (cs.current_error())
    {
    case wsrep::e_size_exceeded_error:
      WSREP_WARN("TO isolation failed for: %d, schema: %s, sql: %s. "
                 "Maximum size exceeded.",
                 ret,
                 (thd->db.str ? thd->db.str : "(null)"),
                 wsrep_thd_query(thd));
      my_error(ER_ERROR_DURING_COMMIT, MYF(0), WSREP_SIZE_EXCEEDED);
      break;
    case wsrep::e_deadlock_error:
      WSREP_WARN("TO isolation failed for: %d, schema: %s, sql: %s. "
                 "Deadlock error.",
                 ret,
                 (thd->db.str ? thd->db.str : "(null)"),
                 wsrep_thd_query(thd));
      my_error(ER_LOCK_DEADLOCK, MYF(0));
      break;
    case wsrep::e_timeout_error:
      WSREP_WARN("TO isolation failed for: %d, schema: %s, sql: %s. "
                 "Operation timed out.",
                 ret,
                 (thd->db.str ? thd->db.str : "(null)"),
                 wsrep_thd_query(thd));
      my_error(ER_LOCK_WAIT_TIMEOUT, MYF(0));
      break;
    default:
      WSREP_WARN("TO isolation failed for: %d, schema: %s, sql: %s. "
                 "Check your wsrep connection state and retry the query.",
                 ret,
                 (thd->db.str ? thd->db.str : "(null)"),
                 wsrep_thd_query(thd));

      if (!thd->is_error())
      {
        my_error(ER_LOCK_DEADLOCK, MYF(0), "WSREP replication failed. Check "
                 "your wsrep connection state and retry the query.");
      }
    }
    rc= -1;
  }
  else {
    if (!thd->variables.gtid_seq_no)
    {
    uint64 seqno= 0;
      if (thd->variables.wsrep_gtid_seq_no &&
          thd->variables.wsrep_gtid_seq_no > wsrep_gtid_server.seqno())
      {
        seqno= thd->variables.wsrep_gtid_seq_no;
        wsrep_gtid_server.seqno(thd->variables.wsrep_gtid_seq_no);
      }
      else
      {
        seqno= wsrep_gtid_server.seqno_inc();
      }
      thd->variables.wsrep_gtid_seq_no= 0;
      thd->wsrep_current_gtid_seqno= seqno;
      if (mysql_bin_log.is_open() && wsrep_gtid_mode)
      {
        thd->variables.gtid_seq_no= seqno;
        thd->variables.gtid_domain_id= wsrep_gtid_server.domain_id;
        thd->variables.server_id= wsrep_gtid_server.server_id;
      }
    }
    ++wsrep_to_isolation;
    rc= 0;
  }

  if (buf) my_free(buf);

  if (rc) wsrep_TOI_begin_failed(thd, NULL);

  return rc;
}

static void wsrep_TOI_end(THD *thd) {
  wsrep_to_isolation--;
  wsrep::client_state& client_state(thd->wsrep_cs());
  DBUG_ASSERT(wsrep_thd_is_local_toi(thd));
  WSREP_DEBUG("TO END: %lld: %s", client_state.toi_meta().seqno().get(),
              wsrep_thd_query(thd));

  wsrep_gtid_server.signal_waiters(thd->wsrep_current_gtid_seqno, false);

  if (wsrep_thd_is_local_toi(thd))
  {
    wsrep::mutable_buffer err;

    thd->wsrep_last_written_gtid_seqno= thd->wsrep_current_gtid_seqno;
    wsrep_set_SE_checkpoint(client_state.toi_meta().gtid(), wsrep_gtid_server.gtid());

    if (thd->is_error() && !wsrep_must_ignore_error(thd))
    {
      wsrep_store_error(thd, err);
    }

    int const ret= client_state.leave_toi_local(err);

    if (!ret)
    {
      WSREP_DEBUG("TO END: %lld", client_state.toi_meta().seqno().get());
    }
    else
    {
      WSREP_WARN("TO isolation end failed for: %d, schema: %s, sql: %s",
                 ret, (thd->db.str ? thd->db.str : "(null)"), wsrep_thd_query(thd));
    }
  }
}

static int wsrep_RSU_begin(THD *thd, const char *db_, const char *table_)
{
  WSREP_DEBUG("RSU BEGIN: %lld, : %s", wsrep_thd_trx_seqno(thd),
              wsrep_thd_query(thd));
  if (thd->wsrep_cs().begin_rsu(5000))
  {
    WSREP_WARN("RSU begin failed");
  }
  else
  {
    thd->variables.wsrep_on= 0;
  }
  return 0;
}

static void wsrep_RSU_end(THD *thd)
{
  WSREP_DEBUG("RSU END: %lld : %s", wsrep_thd_trx_seqno(thd),
              wsrep_thd_query(thd));
  if (thd->wsrep_cs().end_rsu())
  {
    WSREP_WARN("Failed to end RSU, server may need to be restarted");
  }
  thd->variables.wsrep_on= 1;
}

int wsrep_to_isolation_begin(THD *thd, const char *db_, const char *table_,
                             const TABLE_LIST* table_list,
                             const Alter_info *alter_info,
                             const wsrep::key_array *fk_tables,
                             const HA_CREATE_INFO *create_info)
{
  /*
    No isolation for applier or replaying threads.
  */
  if (!wsrep_thd_is_local(thd))
    return 0;

  int ret= 0;
  mysql_mutex_lock(&thd->LOCK_thd_data);

  if (thd->wsrep_trx().state() == wsrep::transaction::s_must_abort)
  {
    WSREP_INFO("thread: %lld  schema: %s  query: %s has been aborted due to multi-master conflict",
               (longlong) thd->thread_id, thd->get_db(), thd->query());
    mysql_mutex_unlock(&thd->LOCK_thd_data);
    return WSREP_TRX_FAIL;
  }
  mysql_mutex_unlock(&thd->LOCK_thd_data);

  DBUG_ASSERT(wsrep_thd_is_local(thd));
  DBUG_ASSERT(thd->wsrep_trx().ws_meta().seqno().is_undefined());

  if (Wsrep_server_state::instance().desynced_on_pause())
  {
    my_message(ER_UNKNOWN_COM_ERROR,
               "Aborting TOI: Replication paused on node for FTWRL/BACKUP STAGE.", MYF(0));
    WSREP_DEBUG("Aborting TOI: Replication paused on node for FTWRL/BACKUP STAGE.: %s %llu",
                wsrep_thd_query(thd), thd->thread_id);
    return -1;
  }

  if (wsrep_debug && thd->mdl_context.has_locks())
  {
    WSREP_DEBUG("thread holds MDL locks at TI begin: %s %llu",
                wsrep_thd_query(thd), thd->thread_id);
  }

  /*
    It makes sense to set auto_increment_* to defaults in TOI operations.
    Must be done before wsrep_TOI_begin() since Query_log_event encapsulating
    TOI statement and auto inc variables for wsrep replication is constructed
    there. Variables are reset back in THD::reset_for_next_command() before
    processing of next command.
   */
  if (wsrep_auto_increment_control)
  {
    thd->variables.auto_increment_offset= 1;
    thd->variables.auto_increment_increment= 1;
  }

  if (thd->variables.wsrep_on && wsrep_thd_is_local(thd))
  {
    switch (wsrep_OSU_method_get(thd)) {
    case WSREP_OSU_TOI:
      ret= wsrep_TOI_begin(thd, db_, table_, table_list, alter_info, fk_tables,
                           create_info);
      break;
    case WSREP_OSU_RSU:
      ret= wsrep_RSU_begin(thd, db_, table_);
      break;
    default:
      WSREP_ERROR("Unsupported OSU method: %lu",
                  wsrep_OSU_method_get(thd));
      ret= -1;
      break;
    }

    switch (ret) {
    case 0: /* wsrep_TOI_begin should set toi mode */
      if (thd->variables.wsrep_OSU_method == WSREP_OSU_TOI)
      {
        /*
          TOI operations ignore the provided lock_wait_timeout once replicated,
          and restore it after operation is done.
         */
        thd->variables.saved_lock_wait_timeout= thd->variables.lock_wait_timeout;
        thd->variables.lock_wait_timeout= LONG_TIMEOUT;
      }
      break;
    case 1:
        /* TOI replication skipped, treat as success */
        ret= 0;
      break;
    case -1:
      /* TOI replication failed, treat as error */
      break;
    }
  }

  return ret;
}

void wsrep_to_isolation_end(THD *thd)
{
  DBUG_ASSERT(wsrep_thd_is_local_toi(thd) ||
              wsrep_thd_is_in_rsu(thd));

  if (wsrep_thd_is_local_toi(thd))
  {
    thd->variables.lock_wait_timeout= thd->variables.saved_lock_wait_timeout;
    DBUG_ASSERT(wsrep_OSU_method_get(thd) == WSREP_OSU_TOI);
    wsrep_TOI_end(thd);
  }
  else if (wsrep_thd_is_in_rsu(thd))
  {
    DBUG_ASSERT(wsrep_OSU_method_get(thd) == WSREP_OSU_RSU);
    wsrep_RSU_end(thd);
  }
  else
  {
    DBUG_ASSERT(0);
  }
  if (wsrep_emulate_bin_log) wsrep_thd_binlog_trx_reset(thd);
}

#define WSREP_MDL_LOG(severity, msg, schema, schema_len, req, gra)             \
    WSREP_##severity(                                                          \
      "%s\n"                                                                   \
      "schema:  %.*s\n"                                                        \
      "request: (%llu \tseqno %lld \twsrep (%s, %s, %s) cmd %d %d \t%s)\n"     \
      "granted: (%llu \tseqno %lld \twsrep (%s, %s, %s) cmd %d %d \t%s)",      \
      msg, schema_len, schema,                                                 \
      req->thread_id, (long long)wsrep_thd_trx_seqno(req),                     \
      wsrep_thd_client_mode_str(req), wsrep_thd_client_state_str(req), wsrep_thd_transaction_state_str(req), \
      req->get_command(), req->lex->sql_command, req->query(),                 \
      gra->thread_id, (long long)wsrep_thd_trx_seqno(gra),                     \
      wsrep_thd_client_mode_str(gra), wsrep_thd_client_state_str(gra), wsrep_thd_transaction_state_str(gra), \
      gra->get_command(), gra->lex->sql_command, gra->query());

/**
  Check if request for the metadata lock should be granted to the requester.

  @param  requestor_ctx        The MDL context of the requestor
  @param  ticket               MDL ticket for the requested lock

  @retval TRUE   Lock request can be granted
  @retval FALSE  Lock request cannot be granted
*/

void wsrep_handle_mdl_conflict(MDL_context *requestor_ctx,
                               const MDL_ticket *ticket,
                               const MDL_key *key)
{
  /* Fallback to the non-wsrep behaviour */
  if (!WSREP_ON) return;

  THD *request_thd= requestor_ctx->get_thd();
  THD *granted_thd= ticket->get_ctx()->get_thd();

  const char* schema= key->db_name();
  int schema_len= key->db_name_length();

  mysql_mutex_lock(&request_thd->LOCK_thd_data);
  if (wsrep_thd_is_toi(request_thd) ||
      wsrep_thd_is_applying(request_thd)) {

    mysql_mutex_unlock(&request_thd->LOCK_thd_data);
    WSREP_MDL_LOG(DEBUG, "MDL conflict ", schema, schema_len,
                  request_thd, granted_thd);
    ticket->wsrep_report(wsrep_debug);

    /* Here we will call wsrep_abort_transaction so we should hold
    THD::LOCK_thd_data to protect victim from concurrent usage
    and THD::LOCK_thd_kill to protect from disconnect or delete. */
    wsrep_thd_LOCK(granted_thd);

    if (wsrep_thd_is_toi(granted_thd) ||
        wsrep_thd_is_applying(granted_thd))
    {
      if (wsrep_thd_is_aborting(granted_thd))
      {
        WSREP_DEBUG("BF thread waiting for SR in aborting state");
        ticket->wsrep_report(wsrep_debug);
        wsrep_thd_UNLOCK(granted_thd);
      }
      else if (wsrep_thd_is_SR(granted_thd) && !wsrep_thd_is_SR(request_thd))
      {
        WSREP_MDL_LOG(INFO, "MDL conflict, DDL vs SR",
                      schema, schema_len, request_thd, granted_thd);
        wsrep_abort_thd(request_thd, granted_thd, 1);
        mysql_mutex_assert_not_owner(&granted_thd->LOCK_thd_data);
        mysql_mutex_assert_not_owner(&granted_thd->LOCK_thd_kill);
      }
      else
      {
        WSREP_MDL_LOG(INFO, "MDL BF-BF conflict", schema, schema_len,
                      request_thd, granted_thd);
        ticket->wsrep_report(true);
        wsrep_thd_UNLOCK(granted_thd);
        unireg_abort(1);
      }
    }
    else if (granted_thd->lex->sql_command == SQLCOM_FLUSH ||
             granted_thd->mdl_context.has_explicit_locks())
    {
      WSREP_DEBUG("BF thread waiting for FLUSH");
      ticket->wsrep_report(wsrep_debug);
      wsrep_thd_UNLOCK(granted_thd);
    }
    else if (request_thd->lex->sql_command == SQLCOM_DROP_TABLE)
    {
      WSREP_DEBUG("DROP caused BF abort, conf %s",
                  wsrep_thd_transaction_state_str(granted_thd));
      ticket->wsrep_report(wsrep_debug);
      wsrep_abort_thd(request_thd, granted_thd, 1);
      mysql_mutex_assert_not_owner(&granted_thd->LOCK_thd_data);
      mysql_mutex_assert_not_owner(&granted_thd->LOCK_thd_kill);
    }
    else
    {
      WSREP_MDL_LOG(DEBUG, "MDL conflict-> BF abort", schema, schema_len,
                    request_thd, granted_thd);
      ticket->wsrep_report(wsrep_debug);
      if (granted_thd->wsrep_trx().active())
      {
        wsrep_abort_thd(request_thd, granted_thd, true);
        mysql_mutex_assert_not_owner(&granted_thd->LOCK_thd_data);
        mysql_mutex_assert_not_owner(&granted_thd->LOCK_thd_kill);
      }
      else
      {
        /*
          Granted_thd is likely executing with wsrep_on=0. If the requesting
          thd is BF, BF abort and wait.
        */
        if (wsrep_thd_is_BF(request_thd, FALSE))
        {
          ha_abort_transaction(request_thd, granted_thd, TRUE);
          mysql_mutex_assert_not_owner(&granted_thd->LOCK_thd_data);
          mysql_mutex_assert_not_owner(&granted_thd->LOCK_thd_kill);
        }
        else
        {
	  WSREP_MDL_LOG(INFO, "MDL unknown BF-BF conflict", schema, schema_len,
                      request_thd, granted_thd);
	  ticket->wsrep_report(true);
	  unireg_abort(1);
        }
      }
    }
  }
  else
  {
    mysql_mutex_unlock(&request_thd->LOCK_thd_data);
  }
}

/**/
static bool abort_replicated(THD *thd)
{
  bool ret_code= false;
  wsrep_thd_LOCK(thd);
  if (thd->wsrep_trx().state() == wsrep::transaction::s_committing)
  {
    WSREP_DEBUG("aborting replicated trx: %llu", (ulonglong)(thd->real_id));

    (void)wsrep_abort_thd(thd, thd, TRUE);
    ret_code= true;
  }
  else
    wsrep_thd_UNLOCK(thd);

  return ret_code;
}

/**/
static inline bool is_client_connection(THD *thd)
{
  return (thd->wsrep_client_thread && thd->variables.wsrep_on);
}

static inline bool is_replaying_connection(THD *thd)
{
  bool ret;

  mysql_mutex_lock(&thd->LOCK_thd_data);
  ret=  (thd->wsrep_trx().state() == wsrep::transaction::s_replaying) ? true : false;
  mysql_mutex_unlock(&thd->LOCK_thd_data);

  return ret;
}

static inline bool is_committing_connection(THD *thd)
{
  bool ret;

  mysql_mutex_lock(&thd->LOCK_thd_data);
  ret=  (thd->wsrep_trx().state() == wsrep::transaction::s_committing) ? true : false;
  mysql_mutex_unlock(&thd->LOCK_thd_data);

  return ret;
}

static my_bool have_client_connections(THD *thd, void*)
{
  DBUG_PRINT("quit",("Informing thread %lld that it's time to die",
                     (longlong) thd->thread_id));
  if (is_client_connection(thd) && thd->killed == KILL_CONNECTION)
  {
    WSREP_DEBUG("Informing thread %lld that it's time to die",
                thd->thread_id);
    (void)abort_replicated(thd);
    return true;
  }
  return 0;
}

static void wsrep_close_thread(THD *thd)
{
  thd->set_killed(KILL_CONNECTION);
  MYSQL_CALLBACK(thread_scheduler, post_kill_notification, (thd));
  mysql_mutex_lock(&thd->LOCK_thd_kill);
  thd->abort_current_cond_wait(true);
  mysql_mutex_unlock(&thd->LOCK_thd_kill);
}

static my_bool have_committing_connections(THD *thd, void *)
{
  return is_client_connection(thd) && is_committing_connection(thd) ? 1 : 0;
}

int wsrep_wait_committing_connections_close(int wait_time)
{
  int sleep_time= 100;

  WSREP_DEBUG("wait for committing transaction to close: %d sleep: %d", wait_time, sleep_time);
  while (server_threads.iterate(have_committing_connections) && wait_time > 0)
  {
    WSREP_DEBUG("wait for committing transaction to close: %d", wait_time);
    my_sleep(sleep_time);
    wait_time -= sleep_time;
  }
  return server_threads.iterate(have_committing_connections);
}

static my_bool kill_all_threads(THD *thd, THD *caller_thd)
{
  DBUG_PRINT("quit", ("Informing thread %lld that it's time to die",
                      (longlong) thd->thread_id));
  WSREP_DEBUG("Informing thread %lld that it's time to die",
	      thd->thread_id);
  /* We skip slave threads & scheduler on this first loop through. */
  if (is_client_connection(thd) && thd != caller_thd)
  {
    if (is_replaying_connection(thd))
      thd->set_killed(KILL_CONNECTION);
    else if (!abort_replicated(thd))
    {
      /* replicated transactions must be skipped */
      WSREP_DEBUG("closing connection %lld", (longlong) thd->thread_id);
      /* instead of wsrep_close_thread() we do now  soft kill by THD::awake */
      thd->awake(KILL_CONNECTION);
    }
  }
  return 0;
}

static my_bool kill_remaining_threads(THD *thd, THD *caller_thd)
{
#ifndef __bsdi__				// Bug in BSDI kernel
  if (is_client_connection(thd) &&
      !abort_replicated(thd)    &&
      !is_replaying_connection(thd) &&
      thd_is_connection_alive(thd) &&
      thd != caller_thd)
  {

    WSREP_INFO("killing local connection: %lld", (longlong) thd->thread_id);
    close_connection(thd);
  }
#endif
  return 0;
}

void wsrep_close_client_connections(my_bool wait_to_end, THD* except_caller_thd)
{
  /* Clear thread cache */
  thread_cache.final_flush();
  
  /*
    First signal all threads that it's time to die
  */
  server_threads.iterate(kill_all_threads, except_caller_thd);

  /*
    Force remaining threads to die by closing the connection to the client
  */
  server_threads.iterate(kill_remaining_threads, except_caller_thd);

  DBUG_PRINT("quit", ("Waiting for threads to die (count=%u)", THD_count::value()));
  WSREP_DEBUG("waiting for client connections to close: %u", THD_count::value());

  while (wait_to_end && server_threads.iterate(have_client_connections))
  {
    sleep(1);
    DBUG_PRINT("quit",("One thread died (count=%u)", THD_count::value()));
  }

  /* All client connection threads have now been aborted */
}


void wsrep_close_applier(THD *thd)
{
  WSREP_DEBUG("closing applier %lld", (longlong) thd->thread_id);
  wsrep_close_thread(thd);
}

static my_bool wsrep_close_threads_callback(THD *thd, THD *caller_thd)
{
  DBUG_PRINT("quit",("Informing thread %lld that it's time to die",
                     (longlong) thd->thread_id));
  /* We skip slave threads & scheduler on this first loop through. */
  if (thd->wsrep_applier && thd != caller_thd)
  {
    WSREP_DEBUG("closing wsrep thread %lld", (longlong) thd->thread_id);
    wsrep_close_thread(thd);
  }
  return 0;
}

void wsrep_close_threads(THD *thd)
{
  server_threads.iterate(wsrep_close_threads_callback, thd);
}

void wsrep_wait_appliers_close(THD *thd)
{
  /* Wait for wsrep appliers to gracefully exit */
  mysql_mutex_lock(&LOCK_wsrep_slave_threads);
  while (wsrep_running_threads > 2)
    /*
      2 is for rollbacker thread which needs to be killed explicitly.
      This gotta be fixed in a more elegant manner if we gonna have arbitrary
      number of non-applier wsrep threads.
    */
  {
    mysql_cond_wait(&COND_wsrep_slave_threads, &LOCK_wsrep_slave_threads);
  }
  mysql_mutex_unlock(&LOCK_wsrep_slave_threads);
  DBUG_PRINT("quit",("applier threads have died (count=%u)",
                     uint32_t(wsrep_running_threads)));

  /* Now kill remaining wsrep threads: rollbacker */
  wsrep_close_threads (thd);
  /* and wait for them to die */
  mysql_mutex_lock(&LOCK_wsrep_slave_threads);
  while (wsrep_running_threads > 0)
  {
    mysql_cond_wait(&COND_wsrep_slave_threads, &LOCK_wsrep_slave_threads);
  }
  mysql_mutex_unlock(&LOCK_wsrep_slave_threads);
  DBUG_PRINT("quit",("all wsrep system threads have died"));

  /* All wsrep applier threads have now been aborted. However, if this thread
     is also applier, we are still running...
  */
}

int wsrep_must_ignore_error(THD* thd)
{
  const int error= thd->get_stmt_da()->sql_errno();
  const uint flags= sql_command_flags[thd->lex->sql_command];

  DBUG_ASSERT(error);
  DBUG_ASSERT(wsrep_thd_is_toi(thd));

  if ((wsrep_ignore_apply_errors & WSREP_IGNORE_ERRORS_ON_DDL))
    goto ignore_error;

  if ((flags & CF_WSREP_MAY_IGNORE_ERRORS) &&
      (wsrep_ignore_apply_errors & WSREP_IGNORE_ERRORS_ON_RECONCILING_DDL))
  {
    switch (error)
    {
    case ER_DB_DROP_EXISTS:
    case ER_BAD_TABLE_ERROR:
    case ER_CANT_DROP_FIELD_OR_KEY:
      goto ignore_error;
    }
  }

  return 0;

ignore_error:
  WSREP_WARN("Ignoring error '%s' on query. "
             "Default database: '%s'. Query: '%s', Error_code: %d",
             thd->get_stmt_da()->message(),
             print_slave_db_safe(thd->db.str),
             thd->query(),
             error);
  return 1;
}

int wsrep_ignored_error_code(Log_event* ev, int error)
{
  const THD* thd= ev->thd;

  DBUG_ASSERT(error);
  DBUG_ASSERT(wsrep_thd_is_applying(thd) &&
              !wsrep_thd_is_local_toi(thd));

  if ((wsrep_ignore_apply_errors & WSREP_IGNORE_ERRORS_ON_RECONCILING_DML))
  {
    const int ev_type= ev->get_type_code();
    if ((ev_type == DELETE_ROWS_EVENT || ev_type == DELETE_ROWS_EVENT_V1)
        && error == ER_KEY_NOT_FOUND)
      goto ignore_error;
  }

  return 0;

ignore_error:
  WSREP_WARN("Ignoring error '%s' on %s event. Error_code: %d",
             thd->get_stmt_da()->message(),
             ev->get_type_str(),
             error);
  return 1;
}

bool wsrep_provider_is_SR_capable()
{
  return Wsrep_server_state::has_capability(wsrep::provider::capability::streaming);
}

int wsrep_thd_retry_counter(const THD *thd)
{
  return thd->wsrep_retry_counter;
}

extern  bool wsrep_thd_ignore_table(THD *thd)
{
  return thd->wsrep_ignore_table;
}

bool wsrep_is_show_query(enum enum_sql_command command)
{
  DBUG_ASSERT(command >= 0 && command <= SQLCOM_END);
  return (sql_command_flags[command] & CF_STATUS_COMMAND) != 0;
}
bool wsrep_create_like_table(THD* thd, TABLE_LIST* table,
                             TABLE_LIST* src_table,
                             HA_CREATE_INFO *create_info)
{
  if (create_info->tmp_table())
  {
    /* CREATE TEMPORARY TABLE LIKE must be skipped from replication */
    WSREP_DEBUG("CREATE TEMPORARY TABLE LIKE... skipped replication\n %s",
                thd->query());
  }
  else if (!(thd->find_temporary_table(src_table)))
  {
    /* this is straight CREATE TABLE LIKE... with no tmp tables */
    WSREP_TO_ISOLATION_BEGIN_CREATE(table->db.str, table->table_name.str, table, create_info);
  }
  else
  {
<<<<<<< HEAD
    /* here we have CREATE TABLE LIKE <temporary table>
       the temporary table definition will be needed in slaves to
       enable the create to succeed
     */
    TABLE_LIST tbl;
    bzero((void*) &tbl, sizeof(tbl));
    tbl.db= src_table->db;
    tbl.table_name= tbl.alias= src_table->table_name;
    tbl.table= src_table->table;
=======
    /* Non-MERGE tables ignore this call. */
    if (src_table->table->file->extra(HA_EXTRA_ADD_CHILDREN_LIST))
      return (true);

>>>>>>> c04a203a
    char buf[2048];
    String query(buf, sizeof(buf), system_charset_info);
    query.length(0);  // Have to zero it since constructor doesn't

    int result __attribute__((unused))=
      show_create_table(thd, src_table, &query, NULL, WITH_DB_NAME);
    WSREP_DEBUG("TMP TABLE: %s ret_code %d", query.ptr(), result);

    thd->wsrep_TOI_pre_query=     query.ptr();
    thd->wsrep_TOI_pre_query_len= query.length();

    WSREP_TO_ISOLATION_BEGIN_CREATE(table->db.str, table->table_name.str, table, create_info);

    thd->wsrep_TOI_pre_query=      NULL;
    thd->wsrep_TOI_pre_query_len= 0;

    /* Non-MERGE tables ignore this call. */
    src_table->table->file->extra(HA_EXTRA_DETACH_CHILDREN);
  }

  return(false);
#ifdef WITH_WSREP
wsrep_error_label:
  thd->wsrep_TOI_pre_query= NULL;
  return (true);
#endif
}

int wsrep_create_trigger_query(THD *thd, uchar** buf, size_t* buf_len)
{
  LEX *lex= thd->lex;
  String stmt_query;

  LEX_CSTRING definer_user;
  LEX_CSTRING definer_host;

  if (!lex->definer)
  {
    if (!thd->slave_thread)
    {
      if (!(lex->definer= create_default_definer(thd, false)))
        return 1;
    }
  }

  if (lex->definer)
  {
    /* SUID trigger. */
    LEX_USER *d= get_current_user(thd, lex->definer);

    if (!d)
      return 1;

    definer_user= d->user;
    definer_host= d->host;
  }
  else
  {
    /* non-SUID trigger. */

    definer_user.str= 0;
    definer_user.length= 0;

    definer_host.str= 0;
    definer_host.length= 0;
  }

  const LEX_CSTRING command[2]=
      {{ C_STRING_WITH_LEN("CREATE ") },
       { C_STRING_WITH_LEN("CREATE OR REPLACE ") }};

  if (thd->lex->create_info.or_replace())
    stmt_query.append(command[1]);
  else
    stmt_query.append(command[0]);

  append_definer(thd, &stmt_query, &definer_user, &definer_host);

  LEX_CSTRING stmt_definition;
  stmt_definition.str= (char*) thd->lex->stmt_definition_begin;
  stmt_definition.length= thd->lex->stmt_definition_end
    - thd->lex->stmt_definition_begin;
  trim_whitespace(thd->charset(), &stmt_definition);

  stmt_query.append(stmt_definition.str, stmt_definition.length);

  return wsrep_to_buf_helper(thd, stmt_query.c_ptr(), stmt_query.length(),
                             buf, buf_len);
}

void* start_wsrep_THD(void *arg)
{
  THD *thd;

  Wsrep_thd_args* thd_args= (Wsrep_thd_args*) arg;

  if (my_thread_init() || (!(thd= new THD(next_thread_id(), true))))
  {
    goto error;
  }

  statistic_increment(thread_created, &LOCK_status);

  thd->real_id=pthread_self(); // Keep purify happy

  my_net_init(&thd->net,(st_vio*) 0, thd, MYF(0));

  DBUG_PRINT("wsrep",(("creating thread %lld"), (long long)thd->thread_id));
  thd->prior_thr_create_utime= thd->start_utime= microsecond_interval_timer();

  server_threads.insert(thd);

  /* from bootstrap()... */
  thd->bootstrap=1;
  thd->max_client_packet_length= thd->net.max_packet;
  thd->security_ctx->master_access= ALL_KNOWN_ACL;

  /* from handle_one_connection... */
  pthread_detach_this_thread();

  mysql_thread_set_psi_id(thd->thread_id);
  thd->thr_create_utime=  microsecond_interval_timer();

// </5.1.17>
  /*
    handle_one_connection() is normally the only way a thread would
    start and would always be on the very high end of the stack ,
    therefore, the thread stack always starts at the address of the
    first local variable of handle_one_connection, which is thd. We
    need to know the start of the stack so that we could check for
    stack overruns.
  */
  DBUG_PRINT("wsrep", ("handle_one_connection called by thread %lld",
                       (long long)thd->thread_id));
  /* now that we've called my_thread_init(), it is safe to call DBUG_* */

  thd->thread_stack= (char*) &thd;
  wsrep_assign_from_threadvars(thd);
  wsrep_store_threadvars(thd);

  thd->system_thread= SYSTEM_THREAD_SLAVE_SQL;
  thd->security_ctx->skip_grants();

  /* handle_one_connection() again... */
  thd->proc_info= 0;
  thd->set_command(COM_SLEEP);
  thd->init_for_queries();
  mysql_mutex_lock(&LOCK_wsrep_slave_threads);

  wsrep_running_threads++;

  switch (thd_args->thread_type()) {
    case WSREP_APPLIER_THREAD:
      wsrep_running_applier_threads++;
      break;
    case WSREP_ROLLBACKER_THREAD:
      wsrep_running_rollbacker_threads++;
      break;
    default:
      WSREP_ERROR("Incorrect wsrep thread type: %d", thd_args->thread_type());
      break;
  }

  mysql_cond_broadcast(&COND_wsrep_slave_threads);
  mysql_mutex_unlock(&LOCK_wsrep_slave_threads);

  WSREP_DEBUG("wsrep system thread %llu, %p starting",
              thd->thread_id, thd);
  thd_args->fun()(thd, static_cast<void *>(thd_args));

  WSREP_DEBUG("wsrep system thread: %llu, %p closing",
              thd->thread_id, thd);

  /* Wsrep may reset globals during thread context switches, store globals
     before cleanup. */
  wsrep_store_threadvars(thd);

  close_connection(thd, 0);

  mysql_mutex_lock(&LOCK_wsrep_slave_threads);
  DBUG_ASSERT(wsrep_running_threads > 0);
  wsrep_running_threads--;

  switch (thd_args->thread_type()) {
    case WSREP_APPLIER_THREAD:
      DBUG_ASSERT(wsrep_running_applier_threads > 0);
      wsrep_running_applier_threads--;
      break;
    case WSREP_ROLLBACKER_THREAD:
      DBUG_ASSERT(wsrep_running_rollbacker_threads > 0);
      wsrep_running_rollbacker_threads--;
      break;
    default:
      WSREP_ERROR("Incorrect wsrep thread type: %d", thd_args->thread_type());
      break;
  }

  delete thd_args;
  WSREP_DEBUG("wsrep running threads now: %lu", wsrep_running_threads);
  mysql_cond_broadcast(&COND_wsrep_slave_threads);
  mysql_mutex_unlock(&LOCK_wsrep_slave_threads);
  /*
    Note: We can't call THD destructor without crashing
    if plugins have not been initialized. However, in most of the
    cases this means that pre SE initialization SST failed and
    we are going to exit anyway.
  */
  if (plugins_are_initialized)
  {
    net_end(&thd->net);
    unlink_thd(thd);
  }
  else
  {
    /*
      TODO: lightweight cleanup to get rid of:
      'Error in my_thread_global_end(): 2 threads didn't exit'
      at server shutdown
    */
    server_threads.erase(thd);
  }

  delete thd;
  my_thread_end();
  return(NULL);

error:
  WSREP_ERROR("Failed to create/initialize system thread");

  /* Abort if its the first applier/rollbacker thread. */
  if (!mysqld_server_initialized)
    unireg_abort(1);
  else
    return NULL;
}

enum wsrep::streaming_context::fragment_unit wsrep_fragment_unit(ulong unit)
{
  switch (unit)
  {
  case WSREP_FRAG_BYTES: return wsrep::streaming_context::bytes;
  case WSREP_FRAG_ROWS: return wsrep::streaming_context::row;
  case WSREP_FRAG_STATEMENTS: return wsrep::streaming_context::statement;
  default:
    DBUG_ASSERT(0);
    return wsrep::streaming_context::bytes;
  }
}

/***** callbacks for wsrep service ************/

my_bool get_wsrep_recovery()
{
  return wsrep_recovery;
}

bool wsrep_consistency_check(THD *thd)
{
  return thd->wsrep_consistency_check == CONSISTENCY_CHECK_RUNNING;
}


/*
  Commit an empty transaction.

  If the transaction is real and the wsrep transaction is still active,
  the transaction did not generate any rows or keys and is committed
  as empty. Here the wsrep transaction is rolled back and after statement
  step is performed to leave the wsrep transaction in the state as it
  never existed.

  This should not be an inline functions as it requires a lot of stack space
  because of WSREP_DBUG() usage.  It's also not a function that is
  frequently called.
*/

void wsrep_commit_empty(THD* thd, bool all)
{
  DBUG_ENTER("wsrep_commit_empty");
  WSREP_DEBUG("wsrep_commit_empty(%llu)", thd->thread_id);
  if (wsrep_is_real(thd, all) &&
      wsrep_thd_is_local(thd) &&
      thd->wsrep_trx().active() &&
      !thd->internal_transaction() &&
      thd->wsrep_trx().state() != wsrep::transaction::s_committed)
  {
    /* @todo CTAS with STATEMENT binlog format and empty result set
       seems to be committing empty. Figure out why and try to fix
       elsewhere. */
    DBUG_ASSERT(!wsrep_has_changes(thd) ||
                (thd->lex->sql_command == SQLCOM_CREATE_TABLE &&
                 !thd->is_current_stmt_binlog_format_row()));
    bool have_error= wsrep_current_error(thd);
    int ret= wsrep_before_rollback(thd, all) ||
      wsrep_after_rollback(thd, all) ||
      wsrep_after_statement(thd);
    /* The committing transaction was empty but it held some locks and
       got BF aborted. As there were no certified changes in the
       data, we ignore the deadlock error and rely on error reporting
       by storage engine/server. */
    if (!ret && !have_error && wsrep_current_error(thd))
    {
      DBUG_ASSERT(wsrep_current_error(thd) == wsrep::e_deadlock_error);
      thd->wsrep_cs().reset_error();
    }
    if (ret)
    {
      WSREP_DEBUG("wsrep_commit_empty failed: %d", wsrep_current_error(thd));
    }
  }
  DBUG_VOID_RETURN;
}<|MERGE_RESOLUTION|>--- conflicted
+++ resolved
@@ -2972,22 +2972,10 @@
   }
   else
   {
-<<<<<<< HEAD
-    /* here we have CREATE TABLE LIKE <temporary table>
-       the temporary table definition will be needed in slaves to
-       enable the create to succeed
-     */
-    TABLE_LIST tbl;
-    bzero((void*) &tbl, sizeof(tbl));
-    tbl.db= src_table->db;
-    tbl.table_name= tbl.alias= src_table->table_name;
-    tbl.table= src_table->table;
-=======
     /* Non-MERGE tables ignore this call. */
     if (src_table->table->file->extra(HA_EXTRA_ADD_CHILDREN_LIST))
       return (true);
 
->>>>>>> c04a203a
     char buf[2048];
     String query(buf, sizeof(buf), system_charset_info);
     query.length(0);  // Have to zero it since constructor doesn't
