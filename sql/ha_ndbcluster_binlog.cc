--- conflicted
+++ resolved
@@ -1,10 +1,4 @@
-<<<<<<< HEAD
-/* Copyright (c) 2006, 2013, Oracle and/or its affiliates.
-   Copyright (c) 2012, 2013, Monty Proram Ab.
-=======
-/*
-  Copyright (c) 2006, 2015, Oracle and/or its affiliates. All rights reserved.
->>>>>>> 31c803e8
+/* Copyright (c) 2006, 2015, Oracle and/or its affiliates.
 
   This program is free software; you can redistribute it and/or modify
   it under the terms of the GNU General Public License as published by
