--- conflicted
+++ resolved
@@ -1126,9 +1126,6 @@
 
     if (spl_plan)
     {
-<<<<<<< HEAD
-      if(record_count * spl_plan->cost < spl_opt_info->unsplit_cost - 0.01)
-=======
       trace_obj.
         add("lead_table", spl_plan->table->alias.ptr()).
         add("index",      spl_plan->table->key_info[spl_plan->key].name).
@@ -1138,8 +1135,7 @@
         add("records",    (ha_rows) (records * spl_plan->split_sel)).
         add("refills",    refills);
 
-      if (refills * spl_plan->cost < spl_opt_info->unsplit_cost)
->>>>>>> ed3e6f66
+      if (refills * spl_plan->cost < spl_opt_info->unsplit_cost - 0.01)
       {
         /*
           The best plan that employs splitting is cheaper than
