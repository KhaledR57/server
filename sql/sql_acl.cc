/* Copyright (c) 2000, 2018, Oracle and/or its affiliates.
   Copyright (c) 2009, 2023, MariaDB

   This program is free software; you can redistribute it and/or modify
   it under the terms of the GNU General Public License as published by
   the Free Software Foundation; version 2 of the License.

   This program is distributed in the hope that it will be useful,
   but WITHOUT ANY WARRANTY; without even the implied warranty of
   MERCHANTABILITY or FITNESS FOR A PARTICULAR PURPOSE.  See the
   GNU General Public License for more details.

   You should have received a copy of the GNU General Public License
   along with this program; if not, write to the Free Software
   Foundation, Inc., 51 Franklin Street, Fifth Floor, Boston, MA  02110-1335  USA */


/*
  The privileges are saved in the following tables:
  mysql/user	 ; super user who are allowed to do almost anything
  mysql/host	 ; host privileges. This is used if host is empty in mysql/db.
  mysql/db	 ; database privileges / user

  data in tables is sorted according to how many not-wild-cards there is
  in the relevant fields. Empty strings comes last.
*/

#include "mariadb.h"                          /* NO_EMBEDDED_ACCESS_CHECKS */
#include "sql_priv.h"
#include "sql_acl.h"         // MYSQL_DB_FIELD_COUNT, ACL_ACCESS
#include "sql_base.h"                           // close_mysql_tables
#include "key.h"             // key_copy, key_cmp_if_same, key_restore
#include "sql_show.h"        // append_identifier
#include "sql_table.h"                         // write_bin_log
#include "hash_filo.h"
#include "sql_parse.h"                          // check_access
#include "sql_view.h"                           // VIEW_ANY_ACL
#include "records.h"              // READ_RECORD, read_record_info,
                                  // init_read_record, end_read_record
#include "rpl_filter.h"           // rpl_filter
#include "rpl_rli.h"
#include <m_ctype.h>
#include <stdarg.h>
#include "sp_head.h"
#include "sp.h"
#include "transaction.h"
#include "lock.h"                               // MYSQL_LOCK_IGNORE_TIMEOUT
#include <sql_common.h>
#include <mysql/plugin_auth.h>
#include <mysql/plugin_password_validation.h>
#include "sql_connect.h"
#include "hostname.h"
#include "sql_db.h"
#include "sql_array.h"
#include "sql_hset.h"
#include "password.h"

#include "sql_plugin_compat.h"
#include "wsrep_mysqld.h"

#define MAX_SCRAMBLE_LENGTH 1024

bool mysql_user_table_is_in_short_password_format= false;
bool using_global_priv_table= true;

// set that from field length in acl_load?
#ifndef NO_EMBEDDED_ACCESS_CHECKS
const uint max_hostname_length= HOSTNAME_LENGTH;
const uint max_dbname_length= NAME_CHAR_LEN;
#endif

const char *safe_vio_type_name(Vio *vio)
{
  size_t unused;
#ifdef EMBEDDED_LIBRARY
  if (!vio) return "Internal";
#endif
  return vio_type_name(vio_type(vio), &unused);
}

#include "sql_acl_getsort.ic"

static LEX_CSTRING native_password_plugin_name= {
  STRING_WITH_LEN("mysql_native_password")
};

static LEX_CSTRING old_password_plugin_name= {
  STRING_WITH_LEN("mysql_old_password")
};

/// @todo make it configurable
LEX_CSTRING *default_auth_plugin_name= &native_password_plugin_name;

/*
  Wildcard host, matches any hostname
*/
LEX_CSTRING host_not_specified= { STRING_WITH_LEN("%") };

/*
  Constants, used in the SHOW GRANTS command.
  Their actual string values are irrelevant, they're always compared
  as pointers to these string constants.
*/
LEX_CSTRING current_user= { STRING_WITH_LEN("*current_user") };
LEX_CSTRING current_role= { STRING_WITH_LEN("*current_role") };
LEX_CSTRING current_user_and_current_role=
 { STRING_WITH_LEN("*current_user_and_current_role") };
LEX_CSTRING none= {STRING_WITH_LEN("NONE") };
LEX_CSTRING public_name= {STRING_WITH_LEN("PUBLIC") };

static plugin_ref old_password_plugin;
static plugin_ref native_password_plugin;

static plugin_ref get_auth_plugin(THD *thd, const LEX_CSTRING &name, bool *locked)
{
  if (name.str == native_password_plugin_name.str)
    return native_password_plugin;
  else if (name.str == old_password_plugin_name.str)
    return old_password_plugin;
  *locked=true;
  return my_plugin_lock_by_name(thd, &name, MYSQL_AUTHENTICATION_PLUGIN);
}

/* Classes */

struct acl_host_and_ip
{
  char *hostname;
  long ip, ip_mask;                      // Used with masked ip:s
};

#ifndef NO_EMBEDDED_ACCESS_CHECKS
static bool compare_hostname(const acl_host_and_ip *, const char *, const char *);
static inline bool is_public(const char *l) { return l == public_name.str; }
static inline bool is_public(const LEX_CSTRING *l) { return is_public(l->str); }
static inline bool is_public(const LEX_USER *l) { return is_public(&l->user); }

#else
#define compare_hostname(X,Y,Z) 0
#endif

class ACL_ACCESS {
public:
  ulonglong sort;
  privilege_t access;
  ACL_ACCESS()
   :sort(0), access(NO_ACL)
  { }
};

/* ACL_HOST is used if no host is specified */

class ACL_HOST :public ACL_ACCESS
{
public:
  acl_host_and_ip host;
  char *db;
};

class ACL_USER_BASE :public ACL_ACCESS, public Sql_alloc
{

public:
  ACL_USER_BASE()
   :flags(0), user(null_clex_str)
  {
    bzero(&role_grants, sizeof(role_grants));
  }
  uchar flags;           // field used to store various state information
  LEX_CSTRING user;
  /* list to hold references to granted roles (ACL_ROLE instances) */
  DYNAMIC_ARRAY role_grants;
  const char *get_username() { return user.str; }
};

class ACL_USER_PARAM
{
public:
  ACL_USER_PARAM()
  {
    bzero(this, sizeof(*this));
  }
  acl_host_and_ip host;
  size_t hostname_length;
  USER_RESOURCES user_resource;
  enum SSL_type ssl_type;
  uint password_errors;
  const char *ssl_cipher, *x509_issuer, *x509_subject;
  LEX_CSTRING default_rolename;
  struct AUTH { LEX_CSTRING plugin, auth_string, salt; } *auth;
  uint nauth;
  bool account_locked;
  bool password_expired;
  my_time_t password_last_changed;
  longlong password_lifetime;

  bool alloc_auth(MEM_ROOT *root, uint n)
  {
    return !(auth= (AUTH*) alloc_root(root, (nauth= n)*sizeof(AUTH)));
  }
};


class ACL_USER :public ACL_USER_BASE,
                public ACL_USER_PARAM
{
public:

  ACL_USER() = default;
  ACL_USER(THD *thd, const LEX_USER &combo,
           const Account_options &options,
           const privilege_t privileges);

  ACL_USER *copy(MEM_ROOT *root)
  {
    ACL_USER *dst;
    AUTH *dauth;
    if (!multi_alloc_root(root, &dst, sizeof(ACL_USER),
                                &dauth, sizeof(AUTH)*nauth, NULL))
      return 0;
    *dst= *this;
    dst->user= safe_lexcstrdup_root(root, user);
    dst->ssl_cipher= safe_strdup_root(root, ssl_cipher);
    dst->x509_issuer= safe_strdup_root(root, x509_issuer);
    dst->x509_subject= safe_strdup_root(root, x509_subject);
    dst->auth= dauth;
    for (uint i=0; i < nauth; i++, dauth++)
    {
      if (auth[i].plugin.str == native_password_plugin_name.str ||
          auth[i].plugin.str == old_password_plugin_name.str)
        dauth->plugin= auth[i].plugin;
      else
        dauth->plugin= safe_lexcstrdup_root(root, auth[i].plugin);
      dauth->auth_string= safe_lexcstrdup_root(root, auth[i].auth_string);
      if (auth[i].salt.length == 0)
        dauth->salt= auth[i].salt;
      else
        dauth->salt= safe_lexcstrdup_root(root, auth[i].salt);
    }
    dst->host.hostname= safe_strdup_root(root, host.hostname);
    dst->default_rolename= safe_lexcstrdup_root(root, default_rolename);
    bzero(&dst->role_grants, sizeof(role_grants));
    return dst;
  }

  int cmp(const char *user2, const char *host2)
  {
    CHARSET_INFO *cs= system_charset_info;
    int res;
    res= strcmp(user.str, user2);
    if (!res)
      res= my_strcasecmp(cs, host.hostname, host2);
    return res;
  }

  bool eq(const char *user2, const char *host2) { return !cmp(user2, host2); }

  bool wild_eq(const char *user2, const char *host2, const char *ip2)
  {
    if (strcmp(user.str, user2))
      return false;

    return compare_hostname(&host, host2, ip2 ? ip2 : host2);
  }
};

class ACL_ROLE :public ACL_USER_BASE
{
public:
  /*
    In case of granting a role to a role, the access bits are merged together
    via a bit OR operation and placed in the ACL_USER::access field.

    When rebuilding role_grants via the rebuild_role_grant function,
    the ACL_USER::access field needs to be reset first. The field
    initial_role_access holds initial grants, as granted directly to the role
  */
  privilege_t initial_role_access;
  /*
    In subgraph traversal, when we need to traverse only a part of the graph
    (e.g. all direct and indirect grantees of a role X), the counter holds the
    number of affected neighbour nodes.
    See also propagate_role_grants()
  */
  uint  counter;
  DYNAMIC_ARRAY parent_grantee; // array of backlinks to elements granted

  ACL_ROLE(ACL_USER *user);
  ACL_ROLE(const char *rolename, privilege_t privileges, MEM_ROOT *mem);

};

class ACL_DB :public ACL_ACCESS
{
public:
  ACL_DB() :initial_access(NO_ACL) { }
  acl_host_and_ip host;
  const char *user,*db;
  privilege_t initial_access; /* access bits present in the table */

  const char *get_username() { return user; }
};

#ifndef DBUG_OFF
/* status variables, only visible in SHOW STATUS after -#d,role_merge_stats */
ulong role_global_merges= 0, role_db_merges= 0, role_table_merges= 0,
      role_column_merges= 0, role_routine_merges= 0;
#endif

#ifndef NO_EMBEDDED_ACCESS_CHECKS
static void update_hostname(acl_host_and_ip *host, const char *hostname);
static bool show_proxy_grants (THD *, const char *, const char *,
                               char *, size_t);
static bool show_role_grants(THD *, const char *,
                             ACL_USER_BASE *, char *, size_t);
static bool show_default_role(THD *, ACL_USER *, char *, size_t);
static bool show_global_privileges(THD *, ACL_USER_BASE *,
                                   bool, char *, size_t);
static bool show_database_privileges(THD *, const char *, const char *,
                                     char *, size_t);
static bool show_table_and_column_privileges(THD *, const char *, const char *,
                                             char *, size_t);
static int show_routine_grants(THD *, const char *, const char *,
                               const Sp_handler *sph, char *, int);

static ACL_ROLE *acl_public= NULL;

inline privilege_t public_access()
{
  return (acl_public ? acl_public->access : NO_ACL);
}

class Grant_tables;
class User_table;
class Proxies_priv_table;

class ACL_PROXY_USER :public ACL_ACCESS
{
  acl_host_and_ip host;
  const char *user;
  acl_host_and_ip proxied_host;
  const char *proxied_user;
  bool with_grant;

  typedef enum {
    MYSQL_PROXIES_PRIV_HOST,
    MYSQL_PROXIES_PRIV_USER,
    MYSQL_PROXIES_PRIV_PROXIED_HOST,
    MYSQL_PROXIES_PRIV_PROXIED_USER,
    MYSQL_PROXIES_PRIV_WITH_GRANT,
    MYSQL_PROXIES_PRIV_GRANTOR,
    MYSQL_PROXIES_PRIV_TIMESTAMP } proxy_table_fields;
public:
  ACL_PROXY_USER () = default;

  void init(const char *host_arg, const char *user_arg,
       const char *proxied_host_arg, const char *proxied_user_arg,
       bool with_grant_arg)
  {
    user= user_arg;
    update_hostname (&host, (host_arg && *host_arg) ? host_arg : NULL);
    proxied_user= proxied_user_arg;
    update_hostname (&proxied_host,
                     (proxied_host_arg && *proxied_host_arg) ?
                     proxied_host_arg : NULL);
    with_grant= with_grant_arg;
    sort= get_magic_sort("huhu", host.hostname, user, proxied_host.hostname,
                         proxied_user);
  }

  void init(MEM_ROOT *mem, const char *host_arg, const char *user_arg,
       const char *proxied_host_arg, const char *proxied_user_arg,
       bool with_grant_arg)
  {
    init ((host_arg && *host_arg) ? strdup_root (mem, host_arg) : NULL,
          strdup_root (mem, user_arg),
          (proxied_host_arg && *proxied_host_arg) ?
            strdup_root (mem, proxied_host_arg) : NULL,
          strdup_root (mem, proxied_user_arg),
          with_grant_arg);
  }

  void init(const Proxies_priv_table& proxies_priv_table, MEM_ROOT *mem);

  bool get_with_grant() { return with_grant; }
  const char *get_user() { return user; }
  const char *get_host() { return host.hostname; }
  const char *get_proxied_user() { return proxied_user; }
  const char *get_proxied_host() { return proxied_host.hostname; }
  void set_user(MEM_ROOT *mem, const char *user_arg)
  {
    user= *user_arg ? strdup_root(mem, user_arg) : "";
  }
  void set_host(MEM_ROOT *mem, const char *host_arg)
  {
    update_hostname(&host, safe_strdup_root(mem, host_arg));
  }

  bool check_validity()
  {
    if (opt_skip_name_resolve &&
        (hostname_requires_resolving(host.hostname) ||
         hostname_requires_resolving(proxied_host.hostname)))
    {
      sql_print_warning("'proxies_priv' entry '%s@%s %s@%s' "
                        "ignored in --skip-name-resolve mode.",
                        proxied_user,
                        safe_str(proxied_host.hostname), user,
                        safe_str(host.hostname));
      return TRUE;
    }
    return FALSE;
  }

  bool matches(const char *host_arg, const char *user_arg, const char *ip_arg,
                const char *proxied_user_arg)
  {
    DBUG_ENTER("ACL_PROXY_USER::matches");
    DBUG_PRINT("info", ("compare_hostname(%s,%s,%s) &&"
                        "compare_hostname(%s,%s,%s) &&"
                        "wild_compare (%s,%s) &&"
                        "wild_compare (%s,%s)",
                        host.hostname, host_arg, ip_arg, proxied_host.hostname,
                        host_arg, ip_arg, user_arg, user,
                        proxied_user_arg, proxied_user));
    DBUG_RETURN(compare_hostname(&host, host_arg, ip_arg) &&
                compare_hostname(&proxied_host, host_arg, ip_arg) &&
                (!*user || !strcmp(user_arg, user)) &&
                (!*proxied_user || !strcmp(proxied_user_arg, proxied_user)));
  }


  inline static bool auth_element_equals(const char *a, const char *b)
  {
    return (a == b || (a != NULL && b != NULL && !strcmp(a,b)));
  }


  bool pk_equals(ACL_PROXY_USER *grant)
  {
    DBUG_ENTER("pk_equals");
    DBUG_PRINT("info", ("strcmp(%s,%s) &&"
                        "strcmp(%s,%s) &&"
                        "wild_compare (%s,%s) &&"
                        "wild_compare (%s,%s)",
                        user, grant->user, proxied_user, grant->proxied_user,
                        host.hostname, grant->host.hostname,
                        proxied_host.hostname, grant->proxied_host.hostname));

    bool res= auth_element_equals(user, grant->user) &&
              auth_element_equals(proxied_user, grant->proxied_user) &&
              auth_element_equals(host.hostname, grant->host.hostname) &&
              auth_element_equals(proxied_host.hostname,
                                  grant->proxied_host.hostname);
    DBUG_RETURN(res);
  }


  bool granted_on(const char *host_arg, const char *user_arg)
  {
    return (!strcmp(user, user_arg) &&
            ((!host.hostname && (!host_arg || !host_arg[0])) ||
             (host.hostname && host_arg && !strcmp(host.hostname, host_arg))));
  }


  void print_grant(String *str)
  {
    str->append(STRING_WITH_LEN("GRANT PROXY ON '"));
    str->append(proxied_user, strlen(proxied_user));
    str->append(STRING_WITH_LEN("'@'"));
    if (proxied_host.hostname)
      str->append(proxied_host.hostname, strlen(proxied_host.hostname));
    str->append(STRING_WITH_LEN("' TO '"));
    str->append(user, strlen(user));
    str->append(STRING_WITH_LEN("'@'"));
    if (host.hostname)
      str->append(host.hostname, strlen(host.hostname));
    str->append(STRING_WITH_LEN("'"));
    if (with_grant)
      str->append(STRING_WITH_LEN(" WITH GRANT OPTION"));
  }

  void set_data(ACL_PROXY_USER *grant)
  {
    with_grant= grant->with_grant;
  }

  static int store_pk(TABLE *table,
                      const LEX_CSTRING *host,
                      const LEX_CSTRING *user,
                      const LEX_CSTRING *proxied_host,
                      const LEX_CSTRING *proxied_user)
  {
    DBUG_ENTER("ACL_PROXY_USER::store_pk");
    DBUG_PRINT("info", ("host=%s, user=%s, proxied_host=%s, proxied_user=%s",
                        host->str, user->str,
                        proxied_host->str, proxied_user->str));
    if (table->field[MYSQL_PROXIES_PRIV_HOST]->store(host->str,
                                                   host->length,
                                                   system_charset_info))
      DBUG_RETURN(TRUE);
    if (table->field[MYSQL_PROXIES_PRIV_USER]->store(user->str,
                                                   user->length,
                                                   system_charset_info))
      DBUG_RETURN(TRUE);
    if (table->field[MYSQL_PROXIES_PRIV_PROXIED_HOST]->store(proxied_host->str,
                                                           proxied_host->length,
                                                           system_charset_info))
      DBUG_RETURN(TRUE);
    if (table->field[MYSQL_PROXIES_PRIV_PROXIED_USER]->store(proxied_user->str,
                                                           proxied_user->length,
                                                           system_charset_info))
      DBUG_RETURN(TRUE);

    DBUG_RETURN(FALSE);
  }

  static int store_data_record(TABLE *table,
                               const LEX_CSTRING *host,
                               const LEX_CSTRING *user,
                               const LEX_CSTRING *proxied_host,
                               const LEX_CSTRING *proxied_user,
                               bool with_grant,
                               const char *grantor)
  {
    DBUG_ENTER("ACL_PROXY_USER::store_pk");
    if (store_pk(table,  host, user, proxied_host, proxied_user))
      DBUG_RETURN(TRUE);
    DBUG_PRINT("info", ("with_grant=%s", with_grant ? "TRUE" : "FALSE"));
    if (table->field[MYSQL_PROXIES_PRIV_WITH_GRANT]->store(with_grant ? 1 : 0,
                                                           TRUE))
      DBUG_RETURN(TRUE);
    if (table->field[MYSQL_PROXIES_PRIV_GRANTOR]->store(grantor,
                                                        strlen(grantor),
                                                        system_charset_info))
      DBUG_RETURN(TRUE);

    DBUG_RETURN(FALSE);
  }
};

#define FIRST_NON_YN_FIELD 26

class acl_entry :public hash_filo_element
{
public:
  privilege_t access;
  uint16 length;
  char key[1];					// Key will be stored here
};


static uchar* acl_entry_get_key(acl_entry *entry, size_t *length,
                                my_bool not_used __attribute__((unused)))
{
  *length=(uint) entry->length;
  return (uchar*) entry->key;
}

static uchar* acl_role_get_key(ACL_ROLE *entry, size_t *length,
                               my_bool not_used __attribute__((unused)))
{
  *length=(uint) entry->user.length;
  return (uchar*) entry->user.str;
}

struct ROLE_GRANT_PAIR : public Sql_alloc
{
  char *u_uname;
  char *u_hname;
  char *r_uname;
  LEX_STRING hashkey;
  bool with_admin;

  bool init(MEM_ROOT *mem, const char *username, const char *hostname,
            const char *rolename, bool with_admin_option);
};

static uchar* acl_role_map_get_key(ROLE_GRANT_PAIR *entry, size_t *length,
                                  my_bool not_used __attribute__((unused)))
{
  *length=(uint) entry->hashkey.length;
  return (uchar*) entry->hashkey.str;
}

bool ROLE_GRANT_PAIR::init(MEM_ROOT *mem, const char *username,
                           const char *hostname, const char *rolename,
                           bool with_admin_option)
{
  size_t uname_l = safe_strlen(username);
  size_t hname_l = safe_strlen(hostname);
  size_t rname_l = safe_strlen(rolename);
  /*
    Create a buffer that holds all 3 NULL terminated strings in succession
    To save memory space, the same buffer is used as the hashkey
  */
  size_t bufflen = uname_l + hname_l + rname_l + 3; //add the '\0' aswell
  char *buff= (char *)alloc_root(mem, bufflen);
  if (!buff)
    return true;

  /*
    Offsets in the buffer for all 3 strings
  */
  char *username_pos= buff;
  char *hostname_pos= buff + uname_l + 1;
  char *rolename_pos= buff + uname_l + hname_l + 2;

  if (username) //prevent undefined behaviour
    memcpy(username_pos, username, uname_l);
  username_pos[uname_l]= '\0';         //#1 string terminator
  u_uname= username_pos;

  if (hostname) //prevent undefined behaviour
    memcpy(hostname_pos, hostname, hname_l);
  hostname_pos[hname_l]= '\0';         //#2 string terminator
  u_hname= hostname_pos;

  if (rolename) //prevent undefined behaviour
    memcpy(rolename_pos, rolename, rname_l);
  rolename_pos[rname_l]= '\0';         //#3 string terminator
  r_uname= rolename_pos;

  hashkey.str = buff;
  hashkey.length = bufflen;

  with_admin= with_admin_option;

  return false;
}

#define IP_ADDR_STRLEN (3 + 1 + 3 + 1 + 3 + 1 + 3)
#define ACL_KEY_LENGTH (IP_ADDR_STRLEN + 1 + NAME_LEN + \
                        1 + USERNAME_LENGTH + 1)

#if defined(HAVE_OPENSSL)
/*
  Without SSL the handshake consists of one packet. This packet
  has both client capabilities and scrambled password.
  With SSL the handshake might consist of two packets. If the first
  packet (client capabilities) has CLIENT_SSL flag set, we have to
  switch to SSL and read the second packet. The scrambled password
  is in the second packet and client_capabilities field will be ignored.
  Maybe it is better to accept flags other than CLIENT_SSL from the
  second packet?
*/
#define SSL_HANDSHAKE_SIZE      2
#define MIN_HANDSHAKE_SIZE      2
#else
#define MIN_HANDSHAKE_SIZE      6
#endif /* HAVE_OPENSSL && !EMBEDDED_LIBRARY */
#define NORMAL_HANDSHAKE_SIZE   6

#define ROLE_ASSIGN_COLUMN_IDX  44
#define DEFAULT_ROLE_COLUMN_IDX 45
#define MAX_STATEMENT_TIME_COLUMN_IDX 46

/* various flags valid for ACL_USER */
#define IS_ROLE                 (1L << 0)
/* Flag to mark that a ROLE is on the recursive DEPTH_FIRST_SEARCH stack */
#define ROLE_ON_STACK            (1L << 1)
/*
  Flag to mark that a ROLE and all it's neighbours have
  been visited
*/
#define ROLE_EXPLORED           (1L << 2)
/* Flag to mark that on_node was already called for this role */
#define ROLE_OPENED             (1L << 3)

static DYNAMIC_ARRAY acl_hosts, acl_users, acl_proxy_users;
static Dynamic_array<ACL_DB> acl_dbs(PSI_INSTRUMENT_MEM, 0, 50);
typedef Dynamic_array<ACL_DB>::CMP_FUNC acl_dbs_cmp;
static HASH acl_roles;
/*
  An hash containing mappings user <--> role

  A hash is used so as to make updates quickly
  The hashkey used represents all the entries combined
*/
static HASH acl_roles_mappings;
static MEM_ROOT acl_memroot, grant_memroot;
static bool initialized=0;
static bool allow_all_hosts=1;
static HASH acl_check_hosts, column_priv_hash, proc_priv_hash, func_priv_hash;
static HASH package_spec_priv_hash, package_body_priv_hash;
static DYNAMIC_ARRAY acl_wild_hosts;
static Hash_filo<acl_entry> *acl_cache;
static uint grant_version=0; /* Version of priv tables. incremented by acl_load */
static privilege_t get_access(TABLE *form, uint fieldnr, uint *next_field=0);
static int acl_compare(const ACL_ACCESS *a, const ACL_ACCESS *b);
static int acl_user_compare(const ACL_USER *a, const ACL_USER *b);
static void rebuild_acl_users();
static int acl_db_compare(const ACL_DB *a, const ACL_DB *b);
static void rebuild_acl_dbs();
static void init_check_host(void);
static void rebuild_check_host(void);
static void rebuild_role_grants(void);
static ACL_USER *find_user_exact(const char *host, const char *user);
static ACL_USER *find_user_wild(const char *host, const char *user, const char *ip= 0);
static ACL_ROLE *find_acl_role(const char *user, bool allow_public);
static ROLE_GRANT_PAIR *find_role_grant_pair(const LEX_CSTRING *u, const LEX_CSTRING *h, const LEX_CSTRING *r);
static ACL_USER_BASE *find_acl_user_base(const char *user, const char *host);
static bool update_user_table_password(THD *, const User_table&, const ACL_USER&);
static bool acl_load(THD *thd, const Grant_tables& grant_tables);
static inline void get_grantor(THD *thd, char* grantor);
static bool add_role_user_mapping(const char *uname, const char *hname, const char *rname);
static bool get_YN_as_bool(Field *field);

#define ROLE_CYCLE_FOUND 2
static int traverse_role_graph_up(ACL_ROLE *, void *,
                                  int (*) (ACL_ROLE *, void *),
                                  int (*) (ACL_ROLE *, ACL_ROLE *, void *));

static int traverse_role_graph_down(ACL_USER_BASE *, void *,
                             int (*) (ACL_USER_BASE *, void *),
                             int (*) (ACL_USER_BASE *, ACL_ROLE *, void *));


HASH *Sp_handler_procedure::get_priv_hash() const
{
  return &proc_priv_hash;
}


HASH *Sp_handler_function::get_priv_hash() const
{
  return &func_priv_hash;
}


HASH *Sp_handler_package_spec::get_priv_hash() const
{
  return &package_spec_priv_hash;
}


HASH *Sp_handler_package_body::get_priv_hash() const
{
  return &package_body_priv_hash;
}


/*
 Enumeration of ACL/GRANT tables in the mysql database
*/
enum enum_acl_tables
{
  DB_TABLE,
  TABLES_PRIV_TABLE,
  COLUMNS_PRIV_TABLE,
#define FIRST_OPTIONAL_TABLE HOST_TABLE
  HOST_TABLE,
  PROCS_PRIV_TABLE,
  PROXIES_PRIV_TABLE,
  ROLES_MAPPING_TABLE,
  USER_TABLE // <== always the last
};

static const int Table_user= 1 << USER_TABLE;
static const int Table_db= 1 << DB_TABLE;
static const int Table_tables_priv= 1 << TABLES_PRIV_TABLE;
static const int Table_columns_priv= 1 << COLUMNS_PRIV_TABLE;
static const int Table_host= 1 << HOST_TABLE;
static const int Table_procs_priv= 1 << PROCS_PRIV_TABLE;
static const int Table_proxies_priv= 1 << PROXIES_PRIV_TABLE;
static const int Table_roles_mapping= 1 << ROLES_MAPPING_TABLE;

static LEX_CSTRING MYSQL_TABLE_NAME[USER_TABLE+1]= {
  {STRING_WITH_LEN("db")},
  {STRING_WITH_LEN("tables_priv")},
  {STRING_WITH_LEN("columns_priv")},
  {STRING_WITH_LEN("host")},
  {STRING_WITH_LEN("procs_priv")},
  {STRING_WITH_LEN("proxies_priv")},
  {STRING_WITH_LEN("roles_mapping")},
  {STRING_WITH_LEN("global_priv")}
};
static LEX_CSTRING MYSQL_TABLE_NAME_USER={STRING_WITH_LEN("user")};

/**
  Choose from either native or old password plugins when assigning a password
*/

static LEX_CSTRING &guess_auth_plugin(THD *thd, size_t password_len)
{
  if (thd->variables.old_passwords == 1 ||
      password_len == SCRAMBLED_PASSWORD_CHAR_LENGTH_323)
    return old_password_plugin_name;
  else
    return native_password_plugin_name;
}

/**
  Base class representing a generic grant table from the mysql database.

  The potential tables that this class can represent are:
  user, db, columns_priv, tables_priv, host, procs_priv, proxies_priv,
  roles_mapping

  Objects belonging to this parent class can only be constructed by the
  Grants_table class. This ensures the correct initialization of the objects.
*/
class Grant_table_base
{
 public:
  /* Number of fields for this Grant Table. */
  uint num_fields() const { return m_table->s->fields; }
  /* Check if the table exists after an attempt to open it was made.
     Some tables, such as the host table in MySQL 5.6.7+ are missing. */
  bool table_exists() const { return m_table; };
  /* Initializes the READ_RECORD structure provided as a parameter
     to read through the whole table, with all columns available. Cleaning up
     is the caller's job. */
  bool init_read_record(READ_RECORD* info) const
  {
    DBUG_ASSERT(m_table);

    if (num_fields() < min_columns)
    {
      my_printf_error(ER_UNKNOWN_ERROR, "Fatal error: mysql.%s table is "
                      "damaged or in unsupported 3.20 format",
                      MYF(ME_ERROR_LOG), m_table->s->table_name.str);
      return 1;
    }

    bool result= ::init_read_record(info, m_table->in_use, m_table,
                                    NULL, NULL, 1, true, false);
    if (!result)
      m_table->use_all_columns();
    return result;
  }

  /* Return the underlying TABLE handle. */
  TABLE* table() const { return m_table; }

  privilege_t get_access() const
  {
    ulonglong access_bits= 0, bit= 1;
    for (uint i = start_priv_columns; i < end_priv_columns; i++, bit<<=1)
    {
      if (get_YN_as_bool(m_table->field[i]))
        access_bits|= bit;
    }
    return ALL_KNOWN_ACL & access_bits;
  }

 protected:
  friend class Grant_tables;

  Grant_table_base() : min_columns(3), start_priv_columns(0), end_priv_columns(0), m_table(0)
  { }

  /* Compute how many privilege columns this table has. This method
     can only be called after the table has been opened.

     IMPLEMENTATION
     A privilege column is of type enum('Y', 'N'). Privilege columns are
     expected to be one after another.
  */
  void set_table(TABLE *table)
  {
    if (!(m_table= table)) // Table does not exist or not opened.
      return;

    for (end_priv_columns= 0; end_priv_columns < num_fields(); end_priv_columns++)
    {
      Field *field= m_table->field[end_priv_columns];
      if (field->real_type() == MYSQL_TYPE_ENUM &&
          static_cast<Field_enum*>(field)->typelib->count == 2)
      {
        if (!start_priv_columns)
          start_priv_columns= end_priv_columns;
      }
      else if (start_priv_columns)
          break;
    }
  }


  /* the min number of columns a table should have */
  uint min_columns;
  /* The index at which privilege columns start. */
  uint start_priv_columns;
  /* The index after the last privilege column */
  uint end_priv_columns;

  TABLE *m_table;
};

class User_table: public Grant_table_base
{
 public:
  bool init_read_record(READ_RECORD* info) const
  {
    return Grant_table_base::init_read_record(info) || setup_sysvars();
  }

  virtual LEX_CSTRING& name() const = 0;
  virtual int get_auth(THD *, MEM_ROOT *, ACL_USER *u) const= 0;
  virtual bool set_auth(const ACL_USER &u) const = 0;
  virtual privilege_t get_access() const = 0;
  virtual void set_access(const privilege_t rights, bool revoke) const = 0;

  char *get_host(MEM_ROOT *root) const
  { return ::get_field(root, m_table->field[0]); }
  int set_host(const char *s, size_t l) const
  { return m_table->field[0]->store(s, l, system_charset_info); };
  char *get_user(MEM_ROOT *root) const
  { return ::get_field(root, m_table->field[1]); }
  int set_user(const char *s, size_t l) const
  { return m_table->field[1]->store(s, l, system_charset_info); };

  virtual SSL_type get_ssl_type () const = 0;
  virtual int set_ssl_type (SSL_type x) const = 0;
  virtual const char* get_ssl_cipher (MEM_ROOT *root) const = 0;
  virtual int set_ssl_cipher (const char *s, size_t l) const = 0;
  virtual const char* get_x509_issuer (MEM_ROOT *root) const = 0;
  virtual int set_x509_issuer (const char *s, size_t l) const = 0;
  virtual const char* get_x509_subject (MEM_ROOT *root) const = 0;
  virtual int set_x509_subject (const char *s, size_t l) const = 0;
  virtual longlong get_max_questions () const = 0;
  virtual int set_max_questions (longlong x) const = 0;
  virtual longlong get_max_updates () const = 0;
  virtual int set_max_updates (longlong x) const = 0;
  virtual longlong get_max_connections () const = 0;
  virtual int set_max_connections (longlong x) const = 0;
  virtual longlong get_max_user_connections () const = 0;
  virtual int set_max_user_connections (longlong x) const = 0;
  virtual double get_max_statement_time () const = 0;
  virtual int set_max_statement_time (double x) const = 0;
  virtual bool get_is_role () const = 0;
  virtual int set_is_role (bool x) const = 0;
  virtual const char* get_default_role (MEM_ROOT *root) const = 0;
  virtual int set_default_role (const char *s, size_t l) const = 0;
  virtual bool get_account_locked () const = 0;
  virtual int set_account_locked (bool x) const = 0;
  virtual bool get_password_expired () const = 0;
  virtual int set_password_expired (bool x) const = 0;
  virtual my_time_t get_password_last_changed () const = 0;
  virtual int set_password_last_changed (my_time_t x) const = 0;
  virtual longlong get_password_lifetime () const = 0;
  virtual int set_password_lifetime (longlong x) const = 0;

  virtual ~User_table() = default;
 private:
  friend class Grant_tables;
  virtual int setup_sysvars() const = 0;
};

/* MySQL-3.23 to MariaDB 10.3 `user` table */
class User_table_tabular: public User_table
{
 public:

  LEX_CSTRING& name() const { return MYSQL_TABLE_NAME_USER; }

  int get_auth(THD *thd, MEM_ROOT *root, ACL_USER *u) const
  {
    mysql_mutex_assert_owner(&acl_cache->lock);
    u->alloc_auth(root, 1);
    if (have_password())
    {
      const char *as= safe_str(::get_field(&acl_memroot, password()));
      u->auth->auth_string.str= as;
      u->auth->auth_string.length= strlen(as);
      u->auth->plugin= guess_auth_plugin(thd, u->auth->auth_string.length);
    }
    else
    {
      u->auth->plugin= native_password_plugin_name;
      u->auth->auth_string= empty_clex_str;
    }
    if (plugin() && authstr())
    {
      char *tmpstr= ::get_field(&acl_memroot, plugin());
      if (tmpstr)
      {
        const char *pw= u->auth->auth_string.str;
        const char *as= safe_str(::get_field(&acl_memroot, authstr()));
        if (*pw)
        {
          if (*as && strcmp(as, pw))
          {
            sql_print_warning("'user' entry '%s@%s' has both a password and an "
              "authentication plugin specified. The password will be ignored.",
              safe_str(get_user(thd->mem_root)), safe_str(get_host(thd->mem_root)));
          }
          else
            as= pw;
        }
        u->auth->plugin.str= tmpstr;
        u->auth->plugin.length= strlen(tmpstr);
        u->auth->auth_string.str= as;
        u->auth->auth_string.length= strlen(as);
      }
    }
    return 0;
  }

  bool set_auth(const ACL_USER &u) const
  {
    if (u.nauth != 1)
      return 1;
    if (plugin())
    {
      if (have_password())
        password()->reset();
      plugin()->store(u.auth->plugin.str, u.auth->plugin.length, system_charset_info);
      authstr()->store(u.auth->auth_string.str, u.auth->auth_string.length, system_charset_info);
    }
    else
    {
      if (u.auth->plugin.str != native_password_plugin_name.str &&
          u.auth->plugin.str != old_password_plugin_name.str)
        return 1;
      password()->store(u.auth->auth_string.str, u.auth->auth_string.length, system_charset_info);
    }
    return 0;
  }

  privilege_t get_access() const
  {
    privilege_t access(Grant_table_base::get_access());
    if ((num_fields() <= 13) && (access & CREATE_ACL))
      access|=REFERENCES_ACL | INDEX_ACL | ALTER_ACL;

    if (num_fields() <= 18)
    {
      access|= LOCK_TABLES_ACL | CREATE_TMP_ACL | SHOW_DB_ACL;
      if (access & FILE_ACL)
        access|= BINLOG_MONITOR_ACL | REPL_SLAVE_ACL | BINLOG_ADMIN_ACL |
                 BINLOG_REPLAY_ACL;
      if (access & PROCESS_ACL)
        access|= SUPER_ACL | EXECUTE_ACL;
    }

    if (num_fields() <= 31 && (access & CREATE_ACL))
      access|= (CREATE_VIEW_ACL | SHOW_VIEW_ACL);

    if (num_fields() <= 33)
    {
      if (access & CREATE_ACL)
        access|= CREATE_PROC_ACL;
      if (access & ALTER_ACL)
        access|= ALTER_PROC_ACL;
    }

    if (num_fields() <= 36 && (access & GRANT_ACL))
      access|= CREATE_USER_ACL;

    if (num_fields() <= 37 && (access & SUPER_ACL))
      access|= EVENT_ACL;

    if (num_fields() <= 38 && (access & SUPER_ACL))
      access|= TRIGGER_ACL;

    if (num_fields() <= 46 && (access & DELETE_ACL))
      access|= DELETE_HISTORY_ACL;

    if (access & SUPER_ACL)
      access|= GLOBAL_SUPER_ADDED_SINCE_USER_TABLE_ACLS;

    /*
      The SHOW SLAVE HOSTS statement :
      - required REPLICATION SLAVE privilege prior to 10.5.2
      - requires REPLICATION MASTER ADMIN privilege since 10.5.2
      There is no a way to GRANT MASTER ADMIN with User_table_tabular.
      So let's automatically add REPLICATION MASTER ADMIN for all users
      that had REPLICATION SLAVE. This will allow to do SHOW SLAVE HOSTS.
    */
    if (access & REPL_SLAVE_ACL)
      access|= REPL_MASTER_ADMIN_ACL;

    if (access & REPL_SLAVE_ACL)
      access|= SLAVE_MONITOR_ACL;

    return access & GLOBAL_ACLS;
  }

  void set_access(const privilege_t rights, bool revoke) const
  {
    ulonglong priv(SELECT_ACL);
    for (uint i= start_priv_columns; i < end_priv_columns; i++, priv <<= 1)
    {
      if (priv & rights)
        m_table->field[i]->store(1 + !revoke, 0);
    }
  }

  SSL_type get_ssl_type () const
  {
    Field *f= get_field(end_priv_columns, MYSQL_TYPE_ENUM);
    return (SSL_type)(f ? f->val_int()-1 : 0);
  }
  int set_ssl_type (SSL_type x) const
  {
    if (Field *f= get_field(end_priv_columns, MYSQL_TYPE_ENUM))
      return f->store(x+1, 0);
    else
      return 1;
  }
  const char* get_ssl_cipher (MEM_ROOT *root) const
  {
    Field *f= get_field(end_priv_columns + 1, MYSQL_TYPE_BLOB);
    return f ? ::get_field(root,f) : 0;
  }
  int set_ssl_cipher (const char *s, size_t l) const
  {
    if (Field *f= get_field(end_priv_columns + 1, MYSQL_TYPE_BLOB))
      return f->store(s, l, &my_charset_latin1);
    else
      return 1;
  }
  const char* get_x509_issuer (MEM_ROOT *root) const
  {
    Field *f= get_field(end_priv_columns + 2, MYSQL_TYPE_BLOB);
    return f ? ::get_field(root,f) : 0;
  }
  int set_x509_issuer (const char *s, size_t l) const
  {
    if (Field *f= get_field(end_priv_columns + 2, MYSQL_TYPE_BLOB))
      return f->store(s, l, &my_charset_latin1);
    else
      return 1;
  }
  const char* get_x509_subject (MEM_ROOT *root) const
  {
    Field *f= get_field(end_priv_columns + 3, MYSQL_TYPE_BLOB);
    return f ? ::get_field(root,f) : 0;
  }
  int set_x509_subject (const char *s, size_t l) const
  {
    if (Field *f= get_field(end_priv_columns + 3, MYSQL_TYPE_BLOB))
      return f->store(s, l, &my_charset_latin1);
    else
      return 1;
  }
  longlong get_max_questions () const
  {
    Field *f= get_field(end_priv_columns + 4, MYSQL_TYPE_LONG);
    return f ? f->val_int() : 0;
  }
  int set_max_questions (longlong x) const
  {
    if (Field *f= get_field(end_priv_columns + 4, MYSQL_TYPE_LONG))
      return f->store(x, 0);
    else
      return 1;
  }
  longlong get_max_updates () const
  {
    Field *f= get_field(end_priv_columns + 5, MYSQL_TYPE_LONG);
    return f ? f->val_int() : 0;
  }
  int set_max_updates (longlong x) const
  {
    if (Field *f= get_field(end_priv_columns + 5, MYSQL_TYPE_LONG))
      return f->store(x, 0);
    else
      return 1;
  }
  longlong get_max_connections () const
  {
    Field *f= get_field(end_priv_columns + 6, MYSQL_TYPE_LONG);
    return f ? f->val_int() : 0;
  }
  int set_max_connections (longlong x) const
  {
    if (Field *f= get_field(end_priv_columns + 6, MYSQL_TYPE_LONG))
      return f->store(x, 0);
    else
      return 1;
  }
  longlong get_max_user_connections () const
  {
    Field *f= get_field(end_priv_columns + 7, MYSQL_TYPE_LONG);
    return f ? f->val_int() : 0;
  }
  int set_max_user_connections (longlong x) const
  {
    if (Field *f= get_field(end_priv_columns + 7, MYSQL_TYPE_LONG))
      return f->store(x, 0);
    else
      return 1;
  }
  double get_max_statement_time () const
  {
    Field *f= get_field(end_priv_columns + 13, MYSQL_TYPE_NEWDECIMAL);
    return f ? f->val_real() : 0;
  }
  int set_max_statement_time (double x) const
  {
    if (Field *f= get_field(end_priv_columns + 13, MYSQL_TYPE_NEWDECIMAL))
      return f->store(x);
    else
      return 1;
  }
  bool get_is_role () const
  {
    Field *f= get_field(end_priv_columns + 11, MYSQL_TYPE_ENUM);
    return f ? f->val_int()-1 : 0;
  }
  int set_is_role (bool x) const
  {
    if (Field *f= get_field(end_priv_columns + 11, MYSQL_TYPE_ENUM))
      return f->store(x+1, 0);
    else
      return 1;
  }
  const char* get_default_role (MEM_ROOT *root) const
  {
    Field *f= get_field(end_priv_columns + 12, MYSQL_TYPE_STRING);
    return f ? ::get_field(root,f) : 0;
  }
  int set_default_role (const char *s, size_t l) const
  {
    if (Field *f= get_field(end_priv_columns + 12, MYSQL_TYPE_STRING))
      return f->store(s, l, system_charset_info);
    else
      return 1;
  }
  /* On a MariaDB 10.3 user table, the account locking accessors will try to
     get the content of the max_statement_time column, but they will fail due
     to the typecheck in get_field. */
  bool get_account_locked () const
  {
    Field *f= get_field(end_priv_columns + 13, MYSQL_TYPE_ENUM);
    return f ? f->val_int()-1 : 0;
  }
  int set_account_locked (bool x) const
  {
    if (Field *f= get_field(end_priv_columns + 13, MYSQL_TYPE_ENUM))
      return f->store(x+1, 0);

    return 1;
  }

  bool get_password_expired () const
  {
    uint field_num= end_priv_columns + 10;

    Field *f= get_field(field_num, MYSQL_TYPE_ENUM);
    return f ? f->val_int()-1 : 0;
  }
  int set_password_expired (bool x) const
  {
    uint field_num= end_priv_columns + 10;

    if (Field *f= get_field(field_num, MYSQL_TYPE_ENUM))
      return f->store(x+1, 0);
    return 1;
  }
  my_time_t get_password_last_changed () const
  {
    ulong unused_dec;
    if (Field *f= get_field(end_priv_columns + 11, MYSQL_TYPE_TIMESTAMP2))
      return f->get_timestamp(&unused_dec);
    return 0;
  }
  int set_password_last_changed (my_time_t x) const
  {
    if (Field *f= get_field(end_priv_columns + 11, MYSQL_TYPE_TIMESTAMP2))
    {
      f->set_notnull();
      return f->store_timestamp(x, 0);
    }
    return 1;
  }
  longlong get_password_lifetime () const
  {
    if (Field *f= get_field(end_priv_columns + 12, MYSQL_TYPE_SHORT))
    {
      if (f->is_null())
        return -1;
      return f->val_int();
    }
    return 0;
  }
  int set_password_lifetime (longlong x) const
  {
    if (Field *f= get_field(end_priv_columns + 12, MYSQL_TYPE_SHORT))
    {
      if (x < 0)
      {
        f->set_null();
        return 0;
      }
      f->set_notnull();
      return f->store(x, 0);
    }
    return 1;
  }

  virtual ~User_table_tabular() = default;
 private:
  friend class Grant_tables;

  /* Only Grant_tables can instantiate this class. */
  User_table_tabular() { min_columns= 13; /* As in 3.20.13 */ }

  /* The user table is a bit different compared to the other Grant tables.
     Usually, we only add columns to the grant tables when adding functionality.
     This makes it easy to test which version of the table we are using, by
     just looking at the number of fields present in the table.

     In MySQL 5.7.6 the Password column was removed. We need to guard for that.
     The field-fetching methods for the User table return NULL if the field
     doesn't exist. This simplifies checking of table "version", as we don't
     have to make use of num_fields() any more.
  */
  inline Field* get_field(uint field_num, enum enum_field_types type) const
  {
    if (field_num >= num_fields())
      return NULL;
    Field *f= m_table->field[field_num];
    return f->real_type() == type ? f : NULL;
  }

  int setup_sysvars() const
  {
    username_char_length= MY_MIN(m_table->field[1]->char_length(),
                                 USERNAME_CHAR_LENGTH);
    using_global_priv_table= false;

    if (have_password()) // Password column might be missing. (MySQL 5.7.6+)
    {
      int password_length= password()->field_length /
                           password()->charset()->mbmaxlen;
      if (password_length < SCRAMBLED_PASSWORD_CHAR_LENGTH_323)
      {
        sql_print_error("Fatal error: mysql.user table is damaged or in "
                        "unsupported 3.20 format.");
        return 1;
      }

      mysql_mutex_lock(&LOCK_global_system_variables);
      if (password_length < SCRAMBLED_PASSWORD_CHAR_LENGTH)
      {
        if (opt_secure_auth)
        {
          mysql_mutex_unlock(&LOCK_global_system_variables);
          sql_print_error("Fatal error: mysql.user table is in old format, "
                          "but server started with --secure-auth option.");
          return 1;
        }
        mysql_user_table_is_in_short_password_format= true;
        if (global_system_variables.old_passwords)
          mysql_mutex_unlock(&LOCK_global_system_variables);
        else
        {
          extern sys_var *Sys_old_passwords_ptr;
          Sys_old_passwords_ptr->value_origin= sys_var::AUTO;
          global_system_variables.old_passwords= 1;
          mysql_mutex_unlock(&LOCK_global_system_variables);
          sql_print_warning("mysql.user table is not updated to new password format; "
                            "Disabling new password usage until "
                            "mysql_fix_privilege_tables is run");
        }
        m_table->in_use->variables.old_passwords= 1;
      }
      else
      {
        mysql_user_table_is_in_short_password_format= false;
        mysql_mutex_unlock(&LOCK_global_system_variables);
      }
    }
    return 0;
  }

  /* Normally password column is the third column in the table. If privileges
     start on the third column instead, we are missing the password column.
     This means we are using a MySQL 5.7.6+ data directory. */
  bool have_password() const { return start_priv_columns == 3; }

  Field* password() const { return m_table->field[2]; }
  Field* plugin() const   { return get_field(end_priv_columns + 8, MYSQL_TYPE_STRING); }
  Field* authstr() const  { return get_field(end_priv_columns + 9, MYSQL_TYPE_BLOB); }
};

/*
  MariaDB 10.4 and up `global_priv` table

  TODO possible optimizations:
  * update json in-place if the new value can fit
  * don't repeat get_value for every key, but use a streaming parser
    to convert json into in-memory object (ACL_USER?) in one json scan.
    - this makes sense for acl_load(), but hardly for GRANT
  * similarly, pack ACL_USER (?) into json in one go.
    - doesn't make sense? GRANT rarely updates more than one field.
*/
class User_table_json: public User_table
{
  LEX_CSTRING& name() const { return MYSQL_TABLE_NAME[USER_TABLE]; }

  int get_auth(THD *thd, MEM_ROOT *root, ACL_USER *u) const
  {
    size_t array_len;
    const char *array;
    int vl;
    const char *v;

    if (get_value("auth_or", JSV_ARRAY, &array, &array_len))
    {
      u->alloc_auth(root, 1);
      return get_auth1(thd, root, u, 0);
    }

    if (json_get_array_item(array, array + array_len, (int)array_len,
                            &v, &vl) != JSV_NOTHING)
      return 1;
    u->alloc_auth(root, vl);
    for (uint i=0; i < u->nauth; i++)
    {
      if (json_get_array_item(array, array + array_len, i, &v, &vl) != JSV_OBJECT)
        return 1;

      const char *p, *a;
      int pl, al;
      switch (json_get_object_key(v, v + vl, "plugin", &p, &pl)) {
      case JSV_STRING: u->auth[i].plugin.str= strmake_root(root, p, pl);
                       u->auth[i].plugin.length= pl;
                       break;
      case JSV_NOTHING: if (get_auth1(thd, root, u, i))
                          return 1;
                        else
                          continue;
      default: return 1;
      }
      switch (json_get_object_key(v, v + vl, "authentication_string", &a, &al)) {
      case JSV_NOTHING: u->auth[i].auth_string= empty_clex_str;
                        break;
      case JSV_STRING: u->auth[i].auth_string.str= strmake_root(root, a, al);
                       u->auth[i].auth_string.length= al;
                       break;
      default: return 1;
      }
    }
    return 0;
  }

  int get_auth1(THD *thd, MEM_ROOT *root, ACL_USER *u, uint n) const
  {
    const char *authstr= get_str_value(root, "authentication_string");
    const char *plugin= get_str_value(root, "plugin");
    if (plugin && authstr)
    {
      if (plugin && *plugin)
      {
        u->auth[n].plugin.str= plugin;
        u->auth[n].plugin.length= strlen(plugin);
      }
      else
        u->auth[n].plugin= native_password_plugin_name;
      u->auth[n].auth_string.str= authstr;
      u->auth[n].auth_string.length= strlen(authstr);
      return 0;
    }
    return 1;
  }

  bool append_str_value(String *to, const LEX_CSTRING &str) const
  {
    to->append('"');
    to->reserve(str.length*2);
    int len= json_escape(system_charset_info, (uchar*)str.str, (uchar*)str.str + str.length,
                         to->charset(), (uchar*)to->end(), (uchar*)to->end() + str.length*2);
    if (len < 0)
      return 1;
    to->length(to->length() + len);
    to->append('"');
    return 0;
  }

  bool set_auth(const ACL_USER &u) const
  {
    size_t array_len;
    const char *array;
    if (u.nauth == 1 && get_value("auth_or", JSV_ARRAY, &array, &array_len))
      return set_auth1(u, 0);

    StringBuffer<JSON_SIZE> json(m_table->field[2]->charset());
    bool top_done = false;
    json.append('[');
    for (uint i=0; i < u.nauth; i++)
    {
      ACL_USER::AUTH * const auth= u.auth + i;
      if (i)
        json.append(',');
      json.append('{');
      if (!top_done &&
          (auth->plugin.str == native_password_plugin_name.str ||
           auth->plugin.str == old_password_plugin_name.str ||
           i == u.nauth - 1))
      {
        if (set_auth1(u, i))
          return 1;
        top_done= true;
      }
      else
      {
        json.append(STRING_WITH_LEN("\"plugin\":"));
        if (append_str_value(&json, auth->plugin))
          return 1;
        if (auth->auth_string.length)
        {
          json.append(STRING_WITH_LEN(",\"authentication_string\":"));
          if (append_str_value(&json, auth->auth_string))
            return 1;
        }
      }
      json.append('}');
    }
    json.append(']');
    return set_value("auth_or", json.ptr(), json.length(), false) == JSV_BAD_JSON;
  }
  bool set_auth1(const ACL_USER &u, uint i) const
  {
    return set_str_value("plugin",
                         u.auth[i].plugin.str, u.auth[i].plugin.length) ||
            set_str_value("authentication_string",
                         u.auth[i].auth_string.str, u.auth[i].auth_string.length);
  }

  void print_warning_bad_version_id(ulonglong version_id) const
  {
    sql_print_warning("'user' entry '%s@%s' has a wrong 'version_id' value %lld",
                      safe_str(get_user(current_thd->mem_root)),
                      safe_str(get_host(current_thd->mem_root)),
                      version_id);
  }

  void print_warning_bad_access(ulonglong version_id,
                                privilege_t mask,
                                ulonglong access) const
  {
    sql_print_warning("'user' entry '%s@%s' "
                      "has a wrong 'access' value 0x%llx "
                      "(allowed mask is 0x%llx, version_id=%lld)",
                      safe_str(get_user(current_thd->mem_root)),
                      safe_str(get_host(current_thd->mem_root)),
                      access, mask, version_id);
  }

  privilege_t adjust_access(ulonglong version_id, ulonglong access) const
  {
    privilege_t mask= ALL_KNOWN_ACL_100304;
    ulonglong orig_access= access;
    if (version_id < 101100)
    {
      if (access & SUPER_ACL)
        access|= READ_ONLY_ADMIN_ACL;
    }
    if (version_id >= 100509)
    {
      mask= ALL_KNOWN_ACL_100509;
    }
    else if (version_id >= 100502)
    {
      if (version_id >= 100508)
        mask= ALL_KNOWN_ACL_100508;
      else
        mask= ALL_KNOWN_ACL_100502;
      if (access & REPL_SLAVE_ADMIN_ACL)
        access|= SLAVE_MONITOR_ACL;
    }
    else // 100501 or earlier
    {
      /*
        Address changes in SUPER and REPLICATION SLAVE made in 10.5.2.
        This also covers a special case: if the user had ALL PRIVILEGES before
        the upgrade, it gets ALL PRIVILEGES after the upgrade.
      */
      if (access & SUPER_ACL)
      {
        if (access & REPL_SLAVE_ACL)
        {
          /*
            The user could do both before the upgrade:
            - set global variables       (because of SUPER_ACL)
            - execute "SHOW SLAVE HOSTS" (because of REPL_SLAVE_ACL)
            Grant all new privileges that were splitted from SUPER (in 10.5.2),
            and REPLICATION MASTER ADMIN, so it still can do "SHOW SLAVE HOSTS".
          */
          access|= REPL_MASTER_ADMIN_ACL;
        }
        access|= GLOBAL_SUPER_ADDED_SINCE_USER_TABLE_ACLS;
      }
      /*
        REPLICATION_CLIENT(BINLOG_MONITOR_ACL) should allow SHOW SLAVE STATUS
        REPLICATION SLAVE should allow SHOW RELAYLOG EVENTS
      */
      if (access & BINLOG_MONITOR_ACL || access & REPL_SLAVE_ACL)
        access|= SLAVE_MONITOR_ACL;
    }

    if (orig_access & ~mask)
    {
      print_warning_bad_access(version_id, mask, orig_access);
      return NO_ACL;
    }
    return access & ALL_KNOWN_ACL;
  }

  privilege_t get_access() const
  {
    ulonglong version_id= (ulonglong) get_int_value("version_id");
    ulonglong access= (ulonglong) get_int_value("access");

    /*
      Special case:
      mysql_system_tables_data.sql populates "ALL PRIVILEGES"
      for the super user this way:
            {"access":18446744073709551615}
    */
    if (access == (ulonglong) ~0)
      return GLOBAL_ACLS;

    /*
      Reject obviously bad (negative and too large) version_id values.
      Also reject versions before 10.4.0 (when JSON table was added).
    */
    if ((longlong) version_id < 0 || version_id > 999999 ||
        (version_id > 0 && version_id < 100400))
    {
      print_warning_bad_version_id(version_id);
      return NO_ACL;
    }
    return adjust_access(version_id, access) & GLOBAL_ACLS;
  }

  void set_access(const privilege_t rights, bool revoke) const
  {
    privilege_t access= get_access();
    if (revoke)
      access&= ~rights;
    else
      access|= rights;
    set_int_value("access", (longlong) (access & GLOBAL_ACLS));
    set_int_value("version_id", (longlong) MYSQL_VERSION_ID);
  }
  const char *unsafe_str(const char *s) const
  { return s[0] ? s : NULL; }

  SSL_type get_ssl_type () const
  { return (SSL_type)get_int_value("ssl_type"); }
  int set_ssl_type (SSL_type x) const
  { return set_int_value("ssl_type", x); }
  const char* get_ssl_cipher (MEM_ROOT *root) const
  { return unsafe_str(get_str_value(root, "ssl_cipher")); }
  int set_ssl_cipher (const char *s, size_t l) const
  { return set_str_value("ssl_cipher", s, l); }
  const char* get_x509_issuer (MEM_ROOT *root) const
  { return unsafe_str(get_str_value(root, "x509_issuer")); }
  int set_x509_issuer (const char *s, size_t l) const
  { return set_str_value("x509_issuer", s, l); }
  const char* get_x509_subject (MEM_ROOT *root) const
  { return unsafe_str(get_str_value(root, "x509_subject")); }
  int set_x509_subject (const char *s, size_t l) const
  { return set_str_value("x509_subject", s, l); }
  longlong get_max_questions () const
  { return get_int_value("max_questions"); }
  int set_max_questions (longlong x) const
  { return set_int_value("max_questions", x); }
  longlong get_max_updates () const
  { return get_int_value("max_updates"); }
  int set_max_updates (longlong x) const
  { return set_int_value("max_updates", x); }
  longlong get_max_connections () const
  { return get_int_value("max_connections"); }
  int set_max_connections (longlong x) const
  { return set_int_value("max_connections", x); }
  longlong get_max_user_connections () const
  { return get_int_value("max_user_connections"); }
  int set_max_user_connections (longlong x) const
  { return set_int_value("max_user_connections", x); }
  double get_max_statement_time () const
  { return get_double_value("max_statement_time"); }
  int set_max_statement_time (double x) const
  { return set_double_value("max_statement_time", x); }
  bool get_is_role () const
  { return get_bool_value("is_role"); }
  int set_is_role (bool x) const
  { return set_bool_value("is_role", x); }
  const char* get_default_role (MEM_ROOT *root) const
  { return get_str_value(root, "default_role"); }
  int set_default_role (const char *s, size_t l) const
  { return set_str_value("default_role", s, l); }
  bool get_account_locked () const
  { return get_bool_value("account_locked"); }
  int set_account_locked (bool x) const
  { return set_bool_value("account_locked", x); }
  my_time_t get_password_last_changed () const
  { return static_cast<my_time_t>(get_int_value("password_last_changed")); }
  int set_password_last_changed (my_time_t x) const
  { return set_int_value("password_last_changed", static_cast<longlong>(x)); }
  int set_password_lifetime (longlong x) const
  { return set_int_value("password_lifetime", x); }
  longlong get_password_lifetime () const
  { return get_int_value("password_lifetime", -1); }
  /*
     password_last_changed=0 means the password is manually expired.
     In MySQL 5.7+ this state is described using the password_expired column
     in mysql.user
  */
  bool get_password_expired () const
  { return get_int_value("password_last_changed", -1) == 0; }
  int set_password_expired (bool x) const
  { return x ? set_password_last_changed(0) : 0; }

  ~User_table_json() = default;
 private:
  friend class Grant_tables;
  static const uint JSON_SIZE=1024;
  int setup_sysvars() const
  {
    using_global_priv_table= true;
    username_char_length= MY_MIN(m_table->field[1]->char_length(),
                                 USERNAME_CHAR_LENGTH);
    return 0;
  }
  bool get_value(const char *key, 
                 enum json_types vt, const char **v, size_t *vl) const
  {
    enum json_types value_type;
    int int_vl;
    String str, *res= m_table->field[2]->val_str(&str);
    if (!res ||
        (value_type= json_get_object_key(res->ptr(), res->end(), key,
                                             v, &int_vl)) == JSV_BAD_JSON)
      return 1; // invalid
    *vl= int_vl;
    return value_type != vt;
  }
  const char *get_str_value(MEM_ROOT *root, const char *key) const
  {
    size_t value_len;
    const char *value_start;
    if (get_value(key, JSV_STRING, &value_start, &value_len))
      return "";
    char *ptr= (char*)alloca(value_len);
    int len= json_unescape(m_table->field[2]->charset(),
                           (const uchar*)value_start,
                           (const uchar*)value_start + value_len,
                           system_charset_info,
                           (uchar*)ptr, (uchar*)ptr + value_len);
    if (len < 0)
      return NULL;
    return strmake_root(root, ptr, len);
  }
  longlong get_int_value(const char *key, longlong def_val= 0) const
  {
    int err;
    size_t value_len;
    const char *value_start;
    if (get_value(key, JSV_NUMBER, &value_start, &value_len))
      return def_val;
    const char *value_end= value_start + value_len;
    return my_strtoll10(value_start, (char**)&value_end, &err);
  }
  double get_double_value(const char *key) const
  {
    int err;
    size_t value_len;
    const char *value_start;
    if (get_value(key, JSV_NUMBER, &value_start, &value_len))
      return 0;
    const char *value_end= value_start + value_len;
    return my_strtod(value_start, (char**)&value_end, &err);
  }
  bool get_bool_value(const char *key) const
  {
    size_t value_len;
    const char *value_start;
    if (get_value(key, JSV_TRUE, &value_start, &value_len))
      return false;
    return true;
  }
  enum json_types set_value(const char *key,
                            const char *val, size_t vlen, bool string) const
  {
    int value_len;
    const char *value_start;
    enum json_types value_type;
    String str, *res= m_table->field[2]->val_str(&str);
    if (!res || !res->length())
      (res= &str)->set(STRING_WITH_LEN("{}"), m_table->field[2]->charset());
    value_type= json_get_object_key(res->ptr(), res->end(), key,
                                    &value_start, &value_len);
    if (value_type == JSV_BAD_JSON)
      return value_type; // invalid
    StringBuffer<JSON_SIZE> json(res->charset());
    json.copy(res->ptr(), value_start - res->ptr(), res->charset());
    if (value_type == JSV_NOTHING)
    {
      if (value_len)
        json.append(',');
      json.append('"');
      json.append(key, strlen(key));
      json.append(STRING_WITH_LEN("\":"));
      if (string)
        json.append('"');
    }
    else
      value_start+= value_len;
    json.append(val, vlen);
    if (!value_type && string)
      json.append('"');
    json.append(value_start, res->end() - value_start);
    DBUG_ASSERT(json_valid(json.ptr(), json.length(), json.charset()));
    m_table->field[2]->store(json.ptr(), json.length(), json.charset());
    return value_type;
  }
  bool set_str_value(const char *key, const char *val, size_t vlen) const
  {
    char buf[JSON_SIZE];
    int blen= json_escape(system_charset_info,
                          (const uchar*)val, (const uchar*)val + vlen,
                          m_table->field[2]->charset(),
                          (uchar*)buf, (uchar*)buf+sizeof(buf));
    if (blen < 0)
      return 1;
    return set_value(key, buf, blen, true) == JSV_BAD_JSON;
  }
  bool set_int_value(const char *key, longlong val) const
  {
    char v[MY_INT64_NUM_DECIMAL_DIGITS+1];
    size_t vlen= longlong10_to_str(val, v, -10) - v;
    return set_value(key, v, vlen, false) == JSV_BAD_JSON;
  }
  bool set_double_value(const char *key, double val) const
  {
    char v[FLOATING_POINT_BUFFER+1];
    size_t vlen= my_fcvt(val, TIME_SECOND_PART_DIGITS, v, NULL);
    return set_value(key, v, vlen, false) == JSV_BAD_JSON;
  }
  bool set_bool_value(const char *key, bool val) const
  {
    return set_value(key, val ? "true" : "false", val ? 4 : 5, false) == JSV_BAD_JSON;
  }
};

class Db_table: public Grant_table_base
{
 public:
  Field* host() const { return m_table->field[0]; }
  Field* db() const { return m_table->field[1]; }
  Field* user() const { return m_table->field[2]; }

 private:
  friend class Grant_tables;

  Db_table() { min_columns= 9; /* as in 3.20.13 */ }
};

class Tables_priv_table: public Grant_table_base
{
 public:
  Field* host() const { return m_table->field[0]; }
  Field* db() const { return m_table->field[1]; }
  Field* user() const { return m_table->field[2]; }
  Field* table_name() const { return m_table->field[3]; }
  Field* grantor() const { return m_table->field[4]; }
  Field* timestamp() const { return m_table->field[5]; }
  Field* table_priv() const { return m_table->field[6]; }
  Field* column_priv() const { return m_table->field[7]; }

 private:
  friend class Grant_tables;

  Tables_priv_table() { min_columns= 8; /* as in 3.22.26a */ }
};

class Columns_priv_table: public Grant_table_base
{
 public:
  Field* host() const { return m_table->field[0]; }
  Field* db() const { return m_table->field[1]; }
  Field* user() const { return m_table->field[2]; }
  Field* table_name() const { return m_table->field[3]; }
  Field* column_name() const { return m_table->field[4]; }
  Field* timestamp() const { return m_table->field[5]; }
  Field* column_priv() const { return m_table->field[6]; }

 private:
  friend class Grant_tables;

  Columns_priv_table() { min_columns= 7; /* as in 3.22.26a */ }
};

class Host_table: public Grant_table_base
{
 public:
  Field* host() const { return m_table->field[0]; }
  Field* db() const { return m_table->field[1]; }

 private:
  friend class Grant_tables;

  Host_table() { min_columns= 8; /* as in 3.20.13 */ }
};

class Procs_priv_table: public Grant_table_base
{
 public:
  Field* host() const { return m_table->field[0]; }
  Field* db() const { return m_table->field[1]; }
  Field* user() const { return m_table->field[2]; }
  Field* routine_name() const { return m_table->field[3]; }
  Field* routine_type() const { return m_table->field[4]; }
  Field* grantor() const { return m_table->field[5]; }
  Field* proc_priv() const { return m_table->field[6]; }
  Field* timestamp() const { return m_table->field[7]; }

 private:
  friend class Grant_tables;

  Procs_priv_table() { min_columns=8; }
};

class Proxies_priv_table: public Grant_table_base
{
 public:
  Field* host() const { return m_table->field[0]; }
  Field* user() const { return m_table->field[1]; }
  Field* proxied_host() const { return m_table->field[2]; }
  Field* proxied_user() const { return m_table->field[3]; }
  Field* with_grant() const { return m_table->field[4]; }
  Field* grantor() const { return m_table->field[5]; }
  Field* timestamp() const { return m_table->field[6]; }

 private:
  friend class Grant_tables;

  Proxies_priv_table() { min_columns= 7; }
};

class Roles_mapping_table: public Grant_table_base
{
 public:
  Field* host() const { return m_table->field[0]; }
  Field* user() const { return m_table->field[1]; }
  Field* role() const { return m_table->field[2]; }
  Field* admin_option() const { return m_table->field[3]; }

 private:
  friend class Grant_tables;

  Roles_mapping_table() { min_columns= 4; }
};

/**
  Class that represents a collection of grant tables.
*/
class Grant_tables
{
 public:
  Grant_tables() : p_user_table(&m_user_table_json) { }

  /**
    An auxiliary to build a list of involved tables.

    @retval  0 Success
    @retval -1 A my_error reported error
   */
  int build_table_list(THD *thd, TABLE_LIST** ptr_first,
                       int which_tables, enum thr_lock_type lock_type,
                       TABLE_LIST *tables)
  {
    DBUG_ENTER("Grant_tables::build_table_list");

    DBUG_ASSERT(which_tables); /* At least one table must be opened. */
    /*
       We can read privilege tables even when !initialized.
       This can be acl_load() - server startup or FLUSH PRIVILEGES
       */
    if (lock_type >= TL_FIRST_WRITE && !initialized)
    {
      my_error(ER_OPTION_PREVENTS_STATEMENT, MYF(0), "--skip-grant-tables");
      DBUG_RETURN(-1);
    }

    for (int i=USER_TABLE; i >=0; i--)
    {
      TABLE_LIST *tl= tables + i;
      if (which_tables & (1 << i))
      {
        tl->init_one_table(&MYSQL_SCHEMA_NAME, &MYSQL_TABLE_NAME[i],
                           NULL, lock_type);
        tl->open_type= OT_BASE_ONLY;
        tl->i_s_requested_object= OPEN_TABLE_ONLY;
        tl->updating= lock_type >= TL_FIRST_WRITE;
        if (i >= FIRST_OPTIONAL_TABLE)
          tl->open_strategy= TABLE_LIST::OPEN_IF_EXISTS;
        tl->next_global= tl->next_local= *ptr_first;
        *ptr_first= tl;
      }
      else
        tl->table= NULL;
    }
    DBUG_RETURN(0);
  }

  int open_and_lock(THD *thd, int which_tables, enum thr_lock_type lock_type)
  {
    DBUG_ENTER("Grant_tables::open_and_lock");

    TABLE_LIST tables[USER_TABLE+1], *first= NULL;

    if (build_table_list(thd, &first, which_tables, lock_type, tables))
      DBUG_RETURN(-1);

    uint counter;
    int res= really_open(thd, first, &counter);

    /* if User_table_json wasn't found, let's try User_table_tabular */
    if (!res && (which_tables & Table_user) && !tables[USER_TABLE].table)
    {
      uint unused;
      TABLE_LIST *tl= tables + USER_TABLE;
      TABLE *backup_open_tables= thd->open_tables;
      thd->set_open_tables(NULL);

      tl->init_one_table(&MYSQL_SCHEMA_NAME, &MYSQL_TABLE_NAME_USER,
                         NULL, lock_type);
      tl->open_type= OT_BASE_ONLY;
      tl->i_s_requested_object= OPEN_TABLE_ONLY;
      tl->updating= lock_type >= TL_FIRST_WRITE;
      p_user_table= &m_user_table_tabular;
      counter++;
      res= really_open(thd, tl, &unused);
      thd->set_open_tables(backup_open_tables);
      if (tables[USER_TABLE].table)
      {
        tables[USER_TABLE].table->next= backup_open_tables;
        thd->set_open_tables(tables[USER_TABLE].table);
      }
    }
    if (res)
      DBUG_RETURN(res);

    if (lock_tables(thd, first, counter,
                    MYSQL_LOCK_IGNORE_TIMEOUT |
                    MYSQL_OPEN_IGNORE_LOGGING_FORMAT))
      DBUG_RETURN(-1);

    p_user_table->set_table(tables[USER_TABLE].table);
    m_db_table.set_table(tables[DB_TABLE].table);
    m_tables_priv_table.set_table(tables[TABLES_PRIV_TABLE].table);
    m_columns_priv_table.set_table(tables[COLUMNS_PRIV_TABLE].table);
    m_host_table.set_table(tables[HOST_TABLE].table);
    m_procs_priv_table.set_table(tables[PROCS_PRIV_TABLE].table);
    m_proxies_priv_table.set_table(tables[PROXIES_PRIV_TABLE].table);
    m_roles_mapping_table.set_table(tables[ROLES_MAPPING_TABLE].table);
    DBUG_RETURN(0);
  }

  inline const User_table& user_table() const
  { return *p_user_table; }

  inline const Db_table& db_table() const
  { return m_db_table; }

  inline const Tables_priv_table& tables_priv_table() const
  { return m_tables_priv_table; }

  inline const Columns_priv_table& columns_priv_table() const
  { return m_columns_priv_table; }

  inline const Host_table& host_table() const
  { return m_host_table; }

  inline const Procs_priv_table& procs_priv_table() const
  { return m_procs_priv_table; }

  inline const Proxies_priv_table& proxies_priv_table() const
  { return m_proxies_priv_table; }

  inline const Roles_mapping_table& roles_mapping_table() const
  { return m_roles_mapping_table; }

#ifdef HAVE_REPLICATION
  /**
    Checks if the tables targeted by a grant command should be ignored because
    of the configured replication filters

    @retval 1 Tables are excluded for replication
    @retval 0 tables are included for replication
  */
  int rpl_ignore_tables(THD *thd, TABLE_LIST* tables, int which_tables= 0,
                        enum thr_lock_type lock_type= TL_IGNORE)
  {
    DBUG_ENTER("Grant_tables::rpl_ignore_tables");

    if (!(thd->slave_thread && !thd->spcont))
      DBUG_RETURN(0);

    TABLE_LIST all_tables[USER_TABLE+1];

    if (!tables)
    {
      int rc __attribute__((unused))=
        build_table_list(thd, &tables, which_tables, lock_type, all_tables);

      DBUG_ASSERT(!rc);  // Grant_tables must be already initialized
      DBUG_ASSERT(tables);
    }

    if (tables->lock_type >= TL_FIRST_WRITE)
    {
      /*
        GRANT and REVOKE are applied the slave in/exclusion rules as they are
        some kind of updates to the mysql.% tables.
      */
      Rpl_filter *rpl_filter= thd->system_thread_info.rpl_sql_info->rpl_filter;
      if (rpl_filter->is_on() && !rpl_filter->tables_ok(0, tables))
      {
        thd->slave_expected_error= 0;
        DBUG_RETURN(1);
      }
    }
    DBUG_RETURN(0);
  }
#endif

 private:

  /* Before any operation is possible on grant tables, they must be opened.

     @retval  1 replication filters matched. Abort the operation,
                but return OK (!)
     @retval  0 tables were opened successfully
     @retval -1 error, tables could not be opened
  */
  int really_open(THD *thd, TABLE_LIST* tables, uint *counter)
  {
    DBUG_ENTER("Grant_tables::really_open:");
#ifdef HAVE_REPLICATION
    if (rpl_ignore_tables(thd, tables))
    {
      DBUG_RETURN(1);
    }
#endif
    if (open_tables(thd, &tables, counter, MYSQL_LOCK_IGNORE_TIMEOUT))
      DBUG_RETURN(-1);
    DBUG_RETURN(0);
  }

  User_table *p_user_table;
  User_table_json m_user_table_json;
  User_table_tabular m_user_table_tabular;
  Db_table m_db_table;
  Tables_priv_table m_tables_priv_table;
  Columns_priv_table m_columns_priv_table;
  Host_table m_host_table;
  Procs_priv_table m_procs_priv_table;
  Proxies_priv_table m_proxies_priv_table;
  Roles_mapping_table m_roles_mapping_table;
};


void ACL_PROXY_USER::init(const Proxies_priv_table& proxies_priv_table,
                          MEM_ROOT *mem)
{
  init(get_field(mem, proxies_priv_table.host()),
       safe_str(get_field(mem, proxies_priv_table.user())),
       get_field(mem, proxies_priv_table.proxied_host()),
       safe_str(get_field(mem, proxies_priv_table.proxied_user())),
       proxies_priv_table.with_grant()->val_int() != 0);
}


/*
 Enumeration of various ACL's and Hashes used in handle_grant_struct()
*/
enum enum_acl_lists
{
  USER_ACL= 0,
  ROLE_ACL,
  DB_ACL,
  COLUMN_PRIVILEGES_HASH,
  PROC_PRIVILEGES_HASH,
  FUNC_PRIVILEGES_HASH,
  PACKAGE_SPEC_PRIVILEGES_HASH,
  PACKAGE_BODY_PRIVILEGES_HASH,
  PROXY_USERS_ACL,
  ROLES_MAPPINGS_HASH
};

ACL_ROLE::ACL_ROLE(ACL_USER *user)
 :
  /* set initial role access the same as the table row privileges */
  initial_role_access(user->access),
  counter(0)
{
  access= user->access;
  this->user= user->user;
  bzero(&parent_grantee, sizeof(parent_grantee));
  flags= IS_ROLE;
}

ACL_ROLE::ACL_ROLE(const char *rolename, privilege_t privileges, MEM_ROOT *root)
  : initial_role_access(privileges), counter(0)
{
  this->access= initial_role_access;
  if (is_public(rolename))
    this->user= public_name;
  else
  {
    this->user.str= safe_strdup_root(root, rolename);
    this->user.length= strlen(rolename);
  }
  bzero(&parent_grantee, sizeof(parent_grantee));
  flags= IS_ROLE;
}

enum role_name_check_result
{
  ROLE_NAME_OK= 0,
  ROLE_NAME_PUBLIC,
  ROLE_NAME_INVALID
};

static role_name_check_result check_role_name(LEX_CSTRING *str,
                                              bool public_is_ok)
{
  if (str->length)
  {
    if (str->length == public_name.length &&
        strcasecmp(str->str, public_name.str) == 0)
    {
      *str= public_name;
      if (public_is_ok)
        return ROLE_NAME_PUBLIC;
      else
        goto error;
    }
    if (str->length != none.length || strcasecmp(str->str, none.str) != 0)
      return ROLE_NAME_OK;
  }

error:
  my_error(ER_INVALID_ROLE, MYF(0), str->str);
  return ROLE_NAME_INVALID;
}


static void free_acl_user(ACL_USER *user)
{
  delete_dynamic(&(user->role_grants));
}

static void free_acl_role(ACL_ROLE *role)
{
  delete_dynamic(&(role->role_grants));
  delete_dynamic(&(role->parent_grantee));
}

static my_bool check_if_exists(THD *, plugin_ref, void *)
{
  return TRUE;
}

static bool has_validation_plugins()
{
  return plugin_foreach(NULL, check_if_exists,
                        MariaDB_PASSWORD_VALIDATION_PLUGIN, NULL);
}

struct validation_data { const LEX_CSTRING *user, *password, *host; };

static my_bool do_validate(THD *, plugin_ref plugin, void *arg)
{
  struct validation_data *data= (struct validation_data *)arg;
  struct st_mariadb_password_validation *handler=
    (st_mariadb_password_validation *)plugin_decl(plugin)->info;
  if (handler->validate_password(data->user, data->password, data->host))
  {
    my_error(ER_NOT_VALID_PASSWORD, MYF(0), plugin_ref_to_int(plugin)->name.str);
    return true;
  }
  return false;
}


static bool validate_password(THD *thd, const LEX_CSTRING &user,
                              const LEX_CSTRING &host,
                              const LEX_CSTRING &pwtext, bool has_hash)
{
  if (pwtext.length || !has_hash)
  {
    struct validation_data data= { &user,
                                   pwtext.str ? &pwtext : &empty_clex_str,
                                   &host };
    if (plugin_foreach(NULL, do_validate,
                       MariaDB_PASSWORD_VALIDATION_PLUGIN, &data))
    {
      return true;
    }
  }
  else
  {
    if (!thd->slave_thread &&
        strict_password_validation && has_validation_plugins()
#ifdef WITH_WSREP
        && !thd->wsrep_applier
#endif
       )
    {
      my_error(ER_OPTION_PREVENTS_STATEMENT, MYF(0), "--strict-password-validation");
      return true;
    }
  }
  return false;
}

static int set_user_salt(ACL_USER::AUTH *auth, plugin_ref plugin)
{
  st_mysql_auth *info= (st_mysql_auth *) plugin_decl(plugin)->info;

  mysql_mutex_assert_owner(&acl_cache->lock);

  if (info->interface_version >= 0x0202 && info->preprocess_hash &&
      auth->auth_string.length)
  {
    uchar buf[MAX_SCRAMBLE_LENGTH];
    size_t len= sizeof(buf);
    if (info->preprocess_hash(auth->auth_string.str,
                              auth->auth_string.length, buf, &len))
      return 1;
    auth->salt.str= (char*)memdup_root(&acl_memroot, buf, len);
    auth->salt.length= len;
  }
  else
    auth->salt= safe_lexcstrdup_root(&acl_memroot, auth->auth_string);

  return 0;
}

/**
  Fills in ACL_USER::auth_string and ACL_USER::salt fields, as needed

  hashes the plain-text password (if provided) to auth_string,
  converts auth_string to salt.

  Fails if the plain-text password fails validation, if the plugin is
  not loaded, if the auth_string is invalid, if the password is not applicable
*/
static int set_user_auth(THD *thd, const LEX_CSTRING &user,
                         const LEX_CSTRING &host,
                         ACL_USER::AUTH *auth, const LEX_CSTRING &pwtext)
{
  const char *plugin_name= auth->plugin.str;
  bool unlock_plugin= false;
  plugin_ref plugin= get_auth_plugin(thd, auth->plugin, &unlock_plugin);
  int res= 1;

  mysql_mutex_assert_owner(&acl_cache->lock);

  if (!plugin)
  {
    push_warning_printf(thd, Sql_condition::WARN_LEVEL_WARN,
                        ER_PLUGIN_IS_NOT_LOADED,
                        ER_THD(thd, ER_PLUGIN_IS_NOT_LOADED), plugin_name);
    return ER_PLUGIN_IS_NOT_LOADED;
  }

  auth->salt= auth->auth_string;

  st_mysql_auth *info= (st_mysql_auth *) plugin_decl(plugin)->info;
  if (info->interface_version < 0x0202)
  {
    res= pwtext.length ? ER_SET_PASSWORD_AUTH_PLUGIN : 0;
    goto end;
  }

  if (thd->lex->sql_command == SQLCOM_SET_OPTION && !info->hash_password)
  {
    res= ER_SET_PASSWORD_AUTH_PLUGIN;
    goto end;
  }

  if (info->hash_password &&
      validate_password(thd, user, host, pwtext, auth->auth_string.length))
  {
    res= ER_NOT_VALID_PASSWORD;
    goto end;
  }
  if (pwtext.length)
  {
    if (info->hash_password)
    {
      char buf[MAX_SCRAMBLE_LENGTH];
      size_t len= sizeof(buf) - 1;
      if (info->hash_password(pwtext.str, pwtext.length, buf, &len))
      {
        res= ER_OUTOFMEMORY;
        goto end;
      }
      buf[len] = 0;
      auth->auth_string.str= (char*)memdup_root(&acl_memroot, buf, len+1);
      auth->auth_string.length= len;
    }
    else
    {
      res= ER_SET_PASSWORD_AUTH_PLUGIN;
      goto end;
    }
  }
  if (set_user_salt(auth, plugin))
  {
    res= ER_PASSWD_LENGTH;
    goto end;
  }

  res= 0;
end:
  if (unlock_plugin)
    plugin_unlock(thd, plugin);
  return res;
}


/**
  Lazily computes user's salt from the password hash
*/
static bool set_user_salt_if_needed(ACL_USER *user_copy, int curr_auth,
                                    plugin_ref plugin)
{
  ACL_USER::AUTH *auth_copy= user_copy->auth + curr_auth;
  DBUG_ASSERT(!strcasecmp(auth_copy->plugin.str, plugin_name(plugin)->str));

  if (auth_copy->salt.str)
    return 0; // already done

  mysql_mutex_lock(&acl_cache->lock);
  if (set_user_salt(auth_copy, plugin))
  {
    mysql_mutex_unlock(&acl_cache->lock);
    return 1;
  }

  ACL_USER *user= find_user_exact(user_copy->host.hostname, user_copy->user.str);
  // make sure the user wasn't altered or dropped meanwhile
  if (user)
  {
    ACL_USER::AUTH *auth= user->auth + curr_auth;
    if (!auth->salt.str && auth->plugin.length == auth_copy->plugin.length &&
        auth->auth_string.length == auth_copy->auth_string.length &&
        !memcmp(auth->plugin.str, auth_copy->plugin.str, auth->plugin.length) &&
        !memcmp(auth->auth_string.str, auth_copy->auth_string.str, auth->auth_string.length))
      auth->salt= auth_copy->salt;
  }
  mysql_mutex_unlock(&acl_cache->lock);
  return 0;
}


/**
  Fix ACL::plugin pointer to point to a hard-coded string, if appropriate

  Make sure that if ACL_USER's plugin is a built-in, then it points
  to a hard coded string, not to an allocated copy. Run-time, for
  authentication, we want to be able to detect built-ins by comparing
  pointers, not strings.

  @retval 0 the pointers were fixed
  @retval 1 this ACL_USER uses a not built-in plugin
*/
static bool fix_user_plugin_ptr(ACL_USER::AUTH *auth)
{
  if (lex_string_eq(&auth->plugin, &native_password_plugin_name))
    auth->plugin= native_password_plugin_name;
  else
  if (lex_string_eq(&auth->plugin, &old_password_plugin_name))
    auth->plugin= old_password_plugin_name;
  else
    return true;
  return false;
}


static bool get_YN_as_bool(Field *field)
{
  char buff[2];
  String res(buff,sizeof(buff),&my_charset_latin1);
  field->val_str(&res);
  return res[0] == 'Y' || res[0] == 'y';
}


/*
  Initialize structures responsible for user/db-level privilege checking and
  load privilege information for them from tables in the 'mysql' database.

  SYNOPSIS
    acl_init()
      dont_read_acl_tables  TRUE if we want to skip loading data from
                            privilege tables and disable privilege checking.

  NOTES
    This function is mostly responsible for preparatory steps, main work
    on initialization and grants loading is done in acl_reload().

  RETURN VALUES
    0	ok
    1	Could not initialize grant's
*/

bool acl_init(bool dont_read_acl_tables)
{
  THD  *thd;
  bool return_val;
  DBUG_ENTER("acl_init");

  acl_cache= new Hash_filo<acl_entry>(key_memory_acl_cache, ACL_CACHE_SIZE, 0, 0,
                           (my_hash_get_key) acl_entry_get_key,
                           (my_hash_free_key) my_free,
                           &my_charset_utf8mb3_bin);

  /*
    cache built-in native authentication plugins,
    to avoid hash searches and a global mutex lock on every connect
  */
  native_password_plugin= my_plugin_lock_by_name(0,
           &native_password_plugin_name, MYSQL_AUTHENTICATION_PLUGIN);
  old_password_plugin= my_plugin_lock_by_name(0,
           &old_password_plugin_name, MYSQL_AUTHENTICATION_PLUGIN);

  if (!native_password_plugin || !old_password_plugin)
    DBUG_RETURN(1);

  if (dont_read_acl_tables)
  {
    DBUG_RETURN(0); /* purecov: tested */
  }

  /*
    To be able to run this from boot, we allocate a temporary THD
  */
  if (!(thd=new THD(0)))
    DBUG_RETURN(1); /* purecov: inspected */
  thd->thread_stack= (char*) &thd;
  thd->store_globals();
  /*
    It is safe to call acl_reload() since acl_* arrays and hashes which
    will be freed there are global static objects and thus are initialized
    by zeros at startup.
  */
  return_val= acl_reload(thd);
  delete thd;
  DBUG_RETURN(return_val);
}

static void push_new_user(const ACL_USER &user)
{
  push_dynamic(&acl_users, &user);
  if (!user.host.hostname ||
      (user.host.hostname[0] == wild_many && !user.host.hostname[1]))
    allow_all_hosts=1;                  // Anyone can connect
}


/*
  Initialize structures responsible for user/db-level privilege checking
  and load information about grants from open privilege tables.

  SYNOPSIS
    acl_load()
      thd     Current thread
      tables  List containing open "mysql.host", "mysql.user",
              "mysql.db", "mysql.proxies_priv" and "mysql.roles_mapping"
              tables.

  RETURN VALUES
    FALSE  Success
    TRUE   Error
*/

static bool acl_load(THD *thd, const Grant_tables& tables)
{
  READ_RECORD read_record_info;
  char tmp_name[SAFE_NAME_LEN+1];
  Sql_mode_save old_mode_save(thd);
  DBUG_ENTER("acl_load");

  thd->variables.sql_mode&= ~MODE_PAD_CHAR_TO_FULL_LENGTH;

  grant_version++; /* Privileges updated */

  const Host_table& host_table= tables.host_table();
  init_sql_alloc(key_memory_acl_mem, &acl_memroot, ACL_ALLOC_BLOCK_SIZE, 0, MYF(0));
  if (host_table.table_exists()) // "host" table may not exist (e.g. in MySQL 5.6.7+)
  {
    if (host_table.init_read_record(&read_record_info))
      DBUG_RETURN(true);
    while (!(read_record_info.read_record()))
    {
      ACL_HOST host;
      update_hostname(&host.host, get_field(&acl_memroot, host_table.host()));
      host.db= get_field(&acl_memroot, host_table.db());
      if (lower_case_table_names && host.db)
      {
        /*
          convert db to lower case and give a warning if the db wasn't
          already in lower case
        */
        char *end = strnmov(tmp_name, host.db, sizeof(tmp_name));
        if (end >= tmp_name + sizeof(tmp_name))
        {
          sql_print_warning(ER_THD(thd, ER_WRONG_DB_NAME), host.db);
          continue;
        }
        my_casedn_str(files_charset_info, host.db);
        if (strcmp(host.db, tmp_name) != 0)
          sql_print_warning("'host' entry '%s|%s' had database in mixed "
                            "case that has been forced to lowercase because "
                            "lower_case_table_names is set. It will not be "
                            "possible to remove this privilege using REVOKE.",
                            host.host.hostname, host.db);
      }
      else if (!host.db)
        host.db= const_cast<char*>(host_not_specified.str);
      host.access= host_table.get_access();
      host.access= fix_rights_for_db(host.access);
      host.sort= get_magic_sort("hd", host.host.hostname, host.db);
      if (opt_skip_name_resolve &&
          hostname_requires_resolving(host.host.hostname))
      {
        sql_print_warning("'host' entry '%s|%s' "
                        "ignored in --skip-name-resolve mode.",
                         host.host.hostname, host.db);
        continue;
      }
#ifndef TO_BE_REMOVED
      if (host_table.num_fields() == 8)
      {						// Without grant
        if (host.access & CREATE_ACL)
          host.access|=REFERENCES_ACL | INDEX_ACL | ALTER_ACL | CREATE_TMP_ACL;
      }
#endif
      (void) push_dynamic(&acl_hosts,(uchar*) &host);
    }
    my_qsort((uchar*) dynamic_element(&acl_hosts, 0, ACL_HOST*),
             acl_hosts.elements, sizeof(ACL_HOST),(qsort_cmp) acl_compare);
    end_read_record(&read_record_info);
  }
  freeze_size(&acl_hosts);

  const User_table& user_table= tables.user_table();
  if (user_table.init_read_record(&read_record_info))
    DBUG_RETURN(true);

  allow_all_hosts=0;
  while (!(read_record_info.read_record()))
  {
    ACL_USER user;
    bool is_role= FALSE;
    update_hostname(&user.host, user_table.get_host(&acl_memroot));
    char *username= safe_str(user_table.get_user(&acl_memroot));
    user.user.str= username;
    user.user.length= strlen(username);

    is_role= user_table.get_is_role();

    user.access= user_table.get_access();

    user.sort= get_magic_sort("hu", user.host.hostname, user.user.str);
    user.hostname_length= safe_strlen(user.host.hostname);

    my_init_dynamic_array(key_memory_acl_mem, &user.role_grants,
                          sizeof(ACL_ROLE *), 0, 8, MYF(0));

    user.account_locked= user_table.get_account_locked();

    user.password_expired= user_table.get_password_expired();
    user.password_last_changed= user_table.get_password_last_changed();
    user.password_lifetime= user_table.get_password_lifetime();

    if (is_role)
    {
      role_name_check_result result= check_role_name(&user.user, true);
      if (result == ROLE_NAME_INVALID)
      {
        thd->clear_error(); // the warning is still issued
        continue;
      }

      ACL_ROLE *entry= new (&acl_memroot) ACL_ROLE(&user);
      entry->role_grants = user.role_grants;
      my_init_dynamic_array(key_memory_acl_mem, &entry->parent_grantee,
                            sizeof(ACL_USER_BASE *), 0, 8, MYF(0));
      if (result == ROLE_NAME_PUBLIC)
        acl_public= entry;

      my_hash_insert(&acl_roles, (uchar *)entry);

      continue;
    }
    else
    {
      if (opt_skip_name_resolve &&
          hostname_requires_resolving(user.host.hostname))
      {
        sql_print_warning("'user' entry '%s@%s' "
                          "ignored in --skip-name-resolve mode.", user.user.str,
                          safe_str(user.host.hostname));
        continue;
      }

      if (user_table.get_auth(thd, &acl_memroot, &user))
        continue;
      for (uint i= 0; i < user.nauth; i++)
      {
        ACL_USER::AUTH *auth= user.auth + i;
        auth->salt= null_clex_str;
        fix_user_plugin_ptr(auth);
      }

      user.ssl_type=     user_table.get_ssl_type();
      user.ssl_cipher=   user_table.get_ssl_cipher(&acl_memroot);
      user.x509_issuer=  safe_str(user_table.get_x509_issuer(&acl_memroot));
      user.x509_subject= safe_str(user_table.get_x509_subject(&acl_memroot));
      user.user_resource.questions= (uint)user_table.get_max_questions();
      user.user_resource.updates= (uint)user_table.get_max_updates();
      user.user_resource.conn_per_hour= (uint)user_table.get_max_connections();
      if (user.user_resource.questions || user.user_resource.updates ||
          user.user_resource.conn_per_hour)
        mqh_used=1;

      user.user_resource.user_conn= (int)user_table.get_max_user_connections();
      user.user_resource.max_statement_time= user_table.get_max_statement_time();

      user.default_rolename.str= user_table.get_default_role(&acl_memroot);
      user.default_rolename.length= safe_strlen(user.default_rolename.str);
    }
    push_new_user(user);
  }
  rebuild_acl_users();
  end_read_record(&read_record_info);
  freeze_size(&acl_users);

  const Db_table& db_table= tables.db_table();
  if (db_table.init_read_record(&read_record_info))
    DBUG_RETURN(TRUE);
  while (!(read_record_info.read_record()))
  {
    ACL_DB db;
    char *db_name;
    db.user=safe_str(get_field(&acl_memroot, db_table.user()));
    const char *hostname= get_field(&acl_memroot, db_table.host());
    if (!hostname && find_acl_role(db.user, true))
      hostname= "";
    update_hostname(&db.host, hostname);
    db.db= db_name= get_field(&acl_memroot, db_table.db());
    if (!db.db)
    {
      sql_print_warning("Found an entry in the 'db' table with empty database name; Skipped");
      continue;
    }
    if (opt_skip_name_resolve && hostname_requires_resolving(db.host.hostname))
    {
      sql_print_warning("'db' entry '%s %s@%s' "
                        "ignored in --skip-name-resolve mode.",
		        db.db, db.user, safe_str(db.host.hostname));
      continue;
    }
    db.access= db_table.get_access();
    db.access=fix_rights_for_db(db.access);
    db.initial_access= db.access;
    if (lower_case_table_names)
    {
      /*
        convert db to lower case and give a warning if the db wasn't
        already in lower case
      */
      char *end = strnmov(tmp_name, db.db, sizeof(tmp_name));
      if (end >= tmp_name + sizeof(tmp_name))
      {
        sql_print_warning(ER_THD(thd, ER_WRONG_DB_NAME), db.db);
        continue;
      }
      my_casedn_str(files_charset_info, db_name);
      if (strcmp(db_name, tmp_name) != 0)
      {
        sql_print_warning("'db' entry '%s %s@%s' had database in mixed "
                          "case that has been forced to lowercase because "
                          "lower_case_table_names is set. It will not be "
                          "possible to remove this privilege using REVOKE.",
		          db.db, db.user, safe_str(db.host.hostname));
      }
    }
    db.sort=get_magic_sort("hdu", db.host.hostname, db.db, db.user);
#ifndef TO_BE_REMOVED
    if (db_table.num_fields() <=  9)
    {						// Without grant
      if (db.access & CREATE_ACL)
	db.access|=REFERENCES_ACL | INDEX_ACL | ALTER_ACL;
    }
#endif
    acl_dbs.push(db);
  }
  end_read_record(&read_record_info);
  rebuild_acl_dbs();
  acl_dbs.freeze();

  const Proxies_priv_table& proxies_priv_table= tables.proxies_priv_table();
  if (proxies_priv_table.table_exists())
  {
    if (proxies_priv_table.init_read_record(&read_record_info))
      DBUG_RETURN(TRUE);
    while (!(read_record_info.read_record()))
    {
      ACL_PROXY_USER proxy;
      proxy.init(proxies_priv_table, &acl_memroot);
      if (proxy.check_validity())
        continue;
      if (push_dynamic(&acl_proxy_users, (uchar*) &proxy))
        DBUG_RETURN(TRUE);
    }
    my_qsort((uchar*) dynamic_element(&acl_proxy_users, 0, ACL_PROXY_USER*),
             acl_proxy_users.elements,
             sizeof(ACL_PROXY_USER), (qsort_cmp) acl_compare);
    end_read_record(&read_record_info);
  }
  else
  {
    sql_print_error("Missing system table mysql.proxies_priv; "
                    "please run mysql_upgrade to create it");
  }
  freeze_size(&acl_proxy_users);

  const Roles_mapping_table& roles_mapping_table= tables.roles_mapping_table();
  if (roles_mapping_table.table_exists())
  {
    if (roles_mapping_table.init_read_record(&read_record_info))
      DBUG_RETURN(TRUE);

    MEM_ROOT temp_root;
    init_alloc_root(key_memory_acl_mem, &temp_root, ACL_ALLOC_BLOCK_SIZE, 0, MYF(0));
    while (!(read_record_info.read_record()))
    {
      char *hostname= safe_str(get_field(&temp_root, roles_mapping_table.host()));
      char *username= safe_str(get_field(&temp_root, roles_mapping_table.user()));
      char *rolename= safe_str(get_field(&temp_root, roles_mapping_table.role()));
      bool with_grant_option= get_YN_as_bool(roles_mapping_table.admin_option());

      if (add_role_user_mapping(username, hostname, rolename)) {
        sql_print_error("Invalid roles_mapping table entry user:'%s@%s', rolename:'%s'",
                        username, hostname, rolename);
        continue;
      }

      ROLE_GRANT_PAIR *mapping= new (&acl_memroot) ROLE_GRANT_PAIR;

      if (mapping->init(&acl_memroot, username, hostname, rolename, with_grant_option))
        continue;

      my_hash_insert(&acl_roles_mappings, (uchar*) mapping);
    }

    free_root(&temp_root, MYF(0));
    end_read_record(&read_record_info);
  }
  else
  {
    sql_print_error("Missing system table mysql.roles_mapping; "
                    "please run mysql_upgrade to create it");
  }

  init_check_host();

  thd->bootstrap= !initialized; // keep FLUSH PRIVILEGES connection special
  initialized=1;
  DBUG_RETURN(FALSE);
}


void acl_free(bool end)
{
  my_hash_free(&acl_roles);
  acl_public= NULL;
  free_root(&acl_memroot,MYF(0));
  delete_dynamic(&acl_hosts);
  delete_dynamic_with_callback(&acl_users, (FREE_FUNC) free_acl_user);
  acl_dbs.free_memory();
  delete_dynamic(&acl_wild_hosts);
  delete_dynamic(&acl_proxy_users);
  my_hash_free(&acl_check_hosts);
  my_hash_free(&acl_roles_mappings);
  if (!end)
    acl_cache->clear(1); /* purecov: inspected */
  else
  {
    plugin_unlock(0, native_password_plugin);
    plugin_unlock(0, old_password_plugin);
    delete acl_cache;
    acl_cache=0;
  }
}


/*
  Forget current user/db-level privileges and read new privileges
  from the privilege tables.

  SYNOPSIS
    acl_reload()
      thd  Current thread

  NOTE
    All tables of calling thread which were open and locked by LOCK TABLES
    statement will be unlocked and closed.
    This function is also used for initialization of structures responsible
    for user/db-level privilege checking.

  RETURN VALUE
    FALSE  Success
    TRUE   Failure
*/

bool acl_reload(THD *thd)
{
  DYNAMIC_ARRAY old_acl_hosts, old_acl_users, old_acl_proxy_users;
  Dynamic_array<ACL_DB> old_acl_dbs(PSI_INSTRUMENT_MEM, 0, 0);
  HASH old_acl_roles, old_acl_roles_mappings;
  ACL_ROLE *old_acl_public;
  MEM_ROOT old_mem;
  int result;
  DBUG_ENTER("acl_reload");


  Grant_tables tables;
  /*
    To avoid deadlocks we should obtain table locks before
    obtaining acl_cache->lock mutex.
  */
  const uint tables_to_open= Table_host | Table_user | Table_db |
                             Table_proxies_priv | Table_roles_mapping;
  if ((result= tables.open_and_lock(thd, tables_to_open, TL_READ)))
  {
    DBUG_ASSERT(result <= 0);
    /*
      Execution might have been interrupted; only print the error message
      if an error condition has been raised.
    */
    if (thd->get_stmt_da()->is_error())
      sql_print_error("Fatal error: Can't open and lock privilege tables: %s",
                      thd->get_stmt_da()->message());
    goto end;
  }

  acl_cache->clear(0);
  mysql_mutex_record_order(&acl_cache->lock, &LOCK_status);
  mysql_mutex_lock(&acl_cache->lock);

  old_acl_hosts= acl_hosts;
  old_acl_users= acl_users;
  old_acl_roles= acl_roles;
  old_acl_public= acl_public;
  old_acl_roles_mappings= acl_roles_mappings;
  old_acl_proxy_users= acl_proxy_users;
  old_acl_dbs= acl_dbs;
  my_init_dynamic_array(key_memory_acl_mem, &acl_hosts, sizeof(ACL_HOST), 20, 50, MYF(0));
  my_init_dynamic_array(key_memory_acl_mem, &acl_users, sizeof(ACL_USER), 50, 100, MYF(0));
  acl_dbs.init(key_memory_acl_mem, 50, 100);
  my_init_dynamic_array(key_memory_acl_mem, &acl_proxy_users, sizeof(ACL_PROXY_USER), 50, 100, MYF(0));
  my_hash_init2(key_memory_acl_mem, &acl_roles,50, &my_charset_utf8mb3_bin,
                0, 0, 0, (my_hash_get_key) acl_role_get_key, 0,
                (void (*)(void *))free_acl_role, 0);
  my_hash_init2(key_memory_acl_mem, &acl_roles_mappings, 50,
                &my_charset_utf8mb3_bin, 0, 0, 0, (my_hash_get_key)
                acl_role_map_get_key, 0, 0, 0);
  old_mem= acl_memroot;
  delete_dynamic(&acl_wild_hosts);
  my_hash_free(&acl_check_hosts);
  acl_public= NULL;

  if ((result= acl_load(thd, tables)))
  {					// Error. Revert to old list
    DBUG_PRINT("error",("Reverting to old privileges"));
    acl_free();				/* purecov: inspected */
    acl_hosts= old_acl_hosts;
    acl_users= old_acl_users;
    acl_roles= old_acl_roles;
    acl_public= old_acl_public;
    acl_roles_mappings= old_acl_roles_mappings;
    acl_proxy_users= old_acl_proxy_users;
    acl_dbs= old_acl_dbs;
    old_acl_dbs.init(0,0);
    acl_memroot= old_mem;
    init_check_host();
  }
  else
  {
    my_hash_free(&old_acl_roles);
    free_root(&old_mem,MYF(0));
    delete_dynamic(&old_acl_hosts);
    delete_dynamic_with_callback(&old_acl_users, (FREE_FUNC) free_acl_user);
    delete_dynamic(&old_acl_proxy_users);
    my_hash_free(&old_acl_roles_mappings);
  }
  mysql_mutex_unlock(&acl_cache->lock);
end:
  close_mysql_tables(thd);
  DBUG_RETURN(result);
}

/*
  Get all access bits from table after fieldnr

  IMPLEMENTATION
  We know that the access privileges ends when there is no more fields
  or the field is not an enum with two elements.

  SYNOPSIS
    get_access()
    form        an open table to read privileges from.
                The record should be already read in table->record[0]
    fieldnr     number of the first privilege (that is ENUM('N','Y') field
    next_field  on return - number of the field next to the last ENUM
                (unless next_field == 0)

  RETURN VALUE
    privilege mask
*/

static privilege_t get_access(TABLE *form, uint fieldnr, uint *next_field)
{
  ulonglong access_bits=0,bit;
  char buff[2];
  String res(buff,sizeof(buff),&my_charset_latin1);
  Field **pos;

  for (pos=form->field+fieldnr, bit=1;
       *pos && (*pos)->real_type() == MYSQL_TYPE_ENUM &&
	 ((Field_enum*) (*pos))->typelib->count == 2 ;
       pos++, fieldnr++, bit<<=1)
  {
    if (get_YN_as_bool(*pos))
      access_bits|= bit;
  }
  if (next_field)
    *next_field=fieldnr;
  return ALL_KNOWN_ACL & access_bits;
}


static int acl_compare(const ACL_ACCESS *a, const ACL_ACCESS *b)
{
  if (a->sort > b->sort)
    return -1;
  if (a->sort < b->sort)
    return 1;
  return 0;
}

static int acl_user_compare(const ACL_USER *a, const ACL_USER *b)
{
  int res= strcmp(a->user.str, b->user.str);
  if (res)
    return res;

  res= acl_compare(a, b);
  if (res)
    return res;

  /*
    For more deterministic results, resolve ambiguity between
    "localhost" and "127.0.0.1"/"::1" by sorting "localhost" before
    loopback addresses.
    Test suite (on Windows) expects "root@localhost", even if
    root@::1 would also match.
  */
  return -strcmp(a->host.hostname, b->host.hostname);
}

static int acl_db_compare(const ACL_DB *a, const ACL_DB *b)
{
  int res= strcmp(a->user, b->user);
  if (res)
    return res;

  return acl_compare(a, b);
}

static void rebuild_acl_users()
{
   my_qsort((uchar*)dynamic_element(&acl_users, 0, ACL_USER*), acl_users.elements,
     sizeof(ACL_USER), (qsort_cmp)acl_user_compare);
}

static void rebuild_acl_dbs()
{
  acl_dbs.sort(acl_db_compare);
}


/*
  Return index of the first entry with given user in the array,
  or SIZE_T_MAX if not found.

  Assumes the array is sorted by get_username
*/
template<typename T> size_t find_first_user(T* arr, size_t len, const char *user)
{
  size_t low= 0;
  size_t high= len;
  size_t mid;

  bool found= false;
  if(!len)
    return  SIZE_T_MAX;

#ifndef DBUG_OFF
  for (uint i = 0; i < len - 1; i++)
    DBUG_ASSERT(strcmp(arr[i].get_username(), arr[i + 1].get_username()) <= 0);
#endif
  while (low < high)
  {
    mid= low + (high - low) / 2;
    int cmp= strcmp(arr[mid].get_username(),user);
    if (cmp == 0)
      found= true;

    if (cmp >= 0 )
      high= mid;
    else
      low= mid + 1;
  }
  return  (!found || low == len || strcmp(arr[low].get_username(), user)!=0 )?SIZE_T_MAX:low;
}

static size_t acl_find_user_by_name(const char *user)
{
  return find_first_user<ACL_USER>((ACL_USER *)acl_users.buffer,acl_users.elements,user);
}

static size_t acl_find_db_by_username(const char *user)
{
  return find_first_user<ACL_DB>(acl_dbs.front(), acl_dbs.elements(), user);
}

static bool match_db(ACL_DB *acl_db, const char *db, my_bool db_is_pattern)
{
  return !acl_db->db || (db && !wild_compare(db, acl_db->db, db_is_pattern));
}


/*
  Lookup in the acl_users or acl_dbs for the best matching entry corresponding to
  given user, host and ip parameters (also db, in case of ACL_DB)

  Historical note:

  In the past, both arrays were sorted just by ACL_ENTRY::sort field and were
  searched linearly, until the first match of (username,host) pair was found.

  This function uses optimizations (binary search by username), yet preserves the
  historical behavior, i.e the returns a match with highest ACL_ENTRY::sort.
*/
template <typename T> T* find_by_username_or_anon(T* arr, size_t len, const char *user,
  const char *host, const char *ip,
  const char *db, my_bool db_is_pattern, bool (*match_db_func)(T*,const char *,my_bool))
{
  size_t i;
  T *ret = NULL;

  // Check  entries matching user name.
  size_t start = find_first_user(arr, len, user);
  for (i= start; i < len; i++)
  {
    T *entry= &arr[i];
    if (i > start && strcmp(user, entry->get_username()))
      break;

    if (compare_hostname(&entry->host, host, ip) && (!match_db_func || match_db_func(entry, db, db_is_pattern)))
    {
      ret= entry;
      break;
    }
  }

  // Look also for anonymous user (username is empty string)
  // Due to sort by name, entries for anonymous user start at the start of array.
  for (i= 0; i < len; i++)
  {
    T *entry = &arr[i];
    if (*entry->get_username() || (ret && acl_compare(entry, ret) >= 0))
      break;
    if (compare_hostname(&entry->host, host, ip) && (!match_db_func || match_db_func(entry, db, db_is_pattern)))
    {
      ret= entry;
      break;
    }
  }
  return ret;
}

static ACL_DB *acl_db_find(const char *db, const char *user, const char *host, const char *ip, my_bool db_is_pattern)
{
  return find_by_username_or_anon(acl_dbs.front(), acl_dbs.elements(),
                                  user, host, ip, db, db_is_pattern, match_db);
}


/*
  Gets user credentials without authentication and resource limit checks.

  SYNOPSIS
    acl_getroot()
      sctx               Context which should be initialized
      user               user name
      host               host name
      ip                 IP
      db                 current data base name

  RETURN
    FALSE  OK
    TRUE   Error
*/

bool acl_getroot(Security_context *sctx, const char *user, const char *host,
                 const char *ip, const char *db)
{
  int res= 1;
  ACL_USER *acl_user= 0;
  DBUG_ENTER("acl_getroot");

  DBUG_PRINT("enter", ("Host: '%s', Ip: '%s', User: '%s', db: '%s'",
                       host, ip, user, db));
  sctx->init();
  sctx->user= *user ? user : NULL;
  sctx->host= host;
  sctx->ip= ip;
  sctx->host_or_ip= host ? host : (safe_str(ip));

  if (!initialized)
  {
    /*
      here if mysqld's been started with --skip-grant-tables option.
    */
    sctx->skip_grants();
    DBUG_RETURN(FALSE);
  }

  mysql_mutex_lock(&acl_cache->lock);

  sctx->db_access= NO_ACL;

  if (host[0]) // User, not Role
  {
    acl_user= find_user_wild(host, user, ip);

    if (acl_user)
    {
      res= 0;
      if (ACL_DB *acl_db= acl_db_find(db, user, host, ip, FALSE))
        sctx->db_access= acl_db->access;

      sctx->master_access= acl_user->access;

      strmake_buf(sctx->priv_user, user);

      if (acl_user->host.hostname)
        strmake_buf(sctx->priv_host, acl_user->host.hostname);
    }
  }
  else // Role, not User
  {
    ACL_ROLE *acl_role= find_acl_role(user, false);
    if (acl_role)
    {
      res= 0;
      if (ACL_DB *acl_db= acl_db_find(db, user, "", "", FALSE))
        sctx->db_access = acl_db->access;

      sctx->master_access= acl_role->access;

      strmake_buf(sctx->priv_role, user);
    }
  }

  if (acl_public)
  {
    if (ACL_DB *acl_db= acl_db_find(db, public_name.str, "", "", FALSE))
      sctx->db_access|= acl_db->access;

    sctx->master_access|= acl_public->access;
  }

  mysql_mutex_unlock(&acl_cache->lock);
  DBUG_RETURN(res);
}

static int check_role_is_granted_callback(ACL_USER_BASE *grantee, void *data)
{
  LEX_CSTRING *rolename= static_cast<LEX_CSTRING *>(data);
  if (rolename->length == grantee->user.length &&
      !strcmp(rolename->str, grantee->user.str))
    return -1; // End search, we've found our role.

  /* Keep looking, we haven't found our role yet. */
  return 0;
}

/*
  unlike find_user_exact and find_user_wild,
  this function finds anonymous users too, it's when a
  user is not empty, but priv_user (acl_user->user) is empty.
*/
static ACL_USER *find_user_or_anon(const char *host, const char *user, const char *ip)
{
  return find_by_username_or_anon<ACL_USER>
    (reinterpret_cast<ACL_USER*>(acl_users.buffer), acl_users.elements,
     user, host, ip, NULL, FALSE, NULL);
}


static int check_user_can_set_role(THD *thd, const char *user,
                                   const char *host, const char *ip,
                                   const char *rolename, privilege_t *access)
{
  ACL_ROLE *role;
  ACL_USER_BASE *acl_user_base;
  ACL_USER *UNINIT_VAR(acl_user);
  bool is_granted= FALSE;
  int result= 0;

  /* clear role privileges */
  mysql_mutex_lock(&acl_cache->lock);

  if (!strcasecmp(rolename, none.str))
  {
    /* have to clear the privileges */
    /* get the current user */
    acl_user= find_user_wild(host, user, ip);
    if (acl_user == NULL)
      result= ER_INVALID_CURRENT_USER;
    else if (access)
      *access= acl_user->access;

    goto end;
  }

  role= find_acl_role(rolename, false);

  /* According to SQL standard, the same error message must be presented */
  if (role == NULL)
  {
    result= ER_INVALID_ROLE;
    goto end;
  }

  for (uint i=0 ; i < role->parent_grantee.elements ; i++)
  {
    acl_user_base= *(dynamic_element(&role->parent_grantee, i, ACL_USER_BASE**));
    if (acl_user_base->flags & IS_ROLE)
      continue;

    acl_user= (ACL_USER *)acl_user_base;
    if (acl_user->wild_eq(user, host, ip))
    {
      is_granted= TRUE;
      break;
    }
  }

  /* According to SQL standard, the same error message must be presented */
  if (!is_granted)
  {
    result= 1;
    goto end;
  }

  if (access)
    *access = acl_user->access | role->access;

end:
  if (acl_public && access)
    *access|= acl_public->access;

  mysql_mutex_unlock(&acl_cache->lock);

  /* We present different error messages depending if the user has sufficient
     privileges to know if the INVALID_ROLE exists. */
  switch (result)
  {
    case ER_INVALID_CURRENT_USER:
      my_error(ER_INVALID_CURRENT_USER, MYF(0), rolename);
      break;
    case ER_INVALID_ROLE:
      /* Role doesn't exist at all */
      my_error(ER_INVALID_ROLE, MYF(0), rolename);
      break;
    case 1:
      LEX_CSTRING role_lex;
      /* First, check if current user can see mysql database. */
      bool read_access= !check_access(thd, SELECT_ACL, "mysql", NULL, NULL, 1, 1);

      role_lex.str= rolename;
      role_lex.length= strlen(rolename);
      mysql_mutex_lock(&acl_cache->lock);
      ACL_USER *cur_user= find_user_or_anon(thd->security_ctx->priv_host,
                                            thd->security_ctx->priv_user,
                                            thd->security_ctx->ip);

      /* If the current user does not have select priv to mysql database,
         see if the current user can discover the role if it was granted to him.
      */
      if (cur_user && (read_access ||
                       traverse_role_graph_down(cur_user, &role_lex,
                                                check_role_is_granted_callback,
                                                NULL) == -1))
      {
        /* This happens for SET ROLE case and when `--skip-name-resolve` option
           is used. In that situation host can be NULL and current user is always
           target user, so printing `priv_user@priv_host` is not incorrect.
         */
        if (!host)
          my_printf_error(ER_INVALID_ROLE, "User %`s@%`s has not been granted role %`s",
                          MYF(0), thd->security_ctx->priv_user,
                          thd->security_ctx->priv_host, rolename);
        else
          /* Role is not granted but current user can see the role */
          my_printf_error(ER_INVALID_ROLE, "User %`s@%`s has not been granted role %`s",
                          MYF(0), user, host, rolename);
      }
      else
      {
        /* Role is not granted and current user cannot see the role */
        my_error(ER_INVALID_ROLE, MYF(0), rolename);
      }
      mysql_mutex_unlock(&acl_cache->lock);
      break;
  }

  return result;
}


int acl_check_setrole(THD *thd, const char *rolename, privilege_t *access)
{
  if (!initialized)
  {
    my_error(ER_OPTION_PREVENTS_STATEMENT, MYF(0), "--skip-grant-tables");
    return 1;
  }

  return check_user_can_set_role(thd, thd->security_ctx->priv_user,
           thd->security_ctx->host, thd->security_ctx->ip, rolename, access);
}


int acl_setrole(THD *thd, const char *rolename, privilege_t access)
{
  /* merge the privileges */
  Security_context *sctx= thd->security_ctx;
  sctx->master_access= access;
  if (!strcasecmp(rolename, none.str))
  {
    thd->security_ctx->priv_role[0]= 0;
  }
  else
  {
    /* mark the current role */
    strmake_buf(thd->security_ctx->priv_role, rolename);
  }
  if (thd->db.str)
    sctx->db_access= acl_get_all3(sctx, thd->db.str, FALSE);

  return 0;
}

static uchar* check_get_key(ACL_USER *buff, size_t *length,
                            my_bool not_used __attribute__((unused)))
{
  *length=buff->hostname_length;
  return (uchar*) buff->host.hostname;
}


static void acl_update_role(const char *rolename, const privilege_t privileges)
{
  ACL_ROLE *role= find_acl_role(rolename, true);
  if (role)
  {
    role->initial_role_access= role->access= privileges;
    DBUG_ASSERT(strcasecmp(rolename, public_name.str) || acl_public == role);
  }
}


ACL_USER::ACL_USER(THD *thd, const LEX_USER &combo,
                   const Account_options &options,
                   const privilege_t privileges)
{
  mysql_mutex_assert_owner(&acl_cache->lock);
  user= safe_lexcstrdup_root(&acl_memroot, combo.user);
  update_hostname(&host, safe_strdup_root(&acl_memroot, combo.host.str));
  hostname_length= combo.host.length;
  sort= get_magic_sort("hu", host.hostname, user.str);
  password_last_changed= thd->query_start();
  password_lifetime= -1;
  my_init_dynamic_array(PSI_INSTRUMENT_ME, &role_grants, sizeof(ACL_USER *), 0, 8, MYF(0));
}


static int acl_user_update(THD *thd, ACL_USER *acl_user, uint nauth,
                           const LEX_USER &combo,
                           const Account_options &options,
                           const privilege_t privileges)
{
  ACL_USER_PARAM::AUTH *work_copy= NULL;
  mysql_mutex_assert_owner(&acl_cache->lock);

  if (nauth)
  {
    if (!(work_copy= (ACL_USER_PARAM::AUTH*)
            alloc_root(thd->mem_root, nauth * sizeof(ACL_USER_PARAM::AUTH))))
      return 1;

    USER_AUTH *auth= combo.auth;
    for (uint i= 0; i < nauth; i++, auth= auth->next)
    {
      work_copy[i].plugin= auth->plugin;
      work_copy[i].auth_string= safe_lexcstrdup_root(&acl_memroot,
                                                     auth->auth_str);
      if (fix_user_plugin_ptr(work_copy + i))
        work_copy[i].plugin= safe_lexcstrdup_root(&acl_memroot, auth->plugin);
      if (set_user_auth(thd, acl_user->user,
                        {acl_user->host.hostname, acl_user->hostname_length},
                        work_copy + i, auth->pwtext))
        return 1;
    }
  }

  acl_user->access= privileges;
  if (options.specified_limits & USER_RESOURCES::QUERIES_PER_HOUR)
    acl_user->user_resource.questions= options.questions;
  if (options.specified_limits & USER_RESOURCES::UPDATES_PER_HOUR)
    acl_user->user_resource.updates= options.updates;
  if (options.specified_limits & USER_RESOURCES::CONNECTIONS_PER_HOUR)
    acl_user->user_resource.conn_per_hour= options.conn_per_hour;
  if (options.specified_limits & USER_RESOURCES::USER_CONNECTIONS)
    acl_user->user_resource.user_conn= options.user_conn;
  if (options.specified_limits & USER_RESOURCES::MAX_STATEMENT_TIME)
    acl_user->user_resource.max_statement_time= options.max_statement_time;
  if (options.ssl_type != SSL_TYPE_NOT_SPECIFIED)
  {
    acl_user->ssl_type= options.ssl_type;
    acl_user->ssl_cipher= safe_strdup_root(&acl_memroot, options.ssl_cipher.str);
    acl_user->x509_issuer= safe_strdup_root(&acl_memroot,
                                            safe_str(options.x509_issuer.str));
    acl_user->x509_subject= safe_strdup_root(&acl_memroot,
                                             safe_str(options.x509_subject.str));
  }
  if (options.account_locked != ACCOUNTLOCK_UNSPECIFIED)
    acl_user->account_locked= options.account_locked == ACCOUNTLOCK_LOCKED;

  if (thd->is_error())
  {
    // If something went wrong (including OOM) we will not spoil acl cache
    return 1;
  }
  /* Unexpire the user password and copy AUTH (when no more errors possible)*/
  if (nauth)
  {
    acl_user->password_expired= false;
    acl_user->password_last_changed= thd->query_start();

    if (acl_user->nauth >= nauth)
    {
      acl_user->nauth= nauth;
    }
    else
    {
      if (acl_user->alloc_auth(&acl_memroot, nauth))
      {
        /*
          acl_user is a copy, so NULL assigned in case of an error do not
          change the acl cache
        */
        return 1;
      }
    }
    DBUG_ASSERT(work_copy); // allocated under the same condinition
    memcpy(acl_user->auth, work_copy,  nauth * sizeof(ACL_USER_PARAM::AUTH));
  }

  switch (options.password_expire) {
  case PASSWORD_EXPIRE_UNSPECIFIED:
    break;
  case PASSWORD_EXPIRE_NOW:
    acl_user->password_expired= true;
    break;
  case PASSWORD_EXPIRE_NEVER:
    acl_user->password_lifetime= 0;
    break;
  case PASSWORD_EXPIRE_DEFAULT:
    acl_user->password_lifetime= -1;
    break;
  case PASSWORD_EXPIRE_INTERVAL:
    acl_user->password_lifetime= options.num_expiration_days;
    break;
  }

  return 0;
}


static void acl_insert_role(const char *rolename, privilege_t privileges)
{
  ACL_ROLE *entry;
  DBUG_ENTER("acl_insert_role");
  DBUG_PRINT("enter", ("Role: '%s'", rolename));

  mysql_mutex_assert_owner(&acl_cache->lock);
  entry= new (&acl_memroot) ACL_ROLE(rolename, privileges, &acl_memroot);
  my_init_dynamic_array(key_memory_acl_mem, &entry->parent_grantee,
                        sizeof(ACL_USER_BASE *), 0, 8, MYF(0));
  my_init_dynamic_array(key_memory_acl_mem, &entry->role_grants,
                        sizeof(ACL_ROLE *), 0, 8, MYF(0));

  my_hash_insert(&acl_roles, (uchar *)entry);
  DBUG_ASSERT(strcasecmp(rolename, public_name.str) || is_public(rolename));
  if (is_public(rolename))
    acl_public= entry;

  DBUG_VOID_RETURN;
}


static bool acl_update_db(const char *user, const char *host, const char *db,
                          privilege_t privileges)
{
  mysql_mutex_assert_owner(&acl_cache->lock);

  bool updated= false;

  for (size_t i= acl_find_db_by_username(user); i < acl_dbs.elements(); i++)
  {
    ACL_DB *acl_db= &acl_dbs.at(i);
    if (!strcmp(user,acl_db->user))
    {
      if ((!acl_db->host.hostname && !host[0]) ||
          (acl_db->host.hostname && !strcmp(host, acl_db->host.hostname)))
      {
        if ((!acl_db->db && !db[0]) ||
            (acl_db->db && !strcmp(db,acl_db->db)))

        {
          if (privileges)
          {
            acl_db->access= privileges;
            acl_db->initial_access= acl_db->access;
          }
          else
            acl_dbs.del(i);
          updated= true;
        }
      }
    }
    else
     break;
  }

  return updated;
}


/*
  Insert a user/db/host combination into the global acl_cache

  SYNOPSIS
    acl_insert_db()
    user		User name
    host		Host name
    db			Database name
    privileges		Bitmap of privileges

  NOTES
    acl_cache->lock must be locked when calling this
*/

static void acl_insert_db(const char *user, const char *host, const char *db,
                          const privilege_t privileges)
{
  ACL_DB acl_db;
  mysql_mutex_assert_owner(&acl_cache->lock);
  acl_db.user=strdup_root(&acl_memroot,user);
  update_hostname(&acl_db.host, safe_strdup_root(&acl_memroot, host));
  acl_db.db=strdup_root(&acl_memroot,db);
  acl_db.initial_access= acl_db.access= privileges;
  acl_db.sort=get_magic_sort("hdu", acl_db.host.hostname, acl_db.db, acl_db.user);
  acl_dbs.push(acl_db);
  rebuild_acl_dbs();
}


/*
  Get privilege for a host, user and db combination

  as db_is_pattern changes the semantics of comparison,
  acl_cache is not used if db_is_pattern is set.
*/

privilege_t acl_get(const char *host, const char *ip,
                    const char *user, const char *db, my_bool db_is_pattern)
{
  privilege_t host_access(ALL_KNOWN_ACL), db_access(NO_ACL);
  uint i;
  size_t key_length;
  char key[ACL_KEY_LENGTH],*tmp_db,*end;
  acl_entry *entry;
  DBUG_ENTER("acl_get");

  tmp_db= strmov(strmov(key, safe_str(ip)) + 1, user) + 1;
  end= strnmov(tmp_db, db, key + sizeof(key) - tmp_db);

  if (end >= key + sizeof(key)) // db name was truncated
    DBUG_RETURN(NO_ACL);        // no privileges for an invalid db name

  if (lower_case_table_names)
  {
    my_casedn_str(files_charset_info, tmp_db);
    db=tmp_db;
  }
  key_length= (size_t) (end-key);

  mysql_mutex_lock(&acl_cache->lock);
  if (!db_is_pattern && (entry=acl_cache->search((uchar*) key, key_length)))
  {
    db_access=entry->access;
    mysql_mutex_unlock(&acl_cache->lock);
    DBUG_PRINT("exit", ("access: 0x%llx",  (longlong) db_access));
    DBUG_RETURN(db_access);
  }

  /*
    Check if there are some access rights for database and user
  */
  if (ACL_DB *acl_db= acl_db_find(db,user, host, ip, db_is_pattern))
  {
    db_access= acl_db->access;
    if (acl_db->host.hostname)
      goto exit; // Fully specified. Take it
    /* the host table is not used for roles */
    if ((!host || !host[0]) && !acl_db->host.hostname &&
        find_acl_role(user, false))
      goto exit;
  }

  if (!db_access)
    goto exit;					// Can't be better

  /*
    No host specified for user. Get hostdata from host table
  */
  host_access= NO_ACL;                          // Host must be found
  for (i=0 ; i < acl_hosts.elements ; i++)
  {
    ACL_HOST *acl_host=dynamic_element(&acl_hosts,i,ACL_HOST*);
    if (compare_hostname(&acl_host->host,host,ip))
    {
      if (!wild_compare(db, acl_host->db, db_is_pattern))
      {
	host_access=acl_host->access;		// Fully specified. Take it
	break;
      }
    }
  }
exit:
  /* Save entry in cache for quick retrieval */
  if (!db_is_pattern &&
      (entry= (acl_entry*) my_malloc(key_memory_acl_cache,
                                     sizeof(acl_entry)+key_length, MYF(MY_WME))))
  {
    entry->access=(db_access & host_access);
    DBUG_ASSERT(key_length < 0xffff);
    entry->length=(uint16)key_length;
    memcpy((uchar*) entry->key,key,key_length);
    acl_cache->add(entry);
  }
  mysql_mutex_unlock(&acl_cache->lock);
  DBUG_PRINT("exit", ("access: 0x%llx", (longlong) (db_access & host_access)));
  DBUG_RETURN(db_access & host_access);
}

/*
  Check if there is access for the host/user, role, public on the database
*/

privilege_t acl_get_all3(Security_context *sctx, const char *db,
                         bool db_is_patern)
{
  privilege_t access= acl_get(sctx->host, sctx->ip,
                              sctx->priv_user, db, db_is_patern);
  if (sctx->priv_role[0])
    access|= acl_get("", "", sctx->priv_role, db, db_is_patern);
  if (acl_public)
    access|= acl_get("", "", public_name.str, db, db_is_patern);
  return access;
}


/*
  Check if there are any possible matching entries for this host

  NOTES
    All host names without wild cards are stored in a hash table,
    entries with wildcards are stored in a dynamic array
*/

static void init_check_host(void)
{
  DBUG_ENTER("init_check_host");
  (void) my_init_dynamic_array(key_memory_acl_mem, &acl_wild_hosts,
                               sizeof(struct acl_host_and_ip),
                               acl_users.elements, 1, MYF(0));
  (void) my_hash_init(key_memory_acl_mem, &acl_check_hosts,system_charset_info,
                      acl_users.elements, 0, 0,
                      (my_hash_get_key) check_get_key, 0, 0);
  if (!allow_all_hosts)
  {
    for (size_t i=0 ; i < acl_users.elements ; i++)
    {
      ACL_USER *acl_user=dynamic_element(&acl_users,i,ACL_USER*);
      if (strchr(acl_user->host.hostname,wild_many) ||
	  strchr(acl_user->host.hostname,wild_one) ||
	  acl_user->host.ip_mask)
      {						// Has wildcard
	size_t j;
	for (j=0 ; j < acl_wild_hosts.elements ; j++)
	{					// Check if host already exists
	  acl_host_and_ip *acl=dynamic_element(&acl_wild_hosts,j,
					       acl_host_and_ip *);
	  if (!my_strcasecmp(system_charset_info,
                             acl_user->host.hostname, acl->hostname))
	    break;				// already stored
	}
	if (j == acl_wild_hosts.elements)	// If new
	  (void) push_dynamic(&acl_wild_hosts,(uchar*) &acl_user->host);
      }
      else if (!my_hash_search(&acl_check_hosts,(uchar*)
                               acl_user->host.hostname,
                               strlen(acl_user->host.hostname)))
      {
	if (my_hash_insert(&acl_check_hosts,(uchar*) acl_user))
	{					// End of memory
	  allow_all_hosts=1;			// Should never happen
	  DBUG_VOID_RETURN;
	}
      }
    }
  }
  freeze_size(&acl_wild_hosts);
  freeze_size(&acl_check_hosts.array);
  DBUG_VOID_RETURN;
}


/*
  Rebuild lists used for checking of allowed hosts

  We need to rebuild 'acl_check_hosts' and 'acl_wild_hosts' after adding,
  dropping or renaming user, since they contain pointers to elements of
  'acl_user' array, which are invalidated by drop operation, and use
  ACL_USER::host::hostname as a key, which is changed by rename.
*/
static void rebuild_check_host(void)
{
  delete_dynamic(&acl_wild_hosts);
  my_hash_free(&acl_check_hosts);
  init_check_host();
}

/*
  Reset a role role_grants dynamic array.
  Also, the role's access bits are reset to the ones present in the table.
*/
static my_bool acl_role_reset_role_arrays(void *ptr,
                                    void * not_used __attribute__((unused)))
{
  ACL_ROLE *role= (ACL_ROLE *)ptr;
  reset_dynamic(&role->role_grants);
  reset_dynamic(&role->parent_grantee);
  role->counter= 0;
  return 0;
}

/*
   Add a the coresponding pointers present in the mapping to the entries in
   acl_users and acl_roles
*/
static bool add_role_user_mapping(ACL_USER_BASE *grantee, ACL_ROLE *role)
{
  return push_dynamic(&grantee->role_grants, (uchar*) &role)
      || push_dynamic(&role->parent_grantee, (uchar*) &grantee);

}

/*
  Revert the last add_role_user_mapping() action
*/
static void undo_add_role_user_mapping(ACL_USER_BASE *grantee, ACL_ROLE *role)
{
  void *pop __attribute__((unused));

  pop= pop_dynamic(&grantee->role_grants);
  DBUG_ASSERT(role == *(ACL_ROLE**)pop);

  pop= pop_dynamic(&role->parent_grantee);
  DBUG_ASSERT(grantee == *(ACL_USER_BASE**)pop);
}

/*
  this helper is used when building role_grants and parent_grantee arrays
  from scratch.

  this happens either on initial loading of data from tables, in acl_load().
  or in rebuild_role_grants after acl_role_reset_role_arrays().
*/
static bool add_role_user_mapping(const char *uname, const char *hname,
                                  const char *rname)
{
  ACL_USER_BASE *grantee= find_acl_user_base(uname, hname);
  ACL_ROLE *role= find_acl_role(rname, false);

  if (grantee == NULL || role == NULL)
    return 1;

  /*
    because all arrays are rebuilt completely, and counters were also reset,
    we can increment them here, and after the rebuild all counters will
    have correct values (equal to the number of roles granted).
  */
  if (grantee->flags & IS_ROLE)
    ((ACL_ROLE*)grantee)->counter++;
  return add_role_user_mapping(grantee, role);
}

/*
  This helper function is used to removes roles and grantees
  from the corresponding cross-reference arrays. see remove_role_user_mapping().
  as such, it asserts that an element to delete is present in the array,
  and is present only once.
*/
static void remove_ptr_from_dynarray(DYNAMIC_ARRAY *array, void *ptr)
{
  bool found __attribute__((unused))= false;
  for (size_t i= 0; i < array->elements; i++)
  {
    if (ptr == *dynamic_element(array, i, void**))
    {
      DBUG_ASSERT(!found);
      delete_dynamic_element(array, i);
      IF_DBUG_ASSERT(found= true, break);
    }
  }
  DBUG_ASSERT(found);
}

static void remove_role_user_mapping(ACL_USER_BASE *grantee, ACL_ROLE *role,
                                     int grantee_idx=-1, int role_idx=-1)
{
  remove_ptr_from_dynarray(&grantee->role_grants, role);
  remove_ptr_from_dynarray(&role->parent_grantee, grantee);
}


static my_bool add_role_user_mapping_action(void *ptr, void *unused __attribute__((unused)))
{
  ROLE_GRANT_PAIR *pair= (ROLE_GRANT_PAIR*)ptr;
  bool status __attribute__((unused));
  status= add_role_user_mapping(pair->u_uname, pair->u_hname, pair->r_uname);
  /*
     The invariant chosen is that acl_roles_mappings should _always_
     only contain valid entries, referencing correct user and role grants.
     If add_role_user_mapping detects an invalid entry, it will not add
     the mapping into the ACL_USER::role_grants array.
  */
  DBUG_ASSERT(status == 0);
  return 0;
}


/*
  Rebuild the role grants every time the acl_users is modified

  The role grants in the ACL_USER class need to be rebuilt, as they contain
  pointers to elements of the acl_users array.
*/

static void rebuild_role_grants(void)
{
  DBUG_ENTER("rebuild_role_grants");
  /*
    Reset every user's and role's role_grants array
  */
  for (size_t i=0; i < acl_users.elements; i++) {
    ACL_USER *user= dynamic_element(&acl_users, i, ACL_USER *);
    reset_dynamic(&user->role_grants);
  }
  my_hash_iterate(&acl_roles, acl_role_reset_role_arrays, NULL);

  /* Rebuild the direct links between users and roles in ACL_USER::role_grants */
  my_hash_iterate(&acl_roles_mappings, add_role_user_mapping_action, NULL);

  DBUG_VOID_RETURN;
}


/* Return true if there is no users that can match the given host */
bool acl_check_host(const char *host, const char *ip)
{
  if (allow_all_hosts)
    return 0;
  mysql_mutex_lock(&acl_cache->lock);

  if ((host && my_hash_search(&acl_check_hosts,(uchar*) host,strlen(host))) ||
      (ip && my_hash_search(&acl_check_hosts,(uchar*) ip, strlen(ip))))
  {
    mysql_mutex_unlock(&acl_cache->lock);
    return 0;					// Found host
  }
  for (size_t i=0 ; i < acl_wild_hosts.elements ; i++)
  {
    acl_host_and_ip *acl=dynamic_element(&acl_wild_hosts,i,acl_host_and_ip*);
    if (compare_hostname(acl, host, ip))
    {
      mysql_mutex_unlock(&acl_cache->lock);
      return 0;					// Host ok
    }
  }
  mysql_mutex_unlock(&acl_cache->lock);
  if (ip != NULL)
  {
    /* Increment HOST_CACHE.COUNT_HOST_ACL_ERRORS. */
    Host_errors errors;
    errors.m_host_acl= 1;
    inc_host_errors(ip, &errors);
  }
  return 1;					// Host is not allowed
}

/**
  Check if the user is allowed to alter the mysql.user table

 @param thd              THD
 @param host             Hostname for the user
 @param user             User name

 @return Error status
   @retval 0 OK
   @retval 1 Error
*/

static int check_alter_user(THD *thd, const char *host, const char *user)
{
  int error = 1;
  if (!initialized)
  {
    my_error(ER_OPTION_PREVENTS_STATEMENT, MYF(0), "--skip-grant-tables");
    goto end;
  }

  if (IF_WSREP((!WSREP(thd) || !thd->wsrep_applier), 1) &&
      !thd->slave_thread && !thd->security_ctx->priv_user[0] &&
      !thd->bootstrap)
  {
    my_message(ER_PASSWORD_ANONYMOUS_USER,
               ER_THD(thd, ER_PASSWORD_ANONYMOUS_USER),
               MYF(0));
    goto end;
  }
  if (!host) // Role
  {
    my_error(ER_PASSWORD_NO_MATCH, MYF(0));
    goto end;
  }

  if (!thd->slave_thread &&
      IF_WSREP((!WSREP(thd) || !thd->wsrep_applier),1) &&
      !thd->security_ctx->is_priv_user(user, host))
  {
    if (thd->security_ctx->password_expired)
    {
      my_error(ER_MUST_CHANGE_PASSWORD, MYF(0));
      goto end;
    }
    if (check_access(thd, UPDATE_ACL, "mysql", NULL, NULL, 1, 0))
      goto end;
  }

  error = 0;

end:
  return error;
}
/**
  Check if the user is allowed to change password

 @param thd              THD
 @param user             User, hostname, new password or password hash

 @return Error status
   @retval 0 OK
   @retval 1 ERROR; In this case the error is sent to the client.
*/

bool check_change_password(THD *thd, LEX_USER *user)
{
  LEX_USER *real_user= get_current_user(thd, user);
  user->user= real_user->user;
  user->host= real_user->host;
  return check_alter_user(thd, user->host.str, user->user.str);
}


/**
  Change a password for a user.

  @param thd            THD
  @param user           User, hostname, new password hash
 
  @return Error code
   @retval 0 ok
   @retval 1 ERROR; In this case the error is sent to the client.
*/
bool change_password(THD *thd, LEX_USER *user)
{
  Grant_tables tables;
  /* Buffer should be extended when password length is extended. */
  char buff[512];
  ulong query_length= 0;
  enum_binlog_format save_binlog_format;
  bool result= false, acl_cache_is_locked= false;
  ACL_USER *acl_user;
  ACL_USER::AUTH auth;
  const char *password_plugin= 0;
  const CSET_STRING query_save __attribute__((unused)) = thd->query_string;
  DBUG_ENTER("change_password");
  DBUG_PRINT("enter",("host: '%s'  user: '%s'  new_password: '%s'",
		      user->host.str, user->user.str, user->auth->auth_str.str));
  DBUG_ASSERT(user->host.str != 0);                     // Ensured by caller

  /*
    This statement will be replicated as a statement, even when using
    row-based replication.  The flag will be reset at the end of the
    statement.
    This has to be handled here as it's called by set_var.cc, which is
    not automaticly handled by sql_parse.cc
  */
  save_binlog_format= thd->set_current_stmt_binlog_format_stmt();

  if (WSREP(thd) && !IF_WSREP(thd->wsrep_applier, 0))
    WSREP_TO_ISOLATION_BEGIN(WSREP_MYSQL_DB, NULL, NULL);

  if ((result= tables.open_and_lock(thd, Table_user, TL_WRITE)))
    DBUG_RETURN(result != 1);

  acl_cache_is_locked= 1;
  mysql_mutex_lock(&acl_cache->lock);

  if (!(acl_user= find_user_exact(user->host.str, user->user.str)))
  {
    my_error(ER_PASSWORD_NO_MATCH, MYF(0));
    goto end;
  }

  if (acl_user->nauth == 1 &&
      (acl_user->auth[0].plugin.str == native_password_plugin_name.str ||
       acl_user->auth[0].plugin.str == old_password_plugin_name.str))
  {
    /* historical hack of auto-changing the plugin */
    acl_user->auth[0].plugin= guess_auth_plugin(thd, user->auth->auth_str.length);
  }

  for (uint i=0; i < acl_user->nauth; i++)
  {
    auth= acl_user->auth[i];
    auth.auth_string= safe_lexcstrdup_root(&acl_memroot, user->auth->auth_str);
    int r= set_user_auth(thd, user->user, user->host,
                         &auth, user->auth->pwtext);
    if (r == ER_SET_PASSWORD_AUTH_PLUGIN)
      password_plugin= auth.plugin.str;
    else if (r)
      goto end;
    else
    {
      acl_user->auth[i]= auth;
      password_plugin= 0;
      break;
    }
  }
  if (password_plugin)
  {
    my_error(ER_SET_PASSWORD_AUTH_PLUGIN, MYF(0), password_plugin);
    goto end;
  }

  /* Update the acl password expired state of user */
  acl_user->password_last_changed= thd->query_start();
  acl_user->password_expired= false;

  /* If user is the connected user, reset the password expired field on sctx
     and allow the user to exit sandbox mode */
  if (thd->security_ctx->is_priv_user(user->user.str, user->host.str))
    thd->security_ctx->password_expired= false;

  if (update_user_table_password(thd, tables.user_table(), *acl_user))
    goto end;

  hostname_cache_refresh();                    // Clear locked hostname cache
  mysql_mutex_unlock(&acl_cache->lock);
  result= acl_cache_is_locked= 0;
  if (mysql_bin_log.is_open())
  {
    query_length= sprintf(buff, "SET PASSWORD FOR '%-.120s'@'%-.120s'='%-.120s'",
           user->user.str, safe_str(user->host.str), auth.auth_string.str);
    DBUG_ASSERT(query_length);
    thd->clear_error();
    result= thd->binlog_query(THD::STMT_QUERY_TYPE, buff, query_length,
                              FALSE, FALSE, FALSE, 0) > 0;
  }
end:
  if (acl_cache_is_locked)
    mysql_mutex_unlock(&acl_cache->lock);
  close_mysql_tables(thd);

#ifdef WITH_WSREP
wsrep_error_label:
  if (WSREP(thd))
  {
    wsrep_to_isolation_end(thd);
    thd->set_query(query_save);
  }
#endif /* WITH_WSREP */
  thd->restore_stmt_binlog_format(save_binlog_format);

  DBUG_RETURN(result);
}

int acl_check_set_default_role(THD *thd, const char *host, const char *user,
                               const char *role)
{
  DBUG_ENTER("acl_check_set_default_role");
#ifdef HAVE_REPLICATION
  /*
    If the roles_mapping table is excluded by the replication filter, we return
    successful without validating the user/role data because the command will
    be ignored in a later call to `acl_set_default_role()` for a graceful exit.
  */
  Grant_tables tables;
  TABLE_LIST* first= NULL;
  if (tables.rpl_ignore_tables(thd, first, Table_roles_mapping, TL_WRITE))
    DBUG_RETURN(0);
#endif
  DBUG_RETURN(check_alter_user(thd, host, user) ||
              check_user_can_set_role(thd, user, host, NULL, role, NULL));
}

int acl_set_default_role(THD *thd, const char *host, const char *user,
                         const char *rolename)
{
  Grant_tables tables;
  char user_key[MAX_KEY_LENGTH];
  int result= 1;
  int error;
  ulong query_length= 0;
  bool clear_role= FALSE;
  char buff[512];
  enum_binlog_format save_binlog_format= thd->get_current_stmt_binlog_format();
  const CSET_STRING query_save __attribute__((unused)) = thd->query_string;

  DBUG_ENTER("acl_set_default_role");
  DBUG_PRINT("enter",("host: '%s'  user: '%s'  rolename: '%s'",
                      user, safe_str(host), safe_str(rolename)));

  if (!strcasecmp(rolename, none.str))
    clear_role= TRUE;

  if (mysql_bin_log.is_open() ||
      (WSREP(thd) && !IF_WSREP(thd->wsrep_applier, 0)))
  {
    query_length=
      sprintf(buff,"SET DEFAULT ROLE '%-.120s' FOR '%-.120s'@'%-.120s'",
              safe_str(rolename), user, safe_str(host));
  }

  /*
    This statement will be replicated as a statement, even when using
    row-based replication.  The flag will be reset at the end of the
    statement.
    This has to be handled here as it's called by set_var.cc, which is
    not automaticly handled by sql_parse.cc
  */
  save_binlog_format= thd->set_current_stmt_binlog_format_stmt();

  if (WSREP(thd) && !IF_WSREP(thd->wsrep_applier, 0))
  {
    thd->set_query(buff, query_length, system_charset_info);
    // Attention!!! here is implicit goto error;
    WSREP_TO_ISOLATION_BEGIN(WSREP_MYSQL_DB, NULL, NULL);
  }

  /*
    Extra block due to WSREP_TO_ISOLATION_BEGIN using goto.
    TODO(cvicentiu) Should move  this block out in a new function.
  */
  {
    if ((result= tables.open_and_lock(thd, Table_user, TL_WRITE)))
      DBUG_RETURN(result != 1);

    const User_table& user_table= tables.user_table();
    TABLE *table= user_table.table();

    result= 1;

    mysql_mutex_lock(&acl_cache->lock);
    ACL_USER *acl_user;
    if (!(acl_user= find_user_exact(host, user)))
    {
      mysql_mutex_unlock(&acl_cache->lock);
      my_message(ER_PASSWORD_NO_MATCH, ER_THD(thd, ER_PASSWORD_NO_MATCH),
                 MYF(0));
      goto end;
    }

    if (!clear_role)
    {
      /* set new default_rolename */
      acl_user->default_rolename.str= safe_strdup_root(&acl_memroot, rolename);
      acl_user->default_rolename.length= strlen(rolename);
    }
    else
    {
      /* clear the default_rolename */
      acl_user->default_rolename.str = NULL;
      acl_user->default_rolename.length = 0;
    }

    /* update the mysql.user table with the new default role */
    tables.user_table().table()->use_all_columns();
    user_table.set_host(host, strlen(host));
    user_table.set_user(user, strlen(user));
    key_copy((uchar *) user_key, table->record[0], table->key_info,
             table->key_info->key_length);

    if (table->file->ha_index_read_idx_map(table->record[0], 0,
                                           (uchar *) user_key, HA_WHOLE_KEY,
                                           HA_READ_KEY_EXACT))
    {
      mysql_mutex_unlock(&acl_cache->lock);
      my_message(ER_PASSWORD_NO_MATCH, ER_THD(thd, ER_PASSWORD_NO_MATCH),
                 MYF(0));
      goto end;
    }
    store_record(table, record[1]);
    user_table.set_default_role(acl_user->default_rolename.str,
                                acl_user->default_rolename.length);
    if (unlikely(error= table->file->ha_update_row(table->record[1],
                                                   table->record[0])) &&
        error != HA_ERR_RECORD_IS_THE_SAME)
    {
      mysql_mutex_unlock(&acl_cache->lock);
      table->file->print_error(error,MYF(0));	/* purecov: deadcode */
      goto end;
    }

    mysql_mutex_unlock(&acl_cache->lock);
    result= 0;
    if (mysql_bin_log.is_open())
    {
      DBUG_ASSERT(query_length);
      thd->clear_error();
      result= thd->binlog_query(THD::STMT_QUERY_TYPE, buff, query_length,
                                FALSE, FALSE, FALSE, 0) > 0;
    }
  end:
    close_mysql_tables(thd);
  }

#ifdef WITH_WSREP
wsrep_error_label:
  if (WSREP(thd))
  {
    wsrep_to_isolation_end(thd);
    thd->set_query(query_save);
  }
#endif /* WITH_WSREP */

  thd->restore_stmt_binlog_format(save_binlog_format);

  DBUG_RETURN(result);
}


/*
  Find user in ACL. Uses to check a definer

  SYNOPSIS
    is_acl_user()
    host                 host name
    user                 user name

  RETURN
   FALSE  definer not fond
   TRUE   there is such definer
*/

bool is_acl_user(const char *host, const char *user)
{
  bool res;

  /* --skip-grants */
  if (!initialized)
    return TRUE;

  mysql_mutex_lock(&acl_cache->lock);

  if (*host) // User
    res= find_user_exact(host, user) != NULL;
  else // Role
    res= find_acl_role(user, false) != NULL;

  mysql_mutex_unlock(&acl_cache->lock);
  return res;
}


/*
  Find first entry that matches the specified user@host pair
*/
static ACL_USER *find_user_exact(const char *host, const char *user)
{
  mysql_mutex_assert_owner(&acl_cache->lock);
  size_t start= acl_find_user_by_name(user);

  for (size_t i= start; i < acl_users.elements; i++)
  {
    ACL_USER *acl_user= dynamic_element(&acl_users, i, ACL_USER*);
    if (i > start && strcmp(acl_user->user.str, user))
      return 0;

    if (!my_strcasecmp(system_charset_info, acl_user->host.hostname, host))
      return acl_user;
  }
  return 0;
}

/*
  Find first entry that matches the specified user@host pair
*/
static ACL_USER * find_user_wild(const char *host, const char *user, const char *ip)
{
  mysql_mutex_assert_owner(&acl_cache->lock);

  size_t start = acl_find_user_by_name(user);

  for (size_t i= start; i < acl_users.elements; i++)
  {
    ACL_USER *acl_user=dynamic_element(&acl_users,i,ACL_USER*);
    if (i > start && strcmp(acl_user->user.str, user))
      break;
    if (compare_hostname(&acl_user->host, host, ip ? ip : host))
      return acl_user;
  }
  return 0;
}

/*
  Find a role with the specified name
*/
static ACL_ROLE *find_acl_role(const char *role, bool allow_public)
{
  size_t length= strlen(role);
  DBUG_ENTER("find_acl_role");
  DBUG_PRINT("enter",("role: '%s'", role));
  DBUG_PRINT("info", ("Hash elements: %ld", acl_roles.records));

  mysql_mutex_assert_owner(&acl_cache->lock);

  if (!length || (!allow_public && strcasecmp(role, public_name.str) == 0))
    DBUG_RETURN(NULL);

  ACL_ROLE *r= (ACL_ROLE *)my_hash_search(&acl_roles, (uchar *)role, length);
  DBUG_RETURN(r);
}

/*
  Finds a grantee - something that privileges or roles can be granted to.
*/
static ACL_USER_BASE *find_acl_user_base(const char *user, const char *host)
{
  if (*host)
    return find_user_exact(host, user);

  return find_acl_role(user, true);
}


/*
  Comparing of hostnames

  NOTES
  A hostname may be of type:
  hostname   (May include wildcards);   monty.pp.sci.fi
  ip	   (May include wildcards);   192.168.0.0
  ip/netmask			      192.168.0.0/255.255.255.0

  A net mask of 0.0.0.0 is not allowed.
*/

static const char *calc_ip(const char *ip, long *val, char end)
{
  long ip_val,tmp;
  if (!(ip=str2int(ip,10,0,255,&ip_val)) || *ip != '.')
    return 0;
  ip_val<<=24;
  if (!(ip=str2int(ip+1,10,0,255,&tmp)) || *ip != '.')
    return 0;
  ip_val+=tmp<<16;
  if (!(ip=str2int(ip+1,10,0,255,&tmp)) || *ip != '.')
    return 0;
  ip_val+=tmp<<8;
  if (!(ip=str2int(ip+1,10,0,255,&tmp)) || *ip != end)
    return 0;
  *val=ip_val+tmp;
  return ip;
}


static void update_hostname(acl_host_and_ip *host, const char *hostname)
{
  // fix historical undocumented convention that empty host is the same as '%'
  hostname=const_cast<char*>(hostname ? hostname : host_not_specified.str);
  host->hostname=(char*) hostname;             // This will not be modified!
  if (!(hostname= calc_ip(hostname,&host->ip,'/')) ||
      !(hostname= calc_ip(hostname+1,&host->ip_mask,'\0')))
  {
    host->ip= host->ip_mask=0;			// Not a masked ip
  }
}


static bool compare_hostname(const acl_host_and_ip *host, const char *hostname,
			     const char *ip)
{
  long tmp;
  if (host->ip_mask && ip && calc_ip(ip,&tmp,'\0'))
  {
    return (tmp & host->ip_mask) == host->ip;
  }
  return (!host->hostname ||
	  (hostname && !wild_case_compare(system_charset_info,
                                          hostname, host->hostname)) ||
	  (ip && !wild_compare(ip, host->hostname, 0)));
}

/**
  Check if the given host name needs to be resolved or not.
  Host name has to be resolved if it actually contains *name*.

  For example:
    192.168.1.1               --> FALSE
    192.168.1.0/255.255.255.0 --> FALSE
    %                         --> FALSE
    192.168.1.%               --> FALSE
    AB%                       --> FALSE

    AAAAFFFF                  --> TRUE (Hostname)
    AAAA:FFFF:1234:5678       --> FALSE
    ::1                       --> FALSE

  This function does not check if the given string is a valid host name or
  not. It assumes that the argument is a valid host name.

  @param hostname   the string to check.

  @return a flag telling if the argument needs to be resolved or not.
  @retval TRUE the argument is a host name and needs to be resolved.
  @retval FALSE the argument is either an IP address, or a patter and
          should not be resolved.
*/

bool hostname_requires_resolving(const char *hostname)
{
  if (!hostname)
    return FALSE;

  /* Check if hostname is the localhost. */

  size_t hostname_len= strlen(hostname);
  size_t localhost_len= strlen(my_localhost);

  if (hostname == my_localhost ||
      (hostname_len == localhost_len &&
       !system_charset_info->strnncoll(
                     (const uchar *) hostname,  hostname_len,
                     (const uchar *) my_localhost, strlen(my_localhost))))
  {
    return FALSE;
  }

  /*
    If the string contains any of {':', '%', '_', '/'}, it is definitely
    not a host name:
      - ':' means that the string is an IPv6 address;
      - '%' or '_' means that the string is a pattern;
      - '/' means that the string is an IPv4 network address;
  */

  for (const char *p= hostname; *p; ++p)
  {
    switch (*p) {
      case ':':
      case '%':
      case '_':
      case '/':
        return FALSE;
    }
  }

  /*
    Now we have to tell a host name (ab.cd, 12.ab) from an IPv4 address
    (12.34.56.78). The assumption is that if the string contains only
    digits and dots, it is an IPv4 address. Otherwise -- a host name.
  */

  for (const char *p= hostname; *p; ++p)
  {
    if (*p != '.' && !my_isdigit(&my_charset_latin1, *p))
      return TRUE; /* a "letter" has been found. */
  }

  return FALSE; /* all characters are either dots or digits. */
}


/**
  Update record for user in mysql.user privilege table with new password.

  @see change_password
*/

static bool update_user_table_password(THD *thd, const User_table& user_table,
                                       const ACL_USER &user)
{
  char user_key[MAX_KEY_LENGTH];
  int error;
  DBUG_ENTER("update_user_table_password");

  TABLE *table= user_table.table();
  table->use_all_columns();
  user_table.set_host(user.host.hostname, user.hostname_length);
  user_table.set_user(user.user.str, user.user.length);
  key_copy((uchar *) user_key, table->record[0], table->key_info,
           table->key_info->key_length);

  if (table->file->ha_index_read_idx_map(table->record[0], 0,
                                         (uchar *) user_key, HA_WHOLE_KEY,
                                         HA_READ_KEY_EXACT))
  {
    my_message(ER_PASSWORD_NO_MATCH, ER_THD(thd, ER_PASSWORD_NO_MATCH),
               MYF(0));
    DBUG_RETURN(1);
  }
  store_record(table, record[1]);

  if (user_table.set_auth(user))
  {
    my_error(ER_COL_COUNT_DOESNT_MATCH_PLEASE_UPDATE, MYF(0),
             user_table.name().str, 3, user_table.num_fields(),
             static_cast<int>(table->s->mysql_version), MYSQL_VERSION_ID);
    DBUG_RETURN(1);
  }

  user_table.set_password_expired(user.password_expired);
  user_table.set_password_last_changed(user.password_last_changed);

  if (unlikely(error= table->file->ha_update_row(table->record[1],
                                                 table->record[0])) &&
      error != HA_ERR_RECORD_IS_THE_SAME)
  {
    table->file->print_error(error,MYF(0));
    DBUG_RETURN(1);
  }

  DBUG_RETURN(0);
}


/*
  Return 1 if we are allowed to create new users
  the logic here is: INSERT_ACL is sufficient.
  It's also a requirement in opt_safe_user_create,
  otherwise CREATE_USER_ACL is enough.
*/

static bool test_if_create_new_users(THD *thd)
{
  Security_context *sctx= thd->security_ctx;
  bool create_new_users= MY_TEST(sctx->master_access & INSERT_ACL) ||
                         (!opt_safe_user_create &&
                          MY_TEST(sctx->master_access & CREATE_USER_ACL));
  if (!create_new_users)
  {
    TABLE_LIST tl;
    privilege_t db_access(NO_ACL);
    tl.init_one_table(&MYSQL_SCHEMA_NAME, &MYSQL_TABLE_NAME[USER_TABLE],
                      NULL, TL_WRITE);
    create_new_users= 1;

    db_access= acl_get_all3(sctx, tl.db.str, FALSE);
    if (!(db_access & INSERT_ACL))
    {
      if (check_grant(thd, INSERT_ACL, &tl, FALSE, UINT_MAX, TRUE))
        create_new_users=0;
    }
  }
  return create_new_users;
}


/****************************************************************************
  Handle GRANT commands
****************************************************************************/
static USER_AUTH auth_no_password;

static int replace_user_table(THD *thd, const User_table &user_table,
                              LEX_USER * const combo, privilege_t rights,
                              const bool revoke_grant,
                              const bool can_create_user,
                              const bool no_auto_create)
{
  int error = -1;
  uint nauth= 0;
  bool old_row_exists=0;
  uchar user_key[MAX_KEY_LENGTH];
  bool handle_as_role= combo->is_role();
  LEX *lex= thd->lex;
  TABLE *table= user_table.table();
  ACL_USER new_acl_user, *old_acl_user= 0;
  DBUG_ENTER("replace_user_table");

  mysql_mutex_assert_owner(&acl_cache->lock);

  table->use_all_columns();
  user_table.set_host(combo->host.str,combo->host.length);
  user_table.set_user(combo->user.str,combo->user.length);
  key_copy(user_key, table->record[0], table->key_info,
           table->key_info->key_length);

  if (table->file->ha_index_read_idx_map(table->record[0], 0, user_key,
                                         HA_WHOLE_KEY, HA_READ_KEY_EXACT))
  {
    if (revoke_grant)
    {
      if (combo->host.length)
        my_error(ER_NONEXISTING_GRANT, MYF(0), combo->user.str,
                 combo->host.str);
      else
        my_error(ER_INVALID_ROLE, MYF(0), combo->user.str);
      goto end;
    }
    /*
      There are four options which affect the process of creation of
      a new user (mysqld option --safe-create-user, 'insert' privilege
      on 'mysql.user' table, using 'GRANT' with 'IDENTIFIED BY' and
      SQL_MODE flag NO_AUTO_CREATE_USER). Below is the simplified rule
      how it should work.
      if (safe-user-create && ! INSERT_priv) => reject
      else if (identified_by) => create
      else if (no_auto_create_user) => reject
      else create

      see also test_if_create_new_users()
    */
    else if (!combo->has_auth() && no_auto_create)
    {
      my_error(ER_PASSWORD_NO_MATCH, MYF(0));
      goto end;
    }
    else if (!can_create_user)
    {
      my_error(ER_CANT_CREATE_USER_WITH_GRANT, MYF(0));
      goto end;
    }

    if (!combo->auth)
      combo->auth= &auth_no_password;

    old_row_exists = 0;
    restore_record(table, s->default_values);
    user_table.set_host(combo->host.str, combo->host.length);
    user_table.set_user(combo->user.str, combo->user.length);
  }
  else
  {
    old_row_exists = 1;
    store_record(table,record[1]);			// Save copy for update
  }

  for (USER_AUTH *auth= combo->auth; auth; auth= auth->next)
  {
    nauth++;
    if (auth->plugin.length)
    {
      if (!plugin_is_ready(&auth->plugin, MYSQL_AUTHENTICATION_PLUGIN))
      {
        my_error(ER_PLUGIN_IS_NOT_LOADED, MYF(0), auth->plugin.str);
        goto end;
      }
    }
    else
      auth->plugin= guess_auth_plugin(thd, auth->auth_str.length);
  }

  /* Update table columns with new privileges */
  user_table.set_access(rights, revoke_grant);
  rights= user_table.get_access();

  if (handle_as_role)
  {
    if (old_row_exists && !user_table.get_is_role())
    {
      goto end;
    }
    if (user_table.set_is_role(true))
    {
      my_error(ER_COL_COUNT_DOESNT_MATCH_PLEASE_UPDATE, MYF(0),
               user_table.name().str,
               ROLE_ASSIGN_COLUMN_IDX + 1, user_table.num_fields(),
               static_cast<int>(table->s->mysql_version), MYSQL_VERSION_ID);
      goto end;
    }
  }
  else
  {
    old_acl_user= find_user_exact(combo->host.str, combo->user.str);
    if ((old_acl_user != NULL) != old_row_exists)
    {
      my_error(ER_PASSWORD_NO_MATCH, MYF(0));
      goto end;
    }
    new_acl_user= old_row_exists ? *old_acl_user :
                  ACL_USER(thd, *combo, lex->account_options, rights);
    if (acl_user_update(thd, &new_acl_user, nauth,
                        *combo, lex->account_options, rights))
      goto end;

    if (user_table.set_auth(new_acl_user))
    {
      my_error(ER_COL_COUNT_DOESNT_MATCH_PLEASE_UPDATE, MYF(0),
               user_table.name().str, 3, user_table.num_fields(),
               static_cast<int>(table->s->mysql_version), MYSQL_VERSION_ID);
      DBUG_RETURN(1);
    }

    switch (lex->account_options.ssl_type) {
    case SSL_TYPE_NOT_SPECIFIED:
      break;
    case SSL_TYPE_NONE:
    case SSL_TYPE_ANY:
    case SSL_TYPE_X509:
      user_table.set_ssl_type(lex->account_options.ssl_type);
      user_table.set_ssl_cipher("", 0);
      user_table.set_x509_issuer("", 0);
      user_table.set_x509_subject("", 0);
      break;
    case SSL_TYPE_SPECIFIED:
      user_table.set_ssl_type(lex->account_options.ssl_type);
      if (lex->account_options.ssl_cipher.str)
        user_table.set_ssl_cipher(lex->account_options.ssl_cipher.str,
                                  lex->account_options.ssl_cipher.length);
      else
        user_table.set_ssl_cipher("", 0);
      if (lex->account_options.x509_issuer.str)
        user_table.set_x509_issuer(lex->account_options.x509_issuer.str,
                                   lex->account_options.x509_issuer.length);
      else
        user_table.set_x509_issuer("", 0);
      if (lex->account_options.x509_subject.str)
        user_table.set_x509_subject(lex->account_options.x509_subject.str,
                                    lex->account_options.x509_subject.length);
      else
        user_table.set_x509_subject("", 0);
      break;
    }

    if (lex->account_options.specified_limits & USER_RESOURCES::QUERIES_PER_HOUR)
      user_table.set_max_questions(lex->account_options.questions);
    if (lex->account_options.specified_limits & USER_RESOURCES::UPDATES_PER_HOUR)
      user_table.set_max_updates(lex->account_options.updates);
    if (lex->account_options.specified_limits & USER_RESOURCES::CONNECTIONS_PER_HOUR)
      user_table.set_max_connections(lex->account_options.conn_per_hour);
    if (lex->account_options.specified_limits & USER_RESOURCES::USER_CONNECTIONS)
      user_table.set_max_user_connections(lex->account_options.user_conn);
    if (lex->account_options.specified_limits & USER_RESOURCES::MAX_STATEMENT_TIME)
      user_table.set_max_statement_time(lex->account_options.max_statement_time);

    mqh_used= (mqh_used || lex->account_options.questions || lex->account_options.updates ||
               lex->account_options.conn_per_hour || lex->account_options.user_conn ||
               lex->account_options.max_statement_time != 0.0);

    if (lex->account_options.account_locked != ACCOUNTLOCK_UNSPECIFIED)
      user_table.set_account_locked(new_acl_user.account_locked);

    if (nauth)
      user_table.set_password_last_changed(new_acl_user.password_last_changed);
    if (lex->account_options.password_expire != PASSWORD_EXPIRE_UNSPECIFIED)
    {
      user_table.set_password_lifetime(new_acl_user.password_lifetime);
      user_table.set_password_expired(new_acl_user.password_expired);
    }
  }

  if (old_row_exists)
  {
    /*
      We should NEVER delete from the user table, as a uses can still
      use mysqld even if he doesn't have any privileges in the user table!
    */
    if (cmp_record(table, record[1]))
    {
      if (unlikely(error= table->file->ha_update_row(table->record[1],
                                                     table->record[0])) &&
          error != HA_ERR_RECORD_IS_THE_SAME)
      {                                         // This should never happen
        table->file->print_error(error,MYF(0)); /* purecov: deadcode */
        error= -1;                              /* purecov: deadcode */
        goto end;                               /* purecov: deadcode */
      }
      else
        error= 0;
    }
  }
  else if (unlikely(error=table->file->ha_write_row(table->record[0])))
  {
    // This should never happen
    if (table->file->is_fatal_error(error, HA_CHECK_DUP))
    {
      table->file->print_error(error,MYF(0));	/* purecov: deadcode */
      error= -1;				/* purecov: deadcode */
      goto end;					/* purecov: deadcode */
    }
  }
  error=0;					// Privileges granted / revoked

end:
  if (likely(!error))
  {
    acl_cache->clear(1);			// Clear privilege cache
    if (handle_as_role)
    {
      if (old_row_exists)
        acl_update_role(combo->user.str, rights);
      else
        acl_insert_role(combo->user.str, rights);
    }
    else
    {
      if (old_acl_user)
        *old_acl_user= new_acl_user;
      else
      {
        push_new_user(new_acl_user);
        rebuild_acl_users();

        /* Rebuild 'acl_check_hosts' since 'acl_users' has been modified */
        rebuild_check_host();

        /*
          Rebuild every user's role_grants since 'acl_users' has been sorted
          and old pointers to ACL_USER elements are no longer valid
        */
        rebuild_role_grants();
      }
    }
  }
  DBUG_RETURN(error);
}


/*
  change grants in the mysql.db table
*/

static int replace_db_table(TABLE *table, const char *db,
			    const LEX_USER &combo,
			    privilege_t rights, const bool revoke_grant)
{
  uint i;
  ulonglong priv;
  privilege_t store_rights(NO_ACL);
  bool old_row_exists=0;
  int error;
  char what= revoke_grant ? 'N' : 'Y';
  uchar user_key[MAX_KEY_LENGTH];
  DBUG_ENTER("replace_db_table");

  /* Check if there is such a user in user table in memory? */
  if (!find_user_wild(combo.host.str,combo.user.str))
  {
    /* The user could be a role, check if the user is registered as a role */
    if (!combo.host.length && !find_acl_role(combo.user.str, true))
    {
      my_message(ER_PASSWORD_NO_MATCH, ER_THD(table->in_use,
                                              ER_PASSWORD_NO_MATCH), MYF(0));
      DBUG_RETURN(-1);
    }
  }

  table->use_all_columns();
  table->field[0]->store(combo.host.str,combo.host.length,
                         system_charset_info);
  table->field[1]->store(db,(uint) strlen(db), system_charset_info);
  table->field[2]->store(combo.user.str,combo.user.length,
                         system_charset_info);
  key_copy(user_key, table->record[0], table->key_info,
           table->key_info->key_length);

  if (table->file->ha_index_read_idx_map(table->record[0],0, user_key,
                                         HA_WHOLE_KEY,
                                         HA_READ_KEY_EXACT))
  {
    if (revoke_grant)
    { // no row, no revoke
      my_error(ER_NONEXISTING_GRANT, MYF(0), combo.user.str, combo.host.str);
      goto abort;
    }
    old_row_exists = 0;
    restore_record(table, s->default_values);
    table->field[0]->store(combo.host.str,combo.host.length,
                           system_charset_info);
    table->field[1]->store(db,(uint) strlen(db), system_charset_info);
    table->field[2]->store(combo.user.str,combo.user.length,
                           system_charset_info);
  }
  else
  {
    old_row_exists = 1;
    store_record(table,record[1]);
  }

  store_rights=get_rights_for_db(rights);
  for (i= 3, priv= 1; i < table->s->fields; i++, priv <<= 1)
  {
    if (priv & store_rights)			// do it if priv is chosen
      table->field [i]->store(&what,1, &my_charset_latin1);// set requested privileges
  }
  rights=get_access(table,3);
  rights=fix_rights_for_db(rights);

  if (old_row_exists)
  {
    /* update old existing row */
    if (rights)
    {
      if (unlikely((error= table->file->ha_update_row(table->record[1],
                                                      table->record[0]))) &&
          error != HA_ERR_RECORD_IS_THE_SAME)
	goto table_error;			/* purecov: deadcode */
    }
    else	/* must have been a revoke of all privileges */
    {
      if (unlikely((error= table->file->ha_delete_row(table->record[1]))))
	goto table_error;			/* purecov: deadcode */
    }
  }
  else if (rights &&
           (unlikely(error= table->file->ha_write_row(table->record[0]))))
  {
    if (table->file->is_fatal_error(error, HA_CHECK_DUP_KEY))
      goto table_error; /* purecov: deadcode */
  }

  acl_cache->clear(1);				// Clear privilege cache
  if (old_row_exists)
    acl_update_db(combo.user.str,combo.host.str,db,rights);
  else if (rights)
  {
    /*
       If we did not have an already existing row, for users, we must always
       insert an ACL_DB entry. For roles however, it is possible that one was
       already created when DB privileges were propagated from other granted
       roles onto the current role. For this case, first try to update the
       existing entry, otherwise insert a new one.
    */
    if (!combo.is_role() ||
        !acl_update_db(combo.user.str, combo.host.str, db, rights))
    {
      acl_insert_db(combo.user.str,combo.host.str,db,rights);
    }
  }
  DBUG_RETURN(0);

  /* This could only happen if the grant tables got corrupted */
table_error:
  table->file->print_error(error,MYF(0));	/* purecov: deadcode */

abort:
  DBUG_RETURN(-1);
}

/**
  Updates the mysql.roles_mapping table

  @param table          TABLE to update
  @param user           user name of the grantee
  @param host           host name of the grantee
  @param role           role name to grant
  @param with_admin     WITH ADMIN OPTION flag
  @param existing       the entry in the acl_roles_mappings hash or NULL.
                        it is never NULL if revoke_grant is true.
                        it is NULL when a new pair is added, it's not NULL
                        when an existing pair is updated.
  @param revoke_grant   true for REVOKE, false for GRANT
*/
static int
replace_roles_mapping_table(TABLE *table, LEX_CSTRING *user, LEX_CSTRING *host,
                            LEX_CSTRING *role, bool with_admin,
                            ROLE_GRANT_PAIR *existing, bool revoke_grant)
{
  DBUG_ENTER("replace_roles_mapping_table");

  uchar row_key[MAX_KEY_LENGTH];
  int error;
  table->use_all_columns();
  restore_record(table, s->default_values);
  table->field[0]->store(host->str, host->length, system_charset_info);
  table->field[1]->store(user->str, user->length, system_charset_info);
  table->field[2]->store(role->str, role->length, system_charset_info);

  DBUG_ASSERT(!revoke_grant || existing);

  if (existing) // delete or update
  {
    key_copy(row_key, table->record[0], table->key_info,
             table->key_info->key_length);
    if (table->file->ha_index_read_idx_map(table->record[1], 0, row_key,
                                           HA_WHOLE_KEY, HA_READ_KEY_EXACT))
    {
      /* No match */
      DBUG_RETURN(1);
    }
    if (revoke_grant && !with_admin) 
    {
      if (unlikely((error= table->file->ha_delete_row(table->record[1]))))
      {
        DBUG_PRINT("info", ("error deleting row '%s' '%s' '%s'",
                            host->str, user->str, role->str));
        goto table_error;
      }
    }
    else if (with_admin)
    {
      table->field[3]->store(!revoke_grant + 1);

      if (unlikely((error= table->file->ha_update_row(table->record[1],
                                                      table->record[0]))))
      {
        DBUG_PRINT("info", ("error updating row '%s' '%s' '%s'",
                            host->str, user->str, role->str));
        goto table_error;
      }
    }
    DBUG_RETURN(0);
  }

  table->field[3]->store(with_admin + 1);

  if (unlikely((error= table->file->ha_write_row(table->record[0]))))
  {
    DBUG_PRINT("info", ("error inserting row '%s' '%s' '%s'",
                        host->str, user->str, role->str));
    goto table_error;
  }

  /* all ok */
  DBUG_RETURN(0);

table_error:
  DBUG_PRINT("info", ("table error"));
  table->file->print_error(error, MYF(0));
  DBUG_RETURN(1);
}


/**
  Updates the acl_roles_mappings hash

  @param user           user name of the grantee
  @param host           host name of the grantee
  @param role           role name to grant
  @param with_admin     WITH ADMIN OPTION flag
  @param existing       the entry in the acl_roles_mappings hash or NULL.
                        it is never NULL if revoke_grant is true.
                        it is NULL when a new pair is added, it's not NULL
                        when an existing pair is updated.
  @param revoke_grant   true for REVOKE, false for GRANT
*/
static int
update_role_mapping(LEX_CSTRING *user, LEX_CSTRING *host, LEX_CSTRING *role,
                    bool with_admin, ROLE_GRANT_PAIR *existing, bool revoke_grant)
{
  if (revoke_grant)
  {
    if (with_admin)
    {
      existing->with_admin= false;
      return 0;
    }
    return my_hash_delete(&acl_roles_mappings, (uchar*)existing);
  }

  if (existing)
  {
    existing->with_admin|= with_admin;
    return 0;
  }

  mysql_mutex_assert_owner(&acl_cache->lock);
  /* allocate a new entry that will go in the hash */
  ROLE_GRANT_PAIR *hash_entry= new (&acl_memroot) ROLE_GRANT_PAIR;
  if (hash_entry->init(&acl_memroot, user->str, host->str,
                       role->str, with_admin))
    return 1;
  return my_hash_insert(&acl_roles_mappings, (uchar*) hash_entry);
}

static void
acl_update_proxy_user(ACL_PROXY_USER *new_value, bool is_revoke)
{
  mysql_mutex_assert_owner(&acl_cache->lock);

  DBUG_ENTER("acl_update_proxy_user");
  for (size_t i= 0; i < acl_proxy_users.elements; i++)
  {
    ACL_PROXY_USER *acl_user=
      dynamic_element(&acl_proxy_users, i, ACL_PROXY_USER *);

    if (acl_user->pk_equals(new_value))
    {
      if (is_revoke)
      {
        DBUG_PRINT("info", ("deleting ACL_PROXY_USER"));
        delete_dynamic_element(&acl_proxy_users, i);
      }
      else
      {
        DBUG_PRINT("info", ("updating ACL_PROXY_USER"));
        acl_user->set_data(new_value);
      }
      break;
    }
  }
  DBUG_VOID_RETURN;
}


static void
acl_insert_proxy_user(ACL_PROXY_USER *new_value)
{
  DBUG_ENTER("acl_insert_proxy_user");
  mysql_mutex_assert_owner(&acl_cache->lock);
  (void) push_dynamic(&acl_proxy_users, (uchar *) new_value);
  my_qsort((uchar*) dynamic_element(&acl_proxy_users, 0, ACL_PROXY_USER *),
           acl_proxy_users.elements,
           sizeof(ACL_PROXY_USER), (qsort_cmp) acl_compare);
  DBUG_VOID_RETURN;
}


static int
replace_proxies_priv_table(THD *thd, TABLE *table, const LEX_USER *user,
                         const LEX_USER *proxied_user, bool with_grant_arg,
                         bool revoke_grant)
{
  bool old_row_exists= 0;
  int error;
  uchar user_key[MAX_KEY_LENGTH];
  ACL_PROXY_USER new_grant;
  char grantor[USER_HOST_BUFF_SIZE];

  DBUG_ENTER("replace_proxies_priv_table");

  mysql_mutex_assert_owner(&acl_cache->lock);
  if (!table)
  {
    my_error(ER_NO_SUCH_TABLE, MYF(0), MYSQL_SCHEMA_NAME.str,
             MYSQL_TABLE_NAME[PROXIES_PRIV_TABLE].str);
    DBUG_RETURN(-1);
  }

  /* Check if there is such a user in user table in memory? */
  if (!find_user_wild(user->host.str,user->user.str))
  {
    my_message(ER_PASSWORD_NO_MATCH,
               ER_THD(thd, ER_PASSWORD_NO_MATCH), MYF(0));
    DBUG_RETURN(-1);
  }

  table->use_all_columns();
  ACL_PROXY_USER::store_pk (table, &user->host, &user->user,
                            &proxied_user->host, &proxied_user->user);

  key_copy(user_key, table->record[0], table->key_info,
           table->key_info->key_length);

  get_grantor(thd, grantor);

  if (unlikely((error= table->file->ha_index_init(0, 1))))
  {
    table->file->print_error(error, MYF(0));
    DBUG_PRINT("info", ("ha_index_init error"));
    DBUG_RETURN(-1);
  }

  if (table->file->ha_index_read_map(table->record[0], user_key,
                                     HA_WHOLE_KEY,
                                     HA_READ_KEY_EXACT))
  {
    DBUG_PRINT ("info", ("Row not found"));
    if (revoke_grant)
    { // no row, no revoke
      my_error(ER_NONEXISTING_GRANT, MYF(0), user->user.str, user->host.str);
      goto abort;
    }
    old_row_exists= 0;
    restore_record(table, s->default_values);
    ACL_PROXY_USER::store_data_record(table, &user->host, &user->user,
                                      &proxied_user->host,
                                      &proxied_user->user,
                                      with_grant_arg,
                                      grantor);
  }
  else
  {
    DBUG_PRINT("info", ("Row found"));
    old_row_exists= 1;
    store_record(table, record[1]);
  }

  if (old_row_exists)
  {
    /* update old existing row */
    if (!revoke_grant)
    {
      if (unlikely(error= table->file->ha_update_row(table->record[1],
                                                     table->record[0])) &&
          error != HA_ERR_RECORD_IS_THE_SAME)
	goto table_error;			/* purecov: inspected */
    }
    else
    {
      if (unlikely((error= table->file->ha_delete_row(table->record[1]))))
	goto table_error;			/* purecov: inspected */
    }
  }
  else if (unlikely((error= table->file->ha_write_row(table->record[0]))))
  {
    DBUG_PRINT("info", ("error inserting the row"));
    if (table->file->is_fatal_error(error, HA_CHECK_DUP_KEY))
      goto table_error; /* purecov: inspected */
  }

  acl_cache->clear(1);				// Clear privilege cache
  if (old_row_exists)
  {
    new_grant.init(user->host.str, user->user.str,
                   proxied_user->host.str, proxied_user->user.str,
                   with_grant_arg);
    acl_update_proxy_user(&new_grant, revoke_grant);
  }
  else
  {
    new_grant.init(&acl_memroot, user->host.str, user->user.str,
                   proxied_user->host.str, proxied_user->user.str,
                   with_grant_arg);
    acl_insert_proxy_user(&new_grant);
  }

  table->file->ha_index_end();
  DBUG_RETURN(0);

  /* This could only happen if the grant tables got corrupted */
table_error:
  DBUG_PRINT("info", ("table error"));
  table->file->print_error(error, MYF(0));	/* purecov: inspected */

abort:
  DBUG_PRINT("info", ("aborting replace_proxies_priv_table"));
  table->file->ha_index_end();
  DBUG_RETURN(-1);
}


class GRANT_COLUMN :public Sql_alloc
{
public:
  char *column;
  privilege_t rights;
  privilege_t init_rights;
  uint key_length;
  GRANT_COLUMN(String &c, privilege_t y) :rights (y), init_rights(y)
  {
    column= (char*) memdup_root(&grant_memroot,c.ptr(), key_length=c.length());
  }

  /* this constructor assumes thas source->column is allocated in grant_memroot */
  GRANT_COLUMN(GRANT_COLUMN *source) : column(source->column),
    rights (source->rights), init_rights(NO_ACL), key_length(source->key_length) { }
};


static uchar* get_key_column(GRANT_COLUMN *buff, size_t *length,
			    my_bool not_used __attribute__((unused)))
{
  *length=buff->key_length;
  return (uchar*) buff->column;
}

class GRANT_NAME :public Sql_alloc
{
public:
  acl_host_and_ip host;
  char *db, *user, *tname, *hash_key;
  privilege_t privs;
  privilege_t init_privs; /* privileges found in physical table */
  ulonglong sort;
  size_t key_length;
  GRANT_NAME(const char *h, const char *d,const char *u,
             const char *t, privilege_t p, bool is_routine);
  GRANT_NAME (TABLE *form, bool is_routine);
  virtual ~GRANT_NAME() = default;
  virtual bool ok() { return privs != NO_ACL; }
  void set_user_details(const char *h, const char *d,
                        const char *u, const char *t,
                        bool is_routine);
};


static privilege_t get_access_value_from_val_int(Field *field)
{
  return privilege_t(ALL_KNOWN_ACL & (ulonglong) field->val_int());
}


class GRANT_TABLE :public GRANT_NAME
{
public:
  privilege_t cols;
  privilege_t init_cols; /* privileges found in physical table */
  HASH hash_columns;

  GRANT_TABLE(const char *h, const char *d,const char *u,
              const char *t, privilege_t p, privilege_t c);
  GRANT_TABLE (TABLE *form, TABLE *col_privs);
  ~GRANT_TABLE();
  bool ok() { return privs != NO_ACL || cols != NO_ACL; }
  void init_hash()
  {
    my_hash_init2(key_memory_acl_memex, &hash_columns, 4, system_charset_info,
                  0, 0, 0, (my_hash_get_key) get_key_column, 0, 0, 0);
  }
};


privilege_t GRANT_INFO::all_privilege()
{
  return (grant_table_user ? grant_table_user->cols : NO_ACL) |
         (grant_table_role ? grant_table_role->cols : NO_ACL) |
         (grant_public ?  grant_public->cols : NO_ACL) |
         privilege;
}


void GRANT_NAME::set_user_details(const char *h, const char *d,
                                  const char *u, const char *t,
                                  bool is_routine)
{
  /* Host given by user */
  update_hostname(&host, strdup_root(&grant_memroot, h));
  if (db != d)
  {
    db= strdup_root(&grant_memroot, d);
    if (lower_case_table_names)
      my_casedn_str(files_charset_info, db);
  }
  user = strdup_root(&grant_memroot,u);
  sort=  get_magic_sort("hdu", host.hostname, db, user);
  if (tname != t)
  {
    tname= strdup_root(&grant_memroot, t);
    if (lower_case_table_names || is_routine)
      my_casedn_str(files_charset_info, tname);
  }
  key_length= strlen(d) + strlen(u)+ strlen(t)+3;
  hash_key=   (char*) alloc_root(&grant_memroot,key_length);
  strmov(strmov(strmov(hash_key,user)+1,db)+1,tname);
}

GRANT_NAME::GRANT_NAME(const char *h, const char *d,const char *u,
                       const char *t, privilege_t p, bool is_routine)
  :db(0), tname(0), privs(p), init_privs(p)
{
  set_user_details(h, d, u, t, is_routine);
}

GRANT_TABLE::GRANT_TABLE(const char *h, const char *d,const char *u,
                         const char *t, privilege_t p, privilege_t c)
  :GRANT_NAME(h,d,u,t,p, FALSE), cols(c), init_cols(c)
{
  init_hash();
}

/*
  create a new GRANT_TABLE entry for role inheritance. init_* fields are set
  to 0
*/
GRANT_NAME::GRANT_NAME(TABLE *form, bool is_routine)
 :privs(NO_ACL), init_privs(NO_ACL)
{
  user= safe_str(get_field(&grant_memroot,form->field[2]));

  const char *hostname= get_field(&grant_memroot, form->field[0]);
  mysql_mutex_lock(&acl_cache->lock);
  if (!hostname && find_acl_role(user, true))
    hostname= "";
  mysql_mutex_unlock(&acl_cache->lock);
  update_hostname(&host, hostname);

  db=    get_field(&grant_memroot,form->field[1]);
  tname= get_field(&grant_memroot,form->field[3]);
  if (!db || !tname)
  {
    /* Wrong table row; Ignore it */
    return;					/* purecov: inspected */
  }
  sort=  get_magic_sort("hdu", host.hostname, db, user);
  if (lower_case_table_names)
  {
    my_casedn_str(files_charset_info, db);
  }
  if (lower_case_table_names || is_routine)
  {
    my_casedn_str(files_charset_info, tname);
  }
  key_length= (strlen(db) + strlen(user) + strlen(tname) + 3);
  hash_key=   (char*) alloc_root(&grant_memroot, key_length);
  strmov(strmov(strmov(hash_key,user)+1,db)+1,tname);
  privs = get_access_value_from_val_int(form->field[6]);
  privs = fix_rights_for_table(privs);
  init_privs= privs;
}


GRANT_TABLE::GRANT_TABLE(TABLE *form, TABLE *col_privs)
  :GRANT_NAME(form, FALSE), cols(NO_ACL), init_cols(NO_ACL)
{
  uchar key[MAX_KEY_LENGTH];

  if (!db || !tname)
  {
    /* Wrong table row; Ignore it */
    my_hash_clear(&hash_columns);               /* allow for destruction */
    cols= NO_ACL;
    return;
  }
  cols= get_access_value_from_val_int(form->field[7]);
  cols= fix_rights_for_column(cols);
  /*
    Initial columns privileges are the same as column privileges on creation.
    In case of roles, the cols privilege bits can get inherited and thus
    cause the cols field to change. The init_cols field is always the same
    as the physical table entry
  */
  init_cols= cols;

  init_hash();

  if (cols)
  {
    uint key_prefix_len;
    KEY_PART_INFO *key_part= col_privs->key_info->key_part;
    col_privs->field[0]->store(host.hostname,
                               (uint) safe_strlen(host.hostname),
                               system_charset_info);
    col_privs->field[1]->store(db,(uint) strlen(db), system_charset_info);
    col_privs->field[2]->store(user,(uint) strlen(user), system_charset_info);
    col_privs->field[3]->store(tname,(uint) strlen(tname), system_charset_info);

    key_prefix_len= (key_part[0].store_length +
                     key_part[1].store_length +
                     key_part[2].store_length +
                     key_part[3].store_length);
    key_copy(key, col_privs->record[0], col_privs->key_info, key_prefix_len);
    col_privs->field[4]->store("",0, &my_charset_latin1);

    if (col_privs->file->ha_index_init(0, 1))
    {
      cols= NO_ACL;
      init_cols= NO_ACL;
      return;
    }

    if (col_privs->file->ha_index_read_map(col_privs->record[0], (uchar*) key,
                                           (key_part_map)15,
                                           HA_READ_KEY_EXACT))
    {
      cols= NO_ACL; /* purecov: deadcode */
      init_cols= NO_ACL;
      col_privs->file->ha_index_end();
      return;
    }
    do
    {
      String *res,column_name;
      GRANT_COLUMN *mem_check;
      /* As column name is a string, we don't have to supply a buffer */
      res=col_privs->field[4]->val_str(&column_name);
      privilege_t priv= get_access_value_from_val_int(col_privs->field[6]);
      if (!(mem_check = new GRANT_COLUMN(*res,
                                         fix_rights_for_column(priv))))
      {
        /* Don't use this entry */
        privs= cols= init_privs= init_cols= NO_ACL;   /* purecov: deadcode */
        return;				/* purecov: deadcode */
      }
      if (my_hash_insert(&hash_columns, (uchar *) mem_check))
      {
        /* Invalidate this entry */
        privs= cols= init_privs= init_cols= NO_ACL;
        return;
      }
    } while (!col_privs->file->ha_index_next(col_privs->record[0]) &&
             !key_cmp_if_same(col_privs,key,0,key_prefix_len));
    col_privs->file->ha_index_end();
  }
}


GRANT_TABLE::~GRANT_TABLE()
{
  my_hash_free(&hash_columns);
}


static uchar* get_grant_table(GRANT_NAME *buff, size_t *length,
			     my_bool not_used __attribute__((unused)))
{
  *length=buff->key_length;
  return (uchar*) buff->hash_key;
}


static void free_grant_table(GRANT_TABLE *grant_table)
{
  grant_table->~GRANT_TABLE();
}


/* Search after a matching grant. Prefer exact grants before not exact ones */

static GRANT_NAME *name_hash_search(HASH *name_hash,
                                    const char *host,const char* ip,
                                    const char *db,
                                    const char *user, const char *tname,
                                    bool exact, bool name_tolower)
{
  char helping[SAFE_NAME_LEN*2+USERNAME_LENGTH+3];
  char *hend = helping + sizeof(helping);
  uint len;
  GRANT_NAME *grant_name,*found=0;
  HASH_SEARCH_STATE state;

  char *db_ptr= strmov(helping, user) + 1;
  char *tname_ptr= strnmov(db_ptr, db, hend - db_ptr) + 1;
  if (tname_ptr > hend)
    return 0; // invalid name = not found
  char *end= strnmov(tname_ptr, tname, hend - tname_ptr) + 1;
  if (end > hend)
    return 0; // invalid name = not found

  len  = (uint) (end - helping);
  if (name_tolower)
    my_casedn_str(files_charset_info, tname_ptr);
  for (grant_name= (GRANT_NAME*) my_hash_first(name_hash, (uchar*) helping,
                                               len, &state);
       grant_name ;
       grant_name= (GRANT_NAME*) my_hash_next(name_hash,(uchar*) helping,
                                              len, &state))
  {
    if (exact)
    {
      if (!grant_name->host.hostname ||
          (host &&
	   !my_strcasecmp(system_charset_info, host,
                          grant_name->host.hostname)) ||
	  (ip && !strcmp(ip, grant_name->host.hostname)))
	return grant_name;
    }
    else
    {
      if (compare_hostname(&grant_name->host, host, ip) &&
          (!found || found->sort < grant_name->sort))
	found=grant_name;					// Host ok
    }
  }
  return found;
}


static GRANT_NAME *
routine_hash_search(const char *host, const char *ip, const char *db,
                    const char *user, const char *tname, const Sp_handler *sph,
                    bool exact)
{
  return (GRANT_NAME*)
    name_hash_search(sph->get_priv_hash(),
		     host, ip, db, user, tname, exact, TRUE);
}


static GRANT_TABLE *
table_hash_search(const char *host, const char *ip, const char *db,
		  const char *user, const char *tname, bool exact)
{
  return (GRANT_TABLE*) name_hash_search(&column_priv_hash, host, ip, db,
					 user, tname, exact, (lower_case_table_names > 0));
}

static bool column_priv_insert(GRANT_TABLE *grant)
{
  return my_hash_insert(&column_priv_hash,(uchar*) grant);
}

static GRANT_COLUMN *
column_hash_search(GRANT_TABLE *t, const char *cname, size_t length)
{
  if (!my_hash_inited(&t->hash_columns))
    return (GRANT_COLUMN*) 0;
  return (GRANT_COLUMN*)my_hash_search(&t->hash_columns, (uchar*)cname, length);
}


static int replace_column_table(GRANT_TABLE *g_t,
				TABLE *table, const LEX_USER &combo,
				List <LEX_COLUMN> &columns,
				const char *db, const char *table_name,
				privilege_t rights, bool revoke_grant)
{
  int result=0;
  uchar key[MAX_KEY_LENGTH];
  uint key_prefix_length;
  KEY_PART_INFO *key_part= table->key_info->key_part;
  DBUG_ENTER("replace_column_table");

  table->use_all_columns();
  table->field[0]->store(combo.host.str,combo.host.length,
                         system_charset_info);
  table->field[1]->store(db,(uint) strlen(db),
                         system_charset_info);
  table->field[2]->store(combo.user.str,combo.user.length,
                         system_charset_info);
  table->field[3]->store(table_name,(uint) strlen(table_name),
                         system_charset_info);

  /* Get length of 4 first key parts */
  key_prefix_length= (key_part[0].store_length + key_part[1].store_length +
                      key_part[2].store_length + key_part[3].store_length);
  key_copy(key, table->record[0], table->key_info, key_prefix_length);

  rights&= COL_ACLS;				// Only ACL for columns

  /* first fix privileges for all columns in column list */

  List_iterator <LEX_COLUMN> iter(columns);
  class LEX_COLUMN *column;

  int error= table->file->ha_index_init(0, 1);
  if (unlikely(error))
  {
    table->file->print_error(error, MYF(0));
    DBUG_RETURN(-1);
  }

  while ((column= iter++))
  {
    privilege_t privileges= column->rights;
    bool old_row_exists=0;
    uchar user_key[MAX_KEY_LENGTH];

    key_restore(table->record[0],key,table->key_info,
                key_prefix_length);
    table->field[4]->store(column->column.ptr(), column->column.length(),
                           system_charset_info);
    /* Get key for the first 4 columns */
    key_copy(user_key, table->record[0], table->key_info,
             table->key_info->key_length);

    if (table->file->ha_index_read_map(table->record[0], user_key,
                                       HA_WHOLE_KEY, HA_READ_KEY_EXACT))
    {
      if (revoke_grant)
      {
	my_error(ER_NONEXISTING_TABLE_GRANT, MYF(0),
                 combo.user.str, combo.host.str,
                 table_name);                   /* purecov: inspected */
	result= -1;                             /* purecov: inspected */
	continue;                               /* purecov: inspected */
      }
      old_row_exists = 0;
      restore_record(table, s->default_values);		// Get empty record
      key_restore(table->record[0],key,table->key_info,
                  key_prefix_length);
      table->field[4]->store(column->column.ptr(),column->column.length(),
                             system_charset_info);
    }
    else
    {
      privilege_t tmp= get_access_value_from_val_int(table->field[6]);
      tmp=fix_rights_for_column(tmp);

      if (revoke_grant)
	privileges = tmp & ~(privileges | rights);
      else
	privileges |= tmp;
      old_row_exists = 1;
      store_record(table,record[1]);			// copy original row
    }

    table->field[6]->store((longlong) get_rights_for_column(privileges), TRUE);

    if (old_row_exists)
    {
      GRANT_COLUMN *grant_column;
      if (privileges)
	error=table->file->ha_update_row(table->record[1],table->record[0]);
      else
	error=table->file->ha_delete_row(table->record[1]);
      if (unlikely(error) && error != HA_ERR_RECORD_IS_THE_SAME)
      {
	table->file->print_error(error,MYF(0)); /* purecov: inspected */
	result= -1;				/* purecov: inspected */
	goto end;				/* purecov: inspected */
      }
      else
        error= 0;
      grant_column= column_hash_search(g_t, column->column.ptr(),
                                       column->column.length());
      if (grant_column)  // Should always be true
      {
        grant_column->rights= privileges;	// Update hash
        grant_column->init_rights= privileges;
      }
    }
    else					// new grant
    {
      GRANT_COLUMN *grant_column;
      if (unlikely((error=table->file->ha_write_row(table->record[0]))))
      {
	table->file->print_error(error,MYF(0)); /* purecov: inspected */
	result= -1;				/* purecov: inspected */
	goto end;				/* purecov: inspected */
      }
      grant_column= new GRANT_COLUMN(column->column,privileges);
      if (my_hash_insert(&g_t->hash_columns,(uchar*) grant_column))
      {
        result= -1;
        goto end;
      }
    }
  }

  /*
    If revoke of privileges on the table level, remove all such privileges
    for all columns
  */

  if (revoke_grant)
  {
    uchar user_key[MAX_KEY_LENGTH];
    key_copy(user_key, table->record[0], table->key_info,
             key_prefix_length);

    if (table->file->ha_index_read_map(table->record[0], user_key,
                                       (key_part_map)15,
                                       HA_READ_KEY_EXACT))
      goto end;

    /* Scan through all rows with the same host,db,user and table */
    do
    {
      privilege_t privileges = get_access_value_from_val_int(table->field[6]);
      privileges=fix_rights_for_column(privileges);
      store_record(table,record[1]);

      if (privileges & rights)	// is in this record the priv to be revoked ??
      {
	GRANT_COLUMN *grant_column = NULL;
	char  colum_name_buf[HOSTNAME_LENGTH+1];
	String column_name(colum_name_buf,sizeof(colum_name_buf),
                           system_charset_info);

	privileges&= ~rights;
	table->field[6]->store((longlong)
	                       get_rights_for_column(privileges), TRUE);
	table->field[4]->val_str(&column_name);
	grant_column = column_hash_search(g_t,
					  column_name.ptr(),
					  column_name.length());
	if (privileges)
	{
	  int tmp_error;
	  if (unlikely(tmp_error=
                       table->file->ha_update_row(table->record[1],
                                                  table->record[0])) &&
              tmp_error != HA_ERR_RECORD_IS_THE_SAME)
	  {					/* purecov: deadcode */
	    table->file->print_error(tmp_error,MYF(0)); /* purecov: deadcode */
	    result= -1;				/* purecov: deadcode */
	    goto end;				/* purecov: deadcode */
	  }
	  if (grant_column)
          {
            grant_column->rights  = privileges; // Update hash
            grant_column->init_rights = privileges;
          }
	}
	else
	{
	  int tmp_error;
	  if (unlikely((tmp_error=
                        table->file->ha_delete_row(table->record[1]))))
	  {					/* purecov: deadcode */
	    table->file->print_error(tmp_error,MYF(0)); /* purecov: deadcode */
	    result= -1;				/* purecov: deadcode */
	    goto end;				/* purecov: deadcode */
	  }
	  if (grant_column)
	    my_hash_delete(&g_t->hash_columns,(uchar*) grant_column);
	}
      }
    } while (!table->file->ha_index_next(table->record[0]) &&
	     !key_cmp_if_same(table, key, 0, key_prefix_length));
  }

end:
  table->file->ha_index_end();
  DBUG_RETURN(result);
}

static inline void get_grantor(THD *thd, char *grantor)
{
  const char *user= thd->security_ctx->user;
  const char *host= thd->security_ctx->host_or_ip;

#if defined(HAVE_REPLICATION)
  if (thd->slave_thread && thd->has_invoker())
  {
    user= thd->get_invoker_user().str;
    host= thd->get_invoker_host().str;
  }
#endif
  strxmov(grantor, user, "@", host, NullS);
}


/**
   Revoke rights from a grant table entry.

   @return 0  ok
   @return 1  fatal error (error given)
   @return -1 grant table was revoked
*/

static int replace_table_table(THD *thd, GRANT_TABLE *grant_table,
			       TABLE *table, const LEX_USER &combo,
			       const char *db, const char *table_name,
			       privilege_t rights, privilege_t col_rights,
			       bool revoke_grant)
{
  char grantor[USER_HOST_BUFF_SIZE];
  int old_row_exists = 1;
  int error=0;
  privilege_t store_table_rights(NO_ACL), store_col_rights(NO_ACL);
  uchar user_key[MAX_KEY_LENGTH];
  DBUG_ENTER("replace_table_table");
  DBUG_PRINT("enter", ("User: '%s'  Host: '%s'  Revoke:'%d'",
                        combo.user.str, combo.host.str, (int) revoke_grant));

  get_grantor(thd, grantor);
  /*
    The following should always succeed as new users are created before
    this function is called!
  */
  if (!find_user_wild(combo.host.str,combo.user.str))
  {
    if (!combo.host.length && !find_acl_role(combo.user.str, true))
    {
      my_message(ER_PASSWORD_NO_MATCH, ER_THD(thd, ER_PASSWORD_NO_MATCH),
                 MYF(0)); /* purecov: deadcode */
      DBUG_RETURN(1);                            /* purecov: deadcode */
    }
  }

  table->use_all_columns();
  restore_record(table, s->default_values);     // Get empty record
  table->field[0]->store(combo.host.str,combo.host.length,
                         system_charset_info);
  table->field[1]->store(db,(uint) strlen(db), system_charset_info);
  table->field[2]->store(combo.user.str,combo.user.length,
                         system_charset_info);
  table->field[3]->store(table_name,(uint) strlen(table_name),
                         system_charset_info);
  store_record(table,record[1]);			// store at pos 1
  key_copy(user_key, table->record[0], table->key_info,
           table->key_info->key_length);

  if (table->file->ha_index_read_idx_map(table->record[0], 0, user_key,
                                         HA_WHOLE_KEY,
                                         HA_READ_KEY_EXACT))
  {
    /*
      The following should never happen as we first check the in memory
      grant tables for the user.  There is however always a small change that
      the user has modified the grant tables directly.
    */
    if (revoke_grant)
    { // no row, no revoke
      my_error(ER_NONEXISTING_TABLE_GRANT, MYF(0),
               combo.user.str, combo.host.str,
               table_name);		        /* purecov: deadcode */
      DBUG_RETURN(1);				/* purecov: deadcode */
    }
    old_row_exists = 0;
    restore_record(table,record[1]);			// Get saved record
  }

  store_table_rights= get_rights_for_table(rights);
  store_col_rights=   get_rights_for_column(col_rights);
  if (old_row_exists)
  {
    store_record(table,record[1]);
    privilege_t j= get_access_value_from_val_int(table->field[6]);
    privilege_t k= get_access_value_from_val_int(table->field[7]);

    if (revoke_grant)
    {
      /* column rights are already fixed in mysql_table_grant */
      store_table_rights=j & ~store_table_rights;
    }
    else
    {
      store_table_rights|= j;
      store_col_rights|=   k;
    }
  }

  table->field[4]->store(grantor,(uint) strlen(grantor), system_charset_info);
  table->field[6]->store((longlong) store_table_rights, TRUE);
  table->field[7]->store((longlong) store_col_rights, TRUE);
  rights=fix_rights_for_table(store_table_rights);
  col_rights=fix_rights_for_column(store_col_rights);

  if (old_row_exists)
  {
    if (store_table_rights || store_col_rights)
    {
      if (unlikely(error=table->file->ha_update_row(table->record[1],
                                                    table->record[0])) &&
          error != HA_ERR_RECORD_IS_THE_SAME)
	goto table_error;			/* purecov: deadcode */
    }
    else if (unlikely((error = table->file->ha_delete_row(table->record[1]))))
      goto table_error;				/* purecov: deadcode */
  }
  else
  {
    error=table->file->ha_write_row(table->record[0]);
    if (unlikely(table->file->is_fatal_error(error, HA_CHECK_DUP_KEY)))
      goto table_error;				/* purecov: deadcode */
  }

  if (rights | col_rights)
  {
    grant_table->init_privs= rights;
    grant_table->init_cols=  col_rights;

    grant_table->privs= rights;
    grant_table->cols=	col_rights;
  }
  else
  {
    my_hash_delete(&column_priv_hash,(uchar*) grant_table);
    DBUG_RETURN(-1);                            // Entry revoked
  }
  DBUG_RETURN(0);

  /* This should never happen */
table_error:
  table->file->print_error(error,MYF(0)); /* purecov: deadcode */
  DBUG_RETURN(1); /* purecov: deadcode */
}


/**
  @retval       0  success
  @retval      -1  error
*/
static int replace_routine_table(THD *thd, GRANT_NAME *grant_name,
			      TABLE *table, const LEX_USER &combo,
			      const char *db, const char *routine_name,
			      const Sp_handler *sph,
			      privilege_t rights, bool revoke_grant)
{
  char grantor[USER_HOST_BUFF_SIZE];
  int old_row_exists= 1;
  int error=0;
  HASH *hash= sph->get_priv_hash();
  DBUG_ENTER("replace_routine_table");

  if (!table)
  {
    my_error(ER_NO_SUCH_TABLE, MYF(0), MYSQL_SCHEMA_NAME.str,
             MYSQL_TABLE_NAME[PROCS_PRIV_TABLE].str);
    DBUG_RETURN(-1);
  }

  if (revoke_grant && !grant_name->init_privs) // only inherited role privs
  {
    my_hash_delete(hash, (uchar*) grant_name);
    DBUG_RETURN(0);
  }

  get_grantor(thd, grantor);
  /*
    New users are created before this function is called.

    There may be some cases where a routine's definer is removed but the
    routine remains.
  */

  table->use_all_columns();
  restore_record(table, s->default_values);            // Get empty record
  table->field[0]->store(combo.host.str,combo.host.length, &my_charset_latin1);
  table->field[1]->store(db,(uint) strlen(db), &my_charset_latin1);
  table->field[2]->store(combo.user.str,combo.user.length, &my_charset_latin1);
  table->field[3]->store(routine_name,(uint) strlen(routine_name),
                         &my_charset_latin1);
  table->field[4]->store((longlong) sph->type(), true);
  store_record(table,record[1]);			// store at pos 1

  if (table->file->ha_index_read_idx_map(table->record[0], 0,
                                         (uchar*) table->field[0]->ptr,
                                         HA_WHOLE_KEY,
                                         HA_READ_KEY_EXACT))
  {
    /*
      The following should never happen as we first check the in memory
      grant tables for the user.  There is however always a small change that
      the user has modified the grant tables directly.

      Also, there is also a second posibility that this routine entry
      is created for a role by being inherited from a granted role.
    */
    if (revoke_grant)
    { // no row, no revoke
      my_error(ER_NONEXISTING_PROC_GRANT, MYF(0),
               combo.user.str, combo.host.str, routine_name);
      DBUG_RETURN(-1);
    }
    old_row_exists= 0;
    restore_record(table,record[1]);			// Get saved record
  }

  privilege_t store_proc_rights= get_rights_for_procedure(rights);
  if (old_row_exists)
  {
    store_record(table,record[1]);
    privilege_t j= get_access_value_from_val_int(table->field[6]);

    if (revoke_grant)
    {
      /* column rights are already fixed in mysql_table_grant */
      store_proc_rights=j & ~store_proc_rights;
    }
    else
    {
      store_proc_rights|= j;
    }
  }

  table->field[5]->store(grantor,(uint) strlen(grantor), &my_charset_latin1);
  table->field[6]->store((longlong) store_proc_rights, TRUE);
  rights=fix_rights_for_procedure(store_proc_rights);

  if (old_row_exists)
  {
    if (store_proc_rights)
    {
      if (unlikely(error=table->file->ha_update_row(table->record[1],
                                                    table->record[0])) &&
                   error != HA_ERR_RECORD_IS_THE_SAME)
	goto table_error;
    }
    else if (unlikely((error= table->file->ha_delete_row(table->record[1]))))
      goto table_error;
  }
  else
  {
    error=table->file->ha_write_row(table->record[0]);
    if (unlikely(table->file->is_fatal_error(error, HA_CHECK_DUP_KEY)))
      goto table_error;
  }

  if (rights)
  {
    grant_name->init_privs= rights;
    grant_name->privs= rights;
  }
  else
  {
    my_hash_delete(hash, (uchar*) grant_name);
  }
  DBUG_RETURN(0);

  /* This should never happen */
table_error:
  table->file->print_error(error,MYF(0));
  DBUG_RETURN(-1);
}


/*****************************************************************
  Role privilege propagation and graph traversal functionality

  According to the SQL standard, a role can be granted to a role,
  thus role grants can create an arbitrarily complex directed acyclic
  graph (a standard explicitly specifies that cycles are not allowed).

  When a privilege is granted to a role, it becomes available to all grantees.
  The code below recursively traverses a DAG of role grants, propagating
  privilege changes.

  The traversal function can work both ways, from roles to grantees or
  from grantees to roles. The first is used for privilege propagation,
  the second - for SHOW GRANTS and I_S.APPLICABLE_ROLES

  The role propagation code is smart enough to propagate only privilege
  changes to one specific database, table, or routine, if only they
  were changed (like in GRANT ... ON ... TO ...) or it can propagate
  everything (on startup or after FLUSH PRIVILEGES).

  It traverses only a subgraph that's accessible from the modified role,
  only visiting roles that can be possibly affected by the GRANT statement.

  Additionally, it stops traversal early, if this particular GRANT statement
  didn't result in any changes of privileges (e.g. both role1 and role2
  are granted to the role3, both role1 and role2 have SELECT privilege.
  if SELECT is revoked from role1 it won't change role3 privileges,
  so we won't traverse from role3 to its grantees).
******************************************************************/
struct PRIVS_TO_MERGE
{
  enum what
  {
    ALL, GLOBAL, DB, TABLE_COLUMN, PROC, FUNC, PACKAGE_SPEC, PACKAGE_BODY
  } what;
  const char *db, *name;
};


static enum PRIVS_TO_MERGE::what sp_privs_to_merge(enum_sp_type type)
{
  switch (type) {
  case SP_TYPE_FUNCTION:
    return PRIVS_TO_MERGE::FUNC;
  case SP_TYPE_PROCEDURE:
    return PRIVS_TO_MERGE::PROC;
  case SP_TYPE_PACKAGE:
    return PRIVS_TO_MERGE::PACKAGE_SPEC;
  case SP_TYPE_PACKAGE_BODY:
    return PRIVS_TO_MERGE::PACKAGE_BODY;
  case SP_TYPE_EVENT:
  case SP_TYPE_TRIGGER:
    break;
  }
  DBUG_ASSERT(0);
  return PRIVS_TO_MERGE::PROC;
}


static int init_role_for_merging(ACL_ROLE *role, void *context)
{
  role->counter= 0;
  return 0;
}

static int count_subgraph_nodes(ACL_ROLE *role, ACL_ROLE *grantee, void *context)
{
  grantee->counter++;
  return 0;
}

static int merge_role_privileges(ACL_ROLE *, ACL_ROLE *, void *);
static bool merge_one_role_privileges(ACL_ROLE *grantee, PRIVS_TO_MERGE what);

/**
  rebuild privileges of all affected roles

  entry point into role privilege propagation. after privileges of the
  'role' were changed, this function rebuilds privileges of all affected roles
  as necessary.
*/
static void propagate_role_grants(ACL_ROLE *role,
                                  enum PRIVS_TO_MERGE::what what,
                                  const char *db= 0, const char *name= 0)
{
  if (!role)
    return;

  mysql_mutex_assert_owner(&acl_cache->lock);
  PRIVS_TO_MERGE data= { what, db, name };

  /*
     Before updating grants to roles that inherit from this role, ensure that
     the effective grants on this role are up-to-date from *its* granted roles.
  */
  merge_one_role_privileges(role, data);
  /*
     Changing privileges of a role causes all other roles that had
     this role granted to them to have their rights invalidated.

     We need to rebuild all roles' related access bits.

     This cannot be a simple depth-first search, instead we have to merge
     privieges for all roles granted to a specific grantee, *before*
     merging privileges for this grantee. In other words, we must visit all
     parent nodes of a specific node, before descencing into this node.

     For example, if role1 is granted to role2 and role3, and role3 is
     granted to role2, after "GRANT ... role1", we cannot merge privileges
     for role2, until role3 is merged.  The counter will be 0 for role1, 2
     for role2, 1 for role3. Traversal will start from role1, go to role2,
     decrement the counter, backtrack, go to role3, merge it, go to role2
     again, merge it.

     And the counter is not just "all parent nodes", but only parent nodes
     that are part of the subgraph we're interested in. For example, if
     both roleA and roleB are granted to roleC, then roleC has two parent
     nodes. But when granting a privilege to roleA, we're only looking at a
     subgraph that includes roleA and roleC (roleB cannot be possibly
     affected by that grant statement). In this subgraph roleC has only one
     parent.

     (on the other hand, in acl_load we want to update all roles, and
     the counter is exactly equal to the number of all parent nodes)

     Thus, we do two graph traversals here. First we only count parents
     that are part of the subgraph. On the second traversal we decrement
     the counter and actually merge privileges for a node when a counter
     drops to zero.
  */
  traverse_role_graph_up(role, &data, init_role_for_merging, count_subgraph_nodes);
  traverse_role_graph_up(role, &data, NULL, merge_role_privileges);
}


// State of a node during a Depth First Search exploration
struct NODE_STATE
{
  ACL_USER_BASE *node_data; /* pointer to the node data */
  uint neigh_idx;           /* the neighbour that needs to be evaluated next */
};

/**
  Traverse the role grant graph and invoke callbacks at the specified points. 
  
  @param user           user or role to start traversal from
  @param context        opaque parameter to pass to callbacks
  @param offset         offset to ACL_ROLE::parent_grantee or to
                        ACL_USER_BASE::role_grants. Depending on this value,
                        traversal will go from roles to grantees or from
                        grantees to roles.
  @param on_node        called when a node is visited for the first time.
                        Returning a value <0 will abort the traversal.
  @param on_edge        called for every edge in the graph, when traversal
                        goes from a node to a neighbour node.
                        Returning <0 will abort the traversal. Returning >0
                        will make the traversal not to follow this edge.

  @note
  The traverse method is a DEPTH FIRST SEARCH, but callbacks can influence
  that (on_edge returning >0 value).

  @note
  This function should not be called directly, use
  traverse_role_graph_up() and traverse_role_graph_down() instead.

  @retval 0                 traversal finished successfully
  @retval ROLE_CYCLE_FOUND  traversal aborted, cycle detected
  @retval <0                traversal was aborted, because a callback returned
                            this error code
*/
static int traverse_role_graph_impl(ACL_USER_BASE *user, void *context,
       off_t offset,
       int (*on_node) (ACL_USER_BASE *role, void *context),
       int (*on_edge) (ACL_USER_BASE *current, ACL_ROLE *neighbour, void *context))
{
  DBUG_ENTER("traverse_role_graph_impl");
  DBUG_ASSERT(user);
  DBUG_PRINT("enter",("role: '%s'", user->user.str));
  /*
     The search operation should always leave the ROLE_ON_STACK and
     ROLE_EXPLORED flags clean for all nodes involved in the search
  */
  DBUG_ASSERT(!(user->flags & ROLE_ON_STACK));
  DBUG_ASSERT(!(user->flags & ROLE_EXPLORED));
  mysql_mutex_assert_owner(&acl_cache->lock);

  /*
     Stack used to simulate the recursive calls of DFS.
     It uses a Dynamic_array to reduce the number of
     malloc calls to a minimum
  */
  Dynamic_array<NODE_STATE> stack(PSI_INSTRUMENT_MEM, 20,50);
  Dynamic_array<ACL_USER_BASE *> to_clear(PSI_INSTRUMENT_MEM, 20, 50);
  NODE_STATE state;     /* variable used to insert elements in the stack */
  int result= 0;

  state.neigh_idx= 0;
  state.node_data= user;
  user->flags|= ROLE_ON_STACK;

  stack.push(state);
  to_clear.push(user);

  user->flags|= ROLE_OPENED;
  if (on_node && ((result= on_node(user, context)) < 0))
    goto end;

  while (stack.elements())
  {
    NODE_STATE *curr_state= stack.back();

    DBUG_ASSERT(curr_state->node_data->flags & ROLE_ON_STACK);

    ACL_USER_BASE *current= curr_state->node_data;
    ACL_USER_BASE *neighbour= NULL;
    DBUG_PRINT("info", ("Examining role %s", current->user.str));
    /*
      Iterate through the neighbours until a first valid jump-to
      neighbour is found
    */
    bool found= FALSE;
    uint i;
    DYNAMIC_ARRAY *array= (DYNAMIC_ARRAY *)(((char*)current) + offset);

    DBUG_ASSERT(array == &current->role_grants || current->flags & IS_ROLE);
    for (i= curr_state->neigh_idx; i < array->elements; i++)
    {
      neighbour= *(dynamic_element(array, i, ACL_ROLE**));
      if (!(neighbour->flags & IS_ROLE))
        continue;

      DBUG_PRINT("info", ("Examining neighbour role %s", neighbour->user.str));

      /* check if it forms a cycle */
      if (neighbour->flags & ROLE_ON_STACK)
      {
        DBUG_PRINT("info", ("Found cycle"));
        result= ROLE_CYCLE_FOUND;
        goto end;
      }

      if (!(neighbour->flags & ROLE_OPENED))
      {
        neighbour->flags|= ROLE_OPENED;
        to_clear.push(neighbour);
        if (on_node && ((result= on_node(neighbour, context)) < 0))
          goto end;
      }

      if (on_edge)
      {
        result= on_edge(current, (ACL_ROLE*)neighbour, context);
        if (result < 0)
          goto end;
        if (result > 0)
          continue;
      }

      /* Check if it was already explored, in that case, move on */
      if (neighbour->flags & ROLE_EXPLORED)
        continue;

      found= TRUE;
      break;
    }

    /* found states that we have found a node to jump next into */
    if (found)
    {
      curr_state->neigh_idx= i + 1;

      /* some sanity checks */
      DBUG_ASSERT(!(neighbour->flags & ROLE_ON_STACK));

      /* add the neighbour on the stack */
      neighbour->flags|= ROLE_ON_STACK;
      state.neigh_idx= 0;
      state.node_data= neighbour;
      stack.push(state);
    }
    else
    {
      /* Make sure we got a correct node */
      DBUG_ASSERT(curr_state->node_data->flags & ROLE_ON_STACK);
      /* Finished with exploring the current node, pop it off the stack */
      curr_state= &stack.pop();
      curr_state->node_data->flags&= ~ROLE_ON_STACK; /* clear the on-stack bit */
      curr_state->node_data->flags|= ROLE_EXPLORED;
    }
  }

end:
  /* Cleanup */
  for (size_t i= 0; i < to_clear.elements(); i++)
  {
    ACL_USER_BASE *current= to_clear.at(i);
    DBUG_ASSERT(current->flags & (ROLE_EXPLORED | ROLE_ON_STACK | ROLE_OPENED));
    current->flags&= ~(ROLE_EXPLORED | ROLE_ON_STACK | ROLE_OPENED);
  }
  DBUG_RETURN(result);
}

/**
  Traverse the role grant graph, going from a role to its grantees.

  This is used to propagate changes in privileges, for example,
  when GRANT or REVOKE is issued for a role.
*/

static int traverse_role_graph_up(ACL_ROLE *role, void *context,
       int (*on_node) (ACL_ROLE *role, void *context),
       int (*on_edge) (ACL_ROLE *current, ACL_ROLE *neighbour, void *context))
{
  return traverse_role_graph_impl(role, context,
                    my_offsetof(ACL_ROLE, parent_grantee),
                    (int (*)(ACL_USER_BASE *, void *))on_node,
                    (int (*)(ACL_USER_BASE *, ACL_ROLE *, void *))on_edge);
}

/**
  Traverse the role grant graph, going from a user or a role to granted roles.

  This is used, for example, to print all grants available to a user or a role
  (as in SHOW GRANTS).
*/

static int traverse_role_graph_down(ACL_USER_BASE *user, void *context,
       int (*on_node) (ACL_USER_BASE *role, void *context),
       int (*on_edge) (ACL_USER_BASE *current, ACL_ROLE *neighbour, void *context))
{
  return traverse_role_graph_impl(user, context,
                             my_offsetof(ACL_USER_BASE, role_grants),
                             on_node, on_edge);
}

/*
  To find all db/table/routine privilege for a specific role
  we need to scan the array of privileges. It can be big.
  But the set of privileges granted to a role in question (or
  to roles directly granted to the role in question) is supposedly
  much smaller.

  We put a role and all roles directly granted to it in a hash, and iterate
  the (suposedly long) array of privileges, filtering out "interesting"
  entries using the role hash. We put all these "interesting"
  entries in a (suposedly small) dynamic array and them use it for merging.
*/
static uchar* role_key(const ACL_ROLE *role, size_t *klen, my_bool)
{
  *klen= role->user.length;
  return (uchar*) role->user.str;
}
typedef Hash_set<ACL_ROLE> role_hash_t;

static bool merge_role_global_privileges(ACL_ROLE *grantee)
{
  privilege_t old= grantee->access;
  grantee->access= grantee->initial_role_access;

  DBUG_EXECUTE_IF("role_merge_stats", role_global_merges++;);

  for (size_t i= 0; i < grantee->role_grants.elements; i++)
  {
    ACL_ROLE *r= *dynamic_element(&grantee->role_grants, i, ACL_ROLE**);
    grantee->access|= r->access;
  }
  return old != grantee->access;
}

static int db_name_sort(const int *db1, const int *db2)
{
  return strcmp(acl_dbs.at(*db1).db, acl_dbs.at(*db2).db);
}

/**
  update ACL_DB for given database and a given role with merged privileges

  @param merged ACL_DB of the role in question (or -1 if it wasn't found)
  @param first  first ACL_DB in an array for the database in question
  @param access new privileges for the given role on the gived database
  @param role   the name of the given role

  @return a bitmap of
          1 - privileges were changed
          2 - ACL_DB was added
          4 - ACL_DB was deleted
*/
static int update_role_db(int merged, int first, privilege_t access,
                          const char *role)
{
  if (first < 0)
    return 0;

  DBUG_EXECUTE_IF("role_merge_stats", role_db_merges++;);

  if (merged < 0)
  {
    /*
      there's no ACL_DB for this role (all db grants come from granted roles)
      we need to create it

      Note that we cannot use acl_insert_db() now:
      1. it'll sort elements in the acl_dbs, so the pointers will become invalid
      2. we may need many of them, no need to sort every time
    */
    DBUG_ASSERT(access);
    ACL_DB acl_db;
    acl_db.user= role;
    acl_db.host.hostname= const_cast<char*>("");
    acl_db.host.ip= acl_db.host.ip_mask= 0;
    acl_db.db= acl_dbs.at(first).db;
    acl_db.access= access;
    acl_db.initial_access= NO_ACL;
    acl_db.sort= get_magic_sort("hdu", "", acl_db.db, role);
    acl_dbs.push(acl_db);
    return 2;
  }
  else if (access == NO_ACL)
  {
    /*
      there is ACL_DB but the role has no db privileges granted
      (all privileges were coming from granted roles, and now those roles
      were dropped or had their privileges revoked).
      we need to remove this ACL_DB entry

      Note, that we cannot delete now:
      1. it'll shift elements in the acl_dbs, so the pointers will become invalid
      2. it's O(N) operation, and we may need many of them
      so we only mark elements deleted and will delete later.
    */
    acl_dbs.at(merged).sort= 0; // lower than any valid ACL_DB sort value, will be sorted last
    return 4;
  }
  else if (acl_dbs.at(merged).access != access)
  {
    /* this is easy */
    acl_dbs.at(merged).access= access;
    return 1;
  }
  return 0;
}

/**
  merges db privileges from roles granted to the role 'grantee'.

  @return true if database privileges of the 'grantee' were changed

*/
static bool merge_role_db_privileges(ACL_ROLE *grantee, const char *dbname,
                                     role_hash_t *rhash)
{
  Dynamic_array<int> dbs(PSI_INSTRUMENT_MEM);

  /*
    Supposedly acl_dbs can be huge, but only a handful of db grants
    apply to grantee or roles directly granted to grantee.

    Collect these applicable db grants.
  */
  for (uint i=0 ; i < acl_dbs.elements() ; i++)
  {
    ACL_DB *db= &acl_dbs.at(i);
    if (db->host.hostname[0])
      continue;
    if (dbname && strcmp(db->db, dbname))
      continue;
    ACL_ROLE *r= rhash->find(db->user, strlen(db->user));
    if (!r)
      continue;
    dbs.append(i);
  }
  dbs.sort(db_name_sort);

  /*
    Because dbs array is sorted by the db name, all grants for the same db
    (that should be merged) are sorted together. The grantee's ACL_DB element
    is not necessarily the first and may be not present at all.
  */
  int first= -1, merged= -1;
  privilege_t access(NO_ACL);
  ulong update_flags= 0;
  for (int *p= dbs.front(); p <= dbs.back(); p++)
  {
    if (first<0 || (!dbname && strcmp(acl_dbs.at(p[0]).db, acl_dbs.at(p[-1]).db)))
    { // new db name series
      update_flags|= update_role_db(merged, first, access, grantee->user.str);
      merged= -1;
      access= NO_ACL;
      first= *p;
    }
    if (strcmp(acl_dbs.at(*p).user, grantee->user.str) == 0)
      access|= acl_dbs.at(merged= *p).initial_access;
    else
      access|= acl_dbs.at(*p).access;
  }
  update_flags|= update_role_db(merged, first, access, grantee->user.str);

  if (update_flags & 4)
  {
    // Remove elements marked for deletion.
    size_t count= 0;
    for(size_t i= 0; i < acl_dbs.elements(); i++)
    {
      ACL_DB *acl_db= &acl_dbs.at(i);
      if (acl_db->sort)
      {
        if (i > count)
          acl_dbs.set(count, *acl_db);
        count++;
      }
    }
    acl_dbs.elements(count);
  }


  if (update_flags & 2)
  { // inserted, need to sort
    rebuild_acl_dbs();
  }

  return update_flags;
}

static int table_name_sort(GRANT_TABLE * const *tbl1, GRANT_TABLE * const *tbl2)
{
  int res = strcmp((*tbl1)->db, (*tbl2)->db);
  if (res) return res;
  return strcmp((*tbl1)->tname, (*tbl2)->tname);
}

/**
  merges column privileges for the entry 'merged'

  @param merged GRANT_TABLE to merge the privileges into
  @param cur    first entry in the array of GRANT_TABLE's for a given table
  @param last   last entry in the array of GRANT_TABLE's for a given table,
                all entries between cur and last correspond to the *same* table

  @return 1 if the _set of columns_ in 'merged' was changed
          (not if the _set of privileges_ was changed).
*/
static int update_role_columns(GRANT_TABLE *merged,
                               GRANT_TABLE **cur, GRANT_TABLE **last)
{
  privilege_t rights __attribute__((unused)) (NO_ACL);
  int changed= 0;
  if (!merged->cols)
  {
    changed= merged->hash_columns.records > 0;
    my_hash_reset(&merged->hash_columns);
    return changed;
  }

  DBUG_EXECUTE_IF("role_merge_stats", role_column_merges++;);

  HASH *mh= &merged->hash_columns;
  for (uint i=0 ; i < mh->records ; i++)
  {
    GRANT_COLUMN *col = (GRANT_COLUMN *)my_hash_element(mh, i);
    col->rights= col->init_rights;
  }

  for (; cur < last; cur++)
  {
    if (*cur == merged)
      continue;
    HASH *ch= &cur[0]->hash_columns;
    for (uint i=0 ; i < ch->records ; i++)
    {
      GRANT_COLUMN *ccol = (GRANT_COLUMN *)my_hash_element(ch, i);
      GRANT_COLUMN *mcol = (GRANT_COLUMN *)my_hash_search(mh,
                                  (uchar *)ccol->column, ccol->key_length);
      if (mcol)
        mcol->rights|= ccol->rights;
      else
      {
        changed= 1;
        my_hash_insert(mh, (uchar*)new (&grant_memroot) GRANT_COLUMN(ccol));
      }
    }
  }

restart:
  for (uint i=0 ; i < mh->records ; i++)
  {
    GRANT_COLUMN *col = (GRANT_COLUMN *)my_hash_element(mh, i);
    rights|= col->rights;
    if (!col->rights)
    {
      changed= 1;
      my_hash_delete(mh, (uchar*)col);
      goto restart;
    }
  }
  DBUG_ASSERT(rights == merged->cols);
  return changed;
}

/**
  update GRANT_TABLE for a given table and a given role with merged privileges

  @param merged GRANT_TABLE of the role in question (or NULL if it wasn't found)
  @param first  first GRANT_TABLE in an array for the table in question
  @param last   last entry in the array of GRANT_TABLE's for a given table,
                all entries between first and last correspond to the *same* table
  @param privs  new table-level privileges for 'merged'
  @param cols   new OR-ed column-level privileges for 'merged'
  @param role   the name of the given role

  @return a bitmap of
          1 - privileges were changed
          2 - GRANT_TABLE was added
          4 - GRANT_TABLE was deleted
*/
static int update_role_table_columns(GRANT_TABLE *merged,
                                     GRANT_TABLE **first, GRANT_TABLE **last,
                                     privilege_t privs, privilege_t cols,
                                     const char *role)
{
  if (!first)
    return 0;

  DBUG_EXECUTE_IF("role_merge_stats", role_table_merges++;);

  if (merged == NULL)
  {
    /*
      there's no GRANT_TABLE for this role (all table grants come from granted
      roles) we need to create it
    */
    DBUG_ASSERT(privs | cols);
    merged= new (&grant_memroot) GRANT_TABLE("", first[0]->db, role, first[0]->tname,
                                     privs, cols);
    merged->init_privs= merged->init_cols= NO_ACL;
    update_role_columns(merged, first, last);
    column_priv_insert(merged);
    return 2;
  }
  else if ((privs | cols) == NO_ACL)
  {
    /*
      there is GRANT_TABLE object but the role has no table or column
      privileges granted (all privileges were coming from granted roles, and
      now those roles were dropped or had their privileges revoked).
      we need to remove this GRANT_TABLE
    */
    DBUG_EXECUTE_IF("role_merge_stats",
                    role_column_merges+= MY_TEST(merged->cols););
    my_hash_delete(&column_priv_hash,(uchar*) merged);
    return 4;
  }
  else
  {
    bool changed= merged->cols != cols || merged->privs != privs;
    merged->cols= cols;
    merged->privs= privs;
    if (update_role_columns(merged, first, last))
      changed= true;
    return changed;
  }
}

/**
  merges table privileges from roles granted to the role 'grantee'.

  @return true if table privileges of the 'grantee' were changed

*/
static bool merge_role_table_and_column_privileges(ACL_ROLE *grantee,
                        const char *db, const char *tname, role_hash_t *rhash)
{
  Dynamic_array<GRANT_TABLE *> grants(PSI_INSTRUMENT_MEM);
  DBUG_ASSERT(MY_TEST(db) == MY_TEST(tname)); // both must be set, or neither

  /*
    first, collect table/column privileges granted to
    roles in question.
  */
  for (uint i=0 ; i < column_priv_hash.records ; i++)
  {
    GRANT_TABLE *grant= (GRANT_TABLE *) my_hash_element(&column_priv_hash, i);
    if (grant->host.hostname[0])
      continue;
    if (tname && (strcmp(grant->db, db) || strcmp(grant->tname, tname)))
      continue;
    ACL_ROLE *r= rhash->find(grant->user, strlen(grant->user));
    if (!r)
      continue;
    grants.append(grant);
  }
  grants.sort(table_name_sort);

  GRANT_TABLE **first= NULL, *merged= NULL, **cur;
  privilege_t privs(NO_ACL), cols(NO_ACL);
  ulong update_flags= 0;
  for (cur= grants.front(); cur <= grants.back(); cur++)
  {
    if (!first ||
        (!tname && (strcmp(cur[0]->db, cur[-1]->db) ||
                   strcmp(cur[0]->tname, cur[-1]->tname))))
    { // new db.tname series
      update_flags|= update_role_table_columns(merged, first, cur,
                                               privs, cols, grantee->user.str);
      merged= NULL;
      privs= cols= NO_ACL;
      first= cur;
    }
    if (strcmp(cur[0]->user, grantee->user.str) == 0)
    {
      merged= cur[0];
      cols|= cur[0]->init_cols;
      privs|= cur[0]->init_privs;
    }
    else
    {
      cols|= cur[0]->cols;
      privs|= cur[0]->privs;
    }
  }
  update_flags|= update_role_table_columns(merged, first, cur,
                                           privs, cols, grantee->user.str);

  return update_flags;
}

static int routine_name_sort(GRANT_NAME * const *r1, GRANT_NAME * const *r2)
{
  int res= strcmp((*r1)->db, (*r2)->db);
  if (res) return res;
  return strcmp((*r1)->tname, (*r2)->tname);
}

/**
  update GRANT_NAME for a given routine and a given role with merged privileges

  @param merged GRANT_NAME of the role in question (or NULL if it wasn't found)
  @param first  first GRANT_NAME in an array for the routine in question
  @param privs  new routine-level privileges for 'merged'
  @param role   the name of the given role
  @param hash   proc_priv_hash or func_priv_hash

  @return a bitmap of
          1 - privileges were changed
          2 - GRANT_NAME was added
          4 - GRANT_NAME was deleted
*/
static int update_role_routines(GRANT_NAME *merged, GRANT_NAME **first,
                                privilege_t privs, const char *role, HASH *hash)
{
  if (!first)
    return 0;

  DBUG_EXECUTE_IF("role_merge_stats", role_routine_merges++;);

  if (merged == NULL)
  {
    /*
      there's no GRANT_NAME for this role (all routine grants come from granted
      roles) we need to create it
    */
    DBUG_ASSERT(privs);
    merged= new (&grant_memroot) GRANT_NAME("", first[0]->db, role, first[0]->tname,
                                    privs, true);
    merged->init_privs= NO_ACL; // all privs are inherited
    my_hash_insert(hash, (uchar *)merged);
    return 2;
  }
  else if (privs == NO_ACL)
  {
    /*
      there is GRANT_NAME but the role has no privileges granted
      (all privileges were coming from granted roles, and now those roles
      were dropped or had their privileges revoked).
      we need to remove this entry
    */
    my_hash_delete(hash, (uchar*)merged);
    return 4;
  }
  else if (merged->privs != privs)
  {
    /* this is easy */
    merged->privs= privs;
    return 1;
  }
  return 0;
}

/**
  merges routine privileges from roles granted to the role 'grantee'.

  @return true if routine privileges of the 'grantee' were changed

*/
static bool merge_role_routine_grant_privileges(ACL_ROLE *grantee,
            const char *db, const char *tname, role_hash_t *rhash, HASH *hash)
{
  ulong update_flags= 0;

  DBUG_ASSERT(MY_TEST(db) == MY_TEST(tname)); // both must be set, or neither

  Dynamic_array<GRANT_NAME *> grants(PSI_INSTRUMENT_MEM);

  /* first, collect routine privileges granted to roles in question */
  for (uint i=0 ; i < hash->records ; i++)
  {
    GRANT_NAME *grant= (GRANT_NAME *) my_hash_element(hash, i);
    if (grant->host.hostname[0])
      continue;
    if (tname && (strcmp(grant->db, db) || strcmp(grant->tname, tname)))
      continue;
    ACL_ROLE *r= rhash->find(grant->user, strlen(grant->user));
    if (!r)
      continue;
    grants.append(grant);
  }
  grants.sort(routine_name_sort);

  GRANT_NAME **first= NULL, *merged= NULL;
  privilege_t privs(NO_ACL);
  for (GRANT_NAME **cur= grants.front(); cur <= grants.back(); cur++)
  {
    if (!first ||
        (!tname && (strcmp(cur[0]->db, cur[-1]->db) ||
                    strcmp(cur[0]->tname, cur[-1]->tname))))
    { // new db.tname series
      update_flags|= update_role_routines(merged, first, privs,
                                          grantee->user.str, hash);
      merged= NULL;
      privs= NO_ACL;
      first= cur;
    }
    if (strcmp(cur[0]->user, grantee->user.str) == 0)
    {
      merged= cur[0];
      privs|= cur[0]->init_privs;
    }
    else
    {
      privs|= cur[0]->privs;
    }
  }
  update_flags|= update_role_routines(merged, first, privs,
                                      grantee->user.str, hash);
  return update_flags;
}

/**
  update privileges of the 'grantee' from all roles, granted to it
*/
static int merge_role_privileges(ACL_ROLE *role __attribute__((unused)),
                                 ACL_ROLE *grantee, void *context)
{
  PRIVS_TO_MERGE *data= (PRIVS_TO_MERGE *)context;

  DBUG_ASSERT(grantee->counter > 0);
  if (--grantee->counter)
    return 1; // don't recurse into grantee just yet

  grantee->counter= 1; // Mark the grantee as merged.

  /* if we'll do db/table/routine privileges, create a hash of role names */
  role_hash_t role_hash(PSI_INSTRUMENT_MEM, role_key);
  if (data->what != PRIVS_TO_MERGE::GLOBAL)
  {
    role_hash.insert(grantee);
    for (size_t i= 0; i < grantee->role_grants.elements; i++)
      role_hash.insert(*dynamic_element(&grantee->role_grants, i, ACL_ROLE**));
  }

  bool all= data->what == PRIVS_TO_MERGE::ALL;
  bool changed= false;
  if (all || data->what == PRIVS_TO_MERGE::GLOBAL)
    changed|= merge_role_global_privileges(grantee);
  if (all || data->what == PRIVS_TO_MERGE::DB)
    changed|= merge_role_db_privileges(grantee, data->db, &role_hash);
  if (all || data->what == PRIVS_TO_MERGE::TABLE_COLUMN)
    changed|= merge_role_table_and_column_privileges(grantee,
                                             data->db, data->name, &role_hash);
  if (all || data->what == PRIVS_TO_MERGE::PROC)
    changed|= merge_role_routine_grant_privileges(grantee,
                            data->db, data->name, &role_hash, &proc_priv_hash);
  if (all || data->what == PRIVS_TO_MERGE::FUNC)
    changed|= merge_role_routine_grant_privileges(grantee,
                            data->db, data->name, &role_hash, &func_priv_hash);
  if (all || data->what == PRIVS_TO_MERGE::PACKAGE_SPEC)
    changed|= merge_role_routine_grant_privileges(grantee,
                            data->db, data->name, &role_hash,
                            &package_spec_priv_hash);
  if (all || data->what == PRIVS_TO_MERGE::PACKAGE_BODY)
    changed|= merge_role_routine_grant_privileges(grantee,
                            data->db, data->name, &role_hash,
                            &package_body_priv_hash);
  return !changed; // don't recurse into the subgraph if privs didn't change
}

static
bool merge_one_role_privileges(ACL_ROLE *grantee,
                               PRIVS_TO_MERGE what)
{
  grantee->counter= 1;
  return merge_role_privileges(0, grantee, &what);
}

/*****************************************************************
  End of the role privilege propagation and graph traversal code
******************************************************************/

static bool has_auth(LEX_USER *user, LEX *lex)
{
  return user->has_auth() ||
         lex->account_options.ssl_type != SSL_TYPE_NOT_SPECIFIED ||
         lex->account_options.ssl_cipher.str ||
         lex->account_options.x509_issuer.str ||
         lex->account_options.x509_subject.str ||
         lex->account_options.specified_limits;
}

static bool copy_and_check_auth(LEX_USER *to, LEX_USER *from, THD *thd)
{
  to->auth= from->auth;

  // if changing auth for an existing user
  if (has_auth(to, thd->lex) && find_user_exact(to->host.str, to->user.str))
  {
    mysql_mutex_unlock(&acl_cache->lock);
    bool res= check_alter_user(thd, to->host.str, to->user.str);
    mysql_mutex_lock(&acl_cache->lock);
    return res;
  }

  return false;
}


/*
  Store table level and column level grants in the privilege tables

  SYNOPSIS
    mysql_table_grant()
    thd			Thread handle
    table_list		List of tables to give grant
    user_list		List of users to give grant
    columns		List of columns to give grant
    rights		Table level grant
    revoke_grant	Set to 1 if this is a REVOKE command

  RETURN
    FALSE ok
    TRUE  error
*/

int mysql_table_grant(THD *thd, TABLE_LIST *table_list,
		      List <LEX_USER> &user_list,
		      List <LEX_COLUMN> &columns, privilege_t rights,
		      bool revoke_grant)
{
  privilege_t column_priv(NO_ACL);
  int result, res;
  List_iterator <LEX_USER> str_list (user_list);
  LEX_USER *Str, *tmp_Str;
  bool create_new_users=0;
  const char *db_name, *table_name;
  DBUG_ENTER("mysql_table_grant");

  if (rights & ~TABLE_ACLS)
  {
    my_message(ER_ILLEGAL_GRANT_FOR_TABLE,
               ER_THD(thd, ER_ILLEGAL_GRANT_FOR_TABLE),
               MYF(0));
    DBUG_RETURN(TRUE);
  }

  if (!revoke_grant)
  {
    if (columns.elements)
    {
      class LEX_COLUMN *column;
      List_iterator <LEX_COLUMN> column_iter(columns);

      if (open_normal_and_derived_tables(thd, table_list, 0, DT_PREPARE))
        DBUG_RETURN(TRUE);

      while ((column = column_iter++))
      {
        field_index_t unused_field_idx= NO_CACHED_FIELD_INDEX;
        TABLE_LIST *dummy;
        Field *f=find_field_in_table_ref(thd, table_list, column->column.ptr(),
                                         column->column.length(),
                                         column->column.ptr(), NULL, NULL,
                                         ignored_tables_list_t(NULL), NULL,
                                         TRUE, FALSE, &unused_field_idx, FALSE,
                                         &dummy);
        if (unlikely(f == (Field*)0))
        {
          my_error(ER_BAD_FIELD_ERROR, MYF(0),
                   column->column.c_ptr(), table_list->alias.str);
          DBUG_RETURN(TRUE);
        }
        if (unlikely(f == (Field *)-1))
          DBUG_RETURN(TRUE);
        column_priv|= column->rights;
      }
      close_mysql_tables(thd);
    }
    else
    {
      if (!(rights & CREATE_ACL))
      {
        if (!ha_table_exists(thd, &table_list->db, &table_list->table_name))
        {
          my_error(ER_NO_SUCH_TABLE, MYF(0), table_list->db.str,
                   table_list->alias.str);
          DBUG_RETURN(TRUE);
        }
      }
      if (table_list->grant.want_privilege)
      {
        char command[128];
        get_privilege_desc(command, sizeof(command),
                           table_list->grant.want_privilege);
        my_error(ER_TABLEACCESS_DENIED_ERROR, MYF(0),
                 command, thd->security_ctx->priv_user,
                 thd->security_ctx->host_or_ip, table_list->db.str,
                 table_list->alias.str);
        DBUG_RETURN(-1);
      }
    }
  }

  /*
    Open the mysql.user and mysql.tables_priv tables.
    Don't open column table if we don't need it !
  */
  int tables_to_open= Table_user | Table_tables_priv;
  if (column_priv ||
      (revoke_grant && ((rights & COL_ACLS) || columns.elements)))
    tables_to_open|= Table_columns_priv;

  /*
    The lock api is depending on the thd->lex variable which needs to be
    re-initialized.
  */
  Query_tables_list backup;
  thd->lex->reset_n_backup_query_tables_list(&backup);
  /*
    Restore Query_tables_list::sql_command value, which was reset
    above, as the code writing query to the binary log assumes that
    this value corresponds to the statement being executed.
  */
  thd->lex->sql_command= backup.sql_command;

  Grant_tables tables;
  if ((result= tables.open_and_lock(thd, tables_to_open, TL_WRITE)))
  {
    thd->lex->restore_backup_query_tables_list(&backup);
    DBUG_RETURN(result != 1);
  }

  if (!revoke_grant)
    create_new_users= test_if_create_new_users(thd);
  mysql_rwlock_wrlock(&LOCK_grant);
  mysql_mutex_lock(&acl_cache->lock);
  MEM_ROOT *old_root= thd->mem_root;
  thd->mem_root= &grant_memroot;
  grant_version++;

  while ((tmp_Str = str_list++))
  {
    int error;
    GRANT_TABLE *grant_table;
    if (!(Str= get_current_user(thd, tmp_Str, false)))
    {
      result= TRUE;
      continue;
    }
    /* Create user if needed */
    error= copy_and_check_auth(Str, Str, thd) ||
           replace_user_table(thd, tables.user_table(), Str,
                               NO_ACL, revoke_grant, create_new_users,
                               MY_TEST(!is_public(Str) &&
                                       (thd->variables.sql_mode &
                                        MODE_NO_AUTO_CREATE_USER)));
    if (unlikely(error))
    {
      result= TRUE;				// Remember error
      continue;					// Add next user
    }

    db_name= table_list->get_db_name().str;
    table_name= table_list->get_table_name().str;

    /* Find/create cached table grant */
    grant_table= table_hash_search(Str->host.str, NullS, db_name,
                                   Str->user.str, table_name, 1);
    if (!grant_table)
    {
      if (revoke_grant)
      {
        my_error(ER_NONEXISTING_TABLE_GRANT, MYF(0),
                 Str->user.str, Str->host.str, table_list->table_name.str);
        result= TRUE;
        continue;
      }
      grant_table= new (&grant_memroot) GRANT_TABLE(Str->host.str, db_name,
                                                    Str->user.str, table_name,
                                                    rights,
                                                    column_priv);
      if (!grant_table ||
          column_priv_insert(grant_table))
      {
        result= TRUE;				/* purecov: deadcode */
        continue;				/* purecov: deadcode */
      }
    }

    /* If revoke_grant, calculate the new column privilege for tables_priv */
    if (revoke_grant)
    {
      class LEX_COLUMN *column;
      List_iterator <LEX_COLUMN> column_iter(columns);
      GRANT_COLUMN *grant_column;

      /* Fix old grants */
      while ((column = column_iter++))
      {
        grant_column = column_hash_search(grant_table,
                                          column->column.ptr(),
                                          column->column.length());
        if (grant_column)
        {
          grant_column->init_rights&= ~(column->rights | rights);
          // If this is a role, rights will need to be reconstructed.
          grant_column->rights= grant_column->init_rights;
        }
      }
      /* scan trough all columns to get new column grant */
      column_priv= NO_ACL;
      for (uint idx=0 ; idx < grant_table->hash_columns.records ; idx++)
      {
        grant_column= (GRANT_COLUMN*)
          my_hash_element(&grant_table->hash_columns, idx);
        grant_column->init_rights&= ~rights;  // Fix other columns
        grant_column->rights= grant_column->init_rights;
        column_priv|= grant_column->init_rights;
      }
    }
    else
    {
      column_priv|= grant_table->init_cols;
    }


    /* update table and columns */

    /* TODO(cvicentiu) refactor replace_table_table to use Tables_priv_table
       instead of TABLE directly. */
    if (tables.columns_priv_table().table_exists())
    {
      /* TODO(cvicentiu) refactor replace_column_table to use Columns_priv_table
         instead of TABLE directly. */
      if (replace_column_table(grant_table, tables.columns_priv_table().table(),
                               *Str, columns, db_name, table_name, rights,
                               revoke_grant))
	result= TRUE;
    }
    if ((res= replace_table_table(thd, grant_table,
                                  tables.tables_priv_table().table(),
                                  *Str, db_name, table_name,
                                  rights, column_priv, revoke_grant)))
    {
      if (res > 0)
      {
        /* Should only happen if table is crashed */
        result= TRUE;			       /* purecov: deadcode */
      }
    }
    if (Str->is_role())
      propagate_role_grants(find_acl_role(Str->user.str, true),
                            PRIVS_TO_MERGE::TABLE_COLUMN, db_name, table_name);
  }

  thd->mem_root= old_root;
  mysql_mutex_unlock(&acl_cache->lock);

  if (!result) /* success */
    result= write_bin_log(thd, TRUE, thd->query(), thd->query_length());

  mysql_rwlock_unlock(&LOCK_grant);

  if (!result) /* success */
    my_ok(thd);

  thd->lex->restore_backup_query_tables_list(&backup);
  DBUG_RETURN(result);
}


/**
  Store routine level grants in the privilege tables

  @param thd Thread handle
  @param table_list List of routines to give grant
  @param sph SP handler
  @param user_list List of users to give grant
  @param rights Table level grant
  @param revoke_grant Is this is a REVOKE command?

  @return
    @retval FALSE Success.
    @retval TRUE An error occurred.
*/

bool mysql_routine_grant(THD *thd, TABLE_LIST *table_list,
                         const Sp_handler *sph,
			 List <LEX_USER> &user_list, privilege_t rights,
			 bool revoke_grant, bool write_to_binlog)
{
  List_iterator <LEX_USER> str_list (user_list);
  LEX_USER *Str, *tmp_Str;
  bool create_new_users= 0;
  int result;
  const char *db_name, *table_name;
  DBUG_ENTER("mysql_routine_grant");

  if (rights & ~PROC_ACLS)
  {
    my_message(ER_ILLEGAL_GRANT_FOR_TABLE,
               ER_THD(thd, ER_ILLEGAL_GRANT_FOR_TABLE),
               MYF(0));
    DBUG_RETURN(TRUE);
  }

  if (!revoke_grant)
  {
    if (sph->sp_exist_routines(thd, table_list))
      DBUG_RETURN(TRUE);
  }

  Grant_tables tables;
  if ((result= tables.open_and_lock(thd, Table_user | Table_procs_priv, TL_WRITE)))
    DBUG_RETURN(result != 1);

  DBUG_ASSERT(!thd->is_current_stmt_binlog_format_row());

  if (!revoke_grant)
    create_new_users= test_if_create_new_users(thd);
  mysql_rwlock_wrlock(&LOCK_grant);
  mysql_mutex_lock(&acl_cache->lock);
  MEM_ROOT *old_root= thd->mem_root;
  thd->mem_root= &grant_memroot;

  DBUG_PRINT("info",("now time to iterate and add users"));

  while ((tmp_Str= str_list++))
  {
    GRANT_NAME *grant_name;
    if (!(Str= get_current_user(thd, tmp_Str, false)))
    {
      result= TRUE;
      continue;
    }
    /* Create user if needed */
    if (copy_and_check_auth(Str, tmp_Str, thd) ||
        replace_user_table(thd, tables.user_table(), Str,
			   NO_ACL, revoke_grant, create_new_users,
                           !is_public(Str) && (thd->variables.sql_mode &
                                     MODE_NO_AUTO_CREATE_USER)))
    {
      result= TRUE;
      continue;
    }

    db_name= table_list->db.str;
    table_name= table_list->table_name.str;
    grant_name= routine_hash_search(Str->host.str, NullS, db_name,
                                    Str->user.str, table_name, sph, 1);
    if (revoke_grant && (!grant_name || !grant_name->init_privs))
    {
      my_error(ER_NONEXISTING_PROC_GRANT, MYF(0),
               Str->user.str, Str->host.str, table_name);
      result= TRUE;
      continue;
    }
    if (!grant_name)
    {
      DBUG_ASSERT(!revoke_grant);
      grant_name= new GRANT_NAME(Str->host.str, db_name,
                                 Str->user.str, table_name,
                                 rights, TRUE);
      if (!grant_name ||
          my_hash_insert(sph->get_priv_hash(), (uchar*) grant_name))
      {
        result= TRUE;
        continue;
      }
    }

    if (replace_routine_table(thd, grant_name, tables.procs_priv_table().table(),
          *Str, db_name, table_name, sph, rights, revoke_grant) != 0)
    {
      result= TRUE;
      continue;
    }
    if (Str->is_role())
      propagate_role_grants(find_acl_role(Str->user.str, true),
                            sp_privs_to_merge(sph->type()),
                            db_name, table_name);
  }
  thd->mem_root= old_root;
  mysql_mutex_unlock(&acl_cache->lock);

  if (write_to_binlog)
  {
    if (write_bin_log(thd, FALSE, thd->query(), thd->query_length()))
      result= TRUE;
  }

  mysql_rwlock_unlock(&LOCK_grant);

  /* Tables are automatically closed */
  DBUG_RETURN(result);
}

/**
  append a user or role name to a buffer that will be later used as an error message
*/
static void append_user(THD *thd, String *str,
                        const LEX_CSTRING *u, const LEX_CSTRING *h)
{
  if (str->length())
    str->append(',');
  append_query_string(system_charset_info, str, u->str, u->length,
                      thd->variables.sql_mode & MODE_NO_BACKSLASH_ESCAPES);
  /* hostname part is not relevant for roles, it is always empty */
  if (u->length == 0 || h->length != 0)
  {
    str->append('@');
    append_query_string(system_charset_info, str, h->str, h->length,
                        thd->variables.sql_mode & MODE_NO_BACKSLASH_ESCAPES);
  }
}

static void append_user(THD *thd, String *str, LEX_USER *user)
{
  append_user(thd, str, & user->user, & user->host);
}

/**
  append a string to a buffer that will be later used as an error message

  @note
  a string can be either CURRENT_USER or CURRENT_ROLE or NONE, it should be
  neither quoted nor escaped.
*/
static void append_str(String *str, const char *s, size_t l)
{
  if (str->length())
    str->append(',');
  str->append(s, l);
}

static int can_grant_role_callback(ACL_USER_BASE *grantee,
                                   ACL_ROLE *role, void *data)
{
  ROLE_GRANT_PAIR *pair;

  if (role != (ACL_ROLE*)data)
    return 0; // keep searching

  if (grantee->flags & IS_ROLE)
    pair= find_role_grant_pair(&grantee->user, &empty_clex_str, &role->user);
  else
  {
    ACL_USER *user= (ACL_USER *)grantee;
    LEX_CSTRING host= { user->host.hostname, user->hostname_length };
    pair= find_role_grant_pair(&user->user, &host, &role->user);
  }
  if (!pair->with_admin)
    return 0; // keep searching

  return -1; // abort the traversal
}


/*
  One can only grant a role if SELECT * FROM I_S.APPLICABLE_ROLES shows this
  role as grantable.
  
  What this really means - we need to traverse role graph for the current user
  looking for our role being granted with the admin option.
*/
static bool can_grant_role(THD *thd, ACL_ROLE *role)
{
  Security_context *sctx= thd->security_ctx;

  if (!sctx->is_user_defined()) // galera
    return true;

  ACL_USER *grantee= find_user_exact(sctx->priv_host, sctx->priv_user);
  if (!grantee)
    return false;

  return traverse_role_graph_down(grantee, role, NULL,
                                  can_grant_role_callback) == -1;
}


bool mysql_grant_role(THD *thd, List <LEX_USER> &list, bool revoke)
{
  DBUG_ENTER("mysql_grant_role");
  /*
     The first entry in the list is the granted role. Need at least two
     entries for the command to be valid
   */
  DBUG_ASSERT(list.elements >= 2);
  int result;
  bool create_new_user, no_auto_create_user;
  String wrong_users;
  LEX_USER *user, *granted_role;
  LEX_CSTRING rolename;
  LEX_CSTRING username;
  LEX_CSTRING hostname;
  ACL_ROLE *role, *role_as_user;

  List_iterator <LEX_USER> user_list(list);
  granted_role= user_list++;
  if (!(granted_role= get_current_user(thd, granted_role)))
    DBUG_RETURN(TRUE);

  DBUG_ASSERT(granted_role->is_role());
  rolename= granted_role->user;

  create_new_user= test_if_create_new_users(thd);
  no_auto_create_user= thd->variables.sql_mode & MODE_NO_AUTO_CREATE_USER;

  Grant_tables tables;
  if ((result= tables.open_and_lock(thd, Table_user | Table_roles_mapping, TL_WRITE)))
    DBUG_RETURN(result != 1);

  mysql_rwlock_wrlock(&LOCK_grant);
  mysql_mutex_lock(&acl_cache->lock);
  if (!(role= find_acl_role(rolename.str, false)))
  {
    mysql_mutex_unlock(&acl_cache->lock);
    mysql_rwlock_unlock(&LOCK_grant);
    my_error(ER_INVALID_ROLE, MYF(0), rolename.str);
    DBUG_RETURN(TRUE);
  }

  if (!can_grant_role(thd, role))
  {
    mysql_mutex_unlock(&acl_cache->lock);
    mysql_rwlock_unlock(&LOCK_grant);
    my_error(ER_ACCESS_DENIED_NO_PASSWORD_ERROR, MYF(0),
             thd->security_ctx->priv_user, thd->security_ctx->priv_host);
    DBUG_RETURN(TRUE);
  }

  while ((user= user_list++))
  {
    role_as_user= NULL;
    /* current_role is treated slightly different */
    if (user->user.str == current_role.str)
    {
      /* current_role is NONE */
      if (!thd->security_ctx->priv_role[0])
      {
        my_error(ER_INVALID_ROLE, MYF(0), none.str);
        append_str(&wrong_users, none.str, none.length);
        result= 1;
        continue;
      }
      if (!(role_as_user= find_acl_role(thd->security_ctx->priv_role, true)))
      {
        LEX_CSTRING ls= { thd->security_ctx->priv_role,
                          strlen(thd->security_ctx->priv_role) };
        append_user(thd, &wrong_users, &ls, &empty_clex_str);
        result= 1;
        continue;
      }

      /* can not grant current_role to current_role */
      if (granted_role->user.str == current_role.str)
      {
        append_user(thd, &wrong_users, &role_as_user->user, &empty_clex_str);
        result= 1;
        continue;
      }
      username.str= thd->security_ctx->priv_role;
      username.length= strlen(username.str);
      hostname= empty_clex_str;
    }
    else if (user->user.str == current_user.str)
    {
      username.str= thd->security_ctx->priv_user;
      username.length= strlen(username.str);
      hostname.str= thd->security_ctx->priv_host;
      hostname.length= strlen(hostname.str);
    }
    else
    {
      if (user->host.str)
        hostname= user->host;
      else
      switch (check_role_name(&user->user, true)) {
      case ROLE_NAME_INVALID:
        append_user(thd, &wrong_users, &user->user, &empty_clex_str);
        result= 1;
        continue;
      case ROLE_NAME_PUBLIC:
        user->host= hostname= empty_clex_str;
        role_as_user= acl_public;
        break;
      case ROLE_NAME_OK:
        if ((role_as_user= find_acl_role(user->user.str, false)))
          hostname= empty_clex_str;
        else
          hostname= host_not_specified;
        break;
      }
      username= user->user;
    }

    ROLE_GRANT_PAIR *hash_entry= find_role_grant_pair(&username, &hostname,
                                                      &rolename);
    ACL_USER_BASE *grantee= role_as_user;

    if (has_auth(user, thd->lex))
      DBUG_ASSERT(!grantee);
    else if (!grantee && !is_public(user))
      grantee= find_user_exact(hostname.str, username.str);

    if (!grantee && !revoke)
    {
      LEX_USER user_combo = *user;
      user_combo.user = username;
      user_combo.host = hostname;

      if (copy_and_check_auth(&user_combo, &user_combo, thd) ||
          replace_user_table(thd, tables.user_table(), &user_combo, NO_ACL,
                             false, create_new_user,
                             (!is_public(&user_combo) && no_auto_create_user)))
      {
        append_user(thd, &wrong_users, &username, &hostname);
        result= 1;
        continue;
      }
      if (!is_public(&user_combo))
        grantee= find_user_exact(hostname.str, username.str);
      else
        grantee= role_as_user= acl_public;

      /* either replace_user_table failed, or we've added the user */
      DBUG_ASSERT(grantee);
    }

    if (!grantee)
    {
      append_user(thd, &wrong_users, &username, &hostname);
      result= 1;
      continue;
    }

    if (!revoke)
    {
      if (hash_entry)
      {
        // perhaps, updating an existing grant, adding WITH ADMIN OPTION
      }
      else
      {
        add_role_user_mapping(grantee, role);

        /*
          Check if this grant would cause a cycle. It only needs to be run
          if we're granting a role to a role
        */
        if (role_as_user &&
            traverse_role_graph_down(role, 0, 0, 0) == ROLE_CYCLE_FOUND)
        {
          append_user(thd, &wrong_users, &username, &empty_clex_str);
          result= 1;
          undo_add_role_user_mapping(grantee, role);
          continue;
        }
      }
    }
    else
    {
      /* grant was already removed or never existed */
      if (!hash_entry)
      {
        append_user(thd, &wrong_users, &username, &hostname);
        result= 1;
        continue;
      }
      if (thd->lex->with_admin_option)
      {
        // only revoking an admin option, not the complete grant
      }
      else
      {
        /* revoke a role grant */
        remove_role_user_mapping(grantee, role);
      }
    }

    /* write into the roles_mapping table */
    /* TODO(cvicentiu) refactor replace_roles_mapping_table to use
       Roles_mapping_table instead of TABLE directly. */
    if (replace_roles_mapping_table(tables.roles_mapping_table().table(),
                                    &username, &hostname, &rolename,
                                    thd->lex->with_admin_option,
                                    hash_entry, revoke))
    {
      append_user(thd, &wrong_users, &username, &empty_clex_str);
      result= 1;
      if (!revoke)
      {
        /* need to remove the mapping added previously */
        undo_add_role_user_mapping(grantee, role);
      }
      else
      {
        /* need to restore the mapping deleted previously */
        add_role_user_mapping(grantee, role);
      }
      continue;
    }
    update_role_mapping(&username, &hostname, &rolename,
                        thd->lex->with_admin_option, hash_entry, revoke);

    /*
       Only need to propagate grants when granting/revoking a role to/from
       a role
    */
    if (role_as_user)
    {
      propagate_role_grants(role_as_user, PRIVS_TO_MERGE::ALL);
      acl_cache->clear(1);
    }
  }

  mysql_mutex_unlock(&acl_cache->lock);

  if (result)
    my_error(revoke ? ER_CANNOT_REVOKE_ROLE : ER_CANNOT_GRANT_ROLE, MYF(0),
             rolename.str, wrong_users.c_ptr_safe());
  else
    result= write_bin_log(thd, TRUE, thd->query(), thd->query_length());

  mysql_rwlock_unlock(&LOCK_grant);

  DBUG_RETURN(result);
}


bool mysql_grant(THD *thd, const char *db, List <LEX_USER> &list,
                 privilege_t rights, bool revoke_grant, bool is_proxy)
{
  List_iterator <LEX_USER> str_list (list);
  LEX_USER *Str, *tmp_Str, *proxied_user= NULL;
  char tmp_db[SAFE_NAME_LEN+1];
  bool create_new_users=0;
  int result;
  DBUG_ENTER("mysql_grant");

  if (lower_case_table_names && db)
  {
    char *end= strnmov(tmp_db,db, sizeof(tmp_db));
    if (end >= tmp_db + sizeof(tmp_db))
    {
      my_error(ER_WRONG_DB_NAME ,MYF(0), db);
      DBUG_RETURN(TRUE);
    }
    my_casedn_str(files_charset_info, tmp_db);
    db=tmp_db;
  }

  if (is_proxy)
  {
    DBUG_ASSERT(!db);
    proxied_user= str_list++;
  }

  const uint tables_to_open= Table_user | (is_proxy ? Table_proxies_priv : Table_db);
  Grant_tables tables;
  if ((result= tables.open_and_lock(thd, tables_to_open, TL_WRITE)))
    DBUG_RETURN(result != 1);

  DBUG_ASSERT(!thd->is_current_stmt_binlog_format_row());

  if (!revoke_grant)
    create_new_users= test_if_create_new_users(thd);

  /* go through users in user_list */
  mysql_rwlock_wrlock(&LOCK_grant);
  mysql_mutex_lock(&acl_cache->lock);
  grant_version++;

  if (proxied_user)
  {
    if (!(proxied_user= get_current_user(thd, proxied_user, false)))
      DBUG_RETURN(TRUE);
    DBUG_ASSERT(proxied_user->host.length); // not a Role
  }

  while ((tmp_Str = str_list++))
  {
    if (!(Str= get_current_user(thd, tmp_Str, false)))
    {
      result= true;
      continue;
    }

    if (copy_and_check_auth(Str, tmp_Str, thd) ||
        replace_user_table(thd, tables.user_table(), Str,
                           (!db ? rights : NO_ACL),
                           revoke_grant, create_new_users,
                           MY_TEST(!is_public(Str) &&
                                   (thd->variables.sql_mode &
                                    MODE_NO_AUTO_CREATE_USER))))
      result= true;
    else if (db)
    {
      privilege_t db_rights(rights & DB_ACLS);
      if (db_rights  == rights)
      {
	if (replace_db_table(tables.db_table().table(), db, *Str, db_rights,
			     revoke_grant))
	  result= true;
      }
      else
      {
	my_error(ER_WRONG_USAGE, MYF(0), "DB GRANT", "GLOBAL PRIVILEGES");
	result= true;
      }
    }
    else if (is_proxy)
    {
      if (replace_proxies_priv_table(thd, tables.proxies_priv_table().table(),
            Str, proxied_user, rights & GRANT_ACL ? TRUE : FALSE, revoke_grant))
        result= true;
    }
    if (Str->is_role())
      propagate_role_grants(find_acl_role(Str->user.str, true),
                            db ? PRIVS_TO_MERGE::DB : PRIVS_TO_MERGE::GLOBAL,
                            db);
  }
  mysql_mutex_unlock(&acl_cache->lock);

  if (!result)
  {
    result= write_bin_log(thd, TRUE, thd->query(), thd->query_length());
  }

  mysql_rwlock_unlock(&LOCK_grant);

  if (!result)
    my_ok(thd);

  DBUG_RETURN(result);
}


/* Free grant array if possible */

void  grant_free(void)
{
  DBUG_ENTER("grant_free");
  my_hash_free(&column_priv_hash);
  my_hash_free(&proc_priv_hash);
  my_hash_free(&func_priv_hash);
  my_hash_free(&package_spec_priv_hash);
  my_hash_free(&package_body_priv_hash);
  free_root(&grant_memroot,MYF(0));
  DBUG_VOID_RETURN;
}


/**
  @brief Initialize structures responsible for table/column-level privilege
   checking and load information for them from tables in the 'mysql' database.

  @return Error status
    @retval 0 OK
    @retval 1 Could not initialize grant subsystem.
*/

bool grant_init()
{
  THD  *thd;
  bool return_val;
  DBUG_ENTER("grant_init");

  if (!(thd= new THD(0)))
    DBUG_RETURN(1);				/* purecov: deadcode */
  thd->thread_stack= (char*) &thd;
  thd->store_globals();
  return_val=  grant_reload(thd);
  delete thd;
  DBUG_RETURN(return_val);
}


/**
  @brief Initialize structures responsible for table/column-level privilege
    checking and load information about grants from open privilege tables.

  @param thd Current thread
  @param tables List containing open "mysql.tables_priv" and
    "mysql.columns_priv" tables.

  @see grant_reload

  @return Error state
    @retval FALSE Success
    @retval TRUE Error
*/

static bool grant_load(THD *thd,
                       const Tables_priv_table& tables_priv,
                       const Columns_priv_table& columns_priv,
                       const Procs_priv_table& procs_priv)
{
  bool return_val= 1;
  TABLE *t_table, *c_table, *p_table;
  MEM_ROOT *save_mem_root= thd->mem_root;
  DBUG_ENTER("grant_load");

  Sql_mode_instant_remove sms(thd, MODE_PAD_CHAR_TO_FULL_LENGTH);

  (void) my_hash_init(key_memory_acl_memex, &column_priv_hash,
                      &my_charset_utf8mb3_bin, 0,0,0, (my_hash_get_key)
                      get_grant_table, (my_hash_free_key) free_grant_table, 0);
  (void) my_hash_init(key_memory_acl_memex, &proc_priv_hash,
                      &my_charset_utf8mb3_bin, 0,0,0, (my_hash_get_key)
                      get_grant_table, 0,0);
  (void) my_hash_init(key_memory_acl_memex, &func_priv_hash,
                      &my_charset_utf8mb3_bin, 0,0,0, (my_hash_get_key)
                      get_grant_table, 0,0);
  (void) my_hash_init(key_memory_acl_memex, &package_spec_priv_hash,
                      &my_charset_utf8mb3_bin, 0,0,0, (my_hash_get_key)
                      get_grant_table, 0,0);
  (void) my_hash_init(key_memory_acl_memex, &package_body_priv_hash,
                      &my_charset_utf8mb3_bin, 0,0,0, (my_hash_get_key)
                      get_grant_table, 0,0);
  init_sql_alloc(key_memory_acl_mem, &grant_memroot, ACL_ALLOC_BLOCK_SIZE, 0, MYF(0));

  t_table= tables_priv.table();
  c_table= columns_priv.table();
  p_table= procs_priv.table(); // this can be NULL

  if (t_table->file->ha_index_init(0, 1))
    goto end_index_init;

  t_table->use_all_columns();
  c_table->use_all_columns();

  thd->mem_root= &grant_memroot;

  if (!t_table->file->ha_index_first(t_table->record[0]))
  {
    do
    {
      GRANT_TABLE *mem_check;
      /* TODO(cvicentiu) convert this to use tables_priv and columns_priv. */
      if (!(mem_check= new (&grant_memroot) GRANT_TABLE(t_table, c_table)))
      {
	/* This could only happen if we are out memory */
	goto end_unlock;
      }

      if (opt_skip_name_resolve)
      {
	if (hostname_requires_resolving(mem_check->host.hostname))
	{
          sql_print_warning("'tables_priv' entry '%s %s@%s' "
                            "ignored in --skip-name-resolve mode.",
                            mem_check->tname, mem_check->user,
                            safe_str(mem_check->host.hostname));
	  continue;
	}
      }

      if (! mem_check->ok())
	delete mem_check;
      else if (column_priv_insert(mem_check))
      {
	delete mem_check;
	goto end_unlock;
      }
    }
    while (!t_table->file->ha_index_next(t_table->record[0]));
  }

  return_val= 0;

  if (p_table)
  {
    if (p_table->file->ha_index_init(0, 1))
      goto end_unlock;

    p_table->use_all_columns();

    if (!p_table->file->ha_index_first(p_table->record[0]))
    {
      do
      {
        GRANT_NAME *mem_check;
        HASH *hash;
        if (!(mem_check= new (&grant_memroot) GRANT_NAME(p_table, TRUE)))
        {
          /* This could only happen if we are out memory */
          goto end_unlock_p;
        }

        if (opt_skip_name_resolve)
        {
          if (hostname_requires_resolving(mem_check->host.hostname))
          {
            sql_print_warning("'procs_priv' entry '%s %s@%s' "
                              "ignored in --skip-name-resolve mode.",
                              mem_check->tname, mem_check->user,
                              safe_str(mem_check->host.hostname));
            continue;
          }
        }
        enum_sp_type type= (enum_sp_type)procs_priv.routine_type()->val_int();
        const Sp_handler *sph= Sp_handler::handler(type);
        if (!sph || !(hash= sph->get_priv_hash()))
        {
          sql_print_warning("'procs_priv' entry '%s' "
                            "ignored, bad routine type",
                            mem_check->tname);
          continue;
        }

        mem_check->privs= fix_rights_for_procedure(mem_check->privs);
        mem_check->init_privs= mem_check->privs;
        if (! mem_check->ok())
          delete mem_check;
        else if (my_hash_insert(hash, (uchar*) mem_check))
        {
          delete mem_check;
          goto end_unlock_p;
        }
      }
      while (!p_table->file->ha_index_next(p_table->record[0]));
    }
  }

end_unlock_p:
  if (p_table)
    p_table->file->ha_index_end();
end_unlock:
  t_table->file->ha_index_end();
  thd->mem_root= save_mem_root;
end_index_init:
  DBUG_RETURN(return_val);
}

static my_bool propagate_role_grants_action(void *role_ptr,
                                            void *ptr __attribute__((unused)))
{
  ACL_ROLE *role= static_cast<ACL_ROLE *>(role_ptr);
  if (role->counter)
    return 0;

  mysql_mutex_assert_owner(&acl_cache->lock);
  PRIVS_TO_MERGE data= { PRIVS_TO_MERGE::ALL, 0, 0 };
  traverse_role_graph_up(role, &data, NULL, merge_role_privileges);
  return 0;
}


/**
  @brief Reload information about table and column level privileges if possible

  @param thd Current thread

  Locked tables are checked by acl_reload() and doesn't have to be checked
  in this call.
  This function is also used for initialization of structures responsible
  for table/column-level privilege checking.

  @return Error state
    @retval FALSE Success
    @retval TRUE  Error
*/

bool grant_reload(THD *thd)
{
  HASH old_column_priv_hash, old_proc_priv_hash, old_func_priv_hash;
  HASH old_package_spec_priv_hash, old_package_body_priv_hash;
  MEM_ROOT old_mem;
  int result;
  DBUG_ENTER("grant_reload");

  /*
    To avoid deadlocks we should obtain table locks before
    obtaining LOCK_grant rwlock.
  */

  Grant_tables tables;
  const uint tables_to_open= Table_tables_priv | Table_columns_priv| Table_procs_priv;
  if ((result= tables.open_and_lock(thd, tables_to_open, TL_READ)))
    DBUG_RETURN(result != 1);

  mysql_rwlock_wrlock(&LOCK_grant);
  grant_version++;
  old_column_priv_hash= column_priv_hash;
  old_proc_priv_hash= proc_priv_hash;
  old_func_priv_hash= func_priv_hash;
  old_package_spec_priv_hash= package_spec_priv_hash;
  old_package_body_priv_hash= package_body_priv_hash;

  /*
    Create a new memory pool but save the current memory pool to make an undo
    opertion possible in case of failure.
  */
  old_mem= grant_memroot;

  if ((result= grant_load(thd,
                          tables.tables_priv_table(),
                          tables.columns_priv_table(),
                          tables.procs_priv_table())))
  {						// Error. Revert to old hash
    DBUG_PRINT("error",("Reverting to old privileges"));
    grant_free();				/* purecov: deadcode */
    column_priv_hash= old_column_priv_hash;	/* purecov: deadcode */
    proc_priv_hash= old_proc_priv_hash;
    func_priv_hash= old_func_priv_hash;
    package_spec_priv_hash= old_package_spec_priv_hash;
    package_body_priv_hash= old_package_body_priv_hash;
    grant_memroot= old_mem;                     /* purecov: deadcode */
  }
  else
  {
    my_hash_free(&old_column_priv_hash);
    my_hash_free(&old_proc_priv_hash);
    my_hash_free(&old_func_priv_hash);
    my_hash_free(&old_package_spec_priv_hash);
    my_hash_free(&old_package_body_priv_hash);
    free_root(&old_mem,MYF(0));
  }

  mysql_mutex_lock(&acl_cache->lock);
  my_hash_iterate(&acl_roles, propagate_role_grants_action, NULL);
  mysql_mutex_unlock(&acl_cache->lock);

  mysql_rwlock_unlock(&LOCK_grant);

  close_mysql_tables(thd);

  DBUG_RETURN(result);
}


/**
  @brief Check table level grants

  @param thd          Thread handler
  @param want_access  Bits of privileges user needs to have.
  @param tables       List of tables to check. The user should have
                      'want_access' to all tables in list.
  @param any_combination_will_do TRUE if it's enough to have any privilege for
    any combination of the table columns.
  @param number       Check at most this number of tables.
  @param no_errors    TRUE if no error should be sent directly to the client.

  If table->grant.want_privilege != 0 then the requested privileges where
  in the set of COL_ACLS but access was not granted on the table level. As
  a consequence an extra check of column privileges is required.

  Specifically if this function returns FALSE the user has some kind of
  privilege on a combination of columns in each table.

  This function is usually preceeded by check_access which establish the
  User-, Db- and Host access rights.

  @see check_access
  @see check_table_access

  @note
     This function assumes that either number of tables to be inspected
     by it is limited explicitly (i.e. is not UINT_MAX) or table list
     used and thd->lex->query_tables_own_last value correspond to each
     other (the latter should be either 0 or point to next_global member
     of one of elements of this table list).

     We delay locking of LOCK_grant until we really need it as we assume that
     most privileges be resolved with user or db level accesses.

   @return Access status
     @retval FALSE Access granted; But column privileges might need to be
      checked.
     @retval TRUE The user did not have the requested privileges on any of the
      tables.

*/

bool check_grant(THD *thd, privilege_t want_access, TABLE_LIST *tables,
                 bool any_combination_will_do, uint number, bool no_errors)
{
  TABLE_LIST *tl;
  TABLE_LIST *first_not_own_table= thd->lex->first_not_own_table();
  Security_context *sctx= thd->security_ctx;
  uint i;
  privilege_t original_want_access(want_access);
  bool locked= 0;
  DBUG_ENTER("check_grant");
  DBUG_ASSERT(number > 0);

  /*
    Walk through the list of tables that belong to the query and save the
    requested access (orig_want_privilege) to be able to use it when
    checking access rights to the underlying tables of a view. Our grant
    system gradually eliminates checked bits from want_privilege and thus
    after all checks are done we can no longer use it.
    The check that first_not_own_table is not reached is for the case when
    the given table list refers to the list for prelocking (contains tables
    of other queries). For simple queries first_not_own_table is 0.
  */
  for (i= 0, tl= tables;
       i < number  && tl != first_not_own_table;
       tl= tl->next_global, i++)
  {
    /*
      Save a copy of the privileges without the SHOW_VIEW_ACL attribute.
      It will be checked during making view.
    */
    tl->grant.orig_want_privilege= (want_access & ~SHOW_VIEW_ACL);
  }
  number= i;

  for (tl= tables; number-- ; tl= tl->next_global)
  {
    TABLE_LIST *const t_ref=
      tl->correspondent_table ? tl->correspondent_table : tl;
    sctx= t_ref->security_ctx ? t_ref->security_ctx : thd->security_ctx;
    privilege_t orig_want_access(original_want_access);

    /*
      If sequence is used as part of NEXT VALUE, PREVIOUS VALUE or SELECT,
      we need to modify the requested access rights depending on how the
      sequence is used.
    */
    if (t_ref->sequence &&
        !(want_access & ~(SELECT_ACL | INSERT_ACL | UPDATE_ACL | DELETE_ACL)))
    {
      /*
        We want to have either SELECT or INSERT rights to sequences depending
        on how they are accessed
      */
      orig_want_access= ((t_ref->lock_type >= TL_FIRST_WRITE) ?
                         INSERT_ACL : SELECT_ACL);
    }

    const ACL_internal_table_access *access=
      get_cached_table_access(&t_ref->grant.m_internal,
                              t_ref->get_db_name().str,
                              t_ref->get_table_name().str);

    if (access)
    {
      switch(access->check(orig_want_access, &t_ref->grant.privilege))
      {
      case ACL_INTERNAL_ACCESS_GRANTED:
        t_ref->grant.privilege|= orig_want_access;
        t_ref->grant.want_privilege= NO_ACL;
        continue;
      case ACL_INTERNAL_ACCESS_DENIED:
        goto err;
      case ACL_INTERNAL_ACCESS_CHECK_GRANT:
        break;
      }
    }

    want_access= orig_want_access;
    want_access&= ~sctx->master_access;
    if (!want_access)
      continue;                                 // ok

    if (!(~t_ref->grant.privilege & want_access) ||
        t_ref->is_anonymous_derived_table() || t_ref->schema_table ||
        t_ref->table_function)
    {
      /*
        It is subquery in the FROM clause. VIEW set t_ref->derived after
        table opening, but this function always called before table opening.

        NOTE: is_derived() can't be used here because subquery in this case
        the FROM clase (derived tables) can be not be marked yet.
      */
      if (t_ref->is_anonymous_derived_table() || t_ref->schema_table ||
          t_ref->table_function)
      {
        /*
          If it's a temporary table created for a subquery in the FROM
          clause, or an INFORMATION_SCHEMA table, drop the request for
          a privilege.
        */
        t_ref->grant.want_privilege= NO_ACL;
      }
      continue;
    }

    if (is_temporary_table(t_ref))
    {
      /*
        If this table list element corresponds to a pre-opened temporary
        table skip checking of all relevant table-level privileges for it.
        Note that during creation of temporary table we still need to check
        if user has CREATE_TMP_ACL.
      */
      t_ref->grant.privilege|= TMP_TABLE_ACLS;
      t_ref->grant.want_privilege= NO_ACL;
      continue;
    }

    if (!locked)
    {
      locked= 1;
      mysql_rwlock_rdlock(&LOCK_grant);
    }

<<<<<<< HEAD
    t_ref->grant.read(sctx, t_ref->get_db_name(), t_ref->get_table_name());
=======
    grant_table= table_hash_search(sctx->host, sctx->ip,
                                   t_ref->get_db_name().str,
                                   sctx->priv_user,
                                   t_ref->get_table_name().str,
                                   FALSE);
    if (sctx->priv_role[0])
      grant_table_role= table_hash_search("", NULL, t_ref->get_db_name().str,
                                          sctx->priv_role,
                                          t_ref->get_table_name().str,
                                          TRUE);
>>>>>>> 5ba542e9

    if (!t_ref->grant.grant_table_user &&
        !t_ref->grant.grant_table_role &&
        !t_ref->grant.grant_public)
    {
      want_access&= ~t_ref->grant.privilege;
      goto err;					// No grants
    }

    /*
      For SHOW COLUMNS, SHOW INDEX it is enough to have some
      privileges on any column combination on the table.
    */
    if (any_combination_will_do)
      continue;

    t_ref->grant.privilege|= t_ref->grant.aggregate_privs();
    t_ref->grant.want_privilege= ((want_access & COL_ACLS) & ~t_ref->grant.privilege);

    if (!(~t_ref->grant.privilege & want_access))
      continue;

    if ((want_access&= ~t_ref->grant.all_privilege()))
    {
      goto err;                                 // impossible
    }
  }
  if (locked)
    mysql_rwlock_unlock(&LOCK_grant);
  DBUG_RETURN(FALSE);

err:
  if (locked)
    mysql_rwlock_unlock(&LOCK_grant);
  if (!no_errors)				// Not a silent skip of table
  {
    char command[128];
    get_privilege_desc(command, sizeof(command), want_access);
    status_var_increment(thd->status_var.access_denied_errors);

    my_error(ER_TABLEACCESS_DENIED_ERROR, MYF(0),
             command,
             sctx->priv_user,
             sctx->host_or_ip, tl ? tl->db.str : "unknown",
             tl ? tl->get_table_name().str : "unknown");
  }
  DBUG_RETURN(TRUE);
}


static void check_grant_column_int(GRANT_TABLE *grant_table, const char *name,
                                   uint length, privilege_t *want_access)
{
  if (grant_table)
  {
    *want_access&= ~grant_table->privs;
    if (*want_access & grant_table->cols)
    {
      GRANT_COLUMN *grant_column= column_hash_search(grant_table, name, length);
      if (grant_column)
        *want_access&= ~grant_column->rights;
    }
  }
}

inline privilege_t GRANT_INFO::aggregate_privs()
{
  return (grant_table_user ? grant_table_user->privs : NO_ACL) |
         (grant_table_role ?  grant_table_role->privs : NO_ACL) |
         (grant_public ?  grant_public->privs : NO_ACL);
}

inline privilege_t GRANT_INFO::aggregate_cols()
{
  return (grant_table_user ? grant_table_user->cols : NO_ACL) |
         (grant_table_role ?  grant_table_role->cols : NO_ACL) |
         (grant_public ?  grant_public->cols : NO_ACL);
}


void GRANT_INFO::refresh(const Security_context *sctx,
                         const char *db, const char *table)
{
  if (version != grant_version)
    read(sctx, db, table);
}

void GRANT_INFO::read(const Security_context *sctx,
                         const char *db, const char *table)
{
#ifdef EMBEDDED_LIBRARY
  grant_table_user= grant_table_role= grant_public= NULL;
#else
  grant_table_user=
    table_hash_search(sctx->host, sctx->ip, db, sctx->priv_user,
                      table, FALSE);         /* purecov: inspected */
  grant_table_role=
    sctx->priv_role[0] ? table_hash_search("", NULL, db, sctx->priv_role,
                                           table, TRUE) : NULL;
  grant_public=
    acl_public ? table_hash_search("", NULL, db, public_name.str,
                                   table, TRUE) : NULL;
#endif
  version= grant_version;		/* purecov: inspected */
}

/*
  Check column rights in given security context

  SYNOPSIS
    check_grant_column()
    thd                  thread handler
    grant                grant information structure
    db_name              db name
    table_name           table  name
    name                 column name
    length               column name length
    sctx                 security context

  RETURN
    FALSE OK
    TRUE  access denied
*/

bool check_grant_column(THD *thd, GRANT_INFO *grant,
			const char *db_name, const char *table_name,
			const char *name, size_t length,  Security_context *sctx)
{
  privilege_t want_access(grant->want_privilege & ~grant->privilege);
  DBUG_ENTER("check_grant_column");
  DBUG_PRINT("enter", ("table: %s  want_access: %llx",
                       table_name, (longlong) want_access));

  if (!want_access)
    DBUG_RETURN(0);				// Already checked

  mysql_rwlock_rdlock(&LOCK_grant);

  /* reload table if someone has modified any grants */
  grant->refresh(sctx, db_name, table_name);

  check_grant_column_int(grant->grant_table_user, name, (uint)length,
                         &want_access);
  check_grant_column_int(grant->grant_table_role, name, (uint)length,
                         &want_access);
  check_grant_column_int(grant->grant_public, name, (uint)length,
                         &want_access);

  mysql_rwlock_unlock(&LOCK_grant);
  if (!want_access)
    DBUG_RETURN(0);

  char command[128];
  get_privilege_desc(command, sizeof(command), want_access);
  /* TODO perhaps error should print current rolename aswell */
  my_error(ER_COLUMNACCESS_DENIED_ERROR, MYF(0), command, sctx->priv_user,
           sctx->host_or_ip, name, table_name);
  DBUG_RETURN(1);
}


/*
  Check the access right to a column depending on the type of table.

  SYNOPSIS
    check_column_grant_in_table_ref()
    thd              thread handler
    table_ref        table reference where to check the field
    name             name of field to check
    length           length of name
    fld              use fld object to check invisibility when it is
                     not 0, not_found_field, view_ref_found

  DESCRIPTION
    Check the access rights to a column depending on the type of table
    reference where the column is checked. The function provides a
    generic interface to check column access rights that hides the
    heterogeneity of the column representation - whether it is a view
    or a stored table colum.

  RETURN
    FALSE OK
    TRUE  access denied
*/

bool check_column_grant_in_table_ref(THD *thd, TABLE_LIST * table_ref,
                                     const char *name, size_t length,
                                     Field *fld)
{
  GRANT_INFO *grant;
  const char *db_name;
  const char *table_name;
  Security_context *sctx= table_ref->security_ctx ?
                          table_ref->security_ctx : thd->security_ctx;
  if (fld && fld != not_found_field && fld != view_ref_found
          && fld->invisible >= INVISIBLE_SYSTEM)
      return false;

  if (table_ref->view || table_ref->field_translation)
  {
    /* View or derived information schema table. */
    privilege_t view_privs(NO_ACL);
    grant= &(table_ref->grant);
    db_name= table_ref->view_db.str;
    table_name= table_ref->view_name.str;
    if (table_ref->belong_to_view &&
        thd->lex->sql_command == SQLCOM_SHOW_FIELDS)
    {
      view_privs= get_column_grant(thd, grant, db_name, table_name, name);
      if (view_privs & VIEW_ANY_ACL)
      {
        table_ref->belong_to_view->allowed_show= TRUE;
        return FALSE;
      }
      table_ref->belong_to_view->allowed_show= FALSE;
      my_message(ER_VIEW_NO_EXPLAIN, ER_THD(thd, ER_VIEW_NO_EXPLAIN), MYF(0));
      return TRUE;
    }
  }
  else
  {
    /* Normal or temporary table. */
    TABLE *table= table_ref->table;
    grant= &(table->grant);
    db_name= table->s->db.str;
    table_name= table->s->table_name.str;
  }

  if (grant->want_privilege)
    return check_grant_column(thd, grant, db_name, table_name, name,
                              length, sctx);
  else
    return FALSE;

}


/**
  @brief check if a query can access a set of columns

  @param  thd  the current thread
  @param  want_access_arg  the privileges requested
  @param  fields an iterator over the fields of a table reference.
  @return Operation status
    @retval 0 Success
    @retval 1 Falure
  @details This function walks over the columns of a table reference
   The columns may originate from different tables, depending on the kind of
   table reference, e.g. join, view.
   For each table it will retrieve the grant information and will use it
   to check the required access privileges for the fields requested from it.
*/
bool check_grant_all_columns(THD *thd, privilege_t want_access_arg,
                             Field_iterator_table_ref *fields)
{
  Security_context *sctx= thd->security_ctx;
  privilege_t want_access(NO_ACL);
  const char *table_name= NULL;
  const char* db_name= NULL;
  GRANT_INFO *grant;
  GRANT_TABLE *UNINIT_VAR(grant_table);
  GRANT_TABLE *UNINIT_VAR(grant_table_role);
  GRANT_TABLE *UNINIT_VAR(grant_public);
  /*
     Flag that gets set if privilege checking has to be performed on column
     level.
  */
  bool using_column_privileges= FALSE;

  mysql_rwlock_rdlock(&LOCK_grant);

  for (; !fields->end_of_fields(); fields->next())
  {
    if (fields->field() &&
        fields->field()->invisible >= INVISIBLE_SYSTEM)
      continue;
    LEX_CSTRING *field_name= fields->name();

    if (table_name != fields->get_table_name())
    {
      table_name= fields->get_table_name();
      db_name= fields->get_db_name();
      grant= fields->grant();
      /* get a fresh one for each table */
      want_access= want_access_arg & ~grant->privilege;
      if (want_access)
      {
        /* reload table if someone has modified any grants */
        grant->refresh(sctx, db_name, table_name);

        grant_table= grant->grant_table_user;
        grant_table_role= grant->grant_table_role;
        grant_public= grant->grant_public;
        if (!grant_table && !grant_table_role && !grant_public)
          goto err;
      }
    }

    if (want_access)
    {
      privilege_t have_access(NO_ACL);
      if (grant_table)
      {
        GRANT_COLUMN *grant_column=
          column_hash_search(grant_table, field_name->str, field_name->length);
        if (grant_column)
          have_access= grant_column->rights;
      }
      if (grant_table_role)
      {
        GRANT_COLUMN *grant_column=
          column_hash_search(grant_table_role, field_name->str,
                             field_name->length);
        if (grant_column)
          have_access|= grant_column->rights;
      }
      if (grant_public)
      {
        GRANT_COLUMN *grant_column=
          column_hash_search(grant_public, field_name->str,
                             field_name->length);
        if (grant_column)
          have_access|= grant_column->rights;

      }

      if (have_access)
        using_column_privileges= TRUE;
      if (want_access & ~have_access)
        goto err;
    }
  }
  mysql_rwlock_unlock(&LOCK_grant);
  return 0;

err:
  mysql_rwlock_unlock(&LOCK_grant);

  char command[128];
  get_privilege_desc(command, sizeof(command), want_access);
  /*
    Do not give an error message listing a column name unless the user has
    privilege to see all columns.
  */
  if (using_column_privileges)
    my_error(ER_TABLEACCESS_DENIED_ERROR, MYF(0),
             command, sctx->priv_user,
             sctx->host_or_ip, db_name, table_name);
  else
    my_error(ER_COLUMNACCESS_DENIED_ERROR, MYF(0),
             command,
             sctx->priv_user,
             sctx->host_or_ip,
             fields->name()->str,
             table_name);
  return 1;
}


static bool check_grant_db_routine(THD *thd, const char *db, HASH *hash)
{
  Security_context *sctx= thd->security_ctx;

  for (uint idx= 0; idx < hash->records; ++idx)
  {
    GRANT_NAME *item= (GRANT_NAME*) my_hash_element(hash, idx);

    if (strcmp(item->user, sctx->priv_user) == 0 &&
        strcmp(item->db, db) == 0 &&
        compare_hostname(&item->host, sctx->host, sctx->ip))
    {
      return FALSE;
    }
    if (sctx->priv_role[0] && strcmp(item->user, sctx->priv_role) == 0 &&
        strcmp(item->db, db) == 0 &&
        (!item->host.hostname || !item->host.hostname[0]))
    {
      return FALSE; /* Found current role match */
    }
  }

  return TRUE;
}


/*
  Check if a user has the right to access a database
  Access is accepted if he has a grant for any table/routine in the database
  Return 1 if access is denied
*/

bool check_grant_db(THD *thd, const char *db)
{
  Security_context *sctx= thd->security_ctx;
  char helping [SAFE_NAME_LEN + USERNAME_LENGTH+2], *end;
  char helping2 [SAFE_NAME_LEN + USERNAME_LENGTH+2], *tmp_db;
  uint len, UNINIT_VAR(len2);
  bool error= TRUE;

  tmp_db= strmov(helping, sctx->priv_user) + 1;
  end= strnmov(tmp_db, db, helping + sizeof(helping) - tmp_db);

  if (end >= helping + sizeof(helping)) // db name was truncated
    return 1;                           // no privileges for an invalid db name

  if (lower_case_table_names)
  {
    end = tmp_db + my_casedn_str(files_charset_info, tmp_db);
    db=tmp_db;
  }

  len= (uint) (end - helping) + 1;

  /*
     If a role is set, we need to check for privileges here as well.
  */
  if (sctx->priv_role[0])
  {
    end= strmov(helping2, sctx->priv_role) + 1;
    end= strnmov(end, db, helping2 + sizeof(helping2) - end);
    len2= (uint) (end - helping2) + 1;
  }


  mysql_rwlock_rdlock(&LOCK_grant);

  for (uint idx=0 ; idx < column_priv_hash.records ; idx++)
  {
    GRANT_TABLE *grant_table= (GRANT_TABLE*) my_hash_element(&column_priv_hash,
                                                             idx);
    if (len < grant_table->key_length &&
        !memcmp(grant_table->hash_key, helping, len) &&
        compare_hostname(&grant_table->host, sctx->host, sctx->ip))
    {
      error= FALSE; /* Found match. */
      break;
    }
    if (sctx->priv_role[0] &&
        len2 < grant_table->key_length &&
        !memcmp(grant_table->hash_key, helping2, len2) &&
        (!grant_table->host.hostname || !grant_table->host.hostname[0]))
    {
      error= FALSE; /* Found role match */
      break;
    }
  }

  if (error)
    error= check_grant_db_routine(thd, db, &proc_priv_hash) &&
           check_grant_db_routine(thd, db, &func_priv_hash) &&
           check_grant_db_routine(thd, db, &package_spec_priv_hash) &&
           check_grant_db_routine(thd, db, &package_body_priv_hash);

  mysql_rwlock_unlock(&LOCK_grant);

  return error;
}


/****************************************************************************
  Check routine level grants

  SYNPOSIS
   bool check_grant_routine()
   thd		Thread handler
   want_access  Bits of privileges user needs to have
   procs	List of routines to check. The user should have 'want_access'
   sph          SP handler
   no_errors	If 0 then we write an error. The error is sent directly to
		the client

   RETURN
     0  ok
     1  Error: User did not have the requested privielges
****************************************************************************/

bool check_grant_routine(THD *thd, privilege_t want_access,
			 TABLE_LIST *procs, const Sp_handler *sph,
			 bool no_errors)
{
  TABLE_LIST *table;
  Security_context *sctx= thd->security_ctx;
  char *user= sctx->priv_user;
  char *host= sctx->priv_host;
  char *role= sctx->priv_role;
  DBUG_ENTER("check_grant_routine");

  want_access&= ~sctx->master_access;
  if (!want_access)
    DBUG_RETURN(0);                             // ok

  mysql_rwlock_rdlock(&LOCK_grant);
  for (table= procs; table; table= table->next_global)
  {
    GRANT_NAME *grant_proc;
    if ((grant_proc= routine_hash_search(host, sctx->ip, table->db.str, user,
                                         table->table_name.str, sph, 0)))
      table->grant.privilege|= grant_proc->privs;
    if (role[0]) /* current role set check */
    {
      if ((grant_proc= routine_hash_search("", NULL, table->db.str, role,
                                           table->table_name.str, sph, 0)))
      table->grant.privilege|= grant_proc->privs;
    }
    if (acl_public)
    {
      if ((grant_proc= routine_hash_search("", NULL, table->db.str,
                                           public_name.str,
                                           table->table_name.str, sph, 0)))
      table->grant.privilege|= grant_proc->privs;
    }

    if (want_access & ~table->grant.privilege)
    {
      want_access &= ~table->grant.privilege;
      goto err;
    }
  }
  mysql_rwlock_unlock(&LOCK_grant);
  DBUG_RETURN(0);
err:
  mysql_rwlock_unlock(&LOCK_grant);
  if (!no_errors)
  {
    char buff[1024];
    const char *command="";
    if (table)
      strxmov(buff, table->db.str, ".", table->table_name.str, NullS);
    if (want_access & EXECUTE_ACL)
      command= "execute";
    else if (want_access & ALTER_PROC_ACL)
      command= "alter routine";
    else if (want_access & GRANT_ACL)
      command= "grant";
    my_error(ER_PROCACCESS_DENIED_ERROR, MYF(0),
             command, user, host, table ? buff : "unknown");
  }
  DBUG_RETURN(1);
}


/*
  Check if routine has any of the
  routine level grants

  SYNPOSIS
   bool    check_routine_level_acl()
   thd	        Thread handler
   db           Database name
   name         Routine name

  RETURN
   0            Ok
   1            error
*/

bool check_routine_level_acl(THD *thd, const char *db, const char *name,
                             const Sp_handler *sph)
{
  bool no_routine_acl= 1;
  GRANT_NAME *grant_proc;
  Security_context *sctx= thd->security_ctx;
  mysql_rwlock_rdlock(&LOCK_grant);
  if ((grant_proc= routine_hash_search(sctx->priv_host,
                                       sctx->ip, db,
                                       sctx->priv_user,
                                       name, sph, 0)))
    no_routine_acl= !(grant_proc->privs & SHOW_PROC_ACLS);

  if (no_routine_acl && sctx->priv_role[0]) /* current set role check */
  {
    if ((grant_proc= routine_hash_search("",
                                         NULL, db,
                                         sctx->priv_role,
                                         name, sph, 0)))
      no_routine_acl= !(grant_proc->privs & SHOW_PROC_ACLS);
  }
  mysql_rwlock_unlock(&LOCK_grant);
  return no_routine_acl;
}


/*****************************************************************************
  Functions to retrieve the grant for a table/column  (for SHOW functions)
*****************************************************************************/

privilege_t get_table_grant(THD *thd, TABLE_LIST *table)
{
  Security_context *sctx= thd->security_ctx;
  const char *db = table->db.str ? table->db.str : thd->db.str;

  mysql_rwlock_rdlock(&LOCK_grant);
  table->grant.read(sctx, db, table->table_name.str);
  table->grant.privilege|= table->grant.aggregate_privs();
  privilege_t privilege(table->grant.privilege);
  mysql_rwlock_unlock(&LOCK_grant);
  return privilege;
}


/*
  Determine the access priviliges for a field.

  SYNOPSIS
    get_column_grant()
    thd         thread handler
    grant       grants table descriptor
    db_name     name of database that the field belongs to
    table_name  name of table that the field belongs to
    field_name  name of field

  DESCRIPTION
    The procedure may also modify: grant->grant_table and grant->version.

  RETURN
    The access priviliges for the field db_name.table_name.field_name
*/

privilege_t get_column_grant(THD *thd, GRANT_INFO *grant,
                        const char *db_name, const char *table_name,
                        const char *field_name)
{
  GRANT_TABLE *grant_table;
  GRANT_TABLE *grant_table_role;
  GRANT_TABLE *grant_public;
  GRANT_COLUMN *grant_column;
  privilege_t priv(NO_ACL);

  mysql_rwlock_rdlock(&LOCK_grant);
  /* reload table if someone has modified any grants */
  grant->refresh(thd->security_ctx, db_name, table_name);

  grant_table= grant->grant_table_user;
  grant_table_role= grant->grant_table_role;
  grant_public= grant->grant_public;

  if (!grant_table && !grant_table_role && !grant_public)
    priv= grant->privilege;
  else
  {
    if (grant_table)
    {
      grant_column= column_hash_search(grant_table, field_name,
                                       (uint) strlen(field_name));
      if (!grant_column)
        priv= (grant->privilege | grant_table->privs);
      else
        priv= (grant->privilege | grant_table->privs | grant_column->rights);
    }

    if (grant_table_role)
    {
      grant_column= column_hash_search(grant_table_role, field_name,
                                       (uint) strlen(field_name));
      if (!grant_column)
        priv|= (grant->privilege | grant_table_role->privs);
      else
        priv|= (grant->privilege | grant_table_role->privs |
                grant_column->rights);
    }
    if (grant_public)
    {
      grant_column= column_hash_search(grant_public, field_name,
                                       (uint) strlen(field_name));
      if (!grant_column)
        priv|= (grant->privilege | grant_public->privs);
      else
        priv|= (grant->privilege | grant_public->privs |
                grant_column->rights);
    }
  }
  mysql_rwlock_unlock(&LOCK_grant);
  return priv;
}


/* Help function for mysql_show_grants */

static void add_user_option(String *grant, long value, const char *name,
                            bool is_signed)
{
  if (value)
  {
    char buff[22], *p; // just as in int2str
    grant->append(' ');
    grant->append(name, strlen(name));
    grant->append(' ');
    p=int10_to_str(value, buff, is_signed ? -10 : 10);
    grant->append(buff,p-buff);
  }
}


static void add_user_option(String *grant, double value, const char *name)
{
  if (value != 0.0 )
  {
    char buff[FLOATING_POINT_BUFFER];
    size_t len;
    grant->append(' ');
    grant->append(name, strlen(name));
    grant->append(' ');
    len= my_fcvt(value, 6, buff, NULL);
    grant->append(buff, len);
  }
}

static void add_user_parameters(THD *thd, String *result, ACL_USER* acl_user,
                                bool with_grant)
{
  result->append('@');
  append_identifier(thd, result, acl_user->host.hostname,
                    acl_user->hostname_length);

  if (acl_user->nauth == 1 &&
      (acl_user->auth->plugin.str == native_password_plugin_name.str ||
       acl_user->auth->plugin.str == old_password_plugin_name.str))
  {
    if (acl_user->auth->auth_string.length)
    {
      result->append(STRING_WITH_LEN(" IDENTIFIED BY PASSWORD '"));
      result->append(&acl_user->auth->auth_string);
      result->append('\'');
    }
  }
  else
  {
    result->append(STRING_WITH_LEN(" IDENTIFIED VIA "));
    for (uint i=0; i < acl_user->nauth; i++)
    {
      if (i)
        result->append(STRING_WITH_LEN(" OR "));
      result->append(&acl_user->auth[i].plugin);
      if (acl_user->auth[i].auth_string.length)
      {
        result->append(STRING_WITH_LEN(" USING '"));
        result->append(&acl_user->auth[i].auth_string);
        result->append('\'');
      }
    }
  }
  /* "show grants" SSL related stuff */
  if (acl_user->ssl_type == SSL_TYPE_ANY)
    result->append(STRING_WITH_LEN(" REQUIRE SSL"));
  else if (acl_user->ssl_type == SSL_TYPE_X509)
    result->append(STRING_WITH_LEN(" REQUIRE X509"));
  else if (acl_user->ssl_type == SSL_TYPE_SPECIFIED)
  {
    int ssl_options = 0;
    result->append(STRING_WITH_LEN(" REQUIRE "));
    if (acl_user->x509_issuer[0])
    {
      ssl_options++;
      result->append(STRING_WITH_LEN("ISSUER \'"));
      result->append(acl_user->x509_issuer,strlen(acl_user->x509_issuer));
      result->append('\'');
    }
    if (acl_user->x509_subject[0])
    {
      if (ssl_options++)
        result->append(' ');
      result->append(STRING_WITH_LEN("SUBJECT \'"));
      result->append(acl_user->x509_subject,strlen(acl_user->x509_subject),
                    system_charset_info);
      result->append('\'');
    }
    if (acl_user->ssl_cipher)
    {
      if (ssl_options++)
        result->append(' ');
      result->append(STRING_WITH_LEN("CIPHER '"));
      result->append(acl_user->ssl_cipher,strlen(acl_user->ssl_cipher),
                    system_charset_info);
      result->append('\'');
    }
  }
  if (with_grant ||
      (acl_user->user_resource.questions ||
       acl_user->user_resource.updates ||
       acl_user->user_resource.conn_per_hour ||
       acl_user->user_resource.user_conn ||
       acl_user->user_resource.max_statement_time != 0.0))
  {
    result->append(STRING_WITH_LEN(" WITH"));
    if (with_grant)
      result->append(STRING_WITH_LEN(" GRANT OPTION"));
    add_user_option(result, acl_user->user_resource.questions,
                    "MAX_QUERIES_PER_HOUR", false);
    add_user_option(result, acl_user->user_resource.updates,
                    "MAX_UPDATES_PER_HOUR", false);
    add_user_option(result, acl_user->user_resource.conn_per_hour,
                    "MAX_CONNECTIONS_PER_HOUR", false);
    add_user_option(result, acl_user->user_resource.user_conn,
                    "MAX_USER_CONNECTIONS", true);
    add_user_option(result, acl_user->user_resource.max_statement_time,
                    "MAX_STATEMENT_TIME");
  }
}

static const char *command_array[]=
{
  "SELECT", "INSERT", "UPDATE", "DELETE", "CREATE", "DROP", "RELOAD",
  "SHUTDOWN", "PROCESS","FILE", "GRANT", "REFERENCES", "INDEX",
  "ALTER", "SHOW DATABASES", "SUPER", "CREATE TEMPORARY TABLES",
  "LOCK TABLES", "EXECUTE", "REPLICATION SLAVE", "BINLOG MONITOR",
  "CREATE VIEW", "SHOW VIEW", "CREATE ROUTINE", "ALTER ROUTINE",
  "CREATE USER", "EVENT", "TRIGGER", "CREATE TABLESPACE", "DELETE HISTORY",
  "SET USER", "FEDERATED ADMIN", "CONNECTION ADMIN", "READ_ONLY ADMIN",
  "REPLICATION SLAVE ADMIN", "REPLICATION MASTER ADMIN", "BINLOG ADMIN",
  "BINLOG REPLAY", "SLAVE MONITOR"
};

static uint command_lengths[]=
{
  6, 6, 6, 6, 6, 4, 6,
  8, 7, 4, 5, 10, 5,
  5, 14, 5, 23,
  11, 7, 17, 14,
  11, 9, 14, 13,
  11, 5, 7, 17, 14,
  8, 15, 16, 15,
  23, 24, 12,
  13, 13
};


static_assert(array_elements(command_array) == PRIVILEGE_T_MAX_BIT + 1,
              "The definition of command_array does not match privilege_t");
static_assert(array_elements(command_lengths) == PRIVILEGE_T_MAX_BIT + 1,
              "The definition of command_lengths does not match privilege_t");


static bool print_grants_for_role(THD *thd, ACL_ROLE * role)
{
  char buff[1024];

  if (show_role_grants(thd, "", role, buff, sizeof(buff)))
    return TRUE;

  if (show_global_privileges(thd, role, TRUE, buff, sizeof(buff)))
    return TRUE;

  if (show_database_privileges(thd, role->user.str, "", buff, sizeof(buff)))
    return TRUE;

  if (show_table_and_column_privileges(thd, role->user.str, "", buff, sizeof(buff)))
    return TRUE;

  if (show_routine_grants(thd, role->user.str, "", &sp_handler_procedure,
                          buff, sizeof(buff)))
    return TRUE;

  if (show_routine_grants(thd, role->user.str, "", &sp_handler_function,
                          buff, sizeof(buff)))
    return TRUE;

  if (show_routine_grants(thd, role->user.str, "", &sp_handler_package_spec,
                          buff, sizeof(buff)))
    return TRUE;

  if (show_routine_grants(thd, role->user.str, "", &sp_handler_package_body,
                          buff, sizeof(buff)))
    return TRUE;

  return FALSE;

}

static void append_auto_expiration_policy(ACL_USER *acl_user, String *r) {
    if (!acl_user->password_lifetime)
      r->append(STRING_WITH_LEN(" PASSWORD EXPIRE NEVER"));
    else if (acl_user->password_lifetime > 0)
    {
      r->append(STRING_WITH_LEN(" PASSWORD EXPIRE INTERVAL "));
      r->append_longlong(acl_user->password_lifetime);
      r->append(STRING_WITH_LEN(" DAY"));
    }
}

bool mysql_show_create_user(THD *thd, LEX_USER *lex_user)
{
  const char *username= NULL, *hostname= NULL;
  char buff[1024]; //Show create user should not take more than 1024 bytes.
  Protocol *protocol= thd->protocol;
  bool error= false;
  ACL_USER *acl_user;
  uint head_length;
  DBUG_ENTER("mysql_show_create_user");

  if (!initialized)
  {
    my_error(ER_OPTION_PREVENTS_STATEMENT, MYF(0), "--skip-grant-tables");
    DBUG_RETURN(TRUE);
  }
  if (get_show_user(thd, lex_user, &username, &hostname, NULL))
    DBUG_RETURN(TRUE);

  List<Item> field_list;
  head_length= (uint) (strxmov(buff, "CREATE USER for ", username, "@",
                               hostname, NullS) - buff);
  Item_string *field = new (thd->mem_root) Item_string_ascii(thd, "", 0);
  if (!field)
    DBUG_RETURN(true);                          // Error given my my_alloc()

  field->name.str= buff;
  field->name.length= head_length;
  field->max_length= sizeof(buff);
  field_list.push_back(field, thd->mem_root);
  if (protocol->send_result_set_metadata(&field_list,
                                         Protocol::SEND_NUM_ROWS |
                                         Protocol::SEND_EOF))
    DBUG_RETURN(true);

  String result(buff, sizeof(buff), system_charset_info);
  result.length(0);
  mysql_rwlock_rdlock(&LOCK_grant);
  mysql_mutex_lock(&acl_cache->lock);

  acl_user= find_user_exact(hostname, username);

  // User not found in the internal data structures.
  if (!acl_user)
  {
    my_error(ER_PASSWORD_NO_MATCH, MYF(0));
    error= true;
    goto end;
  }

  result.append(STRING_WITH_LEN("CREATE USER "));
  append_identifier(thd, &result, username, strlen(username));
  add_user_parameters(thd, &result, acl_user, false);

  if (acl_user->account_locked)
    result.append(STRING_WITH_LEN(" ACCOUNT LOCK"));

  if (acl_user->password_expired)
    result.append(STRING_WITH_LEN(" PASSWORD EXPIRE"));
  else
    append_auto_expiration_policy(acl_user, &result);

  protocol->prepare_for_resend();
  protocol->store(result.ptr(), result.length(), result.charset());
  if (protocol->write())
  {
    error= true;
  }

  /* MDEV-24114 - PASSWORD EXPIRE and PASSWORD EXPIRE [NEVER | INTERVAL X DAY]
   are two different mechanisms. To make sure a tool can restore the state
   of a user account, including both the manual expiration state of the
   account and the automatic expiration policy attached to it, we should
   print two statements here, a CREATE USER (printed above) and an ALTER USER */
  if (acl_user->password_expired && acl_user->password_lifetime > -1)
  {
    result.length(0);
    result.append(STRING_WITH_LEN("ALTER USER "));
    append_identifier(thd, &result, username, strlen(username));
    result.append('@');
    append_identifier(thd, &result, acl_user->host.hostname,
                      acl_user->hostname_length);
    append_auto_expiration_policy(acl_user, &result);
    protocol->prepare_for_resend();
    protocol->store(result.ptr(), result.length(), result.charset());
    if (protocol->write())
    {
      error= true;
    }
  }

  my_eof(thd);

end:
  mysql_rwlock_unlock(&LOCK_grant);
  mysql_mutex_unlock(&acl_cache->lock);

  DBUG_RETURN(error);
}


static int show_grants_callback(ACL_USER_BASE *role, void *data)
{
  THD *thd= (THD *)data;
  DBUG_ASSERT(role->flags & IS_ROLE);
  if (print_grants_for_role(thd, (ACL_ROLE *)role))
    return -1;
  return 0;
}

void mysql_show_grants_get_fields(THD *thd, List<Item> *fields,
                                  const char *name, size_t length)
{
  Item_string *field=new (thd->mem_root) Item_string_ascii(thd, "", 0);
  /* Set name explicit to avoid character set conversions */
  field->name.str= name;
  field->name.length= length;
  field->max_length=1024;
  fields->push_back(field, thd->mem_root);
}

/** checks privileges for SHOW GRANTS and SHOW CREATE USER

  @note that in case of SHOW CREATE USER the parser guarantees
  that a role can never happen here, so *rolename will never
  be assigned to
*/
bool get_show_user(THD *thd, LEX_USER *lex_user, const char **username,
                   const char **hostname, const char **rolename)
{
  if (lex_user->user.str == current_user.str)
  {
    *username= thd->security_ctx->priv_user;
    *hostname= thd->security_ctx->priv_host;
    return 0;
  }
  if (lex_user->user.str == current_role.str)
  {
    *rolename= thd->security_ctx->priv_role;
    return 0;
  }
  if (lex_user->user.str == current_user_and_current_role.str)
  {
    *username= thd->security_ctx->priv_user;
    *hostname= thd->security_ctx->priv_host;
    *rolename= thd->security_ctx->priv_role;
    return 0;
  }

  Security_context *sctx= thd->security_ctx;
  bool do_check_access;

  if (!(lex_user= get_current_user(thd, lex_user)))
    return 1;

  if (lex_user->is_role())
  {
    *rolename= lex_user->user.str;
    do_check_access= !is_public(lex_user) && strcmp(*rolename, sctx->priv_role);
  }
  else
  {
    *username= lex_user->user.str;
    *hostname= lex_user->host.str;
    do_check_access= strcmp(*username, sctx->priv_user) ||
                     strcmp(*hostname, sctx->priv_host);
  }

  if (do_check_access && check_access(thd, SELECT_ACL, "mysql", 0, 0, 1, 0))
    return 1;
  return 0;
}

/*
  SHOW GRANTS;  Send grants for a user to the client

  IMPLEMENTATION
   Send to client grant-like strings depicting user@host privileges
*/

bool mysql_show_grants(THD *thd, LEX_USER *lex_user)
{
  int  error = -1;
  ACL_USER *UNINIT_VAR(acl_user);
  ACL_ROLE *acl_role= NULL;
  char buff[1024];
  Protocol *protocol= thd->protocol;
  const char *username= NULL, *hostname= NULL, *rolename= NULL, *end;
  DBUG_ENTER("mysql_show_grants");

  if (!initialized)
  {
    my_error(ER_OPTION_PREVENTS_STATEMENT, MYF(0), "--skip-grant-tables");
    DBUG_RETURN(TRUE);
  }

  if (get_show_user(thd, lex_user, &username, &hostname, &rolename))
    DBUG_RETURN(TRUE);

  DBUG_ASSERT(rolename || username);

  List<Item> field_list;
  if (username)
    end= strxmov(buff,"Grants for ",username,"@",hostname, NullS);
  else
    end= strxmov(buff,"Grants for ",rolename, NullS);

  mysql_show_grants_get_fields(thd, &field_list, buff, (uint) (end-buff));

  if (protocol->send_result_set_metadata(&field_list,
                               Protocol::SEND_NUM_ROWS | Protocol::SEND_EOF))
    DBUG_RETURN(TRUE);

  mysql_rwlock_rdlock(&LOCK_grant);
  mysql_mutex_lock(&acl_cache->lock);

  if (username)
  {
    acl_user= find_user_exact(hostname, username);
    if (!acl_user)
    {
      mysql_mutex_unlock(&acl_cache->lock);
      mysql_rwlock_unlock(&LOCK_grant);

      my_error(ER_NONEXISTING_GRANT, MYF(0),
               username, hostname);
      DBUG_RETURN(TRUE);
    }

    /* Show granted roles to acl_user */
    if (show_role_grants(thd, hostname, acl_user, buff, sizeof(buff)))
      goto end;

    /* Add first global access grants */
    if (show_global_privileges(thd, acl_user, FALSE, buff, sizeof(buff)))
      goto end;

    /* Add database access */
    if (show_database_privileges(thd, username, hostname, buff, sizeof(buff)))
      goto end;

    /* Add table & column access */
    if (show_table_and_column_privileges(thd, username, hostname, buff, sizeof(buff)))
      goto end;

    if (show_routine_grants(thd, username, hostname, &sp_handler_procedure,
                            buff, sizeof(buff)))
      goto end;

    if (show_routine_grants(thd, username, hostname, &sp_handler_function,
                            buff, sizeof(buff)))
      goto end;

    if (show_routine_grants(thd, username, hostname, &sp_handler_package_spec,
                            buff, sizeof(buff)))
      goto end;

    if (show_routine_grants(thd, username, hostname, &sp_handler_package_body,
                            buff, sizeof(buff)))
      goto end;

    if (show_proxy_grants(thd, username, hostname, buff, sizeof(buff)))
      goto end;
  }

  if (rolename)
  {
    acl_role= find_acl_role(rolename, true);
    if (acl_role)
    {
      /* get a list of all inherited roles */
      traverse_role_graph_down(acl_role, thd, show_grants_callback, NULL);
    }
    else
    {
      if (lex_user->user.str == current_role.str)
      {
        mysql_mutex_unlock(&acl_cache->lock);
        mysql_rwlock_unlock(&LOCK_grant);
        my_error(ER_NONEXISTING_GRANT, MYF(0),
                 thd->security_ctx->priv_user,
                 thd->security_ctx->priv_host);
        DBUG_RETURN(TRUE);
      }
    }
  }

  if (username && rolename) // show everything, incl. PUBLIC
  {
    if (acl_public)
      traverse_role_graph_down(acl_public, thd, show_grants_callback, NULL);
  }

  if (username)
  {
    /* Show default role to acl_user */
    if (show_default_role(thd, acl_user, buff, sizeof(buff)))
      goto end;
  }


  error= 0;
end:
  mysql_mutex_unlock(&acl_cache->lock);
  mysql_rwlock_unlock(&LOCK_grant);

  my_eof(thd);
  DBUG_RETURN(error);
}

static ROLE_GRANT_PAIR *find_role_grant_pair(const LEX_CSTRING *u,
                                             const LEX_CSTRING *h,
                                             const LEX_CSTRING *r)
{
  char buf[1024];
  String pair_key(buf, sizeof(buf), &my_charset_bin);

  size_t key_length= u->length + h->length + r->length + 3;
  pair_key.alloc(key_length);

  strmov(strmov(strmov(const_cast<char*>(pair_key.ptr()),
                       safe_str(u->str)) + 1, h->str) + 1, r->str);

  return (ROLE_GRANT_PAIR *)
    my_hash_search(&acl_roles_mappings, (uchar*)pair_key.ptr(), key_length);
}

static bool show_default_role(THD *thd, ACL_USER *acl_entry,
                              char *buff, size_t buffsize)
{
  Protocol *protocol= thd->protocol;
  LEX_CSTRING def_rolename= acl_entry->default_rolename;

  if (def_rolename.length)
  {
    String def_str(buff, buffsize, system_charset_info);
    def_str.length(0);
    def_str.append(STRING_WITH_LEN("SET DEFAULT ROLE "));
    append_identifier(thd, &def_str, def_rolename.str, def_rolename.length);
    def_str.append(STRING_WITH_LEN(" FOR "));
    append_identifier(thd, &def_str, acl_entry->user.str, acl_entry->user.length);
    DBUG_ASSERT(!(acl_entry->flags & IS_ROLE));
    def_str.append('@');
    append_identifier(thd, &def_str, acl_entry->host.hostname,
                      acl_entry->hostname_length);
    protocol->prepare_for_resend();
    protocol->store(def_str.ptr(),def_str.length(),def_str.charset());
    if (protocol->write())
    {
      return TRUE;
    }
  }
  return FALSE;
}

static bool show_role_grants(THD *thd, const char *hostname,
                             ACL_USER_BASE *acl_entry,
                             char *buff, size_t buffsize)
{
  size_t counter;
  Protocol *protocol= thd->protocol;
  LEX_CSTRING host= {const_cast<char*>(hostname), strlen(hostname)};

  String grant(buff, buffsize, system_charset_info);
  for (counter= 0; counter < acl_entry->role_grants.elements; counter++)
  {
    grant.length(0);
    grant.append(STRING_WITH_LEN("GRANT "));
    ACL_ROLE *acl_role= *(dynamic_element(&acl_entry->role_grants, counter,
                                          ACL_ROLE**));
    append_identifier(thd, &grant, acl_role->user.str, acl_role->user.length);
    grant.append(STRING_WITH_LEN(" TO "));
    if (acl_entry == acl_public)
      grant.append(public_name);
    else
      append_identifier(thd, &grant, acl_entry->user.str, acl_entry->user.length);
    if (!(acl_entry->flags & IS_ROLE))
    {
      grant.append('@');
      append_identifier(thd, &grant, host.str, host.length);
    }

    ROLE_GRANT_PAIR *pair=
      find_role_grant_pair(&acl_entry->user, &host, &acl_role->user);
    DBUG_ASSERT(pair);

    if (pair->with_admin)
      grant.append(STRING_WITH_LEN(" WITH ADMIN OPTION"));

    protocol->prepare_for_resend();
    protocol->store(grant.ptr(),grant.length(),grant.charset());
    if (protocol->write())
    {
      return TRUE;
    }
  }
  return FALSE;
}

static bool show_global_privileges(THD *thd, ACL_USER_BASE *acl_entry,
                                   bool handle_as_role,
                                   char *buff, size_t buffsize)
{
  uint counter;
  privilege_t want_access(NO_ACL);
  Protocol *protocol= thd->protocol;

  String global(buff, buffsize, system_charset_info);
  global.length(0);
  global.append(STRING_WITH_LEN("GRANT "));

  if (handle_as_role)
    want_access= ((ACL_ROLE *)acl_entry)->initial_role_access;
  else
    want_access= acl_entry->access;

  // suppress "GRANT USAGE ON *.* TO `PUBLIC`"
  if (!(want_access & ~GRANT_ACL) && acl_entry == acl_public)
    return FALSE;

  if (test_all_bits(want_access, (GLOBAL_ACLS & ~ GRANT_ACL)))
    global.append(STRING_WITH_LEN("ALL PRIVILEGES"));
  else if (!(want_access & ~GRANT_ACL))
    global.append(STRING_WITH_LEN("USAGE"));
  else
  {
    bool found=0;
    ulonglong j;
    privilege_t test_access(want_access & ~GRANT_ACL);
    for (counter=0, j = SELECT_ACL;j <= GLOBAL_ACLS;counter++,j <<= 1)
    {
      if (test_access & j)
      {
        if (found)
          global.append(STRING_WITH_LEN(", "));
        found=1;
        global.append(command_array[counter],command_lengths[counter]);
      }
    }
  }
  global.append (STRING_WITH_LEN(" ON *.* TO "));
  if (acl_entry == acl_public)
    global.append(public_name);
  else
    append_identifier(thd, &global, acl_entry->user.str, acl_entry->user.length);

  if (!handle_as_role)
    add_user_parameters(thd, &global, (ACL_USER *)acl_entry,
                        (want_access & GRANT_ACL));

  else if (want_access & GRANT_ACL)
    global.append(STRING_WITH_LEN(" WITH GRANT OPTION"));
  protocol->prepare_for_resend();
  protocol->store(global.ptr(),global.length(),global.charset());
  if (protocol->write())
    return TRUE;

  return FALSE;

}


static void add_to_user(THD *thd, String *result, const char *user,
                        bool is_user, const char *host)
{
  result->append(STRING_WITH_LEN(" TO "));
  if (is_public(user))
    result->append(public_name);
  else
    append_identifier(thd, result, user, strlen(user));
  if (is_user)
  {
    result->append('@');
    // host and lex_user->host are equal except for case
    append_identifier(thd, result, host, strlen(host));
  }
}


static bool show_database_privileges(THD *thd, const char *username,
                                     const char *hostname,
                                     char *buff, size_t buffsize)
{
  privilege_t want_access(NO_ACL);
  Protocol *protocol= thd->protocol;

  for (size_t i=0 ; i < acl_dbs.elements() ; i++)
  {
    const char *user, *host;

    ACL_DB *acl_db= &acl_dbs.at(i);
    user= acl_db->user;
    host=acl_db->host.hostname;

    /*
      We do not make SHOW GRANTS case-sensitive here (like REVOKE),
      but make it case-insensitive because that's the way they are
      actually applied, and showing fewer privileges than are applied
      would be wrong from a security point of view.
    */

    if (!strcmp(username, user) &&
        !my_strcasecmp(system_charset_info, hostname, host))
    {
      /*
        do not print inherited access bits for roles,
        the role bits present in the table are what matters
      */
      if (*hostname) // User
        want_access=acl_db->access;
      else // Role
        want_access=acl_db->initial_access;
      if (want_access)
      {
        String db(buff, buffsize, system_charset_info);
        db.length(0);
        db.append(STRING_WITH_LEN("GRANT "));

        if (test_all_bits(want_access,(DB_ACLS & ~GRANT_ACL)))
          db.append(STRING_WITH_LEN("ALL PRIVILEGES"));
        else if (!(want_access & ~GRANT_ACL))
          db.append(STRING_WITH_LEN("USAGE"));
        else
        {
          int found=0, cnt;
          ulonglong j;
          privilege_t test_access(want_access & ~GRANT_ACL);
          for (cnt=0, j = SELECT_ACL; j <= DB_ACLS; cnt++,j <<= 1)
          {
            if (test_access & j)
            {
              if (found)
                db.append(STRING_WITH_LEN(", "));
              found = 1;
              db.append(command_array[cnt],command_lengths[cnt]);
            }
          }
        }
        db.append (STRING_WITH_LEN(" ON "));
        append_identifier(thd, &db, acl_db->db, strlen(acl_db->db));
        db.append (STRING_WITH_LEN(".*"));
        add_to_user(thd, &db, username, (*hostname), host);
        if (want_access & GRANT_ACL)
          db.append(STRING_WITH_LEN(" WITH GRANT OPTION"));
        protocol->prepare_for_resend();
        protocol->store(db.ptr(),db.length(),db.charset());
        if (protocol->write())
        {
          return TRUE;
        }
      }
    }
  }
  return FALSE;

}

static bool show_table_and_column_privileges(THD *thd, const char *username,
                                             const char *hostname,
                                             char *buff, size_t buffsize)
{
  uint counter, index;
  Protocol *protocol= thd->protocol;

  for (index=0 ; index < column_priv_hash.records ; index++)
  {
    const char *user, *host;
    GRANT_TABLE *grant_table= (GRANT_TABLE*)
      my_hash_element(&column_priv_hash, index);

    user= grant_table->user;
    host= grant_table->host.hostname;

    /*
      We do not make SHOW GRANTS case-sensitive here (like REVOKE),
      but make it case-insensitive because that's the way they are
      actually applied, and showing fewer privileges than are applied
      would be wrong from a security point of view.
    */

    if (!strcmp(username,user) &&
        !my_strcasecmp(system_charset_info, hostname, host))
    {
      privilege_t table_access(NO_ACL);
      privilege_t cols_access(NO_ACL);
      if (*hostname) // User
      {
        table_access= grant_table->privs;
        cols_access= grant_table->cols;
      }
      else // Role
      {
        table_access= grant_table->init_privs;
        cols_access= grant_table->init_cols;
      }

      if ((table_access | cols_access) != NO_ACL)
      {
        String global(buff, sizeof(buff), system_charset_info);
        privilege_t test_access= (table_access | cols_access) & ~GRANT_ACL;

        global.length(0);
        global.append(STRING_WITH_LEN("GRANT "));

        if (test_all_bits(table_access, (TABLE_ACLS & ~GRANT_ACL)))
          global.append(STRING_WITH_LEN("ALL PRIVILEGES"));
        else if (!test_access)
          global.append(STRING_WITH_LEN("USAGE"));
        else
        {
          /* Add specific column access */
          int found= 0;
          ulonglong j;

          for (counter= 0, j= SELECT_ACL; j <= TABLE_ACLS; counter++, j<<= 1)
          {
            if (test_access & j)
            {
              if (found)
                global.append(STRING_WITH_LEN(", "));
              found= 1;
              global.append(command_array[counter],command_lengths[counter]);

              if (grant_table->cols)
              {
                uint found_col= 0;
                HASH *hash_columns;
                hash_columns= &grant_table->hash_columns;

                for (uint col_index=0 ;
                     col_index < hash_columns->records ;
                     col_index++)
                {
                  GRANT_COLUMN *grant_column = (GRANT_COLUMN*)
                    my_hash_element(hash_columns,col_index);
                  if (j & (*hostname ? grant_column->rights         // User
                                     : grant_column->init_rights))  // Role
                  {
                    if (!found_col)
                    {
                      found_col= 1;
                      /*
                        If we have a duplicated table level privilege, we
                        must write the access privilege name again.
                      */
                      if (table_access & j)
                      {
                        global.append(STRING_WITH_LEN(", "));
                        global.append(command_array[counter],
                                      command_lengths[counter]);
                      }
                      global.append(STRING_WITH_LEN(" ("));
                    }
                    else
                      global.append(STRING_WITH_LEN(", "));
                    append_identifier(thd, &global, grant_column->column,
                                      grant_column->key_length);
                  }
                }
                if (found_col)
                  global.append(')');
              }
            }
          }
        }
        global.append(STRING_WITH_LEN(" ON "));
        append_identifier(thd, &global, grant_table->db,
                          strlen(grant_table->db));
        global.append('.');
        append_identifier(thd, &global, grant_table->tname,
                          strlen(grant_table->tname));
        add_to_user(thd, &global, username, (*hostname), host);
        if (table_access & GRANT_ACL)
          global.append(STRING_WITH_LEN(" WITH GRANT OPTION"));
        protocol->prepare_for_resend();
        protocol->store(global.ptr(),global.length(),global.charset());
        if (protocol->write())
        {
          return TRUE;
        }
      }
    }
  }
  return FALSE;

}

static int show_routine_grants(THD* thd, const char *username,
                               const char *hostname, const Sp_handler *sph,
                               char *buff, int buffsize)
{
  uint counter, index;
  int error= 0;
  Protocol *protocol= thd->protocol;
  HASH *hash= sph->get_priv_hash();
  /* Add routine access */
  for (index=0 ; index < hash->records ; index++)
  {
    const char *user, *host;
    GRANT_NAME *grant_proc= (GRANT_NAME*) my_hash_element(hash, index);

    user= grant_proc->user;
    host= grant_proc->host.hostname;

    /*
      We do not make SHOW GRANTS case-sensitive here (like REVOKE),
      but make it case-insensitive because that's the way they are
      actually applied, and showing fewer privileges than are applied
      would be wrong from a security point of view.
    */

    if (!strcmp(username, user) &&
        !my_strcasecmp(system_charset_info, hostname, host))
    {
      privilege_t proc_access(NO_ACL);
      if (*hostname) // User
        proc_access= grant_proc->privs;
      else // Role
        proc_access= grant_proc->init_privs;

      if (proc_access != NO_ACL)
      {
	String global(buff, buffsize, system_charset_info);
	privilege_t test_access(proc_access & ~GRANT_ACL);

	global.length(0);
	global.append(STRING_WITH_LEN("GRANT "));

	if (!test_access)
 	  global.append(STRING_WITH_LEN("USAGE"));
	else
	{
          /* Add specific procedure access */
	  int found= 0;
	  ulonglong j;

	  for (counter= 0, j= SELECT_ACL; j <= PROC_ACLS; counter++, j<<= 1)
	  {
	    if (test_access & j)
	    {
	      if (found)
		global.append(STRING_WITH_LEN(", "));
	      found= 1;
	      global.append(command_array[counter],command_lengths[counter]);
	    }
	  }
	}
	global.append(STRING_WITH_LEN(" ON "));
        LEX_CSTRING tmp= sph->type_lex_cstring();
        global.append(&tmp);
        global.append(' ');
	append_identifier(thd, &global, grant_proc->db,
			  strlen(grant_proc->db));
	global.append('.');
	append_identifier(thd, &global, grant_proc->tname,
			  strlen(grant_proc->tname));
        add_to_user(thd, &global, username, (*hostname), host);
	if (proc_access & GRANT_ACL)
	  global.append(STRING_WITH_LEN(" WITH GRANT OPTION"));
	protocol->prepare_for_resend();
	protocol->store(global.ptr(),global.length(),global.charset());
	if (protocol->write())
	{
	  error= -1;
	  break;
	}
      }
    }
  }
  return error;
}


/*
  Make a clear-text version of the requested privilege.
*/

void get_privilege_desc(char *to, uint max_length, privilege_t access_arg)
{
  uint pos;
  char *start=to;
  DBUG_ASSERT(max_length >= 30);                // For end ', ' removal

  if (ulonglong access= access_arg)
  {
    max_length--;				// Reserve place for end-zero
    for (pos=0 ; access ; pos++, access>>=1)
    {
      if ((access & 1) &&
	  command_lengths[pos] + (uint) (to-start) < max_length)
      {
	to= strmov(to, command_array[pos]);
        *to++= ',';
        *to++= ' ';
      }
    }
    to--;                                       // Remove end ' '
    to--;					// Remove end ','
  }
  *to=0;
}


void get_mqh(const char *user, const char *host, USER_CONN *uc)
{
  ACL_USER *acl_user;

  mysql_mutex_lock(&acl_cache->lock);

  if (initialized && (acl_user= find_user_wild(host,user)))
    uc->user_resources= acl_user->user_resource;
  else
    bzero((char*) &uc->user_resources, sizeof(uc->user_resources));

  mysql_mutex_unlock(&acl_cache->lock);
}

/*
  Modify a privilege table.

  SYNOPSIS
    modify_grant_table()
    table                       The table to modify.
    host_field                  The host name field.
    user_field                  The user name field.
    user_to                     The new name for the user if to be renamed,
                                NULL otherwise.

  DESCRIPTION
  Update user/host in the current record if user_to is not NULL.
  Delete the current record if user_to is NULL.

  RETURN
    0           OK.
    != 0        Error.
*/

static int modify_grant_table(TABLE *table, Field *host_field,
                              Field *user_field, LEX_USER *user_to)
{
  int error;
  DBUG_ENTER("modify_grant_table");

  if (user_to)
  {
    /* rename */
    store_record(table, record[1]);
    host_field->store(user_to->host.str, user_to->host.length,
                      system_charset_info);
    user_field->store(user_to->user.str, user_to->user.length,
                      system_charset_info);
    if (unlikely(error= table->file->ha_update_row(table->record[1],
                                                   table->record[0])) &&
        error != HA_ERR_RECORD_IS_THE_SAME)
      table->file->print_error(error, MYF(0));
    else
      error= 0;
  }
  else
  {
    /* delete */
    if (unlikely((error=table->file->ha_delete_row(table->record[0]))))
      table->file->print_error(error, MYF(0));
  }

  DBUG_RETURN(error);
}

/*
  Handle the roles_mapping privilege table
*/
static int handle_roles_mappings_table(TABLE *table, bool drop,
                                       LEX_USER *user_from, LEX_USER *user_to)
{
  /*
    All entries (Host, User) that match user_from will be renamed,
    as well as all Role entries that match if user_from.host.str == ""

    Otherwise, only matching (Host, User) will be renamed.
  */
  DBUG_ENTER("handle_roles_mappings_table");

  int error;
  int result= 0;
  THD *thd= table->in_use;
  const char *host, *user, *role;
  Field *host_field= table->field[0];
  Field *user_field= table->field[1];
  Field *role_field= table->field[2];

  DBUG_PRINT("info", ("Rewriting entry in roles_mapping table: %s@%s",
                      user_from->user.str, user_from->host.str));
  table->use_all_columns();

  if (unlikely(table->file->ha_rnd_init_with_error(1)))
    result= -1;
  else
  {
    while((error= table->file->ha_rnd_next(table->record[0])) !=
          HA_ERR_END_OF_FILE)
    {
      if (error)
      {
        DBUG_PRINT("info", ("scan error: %d", error));
        continue;
      }

      host= safe_str(get_field(thd->mem_root, host_field));
      user= safe_str(get_field(thd->mem_root, user_field));

      if (!(strcmp(user_from->user.str, user) ||
            my_strcasecmp(system_charset_info, user_from->host.str, host)))
        result= ((drop || user_to) &&
                 modify_grant_table(table, host_field, user_field, user_to)) ?
          -1 : result ? result : 1; /* Error or keep result or found. */
      else
      {
        role= safe_str(get_field(thd->mem_root, role_field));

        if (!user_from->is_role() || strcmp(user_from->user.str, role))
          continue;

        error= 0;

        if (drop) /* drop if requested */
        {
          if (unlikely((error= table->file->ha_delete_row(table->record[0]))))
            table->file->print_error(error, MYF(0));
        }
        else if (user_to)
        {
          store_record(table, record[1]);
          role_field->store(user_to->user.str, user_to->user.length,
                            system_charset_info);
          if (unlikely(error= table->file->ha_update_row(table->record[1],
                                                         table->record[0])) &&
              error != HA_ERR_RECORD_IS_THE_SAME)
            table->file->print_error(error, MYF(0));
        }

        /* Error or keep result or found. */
        result= error ? -1 : result ? result : 1;
      }
    }
    table->file->ha_rnd_end();
  }
  DBUG_RETURN(result);
}

/*
  Handle a privilege table.

  SYNOPSIS
    handle_grant_table()
    grant_table                 An open grant table handle.
    which_table                 Which grant table to handle.
    drop                        If user_from is to be dropped.
    user_from                   The the user to be searched/dropped/renamed.
    user_to                     The new name for the user if to be renamed,
                                NULL otherwise.

  DESCRIPTION
    Scan through all records in a grant table and apply the requested
    operation. For the "user" table, a single index access is sufficient,
    since there is an unique index on (host, user).
    Delete from grant table if drop is true.
    Update in grant table if drop is false and user_to is not NULL.
    Search in grant table if drop is false and user_to is NULL.

  RETURN
    > 0         At least one record matched.
    0           OK, but no record matched.
    < 0         Error.

   TODO(cvicentiu) refactor handle_grant_table to use
   Grant_table_base instead of TABLE directly.
*/

static int handle_grant_table(THD *thd, const Grant_table_base& grant_table,
                              enum enum_acl_tables which_table, bool drop,
                              LEX_USER *user_from, LEX_USER *user_to)
{
  int result= 0;
  int error;
  TABLE *table= grant_table.table();
  Field *host_field= table->field[0];
  Field *user_field= table->field[which_table == USER_TABLE ||
                                  which_table == PROXIES_PRIV_TABLE ? 1 : 2];
  const char *host_str= user_from->host.str;
  const char *user_str= user_from->user.str;
  const char *host;
  const char *user;
  uchar user_key[MAX_KEY_LENGTH];
  uint key_prefix_length;
  DBUG_ENTER("handle_grant_table");

  if (which_table == ROLES_MAPPING_TABLE)
  {
    result= handle_roles_mappings_table(table, drop, user_from, user_to);
    DBUG_RETURN(result);
  }

  table->use_all_columns();
  if (which_table == USER_TABLE) // mysql.user table
  {
    /*
      The 'user' table has an unique index on (host, user).
      Thus, we can handle everything with a single index access.
      The host- and user fields are consecutive in the user table records.
      So we set host- and user fields of table->record[0] and use the
      pointer to the host field as key.
      index_read_idx() will replace table->record[0] (its first argument)
      by the searched record, if it exists.
    */
    DBUG_PRINT("info",("read table: '%s'  search: '%s'@'%s'",
                       table->s->table_name.str, user_str, host_str));
    host_field->store(host_str, user_from->host.length, system_charset_info);
    user_field->store(user_str, user_from->user.length, system_charset_info);

    key_prefix_length= (table->key_info->key_part[0].store_length +
                        table->key_info->key_part[1].store_length);
    key_copy(user_key, table->record[0], table->key_info, key_prefix_length);

    error= table->file->ha_index_read_idx_map(table->record[0], 0,
                                              user_key, (key_part_map)3,
                                              HA_READ_KEY_EXACT);
    if (!unlikely(error) && !*host_str)
    {
      // verify that we got a role or a user, as needed
      if (static_cast<const User_table&>(grant_table).get_is_role() !=
          user_from->is_role())
        error= HA_ERR_KEY_NOT_FOUND;
    }
    if (unlikely(error))
    {
      if (error != HA_ERR_KEY_NOT_FOUND && error != HA_ERR_END_OF_FILE)
      {
        table->file->print_error(error, MYF(0));
        result= -1;
      }
    }
    else
    {
      /* If requested, delete or update the record. */
      result= ((drop || user_to) &&
               modify_grant_table(table, host_field, user_field, user_to)) ?
        -1 : 1; /* Error or found. */
    }
    DBUG_PRINT("info",("read result: %d", result));
  }
  else
  {
    /*
      The non-'user' table do not have indexes on (host, user).
      And their host- and user fields are not consecutive.
      Thus, we need to do a table scan to find all matching records.
    */
    if (unlikely(table->file->ha_rnd_init_with_error(1)))
      result= -1;
    else
    {
#ifdef EXTRA_DEBUG
      DBUG_PRINT("info",("scan table: '%s'  search: '%s'@'%s'",
                         table->s->table_name.str, user_str, host_str));
#endif
      while ((error= table->file->ha_rnd_next(table->record[0])) !=
             HA_ERR_END_OF_FILE)
      {
        if (error)
        {
          /* Most probable 'deleted record'. */
          DBUG_PRINT("info",("scan error: %d", error));
          continue;
        }
        host= safe_str(get_field(thd->mem_root, host_field));
        user= safe_str(get_field(thd->mem_root, user_field));

#ifdef EXTRA_DEBUG
        if (which_table != PROXIES_PRIV_TABLE)
        {
          DBUG_PRINT("loop",("scan fields: '%s'@'%s' '%s' '%s' '%s'",
                             user, host,
                             get_field(thd->mem_root, table->field[1]) /*db*/,
                             get_field(thd->mem_root, table->field[3]) /*table*/,
                             get_field(thd->mem_root,
                                       table->field[4]) /*column*/));
        }
#endif
        if (strcmp(user_str, user) ||
            my_strcasecmp(system_charset_info, host_str, host))
          continue;

        /* If requested, delete or update the record. */
        result= ((drop || user_to) &&
                 modify_grant_table(table, host_field, user_field, user_to)) ?
          -1 : result ? result : 1; /* Error or keep result or found. */
        /* If search is requested, we do not need to search further. */
        if (! drop && ! user_to)
          break ;
      }
      (void) table->file->ha_rnd_end();
      DBUG_PRINT("info",("scan result: %d", result));
    }
  }

  DBUG_RETURN(result);
}


/**
  Handle an in-memory privilege structure.

  @param struct_no  The number of the structure to handle (0..6).
  @param drop       If user_from is to be dropped.
  @param user_from  The the user to be searched/dropped/renamed.
  @param user_to    The new name for the user if to be renamed, NULL otherwise.

  @note
    Scan through all elements in an in-memory grant structure and apply
    the requested operation.
    Delete from grant structure if drop is true.
    Update in grant structure if drop is false and user_to is not NULL.
    Search in grant structure if drop is false and user_to is NULL.

  @retval > 0  At least one element matched.
  @retval 0    OK, but no element matched.
*/

static int handle_grant_struct(enum enum_acl_lists struct_no, bool drop,
                               LEX_USER *user_from, LEX_USER *user_to)
{
  int result= 0;
  int elements;
  bool restart;
  const char *UNINIT_VAR(user);
  const char *UNINIT_VAR(host);
  ACL_USER *acl_user= NULL;
  ACL_ROLE *acl_role= NULL;
  ACL_DB *acl_db= NULL;
  ACL_PROXY_USER *acl_proxy_user= NULL;
  GRANT_NAME *grant_name= NULL;
  ROLE_GRANT_PAIR *UNINIT_VAR(role_grant_pair);
  HASH *grant_name_hash= NULL;
  HASH *roles_mappings_hash= NULL;
  DBUG_ENTER("handle_grant_struct");
  DBUG_PRINT("info",("scan struct: %u  search: '%s'@'%s'",
                     struct_no, user_from->user.str, user_from->host.str));

  mysql_mutex_assert_owner(&acl_cache->lock);

  /* No point in querying ROLE ACL if user_from is not a role */
  if (struct_no == ROLE_ACL && user_from->host.length)
    DBUG_RETURN(0);

  /* same. no roles in PROXY_USERS_ACL */
  if (struct_no == PROXY_USERS_ACL && user_from->is_role())
    DBUG_RETURN(0);

  if (struct_no == ROLE_ACL) //no need to scan the structures in this case
  {
    acl_role= find_acl_role(user_from->user.str, true);
    if (!acl_role)
      DBUG_RETURN(0);

    if (!drop && !user_to) //role was found
      DBUG_RETURN(1);

    /* this calls for a role update */
    const char *old_key= acl_role->user.str;
    size_t old_key_length= acl_role->user.length;
    if (drop)
    {
      // delete the role from cross-reference arrays
      for (size_t i=0; i < acl_role->role_grants.elements; i++)
      {
        ACL_ROLE *grant= *dynamic_element(&acl_role->role_grants,
                                          i, ACL_ROLE**);
        remove_ptr_from_dynarray(&grant->parent_grantee, acl_role);
      }

      for (size_t i=0; i < acl_role->parent_grantee.elements; i++)
      {
        ACL_USER_BASE *grantee= *dynamic_element(&acl_role->parent_grantee,
                                                 i, ACL_USER_BASE**);
        remove_ptr_from_dynarray(&grantee->role_grants, acl_role);
      }

      /* Remove all of the role_grants from this role. */
      delete_dynamic(&acl_role->role_grants);

      /* all grants must be revoked from this role by now. propagate this */
      propagate_role_grants(acl_role, PRIVS_TO_MERGE::ALL);

      my_hash_delete(&acl_roles, (uchar*) acl_role);
      DBUG_RETURN(1);
    }
    acl_role->user= safe_lexcstrdup_root(&acl_memroot, user_to->user);

    my_hash_update(&acl_roles, (uchar*) acl_role, (uchar*) old_key,
                   old_key_length);
    DBUG_RETURN(1);

  }

  /* Get the number of elements in the in-memory structure. */
  switch (struct_no) {
  case USER_ACL:
    elements= int(acl_users.elements);
    break;
  case DB_ACL:
    elements= int(acl_dbs.elements());
    break;
  case COLUMN_PRIVILEGES_HASH:
    grant_name_hash= &column_priv_hash;
    elements= grant_name_hash->records;
    break;
  case PROC_PRIVILEGES_HASH:
    grant_name_hash= &proc_priv_hash;
    elements= grant_name_hash->records;
    break;
  case FUNC_PRIVILEGES_HASH:
    grant_name_hash= &func_priv_hash;
    elements= grant_name_hash->records;
    break;
  case PACKAGE_SPEC_PRIVILEGES_HASH:
    grant_name_hash= &package_spec_priv_hash;
    elements= grant_name_hash->records;
    break;
  case PACKAGE_BODY_PRIVILEGES_HASH:
    grant_name_hash= &package_body_priv_hash;
    elements= grant_name_hash->records;
    break;
  case PROXY_USERS_ACL:
    elements= int(acl_proxy_users.elements);
    break;
  case ROLES_MAPPINGS_HASH:
    roles_mappings_hash= &acl_roles_mappings;
    elements= roles_mappings_hash->records;
    break;
  default:
    DBUG_ASSERT(0);
    DBUG_RETURN(-1);
  }


#ifdef EXTRA_DEBUG
    DBUG_PRINT("loop",("scan struct: %u  search    user: '%s'  host: '%s'",
                       struct_no, user_from->user.str, user_from->host.str));
#endif
  /* Loop over elements backwards as it may reduce the number of mem-moves
     for dynamic arrays.

     We restart the loop, if we deleted or updated anything in a hash table
     because calling my_hash_delete or my_hash_update shuffles elements indices
     and we can miss some if we do only one scan.
  */
  do {
    restart= false;
    for (int idx= elements - 1; idx >= 0; idx--)
    {
      /*
        Get a pointer to the element.
      */
      switch (struct_no) {
      case USER_ACL:
        acl_user= dynamic_element(&acl_users, idx, ACL_USER*);
        user= acl_user->user.str;
        host= acl_user->host.hostname;
      break;

      case DB_ACL:
        acl_db= &acl_dbs.at(idx);
        user= acl_db->user;
        host= acl_db->host.hostname;
        break;

      case COLUMN_PRIVILEGES_HASH:
      case PROC_PRIVILEGES_HASH:
      case FUNC_PRIVILEGES_HASH:
      case PACKAGE_SPEC_PRIVILEGES_HASH:
      case PACKAGE_BODY_PRIVILEGES_HASH:
        grant_name= (GRANT_NAME*) my_hash_element(grant_name_hash, idx);
        user= grant_name->user;
        host= grant_name->host.hostname;
        break;

      case PROXY_USERS_ACL:
        acl_proxy_user= dynamic_element(&acl_proxy_users, idx, ACL_PROXY_USER*);
        user= acl_proxy_user->get_user();
        host= acl_proxy_user->get_host();
        break;

      case ROLES_MAPPINGS_HASH:
        role_grant_pair= (ROLE_GRANT_PAIR *) my_hash_element(roles_mappings_hash, idx);
        user= role_grant_pair->u_uname;
        host= role_grant_pair->u_hname;
        break;

      default:
        DBUG_ASSERT(0);
      }
      if (! host)
        host= "";

#ifdef EXTRA_DEBUG
      DBUG_PRINT("loop",("scan struct: %u  index: %u  user: '%s'  host: '%s'",
                         struct_no, idx, user, host));
#endif

      if (struct_no == ROLES_MAPPINGS_HASH)
      {
        const char* role= role_grant_pair->r_uname? role_grant_pair->r_uname: "";
        if (user_from->is_role())
        {
          /* When searching for roles within the ROLES_MAPPINGS_HASH, we have
             to check both the user field as well as the role field for a match.

             It is possible to have a role granted to a role. If we are going
             to modify the mapping entry, it needs to be done on either on the
             "user" end (here represented by a role) or the "role" end. At least
             one part must match.

             If the "user" end has a not-empty host string, it can never match
             as we are searching for a role here. A role always has an empty host
             string.
          */
          if ((*host || strcmp(user_from->user.str, user)) &&
              strcmp(user_from->user.str, role))
            continue;
        }
        else
        {
          if (strcmp(user_from->user.str, user) ||
              my_strcasecmp(system_charset_info, user_from->host.str, host))
            continue;
        }
      }
      else
      {
        if (strcmp(user_from->user.str, user) ||
            my_strcasecmp(system_charset_info, user_from->host.str, host))
          continue;
      }

      result= 1; /* At least one element found. */
      if ( drop )
      {
        elements--;
        switch ( struct_no ) {
        case USER_ACL:
          free_acl_user(dynamic_element(&acl_users, idx, ACL_USER*));
          delete_dynamic_element(&acl_users, idx);
          break;

        case DB_ACL:
          acl_dbs.del(idx);
          break;

        case COLUMN_PRIVILEGES_HASH:
        case PROC_PRIVILEGES_HASH:
        case FUNC_PRIVILEGES_HASH:
        case PACKAGE_SPEC_PRIVILEGES_HASH:
        case PACKAGE_BODY_PRIVILEGES_HASH:
          my_hash_delete(grant_name_hash, (uchar*) grant_name);
          restart= true;
          break;

        case PROXY_USERS_ACL:
          delete_dynamic_element(&acl_proxy_users, idx);
          break;

        case ROLES_MAPPINGS_HASH:
          my_hash_delete(roles_mappings_hash, (uchar*) role_grant_pair);
          restart= true;
          break;

        default:
          DBUG_ASSERT(0);
          break;
        }
      }
      else if ( user_to )
      {
        switch ( struct_no ) {
        case USER_ACL:
          acl_user->user= safe_lexcstrdup_root(&acl_memroot, user_to->user);
          update_hostname(&acl_user->host, strdup_root(&acl_memroot, user_to->host.str));
          acl_user->hostname_length= strlen(acl_user->host.hostname);
          break;

        case DB_ACL:
          acl_db->user= strdup_root(&acl_memroot, user_to->user.str);
          update_hostname(&acl_db->host, strdup_root(&acl_memroot, user_to->host.str));
          break;

        case COLUMN_PRIVILEGES_HASH:
        case PROC_PRIVILEGES_HASH:
        case FUNC_PRIVILEGES_HASH:
        case PACKAGE_SPEC_PRIVILEGES_HASH:
        case PACKAGE_BODY_PRIVILEGES_HASH:
          {
            /*
              Save old hash key and its length to be able to properly update
              element position in hash.
            */
            char *old_key= grant_name->hash_key;
            size_t old_key_length= grant_name->key_length;

            /*
              Update the grant structure with the new user name and host name.
            */
            grant_name->set_user_details(user_to->host.str, grant_name->db,
                                         user_to->user.str, grant_name->tname,
                                         TRUE);

            /*
              Since username is part of the hash key, when the user name
              is renamed, the hash key is changed. Update the hash to
              ensure that the position matches the new hash key value
            */
            my_hash_update(grant_name_hash, (uchar*) grant_name, (uchar*) old_key,
                           old_key_length);
            restart= true;
            break;
          }

        case PROXY_USERS_ACL:
          acl_proxy_user->set_user (&acl_memroot, user_to->user.str);
          acl_proxy_user->set_host (&acl_memroot, user_to->host.str);
          break;

        case ROLES_MAPPINGS_HASH:
          {
            /*
              Save old hash key and its length to be able to properly update
              element position in hash.
            */
            char *old_key= role_grant_pair->hashkey.str;
            size_t old_key_length= role_grant_pair->hashkey.length;
            bool oom;

            if (user_to->is_role())
              oom= role_grant_pair->init(&acl_memroot, role_grant_pair->u_uname,
                                         role_grant_pair->u_hname,
                                         user_to->user.str, false);
            else
              oom= role_grant_pair->init(&acl_memroot, user_to->user.str,
                                         user_to->host.str,
                                         role_grant_pair->r_uname, false);
            if (oom)
              DBUG_RETURN(-1);

            my_hash_update(roles_mappings_hash, (uchar*) role_grant_pair,
                           (uchar*) old_key, old_key_length);
            restart= true;
            break;
          }

        default:
          DBUG_ASSERT(0);
          break;
        }

      }
      else
      {
        /* If search is requested, we do not need to search further. */
        break;
      }
    }
  } while (restart);
#ifdef EXTRA_DEBUG
  DBUG_PRINT("loop",("scan struct: %u  result %d", struct_no, result));
#endif

  DBUG_RETURN(result);
}


/*
  Handle all privilege tables and in-memory privilege structures.

  SYNOPSIS
    handle_grant_data()
    tables                      The array with the four open tables.
    drop                        If user_from is to be dropped.
    user_from                   The the user to be searched/dropped/renamed.
    user_to                     The new name for the user if to be renamed,
                                NULL otherwise.

  DESCRIPTION
    Go through all grant tables and in-memory grant structures and apply
    the requested operation.
    Delete from grant data if drop is true.
    Update in grant data if drop is false and user_to is not NULL.
    Search in grant data if drop is false and user_to is NULL.

  RETURN
    > 0         At least one element matched.
    0           OK, but no element matched.
    < 0         Error.
*/

static int handle_grant_data(THD *thd, Grant_tables& tables, bool drop,
                             LEX_USER *user_from, LEX_USER *user_to)
{
  int result= 0;
  int found;
  bool handle_as_role= user_from->is_role();
  bool search_only= !drop && !user_to;
  DBUG_ENTER("handle_grant_data");

  if (user_to)
    DBUG_ASSERT(handle_as_role == user_to->is_role());

  if (search_only)
  {
    /* quickly search in-memory structures first */
    if (handle_as_role && find_acl_role(user_from->user.str, true))
      DBUG_RETURN(1); // found

    if (!handle_as_role && find_user_exact(user_from->host.str, user_from->user.str))
      DBUG_RETURN(1); // found
  }

  /* Handle db table. */
  if ((found= handle_grant_table(thd, tables.db_table(),
                                 DB_TABLE, drop, user_from,
                                 user_to)) < 0)
  {
    /* Handle of table failed, don't touch the in-memory array. */
    result= -1;
  }
  else
  {
    /* Handle db array. */
    if ((handle_grant_struct(DB_ACL, drop, user_from, user_to) || found)
        && ! result)
    {
      result= 1; /* At least one record/element found. */
      /* If search is requested, we do not need to search further. */
      if (search_only)
        goto end;
      acl_cache->clear(1);
    }
  }

  /* Handle stored routines table. */
  if ((found= handle_grant_table(thd, tables.procs_priv_table(),
                                 PROCS_PRIV_TABLE, drop,
                                 user_from, user_to)) < 0)
  {
    /* Handle of table failed, don't touch in-memory array. */
    result= -1;
  }
  else
  {
    /* Handle procs array. */
    if ((handle_grant_struct(PROC_PRIVILEGES_HASH, drop, user_from, user_to) || found)
        && ! result)
    {
      result= 1; /* At least one record/element found. */
      /* If search is requested, we do not need to search further. */
      if (search_only)
        goto end;
    }
    /* Handle funcs array. */
    if ((handle_grant_struct(FUNC_PRIVILEGES_HASH, drop, user_from, user_to) || found)
        && ! result)
    {
      result= 1; /* At least one record/element found. */
      /* If search is requested, we do not need to search further. */
      if (search_only)
        goto end;
    }
    /* Handle package spec array. */
    if ((handle_grant_struct(PACKAGE_SPEC_PRIVILEGES_HASH,
                             drop, user_from, user_to) || found)
        && ! result)
    {
      result= 1; /* At least one record/element found. */
      /* If search is requested, we do not need to search further. */
      if (search_only)
        goto end;
    }
    /* Handle package body array. */
    if ((handle_grant_struct(PACKAGE_BODY_PRIVILEGES_HASH,
                             drop, user_from, user_to) || found)
        && ! result)
    {
      result= 1; /* At least one record/element found. */
      /* If search is requested, we do not need to search further. */
      if (search_only)
        goto end;
    }
  }

  /* Handle tables table. */
  if ((found= handle_grant_table(thd, tables.tables_priv_table(),
                                 TABLES_PRIV_TABLE, drop,
                                 user_from, user_to)) < 0)
  {
    /* Handle of table failed, don't touch columns and in-memory array. */
    result= -1;
  }
  else
  {
    if (found && ! result)
    {
      result= 1; /* At least one record found. */
      /* If search is requested, we do not need to search further. */
      if (search_only)
        goto end;
    }

    /* Handle columns table. */
    if ((found= handle_grant_table(thd, tables.columns_priv_table(),
                                   COLUMNS_PRIV_TABLE, drop,
                                   user_from, user_to)) < 0)
    {
      /* Handle of table failed, don't touch the in-memory array. */
      result= -1;
    }
    else
    {
      /* Handle columns hash. */
      if ((handle_grant_struct(COLUMN_PRIVILEGES_HASH, drop, user_from, user_to) || found)
          && ! result)
        result= 1; /* At least one record/element found. */
      if (search_only)
        goto end;
    }
  }

  /* Handle proxies_priv table. */
  if (tables.proxies_priv_table().table_exists())
  {
    if ((found= handle_grant_table(thd, tables.proxies_priv_table(),
                                   PROXIES_PRIV_TABLE, drop,
                                   user_from, user_to)) < 0)
    {
      /* Handle of table failed, don't touch the in-memory array. */
      result= -1;
    }
    else
    {
      /* Handle proxies_priv array. */
      if ((handle_grant_struct(PROXY_USERS_ACL, drop, user_from, user_to) || found)
          && ! result)
        result= 1; /* At least one record/element found. */
      if (search_only)
        goto end;
    }
  }

  /* Handle roles_mapping table. */
  if (tables.roles_mapping_table().table_exists() &&
      (found= handle_grant_table(thd, tables.roles_mapping_table(),
                         ROLES_MAPPING_TABLE, drop, user_from, user_to)) < 0)
  {
    /* Handle of table failed, don't touch the in-memory array. */
    result= -1;
  }
  else
  {
    /* Handle acl_roles_mappings array */
    if ((handle_grant_struct(ROLES_MAPPINGS_HASH, drop, user_from, user_to) || found)
        && ! result)
      result= 1; /* At least one record/element found */
    if (search_only)
      goto end;
  }

  /* Handle user table. */
  if ((found= handle_grant_table(thd, tables.user_table(), USER_TABLE,
                                 drop, user_from, user_to)) < 0)
  {
    /* Handle of table failed, don't touch the in-memory array. */
    result= -1;
  }
  else
  {
    enum enum_acl_lists what= handle_as_role ? ROLE_ACL : USER_ACL;
    if (((handle_grant_struct(what, drop, user_from, user_to)) || found) && !result)
    {
      result= 1; /* At least one record/element found. */
      DBUG_ASSERT(! search_only);
    }
  }

end:
  DBUG_RETURN(result);
}

/*
  Create a list of users.

  SYNOPSIS
    mysql_create_user()
    thd                         The current thread.
    list                        The users to create.
    handle_as_role              Handle the user list as roles if true

  RETURN
    FALSE       OK.
    TRUE        Error.
*/

bool mysql_create_user(THD *thd, List <LEX_USER> &list, bool handle_as_role)
{
  int result;
  String wrong_users;
  LEX_USER *user_name;
  List_iterator <LEX_USER> user_list(list);
  bool binlog= false;
  bool some_users_dropped= false;
  DBUG_ENTER("mysql_create_user");
  DBUG_PRINT("entry", ("Handle as %s", handle_as_role ? "role" : "user"));

  if (handle_as_role && sp_process_definer(thd))
    DBUG_RETURN(TRUE);

  /* CREATE USER may be skipped on replication client. */
  Grant_tables tables;
  const uint tables_to_open= Table_user | Table_db | Table_tables_priv |
                             Table_columns_priv | Table_procs_priv |
                             Table_proxies_priv | Table_roles_mapping;
  if ((result= tables.open_and_lock(thd, tables_to_open, TL_WRITE)))
    DBUG_RETURN(result != 1);

  mysql_rwlock_wrlock(&LOCK_grant);
  mysql_mutex_lock(&acl_cache->lock);

  while ((user_name= user_list++))
  {
    if (user_name->user.str == current_user.str)
    {
      append_str(&wrong_users, STRING_WITH_LEN("CURRENT_USER"));
      result= TRUE;
      continue;
    }

    if (user_name->user.str == current_role.str)
    {
      append_str(&wrong_users, STRING_WITH_LEN("CURRENT_ROLE"));
      result= TRUE;
      continue;
    }

    if (handle_as_role &&
        (check_role_name(&user_name->user, false) == ROLE_NAME_INVALID))
    {
      append_user(thd, &wrong_users, user_name);
      result= TRUE;
      continue;
    }

    if (!user_name->host.str)
      user_name->host= host_not_specified;

    /*
      Search all in-memory structures and grant tables
      for a mention of the new user/role name.
    */
    if (handle_grant_data(thd, tables, 0, user_name, NULL))
    {
      if (thd->lex->create_info.or_replace())
      {
        // Drop the existing user
        if (handle_grant_data(thd, tables, 1, user_name, NULL) <= 0)
        {
          // DROP failed
          append_user(thd, &wrong_users, user_name);
          result= true;
          continue;
        }
        else
          some_users_dropped= true;
        // Proceed with the creation
      }
      else if (thd->lex->create_info.if_not_exists())
      {
        binlog= true;
        if (handle_as_role)
          push_warning_printf(thd, Sql_condition::WARN_LEVEL_NOTE,
                              ER_ROLE_CREATE_EXISTS,
                              ER_THD(thd, ER_ROLE_CREATE_EXISTS),
                              user_name->user.str);
        else
          push_warning_printf(thd, Sql_condition::WARN_LEVEL_NOTE,
                              ER_USER_CREATE_EXISTS,
                              ER_THD(thd, ER_USER_CREATE_EXISTS),
                              user_name->user.str, user_name->host.str);
        continue;
      }
      else
      {
        // "CREATE USER user1" for an existing user
        append_user(thd, &wrong_users, user_name);
        result= true;
        continue;
      }
    }

    if (replace_user_table(thd, tables.user_table(), user_name,
                           NO_ACL, 0, 1, 0))
    {
      append_user(thd, &wrong_users, user_name);
      result= TRUE;
      continue;
    }
    binlog= true;

    // every created role is automatically granted to its creator-admin
    if (handle_as_role)
    {
      ACL_USER_BASE *grantee= find_acl_user_base(thd->lex->definer->user.str,
                                                 thd->lex->definer->host.str);
      ACL_ROLE *role= find_acl_role(user_name->user.str, false);

      /*
        just like with routines, views, triggers, and events we allow
        non-existant definers here with a warning (see sp_process_definer())
      */
      if (grantee)
        add_role_user_mapping(grantee, role);

      /* TODO(cvicentiu) refactor replace_roles_mapping_table to use
         Roles_mapping_table instead of TABLE directly. */
      if (replace_roles_mapping_table(tables.roles_mapping_table().table(),
                                      &thd->lex->definer->user,
                                      &thd->lex->definer->host,
                                      &user_name->user, true,
                                      NULL, false))
      {
        append_user(thd, &wrong_users, user_name);
        if (grantee)
          undo_add_role_user_mapping(grantee, role);
        result= TRUE;
      }
      else if (grantee)
             update_role_mapping(&thd->lex->definer->user,
                                 &thd->lex->definer->host,
                                 &user_name->user, true, NULL, false);
    }
  }

  if (result && some_users_dropped && !handle_as_role)
  {
    /* Rebuild in-memory structs, since 'acl_users' has been modified */
    rebuild_check_host();
    rebuild_role_grants();
  }

  mysql_mutex_unlock(&acl_cache->lock);

  if (result)
  {
    my_error(ER_CANNOT_USER, MYF(0),
             (handle_as_role) ? "CREATE ROLE" : "CREATE USER",
             wrong_users.c_ptr_safe());
  }

  if (binlog)
    result |= write_bin_log(thd, FALSE, thd->query(), thd->query_length());

  mysql_rwlock_unlock(&LOCK_grant);
  DBUG_RETURN(result);
}

/*
  Drop a list of users and all their privileges.

  SYNOPSIS
    mysql_drop_user()
    thd                         The current thread.
    list                        The users to drop.

  RETURN
    FALSE       OK.
    TRUE        Error.
*/

bool mysql_drop_user(THD *thd, List <LEX_USER> &list, bool handle_as_role)
{
  int result;
  String wrong_users;
  LEX_USER *user_name, *tmp_user_name;
  List_iterator <LEX_USER> user_list(list);
  bool binlog= false;
  DBUG_ENTER("mysql_drop_user");
  DBUG_PRINT("entry", ("Handle as %s", handle_as_role ? "role" : "user"));

  /* DROP USER may be skipped on replication client. */
  Grant_tables tables;
  const uint tables_to_open= Table_user | Table_db | Table_tables_priv |
                             Table_columns_priv | Table_procs_priv |
                             Table_proxies_priv | Table_roles_mapping;
  if ((result= tables.open_and_lock(thd, tables_to_open, TL_WRITE)))
    DBUG_RETURN(result != 1);

  Sql_mode_instant_remove sms(thd, MODE_PAD_CHAR_TO_FULL_LENGTH);

  mysql_rwlock_wrlock(&LOCK_grant);
  mysql_mutex_lock(&acl_cache->lock);

  while ((tmp_user_name= user_list++))
  {
    int rc;
    user_name= get_current_user(thd, tmp_user_name, false);
    if (!user_name || (handle_as_role && is_public(user_name)))
    {
      thd->clear_error();
      if (!user_name)
        append_str(&wrong_users, STRING_WITH_LEN("CURRENT_ROLE"));
      else
        append_str(&wrong_users, public_name.str, public_name.length);
      result= TRUE;
      continue;
    }

    if (handle_as_role != user_name->is_role())
    {
      append_user(thd, &wrong_users, user_name);
      result= TRUE;
      continue;
    }

    if ((rc= handle_grant_data(thd, tables, 1, user_name, NULL)) > 0)
    {
      // The user or role was successfully deleted
      binlog= true;
      continue;
    }

    if (rc == 0 && thd->lex->if_exists())
    {
      // "DROP USER IF EXISTS user1" for a non-existing user or role
      if (handle_as_role)
        push_warning_printf(thd, Sql_condition::WARN_LEVEL_NOTE,
                            ER_ROLE_DROP_EXISTS,
                            ER_THD(thd, ER_ROLE_DROP_EXISTS),
                            user_name->user.str);
      else
        push_warning_printf(thd, Sql_condition::WARN_LEVEL_NOTE,
                            ER_USER_DROP_EXISTS,
                            ER_THD(thd, ER_USER_DROP_EXISTS),
                            user_name->user.str, user_name->host.str);
      binlog= true;
      continue;
    }
    // Internal error, or "DROP USER user1" for a non-existing user
    append_user(thd, &wrong_users, user_name);
    result= TRUE;
  }

  if (!handle_as_role)
  {
    /* Rebuild 'acl_check_hosts' since 'acl_users' has been modified */
    rebuild_check_host();

    /*
      Rebuild every user's role_grants since 'acl_users' has been sorted
      and old pointers to ACL_USER elements are no longer valid
    */
    rebuild_role_grants();
  }

  mysql_mutex_unlock(&acl_cache->lock);

  if (result)
    my_error(ER_CANNOT_USER, MYF(0),
             (handle_as_role) ? "DROP ROLE" : "DROP USER",
             wrong_users.c_ptr_safe());

  if (binlog)
    result |= write_bin_log(thd, FALSE, thd->query(), thd->query_length());

  mysql_rwlock_unlock(&LOCK_grant);
  DBUG_RETURN(result);
}

/*
  Rename a user.

  SYNOPSIS
    mysql_rename_user()
    thd                         The current thread.
    list                        The user name pairs: (from, to).

  RETURN
    FALSE       OK.
    TRUE        Error.
*/

bool mysql_rename_user(THD *thd, List <LEX_USER> &list)
{
  int result;
  String wrong_users;
  LEX_USER *user_from, *tmp_user_from;
  LEX_USER *user_to, *tmp_user_to;
  List_iterator <LEX_USER> user_list(list);
  bool some_users_renamed= FALSE;
  DBUG_ENTER("mysql_rename_user");

  /* RENAME USER may be skipped on replication client. */
  Grant_tables tables;
  const uint tables_to_open= Table_user | Table_db | Table_tables_priv |
                             Table_columns_priv | Table_procs_priv |
                             Table_proxies_priv | Table_roles_mapping;
  if ((result= tables.open_and_lock(thd, tables_to_open, TL_WRITE)))
    DBUG_RETURN(result != 1);

  DBUG_ASSERT(!thd->is_current_stmt_binlog_format_row());

  mysql_rwlock_wrlock(&LOCK_grant);
  mysql_mutex_lock(&acl_cache->lock);

  while ((tmp_user_from= user_list++))
  {
    tmp_user_to= user_list++;
    if (!(user_from= get_current_user(thd, tmp_user_from, false)))
    {
      append_user(thd, &wrong_users, user_from);
      result= TRUE;
      continue;
    }
    if (!(user_to= get_current_user(thd, tmp_user_to, false)))
    {
      append_user(thd, &wrong_users, user_to);
      result= TRUE;
      continue;
    }
    DBUG_ASSERT(!user_from->is_role());
    DBUG_ASSERT(!user_to->is_role());

    /*
      Search all in-memory structures and grant tables
      for a mention of the new user name.
    */
    if (handle_grant_data(thd, tables, 0, user_to, NULL) ||
        handle_grant_data(thd, tables, 0, user_from, user_to) <= 0)
    {
      /* NOTE TODO renaming roles is not yet implemented */
      append_user(thd, &wrong_users, user_from);
      result= TRUE;
      continue;
    }
    some_users_renamed= TRUE;
    rebuild_acl_users();
  }

  /* Rebuild 'acl_dbs' since 'acl_users' has been modified */
  rebuild_acl_dbs();

  /* Rebuild 'acl_check_hosts' since 'acl_users' has been modified */
  rebuild_check_host();

  /*
    Rebuild every user's role_grants since 'acl_users' has been sorted
    and old pointers to ACL_USER elements are no longer valid
  */
  rebuild_role_grants();

  mysql_mutex_unlock(&acl_cache->lock);

  if (result)
    my_error(ER_CANNOT_USER, MYF(0), "RENAME USER", wrong_users.c_ptr_safe());

  if (some_users_renamed && mysql_bin_log.is_open())
    result |= write_bin_log(thd, FALSE, thd->query(), thd->query_length());

  mysql_rwlock_unlock(&LOCK_grant);
  DBUG_RETURN(result);
}

/*
  Alter a user's connection and resource settings.

  SYNOPSIS
    mysql_alter_user()
    thd                         The current thread.
    list                        The users to alter.

  RETURN
    > 0         Error. Error message already sent.
    0           OK.
*/
int mysql_alter_user(THD* thd, List<LEX_USER> &users_list)
{
  DBUG_ENTER("mysql_alter_user");
  int result= 0;
  String wrong_users;
  bool some_users_altered= false;

  /* The only table we're altering is the user table. */
  Grant_tables tables;
  if ((result= tables.open_and_lock(thd, Table_user, TL_WRITE)))
    DBUG_RETURN(result != 1);

  /* Lock ACL data structures until we finish altering all users. */
  mysql_rwlock_wrlock(&LOCK_grant);
  mysql_mutex_lock(&acl_cache->lock);

  LEX_USER *tmp_lex_user;
  List_iterator<LEX_USER> users_list_iterator(users_list);

  while ((tmp_lex_user= users_list_iterator++))
  {
    LEX_USER* lex_user= get_current_user(thd, tmp_lex_user, false);
    if (!lex_user ||
        replace_user_table(thd, tables.user_table(), lex_user, NO_ACL,
                           false, false, true))
    {
      thd->clear_error();
      append_user(thd, &wrong_users, tmp_lex_user);
      result= TRUE;
      continue;
    }
    some_users_altered= true;
  }

  /* Unlock ACL data structures. */
  mysql_mutex_unlock(&acl_cache->lock);
  mysql_rwlock_unlock(&LOCK_grant);

  if (result)
  {
    /* 'if exists' flag leads to warnings instead of errors. */
    if (thd->lex->create_info.if_exists())
    {
      push_warning_printf(thd, Sql_condition::WARN_LEVEL_NOTE,
                          ER_CANNOT_USER,
                          ER_THD(thd, ER_CANNOT_USER),
                          "ALTER USER", wrong_users.c_ptr_safe());
      result= FALSE;
    }
    else
    {
      my_error(ER_CANNOT_USER, MYF(0),
               "ALTER USER",
               wrong_users.c_ptr_safe());
    }
  }

  if (some_users_altered)
    result|= write_bin_log(thd, FALSE, thd->query(),
                                     thd->query_length());
  DBUG_RETURN(result);
}


static bool
mysql_revoke_sp_privs(THD *thd, Grant_tables *tables, const Sp_handler *sph,
                      const LEX_USER *lex_user)
{
  bool rc= false;
  uint counter, revoked;
  do {
    HASH *hash= sph->get_priv_hash();
    for (counter= 0, revoked= 0 ; counter < hash->records ; )
    {
      const char *user,*host;
      GRANT_NAME *grant_proc= (GRANT_NAME*) my_hash_element(hash, counter);
      user= grant_proc->user;
      host= safe_str(grant_proc->host.hostname);

      if (!strcmp(lex_user->user.str, user) &&
          !strcmp(lex_user->host.str, host))
      {
        if (replace_routine_table(thd, grant_proc,
                                  tables->procs_priv_table().table(),
                                  *lex_user,
                                  grant_proc->db, grant_proc->tname,
                                  sph, ALL_KNOWN_ACL, 1) == 0)
        {
          revoked= 1;
          continue;
        }
        rc= true;  // Something went wrong
      }
      counter++;
    }
  } while (revoked);
  return rc;
}


/*
  Revoke all privileges from a list of users.

  SYNOPSIS
    mysql_revoke_all()
    thd                         The current thread.
    list                        The users to revoke all privileges from.

  RETURN
    > 0         Error. Error message already sent.
    0           OK.
    < 0         Error. Error message not yet sent.
*/

bool mysql_revoke_all(THD *thd,  List <LEX_USER> &list)
{
  uint counter, revoked;
  int result, res;
  ACL_DB *acl_db;
  DBUG_ENTER("mysql_revoke_all");

  Grant_tables tables;
  const uint tables_to_open= Table_user | Table_db | Table_tables_priv |
                             Table_columns_priv | Table_procs_priv |
                             Table_proxies_priv | Table_roles_mapping;
  if ((result= tables.open_and_lock(thd, tables_to_open, TL_WRITE)))
    DBUG_RETURN(result != 1);

  DBUG_ASSERT(!thd->is_current_stmt_binlog_format_row());

  mysql_rwlock_wrlock(&LOCK_grant);
  mysql_mutex_lock(&acl_cache->lock);

  LEX_USER *lex_user, *tmp_lex_user;
  List_iterator <LEX_USER> user_list(list);
  while ((tmp_lex_user= user_list++))
  {
    if (!(lex_user= get_current_user(thd, tmp_lex_user, false)))
    {
      result= -1;
      continue;
    }

    /* This is not a role and the user could not be found */
    if (!lex_user->is_role() &&
        !find_user_exact(lex_user->host.str, lex_user->user.str))
    {
      result= -1;
      continue;
    }

    if (replace_user_table(thd, tables.user_table(), lex_user,
                           ALL_KNOWN_ACL, 1, 0, 0))
    {
      result= -1;
      continue;
    }

    /* Remove db access privileges */
    /*
      Because acl_dbs and column_priv_hash shrink and may re-order
      as privileges are removed, removal occurs in a repeated loop
      until no more privileges are revoked.
     */
    do
    {
      for (counter= 0, revoked= 0 ; counter < acl_dbs.elements() ; )
      {
        const char *user, *host;

        acl_db= &acl_dbs.at(counter);

        user= acl_db->user;
        host= safe_str(acl_db->host.hostname);

	if (!strcmp(lex_user->user.str, user) &&
            !strcmp(lex_user->host.str, host))
	{
      /* TODO(cvicentiu) refactor replace_db_table to use
         Db_table instead of TABLE directly. */
	  if (!replace_db_table(tables.db_table().table(), acl_db->db, *lex_user,
                                ALL_KNOWN_ACL, 1))
	  {
	    /*
	      Don't increment counter as replace_db_table deleted the
	      current element in acl_dbs.
	     */
	    revoked= 1;
	    continue;
	  }
	  result= -1; // Something went wrong
	}
	counter++;
      }
    } while (revoked);

    /* Remove column access */
    do
    {
      for (counter= 0, revoked= 0 ; counter < column_priv_hash.records ; )
      {
	const char *user,*host;
        GRANT_TABLE *grant_table= ((GRANT_TABLE*)
                                   my_hash_element(&column_priv_hash, counter));

        user= grant_table->user;
        host= safe_str(grant_table->host.hostname);

        if (!strcmp(lex_user->user.str,user) &&
            !strcmp(lex_user->host.str, host))
	{
	    List<LEX_COLUMN> columns;
            /* TODO(cvicentiu) refactor replace_db_table to use
               Db_table instead of TABLE directly. */
	    if (replace_column_table(grant_table,
                                     tables.columns_priv_table().table(),
                                     *lex_user, columns, grant_table->db,
                                     grant_table->tname, ALL_KNOWN_ACL, 1))
              result= -1;

          /* TODO(cvicentiu) refactor replace_db_table to use
             Db_table instead of TABLE directly. */
	  if ((res= replace_table_table(thd, grant_table,
                                        tables.tables_priv_table().table(),
                                        *lex_user, grant_table->db,
                                        grant_table->tname, ALL_KNOWN_ACL,
                                        NO_ACL, 1)))
	  {
            if (res > 0)
              result= -1;
            else
            {
              /*
                Entry was deleted. We have to retry the loop as the
                hash table has probably been reorganized.
              */
              revoked= 1;
              continue;
            }
          }
	}
	counter++;
      }
    } while (revoked);

    /* Remove procedure access */
    if (mysql_revoke_sp_privs(thd, &tables, &sp_handler_function, lex_user) ||
        mysql_revoke_sp_privs(thd, &tables, &sp_handler_procedure, lex_user) ||
        mysql_revoke_sp_privs(thd, &tables, &sp_handler_package_spec, lex_user) ||
        mysql_revoke_sp_privs(thd, &tables, &sp_handler_package_body, lex_user))
      result= -1;

    ACL_USER_BASE *user_or_role;
    /* remove role grants */
    if (lex_user->is_role())
    {
      /* this can not fail due to get_current_user already having searched for it */
      user_or_role= find_acl_role(lex_user->user.str, true);
    }
    else
    {
      user_or_role= find_user_exact(lex_user->host.str, lex_user->user.str);
    }
    /*
      Find every role grant pair matching the role_grants array and remove it,
      both from the acl_roles_mappings and the roles_mapping table
    */
    for (counter= 0; counter < user_or_role->role_grants.elements; counter++)
    {
      ACL_ROLE *role_grant= *dynamic_element(&user_or_role->role_grants,
                                             counter, ACL_ROLE**);
      ROLE_GRANT_PAIR *pair = find_role_grant_pair(&lex_user->user,
                                                   &lex_user->host,
                                                   &role_grant->user);
      /* TODO(cvicentiu) refactor replace_roles_mapping_table to use
         Roles_mapping_table instead of TABLE directly. */
      if (replace_roles_mapping_table(tables.roles_mapping_table().table(),
                                      &lex_user->user, &lex_user->host,
                                      &role_grant->user, false, pair, true))
      {
        result= -1; //Something went wrong
      }
      update_role_mapping(&lex_user->user, &lex_user->host,
                          &role_grant->user, false, pair, true);
      /*
        Delete from the parent_grantee array of the roles granted,
        the entry pointing to this user_or_role
      */
      remove_ptr_from_dynarray(&role_grant->parent_grantee, user_or_role);
    }
    /* TODO
       How to handle an error in the replace_roles_mapping_table, in
       regards to the privileges held in memory
    */

    /* Finally, clear the role_grants array */
    if (counter == user_or_role->role_grants.elements)
    {
      reset_dynamic(&user_or_role->role_grants);
    }
    /*
      If we are revoking from a role, we need to update all the parent grantees
    */
    if (lex_user->is_role())
    {
      propagate_role_grants((ACL_ROLE *)user_or_role, PRIVS_TO_MERGE::ALL);
    }
  }

  mysql_mutex_unlock(&acl_cache->lock);

  if (result)
    my_message(ER_REVOKE_GRANTS, ER_THD(thd, ER_REVOKE_GRANTS), MYF(0));
  
  result= result |
    write_bin_log(thd, FALSE, thd->query(), thd->query_length());

  mysql_rwlock_unlock(&LOCK_grant);

  DBUG_RETURN(result);
}




/**
  If the defining user for a routine does not exist, then the ACL lookup
  code should raise two errors which we should intercept.  We convert the more
  descriptive error into a warning, and consume the other.

  If any other errors are raised, then we set a flag that should indicate
  that there was some failure we should complain at a higher level.
*/
class Silence_routine_definer_errors : public Internal_error_handler
{
public:
  Silence_routine_definer_errors()
    : is_grave(FALSE)
  {}

  virtual ~Silence_routine_definer_errors() = default;

  virtual bool handle_condition(THD *thd,
                                uint sql_errno,
                                const char* sqlstate,
                                Sql_condition::enum_warning_level *level,
                                const char* msg,
                                Sql_condition ** cond_hdl);

  bool has_errors() { return is_grave; }

private:
  bool is_grave;
};

bool
Silence_routine_definer_errors::handle_condition(
  THD *thd,
  uint sql_errno,
  const char*,
  Sql_condition::enum_warning_level *level,
  const char* msg,
  Sql_condition ** cond_hdl)
{
  *cond_hdl= NULL;
  if (*level == Sql_condition::WARN_LEVEL_ERROR)
  {
    switch (sql_errno)
    {
      case ER_NONEXISTING_PROC_GRANT:
        /* Convert the error into a warning. */
        push_warning(thd, Sql_condition::WARN_LEVEL_WARN,
                     sql_errno, msg);
        return TRUE;
      default:
        is_grave= TRUE;
    }
  }

  return FALSE;
}


/**
  Revoke privileges for all users on a stored procedure.  Use an error handler
  that converts errors about missing grants into warnings.

  @param
    thd                         The current thread.
  @param
    db				DB of the stored procedure
  @param
    name			Name of the stored procedure

  @retval
    0           OK.
  @retval
    < 0         Error. Error message not yet sent.
*/

bool sp_revoke_privileges(THD *thd, const char *sp_db, const char *sp_name,
                          const Sp_handler *sph)
{
  uint counter, revoked;
  int result;
  HASH *hash= sph->get_priv_hash();
  Silence_routine_definer_errors error_handler;
  DBUG_ENTER("sp_revoke_privileges");

  Grant_tables tables;
  const uint tables_to_open= Table_user | Table_db | Table_tables_priv |
                             Table_columns_priv | Table_procs_priv |
                             Table_proxies_priv | Table_roles_mapping;
  if ((result= tables.open_and_lock(thd, tables_to_open, TL_WRITE)))
    DBUG_RETURN(result != 1);

  DBUG_ASSERT(!thd->is_current_stmt_binlog_format_row());

  /* Be sure to pop this before exiting this scope! */
  thd->push_internal_handler(&error_handler);

  mysql_rwlock_wrlock(&LOCK_grant);
  mysql_mutex_lock(&acl_cache->lock);

  /* Remove procedure access */
  do
  {
    for (counter= 0, revoked= 0 ; counter < hash->records ; )
    {
      GRANT_NAME *grant_proc= (GRANT_NAME*) my_hash_element(hash, counter);
      if (!my_strcasecmp(&my_charset_utf8mb3_bin, grant_proc->db, sp_db) &&
	  !my_strcasecmp(system_charset_info, grant_proc->tname, sp_name))
      {
        LEX_USER lex_user;
	lex_user.user.str= grant_proc->user;
	lex_user.user.length= strlen(grant_proc->user);
        lex_user.host.str= safe_str(grant_proc->host.hostname);
        lex_user.host.length= strlen(lex_user.host.str);
        if (replace_routine_table(thd, grant_proc,
                                  tables.procs_priv_table().table(), lex_user,
                                  grant_proc->db, grant_proc->tname,
                                  sph, ALL_KNOWN_ACL, 1) == 0)
	{
	  revoked= 1;
	  continue;
	}
      }
      counter++;
    }
  } while (revoked);

  mysql_mutex_unlock(&acl_cache->lock);
  mysql_rwlock_unlock(&LOCK_grant);

  thd->pop_internal_handler();

  DBUG_RETURN(error_handler.has_errors());
}


/**
  Grant EXECUTE,ALTER privilege for a stored procedure

  @param thd The current thread.
  @param sp_db
  @param sp_name
  @param sph

  @return
    @retval FALSE Success
    @retval TRUE An error occurred. Error message not yet sent.
*/

bool sp_grant_privileges(THD *thd, const char *sp_db, const char *sp_name,
                         const Sp_handler *sph)
{
  Security_context *sctx= thd->security_ctx;
  LEX_USER *combo;
  TABLE_LIST tables[1];
  List<LEX_USER> user_list;
  bool result;
  ACL_USER *au;
  Dummy_error_handler error_handler;
  DBUG_ENTER("sp_grant_privileges");

  if (!(combo=(LEX_USER*) thd->alloc(sizeof(LEX_USER))))
    DBUG_RETURN(TRUE);

  combo->user.str= (char *) sctx->priv_user;

  mysql_mutex_lock(&acl_cache->lock);
  if ((au= find_user_exact(combo->host.str= (char *) sctx->priv_host,
                           combo->user.str)))
    goto found_acl;

  mysql_mutex_unlock(&acl_cache->lock);
  DBUG_RETURN(TRUE);

 found_acl:
  mysql_mutex_unlock(&acl_cache->lock);

  bzero((char*)tables, sizeof(TABLE_LIST));
  user_list.empty();

  tables->db.str= sp_db;
  tables->db.length= sp_db ? strlen(sp_db) : 0;
  tables->table_name.str= tables->alias.str= sp_name;
  tables->table_name.length= tables->alias.length= sp_name ? strlen(sp_name) : 0;

  thd->make_lex_string(&combo->user, combo->user.str, strlen(combo->user.str));
  thd->make_lex_string(&combo->host, combo->host.str, strlen(combo->host.str));

  combo->auth= NULL;

  if (user_list.push_back(combo, thd->mem_root))
    DBUG_RETURN(TRUE);

  thd->lex->account_options.reset();

  /*
    Only care about whether the operation failed or succeeded
    as all errors will be handled later.
  */
  thd->push_internal_handler(&error_handler);
  result= mysql_routine_grant(thd, tables, sph, user_list,
                              DEFAULT_CREATE_PROC_ACLS, FALSE, FALSE);
  thd->pop_internal_handler();
  DBUG_RETURN(result);
}


/**
  Validate if a user can proxy as another user

  @thd                     current thread
  @param user              the logged in user (proxy user)
  @param authenticated_as  the effective user a plugin is trying to
                           impersonate as (proxied user)
  @return                  proxy user definition
    @retval NULL           proxy user definition not found or not applicable
    @retval non-null       the proxy user data
*/

static ACL_PROXY_USER *
acl_find_proxy_user(const char *user, const char *host, const char *ip,
                    const char *authenticated_as, bool *proxy_used)
{
  uint i;
  /* if the proxied and proxy user are the same return OK */
  DBUG_ENTER("acl_find_proxy_user");
  DBUG_PRINT("info", ("user=%s host=%s ip=%s authenticated_as=%s",
                      user, host, ip, authenticated_as));

  if (!strcmp(authenticated_as, user))
  {
    DBUG_PRINT ("info", ("user is the same as authenticated_as"));
    DBUG_RETURN (NULL);
  }

  *proxy_used= TRUE;
  for (i=0; i < acl_proxy_users.elements; i++)
  {
    ACL_PROXY_USER *proxy= dynamic_element(&acl_proxy_users, i,
                                           ACL_PROXY_USER *);
    if (proxy->matches(host, user, ip, authenticated_as))
      DBUG_RETURN(proxy);
  }

  DBUG_RETURN(NULL);
}


bool
acl_check_proxy_grant_access(THD *thd, const char *host, const char *user,
                             bool with_grant)
{
  DBUG_ENTER("acl_check_proxy_grant_access");
  DBUG_PRINT("info", ("user=%s host=%s with_grant=%d", user, host,
                      (int) with_grant));
  if (!initialized)
  {
    my_error(ER_OPTION_PREVENTS_STATEMENT, MYF(0), "--skip-grant-tables");
    DBUG_RETURN(1);
  }

  /* replication slave thread can do anything */
  if (thd->slave_thread)
  {
    DBUG_PRINT("info", ("replication slave"));
    DBUG_RETURN(FALSE);
  }

  /*
    one can grant proxy for self to others.
    Security context in THD contains two pairs of (user,host):
    1. (user,host) pair referring to inbound connection.
    2. (priv_user,priv_host) pair obtained from mysql.user table after doing
        authentication of incoming connection.
    Privileges should be checked wrt (priv_user, priv_host) tuple, because
    (user,host) pair obtained from inbound connection may have different
    values than what is actually stored in mysql.user table and while granting
    or revoking proxy privilege, user is expected to provide entries mentioned
    in mysql.user table.
  */
  if (thd->security_ctx->is_priv_user(user, host))
  {
    DBUG_PRINT("info", ("strcmp (%s, %s) my_casestrcmp (%s, %s) equal",
                        thd->security_ctx->priv_user, user,
                        host, thd->security_ctx->priv_host));
    DBUG_RETURN(FALSE);
  }

  mysql_mutex_lock(&acl_cache->lock);

  /* check for matching WITH PROXY rights */
  for (uint i=0; i < acl_proxy_users.elements; i++)
  {
    ACL_PROXY_USER *proxy= dynamic_element(&acl_proxy_users, i,
                                           ACL_PROXY_USER *);
    if (proxy->matches(thd->security_ctx->host,
                       thd->security_ctx->user,
                       thd->security_ctx->ip,
                       user) &&
        proxy->get_with_grant())
    {
      DBUG_PRINT("info", ("found"));
      mysql_mutex_unlock(&acl_cache->lock);
      DBUG_RETURN(FALSE);
    }
  }

  mysql_mutex_unlock(&acl_cache->lock);
  my_error(ER_ACCESS_DENIED_NO_PASSWORD_ERROR, MYF(0),
           thd->security_ctx->user,
           thd->security_ctx->host_or_ip);
  DBUG_RETURN(TRUE);
}


static bool
show_proxy_grants(THD *thd, const char *username, const char *hostname,
                  char *buff, size_t buffsize)
{
  Protocol *protocol= thd->protocol;
  int error= 0;

  for (uint i=0; i < acl_proxy_users.elements; i++)
  {
    ACL_PROXY_USER *proxy= dynamic_element(&acl_proxy_users, i,
                                           ACL_PROXY_USER *);
    if (proxy->granted_on(hostname, username))
    {
      String global(buff, buffsize, system_charset_info);
      global.length(0);
      proxy->print_grant(&global);
      protocol->prepare_for_resend();
      protocol->store(global.ptr(), global.length(), global.charset());
      if (protocol->write())
      {
        error= -1;
        break;
      }
    }
  }
  return error;
}

static int enabled_roles_insert(ACL_USER_BASE *role, void *context_data)
{
  TABLE *table= (TABLE*) context_data;
  DBUG_ASSERT(role->flags & IS_ROLE);

  restore_record(table, s->default_values);
  table->field[0]->set_notnull();
  table->field[0]->store(role->user.str, role->user.length,
                         system_charset_info);
  if (schema_table_store_record(table->in_use, table))
    return -1;
  return 0;
}

struct APPLICABLE_ROLES_DATA
{
  TABLE *table;
  const LEX_CSTRING host;
  const LEX_CSTRING user_and_host;
  ACL_USER *user;
};

static int
applicable_roles_insert(ACL_USER_BASE *grantee, ACL_ROLE *role, void *ptr)
{
  APPLICABLE_ROLES_DATA *data= (APPLICABLE_ROLES_DATA *)ptr;
  CHARSET_INFO *cs= system_charset_info;
  TABLE *table= data->table;
  bool is_role= grantee != data->user;
  const LEX_CSTRING *user_and_host= is_role ? &grantee->user
                                           : &data->user_and_host;
  const LEX_CSTRING *host= is_role ? &empty_clex_str : &data->host;

  restore_record(table, s->default_values);
  table->field[0]->store(user_and_host->str, user_and_host->length, cs);
  table->field[1]->store(role->user.str, role->user.length, cs);

  ROLE_GRANT_PAIR *pair=
    find_role_grant_pair(&grantee->user, host, &role->user);
  DBUG_ASSERT(pair);

  if (pair->with_admin)
    table->field[2]->store(STRING_WITH_LEN("YES"), cs);
  else
    table->field[2]->store(STRING_WITH_LEN("NO"), cs);

  /* Default role is only valid when looking at a role granted to a user. */
  if (!is_role)
  {
    if (data->user->default_rolename.length &&
        lex_string_eq(&data->user->default_rolename, &role->user))
      table->field[3]->store(STRING_WITH_LEN("YES"), cs);
    else
      table->field[3]->store(STRING_WITH_LEN("NO"), cs);
    table->field[3]->set_notnull();
  }

  if (schema_table_store_record(table->in_use, table))
    return -1;
  return 0;
}

/**
  Hash iterate function to count the number of total column privileges granted.
*/
static my_bool count_column_grants(void *grant_table,
                                       void *current_count)
{
  HASH hash_columns = ((GRANT_TABLE *)grant_table)->hash_columns;
  *(ulong *)current_count+= hash_columns.records;
  return 0;
}

/**
  SHOW function that computes the number of column grants.

  This must be performed under the mutex in order to make sure the
  iteration does not fail.
*/
static int show_column_grants(THD *thd, SHOW_VAR *var, void *buff,
                              system_status_var *, enum enum_var_type scope)
{
  var->type= SHOW_ULONG;
  var->value= buff;
  *(ulong *)buff= 0;
  if (initialized)
  {
    mysql_rwlock_rdlock(&LOCK_grant);
    mysql_mutex_lock(&acl_cache->lock);
    my_hash_iterate(&column_priv_hash, count_column_grants, buff);
    mysql_mutex_unlock(&acl_cache->lock);
    mysql_rwlock_unlock(&LOCK_grant);
  }
  return 0;
}

static int show_database_grants(THD *thd, SHOW_VAR *var, void *buff,
                                system_status_var *, enum enum_var_type scope)
{
  var->type= SHOW_UINT;
  var->value= buff;
  *(uint *)buff= uint(acl_dbs.elements());
  return 0;
}

#else
static bool set_user_salt_if_needed(ACL_USER *, int, plugin_ref)
{ return 0; }
bool check_grant(THD *, privilege_t, TABLE_LIST *, bool, uint, bool)
{ return 0; }
inline privilege_t public_access()
{ return NO_ACL; }
#endif /*NO_EMBEDDED_ACCESS_CHECKS */


#ifdef NO_EMBEDDED_ACCESS_CHECKS

bool Sql_cmd_grant_proxy::execute(THD *thd)
{
  my_ok(thd);
  return false;
}

bool Sql_cmd_grant_table::execute(THD *thd)
{
  my_ok(thd);
  return false;
}


bool Sql_cmd_grant_sp::execute(THD *thd)
{
  my_ok(thd);
  return false;
}

#else // not NO_EMBEDDED_ACCESS_CHECKS


void Sql_cmd_grant::warn_hostname_requires_resolving(THD *thd,
                                                     List<LEX_USER> &users)
{
  LEX_USER *user;
  List_iterator <LEX_USER> it(users);
  while ((user= it++))
  {
    if (opt_skip_name_resolve && hostname_requires_resolving(user->host.str))
      push_warning_printf(thd, Sql_condition::WARN_LEVEL_WARN,
                          ER_WARN_HOSTNAME_WONT_WORK,
                          ER_THD(thd, ER_WARN_HOSTNAME_WONT_WORK));
  }
}


void Sql_cmd_grant::grant_stage0(THD *thd)
{
  thd->binlog_invoker(false);   // Replicate current user as grantor
  if (thd->security_ctx->user)  // If not replication
    warn_hostname_requires_resolving(thd, thd->lex->users_list);
}


bool Sql_cmd_grant::user_list_reset_mqh(THD *thd, List<LEX_USER> &users)
{
  List_iterator <LEX_USER> it(users);
  LEX_USER *user, *tmp_user;
  while ((tmp_user= it++))
  {
    if (!(user= get_current_user(thd, tmp_user)))
      return true;
    reset_mqh(user, 0);
  }
  return false;
}


bool Sql_cmd_grant_proxy::check_access_proxy(THD *thd, List<LEX_USER> &users)
{
  LEX_USER *user;
  List_iterator <LEX_USER> it(users);
  if ((user= it++))
  {
    // GRANT/REVOKE PROXY has the target user as a first entry in the list
    if (!(user= get_current_user(thd, user)) || !user->host.str)
      return true;
    if (acl_check_proxy_grant_access(thd, user->host.str, user->user.str,
                                     m_grant_option & GRANT_ACL))
      return true;
  }
  return false;
}


bool Sql_cmd_grant_proxy::execute(THD *thd)
{
  LEX  *lex= thd->lex;

  DBUG_ASSERT(lex->first_select_lex()->table_list.first == NULL);
  DBUG_ASSERT((m_grant_option & ~GRANT_ACL) == NO_ACL); // only WITH GRANT OPTION

  grant_stage0(thd);

  if (thd->security_ctx->user /* If not replication */ &&
      check_access_proxy(thd, lex->users_list))
    return true;

  WSREP_TO_ISOLATION_BEGIN(WSREP_MYSQL_DB, NULL, NULL);
  /* Conditionally writes to binlog */
  if (mysql_grant(thd, NULL/*db*/, lex->users_list, m_grant_option,
                  is_revoke(), true/*proxy*/))
    return true;

  return !is_revoke() && user_list_reset_mqh(thd, lex->users_list);

#ifdef WITH_WSREP
wsrep_error_label:
  return true;
#endif // WITH_WSREP
}


bool Sql_cmd_grant_object::grant_stage0_exact_object(THD *thd,
                                                     TABLE_LIST *table)
{
  privilege_t priv= m_object_privilege | m_column_privilege_total | GRANT_ACL;
  if (check_access(thd, priv, table->db.str,
                   &table->grant.privilege, &table->grant.m_internal,
                   0, 0))
    return true;
  grant_stage0(thd);
  return false;
}


bool Sql_cmd_grant_table::execute_exact_table(THD *thd, TABLE_LIST *table)
{
  LEX  *lex= thd->lex;
  if (grant_stage0_exact_object(thd, table) ||
      check_grant(thd, m_object_privilege | m_column_privilege_total | GRANT_ACL,
                  lex->query_tables, FALSE, UINT_MAX, FALSE))
    return true;
  /* Conditionally writes to binlog */
  WSREP_TO_ISOLATION_BEGIN(WSREP_MYSQL_DB, NULL, NULL);
  return mysql_table_grant(thd, lex->query_tables, lex->users_list,
                           m_columns, m_object_privilege,
                           is_revoke());
#ifdef WITH_WSREP
wsrep_error_label:
  return true;
#endif // WITH_WSREP
}


bool Sql_cmd_grant_sp::execute(THD *thd)
{
  DBUG_ASSERT(!m_columns.elements);
  DBUG_ASSERT(!m_column_privilege_total);
  LEX  *lex= thd->lex;
  TABLE_LIST *table= lex->first_select_lex()->table_list.first;
  privilege_t grants= m_all_privileges
               ? (PROC_ACLS & ~GRANT_ACL) | (m_object_privilege & GRANT_ACL)
               : m_object_privilege;

  if (!table) // e.g: GRANT EXECUTE ON PROCEDURE *.*
  {
    my_message(ER_ILLEGAL_GRANT_FOR_TABLE, ER_THD(thd, ER_ILLEGAL_GRANT_FOR_TABLE),
               MYF(0));
    return true;
  }

  if (grant_stage0_exact_object(thd, table) ||
      check_grant_routine(thd, grants|GRANT_ACL, lex->query_tables, &m_sph, 0))
    return true;

  /* Conditionally writes to binlog */
  WSREP_TO_ISOLATION_BEGIN(WSREP_MYSQL_DB, NULL, NULL);
  if (mysql_routine_grant(thd, lex->query_tables, &m_sph,
                          lex->users_list, grants,
                          is_revoke(), true))
    return true;
  my_ok(thd);
  return false;
#ifdef WITH_WSREP
wsrep_error_label:
  return true;
#endif // WITH_WSREP
}


bool Sql_cmd_grant_table::execute_table_mask(THD *thd)
{
  LEX  *lex= thd->lex;
  DBUG_ASSERT(lex->first_select_lex()->table_list.first == NULL);

  if (check_access(thd, m_object_privilege | m_column_privilege_total | GRANT_ACL,
                   m_db.str, NULL, NULL, 1, 0))
    return true;

  grant_stage0(thd);

  if (m_columns.elements) // e.g. GRANT SELECT (a) ON *.*
  {
    my_message(ER_ILLEGAL_GRANT_FOR_TABLE, ER_THD(thd, ER_ILLEGAL_GRANT_FOR_TABLE),
               MYF(0));
    return true;
  }

  WSREP_TO_ISOLATION_BEGIN(WSREP_MYSQL_DB, NULL, NULL);
  /* Conditionally writes to binlog */
  if (mysql_grant(thd, m_db.str, lex->users_list, m_object_privilege,
                  is_revoke(), false/*not proxy*/))
    return true;

  return !is_revoke() && user_list_reset_mqh(thd, lex->users_list);

#ifdef WITH_WSREP
wsrep_error_label:
  return true;
#endif // WITH_WSREP
}


bool Sql_cmd_grant_table::execute(THD *thd)
{
  TABLE_LIST *table= thd->lex->first_select_lex()->table_list.first;
  return table ? execute_exact_table(thd, table) :
                 execute_table_mask(thd);
}


#endif // NO_EMBEDDED_ACCESS_CHECKS



SHOW_VAR acl_statistics[] = {
#ifndef NO_EMBEDDED_ACCESS_CHECKS
  {"column_grants",    (char*)show_column_grants,          SHOW_SIMPLE_FUNC},
  {"database_grants",  (char*)show_database_grants,        SHOW_SIMPLE_FUNC},
  {"function_grants",  (char*)&func_priv_hash.records,     SHOW_ULONG},
  {"procedure_grants", (char*)&proc_priv_hash.records,     SHOW_ULONG},
  {"package_spec_grants", (char*)&package_spec_priv_hash.records, SHOW_ULONG},
  {"package_body_grants", (char*)&package_body_priv_hash.records, SHOW_ULONG},
  {"proxy_users",      (char*)&acl_proxy_users.elements,   SHOW_SIZE_T},
  {"role_grants",      (char*)&acl_roles_mappings.records, SHOW_ULONG},
  {"roles",            (char*)&acl_roles.records,          SHOW_ULONG},
  {"table_grants",     (char*)&column_priv_hash.records,   SHOW_ULONG},
  {"users",            (char*)&acl_users.elements,         SHOW_SIZE_T},
#endif
  {NullS, NullS, SHOW_LONG},
};

/* Check if a role is granted to a user/role. We traverse the role graph
   and return true if we find a match.

   hostname == NULL means we are looking for a role as a starting point,
   otherwise a user.
*/
bool check_role_is_granted(const char *username, const char *hostname,
                           const char *rolename)
{
  DBUG_ENTER("check_role_is_granted");
  bool result= false;
#ifndef NO_EMBEDDED_ACCESS_CHECKS
  ACL_USER_BASE *root;
  mysql_mutex_lock(&acl_cache->lock);
  if (hostname)
    root= find_user_exact(hostname, username);
  else
    root= find_acl_role(username, false);

  LEX_CSTRING role_lex;
  role_lex.str= rolename;
  role_lex.length= strlen(rolename);

  if (root && /* No grantee, nothing to search. */
      traverse_role_graph_down(root, &role_lex, check_role_is_granted_callback,
                               NULL) == -1)
  {
    /* We have found the role during our search. */
    result= true;
  }

  /* We haven't found the role or we had no initial grantee to start from. */
  mysql_mutex_unlock(&acl_cache->lock);
#endif
  DBUG_RETURN(result);
}

int fill_schema_enabled_roles(THD *thd, TABLE_LIST *tables, COND *cond)
{
  TABLE *table= tables->table;
#ifndef NO_EMBEDDED_ACCESS_CHECKS
  if (thd->security_ctx->priv_role[0])
  {
    mysql_rwlock_rdlock(&LOCK_grant);
    mysql_mutex_lock(&acl_cache->lock);
    ACL_ROLE *acl_role= find_acl_role(thd->security_ctx->priv_role, false);
    if (acl_role)
      traverse_role_graph_down(acl_role, table, enabled_roles_insert, NULL);
    mysql_mutex_unlock(&acl_cache->lock);
    mysql_rwlock_unlock(&LOCK_grant);
    if (acl_role)
      return 0;
  }
#endif

  restore_record(table, s->default_values);
  table->field[0]->set_null();
  return schema_table_store_record(table->in_use, table);
}


/*
  This shows all roles granted to current user
  and recursively all roles granted to those roles
*/
int fill_schema_applicable_roles(THD *thd, TABLE_LIST *tables, COND *cond)
{
  int res= 0;
#ifndef NO_EMBEDDED_ACCESS_CHECKS
  if (initialized)
  {
    TABLE *table= tables->table;
    Security_context *sctx= thd->security_ctx;
    mysql_rwlock_rdlock(&LOCK_grant);
    mysql_mutex_lock(&acl_cache->lock);
    ACL_USER *user= find_user_exact(sctx->priv_host, sctx->priv_user);
    if (user)
    {
      char buff[USER_HOST_BUFF_SIZE+10];
      DBUG_ASSERT(user->user.length + user->hostname_length +2 < sizeof(buff));
      char *end= strxmov(buff, user->user.str, "@", user->host.hostname, NULL);
      APPLICABLE_ROLES_DATA data= { table,
        { user->host.hostname, user->hostname_length },
        { buff, (size_t)(end - buff) }, user
      };

      res= traverse_role_graph_down(user, &data, 0, applicable_roles_insert);
    }

    mysql_mutex_unlock(&acl_cache->lock);
    mysql_rwlock_unlock(&LOCK_grant);
  }
#endif

  return res;
}


int wild_case_compare(CHARSET_INFO *cs, const char *str,const char *wildstr)
{
  int flag;
  DBUG_ENTER("wild_case_compare");
  DBUG_PRINT("enter",("str: '%s'  wildstr: '%s'",str,wildstr));
  while (*wildstr)
  {
    while (*wildstr && *wildstr != wild_many && *wildstr != wild_one)
    {
      if (*wildstr == wild_prefix && wildstr[1])
	wildstr++;
      if (my_toupper(cs, *wildstr++) !=
          my_toupper(cs, *str++)) DBUG_RETURN(1);
    }
    if (! *wildstr ) DBUG_RETURN (*str != 0);
    if (*wildstr++ == wild_one)
    {
      if (! *str++) DBUG_RETURN (1);	/* One char; skip */
    }
    else
    {						/* Found '*' */
      if (!*wildstr) DBUG_RETURN(0);		/* '*' as last char: OK */
      flag=(*wildstr != wild_many && *wildstr != wild_one);
      do
      {
	if (flag)
	{
	  char cmp;
	  if ((cmp= *wildstr) == wild_prefix && wildstr[1])
	    cmp=wildstr[1];
	  cmp=my_toupper(cs, cmp);
	  while (*str && my_toupper(cs, *str) != cmp)
	    str++;
	  if (!*str) DBUG_RETURN (1);
	}
	if (wild_case_compare(cs, str,wildstr) == 0) DBUG_RETURN (0);
      } while (*str++);
      DBUG_RETURN(1);
    }
  }
  DBUG_RETURN (*str != '\0');
}


#ifndef NO_EMBEDDED_ACCESS_CHECKS
static bool update_schema_privilege(THD *thd, TABLE *table, const char *buff,
                                    const char* db, const char* t_name,
                                    const char* column, uint col_length,
                                    const char *priv, uint priv_length,
                                    const char* is_grantable)
{
  int i= 2;
  CHARSET_INFO *cs= system_charset_info;
  restore_record(table, s->default_values);
  table->field[0]->store(buff, (uint) strlen(buff), cs);
  table->field[1]->store(STRING_WITH_LEN("def"), cs);
  if (db)
    table->field[i++]->store(db, (uint) strlen(db), cs);
  if (t_name)
    table->field[i++]->store(t_name, (uint) strlen(t_name), cs);
  if (column)
    table->field[i++]->store(column, col_length, cs);
  table->field[i++]->store(priv, priv_length, cs);
  table->field[i]->store(is_grantable, strlen(is_grantable), cs);
  return schema_table_store_record(thd, table);
}
#endif


#ifndef NO_EMBEDDED_ACCESS_CHECKS
class Grantee_str
{
  char m_buff[USER_HOST_BUFF_SIZE + 6 /* 4 quotes, @, '\0' */];
public:
  Grantee_str(const char *user, const char *host)
  {
    DBUG_ASSERT(strlen(user) + strlen(host) + 6 < sizeof(m_buff));
    strxmov(m_buff, "'", user, "'@'", host, "'", NullS);
  }
  operator const char *() const { return m_buff; }
};
#endif


int fill_schema_user_privileges(THD *thd, TABLE_LIST *tables, COND *cond)
{
#ifndef NO_EMBEDDED_ACCESS_CHECKS
  int error= 0;
  uint counter;
  ACL_USER *acl_user;
  TABLE *table= tables->table;
  bool no_global_access= check_access(thd, SELECT_ACL, "mysql",
                                      NULL, NULL, 1, 1);
  DBUG_ENTER("fill_schema_user_privileges");

  if (!initialized)
    DBUG_RETURN(0);
  mysql_mutex_lock(&acl_cache->lock);

  for (counter=0 ; counter < acl_users.elements ; counter++)
  {
    const char *user,*host, *is_grantable="YES";
    acl_user=dynamic_element(&acl_users,counter,ACL_USER*);
    user= acl_user->user.str;
    host= safe_str(acl_user->host.hostname);

    if (no_global_access &&
        !thd->security_ctx->is_priv_user(user, host))
      continue;

    privilege_t want_access(acl_user->access);
    if (!(want_access & GRANT_ACL))
      is_grantable= "NO";

    Grantee_str grantee(user, host);
    if (!(want_access & ~GRANT_ACL))
    {
      if (update_schema_privilege(thd, table, grantee, 0, 0, 0, 0,
                                  STRING_WITH_LEN("USAGE"), is_grantable))
      {
        error= 1;
        goto err;
      }
    }
    else
    {
      uint priv_id;
      ulonglong j;
      privilege_t test_access(want_access & ~GRANT_ACL);
      for (priv_id=0, j = SELECT_ACL;j <= GLOBAL_ACLS; priv_id++,j <<= 1)
      {
        if (test_access & j)
        {
          if (update_schema_privilege(thd, table, grantee, 0, 0, 0, 0,
                                      command_array[priv_id],
                                      command_lengths[priv_id], is_grantable))
          {
            error= 1;
            goto err;
          }
        }
      }
    }
  }
err:
  mysql_mutex_unlock(&acl_cache->lock);

  DBUG_RETURN(error);
#else
  return(0);
#endif
}


int fill_schema_schema_privileges(THD *thd, TABLE_LIST *tables, COND *cond)
{
#ifndef NO_EMBEDDED_ACCESS_CHECKS
  int error= 0;
  uint counter;
  ACL_DB *acl_db;
  TABLE *table= tables->table;
  bool no_global_access= check_access(thd, SELECT_ACL, "mysql",
                                      NULL, NULL, 1, 1);
  DBUG_ENTER("fill_schema_schema_privileges");

  if (!initialized)
    DBUG_RETURN(0);
  mysql_mutex_lock(&acl_cache->lock);

  for (counter=0 ; counter < acl_dbs.elements() ; counter++)
  {
    const char *user, *host, *is_grantable="YES";

    acl_db=&acl_dbs.at(counter);
    user= acl_db->user;
    host= safe_str(acl_db->host.hostname);

    if (no_global_access &&
        !thd->security_ctx->is_priv_user(user, host))
      continue;

    privilege_t want_access(acl_db->access);
    if (want_access)
    {
      if (!(want_access & GRANT_ACL))
      {
        is_grantable= "NO";
      }
      Grantee_str grantee(user, host);
      if (!(want_access & ~GRANT_ACL))
      {
        if (update_schema_privilege(thd, table, grantee, acl_db->db, 0, 0,
                                    0, STRING_WITH_LEN("USAGE"), is_grantable))
        {
          error= 1;
          goto err;
        }
      }
      else
      {
        int cnt;
        ulonglong j;
        privilege_t test_access(want_access & ~GRANT_ACL);
        for (cnt=0, j = SELECT_ACL; j <= DB_ACLS; cnt++,j <<= 1)
          if (test_access & j)
          {
            if (update_schema_privilege(thd, table,
                                        grantee, acl_db->db, 0, 0, 0,
                                        command_array[cnt], command_lengths[cnt],
                                        is_grantable))
            {
              error= 1;
              goto err;
            }
          }
      }
    }
  }
err:
  mysql_mutex_unlock(&acl_cache->lock);

  DBUG_RETURN(error);
#else
  return (0);
#endif
}


int fill_schema_table_privileges(THD *thd, TABLE_LIST *tables, COND *cond)
{
#ifndef NO_EMBEDDED_ACCESS_CHECKS
  int error= 0;
  uint index;
  TABLE *table= tables->table;
  bool no_global_access= check_access(thd, SELECT_ACL, "mysql",
                                      NULL, NULL, 1, 1);
  DBUG_ENTER("fill_schema_table_privileges");

  mysql_rwlock_rdlock(&LOCK_grant);

  for (index=0 ; index < column_priv_hash.records ; index++)
  {
    const char *user, *host, *is_grantable= "YES";
    GRANT_TABLE *grant_table= (GRANT_TABLE*) my_hash_element(&column_priv_hash,
                                                             index);
    user= grant_table->user;
    host= safe_str(grant_table->host.hostname);

    if (no_global_access &&
        !thd->security_ctx->is_priv_user(user, host))
      continue;

    privilege_t table_access(grant_table->privs);
    if (table_access)
    {
      privilege_t test_access(table_access & ~GRANT_ACL);
      /*
        We should skip 'usage' privilege on table if
        we have any privileges on column(s) of this table
      */
      if (!test_access && grant_table->cols)
        continue;
      if (!(table_access & GRANT_ACL))
        is_grantable= "NO";

      Grantee_str grantee(user, host);
      if (!test_access)
      {
        if (update_schema_privilege(thd, table,
                                    grantee, grant_table->db,
                                    grant_table->tname, 0, 0,
                                    STRING_WITH_LEN("USAGE"), is_grantable))
        {
          error= 1;
          goto err;
        }
      }
      else
      {
        ulonglong j;
        int cnt;
        for (cnt= 0, j= SELECT_ACL; j <= TABLE_ACLS; cnt++, j<<= 1)
        {
          if (test_access & j)
          {
            if (update_schema_privilege(thd, table,
                                        grantee, grant_table->db,
                                        grant_table->tname, 0, 0,
                                        command_array[cnt],
                                        command_lengths[cnt], is_grantable))
            {
              error= 1;
              goto err;
            }
          }
        }
      }
    }
  }
err:
  mysql_rwlock_unlock(&LOCK_grant);

  DBUG_RETURN(error);
#else
  return (0);
#endif
}


int fill_schema_column_privileges(THD *thd, TABLE_LIST *tables, COND *cond)
{
#ifndef NO_EMBEDDED_ACCESS_CHECKS
  int error= 0;
  uint index;
  TABLE *table= tables->table;
  bool no_global_access= check_access(thd, SELECT_ACL, "mysql",
                                      NULL, NULL, 1, 1);
  DBUG_ENTER("fill_schema_table_privileges");

  mysql_rwlock_rdlock(&LOCK_grant);

  for (index=0 ; index < column_priv_hash.records ; index++)
  {
    const char *user, *host, *is_grantable= "YES";
    GRANT_TABLE *grant_table= (GRANT_TABLE*) my_hash_element(&column_priv_hash,
                                                          index);
    user= grant_table->user;
    host= safe_str(grant_table->host.hostname);

    if (no_global_access &&
        !thd->security_ctx->is_priv_user(user, host))
      continue;

    privilege_t table_access(grant_table->cols);
    if (table_access != NO_ACL)
    {
      if (!(grant_table->privs & GRANT_ACL))
        is_grantable= "NO";

      privilege_t test_access(table_access & ~GRANT_ACL);
      Grantee_str grantee(user, host);
      if (!test_access)
        continue;
      else
      {
        ulonglong j;
        int cnt;
        for (cnt= 0, j= SELECT_ACL; j <= TABLE_ACLS; cnt++, j<<= 1)
        {
          if (test_access & j)
          {
            for (uint col_index=0 ;
                 col_index < grant_table->hash_columns.records ;
                 col_index++)
            {
              GRANT_COLUMN *grant_column = (GRANT_COLUMN*)
                my_hash_element(&grant_table->hash_columns,col_index);
              if ((grant_column->rights & j) && (table_access & j))
              {
                if (update_schema_privilege(thd, table,
                                            grantee,
                                            grant_table->db,
                                            grant_table->tname,
                                            grant_column->column,
                                            grant_column->key_length,
                                            command_array[cnt],
                                            command_lengths[cnt], is_grantable))
                {
                  error= 1;
                  goto err;
                }
              }
            }
          }
        }
      }
    }
  }
err:
  mysql_rwlock_unlock(&LOCK_grant);

  DBUG_RETURN(error);
#else
  return (0);
#endif
}


#ifndef NO_EMBEDDED_ACCESS_CHECKS
/*
  fill effective privileges for table

  SYNOPSIS
    fill_effective_table_privileges()
    thd     thread handler
    grant   grants table descriptor
    db      db name
    table   table name
*/

void fill_effective_table_privileges(THD *thd, GRANT_INFO *grant,
                                     const char *db, const char *table)
{
  Security_context *sctx= thd->security_ctx;
  DBUG_ENTER("fill_effective_table_privileges");
  DBUG_PRINT("enter", ("Host: '%s', Ip: '%s', User: '%s', table: `%s`.`%s`",
                       sctx->priv_host, sctx->ip, sctx->priv_user, db, table));
  /* --skip-grants */
  if (!initialized)
  {
    DBUG_PRINT("info", ("skip grants"));
    grant->privilege= ALL_KNOWN_ACL;             // everything is allowed
    DBUG_PRINT("info", ("privilege 0x%llx", (longlong) grant->privilege));
    DBUG_VOID_RETURN;
  }

  /* global privileges */
  grant->privilege= sctx->master_access;

  if (!thd->db.str || strcmp(db, thd->db.str))
  {
    grant->privilege|= acl_get_all3(sctx, db, FALSE);
  }
  else
  {
    grant->privilege|= sctx->db_access;
  }

  /* table privileges */
  mysql_rwlock_rdlock(&LOCK_grant);
  grant->refresh(sctx, db, table);

  if (grant->grant_table_user != 0)
  {
    grant->privilege|= grant->grant_table_user->privs;
  }
  if (grant->grant_table_role != 0)
  {
    grant->privilege|= grant->grant_table_role->privs;
  }
  if (grant->grant_public != 0)
  {
    grant->privilege|= grant->grant_public->privs;
  }
  mysql_rwlock_unlock(&LOCK_grant);

  DBUG_PRINT("info", ("privilege 0x%llx", (longlong) grant->privilege));
  DBUG_VOID_RETURN;
}

#else /* NO_EMBEDDED_ACCESS_CHECKS */

/****************************************************************************
 Dummy wrappers when we don't have any access checks
****************************************************************************/

bool check_routine_level_acl(THD *thd, const char *db, const char *name,
                             const Sp_handler *sph)
{
  return FALSE;
}

#endif

/**
  Return information about user or current user.

  @param[in] thd          thread handler
  @param[in] user         user
  @param[in] lock         whether &acl_cache->lock mutex needs to be locked

  @return
    - On success, return a valid pointer to initialized
    LEX_USER, which contains user information.
    - On error, return 0.
*/

LEX_USER *get_current_user(THD *thd, LEX_USER *user, bool lock)
{
  if (user->user.str == current_user.str)  // current_user
    return create_default_definer(thd, false);

  if (user->user.str == current_role.str)  // current_role
    return create_default_definer(thd, true);

  if (user->host.str == NULL) // Possibly a role
  {
    // to be reexecution friendly we have to make a copy
    LEX_USER *dup= (LEX_USER*) thd->memdup(user, sizeof(*user));
    if (!dup)
      return 0;

#ifndef NO_EMBEDDED_ACCESS_CHECKS
    if (has_auth(user, thd->lex))
    {
      dup->host= host_not_specified;
      return dup;
    }

    role_name_check_result result= check_role_name(&dup->user, true);
    if (result == ROLE_NAME_INVALID)
      return 0;
    if (result == ROLE_NAME_PUBLIC)
    {
      dup->host= empty_clex_str;
      return dup;
    }

    if (lock)
      mysql_mutex_lock(&acl_cache->lock);
    if (find_acl_role(dup->user.str, false))
      dup->host= empty_clex_str;
    else
      dup->host= host_not_specified;
    if (lock)
      mysql_mutex_unlock(&acl_cache->lock);
#endif

    return dup;
  }

  return user;
}

struct ACL_internal_schema_registry_entry
{
  const LEX_CSTRING *m_name;
  const ACL_internal_schema_access *m_access;
};

/**
  Internal schema registered.
  Currently, this is only:
  - performance_schema
  - information_schema,
  This can be reused later for:
  - mysql
*/
static ACL_internal_schema_registry_entry registry_array[2];
static uint m_registry_array_size= 0;

/**
  Add an internal schema to the registry.
  @param name the schema name
  @param access the schema ACL specific rules
*/
void ACL_internal_schema_registry::register_schema
  (const LEX_CSTRING *name, const ACL_internal_schema_access *access)
{
  DBUG_ASSERT(m_registry_array_size < array_elements(registry_array));

  /* Not thread safe, and does not need to be. */
  registry_array[m_registry_array_size].m_name= name;
  registry_array[m_registry_array_size].m_access= access;
  m_registry_array_size++;
}

/**
  Search per internal schema ACL by name.
  @param name a schema name
  @return per schema rules, or NULL
*/
const ACL_internal_schema_access *
ACL_internal_schema_registry::lookup(const char *name)
{
  DBUG_ASSERT(name != NULL);

  uint i;

  for (i= 0; i<m_registry_array_size; i++)
  {
    if (my_strcasecmp(system_charset_info, registry_array[i].m_name->str,
                      name) == 0)
      return registry_array[i].m_access;
  }
  return NULL;
}

/**
  Get a cached internal schema access.
  @param grant_internal_info the cache
  @param schema_name the name of the internal schema
*/
const ACL_internal_schema_access *
get_cached_schema_access(GRANT_INTERNAL_INFO *grant_internal_info,
                         const char *schema_name)
{
  if (grant_internal_info)
  {
    if (! grant_internal_info->m_schema_lookup_done)
    {
      grant_internal_info->m_schema_access=
        ACL_internal_schema_registry::lookup(schema_name);
      grant_internal_info->m_schema_lookup_done= TRUE;
    }
    return grant_internal_info->m_schema_access;
  }
  return ACL_internal_schema_registry::lookup(schema_name);
}

/**
  Get a cached internal table access.
  @param grant_internal_info the cache
  @param schema_name the name of the internal schema
  @param table_name the name of the internal table
*/
const ACL_internal_table_access *
get_cached_table_access(GRANT_INTERNAL_INFO *grant_internal_info,
                        const char *schema_name,
                        const char *table_name)
{
  DBUG_ASSERT(grant_internal_info);
  if (! grant_internal_info->m_table_lookup_done)
  {
    const ACL_internal_schema_access *schema_access;
    schema_access= get_cached_schema_access(grant_internal_info, schema_name);
    if (schema_access)
      grant_internal_info->m_table_access= schema_access->lookup(table_name);
    grant_internal_info->m_table_lookup_done= TRUE;
  }
  return grant_internal_info->m_table_access;
}


/****************************************************************************
   AUTHENTICATION CODE
   including initial connect handshake, invoking appropriate plugins,
   client-server plugin negotiation, COM_CHANGE_USER, and native
   MySQL authentication plugins.
****************************************************************************/

/* few defines to have less ifdef's in the code below */
#ifdef EMBEDDED_LIBRARY
#undef HAVE_OPENSSL
#ifdef NO_EMBEDDED_ACCESS_CHECKS
#define initialized 0
#define check_for_max_user_connections(X,Y)   0
#define get_or_create_user_conn(A,B,C,D) 0
#endif
#endif
#ifndef HAVE_OPENSSL
#define ssl_acceptor_fd 0
#define sslaccept(A,B,C,D) 1
#endif

/**
  The internal version of what plugins know as MYSQL_PLUGIN_VIO,
  basically the context of the authentication session
*/
struct MPVIO_EXT :public MYSQL_PLUGIN_VIO
{
  MYSQL_SERVER_AUTH_INFO auth_info;
  ACL_USER *acl_user;       ///< a copy, independent from acl_users array
  plugin_ref plugin;        ///< what plugin we're under
  LEX_CSTRING db;           ///< db name from the handshake packet
  /** when restarting a plugin this caches the last client reply */
  struct {
    const char *plugin;
    char *pkt;              ///< pointer into NET::buff
    uint pkt_len;
  } cached_client_reply;
  /** this caches the first plugin packet for restart request on the client */
  struct {
    char *pkt;
    uint pkt_len;
  } cached_server_packet;
  uint curr_auth;                    ///< an index in acl_user->auth[]
  int packets_read, packets_written; ///< counters for send/received packets
  bool make_it_fail;
  /** when plugin returns a failure this tells us what really happened */
  enum { SUCCESS, FAILURE, RESTART } status;
};

/**
  a helper function to report an access denied error in most proper places
*/
static void login_failed_error(THD *thd)
{
  my_error(access_denied_error_code(thd->password), MYF(0),
           thd->main_security_ctx.user,
           thd->main_security_ctx.host_or_ip,
           thd->password ? ER_THD(thd, ER_YES) : ER_THD(thd, ER_NO));
  general_log_print(thd, COM_CONNECT,
                    ER_THD(thd, access_denied_error_code(thd->password)),
                    thd->main_security_ctx.user,
                    thd->main_security_ctx.host_or_ip,
                    thd->password ? ER_THD(thd, ER_YES) : ER_THD(thd, ER_NO));
  status_var_increment(thd->status_var.access_denied_errors);
  /*
    Log access denied messages to the error log when log-warnings = 2
    so that the overhead of the general query log is not required to track
    failed connections.
  */
  if (global_system_variables.log_warnings > 1)
  {
    sql_print_warning(ER_THD(thd, access_denied_error_code(thd->password)),
                      thd->main_security_ctx.user,
                      thd->main_security_ctx.host_or_ip,
                      thd->password ? ER_THD(thd, ER_YES) : ER_THD(thd, ER_NO));
  }
}

/**
  sends a server handshake initialization packet, the very first packet
  after the connection was established

  Packet format:

    Bytes       Content
    -----       ----
    1           protocol version (always 10)
    n           server version string, \0-terminated
    4           thread id
    8           first 8 bytes of the plugin provided data (scramble)
    1           \0 byte, terminating the first part of a scramble
    2           server capabilities (two lower bytes)
    1           server character set
    2           server status
    2           server capabilities (two upper bytes)
    1           length of the scramble
    10          reserved, always 0
    n           rest of the plugin provided data (at least 12 bytes)
    1           \0 byte, terminating the second part of a scramble

  @retval 0 ok
  @retval 1 error
*/
static bool send_server_handshake_packet(MPVIO_EXT *mpvio,
                                         const char *data, uint data_len)
{
  DBUG_ASSERT(mpvio->status == MPVIO_EXT::RESTART);
  DBUG_ASSERT(data_len <= 255);

  THD *thd= mpvio->auth_info.thd;
  char *buff= (char *) my_alloca(1 + SERVER_VERSION_LENGTH + 1 + data_len + 64);
  char scramble_buf[SCRAMBLE_LENGTH];
  char *end= buff;
  DBUG_ENTER("send_server_handshake_packet");

  *end++= protocol_version;

  thd->client_capabilities= CLIENT_BASIC_FLAGS;

  if (opt_using_transactions)
    thd->client_capabilities|= CLIENT_TRANSACTIONS;

  thd->client_capabilities|= CAN_CLIENT_COMPRESS;

  if (ssl_acceptor_fd)
  {
    thd->client_capabilities |= CLIENT_SSL;
  }

  if (data_len)
  {
    mpvio->cached_server_packet.pkt= (char*)thd->memdup(data, data_len);
    mpvio->cached_server_packet.pkt_len= data_len;
  }

  if (data_len < SCRAMBLE_LENGTH)
  {
    if (data_len)
    {
      /*
        the first packet *must* have at least 20 bytes of a scramble.
        if a plugin provided less, we pad it to 20 with zeros
      */
      memcpy(scramble_buf, data, data_len);
      bzero(scramble_buf + data_len, SCRAMBLE_LENGTH - data_len);
      data= scramble_buf;
    }
    else
    {
      /*
        if the default plugin does not provide the data for the scramble at
        all, we generate a scramble internally anyway, just in case the
        user account (that will be known only later) uses a
        native_password_plugin (which needs a scramble). If we don't send a
        scramble now - wasting 20 bytes in the packet -
        native_password_plugin will have to send it in a separate packet,
        adding one more round trip.
      */
      thd_create_random_password(thd, thd->scramble, SCRAMBLE_LENGTH);
      data= thd->scramble;
    }
    data_len= SCRAMBLE_LENGTH;
  }

  /* When server version is specified in config file, don't include
     the replication hack prefix. */
  if (using_custom_server_version)
    end= strnmov(end, server_version, SERVER_VERSION_LENGTH) + 1;
  else
    end= strxnmov(end, SERVER_VERSION_LENGTH, RPL_VERSION_HACK, server_version, NullS) + 1;

  int4store((uchar*) end, mpvio->auth_info.thd->thread_id);
  end+= 4;

  /*
    Old clients does not understand long scrambles, but can ignore packet
    tail: that's why first part of the scramble is placed here, and second
    part at the end of packet.
  */
  end= (char*) memcpy(end, data, SCRAMBLE_LENGTH_323);
  end+= SCRAMBLE_LENGTH_323;
  *end++= 0;

  int2store(end, thd->client_capabilities);

  CHARSET_INFO *handshake_cs= default_charset_info;
  if (handshake_cs->number > 0xFF)
  {
    /*
      A workaround for a 2-byte collation ID: translate it into
      the ID of the primary collation of this character set.
    */
    CHARSET_INFO *cs= get_charset_by_csname(handshake_cs->cs_name.str,
                                            MY_CS_PRIMARY, MYF(MY_WME));
    /*
      cs should not normally be NULL, however it may be possible
      with a dynamic character set incorrectly defined in Index.xml.
      For safety let's fallback to latin1 in case cs is NULL.
    */
    handshake_cs= cs ? cs : &my_charset_latin1;
  }

  /* write server characteristics: up to 16 bytes allowed */
  end[2]= (char) handshake_cs->number;

  int2store(end+3, mpvio->auth_info.thd->server_status);
  int2store(end+5, thd->client_capabilities >> 16);
  end[7]= data_len;
  DBUG_EXECUTE_IF("poison_srv_handshake_scramble_len", end[7]= -100;);
  DBUG_EXECUTE_IF("increase_srv_handshake_scramble_len", end[7]= 50;);
  bzero(end + 8, 6);
  int4store(end + 14, thd->client_capabilities >> 32);
  end+= 18;
  /* write scramble tail */
  end= (char*) memcpy(end, data + SCRAMBLE_LENGTH_323,
                      data_len - SCRAMBLE_LENGTH_323);
  end+= data_len - SCRAMBLE_LENGTH_323;
  end= strmake(end, plugin_name(mpvio->plugin)->str,
                    plugin_name(mpvio->plugin)->length);

  int res= my_net_write(&mpvio->auth_info.thd->net, (uchar*) buff,
                        (size_t) (end - buff + 1)) ||
           net_flush(&mpvio->auth_info.thd->net);
  my_afree(buff);
  DBUG_RETURN (res);
}

static bool secure_auth(THD *thd)
{
  if (!opt_secure_auth)
    return 0;

  /*
    If the server is running in secure auth mode, short scrambles are
    forbidden. Extra juggling to report the same error as the old code.
  */
  if (thd->client_capabilities & CLIENT_PROTOCOL_41)
  {
    my_error(ER_SERVER_IS_IN_SECURE_AUTH_MODE, MYF(0),
             thd->security_ctx->user,
             thd->security_ctx->host_or_ip);
    general_log_print(thd, COM_CONNECT,
                      ER_THD(thd, ER_SERVER_IS_IN_SECURE_AUTH_MODE),
                      thd->security_ctx->user,
                      thd->security_ctx->host_or_ip);
  }
  else
  {
    my_error(ER_NOT_SUPPORTED_AUTH_MODE, MYF(0));
    general_log_print(thd, COM_CONNECT,
                      ER_THD(thd, ER_NOT_SUPPORTED_AUTH_MODE));
  }
  return 1;
}

/**
  sends a "change plugin" packet, requesting a client to restart authentication
  using a different authentication plugin

  Packet format:

    Bytes       Content
    -----       ----
    1           byte with the value 254
    n           client plugin to use, \0-terminated
    n           plugin provided data

  In a special case of switching from native_password_plugin to
  old_password_plugin, the packet contains only one - the first - byte,
  plugin name is omitted, plugin data aren't needed as the scramble was
  already sent. This one-byte packet is identical to the "use the short
  scramble" packet in the protocol before plugins were introduced.

  @retval 0 ok
  @retval 1 error
*/
static bool send_plugin_request_packet(MPVIO_EXT *mpvio,
                                       const uchar *data, uint data_len)
{
  NET *net= &mpvio->auth_info.thd->net;
  static uchar switch_plugin_request_buf[]= { 254 };
  DBUG_ENTER("send_plugin_request_packet");

  const char *client_auth_plugin=
    ((st_mysql_auth *) (plugin_decl(mpvio->plugin)->info))->client_auth_plugin;

  DBUG_EXECUTE_IF("auth_disconnect", { DBUG_RETURN(1); });
  DBUG_EXECUTE_IF("auth_invalid_plugin", client_auth_plugin="foo/bar"; );
  DBUG_ASSERT(client_auth_plugin);

  /*
    we send an old "short 4.0 scramble request", if we need to request a
    client to use 4.0 auth plugin (short scramble) and the scramble was
    already sent to the client

    below, cached_client_reply.plugin is the plugin name that client has used,
    client_auth_plugin is derived from mysql.user table, for the given
    user account, it's the plugin that the client need to use to login.
  */
  bool switch_from_long_to_short_scramble=
    client_auth_plugin == old_password_plugin_name.str &&
    my_strcasecmp(system_charset_info, mpvio->cached_client_reply.plugin,
                  native_password_plugin_name.str) == 0;

  if (switch_from_long_to_short_scramble)
    DBUG_RETURN (secure_auth(mpvio->auth_info.thd) ||
                 my_net_write(net, switch_plugin_request_buf, 1) ||
                 net_flush(net));

  /*
    We never request a client to switch from a short to long scramble.
    Plugin-aware clients can do that, but traditionally it meant to
    ask an old 4.0 client to use the new 4.1 authentication protocol.
  */
  bool switch_from_short_to_long_scramble=
    client_auth_plugin == native_password_plugin_name.str &&
    my_strcasecmp(system_charset_info, mpvio->cached_client_reply.plugin,
                  old_password_plugin_name.str) == 0;

  if (switch_from_short_to_long_scramble)
  {
    my_error(ER_NOT_SUPPORTED_AUTH_MODE, MYF(0));
    general_log_print(mpvio->auth_info.thd, COM_CONNECT,
                      ER_THD(mpvio->auth_info.thd, ER_NOT_SUPPORTED_AUTH_MODE));
    DBUG_RETURN (1);
  }

  DBUG_PRINT("info", ("requesting client to use the %s plugin",
                      client_auth_plugin));
  DBUG_RETURN(net_write_command(net, switch_plugin_request_buf[0],
                                (uchar*) client_auth_plugin,
                                strlen(client_auth_plugin) + 1,
                                (uchar*) data, data_len));
}

#ifndef NO_EMBEDDED_ACCESS_CHECKS

/**
  Safeguard to avoid blocking the root, when max_password_errors
  limit is reached.

  Currently, we allow password errors for superuser on localhost.

  @return true, if password errors should be ignored, and user should not be locked.
*/
static bool ignore_max_password_errors(const ACL_USER *acl_user)
{
 const char *host= acl_user->host.hostname;
 return (acl_user->access & PRIV_IGNORE_MAX_PASSWORD_ERRORS)
   && (!strcasecmp(host, "localhost") ||
       !strcmp(host, "127.0.0.1") ||
       !strcmp(host, "::1"));
}
/**
   Finds acl entry in user database for authentication purposes.

   Finds a user and copies it into mpvio. Creates a fake user
   if no matching user account is found.

   @retval 0    found
   @retval 1    error
*/
static bool find_mpvio_user(MPVIO_EXT *mpvio)
{
  Security_context *sctx= mpvio->auth_info.thd->security_ctx;
  DBUG_ENTER("find_mpvio_user");
  DBUG_ASSERT(mpvio->acl_user == 0);

  mysql_mutex_lock(&acl_cache->lock);

  ACL_USER *user= find_user_or_anon(sctx->host, sctx->user, sctx->ip);

  if (user)
    mpvio->acl_user= user->copy(mpvio->auth_info.thd->mem_root);

  mysql_mutex_unlock(&acl_cache->lock);

  if (!mpvio->acl_user)
  {
    /*
      A matching user was not found. Fake it. Take any user, make the
      authentication fail later.
      This way we get a realistically looking failure, with occasional
      "change auth plugin" requests even for nonexistent users. The ratio
      of "change auth plugin" request will be the same for real and
      nonexistent users.
      Note, that we cannot pick any user at random, it must always be
      the same user account for the incoming sctx->user name.
    */
    ulong nr1=1, nr2=4;
    CHARSET_INFO *cs= &my_charset_latin1;
    cs->hash_sort((uchar*) sctx->user, strlen(sctx->user), &nr1, &nr2);

    mysql_mutex_lock(&acl_cache->lock);
    if (!acl_users.elements)
    {
      mysql_mutex_unlock(&acl_cache->lock);
      login_failed_error(mpvio->auth_info.thd);
      DBUG_RETURN(1);
    }
    uint i= nr1 % acl_users.elements;
    ACL_USER *acl_user_tmp= dynamic_element(&acl_users, i, ACL_USER*);
    mpvio->acl_user= acl_user_tmp->copy(mpvio->auth_info.thd->mem_root);
    mysql_mutex_unlock(&acl_cache->lock);

    mpvio->make_it_fail= true;
  }

  if (mpvio->acl_user->password_errors >= max_password_errors &&
      !ignore_max_password_errors(mpvio->acl_user))
  {
    my_error(ER_USER_IS_BLOCKED, MYF(0));
    general_log_print(mpvio->auth_info.thd, COM_CONNECT,
      ER_THD(mpvio->auth_info.thd, ER_USER_IS_BLOCKED));
    DBUG_RETURN(1);
  }

  /* user account requires non-default plugin and the client is too old */
  if (mpvio->acl_user->auth->plugin.str != native_password_plugin_name.str &&
      mpvio->acl_user->auth->plugin.str != old_password_plugin_name.str &&
      !(mpvio->auth_info.thd->client_capabilities & CLIENT_PLUGIN_AUTH))
  {
    DBUG_ASSERT(my_strcasecmp(system_charset_info,
      mpvio->acl_user->auth->plugin.str, native_password_plugin_name.str));
    DBUG_ASSERT(my_strcasecmp(system_charset_info,
      mpvio->acl_user->auth->plugin.str, old_password_plugin_name.str));
    my_error(ER_NOT_SUPPORTED_AUTH_MODE, MYF(0));
    general_log_print(mpvio->auth_info.thd, COM_CONNECT,
                      ER_THD(mpvio->auth_info.thd, ER_NOT_SUPPORTED_AUTH_MODE));
    DBUG_RETURN (1);
  }
  DBUG_RETURN(0);
}


/**
  Determine if the client is MySQL Connector/NET.

  Checks whether the given connection attributes blob corresponds to
  MySQL Connector/NET by examining the "_client_name" attribute, which is
  expected to be the first attribute in the blob.

  @param connection_attrs - The connection attributes blob.
  @param length - The length of the blob.

  @return true if the client is MySQL Connector/NET, false otherwise.
*/
static inline bool is_connector_net_client(const char *connection_attrs,
                                           size_t length)
{
  constexpr LEX_CSTRING prefix=
    {STRING_WITH_LEN("\x0c_client_name\x13mysql-connector-net")};

  if (length < prefix.length)
    return false;

  /* Optimization to avoid following memcmp in common cases.*/
  if (connection_attrs[prefix.length - 1] != prefix.str[prefix.length - 1])
    return false;

  return !memcmp(connection_attrs, prefix.str, prefix.length);
}

static bool
read_client_connect_attrs(char **ptr, char *end, THD* thd)
{
  ulonglong length;
  char *ptr_save= *ptr;

  /* not enough bytes to hold the length */
  if (ptr_save >= end)
    return true;

  length= safe_net_field_length_ll((uchar **) ptr, end - ptr_save);

  /* cannot even read the length */
  if (*ptr == NULL)
    return true;

  /* length says there're more data than can fit into the packet */
  if (*ptr + length > end)
    return true;

  /* impose an artificial length limit of 64k */
  if (length > 65535)
    return true;

  if (PSI_CALL_set_thread_connect_attrs(*ptr, (uint)length, thd->charset()) &&
      current_thd->variables.log_warnings)
    sql_print_warning("Connection attributes of length %llu were truncated",
                      length);

  /* Connector/Net crashes, when "show collations" returns NULL IDs*/
  if (is_connector_net_client(*ptr, length))
    thd->variables.old_behavior |= OLD_MODE_NO_NULL_COLLATION_IDS;
  return false;
}

#endif

/* the packet format is described in send_change_user_packet() */
static bool parse_com_change_user_packet(MPVIO_EXT *mpvio, uint packet_length)
{
  THD *thd= mpvio->auth_info.thd;
  NET *net= &thd->net;
  Security_context *sctx= thd->security_ctx;

  char *user= (char*) net->read_pos;
  char *end= user + packet_length;
  /* Safe because there is always a trailing \0 at the end of the packet */
  char *passwd= strend(user) + 1;
  uint user_len= (uint)(passwd - user - 1);
  char *db= passwd;
  char db_buff[SAFE_NAME_LEN + 1];            // buffer to store db in utf8
  char user_buff[USERNAME_LENGTH + 1];	      // buffer to store user in utf8
  uint dummy_errors;
  DBUG_ENTER ("parse_com_change_user_packet");

  if (passwd >= end)
  {
    my_message(ER_UNKNOWN_COM_ERROR, ER_THD(thd, ER_UNKNOWN_COM_ERROR),
               MYF(0));
    DBUG_RETURN (1);
  }

  /*
    Old clients send null-terminated string as password; new clients send
    the size (1 byte) + string (not null-terminated). Hence in case of empty
    password both send '\0'.

    This strlen() can't be easily deleted without changing protocol.

    Cast *passwd to an unsigned char, so that it doesn't extend the sign for
    *passwd > 127 and become 2**32-127+ after casting to uint.
  */
  uint passwd_len= (thd->client_capabilities & CLIENT_SECURE_CONNECTION ?
                    (uchar) (*passwd++) : (uint)strlen(passwd));

  db+= passwd_len + 1;
  /*
    Database name is always NUL-terminated, so in case of empty database
    the packet must contain at least the trailing '\0'.
  */
  if (db >= end)
  {
    my_message(ER_UNKNOWN_COM_ERROR, ER_THD(thd, ER_UNKNOWN_COM_ERROR),
               MYF(0));
    DBUG_RETURN (1);
  }

  size_t db_len= strlen(db);

  char *next_field= db + db_len + 1;

  if (next_field + 1 < end)
  {
    if (thd_init_client_charset(thd, uint2korr(next_field)))
      DBUG_RETURN(1);
    next_field+= 2;
  }

  /* Convert database and user names to utf8 */
  db_len= copy_and_convert(db_buff, sizeof(db_buff) - 1, system_charset_info,
                           db, db_len, thd->charset(), &dummy_errors);

  user_len= copy_and_convert(user_buff, sizeof(user_buff) - 1,
                             system_charset_info, user, user_len,
                             thd->charset(), &dummy_errors);

  if (!(sctx->user= my_strndup(key_memory_MPVIO_EXT_auth_info, user_buff,
                               user_len, MYF(MY_WME))))
    DBUG_RETURN(1);

  /* Clear variables that are allocated */
  thd->user_connect= 0;
  strmake_buf(sctx->priv_user, sctx->user);

  if (thd->make_lex_string(&mpvio->db, db_buff, db_len) == 0)
    DBUG_RETURN(1); /* The error is set by make_lex_string(). */

  /*
    Clear thd->db as it points to something, that will be freed when
    connection is closed. We don't want to accidentally free a wrong
    pointer if connect failed.
  */
  thd->reset_db(&null_clex_str);

  if (!initialized)
  {
    // if mysqld's been started with --skip-grant-tables option
    mpvio->status= MPVIO_EXT::SUCCESS;
    DBUG_RETURN(0);
  }

#ifndef NO_EMBEDDED_ACCESS_CHECKS
  thd->password= passwd_len > 0;
  if (find_mpvio_user(mpvio))
    DBUG_RETURN(1);

  const char *client_plugin;
  if (thd->client_capabilities & CLIENT_PLUGIN_AUTH)
  {
    if (next_field >= end)
    {
      my_message(ER_UNKNOWN_COM_ERROR, ER_THD(thd, ER_UNKNOWN_COM_ERROR),
                 MYF(0));
      DBUG_RETURN(1);
    }
    client_plugin= next_field;
    next_field+= strlen(next_field) + 1;
  }
  else
  {
    if (thd->client_capabilities & CLIENT_SECURE_CONNECTION)
      client_plugin= native_password_plugin_name.str;
    else
    {
      /*
        Normally old clients use old_password_plugin, but for
        a passwordless accounts we use native_password_plugin.
        See guess_auth_plugin().
      */
      client_plugin= passwd_len ? old_password_plugin_name.str
                                : native_password_plugin_name.str;
    }
  }

  if ((thd->client_capabilities & CLIENT_CONNECT_ATTRS) &&
      read_client_connect_attrs(&next_field, end, thd))
  {
    my_message(ER_UNKNOWN_COM_ERROR, ER_THD(thd, ER_UNKNOWN_COM_ERROR),
               MYF(0));
    DBUG_RETURN(1);
  }

  DBUG_PRINT("info", ("client_plugin=%s, restart", client_plugin));
  /*
    Remember the data part of the packet, to present it to plugin in
    read_packet()
  */
  mpvio->cached_client_reply.pkt= passwd;
  mpvio->cached_client_reply.pkt_len= passwd_len;
  mpvio->cached_client_reply.plugin= client_plugin;
  mpvio->status= MPVIO_EXT::RESTART;
#endif

  DBUG_RETURN (0);
}


/* the packet format is described in send_client_reply_packet() */
static ulong parse_client_handshake_packet(MPVIO_EXT *mpvio,
                                           uchar **buff, ulong pkt_len)
{
#ifndef EMBEDDED_LIBRARY
  THD *thd= mpvio->auth_info.thd;
  NET *net= &thd->net;
  char *end;
  DBUG_ASSERT(mpvio->status == MPVIO_EXT::FAILURE);

  if (pkt_len < MIN_HANDSHAKE_SIZE)
    return packet_error;

  /*
    Protocol buffer is guaranteed to always end with \0. (see my_net_read())
    As the code below depends on this, lets check that.
  */
  DBUG_ASSERT(net->read_pos[pkt_len] == 0);

  ulonglong client_capabilities= uint2korr(net->read_pos);
  compile_time_assert(sizeof(client_capabilities) >= 8);
  if (client_capabilities & CLIENT_PROTOCOL_41)
  {
    if (pkt_len < 32)
      return packet_error;
    client_capabilities|= ((ulong) uint2korr(net->read_pos+2)) << 16;
    if (!(client_capabilities & CLIENT_MYSQL))
    {
      // it is client with mariadb extensions
      ulonglong ext_client_capabilities=
        (((ulonglong)uint4korr(net->read_pos + 28)) << 32);
      client_capabilities|= ext_client_capabilities;
    }
  }

  /* Disable those bits which are not supported by the client. */
  compile_time_assert(sizeof(thd->client_capabilities) >= 8);
  thd->client_capabilities&= client_capabilities;

  DBUG_PRINT("info", ("client capabilities: %llu", thd->client_capabilities));
  if (thd->client_capabilities & CLIENT_SSL)
  {
    unsigned long errptr __attribute__((unused));

    /* Do the SSL layering. */
    if (!ssl_acceptor_fd)
      return packet_error;

    DBUG_PRINT("info", ("IO layer change in progress..."));
    mysql_rwlock_rdlock(&LOCK_ssl_refresh);
    int ssl_ret = sslaccept(ssl_acceptor_fd, net->vio, net->read_timeout, &errptr);
    mysql_rwlock_unlock(&LOCK_ssl_refresh);
    ssl_acceptor_stats_update(ssl_ret);

    if(ssl_ret)
    {
      DBUG_PRINT("error", ("Failed to accept new SSL connection"));
      return packet_error;
    }

    DBUG_PRINT("info", ("Reading user information over SSL layer"));
    pkt_len= my_net_read(net);
    if (unlikely(pkt_len == packet_error || pkt_len < NORMAL_HANDSHAKE_SIZE))
    {
      DBUG_PRINT("error", ("Failed to read user information (pkt_len= %lu)",
			   pkt_len));
      return packet_error;
    }
  }

  if (client_capabilities & CLIENT_PROTOCOL_41)
  {
    thd->max_client_packet_length= uint4korr(net->read_pos+4);
    DBUG_PRINT("info", ("client_character_set: %d", (uint) net->read_pos[8]));
    if (thd_init_client_charset(thd, (uint) net->read_pos[8]))
      return packet_error;
    end= (char*) net->read_pos+32;
  }
  else
  {
    if (pkt_len < 5)
      return packet_error;
    thd->max_client_packet_length= uint3korr(net->read_pos+2);
    end= (char*) net->read_pos+5;
  }

  if (end >= (char*) net->read_pos+ pkt_len +2)
    return packet_error;

  if (thd->client_capabilities & CLIENT_IGNORE_SPACE)
    thd->variables.sql_mode|= MODE_IGNORE_SPACE;
  if (thd->client_capabilities & CLIENT_INTERACTIVE)
    thd->variables.net_wait_timeout= thd->variables.net_interactive_timeout;

  if (end >= (char*) net->read_pos+ pkt_len +2)
    return packet_error;

  if ((thd->client_capabilities & CLIENT_TRANSACTIONS) &&
      opt_using_transactions)
    net->return_status= &thd->server_status;

  char *user= end;
  char *passwd= strend(user)+1;
  size_t user_len= (size_t)(passwd - user - 1), db_len;
  char *db= passwd;
  char user_buff[USERNAME_LENGTH + 1];	// buffer to store user in utf8
  uint dummy_errors;

  /*
    Old clients send null-terminated string as password; new clients send
    the size (1 byte) + string (not null-terminated). Hence in case of empty
    password both send '\0'.

    This strlen() can't be easily deleted without changing protocol.

    Cast *passwd to an unsigned char, so that it doesn't extend the sign for
    *passwd > 127 and become 2**32-127+ after casting to uint.
  */
  ulonglong len;
  size_t passwd_len;

  if (!(thd->client_capabilities & CLIENT_SECURE_CONNECTION))
    len= strlen(passwd);
  else if (!(thd->client_capabilities & CLIENT_PLUGIN_AUTH_LENENC_CLIENT_DATA))
    len= (uchar)(*passwd++);
  else
  {
    len= safe_net_field_length_ll((uchar**)&passwd,
                                      net->read_pos + pkt_len - (uchar*)passwd);
    if (len > pkt_len)
      return packet_error;
  }

  passwd_len= (size_t)len;
  db= thd->client_capabilities & CLIENT_CONNECT_WITH_DB ?
    db + passwd_len + 1 : 0;

  if (passwd == NULL ||
      passwd + passwd_len + MY_TEST(db) > (char*) net->read_pos + pkt_len)
    return packet_error;

  /* strlen() can't be easily deleted without changing protocol */
  db_len= safe_strlen(db);

  char *next_field;
  const char *client_plugin= next_field= passwd + passwd_len + (db ? db_len + 1 : 0);

  /*
    Since 4.1 all database names are stored in utf8
    The cast is ok as copy_with_error will create a new area for db
  */
  DBUG_ASSERT(db || !db_len);
  // Don't pass db==nullptr to avoid UB nullptr+0 inside copy_with_error()
  if (unlikely(thd->copy_with_error(system_charset_info,
                                    (LEX_STRING*) &mpvio->db,
                                    thd->charset(), db ? db : "", db_len)))
    return packet_error;

  user_len= copy_and_convert(user_buff, sizeof(user_buff) - 1,
                             system_charset_info, user, user_len,
                             thd->charset(), &dummy_errors);
  user= user_buff;

  /* If username starts and ends in "'", chop them off */
  if (user_len > 1 && user[0] == '\'' && user[user_len - 1] == '\'')
  {
    user++;
    user_len-= 2;
  }

  /*
    Clip username to allowed length in characters (not bytes).  This is
    mostly for backward compatibility (to truncate long usernames, as
    old 5.1 did)
  */
  user_len= Well_formed_prefix(system_charset_info, user, user_len,
                               username_char_length).length();
  user[user_len]= '\0';

  Security_context *sctx= thd->security_ctx;

  my_free(const_cast<char*>(sctx->user));
  if (!(sctx->user= my_strndup(key_memory_MPVIO_EXT_auth_info, user, user_len, MYF(MY_WME))))
    return packet_error; /* The error is set by my_strdup(). */


  /*
    Clear thd->db as it points to something, that will be freed when
    connection is closed. We don't want to accidentally free a wrong
    pointer if connect failed.
  */
  thd->reset_db(&null_clex_str);

  if (!initialized)
  {
    // if mysqld's been started with --skip-grant-tables option
    mpvio->status= MPVIO_EXT::SUCCESS;
    return packet_error;
  }

  thd->password= passwd_len > 0;
  if (find_mpvio_user(mpvio))
    return packet_error;

  if ((thd->client_capabilities & CLIENT_PLUGIN_AUTH) &&
      (client_plugin < (char *)net->read_pos + pkt_len))
  {
    next_field+= strlen(next_field) + 1;
  }
  else
  {
    /* Some clients lie. Sad, but true */
    thd->client_capabilities &= ~CLIENT_PLUGIN_AUTH;

    if (thd->client_capabilities & CLIENT_SECURE_CONNECTION)
      client_plugin= native_password_plugin_name.str;
    else
    {
      /*
        Normally old clients use old_password_plugin, but for
        a passwordless accounts we use native_password_plugin.
        See guess_auth_plugin().
      */
      client_plugin= passwd_len ? old_password_plugin_name.str
                                : native_password_plugin_name.str;
    }
  }

  if ((thd->client_capabilities & CLIENT_CONNECT_ATTRS) &&
      read_client_connect_attrs(&next_field, ((char *)net->read_pos) + pkt_len,
                                mpvio->auth_info.thd))
    return packet_error;

  /*
    if the acl_user needs a different plugin to authenticate
    (specified in GRANT ... AUTHENTICATED VIA plugin_name ..)
    we need to restart the authentication in the server.
    But perhaps the client has already used the correct plugin -
    in that case the authentication on the client may not need to be
    restarted and a server auth plugin will read the data that the client
    has just send. Cache them to return in the next server_mpvio_read_packet().
  */
  if (!lex_string_eq(&mpvio->acl_user->auth->plugin, plugin_name(mpvio->plugin)))
  {
    mpvio->cached_client_reply.pkt= passwd;
    mpvio->cached_client_reply.pkt_len= (uint)passwd_len;
    mpvio->cached_client_reply.plugin= client_plugin;
    mpvio->status= MPVIO_EXT::RESTART;
    return packet_error;
  }

  /*
    ok, we don't need to restart the authentication on the server.
    but if the client used the wrong plugin, we need to restart
    the authentication on the client. Do it here, the server plugin
    doesn't need to know.
  */
  const char *client_auth_plugin=
    ((st_mysql_auth *) (plugin_decl(mpvio->plugin)->info))->client_auth_plugin;

  if (client_auth_plugin &&
      my_strcasecmp(system_charset_info, client_plugin, client_auth_plugin))
  {
    mpvio->cached_client_reply.plugin= client_plugin;
    if (send_plugin_request_packet(mpvio,
                                   (uchar*) mpvio->cached_server_packet.pkt,
                                   mpvio->cached_server_packet.pkt_len))
      return packet_error;

    passwd_len= my_net_read(&thd->net);
    passwd= (char*)thd->net.read_pos;
  }

  *buff= (uchar*) passwd;
  return (ulong)passwd_len;
#else
  return 0;
#endif
}


/**
  vio->write_packet() callback method for server authentication plugins

  This function is called by a server authentication plugin, when it wants
  to send data to the client.

  It transparently wraps the data into a handshake packet,
  and handles plugin negotiation with the client. If necessary,
  it escapes the plugin data, if it starts with a mysql protocol packet byte.
*/
static int server_mpvio_write_packet(MYSQL_PLUGIN_VIO *param,
                                   const uchar *packet, int packet_len)
{
  MPVIO_EXT *mpvio= (MPVIO_EXT *) param;
  int res;
  DBUG_ENTER("server_mpvio_write_packet");

  /* reset cached_client_reply */
  mpvio->cached_client_reply.pkt= 0;

  /* for the 1st packet we wrap plugin data into the handshake packet */
  if (mpvio->packets_written == 0)
    res= send_server_handshake_packet(mpvio, (char*) packet, packet_len);
  else if (mpvio->status == MPVIO_EXT::RESTART)
    res= send_plugin_request_packet(mpvio, packet, packet_len);
  else if (packet_len > 0 && (*packet == 1 || *packet == 255 || *packet == 254))
  {
    /*
      we cannot allow plugin data packet to start from 255 or 254 -
      as the client will treat it as an error or "change plugin" packet.
      We'll escape these bytes with \1. Consequently, we
      have to escape \1 byte too.
    */
    res= net_write_command(&mpvio->auth_info.thd->net, 1, (uchar*)"", 0,
                           packet, packet_len);
  }
  else
  {
    res= my_net_write(&mpvio->auth_info.thd->net, packet, packet_len) ||
         net_flush(&mpvio->auth_info.thd->net);
  }
  mpvio->status= MPVIO_EXT::FAILURE; // the status is no longer RESTART
  mpvio->packets_written++;
  DBUG_RETURN(res);
}

/**
  vio->read_packet() callback method for server authentication plugins

  This function is called by a server authentication plugin, when it wants
  to read data from the client.

  It transparently extracts the client plugin data, if embedded into
  a client authentication handshake packet, and handles plugin negotiation
  with the client, if necessary.
*/
static int server_mpvio_read_packet(MYSQL_PLUGIN_VIO *param, uchar **buf)
{
  MPVIO_EXT * const mpvio= (MPVIO_EXT *) param;
  MYSQL_SERVER_AUTH_INFO * const ai= &mpvio->auth_info;
  ulong pkt_len;
  DBUG_ENTER("server_mpvio_read_packet");
  if (mpvio->status == MPVIO_EXT::RESTART)
  {
    const char *client_auth_plugin=
      ((st_mysql_auth *) (plugin_decl(mpvio->plugin)->info))->client_auth_plugin;
    if (client_auth_plugin == 0)
    {
      mpvio->status= MPVIO_EXT::FAILURE;
      pkt_len= 0;
      *buf= 0;
      goto done;
    }

    if (mpvio->cached_client_reply.pkt)
    {
      DBUG_ASSERT(mpvio->packets_read > 0);
      /*
        if the have the data cached from the last server_mpvio_read_packet
        (which can be the case if it's a restarted authentication)
        and a client has used the correct plugin, then we can return the
        cached data straight away and avoid one round trip.
      */
      if (my_strcasecmp(system_charset_info, mpvio->cached_client_reply.plugin,
                        client_auth_plugin) == 0)
      {
        mpvio->status= MPVIO_EXT::FAILURE;
        pkt_len= mpvio->cached_client_reply.pkt_len;
        *buf= (uchar*) mpvio->cached_client_reply.pkt;
        mpvio->packets_read++;
        goto done;
      }
    }

    /*
      plugin wants to read the data without sending anything first.
      send an empty packet to force a server handshake packet to be sent
    */
    if (server_mpvio_write_packet(mpvio, 0, 0))
      pkt_len= packet_error;
    else
      pkt_len= my_net_read(&ai->thd->net);
  }
  else
    pkt_len= my_net_read(&ai->thd->net);

  if (unlikely(pkt_len == packet_error))
    goto err;

  mpvio->packets_read++;

  /*
    the 1st packet has the plugin data wrapped into the client authentication
    handshake packet
  */
  if (mpvio->packets_read == 1)
  {
    pkt_len= parse_client_handshake_packet(mpvio, buf, pkt_len);
    if (unlikely(pkt_len == packet_error))
      goto err;
  }
  else
    *buf= ai->thd->net.read_pos;

done:
  if (set_user_salt_if_needed(mpvio->acl_user, mpvio->curr_auth, mpvio->plugin))
  {
    ai->thd->clear_error(); // authenticating user should not see these errors
    my_error(ER_ACCESS_DENIED_ERROR, MYF(0), ai->thd->security_ctx->user,
             ai->thd->security_ctx->host_or_ip, ER_THD(ai->thd, ER_YES));
    goto err;
  }

  ai->user_name= ai->thd->security_ctx->user;
  ai->user_name_length= (uint) strlen(ai->user_name);
  ai->auth_string= mpvio->acl_user->auth[mpvio->curr_auth].salt.str;
  ai->auth_string_length= (ulong) mpvio->acl_user->auth[mpvio->curr_auth].salt.length;
  strmake_buf(ai->authenticated_as, mpvio->acl_user->user.str);

  DBUG_RETURN((int)pkt_len);

err:
  if (mpvio->status == MPVIO_EXT::FAILURE)
  {
    if (!ai->thd->is_error())
      my_error(ER_HANDSHAKE_ERROR, MYF(0));
  }
  DBUG_RETURN(-1);
}

/**
  fills MYSQL_PLUGIN_VIO_INFO structure with the information about the
  connection
*/
static void server_mpvio_info(MYSQL_PLUGIN_VIO *vio,
                              MYSQL_PLUGIN_VIO_INFO *info)
{
  MPVIO_EXT *mpvio= (MPVIO_EXT *) vio;
  mpvio_info(mpvio->auth_info.thd->net.vio, info);
}

static bool acl_check_ssl(THD *thd, const ACL_USER *acl_user)
{
  Vio *vio= thd->net.vio;
#ifdef HAVE_OPENSSL
  SSL *ssl= (SSL *) vio->ssl_arg;
  X509 *cert;
#endif

  /*
    At this point we know that user is allowed to connect
    from given host by given username/password pair. Now
    we check if SSL is required, if user is using SSL and
    if X509 certificate attributes are OK
  */
  switch (acl_user->ssl_type) {
  case SSL_TYPE_NOT_SPECIFIED:                  // Impossible
  case SSL_TYPE_NONE:                           // SSL is not required
    if (opt_require_secure_transport)
    {
      enum enum_vio_type type= vio_type(vio);
#ifdef HAVE_OPENSSL
      return type != VIO_TYPE_SSL &&
#ifndef _WIN32
             type != VIO_TYPE_SOCKET;
#else
             type != VIO_TYPE_NAMEDPIPE;
#endif
#else
#ifndef _WIN32
      return type != VIO_TYPE_SOCKET;
#else
      return type != VIO_TYPE_NAMEDPIPE;
#endif
#endif
    }
    return 0;
#ifdef HAVE_OPENSSL
  case SSL_TYPE_ANY:                            // Any kind of SSL is ok
    return vio_type(vio) != VIO_TYPE_SSL;
  case SSL_TYPE_X509: /* Client should have any valid certificate. */
    /*
      Connections with non-valid certificates are dropped already
      in sslaccept() anyway, so we do not check validity here.

      We need to check for absence of SSL because without SSL
      we should reject connection.
    */
    if (vio_type(vio) == VIO_TYPE_SSL &&
        SSL_get_verify_result(ssl) == X509_V_OK &&
        (cert= SSL_get_peer_certificate(ssl)))
    {
      X509_free(cert);
      return 0;
    }
    return 1;
  case SSL_TYPE_SPECIFIED: /* Client should have specified attrib */
    /* If a cipher name is specified, we compare it to actual cipher in use. */
    if (vio_type(vio) != VIO_TYPE_SSL ||
        SSL_get_verify_result(ssl) != X509_V_OK)
      return 1;
    if (acl_user->ssl_cipher)
    {
      const char *ssl_cipher= SSL_get_cipher(ssl);
      DBUG_PRINT("info", ("comparing ciphers: '%s' and '%s'",
                         acl_user->ssl_cipher, ssl_cipher));
      if (strcmp(acl_user->ssl_cipher, ssl_cipher))
      {
        if (global_system_variables.log_warnings)
          sql_print_information("X509 ciphers mismatch: should be '%s' but is '%s'",
                            acl_user->ssl_cipher, ssl_cipher);
        return 1;
      }
    }
    if (!acl_user->x509_issuer[0] && !acl_user->x509_subject[0])
      return 0; // all done

    /* Prepare certificate (if exists) */
    if (!(cert= SSL_get_peer_certificate(ssl)))
      return 1;
    /* If X509 issuer is specified, we check it... */
    if (acl_user->x509_issuer[0])
    {
      char *ptr= X509_NAME_oneline(X509_get_issuer_name(cert), 0, 0);
      DBUG_PRINT("info", ("comparing issuers: '%s' and '%s'",
                         acl_user->x509_issuer, ptr));
      if (strcmp(acl_user->x509_issuer, ptr))
      {
        if (global_system_variables.log_warnings)
          sql_print_information("X509 issuer mismatch: should be '%s' "
                            "but is '%s'", acl_user->x509_issuer, ptr);
        OPENSSL_free(ptr);
        X509_free(cert);
        return 1;
      }
      OPENSSL_free(ptr);
    }
    /* X509 subject is specified, we check it .. */
    if (acl_user->x509_subject[0])
    {
      char *ptr= X509_NAME_oneline(X509_get_subject_name(cert), 0, 0);
      DBUG_PRINT("info", ("comparing subjects: '%s' and '%s'",
                         acl_user->x509_subject, ptr));
      if (strcmp(acl_user->x509_subject, ptr))
      {
        if (global_system_variables.log_warnings)
          sql_print_information("X509 subject mismatch: should be '%s' but is '%s'",
                          acl_user->x509_subject, ptr);
        OPENSSL_free(ptr);
        X509_free(cert);
        return 1;
      }
      OPENSSL_free(ptr);
    }
    X509_free(cert);
    return 0;
#else  /* HAVE_OPENSSL */
  default:
    /*
      If we don't have SSL but SSL is required for this user the
      authentication should fail.
    */
    return 1;
#endif /* HAVE_OPENSSL */
  }
  return 1;
}


static int do_auth_once(THD *thd, const LEX_CSTRING *auth_plugin_name,
                        MPVIO_EXT *mpvio)
{
  int res= CR_OK;
  bool unlock_plugin= false;
  plugin_ref plugin= get_auth_plugin(thd, *auth_plugin_name, &unlock_plugin);

  mpvio->plugin= plugin;
  mpvio->auth_info.user_name= NULL;

  if (plugin)
  {
    st_mysql_auth *info= (st_mysql_auth *) plugin_decl(plugin)->info;
    switch (info->interface_version >> 8) {
    case 0x02:
      res= info->authenticate_user(mpvio, &mpvio->auth_info);
      break;
    case 0x01:
      {
        MYSQL_SERVER_AUTH_INFO_0x0100 compat;
        compat.downgrade(&mpvio->auth_info);
        res= info->authenticate_user(mpvio, (MYSQL_SERVER_AUTH_INFO *)&compat);
        compat.upgrade(&mpvio->auth_info);
      }
      break;
    default: DBUG_ASSERT(0);
    }

    if (unlock_plugin)
      plugin_unlock(thd, plugin);
  }
  else
  {
    /* Server cannot load the required plugin. */
    Host_errors errors;
    errors.m_no_auth_plugin= 1;
    inc_host_errors(mpvio->auth_info.thd->security_ctx->ip, &errors);
    my_error(ER_PLUGIN_IS_NOT_LOADED, MYF(0), auth_plugin_name->str);
    res= CR_ERROR;
  }

  return res;
}

enum PASSWD_ERROR_ACTION
{
  PASSWD_ERROR_CLEAR,
  PASSWD_ERROR_INCREMENT
};

/* Increment, or clear password errors for a user. */
static void handle_password_errors(const char *user, const char *hostname, PASSWD_ERROR_ACTION action)
{
#ifndef NO_EMBEDDED_ACCESS_CHECKS
  mysql_mutex_assert_not_owner(&acl_cache->lock);
  mysql_mutex_lock(&acl_cache->lock);
  ACL_USER *u = find_user_exact(hostname, user);
  if (u)
  {
    switch(action)
    {
      case PASSWD_ERROR_INCREMENT:
        u->password_errors++;
        break;
      case PASSWD_ERROR_CLEAR:
        u->password_errors= 0;
        break;
      default:
        DBUG_ASSERT(0);
        break;
    }
  }
  mysql_mutex_unlock(&acl_cache->lock);
#endif
}

static bool check_password_lifetime(THD *thd, const ACL_USER &acl_user)
{
  /* the password should never expire */
  if (!acl_user.password_lifetime)
    return false;

  longlong interval= acl_user.password_lifetime;
  if (interval < 0)
  {
    interval= default_password_lifetime;

    /* default global policy applies, and that is password never expires */
    if (!interval)
      return false;
  }

  thd->set_time();

  if ((thd->query_start() - acl_user.password_last_changed)/3600/24 >= interval)
    return true;

  return false;
}

/**
  Perform the handshake, authorize the client and update thd sctx variables.

  @param thd                     thread handle
  @param com_change_user_pkt_len size of the COM_CHANGE_USER packet
                                 (without the first, command, byte) or 0
                                 if it's not a COM_CHANGE_USER (that is, if
                                 it's a new connection)

  @retval 0  success, thd is updated.
  @retval 1  error
*/
bool acl_authenticate(THD *thd, uint com_change_user_pkt_len)
{
  int res= CR_OK;
  MPVIO_EXT mpvio;
  enum  enum_server_command command= com_change_user_pkt_len ? COM_CHANGE_USER
                                                             : COM_CONNECT;
  DBUG_ENTER("acl_authenticate");

  bzero(&mpvio, sizeof(mpvio));
  mpvio.read_packet= server_mpvio_read_packet;
  mpvio.write_packet= server_mpvio_write_packet;
  mpvio.cached_client_reply.plugin= "";
  mpvio.info= server_mpvio_info;
  mpvio.status= MPVIO_EXT::RESTART;
  mpvio.auth_info.thd= thd;
  mpvio.auth_info.host_or_ip= thd->security_ctx->host_or_ip;
  mpvio.auth_info.host_or_ip_length=
    (unsigned int) strlen(thd->security_ctx->host_or_ip);

  DBUG_PRINT("info", ("com_change_user_pkt_len=%u", com_change_user_pkt_len));

  if (command == COM_CHANGE_USER)
  {
    mpvio.packets_written++; // pretend that a server handshake packet was sent
    mpvio.packets_read++;    // take COM_CHANGE_USER packet into account

    if (parse_com_change_user_packet(&mpvio, com_change_user_pkt_len))
      DBUG_RETURN(1);

    res= mpvio.status ==  MPVIO_EXT::SUCCESS ? CR_OK : CR_ERROR;

    DBUG_ASSERT(mpvio.status == MPVIO_EXT::RESTART ||
                mpvio.status == MPVIO_EXT::SUCCESS);
  }
  else
  {
    /* mark the thd as having no scramble yet */
    thd->scramble[SCRAMBLE_LENGTH]= 1;

    /*
      perform the first authentication attempt, with the default plugin.
      This sends the server handshake packet, reads the client reply
      with a user name, and performs the authentication if everyone has used
      the correct plugin.
    */

    res= do_auth_once(thd, default_auth_plugin_name, &mpvio);
  }

  PSI_CALL_set_connection_type(vio_type(thd->net.vio));

  Security_context * const sctx= thd->security_ctx;
  const ACL_USER * acl_user= mpvio.acl_user;
  if (!acl_user)
    statistic_increment(aborted_connects_preauth, &LOCK_status);

  if (acl_user)
  {
    /*
      retry the authentication with curr_auth==0 if after receiving the user
      name we found that we need to switch to a non-default plugin
    */
    for (mpvio.curr_auth= mpvio.status != MPVIO_EXT::RESTART;
         res != CR_OK && mpvio.curr_auth < acl_user->nauth;
         mpvio.curr_auth++)
    {
      thd->clear_error();
      mpvio.status= MPVIO_EXT::RESTART;
      res= do_auth_once(thd, &acl_user->auth[mpvio.curr_auth].plugin, &mpvio);
    }
  }

  if (mpvio.make_it_fail && res == CR_OK)
  {
    mpvio.status= MPVIO_EXT::FAILURE;
    res= CR_ERROR;
  }

  thd->password= mpvio.auth_info.password_used;  // remember for error messages

  /*
    Log the command here so that the user can check the log
    for the tried logins and also to detect break-in attempts.

    if sctx->user is unset it's protocol failure, bad packet.
  */
  if (sctx->user)
  {
    general_log_print(thd, command, (char*) "%s@%s on %s using %s",
                      sctx->user, sctx->host_or_ip,
                      safe_str(mpvio.db.str), safe_vio_type_name(thd->net.vio));
  }

  if (res > CR_OK && mpvio.status != MPVIO_EXT::SUCCESS)
  {
    Host_errors errors;
    switch (res)
    {
    case CR_AUTH_PLUGIN_ERROR:
      errors.m_auth_plugin= 1;
      break;
    case CR_AUTH_HANDSHAKE:
      errors.m_handshake= 1;
      break;
    case CR_AUTH_USER_CREDENTIALS:
      errors.m_authentication= 1;
      if (thd->password && !mpvio.make_it_fail)
        handle_password_errors(acl_user->user.str, acl_user->host.hostname, PASSWD_ERROR_INCREMENT);
      break;
    case CR_ERROR:
    default:
      /* Unknown of unspecified auth plugin error. */
      errors.m_auth_plugin= 1;
      break;
    }
    inc_host_errors(mpvio.auth_info.thd->security_ctx->ip, &errors);
    if (!thd->is_error())
      login_failed_error(thd);
    DBUG_RETURN(1);
  }

  sctx->proxy_user[0]= 0;
  if (thd->password && acl_user->password_errors)
  {
    /* Login succeeded, clear password errors.*/
    handle_password_errors(acl_user->user.str, acl_user->host.hostname, PASSWD_ERROR_CLEAR);
  }

  if (initialized) // if not --skip-grant-tables
  {
    /*
      OK. Let's check the SSL. Historically it was checked after the password,
      as an additional layer, not instead of the password
      (in which case it would've been a plugin too).
    */
    if (acl_check_ssl(thd, acl_user))
    {
      Host_errors errors;
      errors.m_ssl= 1;
      inc_host_errors(mpvio.auth_info.thd->security_ctx->ip, &errors);
      login_failed_error(thd);
      DBUG_RETURN(1);
    }

    if (acl_user->account_locked) {
      status_var_increment(denied_connections);
      my_error(ER_ACCOUNT_HAS_BEEN_LOCKED, MYF(0));
      DBUG_RETURN(1);
    }

    bool client_can_handle_exp_pass= thd->client_capabilities &
                                     CLIENT_CAN_HANDLE_EXPIRED_PASSWORDS;
    bool password_expired= thd->password != PASSWORD_USED_NO_MENTION
                           && (acl_user->password_expired ||
                               check_password_lifetime(thd, *acl_user));

    if (!client_can_handle_exp_pass && disconnect_on_expired_password &&
        password_expired)
    {
      status_var_increment(denied_connections);
      my_error(ER_MUST_CHANGE_PASSWORD_LOGIN, MYF(0));
      DBUG_RETURN(1);
    }

    sctx->password_expired= password_expired;

#ifndef NO_EMBEDDED_ACCESS_CHECKS
    if (!password_expired)
    {
      bool is_proxy_user= FALSE;
      const char *auth_user = acl_user->user.str;
      ACL_PROXY_USER *proxy_user;
      /* check if the user is allowed to proxy as another user */
      proxy_user= acl_find_proxy_user(auth_user, sctx->host, sctx->ip,
                                      mpvio.auth_info.authenticated_as,
                                            &is_proxy_user);
      if (is_proxy_user)
      {
        ACL_USER *acl_proxy_user;

        /* we need to find the proxy user, but there was none */
        if (!proxy_user)
        {
          Host_errors errors;
          errors.m_proxy_user= 1;
          inc_host_errors(mpvio.auth_info.thd->security_ctx->ip, &errors);
          if (!thd->is_error())
            login_failed_error(thd);
          DBUG_RETURN(1);
        }

        my_snprintf(sctx->proxy_user, sizeof(sctx->proxy_user) - 1,
                    "'%s'@'%s'", auth_user,
                    safe_str(acl_user->host.hostname));

        /* we're proxying : find the proxy user definition */
        mysql_mutex_lock(&acl_cache->lock);
        acl_proxy_user= find_user_exact(safe_str(proxy_user->get_proxied_host()),
                                       mpvio.auth_info.authenticated_as);
        if (!acl_proxy_user)
        {
          mysql_mutex_unlock(&acl_cache->lock);

          Host_errors errors;
          errors.m_proxy_user_acl= 1;
          inc_host_errors(mpvio.auth_info.thd->security_ctx->ip, &errors);
          if (!thd->is_error())
            login_failed_error(thd);
          DBUG_RETURN(1);
        }
        acl_user= acl_proxy_user->copy(thd->mem_root);
        mysql_mutex_unlock(&acl_cache->lock);
      }
    }
#endif

    sctx->master_access= (acl_user->access | public_access());
    strmake_buf(sctx->priv_user, acl_user->user.str);

    if (acl_user->host.hostname)
      strmake_buf(sctx->priv_host, acl_user->host.hostname);
    else
      *sctx->priv_host= 0;


    /*
      Don't allow the user to connect if he has done too many queries.
      As we are testing max_user_connections == 0 here, it means that we
      can't let the user change max_user_connections from 0 in the server
      without a restart as it would lead to wrong connect counting.
    */
    if ((acl_user->user_resource.questions ||
         acl_user->user_resource.updates ||
         acl_user->user_resource.conn_per_hour ||
         acl_user->user_resource.user_conn ||
         acl_user->user_resource.max_statement_time != 0.0 ||
         max_user_connections_checking) &&
         get_or_create_user_conn(thd,
           (opt_old_style_user_limits ? sctx->user : sctx->priv_user),
           (opt_old_style_user_limits ? sctx->host_or_ip : sctx->priv_host),
           &acl_user->user_resource))
      DBUG_RETURN(1); // The error is set by get_or_create_user_conn()

    if (acl_user->user_resource.max_statement_time != 0.0)
    {
      thd->variables.max_statement_time_double=
        acl_user->user_resource.max_statement_time;
      thd->variables.max_statement_time=
        (ulonglong) (thd->variables.max_statement_time_double * 1e6 + 0.1);
    }
  }
  else
    sctx->skip_grants();

  if (thd->user_connect &&
      (thd->user_connect->user_resources.conn_per_hour ||
       thd->user_connect->user_resources.user_conn ||
       max_user_connections_checking) &&
       check_for_max_user_connections(thd, thd->user_connect))
  {
    /* Ensure we don't decrement thd->user_connections->connections twice */
    thd->user_connect= 0;
    status_var_increment(denied_connections);
    DBUG_RETURN(1); // The error is set in check_for_max_user_connections()
  }

  DBUG_PRINT("info",
             ("Capabilities: %llu  packet_length: %ld  Host: '%s'  "
              "Login user: '%s' Priv_user: '%s'  Using password: %s "
              "Access: %llx  db: '%s'",
              thd->client_capabilities, thd->max_client_packet_length,
              sctx->host_or_ip, sctx->user, sctx->priv_user,
              thd->password ? "yes": "no",
              (longlong) sctx->master_access, mpvio.db.str));

  if (command == COM_CONNECT &&
      !(thd->main_security_ctx.master_access & PRIV_IGNORE_MAX_CONNECTIONS))
  {
    if (*thd->scheduler->connection_count > *thd->scheduler->max_connections)
    {                                         // too many connections
      my_error(ER_CON_COUNT_ERROR, MYF(0));
      DBUG_RETURN(1);
    }
  }

  /*
    This is the default access rights for the current database.  It's
    set to 0 here because we don't have an active database yet (and we
    may not have an active database to set.
  */
  sctx->db_access= NO_ACL;

#ifndef NO_EMBEDDED_ACCESS_CHECKS
  /*
    In case the user has a default role set, attempt to set that role
  */
  if (initialized && acl_user->default_rolename.length) {
    privilege_t access(NO_ACL);
    int result;
    result= acl_check_setrole(thd, acl_user->default_rolename.str, &access);
    if (!result)
      result= acl_setrole(thd, acl_user->default_rolename.str, access);
    if (result)
      thd->clear_error(); // even if the default role was not granted, do not
                          // close the connection
  }
#endif

  /* Change a database if necessary */
  if (mpvio.db.length)
  {
    uint err = mysql_change_db(thd, &mpvio.db, FALSE);
    if(err)
    {
      if (err == ER_DBACCESS_DENIED_ERROR)
      {
        /*
          Got an "access denied" error, which must be handled
          other access denied errors (see login_failed_error()).
          mysql_change_db() already sent error to client, and
          wrote to general log, we only need to increment the counter
          and maybe write a warning to error log.
        */
        status_var_increment(thd->status_var.access_denied_errors);
        if (global_system_variables.log_warnings > 1)
        {
          Security_context* sctx = thd->security_ctx;
          sql_print_warning(ER_THD(thd, err),
            sctx->priv_user, sctx->priv_host, mpvio.db.str);
        }
      }
      DBUG_RETURN(1);
    }
  }

  thd->net.net_skip_rest_factor= 2;  // skip at most 2*max_packet_size

  if (mpvio.auth_info.external_user[0])
    sctx->external_user= my_strdup(key_memory_MPVIO_EXT_auth_info,
                                   mpvio.auth_info.external_user, MYF(0));

  if (res == CR_OK_HANDSHAKE_COMPLETE)
    thd->get_stmt_da()->disable_status();
  else
    my_ok(thd);

  PSI_CALL_set_thread_account
    (thd->main_security_ctx.user, static_cast<uint>(strlen(thd->main_security_ctx.user)),
    thd->main_security_ctx.host_or_ip, static_cast<uint>(strlen(thd->main_security_ctx.host_or_ip)));

  /* Ready to handle queries */
  DBUG_RETURN(0);
}

/**
  MySQL Server Password Authentication Plugin

  In the MySQL authentication protocol:
  1. the server sends the random scramble to the client
  2. client sends the encrypted password back to the server
  3. the server checks the password.
*/
static int native_password_authenticate(MYSQL_PLUGIN_VIO *vio,
                                        MYSQL_SERVER_AUTH_INFO *info)
{
  uchar *pkt;
  int pkt_len;
  MPVIO_EXT *mpvio= (MPVIO_EXT *) vio;
  THD *thd=info->thd;
  DBUG_ENTER("native_password_authenticate");

  /* generate the scramble, or reuse the old one */
  if (thd->scramble[SCRAMBLE_LENGTH])
    thd_create_random_password(thd, thd->scramble, SCRAMBLE_LENGTH);

  /* and send it to the client */
  if (mpvio->write_packet(mpvio, (uchar*)thd->scramble, SCRAMBLE_LENGTH + 1))
    DBUG_RETURN(CR_AUTH_HANDSHAKE);

  /* reply and authenticate */

  /*
    <digression>
      This is more complex than it looks.

      The plugin (we) may be called right after the client was connected -
      and will need to send a scramble, read reply, authenticate.

      Or the plugin may be called after another plugin has sent a scramble,
      and read the reply. If the client has used the correct client-plugin,
      we won't need to read anything here from the client, the client
      has already sent a reply with everything we need for authentication.

      Or the plugin may be called after another plugin has sent a scramble,
      and read the reply, but the client has used the wrong client-plugin.
      We'll need to sent a "switch to another plugin" packet to the
      client and read the reply. "Use the short scramble" packet is a special
      case of "switch to another plugin" packet.

      Or, perhaps, the plugin may be called after another plugin has
      done the handshake but did not send a useful scramble. We'll need
      to send a scramble (and perhaps a "switch to another plugin" packet)
      and read the reply.

      Besides, a client may be an old one, that doesn't understand plugins.
      Or doesn't even understand 4.0 scramble.

      And we want to keep the same protocol on the wire  unless non-native
      plugins are involved.

      Anyway, it still looks simple from a plugin point of view:
      "send the scramble, read the reply and authenticate".
      All the magic is transparently handled by the server.
    </digression>
  */

  /* read the reply with the encrypted password */
  if ((pkt_len= mpvio->read_packet(mpvio, &pkt)) < 0)
    DBUG_RETURN(CR_AUTH_HANDSHAKE);
  DBUG_PRINT("info", ("reply read : pkt_len=%d", pkt_len));

#ifdef NO_EMBEDDED_ACCESS_CHECKS
  DBUG_RETURN(CR_OK);
#endif

  DBUG_EXECUTE_IF("native_password_bad_reply", { pkt_len= 12; });

  if (pkt_len == 0) /* no password */
    DBUG_RETURN(info->auth_string_length != 0
                ? CR_AUTH_USER_CREDENTIALS : CR_OK);

  info->password_used= PASSWORD_USED_YES;
  if (pkt_len == SCRAMBLE_LENGTH)
  {
    if (info->auth_string_length != SCRAMBLE_LENGTH)
      DBUG_RETURN(CR_AUTH_USER_CREDENTIALS);

    if (check_scramble(pkt, thd->scramble, (uchar*)info->auth_string))
      DBUG_RETURN(CR_AUTH_USER_CREDENTIALS);
    else
      DBUG_RETURN(CR_OK);
  }

  my_error(ER_HANDSHAKE_ERROR, MYF(0));
  DBUG_RETURN(CR_AUTH_HANDSHAKE);
}

static int native_password_make_scramble(const char *password,
                      size_t password_length, char *hash, size_t *hash_length)
{
  DBUG_ASSERT(*hash_length >= SCRAMBLED_PASSWORD_CHAR_LENGTH);
  if (password_length == 0)
    *hash_length= 0;
  else
  {
    *hash_length= SCRAMBLED_PASSWORD_CHAR_LENGTH;
    my_make_scrambled_password(hash, password, password_length);
  }
  return 0;
}

/* As this contains is a string of not a valid SCRAMBLE_LENGTH */
static const char invalid_password[] = "*THISISNOTAVALIDPASSWORDTHATCANBEUSEDHERE";

static int native_password_get_salt(const char *hash, size_t hash_length,
                                    unsigned char *out, size_t *out_length)
{
  DBUG_ASSERT(sizeof(invalid_password) > SCRAMBLE_LENGTH);
  DBUG_ASSERT(*out_length >= SCRAMBLE_LENGTH);
  DBUG_ASSERT(*out_length >= sizeof(invalid_password));
  if (hash_length == 0)
  {
    *out_length= 0;
    return 0;
  }

  if (hash_length != SCRAMBLED_PASSWORD_CHAR_LENGTH)
  {
    if (hash_length == 7 && strcmp(hash, "invalid") == 0)
    {
      memcpy(out, invalid_password, sizeof(invalid_password));
      *out_length= sizeof(invalid_password);
      return 0;
    }
    my_error(ER_PASSWD_LENGTH, MYF(0), SCRAMBLED_PASSWORD_CHAR_LENGTH);
    return 1;
  }

  for (const char *c= hash + 1; c < (hash + hash_length); c++)
  {
    /* If any non-hex characters are found, mark the password as invalid. */
    if (!(*c >= '0' && *c <= '9') &&
        !(*c >= 'A' && *c <= 'F') &&
        !(*c >= 'a' && *c <= 'f'))
    {
      memcpy(out, invalid_password, sizeof(invalid_password));
      *out_length= sizeof(invalid_password);
      return 0;
    }
  }

  *out_length= SCRAMBLE_LENGTH;
  get_salt_from_password(out, hash);
  return 0;
}

static int old_password_authenticate(MYSQL_PLUGIN_VIO *vio,
                                     MYSQL_SERVER_AUTH_INFO *info)
{
  uchar *pkt;
  int pkt_len;
  MPVIO_EXT *mpvio= (MPVIO_EXT *) vio;
  THD *thd=info->thd;

  /* generate the scramble, or reuse the old one */
  if (thd->scramble[SCRAMBLE_LENGTH])
    thd_create_random_password(thd, thd->scramble, SCRAMBLE_LENGTH);
  /* and send it to the client */
  if (mpvio->write_packet(mpvio, (uchar*)thd->scramble, SCRAMBLE_LENGTH + 1))
    return CR_AUTH_HANDSHAKE;

  /* read the reply and authenticate */
  if ((pkt_len= mpvio->read_packet(mpvio, &pkt)) < 0)
    return CR_AUTH_HANDSHAKE;

#ifdef NO_EMBEDDED_ACCESS_CHECKS
  return CR_OK;
#endif

  /*
    legacy: if switch_from_long_to_short_scramble,
    the password is sent \0-terminated, the pkt_len is always 9 bytes.
    We need to figure out the correct scramble length here.
  */
  if (pkt_len == SCRAMBLE_LENGTH_323 + 1)
    pkt_len= (int)strnlen((char*)pkt, pkt_len);

  if (pkt_len == 0) /* no password */
    return info->auth_string_length ? CR_AUTH_USER_CREDENTIALS : CR_OK;

  if (secure_auth(thd))
    return CR_AUTH_HANDSHAKE;

  info->password_used= PASSWORD_USED_YES;

  if (pkt_len == SCRAMBLE_LENGTH_323)
  {
    if (!info->auth_string_length)
      return CR_AUTH_USER_CREDENTIALS;

    return check_scramble_323(pkt, thd->scramble, (ulong *) info->auth_string)
             ? CR_AUTH_USER_CREDENTIALS : CR_OK;
  }

  my_error(ER_HANDSHAKE_ERROR, MYF(0));
  return CR_AUTH_HANDSHAKE;
}

static int old_password_make_scramble(const char *password,
                      size_t password_length, char *hash, size_t *hash_length)
{
  DBUG_ASSERT(*hash_length >= SCRAMBLED_PASSWORD_CHAR_LENGTH_323);
  if (password_length == 0)
    *hash_length= 0;
  else
  {
    *hash_length= SCRAMBLED_PASSWORD_CHAR_LENGTH_323;
    my_make_scrambled_password_323(hash, password, password_length);
  }
  return 0;
}

#define SALT_LENGTH_323 (sizeof(ulong)*2)
static int old_password_get_salt(const char *hash, size_t hash_length,
                                 unsigned char *out, size_t *out_length)
{
  DBUG_ASSERT(*out_length >= SALT_LENGTH_323);

  if (hash_length != SCRAMBLED_PASSWORD_CHAR_LENGTH_323)
  {
    my_error(ER_PASSWD_LENGTH, MYF(0), SCRAMBLED_PASSWORD_CHAR_LENGTH_323);
    return 1;
  }

  *out_length= SALT_LENGTH_323;
  get_salt_from_password_323((ulong*)out, hash);
  return 0;
}

static struct st_mysql_auth native_password_handler=
{
  MYSQL_AUTHENTICATION_INTERFACE_VERSION,
  native_password_plugin_name.str,
  native_password_authenticate,
  native_password_make_scramble,
  native_password_get_salt
};

static struct st_mysql_auth old_password_handler=
{
  MYSQL_AUTHENTICATION_INTERFACE_VERSION,
  old_password_plugin_name.str,
  old_password_authenticate,
  old_password_make_scramble,
  old_password_get_salt
};

maria_declare_plugin(mysql_password)
{
  MYSQL_AUTHENTICATION_PLUGIN,                  /* type constant    */
  &native_password_handler,                     /* type descriptor  */
  native_password_plugin_name.str,              /* Name             */
  "R.J.Silk, Sergei Golubchik",                 /* Author           */
  "Native MySQL authentication",                /* Description      */
  PLUGIN_LICENSE_GPL,                           /* License          */
  NULL,                                         /* Init function    */
  NULL,                                         /* Deinit function  */
  0x0100,                                       /* Version (1.0)    */
  NULL,                                         /* status variables */
  NULL,                                         /* system variables */
  "1.0",                                        /* String version   */
  MariaDB_PLUGIN_MATURITY_STABLE                /* Maturity         */
},
{
  MYSQL_AUTHENTICATION_PLUGIN,                  /* type constant    */
  &old_password_handler,                        /* type descriptor  */
  old_password_plugin_name.str,                 /* Name             */
  "R.J.Silk, Sergei Golubchik",                 /* Author           */
  "Old MySQL-4.0 authentication",               /* Description      */
  PLUGIN_LICENSE_GPL,                           /* License          */
  NULL,                                         /* Init function    */
  NULL,                                         /* Deinit function  */
  0x0100,                                       /* Version (1.0)    */
  NULL,                                         /* status variables */
  NULL,                                         /* system variables */
  "1.0",                                        /* String version   */
  MariaDB_PLUGIN_MATURITY_STABLE                /* Maturity         */
}
maria_declare_plugin_end;


/*
  Exporting functions that allow plugins to do server-style
  host/user matching. Used in server_audit2 plugin.
*/
extern "C" int maria_compare_hostname(
                  const char *wild_host, long wild_ip, long ip_mask,
                  const char *host, const char *ip)
{
#ifndef NO_EMBEDDED_ACCESS_CHECKS
  acl_host_and_ip h;
  h.hostname= (char *) wild_host;
  h.ip= wild_ip;
  h.ip_mask= ip_mask;

  return compare_hostname(&h, host, ip);
#else
  return 0;
#endif
}


extern "C" void maria_update_hostname(
                  const char **wild_host, long *wild_ip, long *ip_mask,
                  const char *host)
{
#ifndef NO_EMBEDDED_ACCESS_CHECKS
  acl_host_and_ip h;
  update_hostname(&h, host);
  *wild_host= h.hostname;
  *wild_ip= h.ip;
  *ip_mask= h.ip_mask;
#endif
}<|MERGE_RESOLUTION|>--- conflicted
+++ resolved
@@ -8464,20 +8464,8 @@
       mysql_rwlock_rdlock(&LOCK_grant);
     }
 
-<<<<<<< HEAD
-    t_ref->grant.read(sctx, t_ref->get_db_name(), t_ref->get_table_name());
-=======
-    grant_table= table_hash_search(sctx->host, sctx->ip,
-                                   t_ref->get_db_name().str,
-                                   sctx->priv_user,
-                                   t_ref->get_table_name().str,
-                                   FALSE);
-    if (sctx->priv_role[0])
-      grant_table_role= table_hash_search("", NULL, t_ref->get_db_name().str,
-                                          sctx->priv_role,
-                                          t_ref->get_table_name().str,
-                                          TRUE);
->>>>>>> 5ba542e9
+    t_ref->grant.read(sctx,
+                      t_ref->get_db_name().str, t_ref->get_table_name().str);
 
     if (!t_ref->grant.grant_table_user &&
         !t_ref->grant.grant_table_role &&
