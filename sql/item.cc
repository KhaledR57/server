--- conflicted
+++ resolved
@@ -7518,7 +7518,6 @@
 }
 
 
-<<<<<<< HEAD
 void Item_timestamp_literal::print(String *str, enum_query_type query_type)
 {
   str->append(STRING_WITH_LEN("TIMESTAMP/*WITH LOCAL TIME ZONE*/'"));
@@ -7530,10 +7529,7 @@
 }
 
 
-Item *Item_datetime_literal::clone_item(THD *thd)
-=======
 Item *Item_datetime_literal::clone_item(THD *thd) const
->>>>>>> dced6cbd
 {
   return new (thd->mem_root) Item_datetime_literal(thd, &cached_time, decimals);
 }
