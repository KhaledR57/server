--- conflicted
+++ resolved
@@ -11203,16 +11203,6 @@
                    ORDER *order, List<Item> &fields, List<Item> &all_fields,
                    bool is_group_field)
 {
-<<<<<<< HEAD
-  Item *it= *order->item;
-  if (it->type() == Item::INT_ITEM)
-  {						/* Order by position */
-    uint count= (uint) it->val_int();
-    if (!count || count > fields.elements)
-    {
-      my_printf_error(ER_BAD_FIELD_ERROR,ER(ER_BAD_FIELD_ERROR),
-		      MYF(0), it->full_name(), thd->where);
-=======
   Item *order_item= *order->item; /* The item from the GROUP/ORDER caluse. */
   Item::Type order_item_type;
   Item **select_item; /* The corresponding item from the SELECT clause. */
@@ -11225,7 +11215,6 @@
     {
       my_printf_error(ER_BAD_FIELD_ERROR,ER(ER_BAD_FIELD_ERROR),
 		      MYF(0), order_item->full_name(), thd->where);
->>>>>>> 9a4ffb5a
       return 1;
     }
     order->item= ref_pointer_array + count - 1;
@@ -11237,17 +11226,10 @@
   /* Lookup the current GROUP/ORDER field in the SELECT clause. */
   uint counter;
   bool unaliased;
-<<<<<<< HEAD
-  Item **item= find_item_in_list(it, fields, &counter,
-                                 REPORT_EXCEPT_NOT_FOUND, &unaliased);
-  if (!item)
-    return 1;
-=======
   select_item= find_item_in_list(order_item, fields, &counter,
                                  REPORT_EXCEPT_NOT_FOUND, &unaliased);
   if (!select_item)
     return 1; /* Some error occured. */
->>>>>>> 9a4ffb5a
 
 
   /* Check whether the resolved field is not ambiguos. */
@@ -11258,14 +11240,6 @@
       original field name, we should additionaly check if we have conflict
       for this name (in case if we would perform lookup in all tables).
     */
-<<<<<<< HEAD
-    if (unaliased && !it->fixed && it->fix_fields(thd, tables, order->item))
-      return 1;
-
-    order->item= ref_pointer_array + counter;
-    order->in_field_list=1;
-    return 0;
-=======
     if (unaliased && !order_item->fixed && order_item->fix_fields(thd, tables, order->item))
       return 1;
 
@@ -11299,7 +11273,6 @@
       order->in_field_list=1;
       return 0;
     }
->>>>>>> 9a4ffb5a
   }
 
   order->in_field_list=0;
