--- conflicted
+++ resolved
@@ -2695,12 +2695,7 @@
     original place when it comes to us; we'll know this by checking
     log_pos ("artificial" events have log_pos == 0).
   */
-<<<<<<< HEAD
-  if (!is_artificial_event() && created && !thd->rgi_fake)
-=======
-  if (!thd->rli_fake &&
-      !is_artificial_event() && created && thd->transaction->all.ha_list)
->>>>>>> 9ed8deb6
+  if (!is_artificial_event() && created && !thd->rli_fake && !thd->rgi_fake)
   {
     // check_and_remove stale Start Alter:s
     if (flags & LOG_EVENT_BINLOG_IN_USE_F)
