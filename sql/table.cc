--- conflicted
+++ resolved
@@ -46,16 +46,13 @@
 #include "sql_show.h"
 #include "opt_trace.h"
 #include "sql_db.h"              // get_default_db_collation
-<<<<<<< HEAD
 #include "sql_update.h"          // class Sql_cmd_update
 #include "sql_delete.h"          // class Sql_cmd_delete
 
 
-=======
 #ifdef WITH_WSREP
 #include "wsrep_schema.h"
 #endif
->>>>>>> 51f9d620
 
 /* For MySQL 5.7 virtual fields */
 #define MYSQL57_GENERATED_FIELD 128
