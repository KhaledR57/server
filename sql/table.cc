--- conflicted
+++ resolved
@@ -452,21 +452,9 @@
   DBUG_PRINT("enter", ("table: '%s'.'%s'", key, table_name));
 
   bzero((char*) share, sizeof(*share));
-<<<<<<< HEAD
-  init_sql_alloc(key_memory_table_share, &share->mem_root,
-                 TABLE_ALLOC_BLOCK_SIZE, 0,
-                 thread_specific ? MY_THREAD_SPECIFIC : 0);
-=======
-  /*
-    This can't be MY_THREAD_SPECIFIC for slaves as they are freed
-    during cleanup() from Relay_log_info::close_temporary_tables().
-    We can also not use pre-alloc here, as internal temporary tables
-    are not freeing table->share->mem_root
-  */
   init_sql_alloc(key_memory_table_share, &share->mem_root,
                  TABLE_PREALLOC_BLOCK_SIZE, 0,
-                 MYF(thd->slave_thread ? 0 : MY_THREAD_SPECIFIC));
->>>>>>> 17f01186
+                 thread_specific ? MY_THREAD_SPECIFIC : 0);
   share->table_category=         TABLE_CATEGORY_TEMPORARY;
   share->tmp_table=              INTERNAL_TMP_TABLE;
   share->db.str=                 (char*) key;
