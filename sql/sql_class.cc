--- conflicted
+++ resolved
@@ -6296,6 +6296,7 @@
     binlogging is off, or if the statement is filtered out from the
     binlog by filtering rules.
   */
+
 #ifdef WITH_WSREP
   if (WSREP_CLIENT_NNULL(this) &&
       wsrep_thd_is_local(this) &&
@@ -6310,8 +6311,6 @@
       DBUG_RETURN(-1);
     }
   }
-<<<<<<< HEAD
-=======
 
   /*
     If user has configured wsrep_forced_binlog_format to
@@ -6333,16 +6332,6 @@
     }
     set_current_stmt_binlog_format_row();
   }
-
-  if ((WSREP_EMULATE_BINLOG_NNULL(this) ||
-       (mysql_bin_log.is_open() && (variables.option_bits & OPTION_BIN_LOG))) &&
-      !(binlog_format == BINLOG_FORMAT_STMT &&
-        !binlog_filter->db_ok(db.str)))
-#else
-  if (mysql_bin_log.is_open() && (variables.option_bits & OPTION_BIN_LOG) &&
-      !(binlog_format == BINLOG_FORMAT_STMT &&
-        !binlog_filter->db_ok(db.str)))
->>>>>>> c4143f90
 #endif /* WITH_WSREP */
 
   if (WSREP_EMULATE_BINLOG_NNULL(this) ||
@@ -6928,7 +6917,7 @@
 {
   return (mysql_bin_log.is_open() &&
           (variables.option_bits & OPTION_BIN_LOG) &&
-          (wsrep_binlog_format() != BINLOG_FORMAT_STMT ||
+          (wsrep_binlog_format(variables.binlog_format) != BINLOG_FORMAT_STMT ||
            binlog_filter->db_ok(db->str)));
 }
 
