/*
   Copyright (c) 2000, 2015, Oracle and/or its affiliates.
   Copyright (c) 2008, 2024, MariaDB Corporation.

   This program is free software; you can redistribute it and/or modify
   it under the terms of the GNU General Public License as published by
   the Free Software Foundation; version 2 of the License.

   This program is distributed in the hope that it will be useful,
   but WITHOUT ANY WARRANTY; without even the implied warranty of
   MERCHANTABILITY or FITNESS FOR A PARTICULAR PURPOSE.  See the
   GNU General Public License for more details.

   You should have received a copy of the GNU General Public License
   along with this program; if not, write to the Free Software
   Foundation, Inc., 51 Franklin St, Fifth Floor, Boston, MA 02110-1335  USA
*/


/*****************************************************************************
**
** This file implements classes defined in sql_class.h
** Especially the classes to handle a result from a select
**
*****************************************************************************/

#include "mariadb.h"
#include "sql_priv.h"
#include "sql_class.h"
#include "sql_cache.h"                          // query_cache_abort
#include "sql_base.h"                           // close_thread_tables
#include "sql_time.h"                         // date_time_format_copy
#include "tztime.h"                           // MYSQL_TIME <-> my_time_t
#include "sql_acl.h"                          // NO_ACL,
                                              // acl_getroot_no_password
#include "sql_base.h"
#include "sql_handler.h"                      // mysql_ha_cleanup
#include "rpl_rli.h"
#include "rpl_filter.h"
#include "rpl_record.h"
#include "slave.h"
#include <my_bitmap.h>
#include "log_event.h"
#include "sql_audit.h"
#include <m_ctype.h>
#include <sys/stat.h>
#include <mysys_err.h>
#include <limits.h>

#include "sp_head.h"
#include "sp_rcontext.h"
#include "sp_cache.h"
#include "sql_show.h"                           // append_identifier
#include "sql_db.h"                             // get_default_db_collation
#include "transaction.h"
#include "sql_select.h" /* declares create_tmp_table() */
#include "debug_sync.h"
#include "sql_parse.h"                          // is_update_query
#include "sql_callback.h"
#include "lock.h"
#include "wsrep_mysqld.h"
#include "sql_connect.h"
#ifdef WITH_WSREP
#include "wsrep_thd.h"
#include "wsrep_trans_observer.h"
#include "wsrep_server_state.h"
#endif /* WITH_WSREP */
#include "opt_trace.h"
#include <mysql/psi/mysql_transaction.h>

#ifdef HAVE_SYS_SYSCALL_H
#include <sys/syscall.h>
#endif

/*
  The following is used to initialise Table_ident with a internal
  table name
*/
char internal_table_name[2]= "*";
char empty_c_string[1]= {0};    /* used for not defined db */

/****************************************************************************
** User variables
****************************************************************************/

extern "C" const uchar *get_var_key(const void *entry_, size_t *length,
                                    my_bool)
{
  auto entry= static_cast<const user_var_entry *>(entry_);
  *length= entry->name.length;
  return reinterpret_cast<const uchar *>(entry->name.str);
}

extern "C" void free_user_var(void *entry_)
{
  user_var_entry *entry= static_cast<user_var_entry *>(entry_);
  char *pos= (char*) entry+ALIGN_SIZE(sizeof(*entry));
  if (entry->value && entry->value != pos)
    my_free(entry->value);
  my_free(entry);
}

/* Functions for last-value-from-sequence hash */

extern "C" const uchar *get_sequence_last_key(const void *entry_,
                                              size_t *length, my_bool)
{
  auto *entry= static_cast<const SEQUENCE_LAST_VALUE *>(entry_);
  *length= entry->length;
  return entry->key;
}

extern "C" void free_sequence_last(void *entry)
{
  delete static_cast<SEQUENCE_LAST_VALUE *>(entry);
}


bool Key_part_spec::operator==(const Key_part_spec& other) const
{
  return length == other.length &&
         field_name.streq(other.field_name);
}


bool Key_part_spec::check_key_for_blob(const handler *file) const
{
  if (!(file->ha_table_flags() & HA_CAN_INDEX_BLOBS))
  {
    my_error(ER_BLOB_USED_AS_KEY, MYF(0), field_name.str, file->table_type());
    return true;
  }
  return false;
}


bool Key_part_spec::check_key_length_for_blob() const
{
  if (!length)
  {
    my_error(ER_BLOB_KEY_WITHOUT_LENGTH, MYF(0), field_name.str);
    return true;
  }
  return false;
}


bool Key_part_spec::init_multiple_key_for_blob(const handler *file)
{
  if (check_key_for_blob(file))
    return true;
  if (!length)
    length= file->max_key_length() + 1;
  return false;
}


/**
  Construct an (almost) deep copy of this key. Only those
  elements that are known to never change are not copied.
  If out of memory, a partial copy is returned and an error is set
  in THD.
*/

Key::Key(const Key &rhs, MEM_ROOT *mem_root)
  :DDL_options(rhs),type(rhs.type),
  key_create_info(rhs.key_create_info),
  columns(rhs.columns, mem_root),
  name(rhs.name),
  option_list(rhs.option_list),
  generated(rhs.generated), invisible(false),
  without_overlaps(rhs.without_overlaps), old(rhs.old), period(rhs.period)
{
  list_copy_and_replace_each_value(columns, mem_root);
}

/**
  Construct an (almost) deep copy of this foreign key. Only those
  elements that are known to never change are not copied.
  If out of memory, a partial copy is returned and an error is set
  in THD.
*/

Foreign_key::Foreign_key(const Foreign_key &rhs, MEM_ROOT *mem_root)
  :Key(rhs,mem_root),
  constraint_name(rhs.constraint_name),
  ref_db(rhs.ref_db),
  ref_table(rhs.ref_table),
  ref_columns(rhs.ref_columns,mem_root),
  delete_opt(rhs.delete_opt),
  update_opt(rhs.update_opt),
  match_opt(rhs.match_opt)
{
  list_copy_and_replace_each_value(ref_columns, mem_root);
}

/*
  Test if a foreign key (= generated key) is a prefix of the given key
  (ignoring key name, key type and order of columns)

  NOTES:
    This is only used to test if an index for a FOREIGN KEY exists

  IMPLEMENTATION
    We only compare field names

  RETURN
    true        Generated key is a prefix of other key
    false       Not a prefix
*/

bool is_foreign_key_prefix(Key *a, Key *b)
{
  /* Ensure that 'a' is the generated key */
  if (a->generated)
  {
    if (b->generated && a->columns.elements > b->columns.elements)
      swap_variables(Key*, a, b);               // Put shorter key in 'a'
  }
  else
  {
    if (!b->generated)
      return false;                             // No foreign key
    swap_variables(Key*, a, b);                 // Put generated key in 'a'
  }

  /* Test if 'a' is a prefix of 'b' */
  if (a->columns.elements > b->columns.elements)
    return false;                                // Can't be prefix

  List_iterator<Key_part_spec> col_it1(a->columns);
  List_iterator<Key_part_spec> col_it2(b->columns);
  const Key_part_spec *col1, *col2;

#ifdef ENABLE_WHEN_INNODB_CAN_HANDLE_SWAPED_FOREIGN_KEY_COLUMNS
  while ((col1= col_it1++))
  {
    bool found= 0;
    col_it2.rewind();
    while ((col2= col_it2++))
    {
      if (*col1 == *col2)
      {
        found= TRUE;
	break;
      }
    }
    if (!found)
      return false;                             // Error
  }
  return true;                                  // Is prefix
#else
  while ((col1= col_it1++))
  {
    col2= col_it2++;
    if (!(*col1 == *col2))
      return false;
  }
  return true;                                 // Is prefix
#endif
}

/*
  @brief
  Check if the foreign key options are compatible with the specification
  of the columns on which the key is created

  @retval
    FALSE   The foreign key options are compatible with key columns
  @retval
    TRUE    Otherwise
*/
bool Foreign_key::validate(List<Create_field> &table_fields)
{
  Create_field  *sql_field;
  Key_part_spec *column;
  List_iterator<Key_part_spec> cols(columns);
  List_iterator<Create_field> it(table_fields);
  DBUG_ENTER("Foreign_key::validate");
  if (old)
    DBUG_RETURN(FALSE); // must be good
  while ((column= cols++))
  {
    it.rewind();
    while ((sql_field= it++) &&
           !sql_field->field_name.streq(column->field_name))
    { }
    if (!sql_field)
    {
      my_error(ER_KEY_COLUMN_DOES_NOT_EXIST, MYF(0), column->field_name.str);
      DBUG_RETURN(TRUE);
    }
    if (type == Key::FOREIGN_KEY && sql_field->vcol_info)
    {
      if (delete_opt == FK_OPTION_SET_NULL)
      {
        my_error(ER_WRONG_FK_OPTION_FOR_VIRTUAL_COLUMN, MYF(0), 
                 "ON DELETE SET NULL");
        DBUG_RETURN(TRUE);
      }
      if (update_opt == FK_OPTION_SET_NULL)
      {
        my_error(ER_WRONG_FK_OPTION_FOR_VIRTUAL_COLUMN, MYF(0), 
                 "ON UPDATE SET NULL");
        DBUG_RETURN(TRUE);
      }
      if (update_opt == FK_OPTION_CASCADE)
      {
        my_error(ER_WRONG_FK_OPTION_FOR_VIRTUAL_COLUMN, MYF(0), 
                 "ON UPDATE CASCADE");
        DBUG_RETURN(TRUE);
      }
    }
  }
  DBUG_RETURN(FALSE);
}

/****************************************************************************
** Thread specific functions
****************************************************************************/

extern "C" unsigned long long thd_query_id(const MYSQL_THD thd)
{
  return((unsigned long long)thd->query_id);
}


/**
  Get thread attributes for connection threads

  @retval      Reference to thread attribute for connection threads
*/
pthread_attr_t *get_connection_attrib(void)
{
  return &connection_attrib;
}

/**
  Get max number of connections

  @retval         Max number of connections for MySQL Server
*/
ulong get_max_connections(void)
{
  return max_connections;
}

/*
  The following functions form part of the C plugin API
*/

extern "C" int mysql_tmpfile(const char *prefix)
{
  char filename[FN_REFLEN];
  File fd= create_temp_file(filename, mysql_tmpdir, prefix,
                            O_BINARY | O_SEQUENTIAL,
                            MYF(MY_WME | MY_TEMPORARY));
  return fd;
}


extern "C"
int thd_in_lock_tables(const THD *thd)
{
  return MY_TEST(thd->in_lock_tables);
}


extern "C"
int thd_tablespace_op(const THD *thd)
{
  return MY_TEST(thd->tablespace_op);
}

extern "C"
const char *set_thd_proc_info(THD *thd_arg, const char *info,
                              const char *calling_function,
                              const char *calling_file,
                              const unsigned int calling_line)
{
  PSI_stage_info old_stage;
  PSI_stage_info new_stage;

  new_stage.m_key= 0;
  new_stage.m_name= info;

  set_thd_stage_info(thd_arg, & new_stage, & old_stage,
                     calling_function, calling_file, calling_line);

  return old_stage.m_name;
}

extern "C"
void set_thd_stage_info(void *thd_arg,
                        const PSI_stage_info *new_stage,
                        PSI_stage_info *old_stage,
                        const char *calling_func,
                        const char *calling_file,
                        const unsigned int calling_line)
{
  THD *thd= (THD*) thd_arg;
  if (thd == NULL)
    thd= current_thd;

  if (old_stage)
    thd->backup_stage(old_stage);

  if (new_stage)
    thd->enter_stage(new_stage, calling_func, calling_file, calling_line);
}

void thd_enter_cond(MYSQL_THD thd, mysql_cond_t *cond, mysql_mutex_t *mutex,
                    const PSI_stage_info *stage, PSI_stage_info *old_stage,
                    const char *src_function, const char *src_file,
                    int src_line)
{
  if (!thd)
    thd= current_thd;

  return thd->enter_cond(cond, mutex, stage, old_stage, src_function, src_file,
                         src_line);
}

void thd_exit_cond(MYSQL_THD thd, const PSI_stage_info *stage,
                   const char *src_function, const char *src_file,
                   int src_line)
{
  if (!thd)
    thd= current_thd;

  thd->exit_cond(stage, src_function, src_file, src_line);
  return;
}

extern "C"
void thd_storage_lock_wait(THD *thd, long long value)
{
  thd->utime_after_lock+= value;
}

/**
  Provide a handler data getter to simplify coding
*/
extern "C"
void *thd_get_ha_data(const THD *thd, const struct transaction_participant *hton)
{
  DBUG_ASSERT(thd == current_thd ||  mysql_mutex_is_owner(&thd->LOCK_thd_data));
  return thd->ha_data[hton->slot].ha_ptr;
}


/**
  Provide a handler data setter to simplify coding
  @see thd_set_ha_data() definition in plugin.h
*/
extern "C"
void thd_set_ha_data(THD *thd, const struct transaction_participant *hton,
                     const void *ha_data)
{
  plugin_ref *lock= &thd->ha_data[hton->slot].lock;
  mysql_mutex_lock(&thd->LOCK_thd_data);
  thd->ha_data[hton->slot].ha_ptr= const_cast<void*>(ha_data);
  mysql_mutex_unlock(&thd->LOCK_thd_data);
  if (ha_data && !*lock)
    *lock= ha_lock_engine(NULL, (handlerton*) hton);
  else if (!ha_data && *lock)
  {
    plugin_unlock(NULL, *lock);
    *lock= NULL;
  }
}


/**
  Allow storage engine to wakeup commits waiting in THD::wait_for_prior_commit.
  @see thd_wakeup_subsequent_commits() definition in plugin.h
*/
extern "C"
void thd_wakeup_subsequent_commits(THD *thd, int wakeup_error)
{
  thd->wakeup_subsequent_commits(wakeup_error);
}


extern "C"
long long thd_test_options(const THD *thd, long long test_options)
{
  return thd->variables.option_bits & test_options;
}

extern "C"
int thd_sql_command(const THD *thd)
{
  return (int) thd->lex->sql_command;
}

/*
  Returns options used with DDL's, like IF EXISTS etc...
  Will returns 'nonsense' if the command was not a DDL.
*/

extern "C"
struct DDL_options_st *thd_ddl_options(const THD *thd)
{
  return &thd->lex->create_info;
}


extern "C"
int thd_tx_isolation(const THD *thd)
{
  return (int) thd->tx_isolation;
}

extern "C"
int thd_tx_is_read_only(const THD *thd)
{
  return (int) thd->tx_read_only;
}


extern "C"
{ /* Functions for thd_error_context_service */

  const char *thd_get_error_message(const THD *thd)
  {
    return thd->get_stmt_da()->message();
  }

  uint thd_get_error_number(const THD *thd)
  {
    return thd->get_stmt_da()->sql_errno();
  }

  ulong thd_get_error_row(const THD *thd)
  {
    return thd->get_stmt_da()->current_row_for_warning();
  }

  void thd_inc_error_row(THD *thd)
  {
    thd->get_stmt_da()->inc_current_row_for_warning();
  }
}


#if MARIA_PLUGIN_INTERFACE_VERSION < 0x0200
/**
  TODO: This function is for API compatibility, remove it eventually.
  All engines should switch to use thd_get_error_context_description()
  plugin service function.
*/
extern "C"
char *thd_security_context(THD *thd,
                           char *buffer, unsigned int length,
                           unsigned int max_query_len)
{
  return thd_get_error_context_description(thd, buffer, length, max_query_len);
}
#endif

/**
  Implementation of Drop_table_error_handler::handle_condition().
  The reason in having this implementation is to silence technical low-level
  warnings during DROP TABLE operation. Currently we don't want to expose
  the following warnings during DROP TABLE:
    - Some of table files are missed or invalid (the table is going to be
      deleted anyway, so why bother that something was missed);
    - A trigger associated with the table does not have DEFINER (One of the
      MySQL specifics now is that triggers are loaded for the table being
      dropped. So, we may have a warning that trigger does not have DEFINER
      attribute during DROP TABLE operation).

  @return TRUE if the condition is handled.
*/
bool Drop_table_error_handler::handle_condition(THD *thd,
                                                uint sql_errno,
                                                const char* sqlstate,
                                                Sql_condition::enum_warning_level *level,
                                                const char* msg,
                                                Sql_condition ** cond_hdl)
{
  *cond_hdl= NULL;
  return ((sql_errno == EE_DELETE && my_errno == ENOENT) ||
          sql_errno == ER_TRG_NO_DEFINER);
}


/**
  Handle an error from MDL_context::upgrade_lock() and mysql_lock_tables().
  Ignore ER_LOCK_ABORTED and ER_LOCK_DEADLOCK errors.
*/

bool
MDL_deadlock_and_lock_abort_error_handler::
handle_condition(THD *thd,
                 uint sql_errno,
                 const char *sqlstate,
                 Sql_condition::enum_warning_level *level,
                 const char* msg,
                 Sql_condition **cond_hdl)
{
  *cond_hdl= NULL;
  if (sql_errno == ER_LOCK_ABORTED || sql_errno == ER_LOCK_DEADLOCK)
    m_need_reopen= true;

  return m_need_reopen;
}


/**
   Send timeout to thread.

   Note that this is always safe as the thread will always remove it's
   timeouts at end of query (and thus before THD is destroyed)
*/

extern "C" void thd_kill_timeout(void *thd_)
{
  THD *thd= static_cast<THD *>(thd_);
  thd->status_var.max_statement_time_exceeded++;
  /* Kill queries that can't cause data corruptions */
  thd->awake(KILL_TIMEOUT);
}

const char *thd_where(THD *thd)
{
    switch(thd->where) {
    case THD_WHERE::CHECKING_TRANSFORMED_SUBQUERY:
    case THD_WHERE::IN_ALL_ANY_SUBQUERY:
        return "IN/ALL/ANY";
    case THD_WHERE::JSON_TABLE_ARGUMENT:
        return "JSON_TABLE";
    case THD_WHERE::DEFAULT_WHERE:
        return "SELECT";
    case THD_WHERE::FIELD_LIST:
    case THD_WHERE::PARTITION_FUNCTION:
        return "PARTITION BY";
    case THD_WHERE::FROM_CLAUSE:
        return "FROM";
    case THD_WHERE::ON_CLAUSE:
        return "ON";
    case THD_WHERE::WHERE_CLAUSE:
        return "WHERE";
    case THD_WHERE::SET_LIST:
        return "SET";
    case THD_WHERE::INSERT_LIST:
        return "INSERT INTO";
    case THD_WHERE::RETURNING:
        return "RETURNING";
    case THD_WHERE::UPDATE_CLAUSE:
        return "UPDATE";
    case THD_WHERE::VALUES_CLAUSE:
        return "VALUES";
    case THD_WHERE::FOR_SYSTEM_TIME:
        return "FOR SYSTEM_TIME";
    case THD_WHERE::ORDER_CLAUSE:
        return "ORDER BY";
    case THD_WHERE::HAVING_CLAUSE:
        return "HAVING";
    case THD_WHERE::GROUP_STATEMENT:
        return "GROUP BY";
    case THD_WHERE::PROCEDURE_LIST:
        return "PROCEDURE";
    case THD_WHERE::CHECK_OPTION:
        return "CHECK OPTION";
    case THD_WHERE::DO_STATEMENT:
        return "DO";
    case THD_WHERE::HANDLER_STATEMENT:
        return "HANDLER ... READ";
    case THD_WHERE::USE_WHERE_STRING:
        return thd->where_str;
    default:
        break; // "fall-through" to default return below
    };
    DBUG_ASSERT(false);
    return "UNKNOWN";
}

THD::THD(my_thread_id id, bool is_wsrep_applier)
  :Statement(&main_lex, &main_mem_root, STMT_CONVENTIONAL_EXECUTION,
             /* statement id */ 0),
   rli_fake(0), rgi_fake(0), rgi_slave(NULL),
   protocol_text(this), protocol_binary(this), initial_status_var(0),
   m_current_stage_key(0), m_psi(0),
   in_sub_stmt(0), log_all_errors(0),
   binlog_unsafe_warning_flags(0),
   current_stmt_binlog_format(BINLOG_FORMAT_MIXED),
   bulk_param(0),
   table_map_for_update(0),
   m_sent_row_count(0),
   sent_row_count_for_statement(0),
   m_examined_row_count(0),
   examined_row_count_for_statement(0),
   accessed_rows_and_keys(0),
   m_digest(NULL),
   m_statement_psi(NULL),
   m_transaction_psi(NULL),
   m_idle_psi(NULL),
   col_access(NO_ACL),
   thread_id(id),
   thread_dbug_id(id),
   os_thread_id(0),
   global_disable_checkpoint(0),
   current_backup_stage(BACKUP_FINISHED),
   failed_com_change_user(0),
   is_fatal_error(0),
   transaction_rollback_request(0),
   is_fatal_sub_stmt_error(false),
   in_lock_tables(0),
   bootstrap(0),
   derived_tables_processing(FALSE),
   waiting_on_group_commit(FALSE), has_waiter(FALSE),
   last_sql_command(SQLCOM_END), spcont(NULL),
   m_parser_state(NULL),
#ifndef EMBEDDED_LIBRARY
   audit_plugin_version(-1),
#endif
#if defined(ENABLED_DEBUG_SYNC)
   debug_sync_control(0),
#endif /* defined(ENABLED_DEBUG_SYNC) */
   wait_for_commit_ptr(0),
   m_internal_handler(0),
   main_da(0, false, false),
   m_stmt_da(&main_da),
   tdc_hash_pins(0),
   xid_hash_pins(0),
   m_tmp_tables_locked(false),
   async_state()
#ifdef HAVE_REPLICATION
   ,
   current_linfo(0),
   slave_info(0)
#endif
#ifdef WITH_WSREP
   ,
   wsrep_applier(is_wsrep_applier),
   wsrep_applier_closing(false),
   wsrep_client_thread(false),
   wsrep_retry_counter(0),
   wsrep_PA_safe(true),
   wsrep_retry_query(NULL),
   wsrep_retry_query_len(0),
   wsrep_retry_command(COM_CONNECT),
   wsrep_consistency_check(NO_CONSISTENCY_CHECK),
   wsrep_mysql_replicated(0),
   wsrep_TOI_pre_query(NULL),
   wsrep_TOI_pre_query_len(0),
   wsrep_po_handle(WSREP_PO_INITIALIZER),
   wsrep_po_cnt(0),
   wsrep_apply_format(0),
   wsrep_rbr_buf(NULL),
   wsrep_sync_wait_gtid(WSREP_GTID_UNDEFINED),
   wsrep_last_written_gtid_seqno(0),
   wsrep_current_gtid_seqno(0),
   wsrep_affected_rows(0),
   wsrep_has_ignored_error(false),
   wsrep_was_on(false),
   wsrep_ignore_table(false),
   wsrep_aborter(0),
   wsrep_delayed_BF_abort(false),
   wsrep_ctas(false),

/* wsrep-lib */
   m_wsrep_next_trx_id(WSREP_UNDEFINED_TRX_ID),
   m_wsrep_mutex(&LOCK_thd_data),
   m_wsrep_cond(&COND_wsrep_thd),
   m_wsrep_client_service(this, m_wsrep_client_state),
   m_wsrep_client_state(this,
                        m_wsrep_mutex,
                        m_wsrep_cond,
                        Wsrep_server_state::instance(),
                        m_wsrep_client_service,
                        wsrep::client_id(thread_id)),
   wsrep_applier_service(NULL),
   wsrep_wfc()
#endif /*WITH_WSREP */
{
  bzero(&variables, sizeof(variables));

  /*
    We set THR_THD to temporally point to this THD to register all the
    variables that allocates memory for this THD
  */
  THD *old_THR_THD= current_thd;
  set_current_thd(this);
  status_var.local_memory_used= sizeof(THD);
  status_var.max_local_memory_used= status_var.local_memory_used;
  status_var.global_memory_used= 0;
  variables.pseudo_thread_id= thread_id;
  variables.max_mem_used= global_system_variables.max_mem_used;
  main_da.init();

  mdl_context.init(this);
  mdl_backup_lock= 0;

  /*
    Pass nominal parameters to init_alloc_root only to ensure that
    the destructor works OK in case of an error. The main_mem_root
    will be re-initialized in init_for_queries().
  */
  init_sql_alloc(key_memory_thd_main_mem_root,
                 &main_mem_root, 64, 0, MYF(MY_THREAD_SPECIFIC));

  /*
    Allocation of user variables for binary logging is always done with main
    mem root
  */
  user_var_events_alloc= mem_root;

  stmt_arena= this;
  thread_stack= 0;
  scheduler= thread_scheduler;                 // Will be fixed later
  event_scheduler.data= 0;
  skip_wait_timeout= false;
  catalog= (char*)"std"; // the only catalog we have for now
  main_security_ctx.init();
  security_ctx= &main_security_ctx;
  no_errors= 0;
  password= 0;
  count_cuted_fields= CHECK_FIELD_IGNORE;
  killed= NOT_KILLED;
  killed_err= 0;
  is_slave_error= FALSE;
  my_hash_clear(&handler_tables_hash);
  my_hash_clear(&ull_hash);
  tmp_table=0;
  cuted_fields= 0L;
  limit_found_rows= 0;
  m_row_count_func= -1;
  statement_id_counter= 0UL;
  // Must be reset to handle error with THD's created for init of mysqld
  lex->current_select= 0;
  start_utime= utime_after_query= 0;
  system_time.start.val= system_time.sec= system_time.sec_part= 0;
  utime_after_lock= 0L;
  progress.arena= 0;
  progress.report_to_client= 0;
  progress.max_counter= 0;
  slave_thread = 0;
  connection_name.str= 0;
  connection_name.length= 0;

  file_id = 0;
  query_id= 0;
  query_name_consts= 0;
  semisync_info= 0;

#ifndef DBUG_OFF
  expected_semi_sync_offs= 0;
#endif

  db_charset= global_system_variables.collation_database;
  bzero((void*) ha_data, sizeof(ha_data));
  mysys_var=0;
  binlog_evt_union.do_union= FALSE;
  binlog_table_maps= FALSE;
  binlog_xid= 0;
  enable_slow_log= 0;
  durability_property= HA_REGULAR_DURABILITY;

#ifdef DBUG_ASSERT_EXISTS
  dbug_sentry=THD_SENTRY_MAGIC;
#endif
  mysql_audit_init_thd(this);
  net.vio=0;
  net.buff= 0;
  net.reading_or_writing= 0;
  client_capabilities= 0;                       // minimalistic client
  system_thread= NON_SYSTEM_THREAD;
  shared_thd= 0;
  cleanup_done= free_connection_done= abort_on_warning= got_warning= 0;
  peer_port= 0;					// For SHOW PROCESSLIST
  transaction= &default_transaction;
  transaction->m_pending_rows_event= 0;
  transaction->on= 1;
  wt_thd_lazy_init(&transaction->wt,
                   &variables.wt_deadlock_search_depth_short,
                   &variables.wt_timeout_short,
                   &variables.wt_deadlock_search_depth_long,
                   &variables.wt_timeout_long);
#ifdef SIGNAL_WITH_VIO_CLOSE
  active_vio = 0;
#endif
  mysql_mutex_init(key_LOCK_thd_data, &LOCK_thd_data, MY_MUTEX_INIT_FAST);
  mysql_mutex_init(key_LOCK_wakeup_ready, &LOCK_wakeup_ready, MY_MUTEX_INIT_FAST);
  mysql_mutex_init(key_LOCK_thd_kill, &LOCK_thd_kill, MY_MUTEX_INIT_FAST);
  mysql_cond_init(key_COND_wakeup_ready, &COND_wakeup_ready, 0);
  mysql_mutex_record_order(&LOCK_thd_kill, &LOCK_thd_data);

  /* Variables with default values */
  proc_info="login";
  where= THD_WHERE::DEFAULT_WHERE;
  slave_net = 0;
  m_command=COM_CONNECT;
  *scramble= '\0';

#ifdef WITH_WSREP
  mysql_cond_init(key_COND_wsrep_thd, &COND_wsrep_thd, NULL);
  wsrep_info[sizeof(wsrep_info) - 1] = '\0'; /* make sure it is 0-terminated */
#endif
  /* Call to init() below requires fully initialized Open_tables_state. */
  reset_open_tables_state();

  init();
  debug_sync_init_thread(this);
#if defined(ENABLED_PROFILING)
  profiling.set_thd(this);
#endif
  user_connect=(USER_CONN *)0;
<<<<<<< HEAD
  my_hash_init(key_memory_user_var_entry, &user_vars,
               Lex_ident_user_var::charset_info(),
               USER_VARS_HASH_SIZE, 0, 0, (my_hash_get_key) get_var_key,
               (my_hash_free_key) free_user_var, HASH_THREAD_SPECIFIC);
  my_hash_init(PSI_INSTRUMENT_ME, &sequences, Lex_ident_fs::charset_info(),
               SEQUENCES_HASH_SIZE, 0, 0, (my_hash_get_key)
               get_sequence_last_key, (my_hash_free_key) free_sequence_last,
=======
  my_hash_init(key_memory_user_var_entry, &user_vars, system_charset_info,
               USER_VARS_HASH_SIZE, 0, 0, get_var_key, free_user_var,
>>>>>>> 2719cc49
               HASH_THREAD_SPECIFIC);
  my_hash_init(PSI_INSTRUMENT_ME, &sequences, Lex_ident_fs::charset_info(),
               SEQUENCES_HASH_SIZE, 0, 0, get_sequence_last_key,
               free_sequence_last, HASH_THREAD_SPECIFIC);

  /* For user vars replication*/
  if (opt_bin_log)
    my_init_dynamic_array(key_memory_user_var_entry, &user_var_events,
			  sizeof(BINLOG_USER_VAR_EVENT *), 16, 16, MYF(0));
  else
    bzero((char*) &user_var_events, sizeof(user_var_events));

  /* Protocol */
  protocol= &protocol_text;			// Default protocol
  protocol_text.init(this);
  protocol_binary.init(this);

  thr_timer_init(&query_timer, (void (*)(void*)) thd_kill_timeout, this);

  tablespace_op=FALSE;

  substitute_null_with_insert_id = FALSE;
  lock_info.mysql_thd= (void *)this;

  m_token_array= NULL;
  if (max_digest_length > 0)
  {
    m_token_array= (unsigned char*) my_malloc(PSI_INSTRUMENT_ME,
                                              max_digest_length,
                                              MYF(MY_WME|MY_THREAD_SPECIFIC));
  }

  m_binlog_invoker= INVOKER_NONE;
  invoker.init();
  prepare_derived_at_open= FALSE;
  create_tmp_table_for_derived= FALSE;
  save_prep_leaf_list= FALSE;
  reset_sp_cache= false;
  org_charset= 0;
  /* Restore THR_THD */
  set_current_thd(old_THR_THD);
}


void THD::push_internal_handler(Internal_error_handler *handler)
{
  DBUG_ENTER("THD::push_internal_handler");
  if (m_internal_handler)
  {
    handler->m_prev_internal_handler= m_internal_handler;
    m_internal_handler= handler;
  }
  else
  {
    m_internal_handler= handler;
  }
  DBUG_VOID_RETURN;
}

bool THD::handle_condition(uint sql_errno,
                           const char* sqlstate,
                           Sql_condition::enum_warning_level *level,
                           const char* msg,
                           Sql_condition ** cond_hdl)
{
  if (!m_internal_handler)
  {
    *cond_hdl= NULL;
    return FALSE;
  }

  for (Internal_error_handler *error_handler= m_internal_handler;
       error_handler;
       error_handler= error_handler->m_prev_internal_handler)
  {
    if (error_handler->handle_condition(this, sql_errno, sqlstate, level, msg,
					cond_hdl))
    {
      return TRUE;
    }
  }
  return FALSE;
}


Internal_error_handler *THD::pop_internal_handler()
{
  DBUG_ENTER("THD::pop_internal_handler");
  DBUG_ASSERT(m_internal_handler != NULL);
  Internal_error_handler *popped_handler= m_internal_handler;
  m_internal_handler= m_internal_handler->m_prev_internal_handler;
  DBUG_RETURN(popped_handler);
}


void THD::raise_error(uint sql_errno)
{
  const char* msg= ER_THD(this, sql_errno);
  (void) raise_condition(sql_errno, "\0\0\0\0\0",
                         Sql_condition::WARN_LEVEL_ERROR, msg);
}

void THD::raise_error_printf(uint sql_errno, ...)
{
  va_list args;
  char ebuff[MYSQL_ERRMSG_SIZE];
  DBUG_ENTER("THD::raise_error_printf");
  DBUG_PRINT("my", ("nr: %d  errno: %d", sql_errno, errno));
  const char* format= ER_THD(this, sql_errno);
  va_start(args, sql_errno);
  my_vsnprintf(ebuff, sizeof(ebuff), format, args);
  va_end(args);
  (void) raise_condition(sql_errno, "\0\0\0\0\0",
                         Sql_condition::WARN_LEVEL_ERROR, ebuff);
  DBUG_VOID_RETURN;
}

void THD::raise_warning(uint sql_errno)
{
  const char* msg= ER_THD(this, sql_errno);
  (void) raise_condition(sql_errno, "\0\0\0\0\0",
                         Sql_condition::WARN_LEVEL_WARN, msg);
}

void THD::raise_warning_printf(uint sql_errno, ...)
{
  va_list args;
  char    ebuff[MYSQL_ERRMSG_SIZE];
  DBUG_ENTER("THD::raise_warning_printf");
  DBUG_PRINT("enter", ("warning: %u", sql_errno));
  const char* format= ER_THD(this, sql_errno);
  va_start(args, sql_errno);
  my_vsnprintf(ebuff, sizeof(ebuff), format, args);
  va_end(args);
  (void) raise_condition(sql_errno, "\0\0\0\0\0",
                         Sql_condition::WARN_LEVEL_WARN, ebuff);
  DBUG_VOID_RETURN;
}

void THD::raise_note(uint sql_errno)
{
  DBUG_ENTER("THD::raise_note");
  DBUG_PRINT("enter", ("code: %d", sql_errno));
  if (!(variables.option_bits & OPTION_SQL_NOTES) ||
      (variables.note_verbosity == 0))
    DBUG_VOID_RETURN;
  const char* msg= ER_THD(this, sql_errno);
  (void) raise_condition(sql_errno, "\0\0\0\0\0",
                         Sql_condition::WARN_LEVEL_NOTE, msg);
  DBUG_VOID_RETURN;
}

void THD::raise_note_printf(uint sql_errno, ...)
{
  va_list args;
  char    ebuff[MYSQL_ERRMSG_SIZE];
  DBUG_ENTER("THD::raise_note_printf");
  DBUG_PRINT("enter",("code: %u", sql_errno));
  if (!(variables.option_bits & OPTION_SQL_NOTES) ||
      (variables.note_verbosity == 0))
    DBUG_VOID_RETURN;
  const char* format= ER_THD(this, sql_errno);
  va_start(args, sql_errno);
  my_vsnprintf(ebuff, sizeof(ebuff), format, args);
  va_end(args);
  (void) raise_condition(sql_errno, "\0\0\0\0\0",
                         Sql_condition::WARN_LEVEL_NOTE, ebuff);
  DBUG_VOID_RETURN;
}

Sql_condition* THD::raise_condition(const Sql_condition *cond)
{
  uint sql_errno= cond->get_sql_errno();
  const char *sqlstate= cond->get_sqlstate();
  Sql_condition::enum_warning_level level= cond->get_level();
  const char *msg= cond->get_message_text();

  Diagnostics_area *da= get_stmt_da();
  Sql_condition *raised= NULL;
  DBUG_ENTER("THD::raise_condition");
  DBUG_ASSERT(level < Sql_condition::WARN_LEVEL_END);

  if ((level == Sql_condition::WARN_LEVEL_NOTE) &&
      (!(variables.option_bits & OPTION_SQL_NOTES) ||
       (variables.note_verbosity == 0)))
    DBUG_RETURN(NULL);
#ifdef WITH_WSREP
  /*
    Suppress warnings/errors if the wsrep THD is going to replay. The
    deadlock/interrupted errors may be transitient and should not be
    reported to the client.
  */
  if (wsrep_must_replay(this))
    DBUG_RETURN(NULL);
#endif /* WITH_WSREP */

  da->opt_clear_warning_info(query_id);

  /*
    TODO: replace by DBUG_ASSERT(sql_errno != 0) once all bugs similar to
    Bug#36768 are fixed: a SQL condition must have a real (!=0) error number
    so that it can be caught by handlers.
  */
  if (sql_errno == 0)
    sql_errno= ER_UNKNOWN_ERROR;
  if (msg == NULL)
    msg= ER_THD(this, sql_errno);
  if (!*sqlstate)
   sqlstate= mysql_errno_to_sqlstate(sql_errno);

  if ((level == Sql_condition::WARN_LEVEL_WARN) && really_abort_on_warning())
  {
    /* FIXME: push_warning and strict SQL_MODE case. */
    level= Sql_condition::WARN_LEVEL_ERROR;
  }

  if (!is_fatal_error &&
      handle_condition(sql_errno, sqlstate, &level, msg, &raised))
    goto ret;

  switch (level) {
  case Sql_condition::WARN_LEVEL_WARN:
    mysql_audit_general(this, MYSQL_AUDIT_GENERAL_WARNING, sql_errno, msg);
    /* fall through */
  case Sql_condition::WARN_LEVEL_NOTE:
    got_warning= 1;
    break;
  case Sql_condition::WARN_LEVEL_ERROR:
    mysql_audit_general(this, MYSQL_AUDIT_GENERAL_ERROR, sql_errno, msg);

    is_slave_error=  1; // needed to catch query errors during replication

#ifdef WITH_WSREP
    /*
      With wsrep we allow converting BF abort error to warning if
      errors are ignored.
    */
    if (!is_fatal_error && no_errors &&
        (wsrep_trx().bf_aborted() || wsrep_retry_counter))
    {
      WSREP_DEBUG("BF abort error converted to warning");
    }
    else
#endif /* WITH_WSREP */
    {
      if (!da->is_error())
      {
	set_row_count_func(-1);
	da->set_error_status(sql_errno, msg, sqlstate, *cond, raised);
      }
    }
    break;
  case Sql_condition::WARN_LEVEL_END:
    /* Impossible */
    break;
  }

  query_cache_abort(this, &query_cache_tls);

  /* 
     Avoid pushing a condition for fatal out of memory errors as this will 
     require memory allocation and therefore might fail. Non fatal out of 
     memory errors can occur if raised by SIGNAL/RESIGNAL statement.
  */
  if (likely(!(is_fatal_error && (sql_errno == EE_OUTOFMEMORY ||
                                  sql_errno == ER_OUTOFMEMORY))))
  {
    raised= da->push_warning(this, sql_errno, sqlstate, level, *cond, msg,
                             cond->m_row_number);
  }
ret:
  if (raised)
    raised->copy_opt_attributes(cond);
  DBUG_RETURN(raised);
}

extern "C"
void *thd_alloc(const MYSQL_THD thd, size_t size)
{
  return thd->alloc(size);
}

extern "C"
void *thd_calloc(const MYSQL_THD thd, size_t size)
{
  return thd->calloc(size);
}

extern "C"
char *thd_strdup(const MYSQL_THD thd, const char *str)
{
  return thd->strdup(str);
}

extern "C"
char *thd_strmake(const MYSQL_THD thd, const char *str, size_t size)
{
  return thd->strmake(str, size);
}

extern "C"
LEX_CSTRING *thd_make_lex_string(const THD *thd, LEX_CSTRING *lex_str,
                                const char *str, size_t size,
                                int allocate_lex_string)
{
  return allocate_lex_string ? thd->make_clex_string(str, size)
                             : thd->make_lex_string(lex_str, str, size);
}

extern "C"
void *thd_memdup(const MYSQL_THD thd, const void* str, size_t size)
{
  return thd->memdup(str, size);
}

extern "C"
void thd_get_xid(const MYSQL_THD thd, MYSQL_XID *xid)
{
  *xid = *(MYSQL_XID *) thd->get_xid();
}

extern "C"
my_time_t thd_TIME_to_gmt_sec(MYSQL_THD thd, const MYSQL_TIME *ltime,
                              unsigned int *errcode)
{
  Time_zone *tz= thd ? thd->variables.time_zone :
                       global_system_variables.time_zone;
  return tz->TIME_to_gmt_sec(ltime, errcode);
}


extern "C"
void thd_gmt_sec_to_TIME(MYSQL_THD thd, MYSQL_TIME *ltime, my_time_t t)
{
  Time_zone *tz= thd ? thd->variables.time_zone :
                       global_system_variables.time_zone;
  tz->gmt_sec_to_TIME(ltime, t);
}


/*
  @brief
  Convert a non-zero DATETIME to its safe timeval based representation,
  which guarantees a safe roundtrip DATETIME->timeval->DATETIME,
  e.g. to optimize:

     WHERE timestamp_arg0 = datetime_arg1

  in the way that we replace "datetime_arg1" to its TIMESTAMP equivalent
  "timestamp_arg1" and switch from DATETIME comparison to TIMESTAMP comparison:

     WHERE timestamp_arg0 = timestamp_arg1

  This helps to avoid slow TIMESTAMP->DATETIME data type conversion
  for timestamp_arg0 per row.

  @detail
  Round trip is possible if the input "YYYY-MM-DD hh:mm:ss" value
  satisfies the following conditions:

    1. TIME_to_gmt_sec() returns no errors or warnings,
       which means the input value
       a. has no zeros in YYYYMMDD
       b. fits into the TIMESTAMP range
       c. does not fall into the spring forward gap
          (because values inside gaps get adjusted to the beginning of the gap)

    2. The my_time_t value returned by TIME_to_gmt_sec() must not be
       near a DST change or near a leap second, to avoid anomalies:
       - "YYYY-MM-DD hh:mm:ss" has more than one matching my_time_t values
       - "YYYY-MM-DD hh:mm:ss" has no matching my_time_t values
         (e.g. fall into the spring forward gap)

  @param dt   The DATETIME value to convert.
              Must not be zero '0000-00-00 00:00:00.000000'.
              (The zero value must be handled by the caller).

  @return     The conversion result
  @retval     If succeeded, non-NULL Timeval value.
  @retval     Timeval_null value representing SQL NULL if the argument
              does not have a safe replacement.
*/
Timeval_null
THD::safe_timeval_replacement_for_nonzero_datetime(const Datetime &dt)
{
  used|= THD::TIME_ZONE_USED;
  DBUG_ASSERT(non_zero_date(dt.get_mysql_time()));
  uint error= 0;
  const MYSQL_TIME *ltime= dt.get_mysql_time();
  my_time_t sec= variables.time_zone->TIME_to_gmt_sec(ltime, &error);
  if (error /* (1) */ ||
      !variables.time_zone->is_monotone_continuous_around(sec) /* (2) */)
    return Timeval_null();
  return Timeval_null(sec, ltime->second_part);
}


#ifdef _WIN32
extern "C" my_thread_id next_thread_id_noinline()
{
#undef next_thread_id
  return next_thread_id();
}
#endif


const Type_handler *THD::type_handler_for_datetime() const
{
  if (opt_mysql56_temporal_format)
    return &type_handler_datetime2;
  return &type_handler_datetime;
}


/*
  Init common variables that has to be reset on start and on change_user
*/

void THD::init()
{
  DBUG_ENTER("thd::init");
  mdl_context.reset();
  mysql_mutex_lock(&LOCK_global_system_variables);
  plugin_thdvar_init(this);
  /*
    plugin_thd_var_init() sets variables= global_system_variables, which
    has reset variables.pseudo_thread_id to 0. We need to correct it here to
    avoid temporary tables replication failure.
  */
  variables.pseudo_thread_id= thread_id;

  mysql_mutex_unlock(&LOCK_global_system_variables);

  user_time.val= start_time= start_time_sec_part= 0;

  server_status= 0;
  if (variables.option_bits & OPTION_AUTOCOMMIT)
    server_status|= SERVER_STATUS_AUTOCOMMIT;
  if (variables.sql_mode & MODE_NO_BACKSLASH_ESCAPES)
    server_status|= SERVER_STATUS_NO_BACKSLASH_ESCAPES;
  if (variables.sql_mode & MODE_ANSI_QUOTES)
    server_status|= SERVER_STATUS_ANSI_QUOTES;

  transaction->all.modified_non_trans_table=
    transaction->stmt.modified_non_trans_table= FALSE;
  transaction->all.m_unsafe_rollback_flags=
    transaction->stmt.m_unsafe_rollback_flags= 0;

  open_options=ha_open_options;
  update_lock_default= (variables.low_priority_updates ?
			TL_WRITE_LOW_PRIORITY :
			TL_WRITE);
  tx_isolation= (enum_tx_isolation) variables.tx_isolation;
  tx_read_only= variables.tx_read_only;
  update_charset();             // plugin_thd_var() changed character sets
  reset_current_stmt_binlog_format_row();
  reset_binlog_local_stmt_filter();
  /* local_memory_used was setup in THD::THD() */
  set_status_var_init(clear_for_new_connection);
  status_var.max_local_memory_used= status_var.local_memory_used;
  bzero((char *) &org_status_var, sizeof(org_status_var));
  status_in_global= 0;
  start_bytes_received= 0;
  m_last_commit_gtid.seq_no= 0;
  last_stmt= NULL;
  /* Reset status of last insert id */
  arg_of_last_insert_id_function= FALSE;
  stmt_depends_on_first_successful_insert_id_in_prev_stmt= FALSE;
  first_successful_insert_id_in_prev_stmt= 0;
  first_successful_insert_id_in_prev_stmt_for_binlog= 0;
  first_successful_insert_id_in_cur_stmt= 0;
  current_backup_stage= BACKUP_FINISHED;
  backup_commit_lock= 0;
  num_of_strings_sorted_on_truncated_length= 0;
#ifdef WITH_WSREP
  wsrep_last_query_id= 0;
  wsrep_xid.null();
  wsrep_skip_locking= FALSE;
  wsrep_converted_lock_session= false;
  wsrep_retry_counter= 0;
  wsrep_rgi= NULL;
  wsrep_PA_safe= true;
  wsrep_consistency_check = NO_CONSISTENCY_CHECK;
  wsrep_mysql_replicated  = 0;
  wsrep_TOI_pre_query     = NULL;
  wsrep_TOI_pre_query_len = 0;
  wsrep_rbr_buf           = NULL;
  wsrep_affected_rows     = 0;
  m_wsrep_next_trx_id     = WSREP_UNDEFINED_TRX_ID;
  wsrep_aborter           = 0;
  wsrep_abort_by_kill     = NOT_KILLED;
  wsrep_abort_by_kill_err = 0;
#ifndef DBUG_OFF
  wsrep_killed_state      = 0;
#endif /* DBUG_OFF */
  wsrep_desynced_backup_stage= false;
#endif /* WITH_WSREP */

  set_binlog_bit();

  select_commands= update_commands= other_commands= 0;
  /* Set to handle counting of aborted connections */
  userstat_running= opt_userstat_running;
  last_global_update_time= current_connect_time= time(NULL);

  /*
    Initialize the random generator. We call my_rnd() without a lock as
    it's not really critical if two threads modify the structure at the
    same time.  We ensure that we have a unique number for each thread
    by adding the address of this THD.
  */
  ulong tmp= (ulong) (my_rnd(&sql_rand) * 0xffffffff);
  my_rnd_init(&rand, tmp + (ulong)(intptr) this,
                     (ulong)(my_timer_cycles() + global_query_id));

#ifndef EMBEDDED_LIBRARY
  session_tracker.enable(this);
#endif //EMBEDDED_LIBRARY

  apc_target.init(&LOCK_thd_kill);
  gap_tracker_data.init();
  unit_results= NULL;
  DBUG_VOID_RETURN;
}


bool THD::restore_from_local_lex_to_old_lex(LEX *oldlex)
{
  DBUG_ASSERT(lex->sphead);
  if (lex->sphead->merge_lex(this, oldlex, lex))
    return true;
  lex= oldlex;
  return false;
}


/* Updates some status variables to be used by update_global_user_stats */

void THD::update_stats(void)
{
  /* sql_command == SQLCOM_END in case of parse errors or quit */
  if (lex->sql_command != SQLCOM_END)
  {
    /* A SQL query. */
    if (lex->sql_command == SQLCOM_SELECT)
      select_commands++;
    else if (sql_command_flags() & CF_STATUS_COMMAND)
    {
      /* Ignore 'SHOW ' commands */
    }
    else if (is_update_query(lex->sql_command))
      update_commands++;
    else
      other_commands++;
  }
}


void THD::update_all_stats()
{
  ulonglong end_cpu_time, end_utime;
  double busy_time, cpu_time;

  /* This is set at start of query if opt_userstat_running was set */
  if (!userstat_running)
    return;

  end_cpu_time= my_getcputime();
  end_utime=    microsecond_interval_timer();
  busy_time= (end_utime - start_utime) / 1000000.0;
  cpu_time=  (end_cpu_time - start_cpu_time) / 10000000.0;
  /* In case there are bad values, 2629743 is the #seconds in a month. */
  if (cpu_time > 2629743.0)
    cpu_time= 0;
  status_var_add(status_var.cpu_time, cpu_time);
  status_var_add(status_var.busy_time, busy_time);

  update_global_user_stats(this, TRUE, my_time(0));
  // Has to be updated after update_global_user_stats()
  userstat_running= 0;
}


/*
  Init THD for query processing.
  This has to be called once before we call mysql_parse.
  See also comments in sql_class.h.
*/

void THD::init_for_queries()
{
  DBUG_ASSERT(transaction->on);
  DBUG_ASSERT(m_transaction_psi == NULL);

  /* Set time for --init-file queries */
  set_time();
  reset_root_defaults(mem_root, variables.query_alloc_block_size,
                      variables.query_prealloc_size);
  reset_root_defaults(&transaction->mem_root,
                      variables.trans_alloc_block_size,
                      variables.trans_prealloc_size);
  DBUG_ASSERT(!transaction->xid_state.is_explicit_XA());
  DBUG_ASSERT(transaction->implicit_xid.is_null());
}


/*
  Do what's needed when one invokes change user

  SYNOPSIS
    change_user()

  IMPLEMENTATION
    Reset all resources that are connection specific
*/


void THD::change_user(void)
{
  if (!status_in_global)                        // Reset in init()
    add_status_to_global();

  if (!cleanup_done)
    cleanup();
  cleanup_done= 0;
  reset_killed();
  /* Clear errors from the previous THD */
  my_errno= 0;
  if (mysys_var)
    mysys_var->abort= 0;

  /* Clear warnings. */
  if (!get_stmt_da()->is_warning_info_empty())
    get_stmt_da()->clear_warning_info(0);

  init();
  stmt_map.reset();
<<<<<<< HEAD
  my_hash_init(key_memory_user_var_entry, &user_vars,
               Lex_ident_user_var::charset_info(),
               USER_VARS_HASH_SIZE, 0, 0, (my_hash_get_key) get_var_key,
               (my_hash_free_key) free_user_var, HASH_THREAD_SPECIFIC);
=======
  my_hash_init(key_memory_user_var_entry, &user_vars, system_charset_info,
               USER_VARS_HASH_SIZE, 0, 0, get_var_key, free_user_var,
               HASH_THREAD_SPECIFIC);
>>>>>>> 2719cc49
  my_hash_init(key_memory_user_var_entry, &sequences,
               Lex_ident_fs::charset_info(), SEQUENCES_HASH_SIZE, 0, 0,
               get_sequence_last_key, free_sequence_last,
               HASH_THREAD_SPECIFIC);
  sp_caches_clear();
  opt_trace.delete_traces();
}

/**
   Change default database

   @note This is coded to have as few instructions as possible under
   LOCK_thd_data
*/

bool THD::set_db(const LEX_CSTRING *new_db)
{
  bool result= 0;
  /*
    Acquiring mutex LOCK_thd_data as we either free the memory allocated
    for the database and reallocating the memory for the new db or memcpy
    the new_db to the db.
  */
  /* Do not reallocate memory if current chunk is big enough. */
  if (db.str && new_db->str && db.length >= new_db->length)
  {
    mysql_mutex_lock(&LOCK_thd_data);
    db.length= new_db->length;
    memcpy((char*) db.str, new_db->str, new_db->length+1);
    mysql_mutex_unlock(&LOCK_thd_data);
  }
  else
  {
    const char *org_db= db.str;
    const char *tmp= NULL;
    if (new_db->str)
    {
      if (!(tmp= my_strndup(key_memory_THD_db, new_db->str, new_db->length,
                            MYF(MY_WME | ME_FATAL))))
        result= 1;
    }

    mysql_mutex_lock(&LOCK_thd_data);
    db.str= tmp;
    db.length= tmp ? new_db->length : 0;
    mysql_mutex_unlock(&LOCK_thd_data);
    my_free((char*) org_db);
  }
  PSI_CALL_set_thread_db(db.str, (int) db.length);
  return result;
}


/**
   Set the current database

   @param new_db     a pointer to the new database name.
   @param new_db_len length of the new database name.

   @note This operation just sets {db, db_length}. Switching the current
   database usually involves other actions, like switching other database
   attributes including security context. In the future, this operation
   will be made private and more convenient interface will be provided.
*/

void THD::reset_db(const LEX_CSTRING *new_db)
{
  if (new_db->str != db.str || new_db->length != db.length)
  {
    if (db.str != 0)
      DBUG_PRINT("QQ", ("Overwriting: %p", db.str));
    mysql_mutex_lock(&LOCK_thd_data);
    db= *new_db;
    mysql_mutex_unlock(&LOCK_thd_data);
    PSI_CALL_set_thread_db(db.str, (int) db.length);
  }
}


/* Do operations that may take a long time */

void THD::cleanup(void)
{
  DBUG_ENTER("THD::cleanup");
  DBUG_ASSERT(cleanup_done == 0);

  set_killed(KILL_CONNECTION);
#ifdef WITH_WSREP
  if (wsrep_cs().state() != wsrep::client_state::s_none)
    wsrep_cs().cleanup();
  wsrep_client_thread= false;
#endif /* WITH_WSREP */

  DEBUG_SYNC(this, "THD_cleanup_after_set_killed");

  mysql_ha_cleanup(this);
  locked_tables_list.unlock_locked_tables(this);

  delete_dynamic(&user_var_events);
  close_temporary_tables();

  if (transaction->xid_state.is_explicit_XA())
    trans_xa_detach(this);
  else
    trans_rollback(this);

  DEBUG_SYNC(this, "THD_cleanup_after_trans_cleanup");

  DBUG_ASSERT(open_tables == NULL);
  DBUG_ASSERT(m_transaction_psi == NULL);

  /*
    If the thread was in the middle of an ongoing transaction (rolled
    back a few lines above) or under LOCK TABLES (unlocked the tables
    and left the mode a few lines above), there will be outstanding
    metadata locks. Release them.
  */
  mdl_context.release_transactional_locks(this);

  backup_end(this);
  backup_unlock(this);

  /* Release the global read lock, if acquired. */
  if (global_read_lock.is_acquired())
    global_read_lock.unlock_global_read_lock(this);

  if (user_connect)
  {
    decrease_user_connections(user_connect);
    user_connect= 0;                            // Safety
  }
  wt_thd_destroy(&transaction->wt);

  my_hash_free(&user_vars);
  my_hash_free(&sequences);
  sp_caches_clear();
  auto_inc_intervals_forced.empty();
  auto_inc_intervals_in_cur_stmt_for_binlog.empty();

  mysql_ull_cleanup(this);
  stmt_map.reset();
  /* All metadata locks must have been released by now. */
  DBUG_ASSERT(!mdl_context.has_locks());

  apc_target.destroy();
#ifdef HAVE_REPLICATION
  unregister_slave();
#endif
  cleanup_done=1;
  DBUG_VOID_RETURN;
}


/*
  Free all connection related resources associated with a THD.
  This is used when we put a thread into the thread cache.
  After this call should either call ~THD or reset_for_reuse() depending on
  circumstances.
*/

void THD::free_connection()
{
  DBUG_ASSERT(free_connection_done == 0);
  my_free(const_cast<char*>(db.str));
  db= null_clex_str;
#ifndef EMBEDDED_LIBRARY
  if (net.vio)
    vio_delete(net.vio);
  net.vio= nullptr;
  net_end(&net);
  delete(rgi_fake);
  rgi_fake= NULL;
  delete(rli_fake);
  rli_fake= NULL;
#endif
 if (!cleanup_done)
   cleanup();
  ha_close_connection(this);
  plugin_thdvar_cleanup(this);
  mysql_audit_free_thd(this);
  main_security_ctx.destroy();
  /* close all prepared statements, to save memory */
  stmt_map.reset();
  free_connection_done= 1;
#if defined(ENABLED_PROFILING)
  profiling.restart();                          // Reset profiling
#endif
  debug_sync_reset_thread(this);
}

/*
  Reset thd for reuse by another connection
  This is only used for user connections, so the following variables doesn't
  have to be reset:
  - Replication (slave) variables.
  - Variables not reset between each statements. See reset_for_next_command.
*/

void THD::reset_for_reuse()
{
  if (status_var.tmp_space_used)
  {
    DBUG_PRINT("error", ("tmp_space_usage: %lld", status_var.tmp_space_used));
    DBUG_ASSERT(status_var.tmp_space_used == 0 ||
                !debug_assert_on_not_freed_memory);
  }
  mysql_audit_init_thd(this);
  change_user();                                // Calls cleanup() & init()
  get_stmt_da()->reset_diagnostics_area();
  main_security_ctx.init();  
  failed_com_change_user= 0;
  is_fatal_error= 0;
  client_capabilities= 0;
  peer_port= 0;
  query_name_consts= 0;                         // Safety
  abort_on_warning= 0;
  free_connection_done= 0;
  m_command= COM_CONNECT;
  proc_info= "login";                           // Same as in THD::THD()
  transaction->on= 1;
  status_var.flush_status_time= my_time(0);
#if defined(ENABLED_PROFILING)
  profiling.reset();
#endif
#ifdef SIGNAL_WITH_VIO_CLOSE
  active_vio = 0;
#endif
#ifdef WITH_WSREP
  wsrep_free_status(this);
  wsrep_cs().reset_error();
  wsrep_aborter= 0;
  wsrep_abort_by_kill= NOT_KILLED;
  my_free(wsrep_abort_by_kill_err);
  wsrep_abort_by_kill_err= 0;
#ifndef DBUG_OFF
  wsrep_killed_state= 0;
#endif /* DBUG_OFF */
#endif /* WITH_WSREP */
}


THD::~THD()
{
  THD *orig_thd= current_thd;
  THD_CHECK_SENTRY(this);
  DBUG_ENTER("~THD()");
  /* Make sure threads are not available via server_threads.  */
  assert_not_linked();
  if (m_psi)
    PSI_CALL_set_thread_THD(m_psi, 0);

  /*
    In error cases, thd may not be current thd. We have to fix this so
    that memory allocation counting is done correctly
  */
  set_current_thd(this);
  if (!status_in_global)
    add_status_to_global();

  /*
    Other threads may have a lock on LOCK_thd_kill to ensure that this
    THD is not deleted while they access it. The following mutex_lock
    ensures that no one else is using this THD and it's now safe to delete
  */
  mysql_mutex_lock(&LOCK_thd_kill);
  mysql_mutex_unlock(&LOCK_thd_kill);

#ifdef WITH_WSREP
  delete wsrep_rgi;
#endif
  if (!free_connection_done)
    free_connection();

#ifdef WITH_WSREP
  mysql_cond_destroy(&COND_wsrep_thd);
  my_free(wsrep_abort_by_kill_err);
  wsrep_abort_by_kill_err= 0;
#endif
  mdl_context.destroy();

  transaction->free();
  mysql_cond_destroy(&COND_wakeup_ready);
  mysql_mutex_destroy(&LOCK_wakeup_ready);
  mysql_mutex_destroy(&LOCK_thd_data);
  mysql_mutex_destroy(&LOCK_thd_kill);
#ifdef DBUG_ASSERT_EXISTS
  dbug_sentry= THD_SENTRY_GONE;
#endif  
#ifndef EMBEDDED_LIBRARY
  if (rgi_slave)
    rgi_slave->cleanup_after_session();
  my_free(semisync_info);
#endif
  main_lex.free_set_stmt_mem_root();
  free_root(&main_mem_root, MYF(0));
  my_free(m_token_array);
  my_free(killed_err);
  main_da.free_memory();
  if (tdc_hash_pins)
    lf_hash_put_pins(tdc_hash_pins);
  if (xid_hash_pins)
    lf_hash_put_pins(xid_hash_pins);
#if defined(ENABLED_DEBUG_SYNC)
  debug_sync_end_thread(this);
#endif
  /* Ensure everything is freed */
  status_var.local_memory_used-= sizeof(THD);

  /* trick to make happy memory accounting system */
#ifndef EMBEDDED_LIBRARY
  session_tracker.sysvars.deinit();
#ifdef USER_VAR_TRACKING
  session_tracker.user_variables.deinit();
#endif // USER_VAR_TRACKING
#endif //EMBEDDED_LIBRARY

  if (status_var.local_memory_used != 0)
  {
    DBUG_PRINT("error", ("memory_used: %lld", status_var.local_memory_used));
    SAFEMALLOC_REPORT_MEMORY(sf_malloc_dbug_id());
    DBUG_ASSERT(status_var.local_memory_used == 0 ||
                !debug_assert_on_not_freed_memory);
  }
  if (status_var.tmp_space_used)
  {
    DBUG_PRINT("error", ("tmp_space_usage: %lld", status_var.tmp_space_used));
    DBUG_ASSERT(status_var.tmp_space_used == 0 ||
                !debug_assert_on_not_freed_memory);
  }

  update_global_memory_status(status_var.global_memory_used);
  set_current_thd(orig_thd == this ? 0 : orig_thd);
  DBUG_VOID_RETURN;
}


/*
  Add all status variables to another status variable array

  SYNOPSIS
   add_to_status()
   to_var       add to this array
   from_var     from this array

  NOTES
    This function assumes that all variables at start are long/ulong and
    other types are handled explicitly
*/

void add_to_status(STATUS_VAR *to_var, STATUS_VAR *from_var)
{
  ulong *end= (ulong*) ((uchar*) to_var +
                        offsetof(STATUS_VAR, last_system_status_var) +
			sizeof(ulong));
  ulong *to= (ulong*) to_var, *from= (ulong*) from_var;

  while (to != end)
    *(to++)+= *(from++);

  /*
    Handle the not ulong variables. See end of system_status_var
  */
  to_var->bytes_received+=      from_var->bytes_received;
  to_var->bytes_sent+=          from_var->bytes_sent;
  to_var->rows_read+=           from_var->rows_read;
  to_var->rows_sent+=           from_var->rows_sent;
  to_var->rows_tmp_read+=       from_var->rows_tmp_read;
  to_var->binlog_bytes_written+= from_var->binlog_bytes_written;
  to_var->cpu_time+=            from_var->cpu_time;
  to_var->busy_time+=           from_var->busy_time;
  to_var->table_open_cache_hits+= from_var->table_open_cache_hits;
  to_var->table_open_cache_misses+= from_var->table_open_cache_misses;
  to_var->table_open_cache_overflows+= from_var->table_open_cache_overflows;

  /*
    Update global_memory_used. We have to do this with atomic_add as the
    global value can change outside of LOCK_status.
    Note that local_memory_used is handled in calc_sum_callback().
  */
  if (to_var == &global_status_var)
  {
    DBUG_PRINT("info", ("global memory_used: %lld  size: %lld",
                        (longlong) global_status_var.global_memory_used,
                        (longlong) from_var->global_memory_used));
    update_global_memory_status(from_var->global_memory_used);
    /* global_tmp_space_used is always kept up to date */
    to_var->tmp_space_used= global_tmp_space_used;
  }
  else
  {
   to_var->global_memory_used+= from_var->global_memory_used;
   to_var->tmp_space_used+= from_var->tmp_space_used;
  }
}

/*
  Add the difference between two status variable arrays to another one.

  SYNOPSIS
    add_diff_to_status
    to_var       add to this array
    from_var     from this array
    dec_var      minus this array
  
  NOTE
    This function assumes that all variables at start are long/ulong and
    other types are handled explicitly
*/

void add_diff_to_status(STATUS_VAR *to_var, STATUS_VAR *from_var,
                        STATUS_VAR *dec_var)
{
  ulong *end= (ulong*) ((uchar*) to_var + offsetof(STATUS_VAR,
						  last_system_status_var) +
			sizeof(ulong));
  ulong *to= (ulong*) to_var, *from= (ulong*) from_var, *dec= (ulong*) dec_var;

  while (to != end)
    *(to++)+= *(from++) - *(dec++);

  to_var->bytes_received+=       from_var->bytes_received -
                                 dec_var->bytes_received;
  to_var->bytes_sent+=           from_var->bytes_sent - dec_var->bytes_sent;
  to_var->rows_read+=            from_var->rows_read - dec_var->rows_read;
  to_var->rows_sent+=            from_var->rows_sent - dec_var->rows_sent;
  to_var->rows_tmp_read+=        from_var->rows_tmp_read - dec_var->rows_tmp_read;
  to_var->binlog_bytes_written+= from_var->binlog_bytes_written -
                                 dec_var->binlog_bytes_written;
  to_var->cpu_time+=             from_var->cpu_time - dec_var->cpu_time;
  to_var->busy_time+=            from_var->busy_time - dec_var->busy_time;
  to_var->table_open_cache_hits+= from_var->table_open_cache_hits -
                                  dec_var->table_open_cache_hits;
  to_var->table_open_cache_misses+= from_var->table_open_cache_misses -
                                    dec_var->table_open_cache_misses;
  to_var->table_open_cache_overflows+= from_var->table_open_cache_overflows -
                                       dec_var->table_open_cache_overflows;

  /*
    We don't need to accumulate memory_used as these are not reset or used by
    the calling functions.  See execute_show_status().
    tmp_space_usage also does not need to be accumulated.
  */
}


/**
  Awake a thread.

  @param[in]  state_to_set    value for THD::killed

  This is normally called from another thread's THD object.

  @note Do always call this while holding LOCK_thd_kill.
        NOT_KILLED is used to awake a thread for a slave
*/
extern std::atomic<my_thread_id> shutdown_thread_id;
void THD::awake_no_mutex(killed_state state_to_set)
{
  DBUG_ENTER("THD::awake_no_mutex");
  DBUG_PRINT("enter", ("this: %p current_thd: %p  state: %d",
                       this, current_thd, (int) state_to_set));
  THD_CHECK_SENTRY(this);
  mysql_mutex_assert_owner(&LOCK_thd_data);
  mysql_mutex_assert_owner(&LOCK_thd_kill);

  print_aborted_warning(3, "KILLED");

  /*
    Don't degrade killed state, for example from a KILL_CONNECTION to
    STATEMENT TIMEOUT
  */
  if (killed >= KILL_CONNECTION)
    state_to_set= killed;

  set_killed_no_mutex(state_to_set);

  if (state_to_set >= KILL_CONNECTION || state_to_set == NOT_KILLED)
  {
#ifdef SIGNAL_WITH_VIO_CLOSE
    if (this != current_thd && thread_id != shutdown_thread_id)
    {
      if(active_vio)
        vio_shutdown(active_vio, SHUT_RDWR);
    }
#endif

    /* Send an event to the scheduler that a thread should be killed. */
    if (!slave_thread)
      MYSQL_CALLBACK(scheduler, post_kill_notification, (this));
  }

  /* Interrupt target waiting inside a storage engine. */
  if (state_to_set != NOT_KILLED &&
      IF_WSREP(!wsrep_is_bf_aborted(this) && wsrep_abort_by_kill == NOT_KILLED,
               true))
    ha_kill_query(this, thd_kill_level(this));

  abort_current_cond_wait(false);
  DBUG_VOID_RETURN;
}

/* Broadcast a condition to kick the target if it is waiting on it. */
void THD::abort_current_cond_wait(bool force)
{
  mysql_mutex_assert_owner(&LOCK_thd_kill);
  if (mysys_var)
  {
    mysql_mutex_lock(&mysys_var->mutex);
    if (!system_thread || force)                 // Don't abort locks
      mysys_var->abort=1;

    /*
      This broadcast could be up in the air if the victim thread
      exits the cond in the time between read and broadcast, but that is
      ok since all we want to do is to make the victim thread get out
      of waiting on current_cond.
      If we see a non-zero current_cond: it cannot be an old value (because
      then exit_cond() should have run and it can't because we have mutex); so
      it is the true value but maybe current_mutex is not yet non-zero (we're
      in the middle of enter_cond() and there is a "memory order
      inversion"). So we test the mutex too to not lock 0.

      Note that there is a small chance we fail to kill. If victim has locked
      current_mutex, but hasn't yet entered enter_cond() (which means that
      current_cond and current_mutex are 0), then the victim will not get
      a signal and it may wait "forever" on the cond (until
      we issue a second KILL or the status it's waiting for happens).
      It's true that we have set its thd->killed but it may not
      see it immediately and so may have time to reach the cond_wait().

      However, where possible, we test for killed once again after
      enter_cond(). This should make the signaling as safe as possible.
      However, there is still a small chance of failure on platforms with
      instruction or memory write reordering.

      We have to do the loop with trylock, because if we would use
      pthread_mutex_lock(), we can cause a deadlock as we are here locking
      the mysys_var->mutex and mysys_var->current_mutex in a different order
      than in the thread we are trying to kill.
      We only sleep for 2 seconds as we don't want to have LOCK_thd_data
      locked too long time.

      There is a small change we may not succeed in aborting a thread that
      is not yet waiting for a mutex, but as this happens only for a
      thread that was doing something else when the kill was issued and
      which should detect the kill flag before it starts to wait, this
      should be good enough.
    */
    if (mysys_var->current_cond && mysys_var->current_mutex)
    {
      uint i;
      for (i= 0; i < WAIT_FOR_KILL_TRY_TIMES * SECONDS_TO_WAIT_FOR_KILL; i++)
      {
        int ret= mysql_mutex_trylock(mysys_var->current_mutex);
        mysql_cond_broadcast(mysys_var->current_cond);
        if (!ret)
        {
          /* Signal is sure to get through */
          mysql_mutex_unlock(mysys_var->current_mutex);
          break;
        }
        my_sleep(1000000L / WAIT_FOR_KILL_TRY_TIMES);
      }
    }
    mysql_mutex_unlock(&mysys_var->mutex);
  }
}


/**
  Close the Vio associated this session.

  @remark LOCK_thd_data is taken due to the fact that
          the Vio might be disassociated concurrently.
*/

void THD::disconnect()
{
  Vio *vio= NULL;

  set_killed(KILL_CONNECTION);

  mysql_mutex_lock(&LOCK_thd_data);

#ifdef SIGNAL_WITH_VIO_CLOSE
  /*
    Since a active vio might might have not been set yet, in
    any case save a reference to avoid closing a inexistent
    one or closing the vio twice if there is a active one.
  */
  vio= active_vio;
  close_active_vio();
#endif

  /* Disconnect even if a active vio is not associated. */
  if (net.vio != vio)
    vio_close(net.vio);
  net.thd= 0;                                   // Don't collect statistics

  mysql_mutex_unlock(&LOCK_thd_data);
}


bool THD::notify_shared_lock(MDL_context_owner *ctx_in_use,
                             bool needs_thr_lock_abort,
                             bool needs_non_slave_abort)
{
  THD *in_use= ctx_in_use->get_thd();
  bool signalled= FALSE;
  DBUG_ENTER("THD::notify_shared_lock");
  DBUG_PRINT("enter",("needs_thr_lock_abort: %d", needs_thr_lock_abort));

  enum killed_state kill_signal;
  if (in_use->system_thread & SYSTEM_THREAD_DELAYED_INSERT)
    kill_signal= KILL_CONNECTION;
  else if (needs_non_slave_abort && !in_use->slave_thread)
    kill_signal= KILL_QUERY;
  else
    kill_signal= NOT_KILLED;
  if (kill_signal != NOT_KILLED && !in_use->killed)
  {
    /* This code is similar to kill_delayed_threads() */
    DBUG_PRINT("info", ("kill delayed thread"));
    mysql_mutex_lock(&in_use->LOCK_thd_kill);
    if (in_use->killed < kill_signal)
      in_use->set_killed_no_mutex(kill_signal);
    in_use->abort_current_cond_wait(true);
    mysql_mutex_unlock(&in_use->LOCK_thd_kill);
    signalled= TRUE;
  }

  if (needs_thr_lock_abort)
  {
    mysql_mutex_lock(&in_use->LOCK_thd_data);
    /* If not already dying */
    if (in_use->killed != KILL_CONNECTION_HARD)
    {
      for (TABLE *thd_table= in_use->open_tables;
           thd_table ;
           thd_table= thd_table->next)
      {
        /*
          Check for TABLE::needs_reopen() is needed since in some
          places we call handler::close() for table instance (and set
          TABLE::db_stat to 0) and do not remove such instances from
          the THD::open_tables for some time, during which other
          thread can see those instances (e.g. see partitioning code).
        */
        if (!thd_table->needs_reopen())
        {
          signalled|= mysql_lock_abort_for_thread(this, thd_table);
        }
      }
    }
    mysql_mutex_unlock(&in_use->LOCK_thd_data);
  }
  DBUG_RETURN(signalled);
}


/*
  Get error number for killed state
  Note that the error message can't have any parameters.
  If one needs parameters, one should use THD::killed_err_msg
  See thd::kill_message()
*/

int THD::killed_errno()
{
  DBUG_ENTER("killed_errno");
  DBUG_PRINT("enter", ("killed: %d  killed_errno: %d",
                       killed, killed_err ? killed_err->no: 0));

  /* Ensure that killed_err is not set if we are not killed */
  DBUG_ASSERT(!killed_err || killed != NOT_KILLED);

  if (killed_err)
    DBUG_RETURN(killed_err->no);

  switch (killed) {
  case NOT_KILLED:
  case KILL_HARD_BIT:
    DBUG_RETURN(0);                            // Probably wrong usage
  case KILL_BAD_DATA:
  case KILL_BAD_DATA_HARD:
  case ABORT_QUERY_HARD:
  case ABORT_QUERY:
    DBUG_RETURN(0);                             // Not a real error
  case KILL_CONNECTION:
  case KILL_CONNECTION_HARD:
  case KILL_SYSTEM_THREAD:
  case KILL_SYSTEM_THREAD_HARD:
    DBUG_RETURN(ER_CONNECTION_KILLED);
  case KILL_QUERY:
  case KILL_QUERY_HARD:
    DBUG_RETURN(ER_QUERY_INTERRUPTED);
  case KILL_TIMEOUT:
  case KILL_TIMEOUT_HARD:
    DBUG_RETURN(slave_thread ?
                ER_SLAVE_STATEMENT_TIMEOUT : ER_STATEMENT_TIMEOUT);
  case KILL_SERVER:
  case KILL_SERVER_HARD:
    DBUG_RETURN(ER_SERVER_SHUTDOWN);
  case KILL_SLAVE_SAME_ID:
    DBUG_RETURN(ER_SLAVE_SAME_ID);
  case KILL_WAIT_TIMEOUT:
  case KILL_WAIT_TIMEOUT_HARD:
    DBUG_RETURN(ER_NET_READ_INTERRUPTED);
  }
  DBUG_RETURN(0);                               // Keep compiler happy
}


void THD::reset_killed()
{
  /*
    Resetting killed has to be done under a mutex to ensure
    its not done during an awake() call.
  */
  DBUG_ENTER("reset_killed");
  if (killed != NOT_KILLED)
  {
    mysql_mutex_assert_not_owner(&LOCK_thd_kill);
    mysql_mutex_lock(&LOCK_thd_kill);
    killed= NOT_KILLED;
    if (unlikely(killed_err))
    {
      my_free(killed_err);
      killed_err= 0;
    }
    mysql_mutex_unlock(&LOCK_thd_kill);
  }
#ifdef WITH_WSREP
  if (WSREP_NNULL(this))
  {
    if (wsrep_abort_by_kill != NOT_KILLED)
    {
      mysql_mutex_assert_not_owner(&LOCK_thd_kill);
      mysql_mutex_lock(&LOCK_thd_kill);
      wsrep_abort_by_kill= NOT_KILLED;
      my_free(wsrep_abort_by_kill_err);
      wsrep_abort_by_kill_err= 0;
      mysql_mutex_unlock(&LOCK_thd_kill);
    }
  }
  mysql_mutex_assert_not_owner(&LOCK_thd_data);
  mysql_mutex_lock(&LOCK_thd_data);
  wsrep_aborter= 0;
  mysql_mutex_unlock(&LOCK_thd_data);
#endif /* WITH_WSREP */

  DBUG_VOID_RETURN;
}

/*
  Remember the location of thread info, the structure needed for
  the structure for the net buffer
*/

void THD::store_globals()
{
  set_current_thd(this);
  /*
    mysys_var is concurrently readable by a killer thread.
    It is protected by LOCK_thd_kill, it is not needed to lock while the
    pointer is changing from NULL not non-NULL. If the kill thread reads
    NULL it doesn't refer to anything, but if it is non-NULL we need to
    ensure that the thread doesn't proceed to assign another thread to
    have the mysys_var reference (which in fact refers to the worker
    threads local storage with key THR_KEY_mysys. 
  */
  mysys_var=my_thread_var;
  /*
    Let mysqld define the thread id (not mysys)
    This allows us to move THD to different threads if needed.
  */
  mysys_var->id=      thread_id;

  /* thread_dbug_id should not change for a THD */
  if (!thread_dbug_id)
    thread_dbug_id= mysys_var->dbug_id;
  else
  {
    /* This only changes if we are using pool-of-threads */
    mysys_var->dbug_id= thread_dbug_id;
  }
#ifdef __NR_gettid
  os_thread_id= (uint32)syscall(__NR_gettid);
#else
  os_thread_id= 0;
#endif
  real_id= pthread_self();                      // For debugging

  /* Set stack start and stack end */
  my_get_stack_bounds(&thread_stack, &mysys_var->stack_ends_here,
                      thread_stack, my_thread_stack_size);

  if (net.vio)
  {
    net.thd= this;
  }
  /*
    We have to call thr_lock_info_init() again here as THD may have been
    created in another thread
  */
  thr_lock_info_init(&lock_info, mysys_var);
}


/**
   Untie THD from current thread

   Used when using --thread-handling=pool-of-threads
*/

void THD::reset_globals()
{
  mysql_mutex_lock(&LOCK_thd_kill);
  mysys_var= 0;
  mysql_mutex_unlock(&LOCK_thd_kill);

  /* Undocking the thread specific data. */
  set_current_thd(0);
  net.thd= 0;
}

/*
  Cleanup after query.

  SYNOPSIS
    THD::cleanup_after_query()

  DESCRIPTION
    This function is used to reset thread data to its default state.

  NOTE
    This function is not suitable for setting thread data to some
    non-default values, as there is only one replication thread, so
    different master threads may overwrite data of each other on
    slave.
*/

void THD::cleanup_after_query()
{
  DBUG_ENTER("THD::cleanup_after_query");

  thd_progress_end(this);

  /*
    Reset RAND_USED so that detection of calls to rand() will save random
    seeds if needed by the slave.

    Do not reset RAND_USED if inside a stored function or trigger because
    only the call to these operations is logged. Thus only the calling 
    statement needs to detect rand() calls made by its substatements. These
    substatements must not set RAND_USED to 0 because it would remove the
    detection of rand() by the calling statement. 
  */
  if (!in_sub_stmt) /* stored functions and triggers are a special case */
  {
    /* Forget those values, for next binlogger: */
    stmt_depends_on_first_successful_insert_id_in_prev_stmt= 0;
    auto_inc_intervals_in_cur_stmt_for_binlog.empty();
    used&= ~THD::RAND_USED;
#ifndef EMBEDDED_LIBRARY
    /*
      Clean possible unused INSERT_ID events by current statement.
      is_update_query() is needed to ignore SET statements:
        Statements that don't update anything directly and don't
        used stored functions. This is mostly necessary to ignore
        statements in binlog between SET INSERT_ID and DML statement
        which is intended to consume its event (there can be other
        SET statements between them).
    */
    if ((rgi_slave || rli_fake) && is_update_query(lex->sql_command))
      auto_inc_intervals_forced.empty();
#endif
  }
  /*
    Forget the binlog stmt filter for the next query.
    There are some code paths that:
    - do not call THD::decide_logging_format()
    - do call THD::binlog_query(),
    making this reset necessary.
  */
  reset_binlog_local_stmt_filter();
  if (first_successful_insert_id_in_cur_stmt > 0)
  {
    /* set what LAST_INSERT_ID() will return */
    first_successful_insert_id_in_prev_stmt= 
      first_successful_insert_id_in_cur_stmt;
    first_successful_insert_id_in_cur_stmt= 0;
    substitute_null_with_insert_id= TRUE;
  }
  arg_of_last_insert_id_function= 0;
  /* Free Items that were created during this execution */
  free_items();
  /* Reset where. */
  where= THD_WHERE::DEFAULT_WHERE;
  /* reset table map for multi-table update */
  table_map_for_update= 0;
  m_binlog_invoker= INVOKER_NONE;

#ifndef EMBEDDED_LIBRARY
  if (rgi_slave)
    rgi_slave->cleanup_after_query();
#endif

#ifdef WITH_WSREP
  if (!in_active_multi_stmt_transaction())
    wsrep_affected_rows= 0;
#endif /* WITH_WSREP */

  DBUG_VOID_RETURN;
}


/*
  Convert a string to another character set

  SYNOPSIS
    convert_string()
    to				Store new allocated string here
    to_cs			New character set for allocated string
    from			String to convert
    from_length			Length of string to convert
    from_cs			Original character set

  NOTES
    to will be 0-terminated to make it easy to pass to system funcs

  RETURN
    0	ok
    1	End of memory.
        In this case to->str will point to 0 and to->length will be 0.
*/

bool THD::convert_string(LEX_STRING *to, CHARSET_INFO *to_cs,
			 const char *from, size_t from_length,
			 CHARSET_INFO *from_cs) const
{
  DBUG_ENTER("THD::convert_string");
  size_t new_length= to_cs->mbmaxlen * from_length;
  uint errors;
  if (unlikely(alloc_lex_string(to, new_length + 1)))
    DBUG_RETURN(true);                          // EOM
  to->length= copy_and_convert((char*) to->str, new_length, to_cs,
			       from, from_length, from_cs, &errors);
  to->str[to->length]= 0;                       // Safety
  if (unlikely(errors) && lex->parse_vcol_expr)
  {
    my_error(ER_BAD_DATA, MYF(0),
             ErrConvString(from, from_length, from_cs).ptr(),
             to_cs->cs_name.str);
    DBUG_RETURN(true);
  }
  DBUG_RETURN(false);
}


/*
  Reinterpret a binary string to a character string

  @param[OUT] to    The result will be written here,
                    either the original string as is,
                    or a newly alloced fixed string with
                    some zero bytes prepended.
  @param cs         The destination character set
  @param str        The binary string
  @param length     The length of the binary string

  @return           false on success
  @return           true on error
*/

bool THD::reinterpret_string_from_binary(LEX_CSTRING *to, CHARSET_INFO *cs,
                                         const char *str, size_t length) const
{
  /*
    When reinterpreting from binary to tricky character sets like
    UCS2, UTF16, UTF32, we may need to prepend some zero bytes.
    This is possible in scenarios like this:
      SET COLLATION_CONNECTION=utf32_general_ci, CHARACTER_SET_CLIENT=binary;
    This code is similar to String::copy_aligned().
  */
  size_t incomplete= length % cs->mbminlen; // Bytes in an incomplete character
  if (incomplete)
  {
    size_t zeros= cs->mbminlen - incomplete;
    size_t aligned_length= zeros + length;
    char *dst= alloc(aligned_length + 1);
    if (!dst)
    {
      to->str= NULL; // Safety
      to->length= 0;
      return true;
    }
    bzero(dst, zeros);
    memcpy(dst + zeros, str, length);
    dst[aligned_length]= '\0';
    to->str= dst;
    to->length= aligned_length;
  }
  else
  {
    to->str= str;
    to->length= length;
  }
  return check_string_for_wellformedness(to->str, to->length, cs);
}


/*
  Convert a string between two character sets.
  dstcs and srccs cannot be &my_charset_bin.
*/
bool THD::convert_fix(CHARSET_INFO *dstcs, LEX_STRING *dst,
                      CHARSET_INFO *srccs, const char *src, size_t src_length,
                      String_copier *status) const
{
  DBUG_ENTER("THD::convert_fix");
  size_t dst_length= dstcs->mbmaxlen * src_length;
  if (alloc_lex_string(dst, dst_length + 1))
    DBUG_RETURN(true);                           // EOM
  dst->length= status->convert_fix(dstcs, (char*) dst->str, dst_length,
                                   srccs, src, src_length, src_length);
  dst->str[dst->length]= 0;                      // Safety
  DBUG_RETURN(false);
}


/*
  Copy or convert a string.
*/
bool THD::copy_fix(CHARSET_INFO *dstcs, LEX_STRING *dst,
                   CHARSET_INFO *srccs, const char *src, size_t src_length,
                   String_copier *status) const
{
  DBUG_ENTER("THD::copy_fix");
  size_t dst_length= dstcs->mbmaxlen * src_length;
  if (alloc_lex_string(dst, dst_length + 1))
    DBUG_RETURN(true);                          // EOM
  dst->length= status->well_formed_copy(dstcs, dst->str, dst_length,
                                        srccs, src, src_length, src_length);
  dst->str[dst->length]= '\0';
  DBUG_RETURN(false);
}


class String_copier_with_error: public String_copier
{
public:
  bool check_errors(CHARSET_INFO *srccs, const char *src, size_t src_length)
  {
    if (most_important_error_pos())
    {
      ErrConvString err(src, src_length, &my_charset_bin);
      my_error(ER_INVALID_CHARACTER_STRING, MYF(0), srccs->cs_name.str,
               err.ptr());
      return true;
    }
    return false;
  }
};


bool THD::convert_with_error(CHARSET_INFO *dstcs, LEX_STRING *dst,
                             CHARSET_INFO *srccs,
                             const char *src, size_t src_length) const
{
  String_copier_with_error status;
  return convert_fix(dstcs, dst, srccs, src, src_length, &status) ||
         status.check_errors(srccs, src, src_length);
}


bool THD::copy_with_error(CHARSET_INFO *dstcs, LEX_STRING *dst,
                          CHARSET_INFO *srccs,
                          const char *src, size_t src_length) const
{
  // Don't allow NULL to avoid UB in the called functions: nullptr+0
  DBUG_ASSERT(src);
  String_copier_with_error status;
  return copy_fix(dstcs, dst, srccs, src, src_length, &status) ||
         status.check_errors(srccs, src, src_length);
}


/*
  Convert string from source character set to target character set inplace.

  SYNOPSIS
    THD::convert_string

  DESCRIPTION
    Convert string using convert_buffer - buffer for character set 
    conversion shared between all protocols.

  RETURN
    0   ok
   !0   out of memory
*/

bool THD::convert_string(String *s, CHARSET_INFO *from_cs,
                         CHARSET_INFO *to_cs)
{
  uint dummy_errors;
  if (unlikely(convert_buffer.copy(s->ptr(), s->length(), from_cs, to_cs,
                                   &dummy_errors)))
    return TRUE;
  /* If convert_buffer >> s copying is more efficient long term */
  if (convert_buffer.alloced_length() >= convert_buffer.length() * 2 ||
      !s->is_alloced())
  {
    return s->copy(convert_buffer);
  }
  s->swap(convert_buffer);
  return FALSE;
}


bool THD::check_string_for_wellformedness(const char *str,
                                          size_t length,
                                          CHARSET_INFO *cs) const
{
  size_t wlen= Well_formed_prefix(cs, str, length).length();
  if (wlen < length)
  {
    ErrConvString err(str, length, &my_charset_bin);
    my_error(ER_INVALID_CHARACTER_STRING, MYF(0), cs->cs_name.str, err.ptr());
    return true;
  }
  return false;
}


bool THD::to_ident_sys_alloc(Lex_ident_sys_st *to,
                             const Lex_ident_cli_st *ident) const
{
  if (ident->is_quoted())
  {
    LEX_CSTRING unquoted;
    if (quote_unescape(&unquoted, ident, ident->quote()))
      return true;
    return charset_is_system_charset ?
           to->copy_sys(this, &unquoted) :
           to->convert(this, &unquoted, charset());
  }
  return charset_is_system_charset ?
         to->copy_sys(this, ident) :
         to->copy_or_convert(this, ident, charset());
}


Item_basic_constant *
THD::make_string_literal(const char *str, size_t length,
                         my_repertoire_t repertoire)
{
  if (!length && (variables.sql_mode & MODE_EMPTY_STRING_IS_NULL))
    return new (mem_root) Item_null(this, 0, variables.collation_connection);
  if (!charset_is_collation_connection &&
      (repertoire != MY_REPERTOIRE_ASCII ||
       !my_charset_is_ascii_based(variables.collation_connection)))
  {
    LEX_STRING to;
    if (convert_string(&to, variables.collation_connection,
                       str, length, variables.character_set_client))
      return NULL;
    str= to.str;
    length= to.length;
  }
  return new (mem_root) Item_string(this, str, (uint)length,
                                    variables.collation_connection,
                                    DERIVATION_COERCIBLE, repertoire);
}


Item_basic_constant *
THD::make_string_literal_nchar(const Lex_string_with_metadata_st &str)
{
  DBUG_ASSERT(my_charset_is_ascii_based(national_charset_info));
  if (!str.length && (variables.sql_mode & MODE_EMPTY_STRING_IS_NULL))
    return new (mem_root) Item_null(this, 0, national_charset_info);

  return new (mem_root) Item_string(this, str.str, (uint)str.length,
                                    national_charset_info,
                                    DERIVATION_COERCIBLE,
                                    str.repertoire());
}


Item_basic_constant *
THD::make_string_literal_charset(const Lex_string_with_metadata_st &str,
                                 CHARSET_INFO *cs)
{
  if (!str.length && (variables.sql_mode & MODE_EMPTY_STRING_IS_NULL))
    return new (mem_root) Item_null(this, 0, cs);
  return new (mem_root) Item_string_with_introducer(this, str, cs);
}


/*
  Update some cache variables when character set changes
*/

void THD::update_charset()
{
  uint32 not_used;
  charset_is_system_charset=
    !String::needs_conversion(0,
                              variables.character_set_client,
                              system_charset_info,
                              &not_used);
  charset_is_collation_connection= 
    !String::needs_conversion(0,
                              variables.character_set_client,
                              variables.collation_connection,
                              &not_used);
  charset_is_character_set_filesystem= 
    !String::needs_conversion(0,
                              variables.character_set_client,
                              variables.character_set_filesystem,
                              &not_used);
}

void THD::give_protection_error()
{
  if (current_backup_stage != BACKUP_FINISHED)
    my_error(ER_BACKUP_LOCK_IS_ACTIVE, MYF(0));
  else
  {
    DBUG_ASSERT(global_read_lock.is_acquired() || mdl_backup_lock);
    my_error(ER_CANT_UPDATE_WITH_READLOCK, MYF(0));
  }
}

/* routings to adding tables to list of changed in transaction tables */

inline static void list_include(CHANGED_TABLE_LIST** prev,
				CHANGED_TABLE_LIST* curr,
				CHANGED_TABLE_LIST* new_table)
{
  if (new_table)
  {
    *prev = new_table;
    (*prev)->next = curr;
  }
}

/* add table to list of changed in transaction tables */

void THD::add_changed_table(TABLE *table)
{
  DBUG_ENTER("THD::add_changed_table(table)");

  DBUG_ASSERT(in_multi_stmt_transaction_mode() &&
              table->file->has_transactions());
  add_changed_table(table->s->table_cache_key.str,
                    (long) table->s->table_cache_key.length);
  DBUG_VOID_RETURN;
}


void THD::add_changed_table(const char *key, size_t key_length)
{
  DBUG_ENTER("THD::add_changed_table(key)");
  CHANGED_TABLE_LIST **prev_changed = &transaction->changed_tables;
  CHANGED_TABLE_LIST *curr = transaction->changed_tables;

  for (; curr; prev_changed = &(curr->next), curr = curr->next)
  {
    int cmp =  (long)curr->key_length - (long)key_length;
    if (cmp < 0)
    {
      list_include(prev_changed, curr, changed_table_dup(key, key_length));
      DBUG_PRINT("info", 
		 ("key_length: %zu  %zu", key_length,
                  (*prev_changed)->key_length));
      DBUG_VOID_RETURN;
    }
    else if (cmp == 0)
    {
      cmp = memcmp(curr->key, key, curr->key_length);
      if (cmp < 0)
      {
	list_include(prev_changed, curr, changed_table_dup(key, key_length));
	DBUG_PRINT("info", 
		   ("key_length:  %zu  %zu", key_length,
		    (*prev_changed)->key_length));
	DBUG_VOID_RETURN;
      }
      else if (cmp == 0)
      {
	DBUG_PRINT("info", ("already in list"));
	DBUG_VOID_RETURN;
      }
    }
  }
  *prev_changed = changed_table_dup(key, key_length);
  DBUG_PRINT("info", ("key_length: %zu  %zu", key_length,
		      (*prev_changed)->key_length));
  DBUG_VOID_RETURN;
}


CHANGED_TABLE_LIST* THD::changed_table_dup(const char *key, size_t key_length)
{
  CHANGED_TABLE_LIST* new_table = 
    (CHANGED_TABLE_LIST*) trans_alloc(ALIGN_SIZE(sizeof(CHANGED_TABLE_LIST))+
				      key_length + 1);
  if (!new_table)
  {
    my_error(EE_OUTOFMEMORY, MYF(ME_FATAL),
             ALIGN_SIZE(sizeof(TABLE_LIST)) + key_length + 1);
    set_killed(KILL_CONNECTION);
    return 0;
  }

  new_table->key= ((char*)new_table)+ ALIGN_SIZE(sizeof(CHANGED_TABLE_LIST));
  new_table->next = 0;
  new_table->key_length = key_length;
  ::memcpy(new_table->key, key, key_length);
  return new_table;
}


int THD::prepare_explain_fields(select_result *result, List<Item> *field_list,
                                 uint8 explain_flags, bool is_analyze)
{
  if (lex->explain_json)
    make_explain_json_field_list(*field_list, is_analyze);
  else
    make_explain_field_list(*field_list, explain_flags, is_analyze);

  return result->prepare(*field_list, NULL);
}


int THD::send_explain_fields(select_result *result,
                             uint8 explain_flags,
                             bool is_analyze)
{
  List<Item> field_list;
  int rc;
  rc= prepare_explain_fields(result, &field_list, explain_flags, is_analyze) ||
      result->send_result_set_metadata(field_list, Protocol::SEND_NUM_ROWS |
                                                   Protocol::SEND_EOF);
  return rc;
}


void THD::make_explain_json_field_list(List<Item> &field_list, bool is_analyze)
{
  Item *item= new (mem_root) Item_empty_string(this, (is_analyze ?
                                                      "ANALYZE" :
                                                      "EXPLAIN"),
                                              78, system_charset_info);
  field_list.push_back(item, mem_root);
}


/*
  Populate the provided field_list with EXPLAIN output columns.
  this->lex->describe has the EXPLAIN flags

  The set/order of columns must be kept in sync with 
  Explain_query::print_explain and co.
*/

void THD::make_explain_field_list(List<Item> &field_list, uint8 explain_flags,
                                  bool is_analyze)
{
  Item *item;
  CHARSET_INFO *cs= system_charset_info;
  field_list.push_back(item= new (mem_root)
                       Item_return_int(this, "id", 3,
                                       MYSQL_TYPE_LONGLONG), mem_root);
  item->set_maybe_null();
  field_list.push_back(new (mem_root)
                       Item_empty_string(this, "select_type", 19, cs),
                       mem_root);
  field_list.push_back(item= new (mem_root)
                       Item_empty_string(this, "table", NAME_CHAR_LEN, cs),
                       mem_root);
  item->set_maybe_null();
  if (explain_flags & DESCRIBE_PARTITIONS)
  {
    /* Maximum length of string that make_used_partitions_str() can produce */
    item= new (mem_root) Item_empty_string(this, "partitions",
                                           MAX_PARTITIONS * (1 + FN_LEN), cs);
    field_list.push_back(item, mem_root);
    item->set_maybe_null();
  }
  field_list.push_back(item= new (mem_root)
                       Item_empty_string(this, "type", 10, cs),
                       mem_root);
  item->set_maybe_null();
  field_list.push_back(item= new (mem_root)
                       Item_empty_string(this, "possible_keys",
                                         NAME_CHAR_LEN*MAX_KEY, cs),
                       mem_root);
  item->set_maybe_null();
  field_list.push_back(item=new (mem_root)
                       Item_empty_string(this, "key", NAME_CHAR_LEN, cs),
                       mem_root);
  item->set_maybe_null();
  field_list.push_back(item=new (mem_root)
                       Item_empty_string(this, "key_len",
                                         NAME_CHAR_LEN*MAX_KEY),
                       mem_root);
  item->set_maybe_null();
  field_list.push_back(item=new (mem_root)
                       Item_empty_string(this, "ref",
                                         NAME_CHAR_LEN*MAX_REF_PARTS, cs),
                       mem_root);
  item->set_maybe_null();
  field_list.push_back(item=new (mem_root)
                       Item_empty_string(this, "rows", NAME_CHAR_LEN, cs),
                       mem_root);
  if (is_analyze)
  {
    field_list.push_back(item= new (mem_root)
                         Item_empty_string(this, "r_rows", NAME_CHAR_LEN, cs),
                         mem_root);
    item->set_maybe_null();
  }

  if (is_analyze || (explain_flags & DESCRIBE_EXTENDED))
  {
    field_list.push_back(item= new (mem_root)
                         Item_float(this, "filtered", 0.1234, 2, 4),
                         mem_root);
    item->set_maybe_null();
  }

  if (is_analyze)
  {
    field_list.push_back(item= new (mem_root)
                         Item_float(this, "r_filtered", 0.1234, 2, 4),
                         mem_root);
    item->set_maybe_null();
  }

  item->set_maybe_null();
  field_list.push_back(new (mem_root)
                       Item_empty_string(this, "Extra", 255, cs),
                       mem_root);
}


#ifdef SIGNAL_WITH_VIO_CLOSE
void THD::close_active_vio()
{
  DBUG_ENTER("close_active_vio");
  mysql_mutex_assert_owner(&LOCK_thd_data);
#ifndef EMBEDDED_LIBRARY
  if (active_vio)
  {
    vio_close(active_vio);
    active_vio = 0;
  }
#endif
  DBUG_VOID_RETURN;
}
#endif


/*
  @brief MySQL parser used for recursive invocations

  @param old_lex  The LEX structure in the state when this parser
                  is called recursively
  @param lex      The LEX structure used to parse a new SQL fragment
  @param str      The SQL fragment to parse
  @param str_len  The length of the SQL fragment to parse
  @param stmt_prepare_mode true <=> when parsing a prepare statement

  @details
    This function is to be used when parsing of an SQL fragment is
    needed within one of the grammar rules.

  @notes
    Currently the function is used only when the specification of a CTE
    is parsed for the not first and not recursive references of the CTE.

  @retval false   On a successful parsing of the fragment
  @retval true    Otherwise
*/

bool THD::sql_parser(LEX *old_lex, LEX *lex,
                     char *str, uint str_len, bool stmt_prepare_mode)
{
  extern int MYSQLparse(THD * thd);
  extern int ORAparse(THD * thd);

  bool parse_status= false;
  Parser_state parser_state;
  Parser_state *old_parser_state= m_parser_state;

  if (parser_state.init(this, str, str_len))
    return true;

  m_parser_state= &parser_state;
  parser_state.m_lip.stmt_prepare_mode= stmt_prepare_mode;
  parser_state.m_lip.multi_statements= false;
  parser_state.m_lip.m_digest= NULL;

  lex->param_list= old_lex->param_list;
  lex->sphead= old_lex->sphead;
  lex->spname= old_lex->spname;
  lex->spcont= old_lex->spcont;
  lex->sp_chistics= old_lex->sp_chistics;
  lex->trg_chistics= old_lex->trg_chistics;

  parse_status= (variables.sql_mode & MODE_ORACLE) ?
                 ORAparse(this) : MYSQLparse(this) != 0;

  m_parser_state= old_parser_state;

  return parse_status;
}


struct Item_change_record: public ilink
{
  Item **place;
  Item *old_value;
  /* Placement new was hidden by `new' in ilink (TODO: check): */
  static void *operator new(size_t size, void *mem) { return mem; }
  static void operator delete(void *ptr, size_t size) {}
  static void operator delete(void *ptr, void *mem) { /* never called */ }
};


/*
  Register an item tree tree transformation, performed by the query
  optimizer. We need a pointer to runtime_memroot because it may be !=
  thd->mem_root (due to possible set_n_backup_active_arena called for thd).
*/

void
Item_change_list::nocheck_register_item_tree_change(Item **place,
                                                    Item *old_value,
                                                    MEM_ROOT *runtime_memroot)
{
  Item_change_record *change;
  DBUG_ENTER("THD::nocheck_register_item_tree_change");
  DBUG_PRINT("enter", ("Register %p <- %p", old_value, (*place)));
  /*
    Now we use one node per change, which adds some memory overhead,
    but still is rather fast as we use alloc_root for allocations.
    A list of item tree changes of an average query should be short.
  */
  void *change_mem= alloc_root(runtime_memroot, sizeof(*change));
  if (change_mem == 0)
  {
    /*
      OOM, thd->fatal_error() is called by the error handler of the
      memroot. Just return.
    */
    DBUG_VOID_RETURN;
  }
  change= new (change_mem) Item_change_record;
  change->place= place;
  change->old_value= old_value;
  change_list.append(change);
  DBUG_VOID_RETURN;
}

/**
  Check and register item change if needed

  @param place           place where we should assign new value
  @param new_value       place of the new value

  @details
    Let C be a reference to an item that changed the reference A
    at the location (occurrence) L1 and this change has been registered.
    If C is substituted for reference A another location (occurrence) L2
    that is to be registered as well than this change has to be
    consistent with the first change in order the procedure that rollback
    changes to substitute the same reference at both locations L1 and L2.
*/

void
Item_change_list::check_and_register_item_tree_change(Item **place,
                                                      Item **new_value,
                                                      MEM_ROOT *runtime_memroot)
{
  Item_change_record *change;
  DBUG_ENTER("THD::check_and_register_item_tree_change");
  DBUG_PRINT("enter", ("Register: %p (%p) <- %p (%p)",
                       *place, place, *new_value, new_value));
  I_List_iterator<Item_change_record> it(change_list);
  while ((change= it++))
  {
    if (change->place == new_value)
      break; // we need only very first value
  }
  if (change)
    nocheck_register_item_tree_change(place, change->old_value,
                                      runtime_memroot);
  DBUG_VOID_RETURN;
}


void Item_change_list::rollback_item_tree_changes()
{
  DBUG_ENTER("THD::rollback_item_tree_changes");
  I_List_iterator<Item_change_record> it(change_list);
  Item_change_record *change;

  while ((change= it++))
  {
    DBUG_PRINT("info", ("Rollback: %p (%p) <- %p",
                        *change->place, change->place, change->old_value));
    *change->place= change->old_value;
  }
  /* We can forget about changes memory: it's allocated in runtime memroot */
  change_list.empty();
  DBUG_VOID_RETURN;
}


/*****************************************************************************
** Functions to provide a interface to select results
*****************************************************************************/

void select_result::cleanup()
{
  /* do nothing */
}

bool select_result::check_simple_select() const
{
  my_error(ER_SP_BAD_CURSOR_QUERY, MYF(0));
  return TRUE;
}


static String default_line_term("\n", 1, default_charset_info);
static String default_escaped("\\", 1, default_charset_info);
static String default_field_term("\t", 1, default_charset_info);
static String default_enclosed_and_line_start("", 0, default_charset_info);
static String default_xml_row_term("<row>", 5, default_charset_info);

sql_exchange::sql_exchange(const char *name, bool flag,
                           enum enum_filetype filetype_arg)
  :file_name(name), opt_enclosed(0), dumpfile(flag), skip_lines(0)
{
  filetype= filetype_arg;
  field_term= &default_field_term;
  enclosed=   line_start= &default_enclosed_and_line_start;
  line_term=  filetype == FILETYPE_CSV ?
              &default_line_term : &default_xml_row_term;
  escaped=    &default_escaped;
  cs= NULL;
}

bool sql_exchange::escaped_given(void) const
{
  return escaped != &default_escaped;
}


bool select_send::send_result_set_metadata(List<Item> &list, uint flags)
{
  bool res;
#ifdef WITH_WSREP
  if (WSREP(thd) && thd->wsrep_retry_query)
  {
    WSREP_DEBUG("skipping select metadata");
    return FALSE;
  }
#endif /* WITH_WSREP */
  if (!(res= thd->protocol->send_result_set_metadata(&list, flags)))
    is_result_set_started= 1;
  return res;
}

void select_send::abort_result_set()
{
  DBUG_ENTER("select_send::abort_result_set");

  if (is_result_set_started && thd->spcont)
  {
    /*
      We're executing a stored procedure, have an open result
      set and an SQL exception condition. In this situation we
      must abort the current statement, silence the error and
      start executing the continue/exit handler if one is found.
      Before aborting the statement, let's end the open result set, as
      otherwise the client will hang due to the violation of the
      client/server protocol.
    */
    thd->spcont->end_partial_result_set= TRUE;
  }
  DBUG_VOID_RETURN;
}


/** 
  Cleanup an instance of this class for re-use
  at next execution of a prepared statement/
  stored procedure statement.
*/

void select_send::cleanup()
{
  is_result_set_started= FALSE;
}

/* Send data to client. Returns 0 if ok */

int select_send::send_data(List<Item> &items)
{
  Protocol *protocol= thd->protocol;
  DBUG_ENTER("select_send::send_data");

  protocol->prepare_for_resend();
  if (protocol->send_result_set_row(&items))
  {
    protocol->remove_last_row();
    DBUG_RETURN(TRUE);
  }

  thd->inc_sent_row_count(1);

  /* Don't return error if disconnected, only if write fails */
  if (likely(thd->vio_ok()))
    DBUG_RETURN(protocol->write());

  DBUG_RETURN(0);
}


bool select_send::send_eof()
{
  /* 
    Don't send EOF if we're in error condition (which implies we've already
    sent or are sending an error)
  */
  if (unlikely(thd->is_error()))
    return TRUE;
  ::my_eof(thd);
  is_result_set_started= 0;
  return FALSE;
}


/************************************************************************
  Handling writing to file
************************************************************************/

bool select_to_file::send_eof()
{
  int error= MY_TEST(end_io_cache(&cache));
  if (unlikely(mysql_file_close(file, MYF(MY_WME))) ||
      unlikely(thd->is_error()))
    error= true;

  if (likely(!error) && !suppress_my_ok)
  {
    ::my_ok(thd,row_count);
  }
  file= -1;
  return error;
}


void select_to_file::cleanup()
{
  /* In case of error send_eof() may be not called: close the file here. */
  if (file >= 0)
  {
    (void) end_io_cache(&cache);
    mysql_file_close(file, MYF(0));
    file= -1;
  }
  path[0]= '\0';
  row_count= 0;
}


select_to_file::~select_to_file()
{
  if (file >= 0)
  {					// This only happens in case of error
    (void) end_io_cache(&cache);
    mysql_file_close(file, MYF(0));
    file= -1;
  }
}

/***************************************************************************
** Export of select to textfile
***************************************************************************/

select_export::~select_export()
{
  thd->set_sent_row_count(row_count);
}


/*
  Create file with IO cache

  SYNOPSIS
    create_file()
    thd			Thread handle
    path		File name
    exchange		Excange class
    cache		IO cache

  RETURN
    >= 0 	File handle
   -1		Error
*/


static File create_file(THD *thd, char *path, sql_exchange *exchange,
			IO_CACHE *cache)
{
  File file;
  uint option= MY_UNPACK_FILENAME | MY_RELATIVE_PATH;

#ifdef DONT_ALLOW_FULL_LOAD_DATA_PATHS
  option|= MY_REPLACE_DIR;			// Force use of db directory
#endif

  if (!dirname_length(exchange->file_name))
  {
    strxnmov(path, FN_REFLEN-1, mysql_real_data_home, thd->get_db(), NullS);
    (void) fn_format(path, exchange->file_name, path, "", option);
  }
  else
    (void) fn_format(path, exchange->file_name, mysql_real_data_home, "", option);

  if (!is_secure_file_path(path))
  {
    /* Write only allowed to dir or subdir specified by secure_file_priv */
    my_error(ER_OPTION_PREVENTS_STATEMENT, MYF(0), "--secure-file-priv");
    return -1;
  }

  if (!access(path, F_OK))
  {
    my_error(ER_FILE_EXISTS_ERROR, MYF(0), exchange->file_name);
    return -1;
  }
  /* Create the file world readable */
  if ((file= mysql_file_create(key_select_to_file,
                               path, 0644, O_WRONLY|O_EXCL, MYF(MY_WME))) < 0)
    return file;
#ifdef HAVE_FCHMOD
  (void) fchmod(file, 0644);			// Because of umask()
#else
  (void) chmod(path, 0644);
#endif
  if (init_io_cache(cache, file, 0L, WRITE_CACHE, 0L, 1, MYF(MY_WME)))
  {
    mysql_file_close(file, MYF(0));
    /* Delete file on error, it was just created */
    mysql_file_delete(key_select_to_file, path, MYF(0));
    return -1;
  }
  return file;
}


int
select_export::prepare(List<Item> &list, SELECT_LEX_UNIT *u)
{
  bool blob_flag=0;
  bool string_results= FALSE, non_string_results= FALSE;
  unit= u;
  if ((uint) strlen(exchange->file_name) + NAME_LEN >= FN_REFLEN)
    strmake_buf(path,exchange->file_name);

  write_cs= exchange->cs ? exchange->cs : &my_charset_bin;

  if ((file= create_file(thd, path, exchange, &cache)) < 0)
    return 1;
  /* Check if there is any blobs in data */
  {
    List_iterator_fast<Item> li(list);
    Item *item;
    while ((item=li++))
    {
      if (item->max_length >= MAX_BLOB_WIDTH)
      {
	blob_flag=1;
	break;
      }
      if (item->result_type() == STRING_RESULT)
        string_results= TRUE;
      else
        non_string_results= TRUE;
    }
  }
  if (exchange->escaped->numchars() > 1 || exchange->enclosed->numchars() > 1)
  {
    my_error(ER_WRONG_FIELD_TERMINATORS, MYF(0));
    return TRUE;
  }
  if (exchange->escaped->length() > 1 || exchange->enclosed->length() > 1 ||
      !my_isascii(exchange->escaped->ptr()[0]) ||
      !my_isascii(exchange->enclosed->ptr()[0]) ||
      !exchange->field_term->is_ascii() || !exchange->line_term->is_ascii() ||
      !exchange->line_start->is_ascii())
  {
    /*
      Current LOAD DATA INFILE recognizes field/line separators "as is" without
      converting from client charset to data file charset. So, it is supposed,
      that input file of LOAD DATA INFILE consists of data in one charset and
      separators in other charset. For the compatibility with that [buggy]
      behaviour SELECT INTO OUTFILE implementation has been saved "as is" too,
      but the new warning message has been added:

        Non-ASCII separator arguments are not fully supported
    */
    push_warning(thd, Sql_condition::WARN_LEVEL_WARN,
                 WARN_NON_ASCII_SEPARATOR_NOT_IMPLEMENTED,
                 ER_THD(thd, WARN_NON_ASCII_SEPARATOR_NOT_IMPLEMENTED));
  }
  field_term_length=exchange->field_term->length();
  field_term_char= field_term_length ?
                   (int) (uchar) (*exchange->field_term)[0] : INT_MAX;
  if (!exchange->line_term->length())
    exchange->line_term=exchange->field_term;	// Use this if it exists
  field_sep_char= (exchange->enclosed->length() ?
                  (int) (uchar) (*exchange->enclosed)[0] : field_term_char);
  if (exchange->escaped->length() && (exchange->escaped_given() ||
      !(thd->variables.sql_mode & MODE_NO_BACKSLASH_ESCAPES)))
    escape_char= (int) (uchar) (*exchange->escaped)[0];
  else
    escape_char= -1;
  is_ambiguous_field_sep= MY_TEST(strchr(ESCAPE_CHARS, field_sep_char));
  is_unsafe_field_sep= MY_TEST(strchr(NUMERIC_CHARS, field_sep_char));
  line_sep_char= (exchange->line_term->length() ?
                 (int) (uchar) (*exchange->line_term)[0] : INT_MAX);
  if (!field_term_length)
    exchange->opt_enclosed=0;
  if (!exchange->enclosed->length())
    exchange->opt_enclosed=1;			// A little quicker loop
  fixed_row_size= (!field_term_length && !exchange->enclosed->length() &&
		   !blob_flag);
  if ((is_ambiguous_field_sep && exchange->enclosed->is_empty() &&
       (string_results || is_unsafe_field_sep)) ||
      (exchange->opt_enclosed && non_string_results &&
       field_term_length && strchr(NUMERIC_CHARS, field_term_char)))
  {
    push_warning(thd, Sql_condition::WARN_LEVEL_WARN,
                 ER_AMBIGUOUS_FIELD_TERM,
                 ER_THD(thd, ER_AMBIGUOUS_FIELD_TERM));
    is_ambiguous_field_term= TRUE;
  }
  else
    is_ambiguous_field_term= FALSE;

  return 0;
}


#define NEED_ESCAPING(x) ((int) (uchar) (x) == escape_char    || \
                          (enclosed ? (int) (uchar) (x) == field_sep_char      \
                                    : (int) (uchar) (x) == field_term_char) || \
                          (int) (uchar) (x) == line_sep_char  || \
                          !(x))

int select_export::send_data(List<Item> &items)
{

  DBUG_ENTER("select_export::send_data");
  char buff[MAX_FIELD_WIDTH],null_buff[2],space[MAX_FIELD_WIDTH];
  char cvt_buff[MAX_FIELD_WIDTH];
  String cvt_str(cvt_buff, sizeof(cvt_buff), write_cs);
  bool space_inited=0;
  String tmp(buff,sizeof(buff),&my_charset_bin),*res;
  tmp.length(0);

  row_count++;
  Item *item;
  uint used_length=0,items_left=items.elements;
  List_iterator_fast<Item> li(items);

  DBUG_EXECUTE_IF("select_export_kill", {
    thd->killed= KILL_QUERY;
  });
  if (my_b_write(&cache,(uchar*) exchange->line_start->ptr(),
		 exchange->line_start->length()))
    goto err;
  while ((item=li++))
  {
    Item_result result_type=item->result_type();
    bool enclosed = (exchange->enclosed->length() &&
                     (!exchange->opt_enclosed || result_type == STRING_RESULT));
    res=item->str_result(&tmp);
    if (res && !my_charset_same(write_cs, res->charset()) &&
        !my_charset_same(write_cs, &my_charset_bin))
    {
      String_copier copier;
      const char *error_pos;
      uint32 bytes;
      uint64 estimated_bytes=
        ((uint64) res->length() / res->charset()->mbminlen + 1) *
        write_cs->mbmaxlen + 1;
      set_if_smaller(estimated_bytes, UINT_MAX32);
      if (cvt_str.alloc((uint32) estimated_bytes))
      {
        my_error(ER_OUTOFMEMORY, MYF(ME_FATAL), (uint32) estimated_bytes);
        goto err;
      }

      bytes= copier.well_formed_copy(write_cs, (char *) cvt_str.ptr(),
                                     cvt_str.alloced_length(),
                                     res->charset(),
                                     res->ptr(), res->length());
      error_pos= copier.most_important_error_pos();
      if (unlikely(error_pos))
      {
        /*
          TODO: 
             add new error message that will show user this printable_buff

        char printable_buff[32];
        convert_to_printable(printable_buff, sizeof(printable_buff),
                             error_pos, res->ptr() + res->length() - error_pos,
                             res->charset(), 6);
        push_warning_printf(thd, Sql_condition::WARN_LEVEL_WARN,
                            ER_TRUNCATED_WRONG_VALUE_FOR_FIELD,
                            ER_THD(thd, ER_TRUNCATED_WRONG_VALUE_FOR_FIELD),
                            "string", printable_buff,
                            item->name.str, static_cast<long>(row_count));
        */
        push_warning_printf(thd, Sql_condition::WARN_LEVEL_WARN,
                            ER_TRUNCATED_WRONG_VALUE_FOR_FIELD,
                            ER_THD(thd, WARN_DATA_TRUNCATED),
                            item->name.str, static_cast<long>(row_count));
      }
      else if (copier.source_end_pos() < res->ptr() + res->length())
      { 
        /*
          result is longer than UINT_MAX32 and doesn't fit into String
        */
        push_warning_printf(thd, Sql_condition::WARN_LEVEL_WARN,
                            WARN_DATA_TRUNCATED,
                            ER_THD(thd, WARN_DATA_TRUNCATED),
                            item->full_name(), static_cast<long>(row_count));
      }
      cvt_str.length(bytes);
      res= &cvt_str;
    }
    if (res && enclosed)
    {
      if (my_b_write(&cache,(uchar*) exchange->enclosed->ptr(),
		     exchange->enclosed->length()))
	goto err;
    }
    if (!res)
    {						// NULL
      if (!fixed_row_size)
      {
	if (escape_char != -1)			// Use \N syntax
	{
	  null_buff[0]=escape_char;
	  null_buff[1]='N';
	  if (my_b_write(&cache,(uchar*) null_buff,2))
	    goto err;
	}
	else if (my_b_write(&cache,(uchar*) "NULL",4))
	  goto err;
      }
      else
      {
	used_length=0;				// Fill with space
      }
    }
    else
    {
      if (fixed_row_size)
	used_length=MY_MIN(res->length(),item->max_length);
      else
	used_length=res->length();
      if ((result_type == STRING_RESULT || is_unsafe_field_sep) &&
           escape_char != -1)
      {
        char *pos, *start, *end;
        CHARSET_INFO *res_charset= res->charset();
        CHARSET_INFO *character_set_client= thd->variables.
                                            character_set_client;
        bool check_second_byte= (res_charset == &my_charset_bin) &&
                                 character_set_client->
                                 escape_with_backslash_is_dangerous;
        DBUG_ASSERT(character_set_client->mbmaxlen == 2 ||
                    !character_set_client->escape_with_backslash_is_dangerous);
	for (start=pos=(char*) res->ptr(),end=pos+used_length ;
	     pos != end ;
	     pos++)
	{
#ifdef USE_MB
	  if (res_charset->use_mb())
	  {
	    int l;
	    if ((l=my_ismbchar(res_charset, pos, end)))
	    {
	      pos += l-1;
	      continue;
	    }
	  }
#endif

          /*
            Special case when dumping BINARY/VARBINARY/BLOB values
            for the clients with character sets big5, cp932, gbk and sjis,
            which can have the escape character (0x5C "\" by default)
            as the second byte of a multi-byte sequence.
            
            If
            - pos[0] is a valid multi-byte head (e.g 0xEE) and
            - pos[1] is 0x00, which will be escaped as "\0",
            
            then we'll get "0xEE + 0x5C + 0x30" in the output file.
            
            If this file is later loaded using this sequence of commands:
            
            mysql> create table t1 (a varchar(128)) character set big5;
            mysql> LOAD DATA INFILE 'dump.txt' INTO TABLE t1;
            
            then 0x5C will be misinterpreted as the second byte
            of a multi-byte character "0xEE + 0x5C", instead of
            escape character for 0x00.
            
            To avoid this confusion, we'll escape the multi-byte
            head character too, so the sequence "0xEE + 0x00" will be
            dumped as "0x5C + 0xEE + 0x5C + 0x30".
            
            Note, in the condition below we only check if
            mbcharlen is equal to 2, because there are no
            character sets with mbmaxlen longer than 2
            and with escape_with_backslash_is_dangerous set.
            DBUG_ASSERT before the loop makes that sure.
          */

          if ((NEED_ESCAPING(*pos) ||
               (check_second_byte &&
                ((uchar) *pos) > 0x7F /* a potential MB2HEAD */ &&
                pos + 1 < end &&
                NEED_ESCAPING(pos[1]))) &&
              /*
               Don't escape field_term_char by doubling - doubling is only
               valid for ENCLOSED BY characters:
              */
              (enclosed || !is_ambiguous_field_term ||
               (int) (uchar) *pos != field_term_char))
          {
	    char tmp_buff[2];
            tmp_buff[0]= ((int) (uchar) *pos == field_sep_char &&
                          is_ambiguous_field_sep) ?
                          field_sep_char : escape_char;
	    tmp_buff[1]= *pos ? *pos : '0';
	    if (my_b_write(&cache,(uchar*) start,(uint) (pos-start)) ||
		my_b_write(&cache,(uchar*) tmp_buff,2))
	      goto err;
	    start=pos+1;
	  }
	}
	if (my_b_write(&cache,(uchar*) start,(uint) (pos-start)))
	  goto err;
      }
      else if (my_b_write(&cache,(uchar*) res->ptr(),used_length))
	goto err;
    }
    if (fixed_row_size)
    {						// Fill with space
      if (item->max_length > used_length)
      {
	if (!space_inited)
	{
	  space_inited=1;
	  bfill(space,sizeof(space),' ');
	}
	uint length=item->max_length-used_length;
	for (; length > sizeof(space) ; length-=sizeof(space))
	{
	  if (my_b_write(&cache,(uchar*) space,sizeof(space)))
	    goto err;
	}
	if (my_b_write(&cache,(uchar*) space,length))
	  goto err;
      }
    }
    if (res && enclosed)
    {
      if (my_b_write(&cache, (uchar*) exchange->enclosed->ptr(),
                     exchange->enclosed->length()))
        goto err;
    }
    if (--items_left)
    {
      if (my_b_write(&cache, (uchar*) exchange->field_term->ptr(),
                     field_term_length))
        goto err;
    }
  }
  if (my_b_write(&cache,(uchar*) exchange->line_term->ptr(),
		 exchange->line_term->length()))
    goto err;
  DBUG_RETURN(0);
err:
  DBUG_RETURN(1);
}


/***************************************************************************
** Dump  of select to a binary file
***************************************************************************/


int
select_dump::prepare(List<Item> &list __attribute__((unused)),
		     SELECT_LEX_UNIT *u)
{
  unit= u;
  return (int) ((file= create_file(thd, path, exchange, &cache)) < 0);
}


int select_dump::send_data(List<Item> &items)
{
  List_iterator_fast<Item> li(items);
  char buff[MAX_FIELD_WIDTH];
  String tmp(buff,sizeof(buff),&my_charset_bin),*res;
  tmp.length(0);
  Item *item;
  DBUG_ENTER("select_dump::send_data");

  if (row_count++ > 1) 
  {
    my_message(ER_TOO_MANY_ROWS, ER_THD(thd, ER_TOO_MANY_ROWS), MYF(0));
    goto err;
  }
  while ((item=li++))
  {
    res=item->str_result(&tmp);
    if (!res)					// If NULL
    {
      if (my_b_write(&cache,(uchar*) "",1))
	goto err;
    }
    else if (my_b_write(&cache,(uchar*) res->ptr(),res->length()))
    {
      my_error(ER_ERROR_ON_WRITE, MYF(0), path, my_errno);
      goto err;
    }
  }
  DBUG_RETURN(0);
err:
  DBUG_RETURN(1);
}


int select_singlerow_subselect::send_data(List<Item> &items)
{
  DBUG_ENTER("select_singlerow_subselect::send_data");
  Item_singlerow_subselect *it= (Item_singlerow_subselect *)item;
  if (it->assigned())
  {
    my_message(ER_SUBQUERY_NO_1_ROW, ER_THD(thd, ER_SUBQUERY_NO_1_ROW),
               MYF(current_thd->lex->ignore ? ME_WARNING : 0));
    DBUG_RETURN(1);
  }
  List_iterator_fast<Item> li(items);
  Item *val_item;
  for (uint i= 0; (val_item= li++); i++)
    it->store(i, val_item);
  it->assigned(1);
  DBUG_RETURN(0);
}


void select_max_min_finder_subselect::cleanup()
{
  DBUG_ENTER("select_max_min_finder_subselect::cleanup");
  cache= 0;
  DBUG_VOID_RETURN;
}


void select_max_min_finder_subselect::set_op(const Type_handler *th)
{
  if (th->is_val_native_ready())
  {
    op= &select_max_min_finder_subselect::cmp_native;
    return;
  }

  switch (th->cmp_type()) {
  case REAL_RESULT:
    op= &select_max_min_finder_subselect::cmp_real;
    break;
  case INT_RESULT:
    op= &select_max_min_finder_subselect::cmp_int;
    break;
  case STRING_RESULT:
    op= &select_max_min_finder_subselect::cmp_str;
    break;
  case DECIMAL_RESULT:
    op= &select_max_min_finder_subselect::cmp_decimal;
    break;
  case TIME_RESULT:
    if (th->field_type() == MYSQL_TYPE_TIME)
      op= &select_max_min_finder_subselect::cmp_time;
    else
      op= &select_max_min_finder_subselect::cmp_str;
    break;
  case ROW_RESULT:
    // This case should never be chosen
    DBUG_ASSERT(0);
    op= 0;
  }
}


int select_max_min_finder_subselect::send_data(List<Item> &items)
{
  DBUG_ENTER("select_max_min_finder_subselect::send_data");
  Item_maxmin_subselect *it= (Item_maxmin_subselect *)item;
  List_iterator_fast<Item> li(items);
  Item *val_item= li++;
  it->register_value();
  if (it->assigned())
  {
    cache->store(val_item);
    if ((this->*op)())
      it->store(0, cache);
  }
  else
  {
    if (!cache)
    {
      cache= val_item->get_cache(thd);
      set_op(val_item->type_handler());
      cache->setup(thd, val_item);
    }
    else
      cache->store(val_item);
    it->store(0, cache);
  }
  it->assigned(1);
  DBUG_RETURN(0);
}

bool select_max_min_finder_subselect::cmp_real()
{
  Item *maxmin= ((Item_singlerow_subselect *)item)->element_index(0);
  double val1= cache->val_real(), val2= maxmin->val_real();

  /* Ignore NULLs for ANY and keep them for ALL subqueries */
  if (cache->null_value)
    return (is_all && !maxmin->null_value) || (!is_all && maxmin->null_value);
  if (maxmin->null_value)
    return !is_all;

  if (fmax)
    return(val1 > val2);
  return (val1 < val2);
}

bool select_max_min_finder_subselect::cmp_int()
{
  Item *maxmin= ((Item_singlerow_subselect *)item)->element_index(0);
  longlong val1= cache->val_int(), val2= maxmin->val_int();

  /* Ignore NULLs for ANY and keep them for ALL subqueries */
  if (cache->null_value)
    return (is_all && !maxmin->null_value) || (!is_all && maxmin->null_value);
  if (maxmin->null_value)
    return !is_all;

  if (fmax)
    return(val1 > val2);
  return (val1 < val2);
}

bool select_max_min_finder_subselect::cmp_time()
{
  Item *maxmin= ((Item_singlerow_subselect *)item)->element_index(0);
  THD *thd= current_thd;
  auto val1= cache->val_time_packed(thd), val2= maxmin->val_time_packed(thd);

  /* Ignore NULLs for ANY and keep them for ALL subqueries */
  if (cache->null_value)
    return (is_all && !maxmin->null_value) || (!is_all && maxmin->null_value);
  if (maxmin->null_value)
    return !is_all;

  if (fmax)
    return(val1 > val2);
  return (val1 < val2);
}

bool select_max_min_finder_subselect::cmp_decimal()
{
  Item *maxmin= ((Item_singlerow_subselect *)item)->element_index(0);
  VDec cvalue(cache), mvalue(maxmin);

  /* Ignore NULLs for ANY and keep them for ALL subqueries */
  if (cvalue.is_null())
    return (is_all && !mvalue.is_null()) || (!is_all && mvalue.is_null());
  if (mvalue.is_null())
    return !is_all;

  return fmax ? cvalue.cmp(mvalue) > 0 : cvalue.cmp(mvalue) < 0;
}

bool select_max_min_finder_subselect::cmp_str()
{
  String *val1, *val2, buf1, buf2;
  Item *maxmin= ((Item_singlerow_subselect *)item)->element_index(0);
  /*
    as far as both operand is Item_cache buf1 & buf2 will not be used,
    but added for safety
  */
  val1= cache->val_str(&buf1);
  val2= maxmin->val_str(&buf2);

  /* Ignore NULLs for ANY and keep them for ALL subqueries */
  if (cache->null_value)
    return (is_all && !maxmin->null_value) || (!is_all && maxmin->null_value);
  if (maxmin->null_value)
    return !is_all;

  if (fmax)
    return (sortcmp(val1, val2, cache->collation.collation) > 0) ;
  return (sortcmp(val1, val2, cache->collation.collation) < 0);
}


bool select_max_min_finder_subselect::cmp_native()
{
  NativeBuffer<STRING_BUFFER_USUAL_SIZE> cvalue, mvalue;
  Item *maxmin= ((Item_singlerow_subselect *)item)->element_index(0);
  bool cvalue_is_null= cache->val_native(thd, &cvalue);
  bool mvalue_is_null= maxmin->val_native(thd, &mvalue);

  /* Ignore NULLs for ANY and keep them for ALL subqueries */
  if (cvalue_is_null)
    return (is_all && !mvalue_is_null) || (!is_all && mvalue_is_null);
  if (mvalue_is_null)
    return !is_all;

  const Type_handler *th= cache->type_handler();
  return fmax ? th->cmp_native(cvalue, mvalue) > 0 :
                th->cmp_native(cvalue, mvalue) < 0;
}


int select_exists_subselect::send_data(List<Item> &items)
{
  DBUG_ENTER("select_exists_subselect::send_data");
  Item_exists_subselect *it= (Item_exists_subselect *)item;
  it->value= 1;
  it->assigned(1);
  DBUG_RETURN(0);
}


/***************************************************************************
  Dump of select to variables
***************************************************************************/

int select_dumpvar::prepare(List<Item> &list, SELECT_LEX_UNIT *u)
{
  my_var_sp *mvsp;
  unit= u;
  m_var_sp_row= NULL;

  if (var_list.elements == 1 &&
      (mvsp= var_list.head()->get_my_var_sp()) &&
      mvsp->type_handler() == &type_handler_row)
  {
    // SELECT INTO row_type_sp_variable
    if (mvsp->get_rcontext(thd->spcont)->get_variable(mvsp->offset)->cols() !=
        list.elements)
      goto error;
    m_var_sp_row= mvsp;
    return 0;
  }

  // SELECT INTO variable list
  if (var_list.elements == list.elements)
    return 0;

error:
  my_message(ER_WRONG_NUMBER_OF_COLUMNS_IN_SELECT,
             ER_THD(thd, ER_WRONG_NUMBER_OF_COLUMNS_IN_SELECT), MYF(0));
  return 1;
}


bool select_dumpvar::check_simple_select() const
{
  my_error(ER_SP_BAD_CURSOR_SELECT, MYF(0));
  return TRUE;
}


void select_dumpvar::cleanup()
{
  row_count= 0;
}


Query_arena::Type Query_arena::type() const
{
  return STATEMENT;
}


void Query_arena::free_items()
{
  Item *next;
  DBUG_ENTER("Query_arena::free_items");
  /* This works because items are allocated on THD::mem_root */
  for (; free_list; free_list= next)
  {
    next= free_list->next;
    DBUG_ASSERT(free_list != next);
    DBUG_PRINT("info", ("free item: %p", free_list));
    free_list->delete_self();
  }
  /* Postcondition: free_list is 0 */
  DBUG_VOID_RETURN;
}


void Query_arena::set_query_arena(Query_arena *set)
{
  mem_root=  set->mem_root;
  free_list= set->free_list;
  state= set->state;
}


bool Query_arena::cleanup_stmt(bool /*restore_set_statement_vars*/)
{
  DBUG_ASSERT(! "Query_arena::cleanup_stmt() not implemented");
  return false;
}

/*
  Statement functions
*/

Statement::Statement(LEX *lex_arg, MEM_ROOT *mem_root_arg,
                     enum enum_state state_arg, ulong id_arg)
  :Query_arena(mem_root_arg, state_arg),
  id(id_arg),
  column_usage(MARK_COLUMNS_READ),
  lex(lex_arg),
  db(null_clex_str)
{
  hr_prepare_time.val= 0,
  name= null_clex_str;
}


Query_arena::Type Statement::type() const
{
  return STATEMENT;
}


/*
  Return an internal database name:
  - validated with Lex_ident_db::check_name()
  - optionally converted to lower-case when lower_case_table_names==1

  The lower-cased copy is made on mem_root when needed.
  An error is raised in case of EOM or a bad database name.

  @param src    - the database name
  @param casedn - if the name should be lower-cased
  @returns      - {NULL,0} on EOM or a bad database name,
                  or a good database name otherwise
*/

Lex_ident_db
Query_arena::to_ident_db_opt_casedn_with_error(const LEX_CSTRING &src,
                                               bool casedn)
{
  DBUG_ASSERT(src.str);
  if (src.str == any_db.str) // e.g. JSON table
    return any_db; // preserve any_db - it has a special meaning

  const LEX_CSTRING tmp= casedn ? make_ident_casedn(src) : src;
  if (!tmp.str /*EOM*/ ||
      Lex_ident_db::check_name_with_error(tmp))
    return Lex_ident_db();

  return Lex_ident_db(tmp.str, tmp.length);
}


Lex_ident_db
Table_ident::to_ident_db_internal_with_error(Query_arena *arena) const
{
  if (is_derived_table())
  {
    DBUG_ASSERT(db.str == empty_c_string && db.length == 0);
    return Lex_ident_db(empty_c_string, 0);
  }
  // Normal table or JSON table
  return arena->to_ident_db_internal_with_error(db);
}


void Statement::set_statement(Statement *stmt)
{
  id=             stmt->id;
  column_usage=   stmt->column_usage;
  lex=            stmt->lex;
  query_string=   stmt->query_string;
  hr_prepare_time=    stmt->hr_prepare_time;
}


void
Statement::set_n_backup_statement(Statement *stmt, Statement *backup)
{
  DBUG_ENTER("Statement::set_n_backup_statement");
  backup->set_statement(this);
  set_statement(stmt);
  DBUG_VOID_RETURN;
}


void Statement::restore_backup_statement(Statement *stmt, Statement *backup)
{
  DBUG_ENTER("Statement::restore_backup_statement");
  stmt->set_statement(this);
  set_statement(backup);
  DBUG_VOID_RETURN;
}


void THD::end_statement()
{
  DBUG_ENTER("THD::end_statement");
  /* Cleanup SQL processing state to reuse this statement in next query. */
  lex_end(lex);
  delete lex->result;
  lex->result= 0;
  /* Note that free_list is freed in cleanup_after_query() */

  /*
    Don't free mem_root, as mem_root is freed in the end of dispatch_command
    (once for any command).
  */
  DBUG_VOID_RETURN;
}


/*
  Start using arena specified by @set. Current arena data will be saved to
  *backup.
*/
void THD::set_n_backup_active_arena(Query_arena *set, Query_arena *backup)
{
  DBUG_ENTER("THD::set_n_backup_active_arena");
  DBUG_ASSERT(backup->is_backup_arena == FALSE);

  backup->set_query_arena(this);
  set_query_arena(set);
#ifdef DBUG_ASSERT_EXISTS
  backup->is_backup_arena= TRUE;
#endif
  DBUG_VOID_RETURN;
}


/*
  Stop using the temporary arena, and start again using the arena that is 
  specified in *backup.
  The temporary arena is returned back into *set.
*/

void THD::restore_active_arena(Query_arena *set, Query_arena *backup)
{
  DBUG_ENTER("THD::restore_active_arena");
  DBUG_ASSERT(backup->is_backup_arena);
  set->set_query_arena(this);
  set_query_arena(backup);
#ifdef DBUG_ASSERT_EXISTS
  backup->is_backup_arena= FALSE;
#endif
  DBUG_VOID_RETURN;
}

Statement::~Statement() = default;

C_MODE_START

static const uchar *get_statement_id_as_hash_key(const void *record,
                                                 size_t *key_length, my_bool)
{
  auto statement= static_cast<const Statement *>(record);
  *key_length= sizeof(statement->id);
  return reinterpret_cast<const uchar *>(&(statement)->id);
}

static void delete_statement_as_hash_key(void *key)
{
  delete (Statement *) key;
}

static const uchar *get_stmt_name_hash_key(const void *entry_, size_t *length,
                                           my_bool)
{
  auto entry= static_cast<const Statement *>(entry_);
  *length= entry->name.length;
  return reinterpret_cast<const uchar *>(entry->name.str);
}

C_MODE_END

Statement_map::Statement_map() :
  last_found_statement(0)
{
  enum
  {
    START_STMT_HASH_SIZE = 16,
    START_NAME_HASH_SIZE = 16
  };
  my_hash_init(key_memory_prepared_statement_map, &st_hash, &my_charset_bin,
               START_STMT_HASH_SIZE, 0, 0, get_statement_id_as_hash_key,
               delete_statement_as_hash_key, MYF(0));
  my_hash_init(key_memory_prepared_statement_map, &names_hash,
<<<<<<< HEAD
               Lex_ident_ps::charset_info(),
               START_NAME_HASH_SIZE, 0, 0,
               (my_hash_get_key) get_stmt_name_hash_key,
               NULL, MYF(0));
=======
               system_charset_info, START_NAME_HASH_SIZE, 0, 0,
               get_stmt_name_hash_key, NULL, MYF(0));
>>>>>>> 2719cc49
}


/*
  Insert a new statement to the thread-local statement map.

  DESCRIPTION
    If there was an old statement with the same name, replace it with the
    new one. Otherwise, check if max_prepared_stmt_count is not reached yet,
    increase prepared_stmt_count, and insert the new statement. It's okay
    to delete an old statement and fail to insert the new one.

  POSTCONDITIONS
    All named prepared statements are also present in names_hash.
    Statement names in names_hash are unique.
    The statement is added only if prepared_stmt_count < max_prepard_stmt_count
    last_found_statement always points to a valid statement or is 0

  RETURN VALUE
    0  success
    1  error: out of resources or max_prepared_stmt_count limit has been
       reached. An error is sent to the client, the statement is deleted.
*/

int Statement_map::insert(THD *thd, Statement *statement)
{
  if (my_hash_insert(&st_hash, (uchar*) statement))
  {
    /*
      Delete is needed only in case of an insert failure. In all other
      cases hash_delete will also delete the statement.
    */
    delete statement;
    my_error(ER_OUT_OF_RESOURCES, MYF(0));
    goto err_st_hash;
  }
  if (statement->name.str && my_hash_insert(&names_hash, (uchar*) statement))
  {
    my_error(ER_OUT_OF_RESOURCES, MYF(0));
    goto err_names_hash;
  }
  mysql_mutex_lock(&LOCK_prepared_stmt_count);
  /*
    We don't check that prepared_stmt_count is <= max_prepared_stmt_count
    because we would like to allow to lower the total limit
    of prepared statements below the current count. In that case
    no new statements can be added until prepared_stmt_count drops below
    the limit.
  */
  if (prepared_stmt_count >= max_prepared_stmt_count)
  {
    mysql_mutex_unlock(&LOCK_prepared_stmt_count);
    my_error(ER_MAX_PREPARED_STMT_COUNT_REACHED, MYF(0),
             max_prepared_stmt_count);
    goto err_max;
  }
  prepared_stmt_count++;
  mysql_mutex_unlock(&LOCK_prepared_stmt_count);

  last_found_statement= statement;
  return 0;

err_max:
  if (statement->name.str)
    my_hash_delete(&names_hash, (uchar*) statement);
err_names_hash:
  my_hash_delete(&st_hash, (uchar*) statement);
err_st_hash:
  return 1;
}


void Statement_map::close_transient_cursors()
{
#ifdef TO_BE_IMPLEMENTED
  Statement *stmt;
  while ((stmt= transient_cursor_list.head()))
    stmt->close_cursor();                 /* deletes itself from the list */
#endif
}


void Statement_map::erase(Statement *statement)
{
  if (statement == last_found_statement)
    last_found_statement= 0;
  if (statement->name.str)
    my_hash_delete(&names_hash, (uchar *) statement);

  my_hash_delete(&st_hash, (uchar *) statement);
  mysql_mutex_lock(&LOCK_prepared_stmt_count);
  DBUG_ASSERT(prepared_stmt_count > 0);
  prepared_stmt_count--;
  mysql_mutex_unlock(&LOCK_prepared_stmt_count);
}


void Statement_map::reset()
{
  /* Must be first, hash_free will reset st_hash.records */
  if (st_hash.records)
  {
    mysql_mutex_lock(&LOCK_prepared_stmt_count);
    DBUG_ASSERT(prepared_stmt_count >= st_hash.records);
    prepared_stmt_count-= st_hash.records;
    mysql_mutex_unlock(&LOCK_prepared_stmt_count);
  }
  my_hash_reset(&names_hash);
  my_hash_reset(&st_hash);
  last_found_statement= 0;
}


Statement_map::~Statement_map()
{
  /* Statement_map::reset() should be called prior to destructor. */
  DBUG_ASSERT(!st_hash.records);
  my_hash_free(&names_hash);
  my_hash_free(&st_hash);
}

bool my_var_user::set(THD *thd, Item *item)
{
  Item_func_set_user_var *suv= new (thd->mem_root) Item_func_set_user_var(thd, &name, item);
  suv->save_item_result(item);
  return suv->fix_fields(thd, 0) || suv->update();
}


sp_rcontext *my_var_sp::get_rcontext(sp_rcontext *local_ctx) const
{
  return m_rcontext_handler->get_rcontext(local_ctx);
}


bool my_var_sp::set(THD *thd, Item *item)
{
  return get_rcontext(thd->spcont)->set_variable(thd, offset, &item);
}

bool my_var_sp_row_field::set(THD *thd, Item *item)
{
  return get_rcontext(thd->spcont)->
           set_variable_row_field(thd, offset, m_field_offset, &item);
}


bool select_dumpvar::send_data_to_var_list(List<Item> &items)
{
  DBUG_ENTER("select_dumpvar::send_data_to_var_list");
  List_iterator_fast<my_var> var_li(var_list);
  List_iterator<Item> it(items);
  Item *item;
  my_var *mv;
  while ((mv= var_li++) && (item= it++))
  {
    if (mv->set(thd, item))
      DBUG_RETURN(true);
  }
  DBUG_RETURN(false);
}


int select_dumpvar::send_data(List<Item> &items)
{
  DBUG_ENTER("select_dumpvar::send_data");

  if (row_count++)
  {
    my_message(ER_TOO_MANY_ROWS, ER_THD(thd, ER_TOO_MANY_ROWS), MYF(0));
    DBUG_RETURN(1);
  }
  if (m_var_sp_row ?
      m_var_sp_row->get_rcontext(thd->spcont)->
        set_variable_row(thd, m_var_sp_row->offset, items) :
      send_data_to_var_list(items))
    DBUG_RETURN(1);

  DBUG_RETURN(thd->is_error());
}

bool select_dumpvar::send_eof()
{
  if (! row_count)
    push_warning(thd, Sql_condition::WARN_LEVEL_WARN,
                 ER_SP_FETCH_NO_DATA, ER_THD(thd, ER_SP_FETCH_NO_DATA));
  /*
    Don't send EOF if we're in error condition (which implies we've already
    sent or are sending an error)
  */
  if (unlikely(thd->is_error()))
    return true;

  if (!suppress_my_ok)
    ::my_ok(thd,row_count);

  return 0;
}



bool
select_materialize_with_stats::
create_result_table(THD *thd_arg, List<Item> *column_types,
                    bool is_union_distinct, ulonglong options,
                    const LEX_CSTRING *table_alias, bool bit_fields_as_long,
                    bool create_table,
                    bool keep_row_order,
                    uint hidden)
{
  DBUG_ASSERT(table == 0);
  tmp_table_param.field_count= column_types->elements;
  tmp_table_param.func_count= tmp_table_param.field_count;
  tmp_table_param.bit_fields_as_long= bit_fields_as_long;

  if (! (table= create_tmp_table(thd_arg, &tmp_table_param, *column_types,
                                 (ORDER*) 0, is_union_distinct, 1,
                                 options, HA_POS_ERROR, table_alias,
                                 !create_table, keep_row_order)))
    return TRUE;

  col_stat= table->in_use->alloc<Column_statistics>(table->s->fields);
  if (!col_stat)
    return TRUE;

  reset();
  table->file->extra(HA_EXTRA_WRITE_CACHE);
  table->file->extra(HA_EXTRA_IGNORE_DUP_KEY);
  return FALSE;
}


void select_materialize_with_stats::reset()
{
  memset(col_stat, 0, table->s->fields * sizeof(Column_statistics));
  max_nulls_in_row= 0;
  count_rows= 0;
}


void select_materialize_with_stats::cleanup()
{
  reset();
  select_unit::cleanup();
}


/**
  Override select_unit::send_data to analyze each row for NULLs and to
  update null_statistics before sending data to the client.

  @return TRUE if fatal error when sending data to the client
  @return FALSE on success
*/

int select_materialize_with_stats::send_data(List<Item> &items)
{
  List_iterator_fast<Item> item_it(items);
  Item *cur_item;
  Column_statistics *cur_col_stat= col_stat;
  uint nulls_in_row= 0;
  int res;

  if ((res= select_unit::send_data(items)))
    return res;
  if (table->null_catch_flags & REJECT_ROW_DUE_TO_NULL_FIELDS)
  {
    table->null_catch_flags&= ~REJECT_ROW_DUE_TO_NULL_FIELDS;
    return 0;
  }
  /* Skip duplicate rows. */
  if (write_err == HA_ERR_FOUND_DUPP_KEY ||
      write_err == HA_ERR_FOUND_DUPP_UNIQUE)
    return 0;

  ++count_rows;

  while ((cur_item= item_it++))
  {
    if (cur_item->is_null_result())
    {
      ++cur_col_stat->null_count;
      cur_col_stat->max_null_row= count_rows;
      if (!cur_col_stat->min_null_row)
        cur_col_stat->min_null_row= count_rows;
      ++nulls_in_row;
    }
    ++cur_col_stat;
  }
  if (nulls_in_row > max_nulls_in_row)
    max_nulls_in_row= nulls_in_row;

  return 0;
}


/****************************************************************************
  TMP_TABLE_PARAM
****************************************************************************/

void TMP_TABLE_PARAM::init()
{
  DBUG_ENTER("TMP_TABLE_PARAM::init");
  DBUG_PRINT("enter", ("this: %p", this));
  field_count= sum_func_count= func_count= hidden_field_count= 0;
  group_parts= group_length= group_null_parts= 0;
  quick_group= 1;
  table_charset= 0;
  precomputed_group_by= 0;
  bit_fields_as_long= 0;
  materialized_subquery= 0;
  force_not_null_cols= 0;
  skip_create_table= 0;
  tmp_name= "temptable";                        // Name of temp table on disk
  DBUG_VOID_RETURN;
}


void thd_increment_bytes_sent(void *thd, size_t length)
{
  /* thd == 0 when close_connection() calls net_send_error() */
  if (likely(thd != 0))
  {
    ((THD*) thd)->status_var.bytes_sent+= length;
  }
}

my_bool thd_net_is_killed(THD *thd)
{
  return thd && thd->killed ? 1 : 0;
}


void thd_increment_bytes_received(void *thd, size_t length)
{
  if (thd != NULL) // MDEV-13073 Ack collector having NULL
    ((THD*) thd)->status_var.bytes_received+= length;
}

/*
  Clear status variables

  @param offset How much to clear. See clear_for_flush_status
*/

void THD::set_status_var_init(ulong offset)
{
  bzero((char*) &status_var, offset);
  /*
    Session status for Threads_running is always 1. It can only be queried
    by thread itself via INFORMATION_SCHEMA.SESSION_STATUS or SHOW [SESSION]
    STATUS. And at this point thread is guaranteed to be running.
  */
  status_var.threads_running= 1;
  status_var.flush_status_time= my_time(0);
}


void Security_context::init()
{
  host= user= ip= external_user= 0;
  host_or_ip= "connecting host";
  priv_user[0]= priv_host[0]= proxy_user[0]= priv_role[0]= '\0';
  master_access= NO_ACL;
  password_expired= false;
#ifndef NO_EMBEDDED_ACCESS_CHECKS
  db_access= NO_ACL;
#endif
}


void Security_context::destroy()
{
  DBUG_PRINT("info", ("freeing security context"));
  // If not pointer to constant
  if (host != my_localhost)
  {
    my_free((char*) host);
    host= NULL;
  }
  if (is_user_defined())
  {
    my_free((char*) user);
    user= NULL;
  }

  if (external_user)
  {
    my_free(external_user);
    external_user= NULL;
  }

  my_free((char*) ip);
  ip= NULL;
}


void Security_context::skip_grants()
{
  /* privileges for the user are unknown everything is allowed */
  host_or_ip= (char *)"";
  master_access= ALL_KNOWN_ACL;
  *priv_user= *priv_host= '\0';
  password_expired= false;
}


bool Security_context::set_user(char *user_arg)
{
  my_free(const_cast<char*>(user));
  user= my_strdup(key_memory_MPVIO_EXT_auth_info, user_arg, MYF(0));
  return user == 0;
}

bool Security_context::check_access(const privilege_t want_access,
                                    bool match_any)
{
  DBUG_ENTER("Security_context::check_access");
  DBUG_RETURN((match_any ? (master_access & want_access) != NO_ACL
                         : ((master_access & want_access) == want_access)));
}

#ifndef NO_EMBEDDED_ACCESS_CHECKS
/**
  Initialize this security context from the passed in credentials
  and activate it in the current thread.

  @param       thd
  @param       definer_user
  @param       definer_host
  @param       db
  @param[out]  backup  Save a pointer to the current security context
                       in the thread. In case of success it points to the
                       saved old context, otherwise it points to NULL.


  During execution of a statement, multiple security contexts may
  be needed:
  - the security context of the authenticated user, used as the
    default security context for all top-level statements
  - in case of a view or a stored program, possibly the security
    context of the definer of the routine, if the object is
    defined with SQL SECURITY DEFINER option.

  The currently "active" security context is parameterized in THD
  member security_ctx. By default, after a connection is
  established, this member points at the "main" security context
  - the credentials of the authenticated user.

  Later, if we would like to execute some sub-statement or a part
  of a statement under credentials of a different user, e.g.
  definer of a procedure, we authenticate this user in a local
  instance of Security_context by means of this method (and
  ultimately by means of acl_getroot), and make the
  local instance active in the thread by re-setting
  thd->security_ctx pointer.

  Note, that the life cycle and memory management of the "main" and
  temporary security contexts are different.
  For the main security context, the memory for user/host/ip is
  allocated on system heap, and the THD class frees this memory in
  its destructor. The only case when contents of the main security
  context may change during its life time is when someone issued
  CHANGE USER command.
  Memory management of a "temporary" security context is
  responsibility of the module that creates it.

  @retval TRUE  there is no user with the given credentials. The erro
                is reported in the thread.
  @retval FALSE success
*/

bool
Security_context::
change_security_context(THD *thd,
                        LEX_CSTRING *definer_user,
                        LEX_CSTRING *definer_host,
                        LEX_CSTRING *db,
                        Security_context **backup)
{
  bool needs_change;

  DBUG_ENTER("Security_context::change_security_context");

  DBUG_ASSERT(definer_user->str && definer_host->str);

  *backup= NULL;
  needs_change= (strcmp(definer_user->str, thd->security_ctx->priv_user) ||
                 !Lex_ident_host(*definer_host).
                   streq(Lex_cstring_strlen(thd->security_ctx->priv_host)));
  if (needs_change)
  {
    if (acl_getroot(this, *definer_user, *definer_host, *definer_host, *db))
    {
      my_error(ER_NO_SUCH_USER, MYF(0), definer_user->str,
               definer_host->str);
      DBUG_RETURN(TRUE);
    }
    *backup= thd->security_ctx;
    thd->security_ctx= this;
  }

  DBUG_RETURN(FALSE);
}


void
Security_context::restore_security_context(THD *thd,
                                           Security_context *backup)
{
  if (backup)
    thd->security_ctx= backup;
}
#endif


bool Security_context::user_matches(Security_context *them)
{
  return ((user != NULL) && (them->user != NULL) &&
          !strcmp(user, them->user));
}

bool Security_context::is_priv_user(const LEX_CSTRING &user,
                                    const LEX_CSTRING &host)
{
  return ((user.str != NULL) && (host.str != NULL) &&
          !strcmp(user.str, priv_user) &&
          Lex_ident_host(host).streq(Lex_cstring_strlen(priv_host)));
}


/****************************************************************************
  Handling of open and locked tables states.

  This is used when we want to open/lock (and then close) some tables when
  we already have a set of tables open and locked. We use these methods for
  access to mysql.proc table to find definitions of stored routines.
****************************************************************************/

void THD::reset_n_backup_open_tables_state(Open_tables_backup *backup)
{
  DBUG_ENTER("reset_n_backup_open_tables_state");
  backup->set_open_tables_state(this);
  backup->mdl_system_tables_svp= mdl_context.mdl_savepoint();
  reset_open_tables_state();
  state_flags|= Open_tables_state::BACKUPS_AVAIL;
  DBUG_VOID_RETURN;
}


void THD::restore_backup_open_tables_state(Open_tables_backup *backup)
{
  DBUG_ENTER("restore_backup_open_tables_state");
  mdl_context.rollback_to_savepoint(backup->mdl_system_tables_svp);
  /*
    Before we will throw away current open tables state we want
    to be sure that it was properly cleaned up.
  */
  DBUG_ASSERT(open_tables == 0 &&
              temporary_tables == 0 &&
              derived_tables == 0 &&
              lock == 0 &&
              locked_tables_mode == LTM_NONE &&
              m_reprepare_observer == NULL);

  set_open_tables_state(backup);
  DBUG_VOID_RETURN;
}

#if MARIA_PLUGIN_INTERFACE_VERSION < 0x0200
/**
  This is a backward compatibility method, made obsolete
  by the thd_kill_statement service. Keep it here to avoid breaking the
  ABI in case some binary plugins still use it.
*/
#undef thd_killed
extern "C" int thd_killed(const MYSQL_THD thd)
{
  return thd_kill_level(thd) > THD_ABORT_SOFTLY;
}
#else
#error now thd_killed() function can go away
#endif

/*
  return thd->killed status to the client,
  mapped to the API enum thd_kill_levels values.

  @note Since this function is called quite frequently thd_kill_level(NULL) is
  forbidden for performance reasons (saves one conditional branch). If your ever
  need to call thd_kill_level() when THD is not available, you options are (most
  to least preferred):
  - try to pass THD through to thd_kill_level()
  - add current_thd to some service and use thd_killed(current_thd)
  - add thd_killed_current() function to kill statement service
  - add if (!thd) thd= current_thd here
*/
extern "C" enum thd_kill_levels thd_kill_level(const MYSQL_THD thd)
{
  DBUG_ASSERT(thd);

  if (likely(thd->killed == NOT_KILLED))
  {
    Apc_target *apc_target= (Apc_target*) &thd->apc_target;
    if (unlikely(apc_target->have_apc_requests()))
    {
      if (thd == current_thd)
        apc_target->process_apc_requests(false);
    }
    return THD_IS_NOT_KILLED;
  }

  return thd->killed & KILL_HARD_BIT ? THD_ABORT_ASAP : THD_ABORT_SOFTLY;
}


/**
   Send an out-of-band progress report to the client

   The report is sent every 'thd->...progress_report_time' second,
   however not more often than global.progress_report_time.
   If global.progress_report_time is 0, then don't send progress reports, but
   check every second if the value has changed

  We clear any errors that we get from sending the progress packet to
  the client as we don't want to set an error without the caller knowing
  about it.
*/

static void thd_send_progress(THD *thd)
{
  /* Check if we should send the client a progress report */
  ulonglong report_time= my_interval_timer();
  if (report_time > thd->progress.next_report_time)
  {
    uint seconds_to_next= MY_MAX(thd->variables.progress_report_time,
                              global_system_variables.progress_report_time);
    if (seconds_to_next == 0)             // Turned off
      seconds_to_next= 1;                 // Check again after 1 second

    thd->progress.next_report_time= (report_time +
                                     seconds_to_next * 1000000000ULL);
    if (global_system_variables.progress_report_time &&
        thd->variables.progress_report_time && !thd->is_error())
    {
      net_send_progress_packet(thd);
      if (thd->is_error())
        thd->clear_error();
    }
  }
}


/** Initialize progress report handling **/

extern "C" void thd_progress_init(MYSQL_THD thd, uint max_stage)
{
  DBUG_ASSERT(thd->stmt_arena != thd->progress.arena);
  if (thd->progress.arena)
    return; // already initialized
  /*
    Send progress reports to clients that supports it, if the command
    is a high level command (like ALTER TABLE) and we are not in a
    stored procedure
  */
  thd->progress.report= ((thd->client_capabilities & MARIADB_CLIENT_PROGRESS) &&
                         thd->progress.report_to_client &&
                         !thd->in_sub_stmt);
  thd->progress.next_report_time= 0;
  thd->progress.stage= 0;
  thd->progress.counter= thd->progress.max_counter= 0;
  thd->progress.max_stage= max_stage;
  thd->progress.arena= thd->stmt_arena;
}


/* Inform processlist and the client that some progress has been made */

extern "C" void thd_progress_report(MYSQL_THD thd,
                                    ulonglong progress, ulonglong max_progress)
{
  if (thd->stmt_arena != thd->progress.arena)
    return;
  if (thd->progress.max_counter != max_progress)        // Simple optimization
  {
    /*
      Better to not wait in the unlikely event that LOCK_thd_data is locked
      as Galera can potentially have this locked for a long time.
      Progress counters will fix themselves after the next call.
    */
    if (mysql_mutex_trylock(&thd->LOCK_thd_data))
      return;
    thd->progress.counter= progress;
    thd->progress.max_counter= max_progress;
    mysql_mutex_unlock(&thd->LOCK_thd_data);
  }
  else
    thd->progress.counter= progress;

  if (thd->progress.report)
    thd_send_progress(thd);
}

/**
  Move to next stage in process list handling

  This will reset the timer to ensure the progress is sent to the client
  if client progress reports are activated.
*/

extern "C" void thd_progress_next_stage(MYSQL_THD thd)
{
  if (thd->stmt_arena != thd->progress.arena)
    return;
  mysql_mutex_lock(&thd->LOCK_thd_data);
  thd->progress.stage++;
  thd->progress.counter= 0;
  DBUG_ASSERT(thd->progress.stage < thd->progress.max_stage);
  mysql_mutex_unlock(&thd->LOCK_thd_data);
  if (thd->progress.report)
  {
    thd->progress.next_report_time= 0;          // Send new stage info
    thd_send_progress(thd);
  }
}

/**
  Disable reporting of progress in process list.

  @note
  This function is safe to call even if one has not called thd_progress_init.

  This function should be called by all parts that does progress
  reporting to ensure that progress list doesn't contain 100 % done
  forever.
*/


extern "C" void thd_progress_end(MYSQL_THD thd)
{
  if (thd->stmt_arena != thd->progress.arena)
    return;
  /*
    It's enough to reset max_counter to set disable progress indicator
    in processlist.
  */
  thd->progress.max_counter= 0;
  thd->progress.arena= 0;
}


/**
  Return the thread id of a user thread
  @param thd user thread
  @return thread id
*/
extern "C" unsigned long thd_get_thread_id(const MYSQL_THD thd)
{
  return((unsigned long)thd->thread_id);
}

/**
  Check if THD socket is still connected.
 */
extern "C" int thd_is_connected(MYSQL_THD thd)
{
  return thd->is_connected();
}


extern "C" double thd_rnd(MYSQL_THD thd)
{
  return my_rnd(&thd->rand);
}


/**
  Generate string of printable random characters of requested length.

  @param to[out]      Buffer for generation; must be at least length+1 bytes
                      long; result string is always null-terminated
  @param length[in]   How many random characters to put in buffer
*/
extern "C" void thd_create_random_password(MYSQL_THD thd,
                                           char *to, size_t length)
{
  for (char *end= to + length; to < end; to++)
    *to= (char) (my_rnd(&thd->rand)*94 + 33);
  *to= '\0';
}


extern "C" const char *thd_priv_host(MYSQL_THD thd, size_t *length)
{
  const Security_context *sctx= thd->security_ctx;
  if (!sctx)
  {
    *length= 0;
    return NULL;
  }
  *length= strlen(sctx->priv_host);
  return sctx->priv_host;
}


extern "C" const char *thd_priv_user(MYSQL_THD thd, size_t *length)
{
  const Security_context *sctx= thd->security_ctx;
  if (!sctx)
  {
    *length= 0;
    return NULL;
  }
  *length= strlen(sctx->priv_user);
  return sctx->priv_user;
}


#ifdef INNODB_COMPATIBILITY_HOOKS

/** open a table and add it to thd->open_tables

  @note At the moment this is used in innodb background purge threads
  *only*.There should be no table locks, because the background purge does not
  change the table as far as LOCK TABLES is concerned. MDL locks are
  still needed, though.

  To make sure no table stays open for long, this helper allows the thread to
  have only one table open at any given time.
*/
TABLE *open_purge_table(THD *thd, const char *db, size_t dblen,
                        const char *tb, size_t tblen)
{
  DBUG_ENTER("open_purge_table");
  DBUG_ASSERT(thd->open_tables == NULL);
  DBUG_ASSERT(thd->locked_tables_mode < LTM_PRELOCKED);

  /* Purge already hold the MDL for the table */
  Open_table_context ot_ctx(thd, MYSQL_OPEN_HAS_MDL_LOCK);
  TABLE_LIST *tl= thd->alloc<TABLE_LIST>(1);
  LEX_CSTRING db_name= {db, dblen };
  LEX_CSTRING table_name= { tb, tblen };

  tl->init_one_table(&db_name, &table_name, 0, TL_READ);
  tl->i_s_requested_object= OPEN_TABLE_ONLY;

  bool error= open_table(thd, tl, &ot_ctx);

  /* we don't recover here */
  DBUG_ASSERT(!error || !ot_ctx.can_recover_from_failed_open());

  if (unlikely(error))
    close_thread_tables(thd);

  DBUG_RETURN(error ? NULL : tl->table);
}

TABLE *get_purge_table(THD *thd)
{
  /* see above, at most one table can be opened */
  DBUG_ASSERT(thd->open_tables == NULL || thd->open_tables->next == NULL);
  return thd->open_tables;
}

/** Find an open table in the list of prelocked tabled

  Used for foreign key actions, for example, in UPDATE t1 SET a=1;
  where a child table t2 has a KB on t1.a.

  But only when virtual columns are involved, otherwise InnoDB
  does not need an open TABLE.
*/
TABLE *find_fk_open_table(THD *thd, const char *db, size_t db_len,
                       const char *table, size_t table_len)
{
  for (TABLE *t= thd->open_tables; t; t= t->next)
  {
    if (t->s->db.length == db_len && t->s->table_name.length == table_len &&
        !strcmp(t->s->db.str, db) && !strcmp(t->s->table_name.str, table) &&
        t->pos_in_table_list->prelocking_placeholder == TABLE_LIST::PRELOCK_FK)
      return t;
  }
  return NULL;
}

/* the following three functions are used in background purge threads */

MYSQL_THD create_thd()
{
  THD *thd= new THD(next_thread_id());
  thd->store_globals();
  thd->set_command(COM_DAEMON);
  thd->system_thread= SYSTEM_THREAD_GENERIC;
  thd->security_ctx->host_or_ip="";
  server_threads.insert(thd);
  return thd;
}

void destroy_thd(MYSQL_THD thd)
{
  thd->add_status_to_global();
  server_threads.erase(thd);
  delete thd;
}

/**
  Create a THD that only has auxilliary functions
  It will never be added to the global connection list
  server_threads. It does not represent any client connection.

  It should never be counted, because it will stall the
  shutdown. It is solely for engine's internal use,
  like for example, evaluation of virtual function in innodb
  purge.
*/
MYSQL_THD create_background_thd()
{
  auto save_thd = current_thd;
  set_current_thd(nullptr);

  auto save_mysysvar= my_thread_var;

  /*
    Allocate new mysys_var specifically new THD,
    so that e.g safemalloc, DBUG etc are happy.
  */
  set_mysys_var(nullptr);
  my_thread_init();
  auto thd_mysysvar= my_thread_var;
  auto thd= new THD(0);
  set_mysys_var(save_mysysvar);
  thd->set_psi(nullptr);
  set_current_thd(save_thd);

  /*
    Workaround the adverse effect of incrementing thread_count
    in THD constructor. We do not want these THDs to be counted,
    or waited for on shutdown.
  */
  THD_count::count--;

  thd->mysys_var= (st_my_thread_var *) thd_mysysvar;
  thd->set_command(COM_DAEMON);
  thd->system_thread= SYSTEM_THREAD_GENERIC;
  thd->security_ctx->host_or_ip= "";
  thd->real_id= 0;
  thd->thread_id= 0;
  thd->query_id= 0;
#ifdef WITH_WSREP
  thd->variables.wsrep_on= FALSE;
#endif /* WITH_WSREP */
  return thd;
}


/*
  Attach a background THD.

  Changes current value THR_KEY_mysys TLS variable,
  and returns the original value.
*/
void *thd_attach_thd(MYSQL_THD thd)
{
  DBUG_ASSERT(!current_thd);
  DBUG_ASSERT(thd && thd->mysys_var);

  auto save_mysysvar= my_thread_var;
  set_mysys_var(thd->mysys_var);
  thd->store_globals();
  return save_mysysvar;
}

/*
  Restore THR_KEY_mysys TLS variable,
  which was changed thd_attach_thd().
*/
void thd_detach_thd(void *mysysvar)
{
  /* Restore mysys_var that is changed when THD was attached.*/
  set_mysys_var((st_my_thread_var *)mysysvar);
  /* Restore the THD (we assume it was NULL during attach).*/
  set_current_thd(0);
}

/*
  Destroy a THD that was previously created by
  create_background_thd()
*/
void destroy_background_thd(MYSQL_THD thd)
{
  DBUG_ASSERT(!current_thd);
  auto thd_mysys_var= thd->mysys_var;
  auto save_mysys_var= (st_my_thread_var *)thd_attach_thd(thd);
  DBUG_ASSERT(thd_mysys_var != save_mysys_var);
  /*
    Workaround the adverse effect decrementing thread_count on THD()
    destructor.
    As we decremented it in create_background_thd(), in order for it
    not to go negative, we have to increment it before destructor.
  */
  THD_count::count++;
  delete thd;

  thd_detach_thd(save_mysys_var);
  /*
     Delete THD-specific my_thread_var, that was
     allocated in create_background_thd().
     Also preserve current PSI context, since my_thread_end()
     would kill it, if we're not careful.
  */
#ifdef HAVE_PSI_THREAD_INTERFACE
  auto save_psi_thread= PSI_CALL_get_thread();
#endif
  PSI_CALL_set_thread(0);
  set_mysys_var(thd_mysys_var);
  my_thread_end();
  set_mysys_var(save_mysys_var);
  PSI_CALL_set_thread(save_psi_thread);
}


void reset_thd(MYSQL_THD thd)
{
  close_thread_tables(thd);
  thd->release_transactional_locks();
  thd->free_items();
  free_root(thd->mem_root, MYF(MY_KEEP_PREALLOC));
}

/**
  This function can be used by storage engine
  to indicate a start of an async operation.

  This asynchronous is such operation needs to be
  finished before we write response to the client
.
  An example of this operation is Innodb's asynchronous
  group commit. Server needs to wait for the end of it
  before writing response to client, to provide durability
  guarantees, in other words, server can't send OK packet
  before modified data is durable in redo log.

  NOTE: system THD (those that are not associated with client
        connection) do not allows async operations yet.

  @param thd  a THD
  @return thd
  @retval nullptr   if this is system THD */
extern "C" MYSQL_THD thd_increment_pending_ops(MYSQL_THD thd)
{
  if (!thd || thd->system_thread != NON_SYSTEM_THREAD)
    return nullptr;
  thd->async_state.inc_pending_ops();
  return thd;
}


/**
  This function can be used by plugin/engine to indicate
  end of async operation (such as end of group commit
  write flush)

  @param thd_ THD
*/
extern "C" void thd_decrement_pending_ops(void *thd_)
{
  THD *thd= static_cast<THD*>(thd_);
  DBUG_ASSERT(thd);
  DBUG_ASSERT(thd->system_thread == NON_SYSTEM_THREAD);

  thd_async_state::enum_async_state state;
  if (thd->async_state.dec_pending_ops(&state) == 0)
  {
    switch(state)
    {
    case thd_async_state::enum_async_state::SUSPENDED:
      DBUG_ASSERT(thd->scheduler->thd_resume);
      thd->scheduler->thd_resume(thd);
      break;
    case thd_async_state::enum_async_state::NONE:
      break;
    default:
      DBUG_ASSERT(0);
    }
  }
}


unsigned long long thd_get_query_id(const MYSQL_THD thd)
{
  return((unsigned long long)thd->query_id);
}

void thd_clear_error(MYSQL_THD thd)
{
  thd->clear_error();
}

extern "C" const struct charset_info_st *thd_charset(MYSQL_THD thd)
{
  return(thd->charset());
}


/**
  Get the current query string for the thread.

  This function is not thread safe and can be used only by thd owner thread.

  @param The MySQL internal thread pointer
  @return query string and length. May be non-null-terminated.
*/
extern "C" LEX_STRING * thd_query_string (MYSQL_THD thd)
{
  DBUG_ASSERT(thd == current_thd);
  return(&thd->query_string.string);
}


/**
  Get the current query string for the thread.

  @param thd     The MySQL internal thread pointer
  @param buf     Buffer where the query string will be copied
  @param buflen  Length of the buffer

  @return Length of the query
  @retval 0 if LOCK_thd_data cannot be acquired without waiting

  @note This function is thread safe as the query string is
        accessed under mutex protection and the string is copied
        into the provided buffer. @see thd_query_string().
*/

extern "C" size_t thd_query_safe(MYSQL_THD thd, char *buf, size_t buflen)
{
  size_t len= 0;
  /* InnoDB invokes this function while holding internal mutexes.
  THD::awake() will hold LOCK_thd_data while invoking an InnoDB
  function that would acquire the internal mutex. Because this
  function is a non-essential part of information_schema view output,
  we will break the deadlock by avoiding a mutex wait here
  and returning the empty string if a wait would be needed. */
  if (!mysql_mutex_trylock(&thd->LOCK_thd_data))
  {
    len= MY_MIN(buflen - 1, thd->query_length());
    if (len)
      memcpy(buf, thd->query(), len);
    mysql_mutex_unlock(&thd->LOCK_thd_data);
  }
  buf[len]= '\0';
  return len;
}


extern "C" const char *thd_user_name(MYSQL_THD thd)
{
  if (!thd->security_ctx)
    return 0;

  return thd->security_ctx->user;
}


extern "C" const char *thd_client_host(MYSQL_THD thd)
{
  if (!thd->security_ctx)
    return 0;

  return thd->security_ctx->host;
}


extern "C" const char *thd_client_ip(MYSQL_THD thd)
{
  if (!thd->security_ctx)
    return 0;

  return thd->security_ctx->ip;
}


extern "C" LEX_CSTRING *thd_current_db(MYSQL_THD thd)
{
  return &thd->db;
}


extern "C" int thd_current_status(MYSQL_THD thd)
{
  Diagnostics_area *da= thd->get_stmt_da();
  if (!da)
    return 0;

  return da->is_error() ? da->sql_errno() : 0;
}


extern "C" enum enum_server_command thd_current_command(MYSQL_THD thd)
{
  return thd->get_command();
}

/* Returns high resolution timestamp for the start
  of the current query. */
extern "C" unsigned long long thd_start_utime(const MYSQL_THD thd)
{
  return thd->start_time * 1000000 + thd->start_time_sec_part;
}


/*
  This function can optionally be called to check if thd_rpl_deadlock_check()
  needs to be called for waits done by a given transaction.

  If this function returns false for a given thd, there is no need to do
  any calls to thd_rpl_deadlock_check() on that thd.

  This call is optional; it is safe to call thd_rpl_deadlock_check() in
  any case. This call can be used to save some redundant calls to
  thd_rpl_deadlock_check() if desired. (This is unlikely to matter much
  unless there are _lots_ of waits to report, as the overhead of
  thd_rpl_deadlock_check() is small).
*/
extern "C" int
thd_need_wait_reports(const MYSQL_THD thd)
{
  rpl_group_info *rgi;

  if (mysql_bin_log.is_open())
    return true;
  if (!thd)
    return false;
  rgi= thd->rgi_slave;
  if (!rgi)
    return false;
  return rgi->is_parallel_exec;
}

/*
  Used by storage engines (currently InnoDB) to report that
  one transaction THD is about to go to wait for a transactional lock held by
  another transactions OTHER_THD.

  This is used for parallel replication, where transactions are required to
  commit in the same order on the slave as they did on the master. If the
  transactions on the slave encounter lock conflicts on the slave that did not
  exist on the master, this can cause deadlocks. This is primarily used in
  optimistic (and aggressive) modes.

  Normally, such conflicts will not occur in conservative mode, because the
  same conflict would have prevented the two transactions from committing in
  parallel on the master, thus preventing them from running in parallel on the
  slave in the first place. However, it is possible in case when the optimizer
  chooses a different plan on the slave than on the master (eg. table scan
  instead of index scan).

  Storage engines report lock waits using this call. If a lock wait causes a
  deadlock with the pre-determined commit order, we kill the later
  transaction, and later re-try it, to resolve the deadlock.

  Returns 1 if the OTHER_THD will be killed to resolve deadlock, 0 if not. The
  actual kill will happen later, asynchronously from another thread. The
  caller does not need to take any actions on the return value if the
  handlerton kill_query method is implemented to abort the to-be-killed
  transaction.
*/
extern "C" int
thd_rpl_deadlock_check(MYSQL_THD thd, MYSQL_THD other_thd)
{
  rpl_group_info *rgi;
  rpl_group_info *other_rgi;

  if (!thd)
    return 0;
  DEBUG_SYNC(thd, "thd_report_wait_for");
  thd->transaction->stmt.mark_trans_did_wait();
  if (!other_thd)
    return 0;
  binlog_report_wait_for(thd, other_thd);
  rgi= thd->rgi_slave;
  other_rgi= other_thd->rgi_slave;
  if (!rgi || !other_rgi)
    return 0;
  if (!rgi->is_parallel_exec)
    return 0;
  if (rgi->rli == other_rgi->rli &&
      rgi->current_gtid.domain_id == other_rgi->current_gtid.domain_id)
  {
    /*
      Within the same master connection and domain, we can compare transaction
      order on the GTID sub_id, and rollback the later transaction to allow the
      earlier transaction to commit first.
    */
    if (!rgi->gtid_sub_id || !other_rgi->gtid_sub_id ||
        rgi->gtid_sub_id > other_rgi->gtid_sub_id)
      return 0;
  }
  else
  {
    /*
      Lock conflicts between different master connections or domains should
      usually not occur, but could still happen if user is running some
      special setup that tolerates conflicting updates (or in case of user
      error). We do not have a pre-defined ordering of transactions in this
      case, but we still need to handle conflicts in _some_ way to avoid
      undetected deadlocks and hangs.

      We do this by rolling back and retrying any transaction that is being
      _optimistically_ applied. This can be overly conservative in some cases,
      but should be fine as conflicts between different master connections /
      domains are not common. And it ensures that we won't end up in a
      deadlock and hang due to a transaction doing wait_for_prior_commit while
      holding locks that block something in another master connection.
    */
    if (other_rgi->speculation != rpl_group_info::SPECULATE_OPTIMISTIC)
      return 0;
  }
  if (rgi->finish_event_group_called || other_rgi->finish_event_group_called)
  {
    /*
      If either of two transactions has already performed commit
      (e.g split ALTER, asserted below) there won't be any deadlock.
    */
    DBUG_ASSERT(rgi->sa_info || other_rgi->sa_info);

    return 0;
  }
  /*
    This transaction is about to wait for another transaction that is required
    by replication binlog order to commit after. This would cause a deadlock.

    So send a kill to the other transaction, with a temporary error; this will
    cause replication to rollback (and later re-try) the other transaction,
    releasing the lock for this transaction so replication can proceed.
  */
#ifdef HAVE_REPLICATION
  slave_background_kill_request(other_thd);
#endif
  return 1;
}

/*
  This function is called from InnoDB to check if the commit order of
  two transactions has already been decided by the upper layer. This happens
  in parallel replication, where the commit order is forced to be the same on
  the slave as it was originally on the master.

  If this function returns false, it means that such commit order will be
  enforced. This allows the storage engine to optionally omit gap lock waits
  or similar measures that would otherwise be needed to ensure that
  transactions would be serialised in a way that would cause a commit order
  that is correct for binlogging for statement-based replication.

  Since transactions are only run in parallel on the slave if they ran without
  lock conflicts on the master, normally no lock conflicts on the slave happen
  during parallel replication. However, there are a couple of corner cases
  where it can happen, like these secondary-index operations:

    T1: INSERT INTO t1 VALUES (7, NULL);
    T2: DELETE FROM t1 WHERE b <= 3;

    T1: UPDATE t1 SET secondary=NULL WHERE primary=1
    T2: DELETE t1 WHERE secondary <= 3

  The DELETE takes a gap lock that can block the INSERT/UPDATE, but the row
  locks set by INSERT/UPDATE do not block the DELETE. Thus, the execution
  order of the transactions determine whether a lock conflict occurs or
  not. Thus a lock conflict can occur on the slave where it did not on the
  master.

  If this function returns true, normal locking should be done as required by
  the binlogging and transaction isolation level in effect. But if it returns
  false, the correct order will be enforced anyway, and InnoDB can
  avoid taking the gap lock, preventing the lock conflict.

  Calling this function is just an optimisation to avoid unnecessary
  deadlocks. If it was not used, a gap lock would be set that could eventually
  cause a deadlock; the deadlock would be caught by thd_rpl_deadlock_check()
  and the transaction T2 killed and rolled back (and later re-tried).
*/
extern "C" int
thd_need_ordering_with(const MYSQL_THD thd, const MYSQL_THD other_thd)
{
  rpl_group_info *rgi, *other_rgi;

  DBUG_EXECUTE_IF("disable_thd_need_ordering_with", return 1;);
  if (!thd || !other_thd)
    return 1;
#ifdef WITH_WSREP
  /* wsrep applier, replayer and TOI processing threads are ordered
     by replication provider, relaxed GAP locking protocol can be used
     between high priority wsrep threads.
     Note that wsrep_thd_is_BF() doesn't take LOCK_thd_data for either thd,
     the caller should guarantee that the BF state won't change.
     (e.g. InnoDB does it by keeping lock_sys.mutex locked)
  */
  if (WSREP_ON &&
      wsrep_thd_order_before(thd, other_thd))
    return 0;
#endif /* WITH_WSREP */
  rgi= thd->rgi_slave;
  other_rgi= other_thd->rgi_slave;
  if (!rgi || !other_rgi)
    return 1;
  if (!rgi->is_parallel_exec)
    return 1;
  if (rgi->rli != other_rgi->rli)
    return 1;
  if (rgi->current_gtid.domain_id != other_rgi->current_gtid.domain_id)
    return 1;
  if (!rgi->commit_id || rgi->commit_id != other_rgi->commit_id)
    return 1;
  DBUG_EXECUTE_IF("thd_need_ordering_with_force", return 1;);
  /*
    Otherwise, these two threads are doing parallel replication within the same
    replication domain. Their commit order is already fixed, so we do not need
    gap locks or similar to otherwise enforce ordering (and in fact such locks
    could lead to unnecessary deadlocks and transaction retry).
  */
  return 0;
}


/*
  If the storage engine detects a deadlock, and needs to choose a victim
  transaction to roll back, it can call this function to ask the upper
  server layer for which of two possible transactions is prefered to be
  aborted and rolled back.

  In parallel replication, if two transactions are running in parallel and
  one is fixed to commit before the other, then the one that commits later
  will be prefered as the victim - chosing the early transaction as a victim
  will not resolve the deadlock anyway, as the later transaction still needs
  to wait for the earlier to commit.

  The return value is -1 if the first transaction is prefered as a deadlock
  victim, 1 if the second transaction is prefered, or 0 for no preference (in
  which case the storage engine can make the choice as it prefers).
*/
extern "C" int
thd_deadlock_victim_preference(const MYSQL_THD thd1, const MYSQL_THD thd2)
{
  rpl_group_info *rgi1, *rgi2;

  if (!thd1 || !thd2)
    return 0;

  /*
    If the transactions are participating in the same replication domain in
    parallel replication, then request to select the one that will commit
    later (in the fixed commit order from the master) as the deadlock victim.
  */
  rgi1= thd1->rgi_slave;
  rgi2= thd2->rgi_slave;
  if (rgi1 && rgi2 &&
      rgi1->is_parallel_exec &&
      rgi1->rli == rgi2->rli &&
      rgi1->current_gtid.domain_id == rgi2->current_gtid.domain_id)
    return rgi1->gtid_sub_id < rgi2->gtid_sub_id ? 1 : -1;

  /* No preferences, let the storage engine decide. */
  return 0;
}

/* Returns whether the thd is slave worker thread */
extern "C" bool thd_is_slave(const MYSQL_THD thd) {
  return thd->rgi_slave;
}

extern "C" int thd_non_transactional_update(const MYSQL_THD thd)
{
  return(thd->transaction->all.modified_non_trans_table);
}

extern "C" int thd_binlog_format(const MYSQL_THD thd)
{
  if (WSREP(thd))
  {
    /* for wsrep binlog format is meaningful also when binlogging is off */
    return (int) thd->wsrep_binlog_format(thd->variables.binlog_format);
  }

  if (mysql_bin_log.is_open() && (thd->variables.option_bits & OPTION_BIN_LOG))
    return (int) thd->variables.binlog_format;
  return BINLOG_FORMAT_UNSPEC;
}

extern "C" void thd_mark_transaction_to_rollback(MYSQL_THD thd, bool all)
{
  DBUG_ASSERT(thd);
  thd->mark_transaction_to_rollback(all);
}

extern "C" bool thd_binlog_filter_ok(const MYSQL_THD thd)
{
  return binlog_filter->db_ok(thd->db.str);
}

/*
  This is similar to sqlcom_can_generate_row_events, with the expection
  that we only return 1 if we are going to generate row events in a
  transaction.
  CREATE OR REPLACE is always safe to do as this will run in it's own
  transaction.
*/

extern "C" bool thd_sqlcom_can_generate_row_events(const MYSQL_THD thd)
{
  return (sqlcom_can_generate_row_events(thd) && thd->lex->sql_command !=
          SQLCOM_CREATE_TABLE);
}


extern "C" enum durability_properties thd_get_durability_property(const MYSQL_THD thd)
{
  enum durability_properties ret= HA_REGULAR_DURABILITY;
  
  if (thd != NULL)
    ret= thd->durability_property;

  return ret;
}

/** Get the auto_increment_offset auto_increment_increment.
Exposed by thd_autoinc_service.
Needed by InnoDB.
@param thd	Thread object
@param off	auto_increment_offset
@param inc	auto_increment_increment */
extern "C" void thd_get_autoinc(const MYSQL_THD thd, ulong* off, ulong* inc)
{
  *off = thd->variables.auto_increment_offset;
  *inc = thd->variables.auto_increment_increment;
}


/**
  Is strict sql_mode set.
  Needed by InnoDB.
  @param thd	Thread object
  @return True if sql_mode has strict mode (all or trans).
    @retval true  sql_mode has strict mode (all or trans).
    @retval false sql_mode has not strict mode (all or trans).
*/
extern "C" bool thd_is_strict_mode(const MYSQL_THD thd)
{
  return thd->is_strict_mode();
}


/**
  Get query start time as SQL field data.
  Needed by InnoDB.
  @param thd	Thread object
  @param buf	Buffer to hold start time data
*/
void thd_get_query_start_data(THD *thd, char *buf)
{
  Field_timestampf f((uchar *)buf, nullptr, 0, Field::NONE, &empty_clex_str,
                     nullptr, 6);
  f.store_TIME(thd->query_start(), thd->query_start_sec_part());
}


/*
  Interface for MySQL Server, plugins and storage engines to report
  when they are going to sleep/stall.
  
  SYNOPSIS
  thd_wait_begin()
  thd                     Thread object
                          Can be NULL, in this case current THD is used.
  wait_type               Type of wait
                          1 -- short wait (e.g. for mutex)
                          2 -- medium wait (e.g. for disk io)
                          3 -- large wait (e.g. for locked row/table)
  NOTES
    This is used by the threadpool to have better knowledge of which
    threads that currently are actively running on CPUs. When a thread
    reports that it's going to sleep/stall, the threadpool scheduler is
    free to start another thread in the pool most likely. The expected wait
    time is simply an indication of how long the wait is expected to
    become, the real wait time could be very different.

  thd_wait_end MUST be called immediately after waking up again.
*/
extern "C" void thd_wait_begin(MYSQL_THD thd, int wait_type)
{
  if (!thd)
  {
    thd= current_thd;
    if (unlikely(!thd))
      return;
  }
  MYSQL_CALLBACK(thd->scheduler, thd_wait_begin, (thd, wait_type));
}

/**
  Interface for MySQL Server, plugins and storage engines to report
  when they waking up from a sleep/stall.

  @param  thd   Thread handle
  Can be NULL, in this case current THD is used.
*/
extern "C" void thd_wait_end(MYSQL_THD thd)
{
  if (!thd)
  {
    thd= current_thd;
    if (unlikely(!thd))
      return;
  }
  MYSQL_CALLBACK(thd->scheduler, thd_wait_end, (thd));
}

#endif // INNODB_COMPATIBILITY_HOOKS */


/**
  MDL_context accessor
  @param thd   the current session
  @return pointer to thd->mdl_context
*/
extern "C" void *thd_mdl_context(MYSQL_THD thd)
{
  return &thd->mdl_context;
}

/**
  Send check/repair message to the user

  @param op            one of check or repair
  @param msg_type      one of info, warning or error
  @param print_to_log  <> 0 if we should also print the message to error log.
*/

extern "C" void
print_check_msg(THD *thd, const char *db_name, const char *table_name, const char *op,
                const char *msg_type, const char *message, my_bool print_to_log)
{
  char name[NAME_LEN * 2 + 2];
  Protocol *protocol= thd->protocol;

  DBUG_ASSERT(strlen(db_name) <= NAME_LEN);
  DBUG_ASSERT(strlen(table_name) <= NAME_LEN);

  size_t length= size_t(strxnmov(name, sizeof name - 1,
                                 db_name, ".", table_name, NullS) -
                        name);
  protocol->prepare_for_resend();
  protocol->store(name, length, system_charset_info);
  protocol->store(op, strlen(op), system_charset_info);
  protocol->store(msg_type, strlen(msg_type), system_charset_info);
  protocol->store(message, strlen(message), system_charset_info);
  if (protocol->write())
    sql_print_error("Failed on my_net_write, writing to stderr instead: %s: %s\n",
                    table_name, message);
  else if (thd->variables.log_warnings > 2 && print_to_log)
    sql_print_error("%s: table '%s' got '%s' during %s",
                    msg_type, table_name, message, op);
}


/****************************************************************************
  Handling of statement states in functions and triggers.

  This is used to ensure that the function/trigger gets a clean state
  to work with and does not cause any side effects of the calling statement.

  It also allows most stored functions and triggers to replicate even
  if they are used items that would normally be stored in the binary
  replication (like last_insert_id() etc...)

  The following things is done
  - Disable binary logging for the duration of the statement
  - Disable multi-result-sets for the duration of the statement
  - Value of last_insert_id() is saved and restored
  - Value set by 'SET INSERT_ID=#' is reset and restored
  - Value for found_rows() is reset and restored
  - examined_row_count is added to the total
  - cuted_fields is added to the total
  - new savepoint level is created and destroyed

  NOTES:
    Seed for random() is saved for the first! usage of RAND()
    We reset examined_row_count and cuted_fields and add these to the
    result to ensure that if we have a bug that would reset these within
    a function, we are not loosing any rows from the main statement.

    We do not reset value of last_insert_id().
****************************************************************************/

void THD::reset_sub_statement_state(Sub_statement_state *backup,
                                    uint new_state)
{
#ifndef EMBEDDED_LIBRARY
  /* BUG#33029, if we are replicating from a buggy master, reset
     auto_inc_intervals_forced to prevent substatement
     (triggers/functions) from using erroneous INSERT_ID value
   */
  if (rpl_master_erroneous_autoinc(this))
  {
    DBUG_ASSERT(backup->auto_inc_intervals_forced.nb_elements() == 0);
    auto_inc_intervals_forced.swap(&backup->auto_inc_intervals_forced);
  }
#endif
  
  backup->option_bits=     variables.option_bits;
  backup->count_cuted_fields= count_cuted_fields;
  backup->in_sub_stmt=     in_sub_stmt;
  backup->enable_slow_log= enable_slow_log;
  backup->limit_found_rows= limit_found_rows;
  backup->cuted_fields=     cuted_fields;
  backup->client_capabilities= client_capabilities;
  backup->savepoints= transaction->savepoints;
  backup->first_successful_insert_id_in_prev_stmt= 
    first_successful_insert_id_in_prev_stmt;
  backup->first_successful_insert_id_in_cur_stmt= 
    first_successful_insert_id_in_cur_stmt;
  backup->do_union= binlog_evt_union.do_union;
  store_slow_query_state(backup);

  if ((!lex->requires_prelocking() || is_update_query(lex->sql_command)) &&
      !is_current_stmt_binlog_format_row())
  {
    variables.option_bits&= ~OPTION_BIN_LOG;
  }

  if ((backup->option_bits & OPTION_BIN_LOG) &&
       is_update_query(lex->sql_command) &&
       !is_current_stmt_binlog_format_row())
    mysql_bin_log.start_union_events(this, this->query_id);

  /* Disable result sets */
  client_capabilities &= ~CLIENT_MULTI_RESULTS;
  in_sub_stmt|= new_state;
  cuted_fields= 0;
  transaction->savepoints= 0;
  first_successful_insert_id_in_cur_stmt= 0;
  reset_slow_query_state(backup);
}

void THD::restore_sub_statement_state(Sub_statement_state *backup)
{
  DBUG_ENTER("THD::restore_sub_statement_state");
#ifndef EMBEDDED_LIBRARY
  /* BUG#33029, if we are replicating from a buggy master, restore
     auto_inc_intervals_forced so that the top statement can use the
     INSERT_ID value set before this statement.
   */
  if (rpl_master_erroneous_autoinc(this))
  {
    backup->auto_inc_intervals_forced.swap(&auto_inc_intervals_forced);
    DBUG_ASSERT(backup->auto_inc_intervals_forced.nb_elements() == 0);
  }
#endif

  /*
    To save resources we want to release savepoints which were created
    during execution of function or trigger before leaving their savepoint
    level. It is enough to release first savepoint set on this level since
    all later savepoints will be released automatically.
  */
  if (transaction->savepoints)
  {
    SAVEPOINT *sv;
    for (sv= transaction->savepoints; sv->prev; sv= sv->prev)
    {}
    /* ha_release_savepoint() never returns error. */
    (void)ha_release_savepoint(this, sv);
  }
  count_cuted_fields= backup->count_cuted_fields;
  transaction->savepoints= backup->savepoints;
  variables.option_bits= backup->option_bits;
  in_sub_stmt=      backup->in_sub_stmt;
  enable_slow_log=  backup->enable_slow_log;
  first_successful_insert_id_in_prev_stmt= 
    backup->first_successful_insert_id_in_prev_stmt;
  first_successful_insert_id_in_cur_stmt= 
    backup->first_successful_insert_id_in_cur_stmt;
  limit_found_rows= backup->limit_found_rows;
  client_capabilities= backup->client_capabilities;

  /* Restore statistic needed for slow log */
  add_slow_query_state(backup);
  if (backup->sent_row_count)
    MYSQL_SET_STATEMENT_ROWS_SENT(m_statement_psi, m_sent_row_count);
  if (backup->examined_row_count)
    MYSQL_SET_STATEMENT_ROWS_EXAMINED(m_statement_psi, m_examined_row_count);

  /*
    If we've left sub-statement mode, reset the fatal error flag.
    Otherwise keep the current value, to propagate it up the sub-statement
    stack.

    NOTE: is_fatal_sub_stmt_error can be set only if we've been in the
    sub-statement mode.
  */
  if (!in_sub_stmt)
    is_fatal_sub_stmt_error= false;

  if (binlog_evt_union.do_union != backup->do_union)
  {
    DBUG_ASSERT(!backup->do_union);
    mysql_bin_log.stop_union_events(this);
  }

  /*
    The following is added to the old values as we are interested in the
    total complexity of the query
  */
  cuted_fields+=       backup->cuted_fields;
  DBUG_VOID_RETURN;
}

/*
  Store slow query state at start of a stored procedure statment
*/

void THD::store_slow_query_state(Sub_statement_state *backup)
{
  backup->affected_rows=           affected_rows;
  backup->max_tmp_space_used=      max_tmp_space_used;
  backup->bytes_sent_old=          bytes_sent_old;
  backup->examined_row_count=      m_examined_row_count;
  backup->examined_row_count_for_statement= examined_row_count_for_statement;
  backup->query_plan_flags=        query_plan_flags;
  backup->query_plan_fsort_passes= query_plan_fsort_passes;
  backup->sent_row_count=          m_sent_row_count;
  backup->sent_row_count_for_statement= sent_row_count_for_statement;
  backup->tmp_tables_disk_used=    tmp_tables_disk_used;
  backup->tmp_tables_size=         tmp_tables_size;
  backup->tmp_tables_used=         tmp_tables_used;
  backup->handler_stats=           handler_stats;
}

/* Reset variables related to slow query log */

void THD::reset_slow_query_state(Sub_statement_state *backup)
{
  affected_rows=                0;
  max_tmp_space_used=           0;
  bytes_sent_old=               status_var.bytes_sent;
  m_examined_row_count=         0;
  m_sent_row_count=             0;
  query_plan_flags=             QPLAN_INIT;
  query_plan_fsort_passes=      0;
  tmp_tables_disk_used=         0;
  tmp_tables_size=              0;
  tmp_tables_used=              0;
  if (backup && (backup->in_stored_procedure= in_stored_procedure()))
  {
    /*
      For stored procedures, we want to see stats in show processlist
      for the current statement, not for the call to stored procedure.
      This is because 'show processlist' shows the stored procedure
      query string, not the CALL query.
    */
    examined_row_count_for_statement= 0;
    sent_row_count_for_statement= 0;
  }
  if ((variables.log_slow_verbosity & LOG_SLOW_VERBOSITY_ENGINE))
    handler_stats.reset();
  else
    handler_stats.active= 0;
}

/*
  Add back the stored values to the current counters to be able to get
  right status for 'call procedure_name'
*/

void THD::add_slow_query_state(Sub_statement_state *backup)
{
  affected_rows+=                backup->affected_rows;
  bytes_sent_old=                backup->bytes_sent_old;
  m_examined_row_count+=         backup->examined_row_count;
  m_sent_row_count+=             backup->sent_row_count;
  query_plan_flags|=             backup->query_plan_flags;
  query_plan_fsort_passes+=      backup->query_plan_fsort_passes;
  tmp_tables_disk_used+=         backup->tmp_tables_disk_used;
  tmp_tables_size+=              backup->tmp_tables_size;
  tmp_tables_used+=              backup->tmp_tables_used;
  max_tmp_space_used= MY_MAX(max_tmp_space_used, backup->max_tmp_space_used);
  if (backup->in_stored_procedure)
  {
    /*
      For stored procedures, we want to see stats in show processlist
      for the current statement, not for the call to stored procedure.
      This is because 'show processlist' shows the stored procedure
      query string, not the CALL query.
    */
    examined_row_count_for_statement+= backup->examined_row_count_for_statement;
    sent_row_count_for_statement+=     backup->sent_row_count_for_statement;
  }
  if (handler_stats.active && backup->handler_stats.active)
    handler_stats.add(&backup->handler_stats);
}


void THD::set_statement(Statement *stmt)
{
  mysql_mutex_lock(&LOCK_thd_data);
  Statement::set_statement(stmt);
  mysql_mutex_unlock(&LOCK_thd_data);
}

/*
  This functions is only called when we send the result from the query
  cache or in case of select_export().
*/
void THD::set_sent_row_count(ha_rows count)
{
  m_sent_row_count= count;
  sent_row_count_for_statement+= count;
  MYSQL_SET_STATEMENT_ROWS_SENT(m_statement_psi, m_sent_row_count);
}

void THD::ps_report_examined_row_count()
{
  if (m_examined_row_count)
    MYSQL_SET_STATEMENT_ROWS_EXAMINED(m_statement_psi, m_examined_row_count);
}

void THD::inc_status_created_tmp_disk_tables()
{
  tmp_tables_disk_used++;
  query_plan_flags|= QPLAN_TMP_DISK;
  status_var_increment(status_var.created_tmp_disk_tables_);
#ifdef HAVE_PSI_STATEMENT_INTERFACE
  PSI_STATEMENT_CALL(inc_statement_created_tmp_disk_tables)(m_statement_psi, 1);
#endif
}

void THD::inc_status_created_tmp_tables()
{
  tmp_tables_used++;
  query_plan_flags|= QPLAN_TMP_TABLE;
  status_var_increment(status_var.created_tmp_tables_);
#ifdef HAVE_PSI_STATEMENT_INTERFACE
  PSI_STATEMENT_CALL(inc_statement_created_tmp_tables)(m_statement_psi, 1);
#endif
}

void THD::inc_status_select_full_join()
{
  status_var_increment(status_var.select_full_join_count_);
#ifdef HAVE_PSI_STATEMENT_INTERFACE
  PSI_STATEMENT_CALL(inc_statement_select_full_join)(m_statement_psi, 1);
#endif
}

void THD::inc_status_select_full_range_join()
{
  status_var_increment(status_var.select_full_range_join_count_);
#ifdef HAVE_PSI_STATEMENT_INTERFACE
  PSI_STATEMENT_CALL(inc_statement_select_full_range_join)(m_statement_psi, 1);
#endif
}

void THD::inc_status_select_range()
{
  status_var_increment(status_var.select_range_count_);
#ifdef HAVE_PSI_STATEMENT_INTERFACE
  PSI_STATEMENT_CALL(inc_statement_select_range)(m_statement_psi, 1);
#endif
}

void THD::inc_status_select_range_check()
{
  status_var_increment(status_var.select_range_check_count_);
#ifdef HAVE_PSI_STATEMENT_INTERFACE
  PSI_STATEMENT_CALL(inc_statement_select_range_check)(m_statement_psi, 1);
#endif
}

void THD::inc_status_select_scan()
{
  status_var_increment(status_var.select_scan_count_);
#ifdef HAVE_PSI_STATEMENT_INTERFACE
  PSI_STATEMENT_CALL(inc_statement_select_scan)(m_statement_psi, 1);
#endif
}

void THD::inc_status_sort_merge_passes()
{
  status_var_increment(status_var.filesort_merge_passes_);
#ifdef HAVE_PSI_STATEMENT_INTERFACE
  PSI_STATEMENT_CALL(inc_statement_sort_merge_passes)(m_statement_psi, 1);
#endif
}

void THD::inc_status_sort_range()
{
  status_var_increment(status_var.filesort_range_count_);
#ifdef HAVE_PSI_STATEMENT_INTERFACE
  PSI_STATEMENT_CALL(inc_statement_sort_range)(m_statement_psi, 1);
#endif
}

void THD::inc_status_sort_rows(ha_rows count)
{
  statistic_add(status_var.filesort_rows_, (ulong)count, &LOCK_status);
#ifdef HAVE_PSI_STATEMENT_INTERFACE
  PSI_STATEMENT_CALL(inc_statement_sort_rows)(m_statement_psi, (ulong)count);
#endif
}

void THD::inc_status_sort_scan()
{
  status_var_increment(status_var.filesort_scan_count_);
#ifdef HAVE_PSI_STATEMENT_INTERFACE
  PSI_STATEMENT_CALL(inc_statement_sort_scan)(m_statement_psi, 1);
#endif
}

void THD::set_status_no_index_used()
{
  server_status|= SERVER_QUERY_NO_INDEX_USED;
#ifdef HAVE_PSI_STATEMENT_INTERFACE
  PSI_STATEMENT_CALL(set_statement_no_index_used)(m_statement_psi);
#endif
}

void THD::set_status_no_good_index_used()
{
  server_status|= SERVER_QUERY_NO_GOOD_INDEX_USED;
#ifdef HAVE_PSI_STATEMENT_INTERFACE
  PSI_STATEMENT_CALL(set_statement_no_good_index_used)(m_statement_psi);
#endif
}

/** Assign a new value to thd->query and thd->query_id.  */

void THD::set_query_and_id(char *query_arg, uint32 query_length_arg,
                           CHARSET_INFO *cs,
                           query_id_t new_query_id)
{
  mysql_mutex_lock(&LOCK_thd_data);
  set_query_inner(query_arg, query_length_arg, cs);
  mysql_mutex_unlock(&LOCK_thd_data);
  query_id= new_query_id;
#ifdef WITH_WSREP
  set_wsrep_next_trx_id(query_id);
  WSREP_DEBUG("assigned new next query and  trx id: %" PRIu64, wsrep_next_trx_id());
#endif /* WITH_WSREP */
}

/** Assign a new value to thd->mysys_var.  */
void THD::set_mysys_var(struct st_my_thread_var *new_mysys_var)
{
  mysql_mutex_lock(&LOCK_thd_kill);
  mysys_var= new_mysys_var;
  mysql_mutex_unlock(&LOCK_thd_kill);
}

/**
  Leave explicit LOCK TABLES or prelocked mode and restore value of
  transaction sentinel in MDL subsystem.
*/

void THD::leave_locked_tables_mode()
{
  if (locked_tables_mode == LTM_LOCK_TABLES)
  {
    DBUG_ASSERT(current_backup_stage == BACKUP_FINISHED);
    /*
      When leaving LOCK TABLES mode we have to change the duration of most
      of the metadata locks being held, except for HANDLER and GRL locks,
      to transactional for them to be properly released at UNLOCK TABLES.
    */
    mdl_context.set_transaction_duration_for_all_locks();
    /*
      Make sure we don't release the global read lock and commit blocker
      when leaving LTM.
    */
    global_read_lock.set_explicit_lock_duration(this);
    /* Also ensure that we don't release metadata locks for open HANDLERs. */
    if (handler_tables_hash.records)
      mysql_ha_set_explicit_lock_duration(this);
    if (ull_hash.records)
      mysql_ull_set_explicit_lock_duration(this);
  }
  locked_tables_mode= LTM_NONE;
}

void THD::get_definer(LEX_USER *definer, bool role)
{
  binlog_invoker(role);
#if !defined(MYSQL_CLIENT) && defined(HAVE_REPLICATION)
  if ((IF_WSREP(wsrep_applier, 0) || slave_thread) && has_invoker())
  {
    definer->user= invoker.user;
    definer->host= invoker.host;
    definer->auth= NULL;
  }
  else
#endif
    get_default_definer(this, definer, role);
}


bool THD::check_slave_ignored_db_with_error(const Lex_ident_db &db) const
{
#ifdef HAVE_REPLICATION
  if (slave_thread)
  {
    Rpl_filter *rpl_filter;
    rpl_filter= system_thread_info.rpl_sql_info->rpl_filter;
    if (!rpl_filter->db_ok(db.str) ||
        !rpl_filter->db_ok_with_wild_table(db.str))
    {
      my_message(ER_SLAVE_IGNORED_TABLE,
                 ER_THD(this, ER_SLAVE_IGNORED_TABLE), MYF(0));
      return true;
    }
  }
#endif
  return false;
}


/**
  Mark transaction to rollback and mark error as fatal to a sub-statement.

  @param  all   TRUE <=> rollback main transaction.
*/

void THD::mark_transaction_to_rollback(bool all)
{
  /*
    There is no point in setting is_fatal_sub_stmt_error unless
    we are actually in_sub_stmt.
  */
  if (in_sub_stmt)
    is_fatal_sub_stmt_error= true;
  transaction_rollback_request= all;
}


/**
  Commit the whole transaction (both statment and all)

  This is used mainly to commit an independent transaction,
  like reading system tables.

  @return  0  0k
  @return <>0 error code. my_error() has been called()
*/

int THD::commit_whole_transaction_and_close_tables()
{
  int error, error2;
  DBUG_ENTER("THD::commit_whole_transaction_and_close_tables");

  /*
    This can only happened if we failed to open any table in the
    new transaction
  */
  DBUG_ASSERT(open_tables);

  if (!open_tables)                             // Safety for production usage
    DBUG_RETURN(0);

  /*
    Ensure table was locked (opened with open_and_lock_tables()). If not
    the THD can't be part of any transactions and doesn't have to call
    this function.
  */
  DBUG_ASSERT(lock);

  error= ha_commit_trans(this, FALSE);
  /* This will call external_lock to unlock all tables */
  if ((error2= mysql_unlock_tables(this, lock)))
  {
    my_error(ER_ERROR_DURING_COMMIT, MYF(0), error2);
    error= error2;
  }
  lock= 0;
  if ((error2= ha_commit_trans(this, TRUE)))
    error= error2;
  close_thread_tables(this);
  DBUG_RETURN(error);
}

/**
   Start a new independent transaction
*/

start_new_trans::start_new_trans(THD *thd)
{
  org_thd= thd;
  mdl_savepoint= thd->mdl_context.mdl_savepoint();
  memcpy(old_ha_data, thd->ha_data, sizeof(old_ha_data));
  thd->reset_n_backup_open_tables_state(&open_tables_state_backup);
  for (auto &data : thd->ha_data)
    data.reset();
  old_transaction= thd->transaction;
  thd->transaction= &new_transaction;
  new_transaction.on= 1;
  in_sub_stmt= thd->in_sub_stmt;
  thd->in_sub_stmt= 0;
  server_status= thd->server_status;
  m_transaction_psi= thd->m_transaction_psi;
  thd->m_transaction_psi= 0;
  wsrep_on= thd->variables.wsrep_on;
  thd->variables.wsrep_on= 0;
  thd->server_status&= ~(SERVER_STATUS_IN_TRANS |
                         SERVER_STATUS_IN_TRANS_READONLY);
  thd->server_status|= SERVER_STATUS_AUTOCOMMIT;
}


void start_new_trans::restore_old_transaction()
{
  org_thd->transaction= old_transaction;
  org_thd->restore_backup_open_tables_state(&open_tables_state_backup);
  ha_close_connection(org_thd);
  memcpy(org_thd->ha_data, old_ha_data, sizeof(old_ha_data));
  org_thd->mdl_context.rollback_to_savepoint(mdl_savepoint);
  org_thd->in_sub_stmt= in_sub_stmt;
  org_thd->server_status= server_status;
  if (org_thd->m_transaction_psi)
    MYSQL_COMMIT_TRANSACTION(org_thd->m_transaction_psi);
  org_thd->m_transaction_psi= m_transaction_psi;
  org_thd->variables.wsrep_on= wsrep_on;
  org_thd= 0;
}


/**
  Decide on logging format to use for the statement and issue errors
  or warnings as needed.  The decision depends on the following
  parameters:

  - The logging mode, i.e., the value of binlog_format.  Can be
    statement, mixed, or row.

  - The type of statement.  There are three types of statements:
    "normal" safe statements; unsafe statements; and row injections.
    An unsafe statement is one that, if logged in statement format,
    might produce different results when replayed on the slave (e.g.,
    INSERT DELAYED).  A row injection is either a BINLOG statement, or
    a row event executed by the slave's SQL thread.

  - The capabilities of tables modified by the statement.  The
    *capabilities vector* for a table is a set of flags associated
    with the table.  Currently, it only includes two flags: *row
    capability flag* and *statement capability flag*.

    The row capability flag is set if and only if the engine can
    handle row-based logging. The statement capability flag is set if
    and only if the table can handle statement-based logging.

  Decision table for logging format
  ---------------------------------

  The following table summarizes how the format and generated
  warning/error depends on the tables' capabilities, the statement
  type, and the current binlog_format.

     Row capable        N NNNNNNNNN YYYYYYYYY YYYYYYYYY
     Statement capable  N YYYYYYYYY NNNNNNNNN YYYYYYYYY

     Statement type     * SSSUUUIII SSSUUUIII SSSUUUIII

     binlog_format      * SMRSMRSMR SMRSMRSMR SMRSMRSMR

     Logged format      - SS-S----- -RR-RR-RR SRRSRR-RR
     Warning/Error      1 --2732444 5--5--6-- ---7--6--

  Legend
  ------

  Row capable:    N - Some table not row-capable, Y - All tables row-capable
  Stmt capable:   N - Some table not stmt-capable, Y - All tables stmt-capable
  Statement type: (S)afe, (U)nsafe, or Row (I)njection
  binlog_format:  (S)TATEMENT, (M)IXED, or (R)OW
  Logged format:  (S)tatement or (R)ow
  Warning/Error:  Warnings and error messages are as follows:

  1. Error: Cannot execute statement: binlogging impossible since both
     row-incapable engines and statement-incapable engines are
     involved.

  2. Error: Cannot execute statement: binlogging impossible since
     BINLOG_FORMAT = ROW and at least one table uses a storage engine
     limited to statement-logging.

  3. Error: Cannot execute statement: binlogging of unsafe statement
     is impossible when storage engine is limited to statement-logging
     and BINLOG_FORMAT = MIXED.

  4. Error: Cannot execute row injection: binlogging impossible since
     at least one table uses a storage engine limited to
     statement-logging.

  5. Error: Cannot execute statement: binlogging impossible since
     BINLOG_FORMAT = STATEMENT and at least one table uses a storage
     engine limited to row-logging.

  6. Warning: Unsafe statement binlogged in statement format since
     BINLOG_FORMAT = STATEMENT.

  In addition, we can produce the following error (not depending on
  the variables of the decision diagram):

  7. Error: Cannot execute statement: binlogging impossible since more
     than one engine is involved and at least one engine is
     self-logging.

  For each error case above, the statement is prevented from being
  logged, we report an error, and roll back the statement.  For
  warnings, we set the thd->binlog_flags variable: the warning will be
  printed only if the statement is successfully logged.

  @see THD::binlog_query

  @param[in] thd    Client thread
  @param[in] tables Tables involved in the query

  @retval 0 No error; statement can be logged.
  @retval -1 One of the error conditions above applies (1, 2, 4, 5, or 6).
*/

int THD::decide_logging_format(TABLE_LIST *tables)
{
  DBUG_ENTER("THD::decide_logging_format");
  DBUG_PRINT("info", ("Query: %.*s", (uint) query_length(), query()));
  DBUG_PRINT("info", ("binlog_format: %lu", (ulong) variables.binlog_format));
  DBUG_PRINT("info", ("current_stmt_binlog_format: %lu",
                      (ulong) current_stmt_binlog_format));
  DBUG_PRINT("info", ("lex->get_stmt_unsafe_flags(): 0x%x",
                      lex->get_stmt_unsafe_flags()));

  reset_binlog_local_stmt_filter();

  // Used binlog format
  ulong binlog_format= wsrep_binlog_format(variables.binlog_format);
  /*
    We should not decide logging format if the binlog is closed or
    binlogging is off, or if the statement is filtered out from the
    binlog by filtering rules.
  */

#ifdef WITH_WSREP
  if (WSREP_CLIENT_NNULL(this) &&
      wsrep_thd_is_local(this) &&
      wsrep_is_active(this) &&
      variables.wsrep_trx_fragment_size > 0)
  {
    if (!is_current_stmt_binlog_disabled() &&
        !is_current_stmt_binlog_format_row())
    {
      my_message(ER_NOT_SUPPORTED_YET,
                 "Streaming replication not supported with "
                 "binlog_format=STATEMENT", MYF(0));
      DBUG_RETURN(-1);
    }
  }

  /*
    If user has configured wsrep_forced_binlog_format to
    STMT OR MIXED and used binlog_format would be same
    and this is CREATE TABLE AS SELECT we will fall back
    to ROW.
  */
  if (wsrep_forced_binlog_format < BINLOG_FORMAT_ROW &&
      wsrep_ctas)
  {
    if (!get_stmt_da()->has_sql_condition(ER_UNKNOWN_ERROR))
    {
      push_warning_printf(this, Sql_condition::WARN_LEVEL_WARN,
                          ER_UNKNOWN_ERROR,
                          "Galera does not support wsrep_forced_binlog_format = %s "
                          "in CREATE TABLE AS SELECT",
                          wsrep_forced_binlog_format == BINLOG_FORMAT_STMT ?
                          "STMT" : "MIXED");
    }
    set_current_stmt_binlog_format_row();
  }

  /* If user has requested binlog_format STMT OR MIXED
     in CREATE TABLE [SELECT|REPLACE] we will fall back
     to ROW.

     Note that we can't use local binlog_format variable
     here because wsrep_binlog_format sets it to ROW.
  */
  if (wsrep_ctas && variables.binlog_format != BINLOG_FORMAT_ROW)
  {
    push_warning_printf(this, Sql_condition::WARN_LEVEL_WARN,
                        ER_UNKNOWN_ERROR,
                        "Galera does not support binlog_format = %s "
                        "in CREATE TABLE [SELECT|REPLACE] forcing ROW",
                        binlog_format == BINLOG_FORMAT_STMT ?
                        "STMT" : "MIXED");
    set_current_stmt_binlog_format_row();
  }
#endif /* WITH_WSREP */

  if (WSREP_EMULATE_BINLOG_NNULL(this) ||
      binlog_table_should_be_logged(&db))
  {
    if (is_bulk_op())
    {
      if (binlog_format == BINLOG_FORMAT_STMT)
      {
        my_error(ER_BINLOG_NON_SUPPORTED_BULK, MYF(0));
        DBUG_PRINT("info",
                   ("decision: no logging since an error was generated"));
        DBUG_RETURN(-1);
      }
    }
    /*
      Compute one bit field with the union of all the engine
      capabilities, and one with the intersection of all the engine
      capabilities.
    */
    handler::Table_flags flags_write_some_set= 0;
    handler::Table_flags flags_access_some_set= 0;
    handler::Table_flags flags_write_all_set=
      HA_BINLOG_ROW_CAPABLE | HA_BINLOG_STMT_CAPABLE;

    /* 
       If different types of engines are about to be updated.
       For example: Innodb and Falcon; Innodb and MyIsam.
    */
    bool multi_write_engine= FALSE;
    /*
       If different types of engines are about to be accessed 
       and any of them is about to be updated. For example:
       Innodb and Falcon; Innodb and MyIsam.
    */
    bool multi_access_engine= FALSE;
    /*
      Identifies if a table is changed.
    */
    bool is_write= FALSE;                        // If any write tables
    bool has_read_tables= FALSE;                 // If any read only tables
    bool has_auto_increment_write_tables= FALSE; // Write with auto-increment
    /* true if it's necessary to switch current statement log format from
    STATEMENT to ROW if binary log format is MIXED and autoincrement values
    are changed in the statement */
    bool has_unsafe_stmt_autoinc_lock_mode= false;
    /* If a write table that doesn't have auto increment part first */
    bool has_write_table_auto_increment_not_first_in_pk= FALSE;
    bool has_auto_increment_write_tables_not_first= FALSE;
    bool found_first_not_own_table= FALSE;
    bool has_write_tables_with_unsafe_statements= FALSE;
    bool blackhole_table_found= 0;

    /*
      A pointer to a previous table that was changed.
    */
    TABLE* prev_write_table= NULL;
    /*
      A pointer to a previous table that was accessed.
    */
    TABLE* prev_access_table= NULL;
    /**
      The number of tables used in the current statement,
      that should be replicated.
    */
    uint replicated_tables_count= 0;
    /**
      The number of tables written to in the current statement,
      that should not be replicated.
      A table should not be replicated when it is considered
      'local' to a MySQL instance.
      Currently, these tables are:
      - mysql.slow_log
      - mysql.general_log
      - mysql.slave_relay_log_info
      - mysql.slave_master_info
      - mysql.slave_worker_info
      - performance_schema.*
      - TODO: information_schema.*
      In practice, from this list, only performance_schema.* tables
      are written to by user queries.
    */
    uint non_replicated_tables_count= 0;

#ifndef DBUG_OFF
    {
      static const char *prelocked_mode_name[] = {
        "NON_PRELOCKED",
        "LOCK_TABLES",
        "PRELOCKED",
        "PRELOCKED_UNDER_LOCK_TABLES",
      };
      compile_time_assert(array_elements(prelocked_mode_name) == LTM_always_last);
      DBUG_PRINT("debug", ("prelocked_mode: %s",
                           prelocked_mode_name[locked_tables_mode]));
    }
#endif

    /*
      Get the capabilities vector for all involved storage engines and
      mask out the flags for the binary log.
    */
    for (TABLE_LIST *tbl= tables; tbl; tbl= tbl->next_global)
    {
      TABLE *table;
      TABLE_SHARE *share;
      handler::Table_flags flags;
      if (tbl->placeholder())
        continue;

      table= tbl->table;
      share= table->s;
      flags= table->file->ha_table_flags();
      if (!share->table_creation_was_logged)
      {
        /*
          This is a temporary table which was not logged in the binary log.
          Disable statement logging to enforce row level logging.
        */
        DBUG_ASSERT(share->tmp_table);
        flags&= ~HA_BINLOG_STMT_CAPABLE;
        /* We can only use row logging */
        set_current_stmt_binlog_format_row();
      }

      DBUG_PRINT("info", ("table: %s; ha_table_flags: 0x%llx",
                          tbl->table_name.str, flags));

      if (share->no_replicate)
      {
        /*
          The statement uses a table that is not replicated.
          The following properties about the table:
          - persistent / transient
          - transactional / non transactional
          - temporary / permanent
          - read or write
          - multiple engines involved because of this table
          are not relevant, as this table is completely ignored.
          Because the statement uses a non replicated table,
          using STATEMENT format in the binlog is impossible.
          Either this statement will be discarded entirely,
          or it will be logged (possibly partially) in ROW format.
        */
        lex->set_stmt_unsafe(LEX::BINLOG_STMT_UNSAFE_SYSTEM_TABLE);

        if (tbl->lock_type >= TL_FIRST_WRITE)
        {
          non_replicated_tables_count++;
          continue;
        }
      }
      if (tbl == lex->first_not_own_table())
        found_first_not_own_table= true;

      replicated_tables_count++;

      if (tbl->prelocking_placeholder != TABLE_LIST::PRELOCK_FK)
      {
        if (tbl->lock_type < TL_FIRST_WRITE)
          has_read_tables= true;
        else if (table->found_next_number_field &&
                 (tbl->lock_type >= TL_FIRST_WRITE))
        {
          has_auto_increment_write_tables= true;
          has_auto_increment_write_tables_not_first= found_first_not_own_table;
          if (share->next_number_keypart != 0)
            has_write_table_auto_increment_not_first_in_pk= true;
          has_unsafe_stmt_autoinc_lock_mode=
            table->file->autoinc_lock_mode_stmt_unsafe();
        }
      }

      if (tbl->lock_type >= TL_FIRST_WRITE)
      {
        bool trans;
        if (prev_write_table && prev_write_table->file->ht !=
            table->file->ht)
          multi_write_engine= TRUE;

        if (table->file->ht->db_type == DB_TYPE_BLACKHOLE_DB)
          blackhole_table_found= 1;

        if (share->non_determinstic_insert &&
            (sql_command_flags() & CF_CAN_GENERATE_ROW_EVENTS
             && !(sql_command_flags() & CF_SCHEMA_CHANGE)))
          has_write_tables_with_unsafe_statements= true;

        trans= table->file->has_transactions();

        if (share->tmp_table)
          lex->set_stmt_accessed_table(trans ? LEX::STMT_WRITES_TEMP_TRANS_TABLE :
                                               LEX::STMT_WRITES_TEMP_NON_TRANS_TABLE);
        else
          lex->set_stmt_accessed_table(trans ? LEX::STMT_WRITES_TRANS_TABLE :
                                               LEX::STMT_WRITES_NON_TRANS_TABLE);

        flags_write_all_set &= flags;
        flags_write_some_set |= flags;
        is_write= TRUE;

        prev_write_table= table;

      }
      flags_access_some_set |= flags;

      if (lex->sql_command != SQLCOM_CREATE_TABLE || lex->tmp_table())
      {
        my_bool trans= table->file->has_transactions();

        if (share->tmp_table)
          lex->set_stmt_accessed_table(trans ? LEX::STMT_READS_TEMP_TRANS_TABLE :
                                               LEX::STMT_READS_TEMP_NON_TRANS_TABLE);
        else
          lex->set_stmt_accessed_table(trans ? LEX::STMT_READS_TRANS_TABLE :
                                               LEX::STMT_READS_NON_TRANS_TABLE);
      }

      if (prev_access_table && prev_access_table->file->ht !=
          table->file->ht)
        multi_access_engine= TRUE;

      prev_access_table= table;
    }

    if (binlog_format != BINLOG_FORMAT_ROW)
    {
      /*
        DML statements that modify a table with an auto_increment
        column based on rows selected from a table are unsafe as the
        order in which the rows are fetched fron the select tables
        cannot be determined and may differ on master and slave.
      */
      if (has_auto_increment_write_tables && has_read_tables)
        lex->set_stmt_unsafe(LEX::BINLOG_STMT_UNSAFE_WRITE_AUTOINC_SELECT);

      if (has_write_table_auto_increment_not_first_in_pk)
        lex->set_stmt_unsafe(LEX::BINLOG_STMT_UNSAFE_AUTOINC_NOT_FIRST);

      if (has_write_tables_with_unsafe_statements)
        lex->set_stmt_unsafe(LEX::BINLOG_STMT_UNSAFE_SYSTEM_FUNCTION);

      if (has_unsafe_stmt_autoinc_lock_mode)
        lex->set_stmt_unsafe(LEX::BINLOG_STMT_UNSAFE_AUTOINC_LOCK_MODE);

      /*
        A query that modifies autoinc column in sub-statement can make the
        master and slave inconsistent.
        We can solve these problems in mixed mode by switching to binlogging
        if at least one updated table is used by sub-statement
      */
      if (lex->requires_prelocking() &&
          has_auto_increment_write_tables_not_first)
        lex->set_stmt_unsafe(LEX::BINLOG_STMT_UNSAFE_AUTOINC_COLUMNS);
    }

    DBUG_PRINT("info", ("flags_write_all_set: 0x%llx", flags_write_all_set));
    DBUG_PRINT("info", ("flags_write_some_set: 0x%llx", flags_write_some_set));
    DBUG_PRINT("info", ("flags_access_some_set: 0x%llx", flags_access_some_set));
    DBUG_PRINT("info", ("multi_write_engine: %d", multi_write_engine));
    DBUG_PRINT("info", ("multi_access_engine: %d", multi_access_engine));

    int error= 0;
    int unsafe_flags;

    bool multi_stmt_trans= in_multi_stmt_transaction_mode();
    bool trans_table= trans_has_updated_trans_table(this);
    bool binlog_direct= variables.binlog_direct_non_trans_update;

    if (lex->is_mixed_stmt_unsafe(multi_stmt_trans, binlog_direct,
                                  trans_table, tx_isolation))
      lex->set_stmt_unsafe(LEX::BINLOG_STMT_UNSAFE_MIXED_STATEMENT);
    else if (multi_stmt_trans && trans_table && !binlog_direct &&
             lex->stmt_accessed_table(LEX::STMT_WRITES_NON_TRANS_TABLE))
      lex->set_stmt_unsafe(LEX::BINLOG_STMT_UNSAFE_NONTRANS_AFTER_TRANS);

    /*
      If more than one engine is involved in the statement and at
      least one is doing it's own logging (is *self-logging*), the
      statement cannot be logged atomically, so we generate an error
      rather than allowing the binlog to become corrupt.
    */
    if (multi_write_engine &&
        (flags_write_some_set & HA_HAS_OWN_BINLOGGING))
      my_error((error= ER_BINLOG_MULTIPLE_ENGINES_AND_SELF_LOGGING_ENGINE),
               MYF(0));
    else if (multi_access_engine && flags_access_some_set & HA_HAS_OWN_BINLOGGING)
      lex->set_stmt_unsafe(LEX::BINLOG_STMT_UNSAFE_MULTIPLE_ENGINES_AND_SELF_LOGGING_ENGINE);

    /* both statement-only and row-only engines involved */
    if ((flags_write_all_set & (HA_BINLOG_STMT_CAPABLE | HA_BINLOG_ROW_CAPABLE)) == 0)
    {
      /*
        1. Error: Binary logging impossible since both row-incapable
           engines and statement-incapable engines are involved
      */
      my_error((error= ER_BINLOG_ROW_ENGINE_AND_STMT_ENGINE), MYF(0));
    }
    /* statement-only engines involved */
    else if ((flags_write_all_set & HA_BINLOG_ROW_CAPABLE) == 0)
    {
      if (lex->is_stmt_row_injection())
      {
        /*
          4. Error: Cannot execute row injection since table uses
             storage engine limited to statement-logging
        */
        my_error((error= ER_BINLOG_ROW_INJECTION_AND_STMT_ENGINE), MYF(0));
      }
      else if ((binlog_format == BINLOG_FORMAT_ROW || is_bulk_op()) &&
               sqlcom_can_generate_row_events(this))
      {
        /*
          2. Error: Cannot modify table that uses a storage engine
             limited to statement-logging when BINLOG_FORMAT = ROW
        */
        my_error((error= ER_BINLOG_ROW_MODE_AND_STMT_ENGINE), MYF(0));
      }
      else if ((unsafe_flags= lex->get_stmt_unsafe_flags()) != 0)
      {
        /*
          3. Error: Cannot execute statement: binlogging of unsafe
             statement is impossible when storage engine is limited to
             statement-logging and BINLOG_FORMAT = MIXED.
        */
        for (int unsafe_type= 0;
             unsafe_type < LEX::BINLOG_STMT_UNSAFE_COUNT;
             unsafe_type++)
          if (unsafe_flags & (1 << unsafe_type))
            my_error((error= ER_BINLOG_UNSAFE_AND_STMT_ENGINE), MYF(0),
                     ER_THD(this,
                            LEX::binlog_stmt_unsafe_errcode[unsafe_type]));
      }
      /* log in statement format! */
    }
    /* no statement-only engines */
    else
    {
      /* binlog_format = STATEMENT */
      if (binlog_format == BINLOG_FORMAT_STMT)
      {
        if (lex->is_stmt_row_injection())
        {
          /*
            We have to log the statement as row or give an error.
            Better to accept what master gives us than stopping replication.
          */
          set_current_stmt_binlog_format_row();
        }
        else if ((flags_write_all_set & HA_BINLOG_STMT_CAPABLE) == 0 &&
                 sqlcom_can_generate_row_events(this))
        {
          /*
            5. Error: Cannot modify table that uses a storage engine
               limited to row-logging when binlog_format = STATEMENT, except
               if all tables that are updated are temporary tables
          */
          if (!lex->stmt_writes_to_non_temp_table())
          {
            /* As all updated tables are temporary, nothing will be logged */
            set_current_stmt_binlog_format_row();
          }
          else if (IF_WSREP((!WSREP_NNULL(this) ||
                             wsrep_cs().mode() ==
                             wsrep::client_state::m_local),1))
	  {
            my_error((error= ER_BINLOG_STMT_MODE_AND_ROW_ENGINE), MYF(0), "");
	  }
        }
        else if (is_write && (unsafe_flags= lex->get_stmt_unsafe_flags()) != 0)
        {
          /*
            7. Warning: Unsafe statement logged as statement due to
               binlog_format = STATEMENT
          */
          binlog_unsafe_warning_flags|= unsafe_flags;

          DBUG_PRINT("info", ("Scheduling warning to be issued by "
                              "binlog_query: '%s'",
                              ER_THD(this, ER_BINLOG_UNSAFE_STATEMENT)));
          DBUG_PRINT("info", ("binlog_unsafe_warning_flags: 0x%x",
                              binlog_unsafe_warning_flags));
        }
        /* log in statement format (or row if row event)! */
      }
      /* No statement-only engines and binlog_format != STATEMENT.
         I.e., nothing prevents us from row logging if needed. */
      else
      {
        if (lex->is_stmt_unsafe() || lex->is_stmt_row_injection()
            || (flags_write_all_set & HA_BINLOG_STMT_CAPABLE) == 0 ||
            is_bulk_op())
        {
          /* log in row format! */
          set_current_stmt_binlog_format_row_if_mixed();
        }
      }
    }

    if (non_replicated_tables_count > 0)
    {
      if ((replicated_tables_count == 0) || ! is_write)
      {
        DBUG_PRINT("info", ("decision: no logging, no replicated table affected"));
        set_binlog_local_stmt_filter();
      }
      else
      {
        if (! is_current_stmt_binlog_format_row())
        {
          my_error((error= ER_BINLOG_STMT_MODE_AND_NO_REPL_TABLES), MYF(0));
        }
        else
        {
          clear_binlog_local_stmt_filter();
        }
      }
    }
    else
    {
      clear_binlog_local_stmt_filter();
    }

    if (unlikely(error))
    {
      DBUG_PRINT("info", ("decision: no logging since an error was generated"));
      DBUG_RETURN(-1);
    }
    DBUG_PRINT("info", ("decision: logging in %s format",
                        is_current_stmt_binlog_format_row() ?
                        "ROW" : "STATEMENT"));

    if (blackhole_table_found &&
        variables.binlog_format == BINLOG_FORMAT_ROW &&
        (sql_command_flags() & (CF_UPDATES_DATA | CF_DELETES_DATA)))
    {
      String table_names;
      /*
        Generate a warning for UPDATE/DELETE statements that modify a
        BLACKHOLE table, as row events are not logged in row format.
      */
      for (TABLE_LIST *table= tables; table; table= table->next_global)
      {
        if (table->placeholder())
          continue;
        if (table->table->file->ht->db_type == DB_TYPE_BLACKHOLE_DB &&
            table->lock_type >= TL_FIRST_WRITE)
        {
          table_names.append(&table->table_name);
          table_names.append(',');
        }
      }
      if (!table_names.is_empty())
      {
        bool is_update= MY_TEST(sql_command_flags() & CF_UPDATES_DATA);
        /*
          Replace the last ',' with '.' for table_names
        */
        table_names.replace(table_names.length()-1, 1, ".", 1);
        push_warning_printf(this, Sql_condition::WARN_LEVEL_WARN,
                            ER_UNKNOWN_ERROR,
                            "Row events are not logged for %s statements "
                            "that modify BLACKHOLE tables in row format. "
                            "Table(s): '%-.192s'",
                            is_update ? "UPDATE" : "DELETE",
                            table_names.c_ptr());
      }
    }

    if (is_write && is_current_stmt_binlog_format_row())
      binlog_prepare_for_row_logging();
  }
  else
  {
    DBUG_PRINT("info", ("decision: no logging since "
                        "mysql_bin_log.is_open() = %d "
                        "and (options & OPTION_BIN_LOG) = 0x%llx "
                        "and binlog_format = %u "
                        "and binlog_filter->db_ok(db) = %d",
                        mysql_bin_log.is_open(),
                        (variables.option_bits & OPTION_BIN_LOG),
                        (uint) binlog_format,
                        binlog_filter->db_ok(db.str)));
    if (WSREP_NNULL(this) && is_current_stmt_binlog_format_row())
      binlog_prepare_for_row_logging();
  }
  DBUG_RETURN(0);
}


/*
  Reconsider logging format in case of INSERT...ON DUPLICATE KEY UPDATE
  for tables with more than one unique keys in case of MIXED binlog format.

  Unsafe means that a master could execute the statement differently than
  the slave.
  This could can happen in the following cases:
  - The unique check are done in different order on master or slave
    (different engine or different key order).
  - There is a conflict on another key than the first and before the
    statement is committed, another connection commits a row that conflicts
    on an earlier unique key. Example follows:

    Below a and b are unique keys, the table has a row (1,1,0)
    connection 1:
    INSERT INTO t1 set a=2,b=1,c=0 ON DUPLICATE KEY UPDATE c=1;
    connection 2:
    INSERT INTO t1 set a=2,b=2,c=0;

    If 2 commits after 1 has been executed but before 1 has committed
    (and are thus put before the other in the binary log), one will
    get different data on the slave:
    (1,1,1),(2,2,1) instead of (1,1,1),(2,2,0)
*/

void THD::reconsider_logging_format_for_iodup(TABLE *table)
{
  DBUG_ENTER("reconsider_logging_format_for_iodup");
  enum_binlog_format bf= (enum_binlog_format) wsrep_binlog_format(variables.binlog_format);

  DBUG_ASSERT(lex->duplicates == DUP_UPDATE);

  if (bf <= BINLOG_FORMAT_STMT &&
      !is_current_stmt_binlog_format_row())
  {
    KEY *end= table->s->key_info + table->s->keys;
    uint unique_keys= 0;

    for (KEY *keyinfo= table->s->key_info; keyinfo < end ; keyinfo++)
    {
      if (keyinfo->flags & HA_NOSAME)
      {
        /*
          We assume that the following cases will guarantee that the
          key is unique if a key part is not set:
          - The key part is an autoincrement (autogenerated)
          - The key part has a default value that is null and it not
            a virtual field that will be calculated later.
        */
        for (uint j= 0; j < keyinfo->user_defined_key_parts; j++)
        {
          Field *field= keyinfo->key_part[j].field;
          if (!bitmap_is_set(table->write_set, field->field_index))
          {
            /* Check auto_increment */
            if (field == table->next_number_field)
              goto exit;
            if (field->is_real_null() && !field->default_value)
              goto exit;
          }
        }
        if (unique_keys++)
          break;
exit:;
      }
    }
    if (unique_keys > 1)
    {
      if (bf == BINLOG_FORMAT_STMT && !lex->is_stmt_unsafe())
      {
        lex->set_stmt_unsafe(LEX::BINLOG_STMT_UNSAFE_INSERT_TWO_KEYS);
        binlog_unsafe_warning_flags|= lex->get_stmt_unsafe_flags();
      }
      set_current_stmt_binlog_format_row_if_mixed();
      if (is_current_stmt_binlog_format_row())
        binlog_prepare_for_row_logging();
    }
  }
  DBUG_VOID_RETURN;
}

#ifndef MYSQL_CLIENT
/**
  Check if we should log a table DDL to the binlog

  @retval true  yes
  @retval false no
*/

bool THD::binlog_table_should_be_logged(const LEX_CSTRING *db)
{
  return (mysql_bin_log.is_open() &&
          (variables.option_bits & OPTION_BIN_LOG) &&
          (wsrep_binlog_format(variables.binlog_format) != BINLOG_FORMAT_STMT ||
           binlog_filter->db_ok(db->str)));
}

/* Declare in unnamed namespace. */
CPP_UNNAMED_NS_START
  /**
     Class to handle temporary allocation of memory for row data.

     The responsibilities of the class is to provide memory for
     packing one or two rows of packed data (depending on what
     constructor is called).

     In order to make the allocation more efficient for "simple" rows,
     i.e., rows that do not contain any blobs, a pointer to the
     allocated memory is of memory is stored in the table structure
     for simple rows.  If memory for a table containing a blob field
     is requested, only memory for that is allocated, and subsequently
     released when the object is destroyed.

   */
  class Row_data_memory {
  public:
    /**
      Build an object to keep track of a block-local piece of memory
      for storing a row of data.

      @param table
      Table where the pre-allocated memory is stored.

      @param length
      Length of data that is needed, if the record contain blobs.
     */
    Row_data_memory(TABLE *table, size_t const len1)
      : m_memory(0)
    {
#ifndef DBUG_OFF
      m_alloc_checked= FALSE;
#endif
      allocate_memory(table, len1);
      m_ptr[0]= has_memory() ? m_memory : 0;
      m_ptr[1]= 0;
    }

    Row_data_memory(TABLE *table, size_t const len1, size_t const len2)
      : m_memory(0)
    {
#ifndef DBUG_OFF
      m_alloc_checked= FALSE;
#endif
      allocate_memory(table, len1 + len2);
      m_ptr[0]= has_memory() ? m_memory        : 0;
      m_ptr[1]= has_memory() ? m_memory + len1 : 0;
    }

    ~Row_data_memory()
    {
      if (m_memory != 0 && m_release_memory_on_destruction)
        my_free(m_memory);
    }

    /**
       Is there memory allocated?

       @retval true There is memory allocated
       @retval false Memory allocation failed
     */
    bool has_memory() const {
#ifndef DBUG_OFF
      m_alloc_checked= TRUE;
#endif
      return m_memory != 0;
    }

    uchar *slot(uint s)
    {
      DBUG_ASSERT(s < sizeof(m_ptr)/sizeof(*m_ptr));
      DBUG_ASSERT(m_ptr[s] != 0);
      DBUG_SLOW_ASSERT(m_alloc_checked == TRUE);
      return m_ptr[s];
    }

  private:
    void allocate_memory(TABLE *const table, size_t const total_length)
    {
      if (table->s->blob_fields == 0)
      {
        /*
          The maximum length of a packed record is less than this
          length. We use this value instead of the supplied length
          when allocating memory for records, since we don't know how
          the memory will be used in future allocations.

          Since table->s->reclength is for unpacked records, we have
          to add two bytes for each field, which can potentially be
          added to hold the length of a packed field.
        */
        size_t const maxlen= table->s->reclength + 2 * table->s->fields;

        /*
          Allocate memory for two records if memory hasn't been
          allocated. We allocate memory for two records so that it can
          be used when processing update rows as well.
        */
        if (table->write_row_record == 0)
          table->write_row_record=
            (uchar *) alloc_root(&table->mem_root, 2 * maxlen);
        m_memory= table->write_row_record;
        m_release_memory_on_destruction= FALSE;
      }
      else
      {
        m_memory= (uchar *) my_malloc(key_memory_Row_data_memory_memory,
                                      total_length, MYF(MY_WME));
        m_release_memory_on_destruction= TRUE;
      }
    }

#ifndef DBUG_OFF
    mutable bool m_alloc_checked;
#endif
    bool m_release_memory_on_destruction;
    uchar *m_memory;
    uchar *m_ptr[2];
  };

CPP_UNNAMED_NS_END

int THD::binlog_write_row(TABLE* table, Event_log *bin_log,
                          binlog_cache_data *cache_data, bool is_trans,
                          uchar const *record)
{
  /*
    Pack records into format for transfer. We are allocating more
    memory than needed, but that doesn't matter.
  */
  Row_data_memory memory(table, max_row_length(table, table->rpl_write_set,
                                               record));
  if (!memory.has_memory())
    return HA_ERR_OUT_OF_MEM;

  uchar *row_data= memory.slot(0);

  size_t const len= pack_row(table, table->rpl_write_set, row_data, record);

  auto creator= binlog_should_compress(len) ?
                Rows_event_factory::get<Write_rows_compressed_log_event>() :
                Rows_event_factory::get<Write_rows_log_event>();

  auto *ev= bin_log->prepare_pending_rows_event(this, table, cache_data,
                                                variables.server_id,
                                                len, is_trans, creator);

  if (unlikely(ev == 0))
    return HA_ERR_OUT_OF_MEM;

  return ev->add_row_data(row_data, len);
}

int THD::binlog_update_row(TABLE* table,  Event_log *bin_log,
                           binlog_cache_data *cache_data, bool is_trans,
                           enum_binlog_row_image row_image,
                           const uchar *before_record,
                           const uchar *after_record)
{
  /**
    Save a reference to the original read bitmaps
    We will need this to restore the bitmaps at the end as
    binlog_prepare_row_images() may change table->read_set.
    table->read_set is used by pack_row and deep in
    binlog_prepare_pending_events().
  */
  MY_BITMAP *old_read_set= table->read_set;

  /**
     This will remove spurious fields required during execution but
     not needed for binlogging, according to the row_image argument.
   */
  binlog_prepare_row_images(table, row_image);

  size_t const before_maxlen= max_row_length(table, table->read_set,
                                             before_record);
  size_t const after_maxlen=  max_row_length(table, table->rpl_write_set,
                                             after_record);

  Row_data_memory row_data(table, before_maxlen, after_maxlen);
  if (!row_data.has_memory())
    return HA_ERR_OUT_OF_MEM;

  uchar *before_row= row_data.slot(0);
  uchar *after_row= row_data.slot(1);

  size_t const before_size= pack_row(table, table->read_set, before_row,
                                     before_record);
  size_t const after_size= pack_row(table, table->rpl_write_set, after_row,
                                    after_record);
  /*
    Don't print debug messages when running valgrind since they can
    trigger false warnings.
   */
#ifndef HAVE_valgrind
  DBUG_DUMP("before_record", before_record, table->s->reclength);
  DBUG_DUMP("after_record",  after_record, table->s->reclength);
  DBUG_DUMP("before_row",    before_row, before_size);
  DBUG_DUMP("after_row",     after_row, after_size);
#endif

  auto creator= binlog_should_compress(before_size + after_size) ?
                Rows_event_factory::get<Update_rows_compressed_log_event>() :
                Rows_event_factory::get<Update_rows_log_event>();
  auto *ev= bin_log->prepare_pending_rows_event(this, table, cache_data,
                                                variables.server_id,
                                                before_size + after_size,
                                                is_trans, creator);

  if (unlikely(ev == 0))
    return HA_ERR_OUT_OF_MEM;

  int error=  ev->add_row_data(before_row, before_size) ||
              ev->add_row_data(after_row, after_size);

  /* restore read set for the rest of execution */
  table->column_bitmaps_set_no_signal(old_read_set,
                                      table->write_set);
  return error;

}

int THD::binlog_delete_row(TABLE* table, Event_log *bin_log,
                           binlog_cache_data *cache_data, bool is_trans,
                           enum_binlog_row_image row_image,
                           uchar const *record)
{
  /**
    Save a reference to the original read bitmaps
    We will need this to restore the bitmaps at the end as
    binlog_prepare_row_images() may change table->read_set.
    table->read_set is used by pack_row and deep in
    binlog_prepare_pending_events().
  */
  MY_BITMAP *old_read_set= table->read_set;

  /** 
     This will remove spurious fields required during execution but
     not needed for binlogging. This is done according to the:
     binlog-row-image option.
   */
  binlog_prepare_row_images(table, row_image);

  /*
     Pack records into format for transfer. We are allocating more
     memory than needed, but that doesn't matter.
  */
  Row_data_memory memory(table, max_row_length(table, table->read_set,
                                               record));
  if (unlikely(!memory.has_memory()))
    return HA_ERR_OUT_OF_MEM;

  uchar *row_data= memory.slot(0);

  DBUG_DUMP("table->read_set", (uchar*) table->read_set->bitmap, (table->s->fields + 7) / 8);
  size_t const len= pack_row(table, table->read_set, row_data, record);

  auto creator= binlog_should_compress(len) ?
                Rows_event_factory::get<Delete_rows_compressed_log_event>() :
                Rows_event_factory::get<Delete_rows_log_event>();
  auto *ev= bin_log->prepare_pending_rows_event(this, table, cache_data,
                                                variables.server_id,
                                                len, is_trans, creator);

  if (unlikely(ev == 0))
    return HA_ERR_OUT_OF_MEM;


  int error= ev->add_row_data(row_data, len);

  /* restore read set for the rest of execution */
  table->column_bitmaps_set_no_signal(old_read_set,
                                      table->write_set);

  return error;
}


/**
   Remove from read_set spurious columns. The write_set has been
   handled before in table->mark_columns_needed_for_update.
*/
void binlog_prepare_row_images(TABLE *table, enum_binlog_row_image row_image)
{
  DBUG_ENTER("THD::binlog_prepare_row_images");

  DBUG_PRINT_BITSET("debug", "table->read_set (before preparing): %s",
                    table->read_set);

  /**
    if there is a primary key in the table (ie, user declared PK or a
    non-null unique index) and we don't want to ship the entire image,
    and the handler involved supports this.
   */
  if (table->s->primary_key < MAX_KEY &&
      row_image < BINLOG_ROW_IMAGE_FULL &&
      !ha_check_storage_engine_flag(table->s->db_type(),
                                    HTON_NO_BINLOG_ROW_OPT))
  {
    /**
      Just to be sure that tmp_set is currently not in use as
      the read_set already.
    */
    DBUG_ASSERT(table->read_set != &table->tmp_set);

    switch (row_image)
    {
      case BINLOG_ROW_IMAGE_MINIMAL:
        /* MINIMAL: Mark only PK */
        table->mark_index_columns(table->s->primary_key,
                                  &table->tmp_set);
        break;
      case BINLOG_ROW_IMAGE_NOBLOB:
        /**
          NOBLOB: Remove unnecessary BLOB fields from read_set
                  (the ones that are not part of PK).
         */
        bitmap_copy(&table->tmp_set, table->read_set);
        for (Field **ptr=table->field ; *ptr ; ptr++)
        {
          Field *field= (*ptr);
          if ((field->type() == MYSQL_TYPE_BLOB) &&
              !(field->flags & PRI_KEY_FLAG))
            bitmap_clear_bit(&table->tmp_set, field->field_index);
        }
        break;
      default:
        DBUG_ASSERT(0); // impossible.
    }

    /* set the temporary read_set */
    table->column_bitmaps_set_no_signal(&table->tmp_set,
                                        table->write_set);
  }

  DBUG_PRINT_BITSET("debug", "table->read_set (after preparing): %s",
                    table->read_set);
  DBUG_VOID_RETURN;
}

int THD::binlog_flush_pending_rows_event(bool stmt_end, bool is_transactional)
{
  DBUG_ENTER("THD::binlog_flush_pending_rows_event");
  /*
    We shall flush the pending event even if we are not in row-based
    mode: it might be the case that we left row-based mode before
    flushing anything (e.g., if we have explicitly locked tables).
   */
  if (!WSREP_EMULATE_BINLOG_NNULL(this) && !mysql_bin_log.is_open())
    DBUG_RETURN(0);

  /* Ensure that all events in a GTID group are in the same cache */
  if (variables.option_bits & OPTION_GTID_BEGIN)
    is_transactional= 1;

  binlog_cache_mngr *cache_mngr= binlog_get_cache_mngr();
  if (!cache_mngr)
    DBUG_RETURN(0);
  binlog_cache_data *cache=
    binlog_get_cache_data(cache_mngr,
                          use_trans_cache(this, is_transactional));

  int error=
    ::binlog_flush_pending_rows_event(this, stmt_end, is_transactional,
                                      mysql_bin_log.as_event_log(), cache);
  DBUG_RETURN(error);
}


/*
  DML that doesn't change the table normally is not logged,
  but it needs to be logged if it auto-created a partition as a side effect.
*/
bool THD::binlog_for_noop_dml(bool transactional_table)
{
  if (mysql_bin_log.is_open() && log_current_statement())
  {
    reset_unsafe_warnings();
    if (binlog_query(THD::STMT_QUERY_TYPE, query(), query_length(),
                      transactional_table, FALSE, FALSE, 0) > 0)
    {
      my_error(ER_ERROR_ON_WRITE, MYF(0), "binary log", -1);
      return true;
    }
  }
  return false;
}


#if defined(DBUG_TRACE) && !defined(_lint)
static const char *
show_query_type(THD::enum_binlog_query_type qtype)
{
  switch (qtype) {
  case THD::ROW_QUERY_TYPE:
    return "ROW";
  case THD::STMT_QUERY_TYPE:
    return "STMT";
  case THD::QUERY_TYPE_COUNT:
  default:
    DBUG_ASSERT(0 <= qtype && qtype < THD::QUERY_TYPE_COUNT);
  }
  static char buf[64];
  sprintf(buf, "UNKNOWN#%d", qtype);
  return buf;
}
#endif

/*
  Constants required for the limit unsafe warnings suppression
*/
//seconds after which the limit unsafe warnings suppression will be activated
#define LIMIT_UNSAFE_WARNING_ACTIVATION_TIMEOUT 5*60
//number of limit unsafe warnings after which the suppression will be activated
#define LIMIT_UNSAFE_WARNING_ACTIVATION_THRESHOLD_COUNT 10

static ulonglong unsafe_suppression_start_time= 0;
static bool unsafe_warning_suppression_active[LEX::BINLOG_STMT_UNSAFE_COUNT];
static ulong unsafe_warnings_count[LEX::BINLOG_STMT_UNSAFE_COUNT];
static ulong total_unsafe_warnings_count;

/**
  Auxiliary function to reset the limit unsafety warning suppression.
  This is done without mutex protection, but this should be good
  enough as it doesn't matter if we loose a couple of suppressed
  messages or if this is called multiple times.
*/

static void reset_binlog_unsafe_suppression(ulonglong now)
{
  uint i;
  DBUG_ENTER("reset_binlog_unsafe_suppression");

  unsafe_suppression_start_time= now;
  total_unsafe_warnings_count= 0;

  for (i= 0 ; i < LEX::BINLOG_STMT_UNSAFE_COUNT ; i++)
  {
    unsafe_warnings_count[i]= 0;
    unsafe_warning_suppression_active[i]= 0;
  }
  DBUG_VOID_RETURN;
}

/**
  Auxiliary function to print warning in the error log.
*/
static void print_unsafe_warning_to_log(THD *thd, int unsafe_type, char* buf,
                                        char* query)
{
  DBUG_ENTER("print_unsafe_warning_in_log");
  sprintf(buf, ER_THD(thd, ER_BINLOG_UNSAFE_STATEMENT),
          ER_THD(thd, LEX::binlog_stmt_unsafe_errcode[unsafe_type]));
  sql_print_warning(ER_DEFAULT(ER_MESSAGE_AND_STATEMENT), buf, query);
  DBUG_VOID_RETURN;
}

/**
  Auxiliary function to check if the warning for unsafe repliction statements
  should be thrown or suppressed.

  Logic is:
  - If we get more than LIMIT_UNSAFE_WARNING_ACTIVATION_THRESHOLD_COUNT errors
    of one type, that type of errors will be suppressed for
    LIMIT_UNSAFE_WARNING_ACTIVATION_TIMEOUT.
  - When the time limit has been reached, all suppression is reset.

  This means that if one gets many different types of errors, some of them
  may be reset less than LIMIT_UNSAFE_WARNING_ACTIVATION_TIMEOUT. However at
  least one error is disable for this time.

  SYNOPSIS:
  @params
   unsafe_type - The type of unsafety.

  RETURN:
    0   0k to log
    1   Message suppressed
*/

static bool protect_against_unsafe_warning_flood(int unsafe_type)
{
  ulong count;
  ulonglong now= my_interval_timer()/1000000000ULL;
  DBUG_ENTER("protect_against_unsafe_warning_flood");

  count= ++unsafe_warnings_count[unsafe_type];
  total_unsafe_warnings_count++;

  /*
    INITIALIZING:
    If this is the first time this function is called with log warning
    enabled, the monitoring the unsafe warnings should start.
  */
  if (unsafe_suppression_start_time == 0)
  {
    reset_binlog_unsafe_suppression(now);
    DBUG_RETURN(0);
  }

  /*
    The following is true if we got too many errors or if the error was
    already suppressed
  */
  if (count >= LIMIT_UNSAFE_WARNING_ACTIVATION_THRESHOLD_COUNT)
  {
    ulonglong diff_time= (now - unsafe_suppression_start_time);

    if (!unsafe_warning_suppression_active[unsafe_type])
    {
      /*
        ACTIVATION:
        We got LIMIT_UNSAFE_WARNING_ACTIVATION_THRESHOLD_COUNT warnings in
        less than LIMIT_UNSAFE_WARNING_ACTIVATION_TIMEOUT we activate the
        suppression.
      */
      if (diff_time <= LIMIT_UNSAFE_WARNING_ACTIVATION_TIMEOUT)
      {
        unsafe_warning_suppression_active[unsafe_type]= 1;
        sql_print_information("Suppressing warnings of type '%s' for up to %d seconds because of flooding",
                              ER(LEX::binlog_stmt_unsafe_errcode[unsafe_type]),
                              LIMIT_UNSAFE_WARNING_ACTIVATION_TIMEOUT);
      }
      else
      {
        /*
          There is no flooding till now, therefore we restart the monitoring
        */
        reset_binlog_unsafe_suppression(now);
      }
    }
    else
    {
      /* This type of warnings was suppressed */
      if (diff_time > LIMIT_UNSAFE_WARNING_ACTIVATION_TIMEOUT)
      {
        ulong save_count= total_unsafe_warnings_count;
        /* Print a suppression note and remove the suppression */
        reset_binlog_unsafe_suppression(now);
        sql_print_information("Suppressed %lu unsafe warnings during "
                              "the last %d seconds",
                              save_count, (int) diff_time);
      }
    }
  }
  DBUG_RETURN(unsafe_warning_suppression_active[unsafe_type]);
}

MYSQL_TIME THD::query_start_TIME()
{
  MYSQL_TIME res;
  variables.time_zone->gmt_sec_to_TIME(&res, query_start());
  res.second_part= query_start_sec_part();
  used|= TIME_ZONE_USED;
  return res;
}

/**
  Auxiliary method used by @c binlog_query() to raise warnings.

  The type of warning and the type of unsafeness is stored in
  THD::binlog_unsafe_warning_flags.
*/
void THD::issue_unsafe_warnings()
{
  char buf[MYSQL_ERRMSG_SIZE * 2];
  uint32 unsafe_type_flags;
  DBUG_ENTER("issue_unsafe_warnings");
  /*
    Ensure that binlog_unsafe_warning_flags is big enough to hold all
    bits.  This is actually a constant expression.
  */
  DBUG_ASSERT(LEX::BINLOG_STMT_UNSAFE_COUNT <=
              sizeof(binlog_unsafe_warning_flags) * CHAR_BIT);
  
  if (!(unsafe_type_flags= binlog_unsafe_warning_flags))
    DBUG_VOID_RETURN;                           // Nothing to do

  /*
    For each unsafe_type, check if the statement is unsafe in this way
    and issue a warning.
  */
  for (int unsafe_type=0;
       unsafe_type < LEX::BINLOG_STMT_UNSAFE_COUNT;
       unsafe_type++)
  {
    if ((unsafe_type_flags & (1 << unsafe_type)) != 0)
    {
      push_warning_printf(this, Sql_condition::WARN_LEVEL_NOTE,
                          ER_BINLOG_UNSAFE_STATEMENT,
                          ER_THD(this, ER_BINLOG_UNSAFE_STATEMENT),
                          ER_THD(this, LEX::binlog_stmt_unsafe_errcode[unsafe_type]));
      if (global_system_variables.log_warnings > 0 &&
          !protect_against_unsafe_warning_flood(unsafe_type))
        print_unsafe_warning_to_log(this, unsafe_type, buf, query());
    }
  }
  DBUG_VOID_RETURN;
}

/**
  Log the current query.

  The query will be logged in either row format or statement format
  depending on the value of @c current_stmt_binlog_format_row field and
  the value of the @c qtype parameter.

  This function must be called:

  - After the all calls to ha_*_row() functions have been issued.

  - After any writes to system tables. Rationale: if system tables
    were written after a call to this function, and the master crashes
    after the call to this function and before writing the system
    tables, then the master and slave get out of sync.

  - Before tables are unlocked and closed.

  @see decide_logging_format

  @retval < 0 No logging of query (ok)
  @retval 0 Success
  @retval > 0  If there is a failure when writing the query (e.g.,
               write failure), then the error code is returned.
*/

int THD::binlog_query(THD::enum_binlog_query_type qtype, char const *query_arg,
                      ulong query_len, bool is_trans, bool direct, 
                      bool suppress_use, int errcode)
{
  DBUG_ENTER("THD::binlog_query");
  DBUG_PRINT("enter", ("qtype: %s  query: '%-.*s'",
                       show_query_type(qtype), (int) query_len, query_arg));

  DBUG_ASSERT(query_arg);
  DBUG_ASSERT(WSREP_EMULATE_BINLOG_NNULL(this) || mysql_bin_log.is_open());

  /* If this is withing a BEGIN ... COMMIT group, don't log it */
  if (variables.option_bits & OPTION_GTID_BEGIN)
  {
    direct= 0;
    is_trans= 1;
  }
  DBUG_PRINT("info", ("is_trans: %d  direct: %d", is_trans, direct));

  if (get_binlog_local_stmt_filter() == BINLOG_FILTER_SET)
  {
    /*
      The current statement is to be ignored, and not written to
      the binlog. Do not call issue_unsafe_warnings().
    */
    DBUG_RETURN(-1);
  }

  /*
    We should not flush row events for sub-statements, like a trigger or
    function. The main statement will take care of the flushing when
    calling binlog_query().
  */
  if (!in_sub_stmt)
  {
    if (unlikely(binlog_flush_pending_rows_event(TRUE, is_trans)))
      DBUG_RETURN(my_errno);          // Return error code as required
  }

  /*
    Warnings for unsafe statements logged in statement format are
    printed in three places instead of in decide_logging_format().
    This is because the warnings should be printed only if the statement
    is actually logged. When executing decide_logging_format(), we cannot
    know for sure if the statement will be logged:

    1 - sp_head::execute_procedure which prints out warnings for calls to
    stored procedures.

    2 - sp_head::execute_function which prints out warnings for calls
    involving functions.

    3 - THD::binlog_query (here) which prints warning for top level
    statements not covered by the two cases above: i.e., if not insided a
    procedure and a function.

    Besides, we should not try to print these warnings if it is not
    possible to write statements to the binary log as it happens when
    the execution is inside a function, or generaly speaking, when
    the variables.option_bits & OPTION_BIN_LOG is false.
    
  */
  if ((variables.option_bits & OPTION_BIN_LOG) &&
      spcont == NULL && !binlog_evt_union.do_union)
    issue_unsafe_warnings();

  switch (qtype) {
    /*
      ROW_QUERY_TYPE means that the statement may be logged either in
      row format or in statement format.  If
      current_stmt_binlog_format is row, it means that the
      statement has already been logged in row format and hence shall
      not be logged again.
    */
  case THD::ROW_QUERY_TYPE:
    DBUG_PRINT("debug",
               ("is_current_stmt_binlog_format_row: %d",
                is_current_stmt_binlog_format_row()));
    if (is_current_stmt_binlog_format_row())
      DBUG_RETURN(-1);
    /* Fall through */

    /*
      STMT_QUERY_TYPE means that the query must be logged in statement
      format; it cannot be logged in row format.  This is typically
      used by DDL statements.  It is an error to use this query type
      if current_stmt_binlog_format_row is row.

      @todo Currently there are places that call this method with
      STMT_QUERY_TYPE and current_stmt_binlog_format is row.  Fix those
      places and add assert to ensure correct behavior. /Sven
    */
  case THD::STMT_QUERY_TYPE:
    /*
      The MYSQL_LOG::write() function will set the STMT_END_F flag and
      flush the pending rows event if necessary.
    */
    {
      int error = 0;

      /*
        Binlog table maps will be irrelevant after a Query_log_event
        (they are just removed on the slave side) so after the query
        log event is written to the binary log, we pretend that no
        table maps were written.
      */
      if (binlog_should_compress(query_len))
      {
        Query_compressed_log_event qinfo(this, query_arg, query_len, is_trans,
                                         direct, suppress_use, errcode);
        error= mysql_bin_log.write(&qinfo);
      }
      else
      {
        Query_log_event qinfo(this, query_arg, query_len, is_trans, direct,
                              suppress_use, errcode);
        error= mysql_bin_log.write(&qinfo);
      }
      /*
        row logged binlog may not have been reset in the case of locked tables
      */
      reset_binlog_for_next_statement();

      DBUG_RETURN(error >= 0 ? error : 1);
    }

  case THD::QUERY_TYPE_COUNT:
  default:
    DBUG_ASSERT(qtype < QUERY_TYPE_COUNT);
  }
  DBUG_RETURN(0);
}


/**
  Binlog current query as a statement, ignoring the binlog filter setting.

  The filter is in decide_logging_format() to mark queries to not be stored
  in the binary log, for example by a shared distributed engine like S3.
  This function resets the filter to ensure the the query is logged if
  the binlog is active.

  Note that 'direct' is set to false, which means that the query will
  not be directly written to the binary log but instead to the cache.

  @retval false   ok
  @retval true    error
*/


bool THD::binlog_current_query_unfiltered()
{
  if (!mysql_bin_log.is_open())
    return 0;

  reset_binlog_local_stmt_filter();
  clear_binlog_local_stmt_filter();
  return binlog_query(THD::STMT_QUERY_TYPE, query(), query_length(),
                      /* is_trans */     FALSE,
                      /* direct */       FALSE,
                      /* suppress_use */ FALSE,
                      /* Error */        0) > 0;
}


void
THD::wait_for_wakeup_ready()
{
  mysql_mutex_lock(&LOCK_wakeup_ready);
  while (!wakeup_ready)
    mysql_cond_wait(&COND_wakeup_ready, &LOCK_wakeup_ready);
  mysql_mutex_unlock(&LOCK_wakeup_ready);
}

void
THD::signal_wakeup_ready()
{
  mysql_mutex_lock(&LOCK_wakeup_ready);
  wakeup_ready= true;
  mysql_mutex_unlock(&LOCK_wakeup_ready);
  mysql_cond_signal(&COND_wakeup_ready);
}

void THD::set_last_commit_gtid(rpl_gtid &gtid)
{
#ifndef EMBEDDED_LIBRARY
  bool changed_gtid= (m_last_commit_gtid.seq_no != gtid.seq_no);
#endif
  m_last_commit_gtid= gtid;
#ifndef EMBEDDED_LIBRARY
  if (changed_gtid)
  {
    DBUG_ASSERT(current_thd == this);
    session_tracker.sysvars.mark_as_changed(this, Sys_last_gtid_ptr);
  }
#endif
}

void
wait_for_commit::reinit()
{
  subsequent_commits_list= NULL;
  next_subsequent_commit= NULL;
  waitee.store(NULL, std::memory_order_relaxed);
  opaque_pointer= NULL;
  wakeup_error= 0;
  wakeup_subsequent_commits_running= false;
  commit_started= false;
  wakeup_blocked= false;
#ifdef SAFE_MUTEX
  /*
    When using SAFE_MUTEX, the ordering between taking the LOCK_wait_commit
    mutexes is checked. This causes a problem when we re-use a mutex, as then
    the expected locking order may change.

    So in this case, do a re-init of the mutex. In release builds, we want to
    avoid the overhead of a re-init though.

    To ensure that no one is locking the mutex, we take a lock of it first.
    For full explanation, see wait_for_commit::~wait_for_commit()
  */
  mysql_mutex_lock(&LOCK_wait_commit);
  mysql_mutex_unlock(&LOCK_wait_commit);

  mysql_mutex_destroy(&LOCK_wait_commit);
  mysql_mutex_init(key_LOCK_wait_commit, &LOCK_wait_commit, MY_MUTEX_INIT_FAST);
#endif
}


wait_for_commit::wait_for_commit()
{
  mysql_mutex_init(key_LOCK_wait_commit, &LOCK_wait_commit, MY_MUTEX_INIT_FAST);
  mysql_cond_init(key_COND_wait_commit, &COND_wait_commit, 0);
  reinit();
}


wait_for_commit::~wait_for_commit()
{
  /*
    Since we do a dirty read of the waiting_for_commit flag in
    wait_for_prior_commit() and in unregister_wait_for_prior_commit(), we need
    to take extra care before freeing the wait_for_commit object.

    It is possible for the waitee to be pre-empted inside wakeup(), just after
    it has cleared the waiting_for_commit flag and before it has released the
    LOCK_wait_commit mutex. And then it is possible for the waiter to find the
    flag cleared in wait_for_prior_commit() and go finish up things and
    de-allocate the LOCK_wait_commit and COND_wait_commit objects before the
    waitee has time to be re-scheduled and finish unlocking the mutex and
    signalling the condition. This would lead to the waitee accessing no
    longer valid memory.

    To prevent this, we do an extra lock/unlock of the mutex here before
    deallocation; this makes certain that any waitee has completed wakeup()
    first.
  */
  mysql_mutex_lock(&LOCK_wait_commit);
  mysql_mutex_unlock(&LOCK_wait_commit);

  mysql_mutex_destroy(&LOCK_wait_commit);
  mysql_cond_destroy(&COND_wait_commit);
}


void
wait_for_commit::wakeup(int wakeup_error)
{
  /*
    We signal each waiter on their own condition and mutex (rather than using
    pthread_cond_broadcast() or something like that).

    Otherwise we would need to somehow ensure that they were done
    waking up before we could allow this THD to be destroyed, which would
    be annoying and unnecessary.

    Note that wakeup_subsequent_commits2() depends on this function being a
    full memory barrier (it is, because it takes a mutex lock).

  */
  mysql_mutex_lock(&LOCK_wait_commit);
  this->wakeup_error= wakeup_error;
  /* Memory barrier to make wakeup_error visible to the waiter thread. */
  waitee.store(NULL, std::memory_order_release);
  /*
    Note that it is critical that the mysql_cond_signal() here is done while
    still holding the mutex. As soon as we release the mutex, the waiter might
    deallocate the condition object.
  */
  mysql_cond_signal(&COND_wait_commit);
  mysql_mutex_unlock(&LOCK_wait_commit);
}


/*
  Register that the next commit of this THD should wait to complete until
  commit in another THD (the waitee) has completed.

  The wait may occur explicitly, with the waiter sitting in
  wait_for_prior_commit() until the waitee calls wakeup_subsequent_commits().

  Alternatively, the TC (eg. binlog) may do the commits of both waitee and
  waiter at once during group commit, resolving both of them in the right
  order.

  Only one waitee can be registered for a waiter; it must be removed by
  wait_for_prior_commit() or unregister_wait_for_prior_commit() before a new
  one is registered. But it is ok for several waiters to register a wait for
  the same waitee. It is also permissible for one THD to be both a waiter and
  a waitee at the same time.
*/
void
wait_for_commit::register_wait_for_prior_commit(wait_for_commit *waitee)
{
  DBUG_ASSERT(!this->waitee.load(std::memory_order_relaxed)
              /* No prior registration allowed */);
  wakeup_error= 0;
  this->waitee.store(waitee, std::memory_order_relaxed);

  mysql_mutex_lock(&waitee->LOCK_wait_commit);
  /*
    If waitee is in the middle of wakeup, then there is nothing to wait for,
    so we need not register. This is necessary to avoid a race in unregister,
    see comments on wakeup_subsequent_commits2() for details.
  */
  if (waitee->wakeup_subsequent_commits_running)
    this->waitee.store(NULL, std::memory_order_relaxed);
  else
  {
    /*
      Put ourself at the head of the waitee's list of transactions that must
      wait for it to commit first.
     */
    this->next_subsequent_commit= waitee->subsequent_commits_list;
    waitee->subsequent_commits_list= this;
  }
  mysql_mutex_unlock(&waitee->LOCK_wait_commit);
}


/**
  Waits for commit of another transaction to complete, as already registered
  with register_wait_for_prior_commit(). If the commit already completed,
  returns immediately.

  If ALLOW_KILL is set to true (the default), the wait can be aborted by a
  kill. In case of kill, the wait registration is still removed, so another
  call of unregister_wait_for_prior_commit() is needed to later retry the
  wait. If ALLOW_KILL is set to false, then kill will be ignored and this
  function will not return until the prior commit (if any) has called
  wakeup_subsequent_commits().

  If thd->backup_commit_lock is set, release it while waiting for other threads
*/

int
wait_for_commit::wait_for_prior_commit2(THD *thd, bool allow_kill)
{
  PSI_stage_info old_stage;
  wait_for_commit *loc_waitee;
  bool backup_lock_released= false;

  /*
    Release MDL_BACKUP_COMMIT LOCK while waiting for other threads to commit
    This is needed to avoid deadlock between the other threads (which not
    yet have the MDL_BACKUP_COMMIT_LOCK) and any threads using
    BACKUP LOCK BLOCK_COMMIT.
  */
  if (thd->backup_commit_lock && thd->backup_commit_lock->ticket)
  {
    backup_lock_released= true;
    thd->mdl_context.release_lock(thd->backup_commit_lock->ticket);
    thd->backup_commit_lock->ticket= 0;
  }

  mysql_mutex_lock(&LOCK_wait_commit);
  DEBUG_SYNC(thd, "wait_for_prior_commit_waiting");
  thd->ENTER_COND(&COND_wait_commit, &LOCK_wait_commit,
                  &stage_waiting_for_prior_transaction_to_commit,
                  &old_stage);
  while ((loc_waitee= this->waitee.load(std::memory_order_relaxed)) &&
         (!allow_kill || likely(!thd->check_killed(1))))
    mysql_cond_wait(&COND_wait_commit, &LOCK_wait_commit);
  if (!loc_waitee)
  {
    if (wakeup_error)
      my_error(ER_PRIOR_COMMIT_FAILED, MYF(0));
    goto end;
  }
  /*
    Wait was interrupted by kill. We need to unregister our wait and give the
    error. But if a wakeup is already in progress, then we must ignore the
    kill and not give error, otherwise we get inconsistency between waitee and
    waiter as to whether we succeed or fail (eg. we may roll back but waitee
    might attempt to commit both us and any subsequent commits waiting for us).
  */
  mysql_mutex_lock(&loc_waitee->LOCK_wait_commit);
  if (loc_waitee->wakeup_subsequent_commits_running)
  {
    /* We are being woken up; ignore the kill and just wait. */
    mysql_mutex_unlock(&loc_waitee->LOCK_wait_commit);
    do
    {
      mysql_cond_wait(&COND_wait_commit, &LOCK_wait_commit);
    } while (this->waitee.load(std::memory_order_relaxed));
    if (wakeup_error)
      my_error(ER_PRIOR_COMMIT_FAILED, MYF(0));
    goto end;
  }
  remove_from_list(&loc_waitee->subsequent_commits_list);
  mysql_mutex_unlock(&loc_waitee->LOCK_wait_commit);
  this->waitee.store(NULL, std::memory_order_relaxed);

  wakeup_error= thd->killed_errno();
  if (!wakeup_error)
    wakeup_error= ER_QUERY_INTERRUPTED;
  my_message(wakeup_error, ER_THD(thd, wakeup_error), MYF(0));
  thd->EXIT_COND(&old_stage);
  /*
    Must do the DEBUG_SYNC() _after_ exit_cond(), as DEBUG_SYNC is not safe to
    use within enter_cond/exit_cond.
  */
  DEBUG_SYNC(thd, "wait_for_prior_commit_killed");
  if (unlikely(backup_lock_released))
    thd->mdl_context.acquire_lock(thd->backup_commit_lock,
                                  thd->variables.lock_wait_timeout);
  return wakeup_error;

end:
  thd->EXIT_COND(&old_stage);
  if (unlikely(backup_lock_released))
    thd->mdl_context.acquire_lock(thd->backup_commit_lock,
                                  thd->variables.lock_wait_timeout);
  return wakeup_error;
}


/*
  Wakeup anyone waiting for us to have committed.

  Note about locking:

  We have a potential race or deadlock between wakeup_subsequent_commits() in
  the waitee and unregister_wait_for_prior_commit() in the waiter.

  Both waiter and waitee needs to take their own lock before it is safe to take
  a lock on the other party - else the other party might disappear and invalid
  memory data could be accessed. But if we take the two locks in different
  order, we may end up in a deadlock.

  The waiter needs to lock the waitee to delete itself from the list in
  unregister_wait_for_prior_commit(). Thus wakeup_subsequent_commits() can not
  hold its own lock while locking waiters, as this could lead to deadlock.

  So we need to prevent unregister_wait_for_prior_commit() running while wakeup
  is in progress - otherwise the unregister could complete before the wakeup,
  leading to incorrect spurious wakeup or accessing invalid memory.

  However, if we are in the middle of running wakeup_subsequent_commits(), then
  there is no need for unregister_wait_for_prior_commit() in the first place -
  the waiter can just do a normal wait_for_prior_commit(), as it will be
  immediately woken up.

  So the solution to the potential race/deadlock is to set a flag in the waitee
  that wakeup_subsequent_commits() is in progress. When this flag is set,
  unregister_wait_for_prior_commit() becomes just wait_for_prior_commit().

  Then also register_wait_for_prior_commit() needs to check if
  wakeup_subsequent_commits() is running, and skip the registration if
  so. This is needed in case a new waiter manages to register itself and
  immediately try to unregister while wakeup_subsequent_commits() is
  running. Else the new waiter would also wait rather than unregister, but it
  would not be woken up until next wakeup, which could be potentially much
  later than necessary.
*/

void
wait_for_commit::wakeup_subsequent_commits2(int wakeup_error)
{
  wait_for_commit *waiter;

  if (unlikely(wakeup_blocked))
    return;

  mysql_mutex_lock(&LOCK_wait_commit);
  wakeup_subsequent_commits_running= true;
  waiter= subsequent_commits_list;
  subsequent_commits_list= NULL;
  mysql_mutex_unlock(&LOCK_wait_commit);

  while (waiter)
  {
    /*
      Important: we must grab the next pointer before waking up the waiter;
      once the wakeup is done, the field could be invalidated at any time.
    */
    wait_for_commit *next= waiter->next_subsequent_commit;
    waiter->wakeup(wakeup_error);
    waiter= next;
  }

  /*
    We need a full memory barrier between walking the list above, and clearing
    the flag wakeup_subsequent_commits_running below. This barrier is needed
    to ensure that no other thread will start to modify the list pointers
    before we are done traversing the list.

    But wait_for_commit::wakeup() does a full memory barrier already (it locks
    a mutex), so no extra explicit barrier is needed here.
  */
  wakeup_subsequent_commits_running= false;
  DBUG_EXECUTE_IF("inject_wakeup_subsequent_commits_sleep", my_sleep(21000););
}


/* Cancel a previously registered wait for another THD to commit before us. */
void
wait_for_commit::unregister_wait_for_prior_commit2()
{
  wait_for_commit *loc_waitee;

  mysql_mutex_lock(&LOCK_wait_commit);
  if ((loc_waitee= this->waitee.load(std::memory_order_relaxed)))
  {
    mysql_mutex_lock(&loc_waitee->LOCK_wait_commit);
    if (loc_waitee->wakeup_subsequent_commits_running)
    {
      /*
        When a wakeup is running, we cannot safely remove ourselves from the
        list without corrupting it. Instead we can just wait, as wakeup is
        already in progress and will thus be immediate.

        See comments on wakeup_subsequent_commits2() for more details.
      */
      mysql_mutex_unlock(&loc_waitee->LOCK_wait_commit);
      while (this->waitee.load(std::memory_order_relaxed))
        mysql_cond_wait(&COND_wait_commit, &LOCK_wait_commit);
    }
    else
    {
      /* Remove ourselves from the list in the waitee. */
      remove_from_list(&loc_waitee->subsequent_commits_list);
      mysql_mutex_unlock(&loc_waitee->LOCK_wait_commit);
      this->waitee.store(NULL, std::memory_order_relaxed);
    }
  }
  wakeup_error= 0;
  mysql_mutex_unlock(&LOCK_wait_commit);
}

/*
  Wait # seconds or until someone sends a signal (through kill)

  Note that this must have same prototype as my_sleep_for_space()
*/

C_MODE_START

void mariadb_sleep_for_space(unsigned int seconds)
{
  THD *thd= current_thd;
  PSI_stage_info old_stage;
  if (!thd)
  {
    sleep(seconds);
    return;
  }
 mysql_mutex_lock(&thd->LOCK_wakeup_ready);
  thd->ENTER_COND(&thd->COND_wakeup_ready, &thd->LOCK_wakeup_ready,
                  &stage_waiting_for_disk_space, &old_stage);
  if (!thd->killed)
    mysql_cond_wait(&thd->COND_wakeup_ready, &thd->LOCK_wakeup_ready);
  thd->EXIT_COND(&old_stage);
  return;
}

C_MODE_END


bool Discrete_intervals_list::append(ulonglong start, ulonglong val,
                                 ulonglong incr)
{
  DBUG_ENTER("Discrete_intervals_list::append");
  /* first, see if this can be merged with previous */
  if ((head == NULL) || tail->merge_if_contiguous(start, val, incr))
  {
    /* it cannot, so need to add a new interval */
    Discrete_interval *new_interval= new Discrete_interval(start, val, incr);
    DBUG_RETURN(append(new_interval));
  }
  DBUG_RETURN(0);
}

bool Discrete_intervals_list::append(Discrete_interval *new_interval)
{
  DBUG_ENTER("Discrete_intervals_list::append");
  if (unlikely(new_interval == NULL))
    DBUG_RETURN(1);
  DBUG_PRINT("info",("adding new auto_increment interval"));
  if (head == NULL)
    head= current= new_interval;
  else
    tail->next= new_interval;
  tail= new_interval;
  elements++;
  DBUG_RETURN(0);
}

/*
  indicate that unit result has to be reported
*/
bool THD::need_report_unit_results()
{
  return unit_results;
}

/*
  Initialize unit result array
*/
bool THD::init_collecting_unit_results()
{
  if (!unit_results)
  {
    void *buff;

    if (!(my_multi_malloc(PSI_NOT_INSTRUMENTED, MYF(MY_WME), &unit_results, sizeof(DYNAMIC_ARRAY),
                          &buff, sizeof(unit_results_desc) * 10,
                          NullS)) ||
        my_init_dynamic_array2(PSI_INSTRUMENT_ME, unit_results, sizeof(unit_results_desc),
                               buff, 10, 100, MYF(MY_WME)))
    {
      if (unit_results)
        my_free(unit_results);
      unit_results= NULL;
      return TRUE;
    }
  }
  return FALSE;
}

/*
  remove unit result array
*/
void THD::stop_collecting_unit_results()
{
  if (unit_results)
  {
    delete_dynamic(unit_results);
    my_free(unit_results);
    unit_results= NULL;
  }
}


/*
  Add a unitary result to collection
*/
bool THD::collect_unit_results(ulonglong id, ulonglong affected_rows)
{
  if (unit_results)
  {
    unit_results_desc el;
    el.generated_id= id;
    el.affected_rows= affected_rows;
    if (insert_dynamic(unit_results, &el))
    {
      return TRUE;
    }
  }
  return FALSE;
}

/*
  Write unitary result result-set WITHOUT ending EOF/OK_Packet to socket.
*/
bool THD::report_collected_unit_results()
{
  if (unit_results)
  {
    List<Item> field_list;
    MEM_ROOT tmp_mem_root;
    Query_arena arena(&tmp_mem_root, Query_arena::STMT_INITIALIZED), backup;

    init_alloc_root(PSI_NOT_INSTRUMENTED, arena.mem_root, 2048, 4096, MYF(0));
    set_n_backup_active_arena(&arena, &backup);
    DBUG_ASSERT(mem_root == &tmp_mem_root);

    field_list.push_back(new (mem_root)
                         Item_int(this, "Id", 0, MY_INT64_NUM_DECIMAL_DIGITS),
                         mem_root);
    field_list.push_back(new (mem_root)
                         Item_int(this, "Affected_rows", 0, MY_INT64_NUM_DECIMAL_DIGITS),
                         mem_root);

    if (protocol_binary.send_result_set_metadata(&field_list,
                                                  Protocol::SEND_NUM_ROWS | Protocol::SEND_EOF))
      goto error;

    for (ulonglong i= 0; i < unit_results->elements; i++)
    {
      unit_results_desc *last=
        (unit_results_desc *)dynamic_array_ptr(unit_results, i);
      protocol_binary.prepare_for_resend();
      protocol_binary.store_longlong(last->generated_id, TRUE);
      protocol_binary.store_longlong(last->affected_rows, TRUE);
      if (protocol_binary.write())
        goto error;
    }
error:
    restore_active_arena(&arena, &backup);
    DBUG_ASSERT(arena.mem_root == &tmp_mem_root);
    // no need free Items because they was only constants
    free_root(arena.mem_root, MYF(0));
    stop_collecting_unit_results();
    return TRUE;
  }
  return FALSE;

}


/*
  Push post-execution warnings, which may be some kinds of aggregate messages
  like number of times max_sort_length was reached during sorting/grouping
*/
void THD::push_final_warnings()
{
  if (num_of_strings_sorted_on_truncated_length)
  {
    /*
      WARN_SORTING_ON_TRUNCATED_LENGTH is not considered important enough to be
      elevated to the ERROR level, so reset abort_on_warning flag before pushing
    */
    bool saved_abort_on_warning= abort_on_warning;
    abort_on_warning= false;
    push_warning_printf(this, Sql_condition::WARN_LEVEL_WARN,
                        WARN_SORTING_ON_TRUNCATED_LENGTH,
                        ER_THD(this, WARN_SORTING_ON_TRUNCATED_LENGTH),
                        num_of_strings_sorted_on_truncated_length,
                        variables.max_sort_length);
    num_of_strings_sorted_on_truncated_length= 0;
    abort_on_warning= saved_abort_on_warning;
  }
}


void AUTHID::copy(MEM_ROOT *mem_root, const LEX_CSTRING *user_name,
                                      const LEX_CSTRING *host_name)
{
  user.str= strmake_root(mem_root, user_name->str, user_name->length);
  user.length= user_name->length;

  host.str= strmake_root(mem_root, host_name->str, host_name->length);
  host.length= host_name->length;
}


/*
  Set from a string in 'user@host' format.
  This method resebmles parse_user(),
  but does not need temporary buffers.
*/
void AUTHID::parse(const char *str, size_t length)
{
  const char *p= strrchr(str, '@');
  if (!p)
  {
    user.str= str;
    user.length= length;
    host= null_clex_str;
  }
  else
  {
    user.str= str;
    user.length= (size_t) (p - str);
    host.str= p + 1;
    host.length= (size_t) (length - user.length - 1);
    if (user.length && !host.length)
      host= host_not_specified; // 'user@' -> 'user@%'
  }
  if (user.length > USERNAME_LENGTH)
    user.length= USERNAME_LENGTH;
  if (host.length > HOSTNAME_LENGTH)
    host.length= HOSTNAME_LENGTH;
}


bool Database_qualified_name::copy_sp_name_internal(MEM_ROOT *mem_root,
                                                    const Lex_ident_db &db,
                                                    const LEX_CSTRING &name)
{
  DBUG_ASSERT(db.str);
  DBUG_ASSERT(name.str);
  m_db= Lex_ident_db(lower_case_table_names == 1 ?
                     lex_string_casedn_root(mem_root,
                                            &my_charset_utf8mb3_general_ci,
                                            db.str, db.length) :
                     lex_string_strmake_root(mem_root,
                                             db.str, db.length));
  m_name= Lex_cstring(lex_string_strmake_root(mem_root, name.str, name.length));
  return m_db.str == NULL || m_name.str == NULL; // check if EOM
}


bool Table_ident::append_to(THD *thd, String *str) const
{
  return (db.length &&
          (append_identifier(thd, str, db.str, db.length) ||
           str->append('.'))) ||
         append_identifier(thd, str, table.str, table.length);
}


bool Qualified_column_ident::append_to(THD *thd, String *str) const
{
  return Table_ident::append_to(thd, str) || str->append('.') ||
         append_identifier(thd, str, m_column.str, m_column.length);
}


#endif /* !defined(MYSQL_CLIENT) */


Query_arena_stmt::Query_arena_stmt(THD *_thd) :
  thd(_thd)
{
  arena= thd->activate_stmt_arena_if_needed(&backup);
}

Query_arena_stmt::~Query_arena_stmt()
{
  if (arena)
    thd->restore_active_arena(arena, &backup);
}


bool THD::timestamp_to_TIME(MYSQL_TIME *ltime, my_time_t ts,
                            ulong sec_part, date_mode_t fuzzydate)
{
  used|= TIME_ZONE_USED;
  if (ts == 0 && sec_part == 0)
  {
    if (fuzzydate & TIME_NO_ZERO_DATE)
      return 1;
    set_zero_time(ltime, MYSQL_TIMESTAMP_DATETIME);
  }
  else
  {
    variables.time_zone->gmt_sec_to_TIME(ltime, ts);
    ltime->second_part= sec_part;
  }
  return 0;
}


void THD::my_ok_with_recreate_info(const Recreate_info &info,
                                   ulong warn_count)
{
  char buf[80];
  my_snprintf(buf, sizeof(buf),
              ER_THD(this, ER_INSERT_INFO),
              (ulong) info.records_processed(),
              (ulong) info.records_duplicate(),
              warn_count);
  my_ok(this, info.records_processed(), 0L, buf);
}


THD_list_iterator *THD_list_iterator::iterator()
{
  return &server_threads;
}


Charset_collation_context
THD::charset_collation_context_alter_db(const char *db)
{
  return Charset_collation_context(variables.collation_server,
                                   get_default_db_collation(this, db));
}


Charset_collation_context
THD::charset_collation_context_create_table_in_db(const char *db)
{
  CHARSET_INFO *cs= get_default_db_collation(this, db);
  return Charset_collation_context(cs, cs);
}


Charset_collation_context
THD::charset_collation_context_alter_table(const TABLE_SHARE *s)
{
  return Charset_collation_context(get_default_db_collation(this, s->db.str),
                                   s->table_charset);
}


void Charset_loader_server::raise_unknown_collation_error(const char *name) const
{
  ErrConvString err(name, &my_charset_utf8mb4_general_ci);
  my_error(ER_UNKNOWN_COLLATION, MYF(0), err.ptr());
  if (error[0])
    push_warning_printf(current_thd,
                        Sql_condition::WARN_LEVEL_WARN,
                        ER_UNKNOWN_COLLATION, "%s", error);
}


void Charset_loader_server::raise_not_applicable_error(const char *cs,
                                                       const char *cl) const
{
  my_error(ER_COLLATION_CHARSET_MISMATCH, MYF(0), cl, cs);
}


LEX_CSTRING make_string(THD *thd, const char *start_ptr,
                        const char *end_ptr)
{
  size_t length= end_ptr - start_ptr;
  return {strmake_root(thd->mem_root, start_ptr, length), length};
}<|MERGE_RESOLUTION|>--- conflicted
+++ resolved
@@ -908,18 +908,9 @@
   profiling.set_thd(this);
 #endif
   user_connect=(USER_CONN *)0;
-<<<<<<< HEAD
   my_hash_init(key_memory_user_var_entry, &user_vars,
                Lex_ident_user_var::charset_info(),
-               USER_VARS_HASH_SIZE, 0, 0, (my_hash_get_key) get_var_key,
-               (my_hash_free_key) free_user_var, HASH_THREAD_SPECIFIC);
-  my_hash_init(PSI_INSTRUMENT_ME, &sequences, Lex_ident_fs::charset_info(),
-               SEQUENCES_HASH_SIZE, 0, 0, (my_hash_get_key)
-               get_sequence_last_key, (my_hash_free_key) free_sequence_last,
-=======
-  my_hash_init(key_memory_user_var_entry, &user_vars, system_charset_info,
                USER_VARS_HASH_SIZE, 0, 0, get_var_key, free_user_var,
->>>>>>> 2719cc49
                HASH_THREAD_SPECIFIC);
   my_hash_init(PSI_INSTRUMENT_ME, &sequences, Lex_ident_fs::charset_info(),
                SEQUENCES_HASH_SIZE, 0, 0, get_sequence_last_key,
@@ -1557,16 +1548,10 @@
 
   init();
   stmt_map.reset();
-<<<<<<< HEAD
   my_hash_init(key_memory_user_var_entry, &user_vars,
                Lex_ident_user_var::charset_info(),
-               USER_VARS_HASH_SIZE, 0, 0, (my_hash_get_key) get_var_key,
-               (my_hash_free_key) free_user_var, HASH_THREAD_SPECIFIC);
-=======
-  my_hash_init(key_memory_user_var_entry, &user_vars, system_charset_info,
                USER_VARS_HASH_SIZE, 0, 0, get_var_key, free_user_var,
                HASH_THREAD_SPECIFIC);
->>>>>>> 2719cc49
   my_hash_init(key_memory_user_var_entry, &sequences,
                Lex_ident_fs::charset_info(), SEQUENCES_HASH_SIZE, 0, 0,
                get_sequence_last_key, free_sequence_last,
@@ -4306,15 +4291,8 @@
                START_STMT_HASH_SIZE, 0, 0, get_statement_id_as_hash_key,
                delete_statement_as_hash_key, MYF(0));
   my_hash_init(key_memory_prepared_statement_map, &names_hash,
-<<<<<<< HEAD
-               Lex_ident_ps::charset_info(),
-               START_NAME_HASH_SIZE, 0, 0,
-               (my_hash_get_key) get_stmt_name_hash_key,
-               NULL, MYF(0));
-=======
-               system_charset_info, START_NAME_HASH_SIZE, 0, 0,
+               Lex_ident_ps::charset_info(), START_NAME_HASH_SIZE, 0, 0,
                get_stmt_name_hash_key, NULL, MYF(0));
->>>>>>> 2719cc49
 }
 
 
