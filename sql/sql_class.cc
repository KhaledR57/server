/* Copyright (C) 2000-2008 MySQL AB, 2008-2009 Sun Microsystems, Inc.

   This program is free software; you can redistribute it and/or modify
   it under the terms of the GNU General Public License as published by
   the Free Software Foundation; version 2 of the License.

   This program is distributed in the hope that it will be useful,
   but WITHOUT ANY WARRANTY; without even the implied warranty of
   MERCHANTABILITY or FITNESS FOR A PARTICULAR PURPOSE.  See the
   GNU General Public License for more details.

   You should have received a copy of the GNU General Public License
   along with this program; if not, write to the Free Software
   Foundation, Inc., 59 Temple Place, Suite 330, Boston, MA  02111-1307  USA */


/*****************************************************************************
**
** This file implements classes defined in sql_class.h
** Especially the classes to handle a result from a select
**
*****************************************************************************/

#ifdef USE_PRAGMA_IMPLEMENTATION
#pragma implementation				// gcc: Class implementation
#endif

#include "mysql_priv.h"
#include "rpl_rli.h"
#include "rpl_filter.h"
#include "rpl_record.h"
#include "slave.h"
#include <my_bitmap.h>
#include "log_event.h"
#include <m_ctype.h>
#include <sys/stat.h>
#include <thr_alarm.h>
#ifdef	__WIN__
#include <io.h>
#endif
#include <mysys_err.h>

#include "sp_rcontext.h"
#include "sp_cache.h"
#include "sql_select.h" /* declares create_tmp_table() */
#include "debug_sync.h"
#include "sql_handler.h"

/*
  The following is used to initialise Table_ident with a internal
  table name
*/
char internal_table_name[2]= "*";
char empty_c_string[1]= {0};    /* used for not defined db */

const char * const THD::DEFAULT_WHERE= "field list";


/*****************************************************************************
** Instansiate templates
*****************************************************************************/

#ifdef HAVE_EXPLICIT_TEMPLATE_INSTANTIATION
/* Used templates */
template class List<Key>;
template class List_iterator<Key>;
template class List<Key_part_spec>;
template class List_iterator<Key_part_spec>;
template class List<Alter_drop>;
template class List_iterator<Alter_drop>;
template class List<Alter_column>;
template class List_iterator<Alter_column>;
#endif

/****************************************************************************
** User variables
****************************************************************************/

extern "C" uchar *get_var_key(user_var_entry *entry, size_t *length,
                              my_bool not_used __attribute__((unused)))
{
  *length= entry->name.length;
  return (uchar*) entry->name.str;
}

extern "C" void free_user_var(user_var_entry *entry)
{
  char *pos= (char*) entry+ALIGN_SIZE(sizeof(*entry));
  if (entry->value && entry->value != pos)
    my_free(entry->value, MYF(0));
  my_free((char*) entry,MYF(0));
}

bool Key_part_spec::operator==(const Key_part_spec& other) const
{
  return length == other.length &&
         !my_strcasecmp(system_charset_info, field_name,
                        other.field_name);
}

/**
  Construct an (almost) deep copy of this key. Only those
  elements that are known to never change are not copied.
  If out of memory, a partial copy is returned and an error is set
  in THD.
*/

Key::Key(const Key &rhs, MEM_ROOT *mem_root)
  :type(rhs.type),
  key_create_info(rhs.key_create_info),
  columns(rhs.columns, mem_root),
  name(rhs.name),
  option_list(rhs.option_list),
  generated(rhs.generated)
{
  list_copy_and_replace_each_value(columns, mem_root);
}

/**
  Construct an (almost) deep copy of this foreign key. Only those
  elements that are known to never change are not copied.
  If out of memory, a partial copy is returned and an error is set
  in THD.
*/

Foreign_key::Foreign_key(const Foreign_key &rhs, MEM_ROOT *mem_root)
  :Key(rhs),
  ref_table(rhs.ref_table),
  ref_columns(rhs.ref_columns),
  delete_opt(rhs.delete_opt),
  update_opt(rhs.update_opt),
  match_opt(rhs.match_opt)
{
  list_copy_and_replace_each_value(ref_columns, mem_root);
}

/*
  Test if a foreign key (= generated key) is a prefix of the given key
  (ignoring key name, key type and order of columns)

  NOTES:
    This is only used to test if an index for a FOREIGN KEY exists

  IMPLEMENTATION
    We only compare field names

  RETURN
    0	Generated key is a prefix of other key
    1	Not equal
*/

bool foreign_key_prefix(Key *a, Key *b)
{
  /* Ensure that 'a' is the generated key */
  if (a->generated)
  {
    if (b->generated && a->columns.elements > b->columns.elements)
      swap_variables(Key*, a, b);               // Put shorter key in 'a'
  }
  else
  {
    if (!b->generated)
      return TRUE;                              // No foreign key
    swap_variables(Key*, a, b);                 // Put generated key in 'a'
  }

  /* Test if 'a' is a prefix of 'b' */
  if (a->columns.elements > b->columns.elements)
    return TRUE;                                // Can't be prefix

  List_iterator<Key_part_spec> col_it1(a->columns);
  List_iterator<Key_part_spec> col_it2(b->columns);
  const Key_part_spec *col1, *col2;

#ifdef ENABLE_WHEN_INNODB_CAN_HANDLE_SWAPED_FOREIGN_KEY_COLUMNS
  while ((col1= col_it1++))
  {
    bool found= 0;
    col_it2.rewind();
    while ((col2= col_it2++))
    {
      if (*col1 == *col2)
      {
        found= TRUE;
	break;
      }
    }
    if (!found)
      return TRUE;                              // Error
  }
  return FALSE;                                 // Is prefix
#else
  while ((col1= col_it1++))
  {
    col2= col_it2++;
    if (!(*col1 == *col2))
      return TRUE;
  }
  return FALSE;                                 // Is prefix
#endif
}

/*
  @brief
  Check if the foreign key options are compatible with the specification
  of the columns on which the key is created

  @retval
    FALSE   The foreign key options are compatible with key columns
  @retval
    TRUE    Otherwise
*/
bool Foreign_key::validate(List<Create_field> &table_fields)
{
  Create_field  *sql_field;
  Key_part_spec *column;
  List_iterator<Key_part_spec> cols(columns);
  List_iterator<Create_field> it(table_fields);
  DBUG_ENTER("Foreign_key::validate");
  while ((column= cols++))
  {
    it.rewind();
    while ((sql_field= it++) &&
           my_strcasecmp(system_charset_info,
                         column->field_name,
                         sql_field->field_name)) {}
    if (!sql_field)
    {
      my_error(ER_KEY_COLUMN_DOES_NOT_EXITS, MYF(0), column->field_name);
      DBUG_RETURN(TRUE);
    }
    if (type == Key::FOREIGN_KEY && sql_field->vcol_info)
    {
      if (delete_opt == FK_OPTION_SET_NULL)
      {
        my_error(ER_WRONG_FK_OPTION_FOR_VIRTUAL_COLUMN, MYF(0), 
                 "ON DELETE SET NULL");
        DBUG_RETURN(TRUE);
      }
      if (update_opt == FK_OPTION_SET_NULL)
      {
        my_error(ER_WRONG_FK_OPTION_FOR_VIRTUAL_COLUMN, MYF(0), 
                 "ON UPDATE SET NULL");
        DBUG_RETURN(TRUE);
      }
      if (update_opt == FK_OPTION_CASCADE)
      {
        my_error(ER_WRONG_FK_OPTION_FOR_VIRTUAL_COLUMN, MYF(0), 
                 "ON UPDATE CASCADE");
        DBUG_RETURN(TRUE);
      }
    }
  }
  DBUG_RETURN(FALSE);
}

/****************************************************************************
** Thread specific functions
****************************************************************************/

/** Push an error to the error stack and return TRUE for now. */

bool
Reprepare_observer::report_error(THD *thd)
{
  my_error(ER_NEED_REPREPARE, MYF(ME_NO_WARNING_FOR_ERROR|ME_NO_SP_HANDLER));

  m_invalidated= TRUE;

  return TRUE;
}


Open_tables_state::Open_tables_state(ulong version_arg)
  :version(version_arg), state_flags(0U)
{
  reset_open_tables_state();
}

/*
  The following functions form part of the C plugin API
*/

extern "C" int mysql_tmpfile(const char *prefix)
{
  char filename[FN_REFLEN];
  File fd = create_temp_file(filename, mysql_tmpdir, prefix,
#ifdef __WIN__
                             O_BINARY | O_TRUNC | O_SEQUENTIAL |
                             O_SHORT_LIVED |
#endif /* __WIN__ */
                             O_CREAT | O_EXCL | O_RDWR | O_TEMPORARY,
                             MYF(MY_WME));
  if (fd >= 0) {
#ifndef __WIN__
    /*
      This can be removed once the following bug is fixed:
      Bug #28903  create_temp_file() doesn't honor O_TEMPORARY option
                  (file not removed) (Unix)
    */
    unlink(filename);
#endif /* !__WIN__ */
  }

  return fd;
}


extern "C"
int thd_in_lock_tables(const THD *thd)
{
  return test(thd->in_lock_tables);
}


extern "C"
int thd_tablespace_op(const THD *thd)
{
  return test(thd->tablespace_op);
}


extern "C"
const char *set_thd_proc_info(THD *thd, const char *info,
                              const char *calling_function,
                              const char *calling_file,
                              const unsigned int calling_line)
{
  if (!thd)
    thd= current_thd;

  const char *old_info= thd->proc_info;
  DBUG_PRINT("proc_info", ("%s:%d  %s", calling_file, calling_line,
                           (info != NULL) ? info : ""));
#if defined(ENABLED_PROFILING) && defined(COMMUNITY_SERVER)
  thd->profiling.status_change(info, calling_function, calling_file, calling_line);
#endif
  thd->proc_info= info;
  return old_info;
}

extern "C"
void **thd_ha_data(const THD *thd, const struct handlerton *hton)
{
  return (void **) &thd->ha_data[hton->slot].ha_ptr;
}


/**
  Provide a handler data getter to simplify coding
*/
extern "C"
void *thd_get_ha_data(const THD *thd, const struct handlerton *hton)
{
  return *thd_ha_data(thd, hton);
}


/**
  Provide a handler data setter to simplify coding
  @see thd_set_ha_data() definition in plugin.h
*/
extern "C"
void thd_set_ha_data(THD *thd, const struct handlerton *hton,
                     const void *ha_data)
{
  plugin_ref *lock= &thd->ha_data[hton->slot].lock;
  if (ha_data && !*lock)
    *lock= ha_lock_engine(NULL, (handlerton*) hton);
  else if (!ha_data && *lock)
  {
    plugin_unlock(NULL, *lock);
    *lock= NULL;
  }
  *thd_ha_data(thd, hton)= (void*) ha_data;
}


extern "C"
long long thd_test_options(const THD *thd, long long test_options)
{
  return thd->options & test_options;
}

extern "C"
int thd_sql_command(const THD *thd)
{
  return (int) thd->lex->sql_command;
}

extern "C"
int thd_tx_isolation(const THD *thd)
{
  return (int) thd->variables.tx_isolation;
}

extern "C"
void thd_inc_row_count(THD *thd)
{
  thd->row_count++;
}


/**
  Dumps a text description of a thread, its security context
  (user, host) and the current query.

  @param thd thread context
  @param buffer pointer to preferred result buffer
  @param length length of buffer
  @param max_query_len how many chars of query to copy (0 for all)

  @req LOCK_thread_count
  
  @note LOCK_thread_count mutex is not necessary when the function is invoked on
   the currently running thread (current_thd) or if the caller in some other
   way guarantees that access to thd->query is serialized.
 
  @return Pointer to string
*/

extern "C"
char *thd_security_context(THD *thd, char *buffer, unsigned int length,
                           unsigned int max_query_len)
{
  String str(buffer, length, &my_charset_latin1);
  const Security_context *sctx= &thd->main_security_ctx;
  char header[64];
  int len;
  /*
    The pointers thd->query and thd->proc_info might change since they are
    being modified concurrently. This is acceptable for proc_info since its
    values doesn't have to very accurate and the memory it points to is static,
    but we need to attempt a snapshot on the pointer values to avoid using NULL
    values. The pointer to thd->query however, doesn't point to static memory
    and has to be protected by LOCK_thread_count or risk pointing to
    uninitialized memory.
  */
  const char *proc_info= thd->proc_info;

  len= my_snprintf(header, sizeof(header),
                   "MySQL thread id %lu, query id %lu",
                   thd->thread_id, (ulong) thd->query_id);
  str.length(0);
  str.append(header, len);

  if (sctx->host)
  {
    str.append(' ');
    str.append(sctx->host);
  }

  if (sctx->ip)
  {
    str.append(' ');
    str.append(sctx->ip);
  }

  if (sctx->user)
  {
    str.append(' ');
    str.append(sctx->user);
  }

  if (proc_info)
  {
    str.append(' ');
    str.append(proc_info);
  }

  pthread_mutex_lock(&thd->LOCK_thd_data);

  if (thd->query())
  {
    if (max_query_len < 1)
      len= thd->query_length();
    else
      len= min(thd->query_length(), max_query_len);
    str.append('\n');
    str.append(thd->query(), len);
  }

  pthread_mutex_unlock(&thd->LOCK_thd_data);

  if (str.c_ptr_safe() == buffer)
    return buffer;

  /*
    We have to copy the new string to the destination buffer because the string
    was reallocated to a larger buffer to be able to fit.
  */
  DBUG_ASSERT(buffer != NULL);
  length= min(str.length(), length-1);
  memcpy(buffer, str.c_ptr_quick(), length);
  /* Make sure that the new string is null terminated */
  buffer[length]= '\0';
  return buffer;
}


/**
  Implementation of Drop_table_error_handler::handle_error().
  The reason in having this implementation is to silence technical low-level
  warnings during DROP TABLE operation. Currently we don't want to expose
  the following warnings during DROP TABLE:
    - Some of table files are missed or invalid (the table is going to be
      deleted anyway, so why bother that something was missed);
    - A trigger associated with the table does not have DEFINER (One of the
      MySQL specifics now is that triggers are loaded for the table being
      dropped. So, we may have a warning that trigger does not have DEFINER
      attribute during DROP TABLE operation).

  @return TRUE if the condition is handled.
*/
bool Drop_table_error_handler::handle_error(uint sql_errno,
                                            const char *message,
                                            MYSQL_ERROR::enum_warning_level level,
                                            THD *thd)
{
  return ((sql_errno == EE_DELETE && my_errno == ENOENT) ||
          sql_errno == ER_TRG_NO_DEFINER);
}


/**
  Clear this diagnostics area. 

  Normally called at the end of a statement.
*/

void
Diagnostics_area::reset_diagnostics_area()
{
  DBUG_ENTER("reset_diagnostics_area");
#ifdef DBUG_OFF
  can_overwrite_status= FALSE;
  /** Don't take chances in production */
  m_message[0]= '\0';
  m_sql_errno= 0;
  m_server_status= 0;
  m_affected_rows= 0;
  m_last_insert_id= 0;
  m_total_warn_count= 0;
#endif
  is_sent= FALSE;
  /** Tiny reset in debug mode to see garbage right away */
  m_status= DA_EMPTY;
  DBUG_VOID_RETURN;
}


/**
  Set OK status -- ends commands that do not return a
  result set, e.g. INSERT/UPDATE/DELETE.
*/

void
Diagnostics_area::set_ok_status(THD *thd, ha_rows affected_rows_arg,
                                ulonglong last_insert_id_arg,
                                const char *message_arg)
{
  DBUG_ENTER("set_ok_status");
  DBUG_ASSERT(! is_set());
  /*
    In production, refuse to overwrite an error or a custom response
    with an OK packet.
  */
  if (is_error() || is_disabled())
    return;

  m_server_status= thd->server_status;
  m_total_warn_count= thd->total_warn_count;
  m_affected_rows= affected_rows_arg;
  m_last_insert_id= last_insert_id_arg;
  if (message_arg)
    strmake(m_message, message_arg, sizeof(m_message) - 1);
  else
    m_message[0]= '\0';
  m_status= DA_OK;
  DBUG_VOID_RETURN;
}


/**
  Set EOF status.
*/

void
Diagnostics_area::set_eof_status(THD *thd)
{
  DBUG_ENTER("set_eof_status");
  /* Only allowed to report eof if has not yet reported an error */
  DBUG_ASSERT(! is_set());
  /*
    In production, refuse to overwrite an error or a custom response
    with an EOF packet.
  */
  if (is_error() || is_disabled())
    return;

  m_server_status= thd->server_status;
  /*
    If inside a stored procedure, do not return the total
    number of warnings, since they are not available to the client
    anyway.
  */
  m_total_warn_count= thd->spcont ? 0 : thd->total_warn_count;

  m_status= DA_EOF;
  DBUG_VOID_RETURN;
}

/**
  Set ERROR status.
*/

void
Diagnostics_area::set_error_status(THD *thd, uint sql_errno_arg,
                                   const char *message_arg)
{
  DBUG_ENTER("set_error_status");
  /*
    Only allowed to report error if has not yet reported a success
    The only exception is when we flush the message to the client,
    an error can happen during the flush.
  */
  DBUG_ASSERT(! is_set() || can_overwrite_status);
#ifdef DBUG_OFF
  /*
    In production, refuse to overwrite a custom response with an
    ERROR packet.
  */
  if (is_disabled())
    return;
#endif

  m_sql_errno= sql_errno_arg;
  strmake(m_message, message_arg, sizeof(m_message)-1);

  m_status= DA_ERROR;
  DBUG_VOID_RETURN;
}


/**
  Mark the diagnostics area as 'DISABLED'.

  This is used in rare cases when the COM_ command at hand sends a response
  in a custom format. One example is the query cache, another is
  COM_STMT_PREPARE.
*/

void
Diagnostics_area::disable_status()
{
  DBUG_ASSERT(! is_set());
  m_status= DA_DISABLED;
}


THD::THD()
   :Statement(&main_lex, &main_mem_root, CONVENTIONAL_EXECUTION,
              /* statement id */ 0),
   Open_tables_state(refresh_version), rli_fake(0),
   lock_id(&main_lock_id),
   in_sub_stmt(0),
   sql_log_bin_toplevel(false),
   binlog_table_maps(0), binlog_flags(0UL),
   table_map_for_update(0),
   arg_of_last_insert_id_function(FALSE),
   first_successful_insert_id_in_prev_stmt(0),
   first_successful_insert_id_in_prev_stmt_for_binlog(0),
   first_successful_insert_id_in_cur_stmt(0),
   stmt_depends_on_first_successful_insert_id_in_prev_stmt(FALSE),
   examined_row_count(0),
   global_read_lock(0),
   global_disable_checkpoint(0),
   is_fatal_error(0),
   transaction_rollback_request(0),
   is_fatal_sub_stmt_error(0),
   rand_used(0),
   time_zone_used(0),
   in_lock_tables(0),
   bootstrap(0),
   derived_tables_processing(FALSE),
   spcont(NULL),
   m_parser_state(NULL)
#if defined(ENABLED_DEBUG_SYNC)
   , debug_sync_control(0)
#endif /* defined(ENABLED_DEBUG_SYNC) */
{
  ulong tmp;

  /*
    Pass nominal parameters to init_alloc_root only to ensure that
    the destructor works OK in case of an error. The main_mem_root
    will be re-initialized in init_for_queries().
  */
  init_sql_alloc(&main_mem_root, ALLOC_ROOT_MIN_BLOCK_SIZE, 0);
  stmt_arena= this;
  thread_stack= 0;
  scheduler= &thread_scheduler;                 // Will be fixed later
  extra_port= 0;
  catalog= (char*)"std"; // the only catalog we have for now
  main_security_ctx.init();
  security_ctx= &main_security_ctx;
  some_tables_deleted=no_errors=password= 0;
  query_start_used= query_start_sec_part_used= 0;
  count_cuted_fields= CHECK_FIELD_IGNORE;
  killed= NOT_KILLED;
  col_access=0;
  is_slave_error= thread_specific_used= FALSE;
  hash_clear(&handler_tables_hash);
  tmp_table=0;
  used_tables=0;
  cuted_fields= sent_row_count= row_count= 0L;
  limit_found_rows= 0;
  row_count_func= -1;
  statement_id_counter= 0UL;
#ifdef ERROR_INJECT_SUPPORT
  error_inject_value= 0UL;
#endif
  // Must be reset to handle error with THD's created for init of mysqld
  lex->current_select= 0;
  user_time.val= start_time= start_time_sec_part= 0;
  start_utime= prior_thr_create_utime= 0L;
  utime_after_lock= 0L;
  progress.report_to_client= 0;
  progress.max_counter= 0;
  current_linfo =  0;
  slave_thread = 0;
  bzero(&variables, sizeof(variables));
  thread_id= 0;
  one_shot_set= 0;
  file_id = 0;
  query_id= 0;
  query_name_consts= 0;
  warn_id= 0;
  db_charset= global_system_variables.collation_database;
  bzero(ha_data, sizeof(ha_data));
  mysys_var=0;
  binlog_evt_union.do_union= FALSE;
  enable_slow_log= 0;

#ifndef DBUG_OFF
  dbug_sentry=THD_SENTRY_MAGIC;
#endif
#ifndef EMBEDDED_LIBRARY
  net.vio=0;
#endif
  client_capabilities= 0;                       // minimalistic client
#ifdef HAVE_QUERY_CACHE
  query_cache_init_query(&net);                 // If error on boot
#endif
  ull=0;
  system_thread= NON_SYSTEM_THREAD;
  cleanup_done= abort_on_warning= no_warnings_for_error= 0;
  peer_port= 0;					// For SHOW PROCESSLIST
  transaction.m_pending_rows_event= 0;
  transaction.on= 1;
  wt_thd_lazy_init(&transaction.wt, &variables.wt_deadlock_search_depth_short,
                                    &variables.wt_timeout_short,
                                    &variables.wt_deadlock_search_depth_long,
                                    &variables.wt_timeout_long);
#ifdef SIGNAL_WITH_VIO_CLOSE
  active_vio = 0;
#endif
  pthread_mutex_init(&LOCK_thd_data, MY_MUTEX_INIT_FAST);
  pthread_mutex_init(&LOCK_wakeup_ready, MY_MUTEX_INIT_FAST);
  pthread_cond_init(&COND_wakeup_ready, 0);

  /* Variables with default values */
  proc_info="login";
  where= THD::DEFAULT_WHERE;
  server_id = ::server_id;
  slave_net = 0;
  command=COM_CONNECT;
  *scramble= '\0';

  init();
  /* Initialize sub structures */
  init_sql_alloc(&warn_root, WARN_ALLOC_BLOCK_SIZE, WARN_ALLOC_PREALLOC_SIZE);
#if defined(ENABLED_PROFILING) && defined(COMMUNITY_SERVER)
  profiling.set_thd(this);
#endif
  user_connect=(USER_CONN *)0;
  hash_init(&user_vars, system_charset_info, USER_VARS_HASH_SIZE, 0, 0,
	    (hash_get_key) get_var_key,
	    (hash_free_key) free_user_var, 0);

  sp_proc_cache= NULL;
  sp_func_cache= NULL;

  /* For user vars replication*/
  if (opt_bin_log)
    my_init_dynamic_array(&user_var_events,
			  sizeof(BINLOG_USER_VAR_EVENT *), 16, 16);
  else
    bzero((char*) &user_var_events, sizeof(user_var_events));

  /* Protocol */
  protocol= &protocol_text;			// Default protocol
  protocol_text.init(this);
  protocol_binary.init(this);

  tablespace_op=FALSE;
  tmp= sql_rnd_with_mutex();
  my_rnd_init(&rand, tmp + (ulong) &rand, tmp + (ulong) ::global_query_id);
  substitute_null_with_insert_id = FALSE;
  thr_lock_info_init(&lock_info); /* safety: will be reset after start */
  thr_lock_owner_init(&main_lock_id, &lock_info);

  m_internal_handler= NULL;
  arena_for_cached_items= 0;
  m_binlog_invoker= FALSE;
  memset(&invoker_user, 0, sizeof(invoker_user));
  memset(&invoker_host, 0, sizeof(invoker_host));
  prepare_derived_at_open= FALSE;
<<<<<<< HEAD
  create_tmp_table_for_derived= FALSE;
=======
  save_prep_leaf_list= FALSE;
>>>>>>> dd2f93d3
}


void THD::push_internal_handler(Internal_error_handler *handler)
{
  DBUG_ENTER("THD::push_internal_handler");
  if (m_internal_handler)
  {
    handler->m_prev_internal_handler= m_internal_handler;
    m_internal_handler= handler;
  }
  else
  {
    m_internal_handler= handler;
  }
  DBUG_VOID_RETURN;
}


bool THD::handle_error(uint sql_errno, const char *message,
                       MYSQL_ERROR::enum_warning_level level)
{
  for (Internal_error_handler *error_handler= m_internal_handler;
       error_handler;
       error_handler= error_handler->m_prev_internal_handler)
  {
    if (error_handler->handle_error(sql_errno, message, level, this))
      return TRUE;
  }
  return FALSE;
}


Internal_error_handler *THD::pop_internal_handler()
{
  DBUG_ENTER("THD::pop_internal_handler");
  DBUG_ASSERT(m_internal_handler != NULL);
  Internal_error_handler *popped_handler= m_internal_handler;
  m_internal_handler= m_internal_handler->m_prev_internal_handler;
  DBUG_RETURN(popped_handler);
}

extern "C"
void *thd_alloc(MYSQL_THD thd, unsigned int size)
{
  return thd->alloc(size);
}

extern "C"
void *thd_calloc(MYSQL_THD thd, unsigned int size)
{
  return thd->calloc(size);
}

extern "C"
char *thd_strdup(MYSQL_THD thd, const char *str)
{
  return thd->strdup(str);
}

extern "C"
char *thd_strmake(MYSQL_THD thd, const char *str, unsigned int size)
{
  return thd->strmake(str, size);
}

extern "C"
LEX_STRING *thd_make_lex_string(THD *thd, LEX_STRING *lex_str,
                                const char *str, unsigned int size,
                                int allocate_lex_string)
{
  return thd->make_lex_string(lex_str, str, size,
                              (bool) allocate_lex_string);
}

extern "C"
void *thd_memdup(MYSQL_THD thd, const void* str, unsigned int size)
{
  return thd->memdup(str, size);
}

extern "C"
void thd_get_xid(const MYSQL_THD thd, MYSQL_XID *xid)
{
  *xid = *(MYSQL_XID *) &thd->transaction.xid_state.xid;
}

#ifdef _WIN32
extern "C"   THD *_current_thd_noinline(void)
{
  return my_pthread_getspecific_ptr(THD*,THR_THD);
}
#endif
/*
  Init common variables that has to be reset on start and on change_user
*/

void THD::init(void)
{
  pthread_mutex_lock(&LOCK_global_system_variables);
  plugin_thdvar_init(this);
  variables.time_format= date_time_format_copy((THD*) 0,
					       variables.time_format);
  variables.date_format= date_time_format_copy((THD*) 0,
					       variables.date_format);
  variables.datetime_format= date_time_format_copy((THD*) 0,
						   variables.datetime_format);
  /*
    variables= global_system_variables above has reset
    variables.pseudo_thread_id to 0. We need to correct it here to
    avoid temporary tables replication failure.
  */
  variables.pseudo_thread_id= thread_id;
  pthread_mutex_unlock(&LOCK_global_system_variables);
  server_status= SERVER_STATUS_AUTOCOMMIT;
  if (variables.sql_mode & MODE_NO_BACKSLASH_ESCAPES)
    server_status|= SERVER_STATUS_NO_BACKSLASH_ESCAPES;
  options= thd_startup_options;

  if (variables.max_join_size == HA_POS_ERROR)
    options |= OPTION_BIG_SELECTS;
  else
    options &= ~OPTION_BIG_SELECTS;

  transaction.all.modified_non_trans_table= transaction.stmt.modified_non_trans_table= FALSE;
  open_options=ha_open_options;
  update_lock_default= (variables.low_priority_updates ?
			TL_WRITE_LOW_PRIORITY :
			TL_WRITE);
  session_tx_isolation= (enum_tx_isolation) variables.tx_isolation;
  warn_list.empty();
  bzero((char*) warn_count, sizeof(warn_count));
  total_warn_count= 0;
  update_charset();
  reset_current_stmt_binlog_row_based();
  bzero((char *) &status_var, sizeof(status_var));
  bzero((char *) &org_status_var, sizeof(org_status_var));
  sql_log_bin_toplevel= options & OPTION_BIN_LOG;
  select_commands= update_commands= other_commands= 0;
  /* Set to handle counting of aborted connections */
  userstat_running= opt_userstat_running;
  last_global_update_time= current_connect_time= time(NULL);
#if defined(ENABLED_DEBUG_SYNC)
  /* Initialize the Debug Sync Facility. See debug_sync.cc. */
  debug_sync_init_thread(this);
#endif /* defined(ENABLED_DEBUG_SYNC) */
}

 
/* Updates some status variables to be used by update_global_user_stats */

void THD::update_stats(void)
{
  /* sql_command == SQLCOM_END in case of parse errors or quit */
  if (lex->sql_command != SQLCOM_END)
  {
    /* A SQL query. */
    if (lex->sql_command == SQLCOM_SELECT)
      select_commands++;
    else if (sql_command_flags[lex->sql_command] & CF_STATUS_COMMAND)
    {
      /* Ignore 'SHOW ' commands */
    }
    else if (is_update_query(lex->sql_command))
      update_commands++;
    else
      other_commands++;
  }
}


void THD::update_all_stats()
{
  ulonglong end_cpu_time, end_utime;
  double busy_time, cpu_time;

  /* Reset status variables used by information_schema.processlist */
  progress.max_counter= 0;
  progress.max_stage= 0;
  progress.report= 0;

  /* This is set at start of query if opt_userstat_running was set */
  if (!userstat_running)
    return;

  end_cpu_time= my_getcputime();
  end_utime=    microsecond_interval_timer();
  busy_time= (end_utime - start_utime) / 1000000.0;
  cpu_time=  (end_cpu_time - start_cpu_time) / 10000000.0;
  /* In case there are bad values, 2629743 is the #seconds in a month. */
  if (cpu_time > 2629743.0)
    cpu_time= 0;
  status_var_add(status_var.cpu_time, cpu_time);
  status_var_add(status_var.busy_time, busy_time);

  update_global_user_stats(this, TRUE, my_time(0));
  // Has to be updated after update_global_user_stats()
  userstat_running= 0;
}


/*
  Init THD for query processing.
  This has to be called once before we call mysql_parse.
  See also comments in sql_class.h.
*/

void THD::init_for_queries()
{
  set_time(); 
  ha_enable_transaction(this,TRUE);

  reset_root_defaults(mem_root, variables.query_alloc_block_size,
                      variables.query_prealloc_size);
#ifdef USING_TRANSACTIONS
  reset_root_defaults(&transaction.mem_root,
                      variables.trans_alloc_block_size,
                      variables.trans_prealloc_size);
#endif
  transaction.xid_state.xid.null();
  transaction.xid_state.in_thd=1;
}


/*
  Do what's needed when one invokes change user

  SYNOPSIS
    change_user()

  IMPLEMENTATION
    Reset all resources that are connection specific
*/


void THD::change_user(void)
{
  pthread_mutex_lock(&LOCK_status);
  add_to_status(&global_status_var, &status_var);
  pthread_mutex_unlock(&LOCK_status);

  cleanup();
  killed= NOT_KILLED;
  cleanup_done= 0;
  init();
  stmt_map.reset();
  hash_init(&user_vars, system_charset_info, USER_VARS_HASH_SIZE, 0, 0,
	    (hash_get_key) get_var_key,
	    (hash_free_key) free_user_var, 0);
  sp_cache_clear(&sp_proc_cache);
  sp_cache_clear(&sp_func_cache);
}


/* Do operations that may take a long time */

void THD::cleanup(void)
{
  DBUG_ENTER("THD::cleanup");
  DBUG_ASSERT(cleanup_done == 0);

  killed= KILL_CONNECTION;
#ifdef ENABLE_WHEN_BINLOG_WILL_BE_ABLE_TO_PREPARE
  if (transaction.xid_state.xa_state == XA_PREPARED)
  {
#error xid_state in the cache should be replaced by the allocated value
  }
#endif
  {
    ha_rollback(this);
    xid_cache_delete(&transaction.xid_state);
  }
  if (locked_tables)
  {
    lock=locked_tables; locked_tables=0;
    close_thread_tables(this);
  }
  wt_thd_destroy(&transaction.wt);

#if defined(ENABLED_DEBUG_SYNC)
  /* End the Debug Sync Facility. See debug_sync.cc. */
  debug_sync_end_thread(this);
#endif /* defined(ENABLED_DEBUG_SYNC) */

  mysql_ha_cleanup(this);
  delete_dynamic(&user_var_events);
  hash_free(&user_vars);
  close_temporary_tables(this);
  my_free((char*) variables.time_format, MYF(MY_ALLOW_ZERO_PTR));
  my_free((char*) variables.date_format, MYF(MY_ALLOW_ZERO_PTR));
  my_free((char*) variables.datetime_format, MYF(MY_ALLOW_ZERO_PTR));

  sp_cache_clear(&sp_proc_cache);
  sp_cache_clear(&sp_func_cache);

  if (global_read_lock)
    unlock_global_read_lock(this);
  if (ull)
  {
    pthread_mutex_lock(&LOCK_user_locks);
    item_user_lock_release(ull);
    pthread_mutex_unlock(&LOCK_user_locks);
    ull= NULL;
  }

  cleanup_done=1;
  DBUG_VOID_RETURN;
}


THD::~THD()
{
  THD_CHECK_SENTRY(this);
  DBUG_ENTER("~THD()");
  /* Ensure that no one is using THD */
  pthread_mutex_lock(&LOCK_thd_data);
  pthread_mutex_unlock(&LOCK_thd_data);
  add_to_status(&global_status_var, &status_var);

  /* Close connection */
#ifndef EMBEDDED_LIBRARY
  if (net.vio)
  {
    vio_delete(net.vio);
    net_end(&net);
  }
#endif
  stmt_map.reset();                     /* close all prepared statements */
  DBUG_ASSERT(lock_info.n_cursors == 0);

  if (!cleanup_done)
    cleanup();

  ha_close_connection(this);
  plugin_thdvar_cleanup(this);

  DBUG_PRINT("info", ("freeing security context"));
  main_security_ctx.destroy();
  safeFree(db);
  free_root(&warn_root,MYF(0));
#ifdef USING_TRANSACTIONS
  free_root(&transaction.mem_root,MYF(0));
#endif
  mysys_var=0;					// Safety (shouldn't be needed)
  pthread_cond_destroy(&COND_wakeup_ready);
  pthread_mutex_destroy(&LOCK_wakeup_ready);
  pthread_mutex_destroy(&LOCK_thd_data);
#ifndef DBUG_OFF
  dbug_sentry= THD_SENTRY_GONE;
#endif  
#ifndef EMBEDDED_LIBRARY
  if (rli_fake)
  {
    delete rli_fake;
    rli_fake= NULL;
  }
#endif

  free_root(&main_mem_root, MYF(0));
  DBUG_VOID_RETURN;
}


/*
  Add all status variables to another status variable array

  SYNOPSIS
   add_to_status()
   to_var       add to this array
   from_var     from this array

  NOTES
    This function assumes that all variables at start are long/ulong and
    other types are handled explicitely
*/

void add_to_status(STATUS_VAR *to_var, STATUS_VAR *from_var)
{
  ulong *end= (ulong*) ((uchar*) to_var +
                        offsetof(STATUS_VAR, last_system_status_var) +
			sizeof(ulong));
  ulong *to= (ulong*) to_var, *from= (ulong*) from_var;

  while (to != end)
    *(to++)+= *(from++);

  /* Handle the not ulong variables. See end of system_status_var */
  to_var->bytes_received+=      from_var->bytes_received;
  to_var->bytes_sent+=          from_var->bytes_sent;
  to_var->rows_read+=           from_var->rows_read;
  to_var->rows_sent+=           from_var->rows_sent;
  to_var->rows_tmp_read+=       from_var->rows_tmp_read;
  to_var->binlog_bytes_written+= from_var->binlog_bytes_written;
  to_var->cpu_time+=            from_var->cpu_time;
  to_var->busy_time+=           from_var->busy_time;
}

/*
  Add the difference between two status variable arrays to another one.

  SYNOPSIS
    add_diff_to_status
    to_var       add to this array
    from_var     from this array
    dec_var      minus this array
  
  NOTE
    This function assumes that all variables at start are long/ulong and
    other types are handled explicitely
*/

void add_diff_to_status(STATUS_VAR *to_var, STATUS_VAR *from_var,
                        STATUS_VAR *dec_var)
{
  ulong *end= (ulong*) ((uchar*) to_var + offsetof(STATUS_VAR,
						  last_system_status_var) +
			sizeof(ulong));
  ulong *to= (ulong*) to_var, *from= (ulong*) from_var, *dec= (ulong*) dec_var;

  while (to != end)
    *(to++)+= *(from++) - *(dec++);

  to_var->bytes_received+=       from_var->bytes_received -
                                 dec_var->bytes_received;
  to_var->bytes_sent+=           from_var->bytes_sent - dec_var->bytes_sent;
  to_var->rows_read+=            from_var->rows_read - dec_var->rows_read;
  to_var->rows_sent+=            from_var->rows_sent - dec_var->rows_sent;
  to_var->rows_tmp_read+=        from_var->rows_tmp_read - dec_var->rows_tmp_read;
  to_var->binlog_bytes_written+= from_var->binlog_bytes_written -
                                 dec_var->binlog_bytes_written;
  to_var->cpu_time+=             from_var->cpu_time - dec_var->cpu_time;
  to_var->busy_time+=            from_var->busy_time - dec_var->busy_time;
}

#define SECONDS_TO_WAIT_FOR_KILL 2
#if !defined(__WIN__) && defined(HAVE_SELECT)
/* my_sleep() can wait for sub second times */
#define WAIT_FOR_KILL_TRY_TIMES 20
#else
#define WAIT_FOR_KILL_TRY_TIMES 2
#endif


void THD::awake(THD::killed_state state_to_set)
{
  DBUG_ENTER("THD::awake");
  DBUG_PRINT("enter", ("this: 0x%lx", (long) this));
  THD_CHECK_SENTRY(this);
  safe_mutex_assert_owner(&LOCK_thd_data);

  killed= state_to_set;
  if (state_to_set != THD::KILL_QUERY)
  {
    thr_alarm_kill(thread_id);
    if (!slave_thread)
      thread_scheduler.post_kill_notification(this);
#ifdef SIGNAL_WITH_VIO_CLOSE
    if (this != current_thd)
    {
      /*
        In addition to a signal, let's close the socket of the thread that
        is being killed. This is to make sure it does not block if the
        signal is lost. This needs to be done only on platforms where
        signals are not a reliable interruption mechanism.

        If we're killing ourselves, we know that we're not blocked, so this
        hack is not used.
      */

      close_active_vio();
    }
#endif    
  }
  if (mysys_var)
  {
    pthread_mutex_lock(&mysys_var->mutex);
    if (!system_thread)		// Don't abort locks
      mysys_var->abort=1;
    /*
      This broadcast could be up in the air if the victim thread
      exits the cond in the time between read and broadcast, but that is
      ok since all we want to do is to make the victim thread get out
      of waiting on current_cond.
      If we see a non-zero current_cond: it cannot be an old value (because
      then exit_cond() should have run and it can't because we have mutex); so
      it is the true value but maybe current_mutex is not yet non-zero (we're
      in the middle of enter_cond() and there is a "memory order
      inversion"). So we test the mutex too to not lock 0.

      Note that there is a small chance we fail to kill. If victim has locked
      current_mutex, but hasn't yet entered enter_cond() (which means that
      current_cond and current_mutex are 0), then the victim will not get
      a signal and it may wait "forever" on the cond (until
      we issue a second KILL or the status it's waiting for happens).
      It's true that we have set its thd->killed but it may not
      see it immediately and so may have time to reach the cond_wait().

      We have to do the loop with trylock, because if we would use
      pthread_mutex_lock(), we can cause a deadlock as we are here locking
      the mysys_var->mutex and mysys_var->current_mutex in a different order
      than in the thread we are trying to kill.
      We only sleep for 2 seconds as we don't want to have LOCK_thd_data
      locked too long time.

      There is a small change we may not succeed in aborting a thread that
      is not yet waiting for a mutex, but as this happens only for a
      thread that was doing something else when the kill was issued and
      which should detect the kill flag before it starts to wait, this
      should be good enough.
    */
    if (mysys_var->current_cond && mysys_var->current_mutex)
    {
      uint i;
      for (i= 0; i < WAIT_FOR_KILL_TRY_TIMES * SECONDS_TO_WAIT_FOR_KILL; i++)
      {
        int ret= pthread_mutex_trylock(mysys_var->current_mutex);
        pthread_cond_broadcast(mysys_var->current_cond);
        if (!ret)
        {
          /* Signal is sure to get through */
          pthread_mutex_unlock(mysys_var->current_mutex);
          break;
        }
      }
      my_sleep(1000000L / WAIT_FOR_KILL_TRY_TIMES);
    }
    pthread_mutex_unlock(&mysys_var->mutex);
  }
  DBUG_VOID_RETURN;
}

/*
  Remember the location of thread info, the structure needed for
  sql_alloc() and the structure for the net buffer
*/

bool THD::store_globals()
{
  /*
    Assert that thread_stack is initialized: it's necessary to be able
    to track stack overrun.
  */
  DBUG_ASSERT(thread_stack);

  if (my_pthread_setspecific_ptr(THR_THD,  this) ||
      my_pthread_setspecific_ptr(THR_MALLOC, &mem_root))
    return 1;
  mysys_var=my_thread_var;
  /*
    Let mysqld define the thread id (not mysys)
    This allows us to move THD to different threads if needed.
  */
  mysys_var->id= thread_id;
  real_id= pthread_self();                      // For debugging
  mysys_var->stack_ends_here= thread_stack +    // for consistency, see libevent_thread_proc
                              STACK_DIRECTION * (long)my_thread_stack_size;

  /*
    We have to call thr_lock_info_init() again here as THD may have been
    created in another thread
  */
  thr_lock_info_init(&lock_info);

#ifdef SAFE_MUTEX
  /* Register order of mutex for wrong mutex deadlock detector */
  pthread_mutex_lock(&LOCK_thd_data);
  pthread_mutex_lock(&mysys_var->mutex);

  pthread_mutex_unlock(&mysys_var->mutex);
  pthread_mutex_unlock(&LOCK_thd_data);
#endif
  return 0;
}


/**
   Untie THD from current thread

   Used when using --thread-handling=pool-of-threads
*/

void THD::reset_globals()
{
  pthread_mutex_lock(&LOCK_thd_data);
  mysys_var= 0;
  pthread_mutex_unlock(&LOCK_thd_data);
}

/*
  Cleanup after query.

  SYNOPSIS
    THD::cleanup_after_query()

  DESCRIPTION
    This function is used to reset thread data to its default state.

  NOTE
    This function is not suitable for setting thread data to some
    non-default values, as there is only one replication thread, so
    different master threads may overwrite data of each other on
    slave.
*/

void THD::cleanup_after_query()
{
  /*
    Reset rand_used so that detection of calls to rand() will save random 
    seeds if needed by the slave.

    Do not reset rand_used if inside a stored function or trigger because 
    only the call to these operations is logged. Thus only the calling 
    statement needs to detect rand() calls made by its substatements. These
    substatements must not set rand_used to 0 because it would remove the
    detection of rand() by the calling statement. 
  */
  if (!in_sub_stmt) /* stored functions and triggers are a special case */
  {
    /* Forget those values, for next binlogger: */
    stmt_depends_on_first_successful_insert_id_in_prev_stmt= 0;
    auto_inc_intervals_in_cur_stmt_for_binlog.empty();
    rand_used= 0;
  }
  if (first_successful_insert_id_in_cur_stmt > 0)
  {
    /* set what LAST_INSERT_ID() will return */
    first_successful_insert_id_in_prev_stmt= 
      first_successful_insert_id_in_cur_stmt;
    first_successful_insert_id_in_cur_stmt= 0;
    substitute_null_with_insert_id= TRUE;
  }
  arg_of_last_insert_id_function= 0;
  /* Free Items that were created during this execution */
  free_items();
  /* Reset where. */
  where= THD::DEFAULT_WHERE;
  /* reset table map for multi-table update */
  table_map_for_update= 0;
  m_binlog_invoker= FALSE;
}


/**
  Create a LEX_STRING in this connection.

  @param lex_str  pointer to LEX_STRING object to be initialized
  @param str      initializer to be copied into lex_str
  @param length   length of str, in bytes
  @param allocate_lex_string  if TRUE, allocate new LEX_STRING object,
                              instead of using lex_str value
  @return  NULL on failure, or pointer to the LEX_STRING object
*/
LEX_STRING *THD::make_lex_string(LEX_STRING *lex_str,
                                 const char* str, uint length,
                                 bool allocate_lex_string)
{
  if (allocate_lex_string)
    if (!(lex_str= (LEX_STRING *)alloc(sizeof(LEX_STRING))))
      return 0;
  if (!(lex_str->str= strmake_root(mem_root, str, length)))
    return 0;
  lex_str->length= length;
  return lex_str;
}


/*
  Convert a string to another character set

  SYNOPSIS
    convert_string()
    to				Store new allocated string here
    to_cs			New character set for allocated string
    from			String to convert
    from_length			Length of string to convert
    from_cs			Original character set

  NOTES
    to will be 0-terminated to make it easy to pass to system funcs

  RETURN
    0	ok
    1	End of memory.
        In this case to->str will point to 0 and to->length will be 0.
*/

bool THD::convert_string(LEX_STRING *to, CHARSET_INFO *to_cs,
			 const char *from, uint from_length,
			 CHARSET_INFO *from_cs)
{
  DBUG_ENTER("convert_string");
  size_t new_length= to_cs->mbmaxlen * from_length;
  uint dummy_errors;
  if (!(to->str= (char*) alloc(new_length+1)))
  {
    to->length= 0;				// Safety fix
    DBUG_RETURN(1);				// EOM
  }
  to->length= copy_and_convert((char*) to->str, new_length, to_cs,
			       from, from_length, from_cs, &dummy_errors);
  to->str[to->length]=0;			// Safety
  DBUG_RETURN(0);
}


/*
  Convert string from source character set to target character set inplace.

  SYNOPSIS
    THD::convert_string

  DESCRIPTION
    Convert string using convert_buffer - buffer for character set 
    conversion shared between all protocols.

  RETURN
    0   ok
   !0   out of memory
*/

bool THD::convert_string(String *s, CHARSET_INFO *from_cs, CHARSET_INFO *to_cs)
{
  uint dummy_errors;
  if (convert_buffer.copy(s->ptr(), s->length(), from_cs, to_cs, &dummy_errors))
    return TRUE;
  /* If convert_buffer >> s copying is more efficient long term */
  if (convert_buffer.alloced_length() >= convert_buffer.length() * 2 ||
      !s->is_alloced())
  {
    return s->copy(convert_buffer);
  }
  s->swap(convert_buffer);
  return FALSE;
}


/*
  Update some cache variables when character set changes
*/

void THD::update_charset()
{
  uint32 not_used;
  charset_is_system_charset= !String::needs_conversion(0,charset(),
                                                       system_charset_info,
                                                       &not_used);
  charset_is_collation_connection= 
    !String::needs_conversion(0,charset(),variables.collation_connection,
                              &not_used);
  charset_is_character_set_filesystem= 
    !String::needs_conversion(0, charset(),
                              variables.character_set_filesystem, &not_used);
}


/* routings to adding tables to list of changed in transaction tables */

inline static void list_include(CHANGED_TABLE_LIST** prev,
				CHANGED_TABLE_LIST* curr,
				CHANGED_TABLE_LIST* new_table)
{
  if (new_table)
  {
    *prev = new_table;
    (*prev)->next = curr;
  }
}

/* add table to list of changed in transaction tables */

void THD::add_changed_table(TABLE *table)
{
  DBUG_ENTER("THD::add_changed_table(table)");

  DBUG_ASSERT((options & (OPTION_NOT_AUTOCOMMIT | OPTION_BEGIN)) &&
	      table->file->has_transactions());
  add_changed_table(table->s->table_cache_key.str,
                    (long) table->s->table_cache_key.length);
  DBUG_VOID_RETURN;
}


void THD::add_changed_table(const char *key, long key_length)
{
  DBUG_ENTER("THD::add_changed_table(key)");
  CHANGED_TABLE_LIST **prev_changed = &transaction.changed_tables;
  CHANGED_TABLE_LIST *curr = transaction.changed_tables;

  for (; curr; prev_changed = &(curr->next), curr = curr->next)
  {
    int cmp =  (long)curr->key_length - (long)key_length;
    if (cmp < 0)
    {
      list_include(prev_changed, curr, changed_table_dup(key, key_length));
      DBUG_PRINT("info", 
		 ("key_length: %ld  %u", key_length,
                  (*prev_changed)->key_length));
      DBUG_VOID_RETURN;
    }
    else if (cmp == 0)
    {
      cmp = memcmp(curr->key, key, curr->key_length);
      if (cmp < 0)
      {
	list_include(prev_changed, curr, changed_table_dup(key, key_length));
	DBUG_PRINT("info", 
		   ("key_length:  %ld  %u", key_length,
		    (*prev_changed)->key_length));
	DBUG_VOID_RETURN;
      }
      else if (cmp == 0)
      {
	DBUG_PRINT("info", ("already in list"));
	DBUG_VOID_RETURN;
      }
    }
  }
  *prev_changed = changed_table_dup(key, key_length);
  DBUG_PRINT("info", ("key_length: %ld  %u", key_length,
		      (*prev_changed)->key_length));
  DBUG_VOID_RETURN;
}


CHANGED_TABLE_LIST* THD::changed_table_dup(const char *key, long key_length)
{
  CHANGED_TABLE_LIST* new_table = 
    (CHANGED_TABLE_LIST*) trans_alloc(ALIGN_SIZE(sizeof(CHANGED_TABLE_LIST))+
				      key_length + 1);
  if (!new_table)
  {
    my_error(EE_OUTOFMEMORY, MYF(ME_BELL),
             ALIGN_SIZE(sizeof(TABLE_LIST)) + key_length + 1);
    killed= KILL_CONNECTION;
    return 0;
  }

  new_table->key= ((char*)new_table)+ ALIGN_SIZE(sizeof(CHANGED_TABLE_LIST));
  new_table->next = 0;
  new_table->key_length = key_length;
  ::memcpy(new_table->key, key, key_length);
  return new_table;
}


int THD::send_explain_fields(select_result *result)
{
  List<Item> field_list;
  Item *item;
  CHARSET_INFO *cs= system_charset_info;
  field_list.push_back(new Item_return_int("id",3, MYSQL_TYPE_LONGLONG));
  field_list.push_back(new Item_empty_string("select_type", 19, cs));
  field_list.push_back(item= new Item_empty_string("table", NAME_CHAR_LEN, cs));
  item->maybe_null= 1;
  if (lex->describe & DESCRIBE_PARTITIONS)
  {
    /* Maximum length of string that make_used_partitions_str() can produce */
    item= new Item_empty_string("partitions", MAX_PARTITIONS * (1 + FN_LEN),
                                cs);
    field_list.push_back(item);
    item->maybe_null= 1;
  }
  field_list.push_back(item= new Item_empty_string("type", 10, cs));
  item->maybe_null= 1;
  field_list.push_back(item=new Item_empty_string("possible_keys",
						  NAME_CHAR_LEN*MAX_KEY, cs));
  item->maybe_null=1;
  field_list.push_back(item=new Item_empty_string("key", NAME_CHAR_LEN, cs));
  item->maybe_null=1;
  field_list.push_back(item=new Item_empty_string("key_len",
						  NAME_CHAR_LEN*MAX_KEY));
  item->maybe_null=1;
  field_list.push_back(item=new Item_empty_string("ref",
                                                  NAME_CHAR_LEN*MAX_REF_PARTS,
                                                  cs));
  item->maybe_null=1;
  field_list.push_back(item= new Item_return_int("rows", 10,
                                                 MYSQL_TYPE_LONGLONG));
  if (lex->describe & DESCRIBE_EXTENDED)
  {
    field_list.push_back(item= new Item_float("filtered", 0.1234, 2, 4));
    item->maybe_null=1;
  }
  item->maybe_null= 1;
  field_list.push_back(new Item_empty_string("Extra", 255, cs));
  return (result->send_fields(field_list,
                              Protocol::SEND_NUM_ROWS | Protocol::SEND_EOF));
}

#ifdef SIGNAL_WITH_VIO_CLOSE
void THD::close_active_vio()
{
  DBUG_ENTER("close_active_vio");
  safe_mutex_assert_owner(&LOCK_thd_data);
#ifndef EMBEDDED_LIBRARY
  if (active_vio)
  {
    vio_close(active_vio);
    active_vio = 0;
  }
#endif
  DBUG_VOID_RETURN;
}
#endif


struct Item_change_record: public ilink
{
  Item **place;
  Item *old_value;
  /* Placement new was hidden by `new' in ilink (TODO: check): */
  static void *operator new(size_t size, void *mem) { return mem; }
  static void operator delete(void *ptr, size_t size) {}
  static void operator delete(void *ptr, void *mem) { /* never called */ }
};


/*
  Register an item tree tree transformation, performed by the query
  optimizer. We need a pointer to runtime_memroot because it may be !=
  thd->mem_root (due to possible set_n_backup_active_arena called for thd).
*/

void THD::nocheck_register_item_tree_change(Item **place, Item *old_value,
                                            MEM_ROOT *runtime_memroot)
{
  Item_change_record *change;
  /*
    Now we use one node per change, which adds some memory overhead,
    but still is rather fast as we use alloc_root for allocations.
    A list of item tree changes of an average query should be short.
  */
  void *change_mem= alloc_root(runtime_memroot, sizeof(*change));
  if (change_mem == 0)
  {
    /*
      OOM, thd->fatal_error() is called by the error handler of the
      memroot. Just return.
    */
    return;
  }
  change= new (change_mem) Item_change_record;
  change->place= place;
  change->old_value= old_value;
  change_list.append(change);
}

/**
  Check and register item change if needed

  @param place           place where we should assign new value
  @param new_value       place of the new value

  @details
    Let C be a reference to an item that changed the reference A
    at the location (occurrence) L1 and this change has been registered.
    If C is substituted for reference A another location (occurrence) L2
    that is to be registered as well than this change has to be
    consistent with the first change in order the procedure that rollback
    changes to substitute the same reference at both locations L1 and L2.
*/

void THD::check_and_register_item_tree_change(Item **place, Item **new_value,
                                              MEM_ROOT *runtime_memroot)
{
  Item_change_record *change;
  I_List_iterator<Item_change_record> it(change_list);
  while ((change= it++))
  {
    if (change->place == new_value)
      break; // we need only very first value
  }
  if (change)
    nocheck_register_item_tree_change(place, change->old_value,
                                      runtime_memroot);
}


void THD::rollback_item_tree_changes()
{
  I_List_iterator<Item_change_record> it(change_list);
  Item_change_record *change;
  DBUG_ENTER("rollback_item_tree_changes");

  while ((change= it++))
    *change->place= change->old_value;
  /* We can forget about changes memory: it's allocated in runtime memroot */
  change_list.empty();
  DBUG_VOID_RETURN;
}


/*****************************************************************************
** Functions to provide a interface to select results
*****************************************************************************/

select_result::select_result()
{
  thd=current_thd;
  nest_level= (uint) -1;
}

void select_result::send_error(uint errcode,const char *err)
{
  my_message(errcode, err, MYF(0));
}


void select_result::cleanup()
{
  /* do nothing */
}

bool select_result::check_simple_select() const
{
  my_error(ER_SP_BAD_CURSOR_QUERY, MYF(0));
  return TRUE;
}


static String default_line_term("\n",default_charset_info);
static String default_escaped("\\",default_charset_info);
static String default_field_term("\t",default_charset_info);

sql_exchange::sql_exchange(char *name,bool flag)
  :file_name(name), opt_enclosed(0), dumpfile(flag), skip_lines(0)
{
  field_term= &default_field_term;
  enclosed=   line_start= &my_empty_string;
  line_term=  &default_line_term;
  escaped=    &default_escaped;
  cs= NULL;
}

bool sql_exchange::escaped_given(void)
{
  return escaped != &default_escaped;
}


bool select_send::send_fields(List<Item> &list, uint flags)
{
  bool res;
  if (!(res= thd->protocol->send_fields(&list, flags)))
    is_result_set_started= 1;
  return res;
}

void select_send::abort()
{
  DBUG_ENTER("select_send::abort");
  if (is_result_set_started && thd->spcont &&
      thd->spcont->find_handler(thd, thd->main_da.sql_errno(),
                                MYSQL_ERROR::WARN_LEVEL_ERROR))
  {
    /*
      We're executing a stored procedure, have an open result
      set, an SQL exception condition and a handler for it.
      In this situation we must abort the current statement,
      silence the error and start executing the continue/exit
      handler.
      Before aborting the statement, let's end the open result set, as
      otherwise the client will hang due to the violation of the
      client/server protocol.
    */
    thd->protocol->end_partial_result_set(thd);
  }
  DBUG_VOID_RETURN;
}


/** 
  Cleanup an instance of this class for re-use
  at next execution of a prepared statement/
  stored procedure statement.
*/

void select_send::cleanup()
{
  is_result_set_started= FALSE;
}

/* Send data to client. Returns 0 if ok */

int select_send::send_data(List<Item> &items)
{
  if (unit->offset_limit_cnt)
  {						// using limit offset,count
    unit->offset_limit_cnt--;
    return 0;
  }

  /*
    We may be passing the control from mysqld to the client: release the
    InnoDB adaptive hash S-latch to avoid thread deadlocks if it was reserved
    by thd
  */
  ha_release_temporary_latches(thd);

  List_iterator_fast<Item> li(items);
  Protocol *protocol= thd->protocol;
  char buff[MAX_FIELD_WIDTH];
  String buffer(buff, sizeof(buff), &my_charset_bin);
  DBUG_ENTER("select_send::send_data");

  protocol->prepare_for_resend();
  Item *item;
  while ((item=li++))
  {
    if (item->send(protocol, &buffer))
    {
      protocol->free();				// Free used buffer
      my_message(ER_OUT_OF_RESOURCES, ER(ER_OUT_OF_RESOURCES), MYF(0));
      break;
    }
    /*
      Reset buffer to its original state, as it may have been altered in
      Item::send().
    */
    buffer.set(buff, sizeof(buff), &my_charset_bin);
  }
  thd->sent_row_count++;
  if (thd->is_error())
  {
    protocol->remove_last_row();
    DBUG_RETURN(1);
  }
  if (thd->vio_ok())
    DBUG_RETURN(protocol->write());
  DBUG_RETURN(0);
}

bool select_send::send_eof()
{
  /* 
    We may be passing the control from mysqld to the client: release the
    InnoDB adaptive hash S-latch to avoid thread deadlocks if it was reserved
    by thd 
  */
  ha_release_temporary_latches(thd);

  /* Unlock tables before sending packet to gain some speed */
  if (thd->lock)
  {
    mysql_unlock_tables(thd, thd->lock);
    thd->lock=0;
  }
  /* 
    Don't send EOF if we're in error condition (which implies we've already
    sent or are sending an error)
  */
  if (thd->is_error())
    return TRUE;
  ::my_eof(thd);
  is_result_set_started= 0;
  return FALSE;
}


/************************************************************************
  Handling writing to file
************************************************************************/

void select_to_file::send_error(uint errcode,const char *err)
{
  my_message(errcode, err, MYF(0));
  if (file > 0)
  {
    (void) end_io_cache(&cache);
    (void) my_close(file,MYF(0));
    (void) my_delete(path,MYF(0));		// Delete file on error
    file= -1;
  }
}


bool select_to_file::send_eof()
{
  int error= test(end_io_cache(&cache));
  if (my_close(file,MYF(MY_WME)))
    error= 1;
  if (!error)
  {
    /*
      In order to remember the value of affected rows for ROW_COUNT()
      function, SELECT INTO has to have an own SQLCOM.
      TODO: split from SQLCOM_SELECT
    */
    ::my_ok(thd,row_count);
  }
  file= -1;
  return error;
}


void select_to_file::cleanup()
{
  /* In case of error send_eof() may be not called: close the file here. */
  if (file >= 0)
  {
    (void) end_io_cache(&cache);
    (void) my_close(file,MYF(0));
    file= -1;
  }
  path[0]= '\0';
  row_count= 0;
}


select_to_file::~select_to_file()
{
  if (file >= 0)
  {					// This only happens in case of error
    (void) end_io_cache(&cache);
    (void) my_close(file,MYF(0));
    file= -1;
  }
}

/***************************************************************************
** Export of select to textfile
***************************************************************************/

select_export::~select_export()
{
  thd->sent_row_count=row_count;
}


/*
  Create file with IO cache

  SYNOPSIS
    create_file()
    thd			Thread handle
    path		File name
    exchange		Excange class
    cache		IO cache

  RETURN
    >= 0 	File handle
   -1		Error
*/


static File create_file(THD *thd, char *path, sql_exchange *exchange,
			IO_CACHE *cache)
{
  File file;
  uint option= MY_UNPACK_FILENAME | MY_RELATIVE_PATH;

#ifdef DONT_ALLOW_FULL_LOAD_DATA_PATHS
  option|= MY_REPLACE_DIR;			// Force use of db directory
#endif

  if (!dirname_length(exchange->file_name))
  {
    strxnmov(path, FN_REFLEN-1, mysql_real_data_home, thd->db ? thd->db : "",
             NullS);
    (void) fn_format(path, exchange->file_name, path, "", option);
  }
  else
    (void) fn_format(path, exchange->file_name, mysql_real_data_home, "", option);

  if (!is_secure_file_path(path))
  {
    /* Write only allowed to dir or subdir specified by secure_file_priv */
    my_error(ER_OPTION_PREVENTS_STATEMENT, MYF(0), "--secure-file-priv");
    return -1;
  }

  if (!access(path, F_OK))
  {
    my_error(ER_FILE_EXISTS_ERROR, MYF(0), exchange->file_name);
    return -1;
  }
  /* Create the file world readable */
  if ((file= my_create(path, 0666, O_WRONLY|O_EXCL, MYF(MY_WME))) < 0)
    return file;
#ifdef HAVE_FCHMOD
  (void) fchmod(file, 0666);			// Because of umask()
#else
  (void) chmod(path, 0666);
#endif
  if (init_io_cache(cache, file, 0L, WRITE_CACHE, 0L, 1, MYF(MY_WME)))
  {
    my_close(file, MYF(0));
    my_delete(path, MYF(0));  // Delete file on error, it was just created 
    return -1;
  }
  return file;
}


int
select_export::prepare(List<Item> &list, SELECT_LEX_UNIT *u)
{
  bool blob_flag=0;
  bool string_results= FALSE, non_string_results= FALSE;
  unit= u;
  if ((uint) strlen(exchange->file_name) + NAME_LEN >= FN_REFLEN)
    strmake(path,exchange->file_name,FN_REFLEN-1);

  write_cs= exchange->cs ? exchange->cs : &my_charset_bin;

  if ((file= create_file(thd, path, exchange, &cache)) < 0)
    return 1;
  /* Check if there is any blobs in data */
  {
    List_iterator_fast<Item> li(list);
    Item *item;
    while ((item=li++))
    {
      if (item->max_length >= MAX_BLOB_WIDTH)
      {
	blob_flag=1;
	break;
      }
      if (item->result_type() == STRING_RESULT)
        string_results= TRUE;
      else
        non_string_results= TRUE;
    }
  }
  if (exchange->escaped->numchars() > 1 || exchange->enclosed->numchars() > 1)
  {
    my_error(ER_WRONG_FIELD_TERMINATORS, MYF(0));
    return TRUE;
  }
  if (exchange->escaped->length() > 1 || exchange->enclosed->length() > 1 ||
      !my_isascii(exchange->escaped->ptr()[0]) ||
      !my_isascii(exchange->enclosed->ptr()[0]) ||
      !exchange->field_term->is_ascii() || !exchange->line_term->is_ascii() ||
      !exchange->line_start->is_ascii())
  {
    /*
      Current LOAD DATA INFILE recognizes field/line separators "as is" without
      converting from client charset to data file charset. So, it is supposed,
      that input file of LOAD DATA INFILE consists of data in one charset and
      separators in other charset. For the compatibility with that [buggy]
      behaviour SELECT INTO OUTFILE implementation has been saved "as is" too,
      but the new warning message has been added:

        Non-ASCII separator arguments are not fully supported
    */
    push_warning(thd, MYSQL_ERROR::WARN_LEVEL_WARN,
                 WARN_NON_ASCII_SEPARATOR_NOT_IMPLEMENTED,
                 ER(WARN_NON_ASCII_SEPARATOR_NOT_IMPLEMENTED));
  }
  field_term_length=exchange->field_term->length();
  field_term_char= field_term_length ?
                   (int) (uchar) (*exchange->field_term)[0] : INT_MAX;
  if (!exchange->line_term->length())
    exchange->line_term=exchange->field_term;	// Use this if it exists
  field_sep_char= (exchange->enclosed->length() ?
                  (int) (uchar) (*exchange->enclosed)[0] : field_term_char);
  if (exchange->escaped->length() && (exchange->escaped_given() ||
      !(thd->variables.sql_mode & MODE_NO_BACKSLASH_ESCAPES)))
    escape_char= (int) (uchar) (*exchange->escaped)[0];
  else
    escape_char= -1;
  is_ambiguous_field_sep= test(strchr(ESCAPE_CHARS, field_sep_char));
  is_unsafe_field_sep= test(strchr(NUMERIC_CHARS, field_sep_char));
  line_sep_char= (exchange->line_term->length() ?
                 (int) (uchar) (*exchange->line_term)[0] : INT_MAX);
  if (!field_term_length)
    exchange->opt_enclosed=0;
  if (!exchange->enclosed->length())
    exchange->opt_enclosed=1;			// A little quicker loop
  fixed_row_size= (!field_term_length && !exchange->enclosed->length() &&
		   !blob_flag);
  if ((is_ambiguous_field_sep && exchange->enclosed->is_empty() &&
       (string_results || is_unsafe_field_sep)) ||
      (exchange->opt_enclosed && non_string_results &&
       field_term_length && strchr(NUMERIC_CHARS, field_term_char)))
  {
    push_warning(thd, MYSQL_ERROR::WARN_LEVEL_WARN,
                 ER_AMBIGUOUS_FIELD_TERM, ER(ER_AMBIGUOUS_FIELD_TERM));
    is_ambiguous_field_term= TRUE;
  }
  else
    is_ambiguous_field_term= FALSE;

  return 0;
}


#define NEED_ESCAPING(x) ((int) (uchar) (x) == escape_char    || \
                          (enclosed ? (int) (uchar) (x) == field_sep_char      \
                                    : (int) (uchar) (x) == field_term_char) || \
                          (int) (uchar) (x) == line_sep_char  || \
                          !(x))

int select_export::send_data(List<Item> &items)
{

  DBUG_ENTER("select_export::send_data");
  char buff[MAX_FIELD_WIDTH],null_buff[2],space[MAX_FIELD_WIDTH];
  char cvt_buff[MAX_FIELD_WIDTH];
  String cvt_str(cvt_buff, sizeof(cvt_buff), write_cs);
  bool space_inited=0;
  String tmp(buff,sizeof(buff),&my_charset_bin),*res;
  tmp.length(0);

  if (unit->offset_limit_cnt)
  {						// using limit offset,count
    unit->offset_limit_cnt--;
    DBUG_RETURN(0);
  }
  row_count++;
  Item *item;
  uint used_length=0,items_left=items.elements;
  List_iterator_fast<Item> li(items);

  if (my_b_write(&cache,(uchar*) exchange->line_start->ptr(),
		 exchange->line_start->length()))
    goto err;
  while ((item=li++))
  {
    Item_result result_type=item->result_type();
    bool enclosed = (exchange->enclosed->length() &&
                     (!exchange->opt_enclosed || result_type == STRING_RESULT));
    res=item->str_result(&tmp);
    if (res && !my_charset_same(write_cs, res->charset()) &&
        !my_charset_same(write_cs, &my_charset_bin))
    {
      const char *well_formed_error_pos;
      const char *cannot_convert_error_pos;
      const char *from_end_pos;
      const char *error_pos;
      uint32 bytes;
      uint64 estimated_bytes=
        ((uint64) res->length() / res->charset()->mbminlen + 1) *
        write_cs->mbmaxlen + 1;
      set_if_smaller(estimated_bytes, UINT_MAX32);
      if (cvt_str.realloc((uint32) estimated_bytes))
      {
        my_error(ER_OUTOFMEMORY, MYF(0), (uint32) estimated_bytes);
        goto err;
      }

      bytes= well_formed_copy_nchars(write_cs, (char *) cvt_str.ptr(),
                                     cvt_str.alloced_length(),
                                     res->charset(), res->ptr(), res->length(),
                                     UINT_MAX32, // copy all input chars,
                                                 // i.e. ignore nchars parameter
                                     &well_formed_error_pos,
                                     &cannot_convert_error_pos,
                                     &from_end_pos);
      error_pos= well_formed_error_pos ? well_formed_error_pos
                                       : cannot_convert_error_pos;
      if (error_pos)
      {
        char printable_buff[32];
        convert_to_printable(printable_buff, sizeof(printable_buff),
                             error_pos, res->ptr() + res->length() - error_pos,
                             res->charset(), 6);
        push_warning_printf(thd, MYSQL_ERROR::WARN_LEVEL_WARN,
                            ER_TRUNCATED_WRONG_VALUE_FOR_FIELD,
                            ER(ER_TRUNCATED_WRONG_VALUE_FOR_FIELD),
                            "string", printable_buff,
                            item->name, (ulong) row_count);
      }
      else if (from_end_pos < res->ptr() + res->length())
      { 
        /*
          result is longer than UINT_MAX32 and doesn't fit into String
        */
        push_warning_printf(thd, MYSQL_ERROR::WARN_LEVEL_WARN,
                            WARN_DATA_TRUNCATED, ER(WARN_DATA_TRUNCATED),
                            item->full_name(), row_count);
      }
      cvt_str.length(bytes);
      res= &cvt_str;
    }
    if (res && enclosed)
    {
      if (my_b_write(&cache,(uchar*) exchange->enclosed->ptr(),
		     exchange->enclosed->length()))
	goto err;
    }
    if (!res)
    {						// NULL
      if (!fixed_row_size)
      {
	if (escape_char != -1)			// Use \N syntax
	{
	  null_buff[0]=escape_char;
	  null_buff[1]='N';
	  if (my_b_write(&cache,(uchar*) null_buff,2))
	    goto err;
	}
	else if (my_b_write(&cache,(uchar*) "NULL",4))
	  goto err;
      }
      else
      {
	used_length=0;				// Fill with space
      }
    }
    else
    {
      if (fixed_row_size)
	used_length=min(res->length(),item->max_length);
      else
	used_length=res->length();
      if ((result_type == STRING_RESULT || is_unsafe_field_sep) &&
           escape_char != -1)
      {
        char *pos, *start, *end;
        CHARSET_INFO *res_charset= res->charset();
        CHARSET_INFO *character_set_client= thd->variables.
                                            character_set_client;
        bool check_second_byte= (res_charset == &my_charset_bin) &&
                                 character_set_client->
                                 escape_with_backslash_is_dangerous;
        DBUG_ASSERT(character_set_client->mbmaxlen == 2 ||
                    !character_set_client->escape_with_backslash_is_dangerous);
	for (start=pos=(char*) res->ptr(),end=pos+used_length ;
	     pos != end ;
	     pos++)
	{
#ifdef USE_MB
	  if (use_mb(res_charset))
	  {
	    int l;
	    if ((l=my_ismbchar(res_charset, pos, end)))
	    {
	      pos += l-1;
	      continue;
	    }
	  }
#endif

          /*
            Special case when dumping BINARY/VARBINARY/BLOB values
            for the clients with character sets big5, cp932, gbk and sjis,
            which can have the escape character (0x5C "\" by default)
            as the second byte of a multi-byte sequence.
            
            If
            - pos[0] is a valid multi-byte head (e.g 0xEE) and
            - pos[1] is 0x00, which will be escaped as "\0",
            
            then we'll get "0xEE + 0x5C + 0x30" in the output file.
            
            If this file is later loaded using this sequence of commands:
            
            mysql> create table t1 (a varchar(128)) character set big5;
            mysql> LOAD DATA INFILE 'dump.txt' INTO TABLE t1;
            
            then 0x5C will be misinterpreted as the second byte
            of a multi-byte character "0xEE + 0x5C", instead of
            escape character for 0x00.
            
            To avoid this confusion, we'll escape the multi-byte
            head character too, so the sequence "0xEE + 0x00" will be
            dumped as "0x5C + 0xEE + 0x5C + 0x30".
            
            Note, in the condition below we only check if
            mbcharlen is equal to 2, because there are no
            character sets with mbmaxlen longer than 2
            and with escape_with_backslash_is_dangerous set.
            DBUG_ASSERT before the loop makes that sure.
          */

          if ((NEED_ESCAPING(*pos) ||
               (check_second_byte &&
                my_mbcharlen(character_set_client, (uchar) *pos) == 2 &&
                pos + 1 < end &&
                NEED_ESCAPING(pos[1]))) &&
              /*
               Don't escape field_term_char by doubling - doubling is only
               valid for ENCLOSED BY characters:
              */
              (enclosed || !is_ambiguous_field_term ||
               (int) (uchar) *pos != field_term_char))
          {
	    char tmp_buff[2];
            tmp_buff[0]= ((int) (uchar) *pos == field_sep_char &&
                          is_ambiguous_field_sep) ?
                          field_sep_char : escape_char;
	    tmp_buff[1]= *pos ? *pos : '0';
	    if (my_b_write(&cache,(uchar*) start,(uint) (pos-start)) ||
		my_b_write(&cache,(uchar*) tmp_buff,2))
	      goto err;
	    start=pos+1;
	  }
	}
	if (my_b_write(&cache,(uchar*) start,(uint) (pos-start)))
	  goto err;
      }
      else if (my_b_write(&cache,(uchar*) res->ptr(),used_length))
	goto err;
    }
    if (fixed_row_size)
    {						// Fill with space
      if (item->max_length > used_length)
      {
	if (!space_inited)
	{
	  space_inited=1;
	  bfill(space,sizeof(space),' ');
	}
	uint length=item->max_length-used_length;
	for (; length > sizeof(space) ; length-=sizeof(space))
	{
	  if (my_b_write(&cache,(uchar*) space,sizeof(space)))
	    goto err;
	}
	if (my_b_write(&cache,(uchar*) space,length))
	  goto err;
      }
    }
    if (res && enclosed)
    {
      if (my_b_write(&cache, (uchar*) exchange->enclosed->ptr(),
                     exchange->enclosed->length()))
        goto err;
    }
    if (--items_left)
    {
      if (my_b_write(&cache, (uchar*) exchange->field_term->ptr(),
                     field_term_length))
        goto err;
    }
  }
  if (my_b_write(&cache,(uchar*) exchange->line_term->ptr(),
		 exchange->line_term->length()))
    goto err;
  DBUG_RETURN(0);
err:
  DBUG_RETURN(1);
}


/***************************************************************************
** Dump  of select to a binary file
***************************************************************************/


int
select_dump::prepare(List<Item> &list __attribute__((unused)),
		     SELECT_LEX_UNIT *u)
{
  unit= u;
  return (int) ((file= create_file(thd, path, exchange, &cache)) < 0);
}


int select_dump::send_data(List<Item> &items)
{
  List_iterator_fast<Item> li(items);
  char buff[MAX_FIELD_WIDTH];
  String tmp(buff,sizeof(buff),&my_charset_bin),*res;
  tmp.length(0);
  Item *item;
  DBUG_ENTER("select_dump::send_data");

  if (unit->offset_limit_cnt)
  {						// using limit offset,count
    unit->offset_limit_cnt--;
    DBUG_RETURN(0);
  }
  if (row_count++ > 1) 
  {
    my_message(ER_TOO_MANY_ROWS, ER(ER_TOO_MANY_ROWS), MYF(0));
    goto err;
  }
  while ((item=li++))
  {
    res=item->str_result(&tmp);
    if (!res)					// If NULL
    {
      if (my_b_write(&cache,(uchar*) "",1))
	goto err;
    }
    else if (my_b_write(&cache,(uchar*) res->ptr(),res->length()))
    {
      my_error(ER_ERROR_ON_WRITE, MYF(0), path, my_errno);
      goto err;
    }
  }
  DBUG_RETURN(0);
err:
  DBUG_RETURN(1);
}


select_subselect::select_subselect(Item_subselect *item_arg)
{
  item= item_arg;
}


int select_singlerow_subselect::send_data(List<Item> &items)
{
  DBUG_ENTER("select_singlerow_subselect::send_data");
  Item_singlerow_subselect *it= (Item_singlerow_subselect *)item;
  if (it->assigned())
  {
    my_message(ER_SUBQUERY_NO_1_ROW, ER(ER_SUBQUERY_NO_1_ROW), MYF(0));
    DBUG_RETURN(1);
  }
  if (unit->offset_limit_cnt)
  {				          // Using limit offset,count
    unit->offset_limit_cnt--;
    DBUG_RETURN(0);
  }
  List_iterator_fast<Item> li(items);
  Item *val_item;
  for (uint i= 0; (val_item= li++); i++)
    it->store(i, val_item);
  it->assigned(1);
  DBUG_RETURN(0);
}


void select_max_min_finder_subselect::cleanup()
{
  DBUG_ENTER("select_max_min_finder_subselect::cleanup");
  cache= 0;
  DBUG_VOID_RETURN;
}


int select_max_min_finder_subselect::send_data(List<Item> &items)
{
  DBUG_ENTER("select_max_min_finder_subselect::send_data");
  Item_maxmin_subselect *it= (Item_maxmin_subselect *)item;
  List_iterator_fast<Item> li(items);
  Item *val_item= li++;
  it->register_value();
  if (it->assigned())
  {
    cache->store(val_item);
    if ((this->*op)())
      it->store(0, cache);
  }
  else
  {
    if (!cache)
    {
      cache= Item_cache::get_cache(val_item);
      switch (val_item->result_type()) {
      case REAL_RESULT:
	op= &select_max_min_finder_subselect::cmp_real;
	break;
      case INT_RESULT:
	op= &select_max_min_finder_subselect::cmp_int;
	break;
      case STRING_RESULT:
	op= &select_max_min_finder_subselect::cmp_str;
	break;
      case DECIMAL_RESULT:
        op= &select_max_min_finder_subselect::cmp_decimal;
        break;
      case ROW_RESULT:
      case TIME_RESULT:
      case IMPOSSIBLE_RESULT:
        // This case should never be choosen
	DBUG_ASSERT(0);
	op= 0;
      }
    }
    cache->store(val_item);
    it->store(0, cache);
  }
  it->assigned(1);
  DBUG_RETURN(0);
}

bool select_max_min_finder_subselect::cmp_real()
{
  Item *maxmin= ((Item_singlerow_subselect *)item)->element_index(0);
  double val1= cache->val_real(), val2= maxmin->val_real();
  if (fmax)
    return (cache->null_value && !maxmin->null_value) ||
      (!cache->null_value && !maxmin->null_value &&
       val1 > val2);
  return (maxmin->null_value && !cache->null_value) ||
    (!cache->null_value && !maxmin->null_value &&
     val1 < val2);
}

bool select_max_min_finder_subselect::cmp_int()
{
  Item *maxmin= ((Item_singlerow_subselect *)item)->element_index(0);
  longlong val1= cache->val_int(), val2= maxmin->val_int();
  if (fmax)
    return (cache->null_value && !maxmin->null_value) ||
      (!cache->null_value && !maxmin->null_value &&
       val1 > val2);
  return (maxmin->null_value && !cache->null_value) ||
    (!cache->null_value && !maxmin->null_value &&
     val1 < val2);
}

bool select_max_min_finder_subselect::cmp_decimal()
{
  Item *maxmin= ((Item_singlerow_subselect *)item)->element_index(0);
  my_decimal cval, *cvalue= cache->val_decimal(&cval);
  my_decimal mval, *mvalue= maxmin->val_decimal(&mval);
  if (fmax)
    return (cache->null_value && !maxmin->null_value) ||
      (!cache->null_value && !maxmin->null_value &&
       my_decimal_cmp(cvalue, mvalue) > 0) ;
  return (maxmin->null_value && !cache->null_value) ||
    (!cache->null_value && !maxmin->null_value &&
     my_decimal_cmp(cvalue,mvalue) < 0);
}

bool select_max_min_finder_subselect::cmp_str()
{
  String *val1, *val2, buf1, buf2;
  Item *maxmin= ((Item_singlerow_subselect *)item)->element_index(0);
  /*
    as far as both operand is Item_cache buf1 & buf2 will not be used,
    but added for safety
  */
  val1= cache->val_str(&buf1);
  val2= maxmin->val_str(&buf1);
  if (fmax)
    return (cache->null_value && !maxmin->null_value) ||
      (!cache->null_value && !maxmin->null_value &&
       sortcmp(val1, val2, cache->collation.collation) > 0) ;
  return (maxmin->null_value && !cache->null_value) ||
    (!cache->null_value && !maxmin->null_value &&
     sortcmp(val1, val2, cache->collation.collation) < 0);
}

int select_exists_subselect::send_data(List<Item> &items)
{
  DBUG_ENTER("select_exists_subselect::send_data");
  Item_exists_subselect *it= (Item_exists_subselect *)item;
  if (unit->offset_limit_cnt)
  {				          // Using limit offset,count
    unit->offset_limit_cnt--;
    DBUG_RETURN(0);
  }
  it->value= 1;
  it->assigned(1);
  DBUG_RETURN(0);
}


/***************************************************************************
  Dump of select to variables
***************************************************************************/

int select_dumpvar::prepare(List<Item> &list, SELECT_LEX_UNIT *u)
{
  unit= u;
  
  if (var_list.elements != list.elements)
  {
    my_message(ER_WRONG_NUMBER_OF_COLUMNS_IN_SELECT,
               ER(ER_WRONG_NUMBER_OF_COLUMNS_IN_SELECT), MYF(0));
    return 1;
  }               
  return 0;
}


bool select_dumpvar::check_simple_select() const
{
  my_error(ER_SP_BAD_CURSOR_SELECT, MYF(0));
  return TRUE;
}


void select_dumpvar::cleanup()
{
  row_count= 0;
}


Query_arena::Type Query_arena::type() const
{
  DBUG_ASSERT(0); /* Should never be called */
  return STATEMENT;
}


void Query_arena::free_items()
{
  Item *next;
  DBUG_ENTER("Query_arena::free_items");
  /* This works because items are allocated with sql_alloc() */
  for (; free_list; free_list= next)
  {
    next= free_list->next;
    DBUG_ASSERT(free_list != next);
    free_list->delete_self();
  }
  /* Postcondition: free_list is 0 */
  DBUG_VOID_RETURN;
}


void Query_arena::set_query_arena(Query_arena *set)
{
  mem_root=  set->mem_root;
  free_list= set->free_list;
  state= set->state;
}


void Query_arena::cleanup_stmt()
{
  DBUG_ASSERT(! "Query_arena::cleanup_stmt() not implemented");
}

/*
  Statement functions
*/

Statement::Statement(LEX *lex_arg, MEM_ROOT *mem_root_arg,
                     enum enum_state state_arg, ulong id_arg)
  :Query_arena(mem_root_arg, state_arg),
  id(id_arg),
  mark_used_columns(MARK_COLUMNS_READ),
  lex(lex_arg),
  cursor(0),
  db(NULL),
  db_length(0)
{
  query_string.length= 0;
  query_string.str= NULL;
  name.str= NULL;
}


Query_arena::Type Statement::type() const
{
  return STATEMENT;
}


void Statement::set_statement(Statement *stmt)
{
  id=             stmt->id;
  mark_used_columns=   stmt->mark_used_columns;
  lex=            stmt->lex;
  query_string=   stmt->query_string;
  cursor=         stmt->cursor;
}


void
Statement::set_n_backup_statement(Statement *stmt, Statement *backup)
{
  DBUG_ENTER("Statement::set_n_backup_statement");
  backup->set_statement(this);
  set_statement(stmt);
  DBUG_VOID_RETURN;
}


void Statement::restore_backup_statement(Statement *stmt, Statement *backup)
{
  DBUG_ENTER("Statement::restore_backup_statement");
  stmt->set_statement(this);
  set_statement(backup);
  DBUG_VOID_RETURN;
}


/** Assign a new value to thd->query.  */

void Statement::set_query_inner(char *query_arg, uint32 query_length_arg)
{
  query_string.str= query_arg;
  query_string.length= query_length_arg;
}


void THD::end_statement()
{
  /* Cleanup SQL processing state to reuse this statement in next query. */
  lex_end(lex);
  delete lex->result;
  lex->result= 0;
  /* Note that free_list is freed in cleanup_after_query() */

  /*
    Don't free mem_root, as mem_root is freed in the end of dispatch_command
    (once for any command).
  */
}


void THD::set_n_backup_active_arena(Query_arena *set, Query_arena *backup)
{
  DBUG_ENTER("THD::set_n_backup_active_arena");
  DBUG_ASSERT(backup->is_backup_arena == FALSE);

  backup->set_query_arena(this);
  set_query_arena(set);
#ifndef DBUG_OFF
  backup->is_backup_arena= TRUE;
#endif
  DBUG_VOID_RETURN;
}


void THD::restore_active_arena(Query_arena *set, Query_arena *backup)
{
  DBUG_ENTER("THD::restore_active_arena");
  DBUG_ASSERT(backup->is_backup_arena);
  set->set_query_arena(this);
  set_query_arena(backup);
#ifndef DBUG_OFF
  backup->is_backup_arena= FALSE;
#endif
  DBUG_VOID_RETURN;
}

Statement::~Statement()
{
}

C_MODE_START

static uchar *
get_statement_id_as_hash_key(const uchar *record, size_t *key_length,
                             my_bool not_used __attribute__((unused)))
{
  const Statement *statement= (const Statement *) record; 
  *key_length= sizeof(statement->id);
  return (uchar *) &((const Statement *) statement)->id;
}

static void delete_statement_as_hash_key(void *key)
{
  delete (Statement *) key;
}

static uchar *get_stmt_name_hash_key(Statement *entry, size_t *length,
                                    my_bool not_used __attribute__((unused)))
{
  *length= entry->name.length;
  return (uchar*) entry->name.str;
}

C_MODE_END

Statement_map::Statement_map() :
  last_found_statement(0)
{
  enum
  {
    START_STMT_HASH_SIZE = 16,
    START_NAME_HASH_SIZE = 16
  };
  hash_init(&st_hash, &my_charset_bin, START_STMT_HASH_SIZE, 0, 0,
            get_statement_id_as_hash_key,
            delete_statement_as_hash_key, MYF(0));
  hash_init(&names_hash, system_charset_info, START_NAME_HASH_SIZE, 0, 0,
            (hash_get_key) get_stmt_name_hash_key,
            NULL,MYF(0));
}


/*
  Insert a new statement to the thread-local statement map.

  DESCRIPTION
    If there was an old statement with the same name, replace it with the
    new one. Otherwise, check if max_prepared_stmt_count is not reached yet,
    increase prepared_stmt_count, and insert the new statement. It's okay
    to delete an old statement and fail to insert the new one.

  POSTCONDITIONS
    All named prepared statements are also present in names_hash.
    Statement names in names_hash are unique.
    The statement is added only if prepared_stmt_count < max_prepard_stmt_count
    last_found_statement always points to a valid statement or is 0

  RETURN VALUE
    0  success
    1  error: out of resources or max_prepared_stmt_count limit has been
       reached. An error is sent to the client, the statement is deleted.
*/

int Statement_map::insert(THD *thd, Statement *statement)
{
  if (my_hash_insert(&st_hash, (uchar*) statement))
  {
    /*
      Delete is needed only in case of an insert failure. In all other
      cases hash_delete will also delete the statement.
    */
    delete statement;
    my_error(ER_OUT_OF_RESOURCES, MYF(0));
    goto err_st_hash;
  }
  if (statement->name.str && my_hash_insert(&names_hash, (uchar*) statement))
  {
    my_error(ER_OUT_OF_RESOURCES, MYF(0));
    goto err_names_hash;
  }
  pthread_mutex_lock(&LOCK_prepared_stmt_count);
  /*
    We don't check that prepared_stmt_count is <= max_prepared_stmt_count
    because we would like to allow to lower the total limit
    of prepared statements below the current count. In that case
    no new statements can be added until prepared_stmt_count drops below
    the limit.
  */
  if (prepared_stmt_count >= max_prepared_stmt_count)
  {
    pthread_mutex_unlock(&LOCK_prepared_stmt_count);
    my_error(ER_MAX_PREPARED_STMT_COUNT_REACHED, MYF(0),
             max_prepared_stmt_count);
    goto err_max;
  }
  prepared_stmt_count++;
  pthread_mutex_unlock(&LOCK_prepared_stmt_count);

  last_found_statement= statement;
  return 0;

err_max:
  if (statement->name.str)
    hash_delete(&names_hash, (uchar*) statement);
err_names_hash:
  hash_delete(&st_hash, (uchar*) statement);
err_st_hash:
  return 1;
}


void Statement_map::close_transient_cursors()
{
#ifdef TO_BE_IMPLEMENTED
  Statement *stmt;
  while ((stmt= transient_cursor_list.head()))
    stmt->close_cursor();                 /* deletes itself from the list */
#endif
}


void Statement_map::erase(Statement *statement)
{
  if (statement == last_found_statement)
    last_found_statement= 0;
  if (statement->name.str)
    hash_delete(&names_hash, (uchar *) statement);

  hash_delete(&st_hash, (uchar *) statement);
  pthread_mutex_lock(&LOCK_prepared_stmt_count);
  DBUG_ASSERT(prepared_stmt_count > 0);
  prepared_stmt_count--;
  pthread_mutex_unlock(&LOCK_prepared_stmt_count);
}


void Statement_map::reset()
{
  /* Must be first, hash_free will reset st_hash.records */
  pthread_mutex_lock(&LOCK_prepared_stmt_count);
  DBUG_ASSERT(prepared_stmt_count >= st_hash.records);
  prepared_stmt_count-= st_hash.records;
  pthread_mutex_unlock(&LOCK_prepared_stmt_count);

  my_hash_reset(&names_hash);
  my_hash_reset(&st_hash);
  last_found_statement= 0;
}


Statement_map::~Statement_map()
{
  /* Must go first, hash_free will reset st_hash.records */
  pthread_mutex_lock(&LOCK_prepared_stmt_count);
  DBUG_ASSERT(prepared_stmt_count >= st_hash.records);
  prepared_stmt_count-= st_hash.records;
  pthread_mutex_unlock(&LOCK_prepared_stmt_count);

  hash_free(&names_hash);
  hash_free(&st_hash);
}

int select_dumpvar::send_data(List<Item> &items)
{
  List_iterator_fast<my_var> var_li(var_list);
  List_iterator<Item> it(items);
  Item *item;
  my_var *mv;
  DBUG_ENTER("select_dumpvar::send_data");

  if (unit->offset_limit_cnt)
  {						// using limit offset,count
    unit->offset_limit_cnt--;
    DBUG_RETURN(0);
  }
  if (row_count++) 
  {
    my_message(ER_TOO_MANY_ROWS, ER(ER_TOO_MANY_ROWS), MYF(0));
    DBUG_RETURN(1);
  }
  while ((mv= var_li++) && (item= it++))
  {
    if (mv->local)
    {
      if (thd->spcont->set_variable(thd, mv->offset, &item))
	    DBUG_RETURN(1);
    }
    else
    {
      Item_func_set_user_var *suv= new Item_func_set_user_var(mv->s, item);
      if (suv->fix_fields(thd, 0))
        DBUG_RETURN (1);
      suv->save_item_result(item);
      if (suv->update())
        DBUG_RETURN (1);
    }
  }
  DBUG_RETURN(thd->is_error());
}

bool select_dumpvar::send_eof()
{
  if (! row_count)
    push_warning(thd, MYSQL_ERROR::WARN_LEVEL_WARN,
                 ER_SP_FETCH_NO_DATA, ER(ER_SP_FETCH_NO_DATA));
  /*
    In order to remember the value of affected rows for ROW_COUNT()
    function, SELECT INTO has to have an own SQLCOM.
    TODO: split from SQLCOM_SELECT
  */
  ::my_ok(thd,row_count);
  return 0;
}


bool
select_materialize_with_stats::
create_result_table(THD *thd_arg, List<Item> *column_types,
                    bool is_union_distinct, ulonglong options,
                    const char *table_alias, bool bit_fields_as_long,
                    bool create_table)
{
  DBUG_ASSERT(table == 0);
  tmp_table_param.field_count= column_types->elements;
  tmp_table_param.bit_fields_as_long= bit_fields_as_long;

  if (! (table= create_tmp_table(thd_arg, &tmp_table_param, *column_types,
                                 (ORDER*) 0, is_union_distinct, 1,
                                 options, HA_POS_ERROR, (char*) table_alias)))
    return TRUE;

  col_stat= (Column_statistics*) table->in_use->alloc(table->s->fields *
                                                      sizeof(Column_statistics));
  if (!col_stat)
    return TRUE;

  reset();
  table->file->extra(HA_EXTRA_WRITE_CACHE);
  table->file->extra(HA_EXTRA_IGNORE_DUP_KEY);
  return FALSE;
}


void select_materialize_with_stats::reset()
{
  memset(col_stat, 0, table->s->fields * sizeof(Column_statistics));
  max_nulls_in_row= 0;
  count_rows= 0;
}


void select_materialize_with_stats::cleanup()
{
  reset();
  select_union::cleanup();
}


/**
  Override select_union::send_data to analyze each row for NULLs and to
  update null_statistics before sending data to the client.

  @return TRUE if fatal error when sending data to the client
  @return FALSE on success
*/

int select_materialize_with_stats::send_data(List<Item> &items)
{
  List_iterator_fast<Item> item_it(items);
  Item *cur_item;
  Column_statistics *cur_col_stat= col_stat;
  uint nulls_in_row= 0;
  int res;

  if ((res= select_union::send_data(items)))
    return res;
  /* Skip duplicate rows. */
  if (write_err == HA_ERR_FOUND_DUPP_KEY ||
      write_err == HA_ERR_FOUND_DUPP_UNIQUE)
    return 0;

  ++count_rows;

  while ((cur_item= item_it++))
  {
    if (cur_item->is_null_result())
    {
      ++cur_col_stat->null_count;
      cur_col_stat->max_null_row= count_rows;
      if (!cur_col_stat->min_null_row)
        cur_col_stat->min_null_row= count_rows;
      ++nulls_in_row;
    }
    ++cur_col_stat;
  }
  if (nulls_in_row > max_nulls_in_row)
    max_nulls_in_row= nulls_in_row;

  return 0;
}


/****************************************************************************
  TMP_TABLE_PARAM
****************************************************************************/

void TMP_TABLE_PARAM::init()
{
  DBUG_ENTER("TMP_TABLE_PARAM::init");
  DBUG_PRINT("enter", ("this: 0x%lx", (ulong)this));
  field_count= sum_func_count= func_count= hidden_field_count= 0;
  group_parts= group_length= group_null_parts= 0;
  quick_group= 1;
  table_charset= 0;
  precomputed_group_by= 0;
  bit_fields_as_long= 0;
  materialized_subquery= 0;
  skip_create_table= 0;
  DBUG_VOID_RETURN;
}


void thd_increment_bytes_sent(ulong length)
{
  THD *thd=current_thd;
  if (likely(thd != 0))
  {
    /* current_thd == 0 when close_connection() calls net_send_error() */
    thd->status_var.bytes_sent+= length;
  }
}


void thd_increment_bytes_received(ulong length)
{
  current_thd->status_var.bytes_received+= length;
}


void thd_increment_net_big_packet_count(ulong length)
{
  current_thd->status_var.net_big_packet_count+= length;
}


void THD::set_status_var_init()
{
  bzero((char*) &status_var, sizeof(status_var));
}


void Security_context::init()
{
  host= user= ip= 0;
  host_or_ip= "connecting host";
  priv_user[0]= priv_host[0]= '\0';
  master_access= 0;
#ifndef NO_EMBEDDED_ACCESS_CHECKS
  db_access= NO_ACCESS;
#endif
}


void Security_context::destroy()
{
  // If not pointer to constant
  if (host != my_localhost)
    safeFree(host);
  if (user != delayed_user)
    safeFree(user);
  safeFree(ip);
}


void Security_context::skip_grants()
{
  /* privileges for the user are unknown everything is allowed */
  host_or_ip= (char *)"";
  master_access= ~NO_ACCESS;
  *priv_user= *priv_host= '\0';
}


bool Security_context::set_user(char *user_arg)
{
  safeFree(user);
  user= my_strdup(user_arg, MYF(0));
  return user == 0;
}

#ifndef NO_EMBEDDED_ACCESS_CHECKS
/**
  Initialize this security context from the passed in credentials
  and activate it in the current thread.

  @param       thd
  @param       definer_user
  @param       definer_host
  @param       db
  @param[out]  backup  Save a pointer to the current security context
                       in the thread. In case of success it points to the
                       saved old context, otherwise it points to NULL.


  During execution of a statement, multiple security contexts may
  be needed:
  - the security context of the authenticated user, used as the
    default security context for all top-level statements
  - in case of a view or a stored program, possibly the security
    context of the definer of the routine, if the object is
    defined with SQL SECURITY DEFINER option.

  The currently "active" security context is parameterized in THD
  member security_ctx. By default, after a connection is
  established, this member points at the "main" security context
  - the credentials of the authenticated user.

  Later, if we would like to execute some sub-statement or a part
  of a statement under credentials of a different user, e.g.
  definer of a procedure, we authenticate this user in a local
  instance of Security_context by means of this method (and
  ultimately by means of acl_getroot), and make the
  local instance active in the thread by re-setting
  thd->security_ctx pointer.

  Note, that the life cycle and memory management of the "main" and
  temporary security contexts are different.
  For the main security context, the memory for user/host/ip is
  allocated on system heap, and the THD class frees this memory in
  its destructor. The only case when contents of the main security
  context may change during its life time is when someone issued
  CHANGE USER command.
  Memory management of a "temporary" security context is
  responsibility of the module that creates it.

  @retval TRUE  there is no user with the given credentials. The erro
                is reported in the thread.
  @retval FALSE success
*/

bool
Security_context::
change_security_context(THD *thd,
                        LEX_STRING *definer_user,
                        LEX_STRING *definer_host,
                        LEX_STRING *db,
                        Security_context **backup)
{
  bool needs_change;

  DBUG_ENTER("Security_context::change_security_context");

  DBUG_ASSERT(definer_user->str && definer_host->str);

  *backup= NULL;
  needs_change= (strcmp(definer_user->str, thd->security_ctx->priv_user) ||
                 my_strcasecmp(system_charset_info, definer_host->str,
                               thd->security_ctx->priv_host));
  if (needs_change)
  {
    if (acl_getroot(this, definer_user->str, definer_host->str,
                                definer_host->str, db->str))
    {
      my_error(ER_NO_SUCH_USER, MYF(0), definer_user->str,
               definer_host->str);
      DBUG_RETURN(TRUE);
    }
    *backup= thd->security_ctx;
    thd->security_ctx= this;
  }

  DBUG_RETURN(FALSE);
}


void
Security_context::restore_security_context(THD *thd,
                                           Security_context *backup)
{
  if (backup)
    thd->security_ctx= backup;
}
#endif


bool Security_context::user_matches(Security_context *them)
{
  return ((user != NULL) && (them->user != NULL) &&
          !strcmp(user, them->user));
}


/****************************************************************************
  Handling of open and locked tables states.

  This is used when we want to open/lock (and then close) some tables when
  we already have a set of tables open and locked. We use these methods for
  access to mysql.proc table to find definitions of stored routines.
****************************************************************************/

void THD::reset_n_backup_open_tables_state(Open_tables_state *backup)
{
  DBUG_ENTER("reset_n_backup_open_tables_state");
  backup->set_open_tables_state(this);
  reset_open_tables_state();
  state_flags|= Open_tables_state::BACKUPS_AVAIL;
  DBUG_VOID_RETURN;
}


void THD::restore_backup_open_tables_state(Open_tables_state *backup)
{
  DBUG_ENTER("restore_backup_open_tables_state");
  /*
    Before we will throw away current open tables state we want
    to be sure that it was properly cleaned up.
  */
  DBUG_ASSERT(open_tables == 0 && temporary_tables == 0 &&
              handler_tables == 0 && derived_tables == 0 &&
              lock == 0 && locked_tables == 0 &&
              prelocked_mode == NON_PRELOCKED &&
              m_reprepare_observer == NULL);
  set_open_tables_state(backup);
  DBUG_VOID_RETURN;
}

/**
  Check the killed state of a user thread
  @param thd  user thread
  @retval 0 the user thread is active
  @retval 1 the user thread has been killed
*/

extern "C" int thd_killed(const MYSQL_THD thd)
{
  return(thd->killed);
}


/**
   Send an out-of-band progress report to the client

   The report is sent every 'thd->...progress_report_time' second,
   however not more often than global.progress_report_time.
   If global.progress_report_time is 0, then don't send progress reports, but
   check every second if the value has changed
*/

static void thd_send_progress(THD *thd)
{
  /* Check if we should send the client a progress report */
  ulonglong report_time= my_interval_timer();
  if (report_time > thd->progress.next_report_time)
  {
    uint seconds_to_next= max(thd->variables.progress_report_time,
                              global_system_variables.progress_report_time);
    if (seconds_to_next == 0)             // Turned off
      seconds_to_next= 1;                 // Check again after 1 second

    thd->progress.next_report_time= (report_time +
                                     seconds_to_next * 1000000000ULL);
    if (global_system_variables.progress_report_time &&
        thd->variables.progress_report_time)
      net_send_progress_packet(thd);
  }
}


/** Initialize progress report handling **/

extern "C" void thd_progress_init(MYSQL_THD thd, uint max_stage)
{
  /*
    Send progress reports to clients that supports it, if the command
    is a high level command (like ALTER TABLE) and we are not in a
    stored procedure
  */
  thd->progress.report= ((thd->client_capabilities & CLIENT_PROGRESS) &&
                         thd->progress.report_to_client &&
                         !thd->in_sub_stmt);
  thd->progress.next_report_time= 0;
  thd->progress.stage= 0;
  thd->progress.counter= thd->progress.max_counter= 0;
  thd->progress.max_stage= max_stage;
}


/* Inform processlist and the client that some progress has been made */

extern "C" void thd_progress_report(MYSQL_THD thd,
                                    ulonglong progress, ulonglong max_progress)
{
  if (thd->progress.max_counter != max_progress)        // Simple optimization
  {
    pthread_mutex_lock(&thd->LOCK_thd_data);
    thd->progress.counter= progress;
    thd->progress.max_counter= max_progress;
    pthread_mutex_unlock(&thd->LOCK_thd_data);
  }
  else
    thd->progress.counter= progress;

  if (thd->progress.report)
    thd_send_progress(thd);
}

/**
  Move to next stage in process list handling

  This will reset the timer to ensure the progress is sent to the client
  if client progress reports are activated.
*/

extern "C" void thd_progress_next_stage(MYSQL_THD thd)
{
  pthread_mutex_lock(&thd->LOCK_thd_data);
  thd->progress.stage++;
  thd->progress.counter= 0;
  DBUG_ASSERT(thd->progress.stage < thd->progress.max_stage);
  pthread_mutex_unlock(&thd->LOCK_thd_data);
  if (thd->progress.report)
  {
    thd->progress.next_report_time= 0;          // Send new stage info
    thd_send_progress(thd);
  }
}

/**
  Disable reporting of progress in process list.

  @note
  This function is safe to call even if one has not called thd_progress_init.

  This function should be called by all parts that does progress
  reporting to ensure that progress list doesn't contain 100 % done
  forever.
*/


extern "C" void thd_progress_end(MYSQL_THD thd)
{
  /*
    It's enough to reset max_counter to set disable progress indicator
    in processlist.
  */
  thd->progress.max_counter= 0;
}


/**
  Return the thread id of a user thread
  @param thd user thread
  @return thread id
*/
extern "C" unsigned long thd_get_thread_id(const MYSQL_THD thd)
{
  return((unsigned long)thd->thread_id);
}


#ifdef INNODB_COMPATIBILITY_HOOKS
extern "C" const struct charset_info_st *thd_charset(MYSQL_THD thd)
{
  return(thd->charset());
}

/**
  OBSOLETE : there's no way to ensure the string is null terminated.
  Use thd_query_string instead()
*/
extern "C" char **thd_query(MYSQL_THD thd)
{
  return(&thd->query_string.str);
}

/**
  Get the current query string for the thread.

  @param The MySQL internal thread pointer
  @return query string and length. May be non-null-terminated.
*/
extern "C" LEX_STRING * thd_query_string (MYSQL_THD thd)
{
  return(&thd->query_string);
}

extern "C" int thd_slave_thread(const MYSQL_THD thd)
{
  return(thd->slave_thread);
}

extern "C" int thd_non_transactional_update(const MYSQL_THD thd)
{
  return(thd->transaction.all.modified_non_trans_table);
}

extern "C" int thd_binlog_format(const MYSQL_THD thd)
{
  if (mysql_bin_log.is_open() && (thd->options & OPTION_BIN_LOG))
    return (int) thd->variables.binlog_format;
  else
    return BINLOG_FORMAT_UNSPEC;
}

extern "C" void thd_mark_transaction_to_rollback(MYSQL_THD thd, bool all)
{
  mark_transaction_to_rollback(thd, all);
}

extern "C" bool thd_binlog_filter_ok(const MYSQL_THD thd)
{
  return binlog_filter->db_ok(thd->db);
}
#endif // INNODB_COMPATIBILITY_HOOKS */

/****************************************************************************
  Handling of statement states in functions and triggers.

  This is used to ensure that the function/trigger gets a clean state
  to work with and does not cause any side effects of the calling statement.

  It also allows most stored functions and triggers to replicate even
  if they are used items that would normally be stored in the binary
  replication (like last_insert_id() etc...)

  The following things is done
  - Disable binary logging for the duration of the statement
  - Disable multi-result-sets for the duration of the statement
  - Value of last_insert_id() is saved and restored
  - Value set by 'SET INSERT_ID=#' is reset and restored
  - Value for found_rows() is reset and restored
  - examined_row_count is added to the total
  - cuted_fields is added to the total
  - new savepoint level is created and destroyed

  NOTES:
    Seed for random() is saved for the first! usage of RAND()
    We reset examined_row_count and cuted_fields and add these to the
    result to ensure that if we have a bug that would reset these within
    a function, we are not loosing any rows from the main statement.

    We do not reset value of last_insert_id().
****************************************************************************/

void THD::reset_sub_statement_state(Sub_statement_state *backup,
                                    uint new_state)
{
#ifndef EMBEDDED_LIBRARY
  /* BUG#33029, if we are replicating from a buggy master, reset
     auto_inc_intervals_forced to prevent substatement
     (triggers/functions) from using erroneous INSERT_ID value
   */
  if (rpl_master_erroneous_autoinc(this))
  {
    DBUG_ASSERT(backup->auto_inc_intervals_forced.nb_elements() == 0);
    auto_inc_intervals_forced.swap(&backup->auto_inc_intervals_forced);
  }
#endif
  
  backup->count_cuted_fields= count_cuted_fields;
  backup->options=         options;
  backup->in_sub_stmt=     in_sub_stmt;
  backup->enable_slow_log= enable_slow_log;
  backup->query_plan_flags= query_plan_flags;
  backup->limit_found_rows= limit_found_rows;
  backup->examined_row_count= examined_row_count;
  backup->sent_row_count=   sent_row_count;
  backup->cuted_fields=     cuted_fields;
  backup->client_capabilities= client_capabilities;
  backup->savepoints= transaction.savepoints;
  backup->first_successful_insert_id_in_prev_stmt= 
    first_successful_insert_id_in_prev_stmt;
  backup->first_successful_insert_id_in_cur_stmt= 
    first_successful_insert_id_in_cur_stmt;

  if ((!lex->requires_prelocking() || is_update_query(lex->sql_command)) &&
      !current_stmt_binlog_row_based)
  {
    options&= ~OPTION_BIN_LOG;
  }

  if ((backup->options & OPTION_BIN_LOG) && is_update_query(lex->sql_command)&&
      !current_stmt_binlog_row_based)
    mysql_bin_log.start_union_events(this, this->query_id);

  /* Disable result sets */
  client_capabilities &= ~CLIENT_MULTI_RESULTS;
  in_sub_stmt|= new_state;
  examined_row_count= 0;
  sent_row_count= 0;
  cuted_fields= 0;
  transaction.savepoints= 0;
  first_successful_insert_id_in_cur_stmt= 0;
}


void THD::restore_sub_statement_state(Sub_statement_state *backup)
{
  DBUG_ENTER("THD::restore_sub_statement_state");
#ifndef EMBEDDED_LIBRARY
  /* BUG#33029, if we are replicating from a buggy master, restore
     auto_inc_intervals_forced so that the top statement can use the
     INSERT_ID value set before this statement.
   */
  if (rpl_master_erroneous_autoinc(this))
  {
    backup->auto_inc_intervals_forced.swap(&auto_inc_intervals_forced);
    DBUG_ASSERT(backup->auto_inc_intervals_forced.nb_elements() == 0);
  }
#endif

  /*
    To save resources we want to release savepoints which were created
    during execution of function or trigger before leaving their savepoint
    level. It is enough to release first savepoint set on this level since
    all later savepoints will be released automatically.
  */
  if (transaction.savepoints)
  {
    SAVEPOINT *sv;
    for (sv= transaction.savepoints; sv->prev; sv= sv->prev)
    {}
    /* ha_release_savepoint() never returns error. */
    (void)ha_release_savepoint(this, sv);
  }
  count_cuted_fields= backup->count_cuted_fields;
  transaction.savepoints= backup->savepoints;
  options=          backup->options;
  in_sub_stmt=      backup->in_sub_stmt;
  enable_slow_log=  backup->enable_slow_log;
  query_plan_flags= backup->query_plan_flags;
  first_successful_insert_id_in_prev_stmt= 
    backup->first_successful_insert_id_in_prev_stmt;
  first_successful_insert_id_in_cur_stmt= 
    backup->first_successful_insert_id_in_cur_stmt;
  limit_found_rows= backup->limit_found_rows;
  sent_row_count=   backup->sent_row_count;
  client_capabilities= backup->client_capabilities;
  /*
    If we've left sub-statement mode, reset the fatal error flag.
    Otherwise keep the current value, to propagate it up the sub-statement
    stack.
  */
  if (!in_sub_stmt)
    is_fatal_sub_stmt_error= FALSE;

  if ((options & OPTION_BIN_LOG) && is_update_query(lex->sql_command) &&
    !current_stmt_binlog_row_based)
    mysql_bin_log.stop_union_events(this);

  /*
    The following is added to the old values as we are interested in the
    total complexity of the query
  */
  examined_row_count+= backup->examined_row_count;
  cuted_fields+=       backup->cuted_fields;
  DBUG_VOID_RETURN;
}


void THD::set_statement(Statement *stmt)
{
  pthread_mutex_lock(&LOCK_thd_data);
  Statement::set_statement(stmt);
  pthread_mutex_unlock(&LOCK_thd_data);
}


/** Assign a new value to thd->query.  */

void THD::set_query(char *query_arg, uint32 query_length_arg)
{
  pthread_mutex_lock(&LOCK_thd_data);
  set_query_inner(query_arg, query_length_arg);
  pthread_mutex_unlock(&LOCK_thd_data);
}

void THD::get_definer(LEX_USER *definer)
{
  binlog_invoker();
#if !defined(MYSQL_CLIENT) && defined(HAVE_REPLICATION)
  if (slave_thread && has_invoker())
  {
    definer->user = invoker_user;
    definer->host= invoker_host;
    definer->password= null_lex_str;
    definer->plugin= empty_lex_str;
    definer->auth= empty_lex_str;
  }
  else
#endif
    get_default_definer(this, definer);
}


/**
  Mark transaction to rollback and mark error as fatal to a sub-statement.

  @param  thd   Thread handle
  @param  all   TRUE <=> rollback main transaction.
*/

void mark_transaction_to_rollback(THD *thd, bool all)
{
  if (thd)
  {
    thd->is_fatal_sub_stmt_error= TRUE;
    thd->transaction_rollback_request= all;
    /*
      Aborted transactions can not be IGNOREd.
      Switch off the IGNORE flag for the current
      SELECT_LEX. This should allow my_error()
      to report the error and abort the execution
      flow, even in presence
      of IGNORE clause.
    */
    if (thd->lex->current_select)
      thd->lex->current_select->no_error= FALSE;
  }
}
/***************************************************************************
  Handling of XA id cacheing
***************************************************************************/

pthread_mutex_t LOCK_xid_cache;
HASH xid_cache;

extern "C" uchar *xid_get_hash_key(const uchar *, size_t *, my_bool);
extern "C" void xid_free_hash(void *);

uchar *xid_get_hash_key(const uchar *ptr, size_t *length,
                                  my_bool not_used __attribute__((unused)))
{
  *length=((XID_STATE*)ptr)->xid.key_length();
  return ((XID_STATE*)ptr)->xid.key();
}

void xid_free_hash(void *ptr)
{
  if (!((XID_STATE*)ptr)->in_thd)
    my_free((uchar*)ptr, MYF(0));
}

bool xid_cache_init()
{
  pthread_mutex_init(&LOCK_xid_cache, MY_MUTEX_INIT_FAST);
  return hash_init(&xid_cache, &my_charset_bin, 100, 0, 0,
                   xid_get_hash_key, xid_free_hash, 0) != 0;
}

void xid_cache_free()
{
  if (hash_inited(&xid_cache))
  {
    hash_free(&xid_cache);
    pthread_mutex_destroy(&LOCK_xid_cache);
  }
}

XID_STATE *xid_cache_search(XID *xid)
{
  pthread_mutex_lock(&LOCK_xid_cache);
  XID_STATE *res=(XID_STATE *)hash_search(&xid_cache, xid->key(), xid->key_length());
  pthread_mutex_unlock(&LOCK_xid_cache);
  return res;
}


bool xid_cache_insert(XID *xid, enum xa_states xa_state)
{
  XID_STATE *xs;
  my_bool res;
  pthread_mutex_lock(&LOCK_xid_cache);
  if (hash_search(&xid_cache, xid->key(), xid->key_length()))
    res=0;
  else if (!(xs=(XID_STATE *)my_malloc(sizeof(*xs), MYF(MY_WME))))
    res=1;
  else
  {
    xs->xa_state=xa_state;
    xs->xid.set(xid);
    xs->in_thd=0;
    res=my_hash_insert(&xid_cache, (uchar*)xs);
  }
  pthread_mutex_unlock(&LOCK_xid_cache);
  return res;
}


bool xid_cache_insert(XID_STATE *xid_state)
{
  pthread_mutex_lock(&LOCK_xid_cache);
  if (hash_search(&xid_cache, xid_state->xid.key(), xid_state->xid.key_length()))
  {
    pthread_mutex_unlock(&LOCK_xid_cache);
    my_error(ER_XAER_DUPID, MYF(0));
    return TRUE;
  }
  my_bool res= my_hash_insert(&xid_cache, (uchar*)xid_state);
  pthread_mutex_unlock(&LOCK_xid_cache);
  return res;
}


void xid_cache_delete(XID_STATE *xid_state)
{
  pthread_mutex_lock(&LOCK_xid_cache);
  hash_delete(&xid_cache, (uchar *)xid_state);
  pthread_mutex_unlock(&LOCK_xid_cache);
}

/*
  Implementation of interface to write rows to the binary log through the
  thread.  The thread is responsible for writing the rows it has
  inserted/updated/deleted.
*/

#ifndef MYSQL_CLIENT

/*
  Template member function for ensuring that there is an rows log
  event of the apropriate type before proceeding.

  PRE CONDITION:
    - Events of type 'RowEventT' have the type code 'type_code'.
    
  POST CONDITION:
    If a non-NULL pointer is returned, the pending event for thread 'thd' will
    be an event of type 'RowEventT' (which have the type code 'type_code')
    will either empty or have enough space to hold 'needed' bytes.  In
    addition, the columns bitmap will be correct for the row, meaning that
    the pending event will be flushed if the columns in the event differ from
    the columns suppled to the function.

  RETURNS
    If no error, a non-NULL pending event (either one which already existed or
    the newly created one).
    If error, NULL.
 */

template <class RowsEventT> Rows_log_event* 
THD::binlog_prepare_pending_rows_event(TABLE* table, uint32 serv_id,
                                       MY_BITMAP const* cols,
                                       size_t colcnt,
                                       size_t needed,
                                       bool is_transactional,
				       RowsEventT *hint __attribute__((unused)))
{
  DBUG_ENTER("binlog_prepare_pending_rows_event");
  /* Pre-conditions */
  DBUG_ASSERT(table->s->table_map_id != ~0UL);

  /* Fetch the type code for the RowsEventT template parameter */
  int const type_code= RowsEventT::TYPE_CODE;

  /*
    There is no good place to set up the transactional data, so we
    have to do it here.
  */
  if (binlog_setup_trx_data())
    DBUG_RETURN(NULL);

  Rows_log_event* pending= binlog_get_pending_rows_event();

  if (unlikely(pending && !pending->is_valid()))
    DBUG_RETURN(NULL);

  /*
    Check if the current event is non-NULL and a write-rows
    event. Also check if the table provided is mapped: if it is not,
    then we have switched to writing to a new table.
    If there is no pending event, we need to create one. If there is a pending
    event, but it's not about the same table id, or not of the same type
    (between Write, Update and Delete), or not the same affected columns, or
    going to be too big, flush this event to disk and create a new pending
    event.
  */
  if (!pending ||
      pending->server_id != serv_id || 
      pending->get_table_id() != table->s->table_map_id ||
      pending->get_type_code() != type_code || 
      pending->get_data_size() + needed > opt_binlog_rows_event_max_size || 
      pending->get_width() != colcnt ||
      !bitmap_cmp(pending->get_cols(), cols)) 
  {
    /* Create a new RowsEventT... */
    Rows_log_event* const
	ev= new RowsEventT(this, table, table->s->table_map_id, cols,
                           is_transactional);
    if (unlikely(!ev))
      DBUG_RETURN(NULL);
    ev->server_id= serv_id; // I don't like this, it's too easy to forget.
    /*
      flush the pending event and replace it with the newly created
      event...
    */
    if (unlikely(mysql_bin_log.flush_and_set_pending_rows_event(this, ev)))
    {
      delete ev;
      DBUG_RETURN(NULL);
    }

    DBUG_RETURN(ev);               /* This is the new pending event */
  }
  DBUG_RETURN(pending);        /* This is the current pending event */
}

#ifdef HAVE_EXPLICIT_TEMPLATE_INSTANTIATION
/*
  Instantiate the versions we need, we have -fno-implicit-template as
  compiling option.
*/
template Rows_log_event*
THD::binlog_prepare_pending_rows_event(TABLE*, uint32, MY_BITMAP const*,
				       size_t, size_t, bool,
				       Write_rows_log_event*);

template Rows_log_event*
THD::binlog_prepare_pending_rows_event(TABLE*, uint32, MY_BITMAP const*,
				       size_t colcnt, size_t, bool,
				       Delete_rows_log_event *);

template Rows_log_event* 
THD::binlog_prepare_pending_rows_event(TABLE*, uint32, MY_BITMAP const*,
				       size_t colcnt, size_t, bool,
				       Update_rows_log_event *);
#endif


namespace {
  /**
     Class to handle temporary allocation of memory for row data.

     The responsibilities of the class is to provide memory for
     packing one or two rows of packed data (depending on what
     constructor is called).

     In order to make the allocation more efficient for "simple" rows,
     i.e., rows that do not contain any blobs, a pointer to the
     allocated memory is of memory is stored in the table structure
     for simple rows.  If memory for a table containing a blob field
     is requested, only memory for that is allocated, and subsequently
     released when the object is destroyed.

   */
  class Row_data_memory {
  public:
    /**
      Build an object to keep track of a block-local piece of memory
      for storing a row of data.

      @param table
      Table where the pre-allocated memory is stored.

      @param length
      Length of data that is needed, if the record contain blobs.
     */
    Row_data_memory(TABLE *table, size_t const len1)
      : m_memory(0)
    {
#ifndef DBUG_OFF
      m_alloc_checked= FALSE;
#endif
      allocate_memory(table, len1);
      m_ptr[0]= has_memory() ? m_memory : 0;
      m_ptr[1]= 0;
    }

    Row_data_memory(TABLE *table, size_t const len1, size_t const len2)
      : m_memory(0)
    {
#ifndef DBUG_OFF
      m_alloc_checked= FALSE;
#endif
      allocate_memory(table, len1 + len2);
      m_ptr[0]= has_memory() ? m_memory        : 0;
      m_ptr[1]= has_memory() ? m_memory + len1 : 0;
    }

    ~Row_data_memory()
    {
      if (m_memory != 0 && m_release_memory_on_destruction)
        my_free((uchar*) m_memory, MYF(MY_WME));
    }

    /**
       Is there memory allocated?

       @retval true There is memory allocated
       @retval false Memory allocation failed
     */
    bool has_memory() const {
#ifndef DBUG_OFF
      m_alloc_checked= TRUE;
#endif
      return m_memory != 0;
    }

    uchar *slot(uint s)
    {
      DBUG_ASSERT(s < sizeof(m_ptr)/sizeof(*m_ptr));
      DBUG_ASSERT(m_ptr[s] != 0);
      DBUG_ASSERT(m_alloc_checked == TRUE);
      return m_ptr[s];
    }

  private:
    void allocate_memory(TABLE *const table, size_t const total_length)
    {
      if (table->s->blob_fields == 0)
      {
        /*
          The maximum length of a packed record is less than this
          length. We use this value instead of the supplied length
          when allocating memory for records, since we don't know how
          the memory will be used in future allocations.

          Since table->s->reclength is for unpacked records, we have
          to add two bytes for each field, which can potentially be
          added to hold the length of a packed field.
        */
        size_t const maxlen= table->s->reclength + 2 * table->s->fields;

        /*
          Allocate memory for two records if memory hasn't been
          allocated. We allocate memory for two records so that it can
          be used when processing update rows as well.
        */
        if (table->write_row_record == 0)
          table->write_row_record=
            (uchar *) alloc_root(&table->mem_root, 2 * maxlen);
        m_memory= table->write_row_record;
        m_release_memory_on_destruction= FALSE;
      }
      else
      {
        m_memory= (uchar *) my_malloc(total_length, MYF(MY_WME));
        m_release_memory_on_destruction= TRUE;
      }
    }

#ifndef DBUG_OFF
    mutable bool m_alloc_checked;
#endif
    bool m_release_memory_on_destruction;
    uchar *m_memory;
    uchar *m_ptr[2];
  };
}


int THD::binlog_write_row(TABLE* table, bool is_trans, 
                          MY_BITMAP const* cols, size_t colcnt, 
                          uchar const *record) 
{ 
  DBUG_ASSERT(current_stmt_binlog_row_based && mysql_bin_log.is_open());

  /*
    Pack records into format for transfer. We are allocating more
    memory than needed, but that doesn't matter.
  */
  Row_data_memory memory(table, max_row_length(table, record));
  if (!memory.has_memory())
    return HA_ERR_OUT_OF_MEM;

  uchar *row_data= memory.slot(0);

  size_t const len= pack_row(table, cols, row_data, record);

  Rows_log_event* const ev=
    binlog_prepare_pending_rows_event(table, server_id, cols, colcnt,
                                      len, is_trans,
                                      static_cast<Write_rows_log_event*>(0));

  if (unlikely(ev == 0))
    return HA_ERR_OUT_OF_MEM;

  return ev->add_row_data(row_data, len);
}

int THD::binlog_update_row(TABLE* table, bool is_trans,
                           MY_BITMAP const* cols, size_t colcnt,
                           const uchar *before_record,
                           const uchar *after_record)
{ 
  DBUG_ASSERT(current_stmt_binlog_row_based && mysql_bin_log.is_open());

  size_t const before_maxlen = max_row_length(table, before_record);
  size_t const after_maxlen  = max_row_length(table, after_record);

  Row_data_memory row_data(table, before_maxlen, after_maxlen);
  if (!row_data.has_memory())
    return HA_ERR_OUT_OF_MEM;

  uchar *before_row= row_data.slot(0);
  uchar *after_row= row_data.slot(1);

  size_t const before_size= pack_row(table, cols, before_row,
                                        before_record);
  size_t const after_size= pack_row(table, cols, after_row,
                                       after_record);

  /*
    Don't print debug messages when running valgrind since they can
    trigger false warnings.
   */
#ifndef HAVE_valgrind
  DBUG_DUMP("before_record", before_record, table->s->reclength);
  DBUG_DUMP("after_record",  after_record, table->s->reclength);
  DBUG_DUMP("before_row",    before_row, before_size);
  DBUG_DUMP("after_row",     after_row, after_size);
#endif

  Rows_log_event* const ev=
    binlog_prepare_pending_rows_event(table, server_id, cols, colcnt,
				      before_size + after_size, is_trans,
				      static_cast<Update_rows_log_event*>(0));

  if (unlikely(ev == 0))
    return HA_ERR_OUT_OF_MEM;

  return
    ev->add_row_data(before_row, before_size) ||
    ev->add_row_data(after_row, after_size);
}

int THD::binlog_delete_row(TABLE* table, bool is_trans, 
                           MY_BITMAP const* cols, size_t colcnt,
                           uchar const *record)
{ 
  DBUG_ASSERT(current_stmt_binlog_row_based && mysql_bin_log.is_open());

  /* 
     Pack records into format for transfer. We are allocating more
     memory than needed, but that doesn't matter.
  */
  Row_data_memory memory(table, max_row_length(table, record));
  if (unlikely(!memory.has_memory()))
    return HA_ERR_OUT_OF_MEM;

  uchar *row_data= memory.slot(0);

  size_t const len= pack_row(table, cols, row_data, record);

  Rows_log_event* const ev=
    binlog_prepare_pending_rows_event(table, server_id, cols, colcnt,
				      len, is_trans,
				      static_cast<Delete_rows_log_event*>(0));

  if (unlikely(ev == 0))
    return HA_ERR_OUT_OF_MEM;

  return ev->add_row_data(row_data, len);
}


int THD::binlog_remove_pending_rows_event(bool clear_maps)
{
  DBUG_ENTER("THD::binlog_remove_pending_rows_event");

  if (!mysql_bin_log.is_open())
    DBUG_RETURN(0);

  mysql_bin_log.remove_pending_rows_event(this);

  if (clear_maps)
    binlog_table_maps= 0;

  DBUG_RETURN(0);
}

int THD::binlog_flush_pending_rows_event(bool stmt_end)
{
  DBUG_ENTER("THD::binlog_flush_pending_rows_event");
  /*
    We shall flush the pending event even if we are not in row-based
    mode: it might be the case that we left row-based mode before
    flushing anything (e.g., if we have explicitly locked tables).
   */
  if (!mysql_bin_log.is_open())
    DBUG_RETURN(0);

  /*
    Mark the event as the last event of a statement if the stmt_end
    flag is set.
  */
  int error= 0;
  if (Rows_log_event *pending= binlog_get_pending_rows_event())
  {
    if (stmt_end)
    {
      pending->set_flags(Rows_log_event::STMT_END_F);
      binlog_table_maps= 0;
    }

    error= mysql_bin_log.flush_and_set_pending_rows_event(this, 0);
  }

  DBUG_RETURN(error);
}


#if !defined(DBUG_OFF) && !defined(_lint)
static const char *
show_query_type(THD::enum_binlog_query_type qtype)
{
  switch (qtype) {
  case THD::ROW_QUERY_TYPE:
    return "ROW";
  case THD::STMT_QUERY_TYPE:
    return "STMT";
  case THD::MYSQL_QUERY_TYPE:
    return "MYSQL";
  case THD::QUERY_TYPE_COUNT:
  default:
    DBUG_ASSERT(0 <= qtype && qtype < THD::QUERY_TYPE_COUNT);
  }
  static char buf[64];
  sprintf(buf, "UNKNOWN#%d", qtype);
  return buf;
}
#endif


/*
  Member function that will log query, either row-based or
  statement-based depending on the value of the 'current_stmt_binlog_row_based'
  the value of the 'qtype' flag.

  This function should be called after the all calls to ha_*_row()
  functions have been issued, but before tables are unlocked and
  closed.

  OBSERVE
    There shall be no writes to any system table after calling
    binlog_query(), so these writes has to be moved to before the call
    of binlog_query() for correct functioning.

    This is necessesary not only for RBR, but the master might crash
    after binlogging the query but before changing the system tables.
    This means that the slave and the master are not in the same state
    (after the master has restarted), so therefore we have to
    eliminate this problem.

  RETURN VALUE
    Error code, or 0 if no error.
*/
int THD::binlog_query(THD::enum_binlog_query_type qtype, char const *query_arg,
                      ulong query_len, bool is_trans, bool suppress_use,
                      int errcode)
{
  DBUG_ENTER("THD::binlog_query");
  DBUG_PRINT("enter", ("qtype: %s  query: '%-.*s'",
                       show_query_type(qtype), (int) query_len, query_arg));
  DBUG_ASSERT(query_arg && mysql_bin_log.is_open());

  /*
    If we are not in prelocked mode, mysql_unlock_tables() will be
    called after this binlog_query(), so we have to flush the pending
    rows event with the STMT_END_F set to unlock all tables at the
    slave side as well.

    If we are in prelocked mode, the flushing will be done inside the
    top-most close_thread_tables().
  */
  if (this->prelocked_mode == NON_PRELOCKED)
    if (int error= binlog_flush_pending_rows_event(TRUE))
      DBUG_RETURN(error);

  /*
    If we are in statement mode and trying to log an unsafe statement,
    we should print a warning.
  */
  if (sql_log_bin_toplevel && lex->is_stmt_unsafe() &&
      variables.binlog_format == BINLOG_FORMAT_STMT && 
      binlog_filter->db_ok(this->db))
  {
   /*
     A warning can be elevated a error when STRICT sql mode.
     But we don't want to elevate binlog warning to error here.
   */
    push_warning(this, MYSQL_ERROR::WARN_LEVEL_NOTE,
                 ER_BINLOG_UNSAFE_STATEMENT,
                 ER(ER_BINLOG_UNSAFE_STATEMENT));
    if (global_system_variables.log_warnings &&
        !(binlog_flags & BINLOG_FLAG_UNSAFE_STMT_PRINTED))
    {
      sql_print_warning("%s Statement: %.*s",
                        ER(ER_BINLOG_UNSAFE_STATEMENT),
                        (int) min(MYSQL_ERRMSG_SIZE, query_len), query_arg);
      binlog_flags|= BINLOG_FLAG_UNSAFE_STMT_PRINTED;
    }
  }

  switch (qtype) {
  case THD::ROW_QUERY_TYPE:
    DBUG_PRINT("debug",
               ("current_stmt_binlog_row_based: %d",
                current_stmt_binlog_row_based));
    if (current_stmt_binlog_row_based)
      DBUG_RETURN(0);
    /* Otherwise, we fall through */
  case THD::MYSQL_QUERY_TYPE:
    /*
      Using this query type is a conveniece hack, since we have been
      moving back and forth between using RBR for replication of
      system tables and not using it.

      Make sure to change in check_table_binlog_row_based() according
      to how you treat this.
    */
  case THD::STMT_QUERY_TYPE:
    /*
      The MYSQL_LOG::write() function will set the STMT_END_F flag and
      flush the pending rows event if necessary.
     */
    {
      Query_log_event qinfo(this, query_arg, query_len, is_trans, suppress_use,
                            errcode);
      /*
        Binlog table maps will be irrelevant after a Query_log_event
        (they are just removed on the slave side) so after the query
        log event is written to the binary log, we pretend that no
        table maps were written.
       */
      int error= mysql_bin_log.write(&qinfo);
      binlog_table_maps= 0;
      DBUG_RETURN(error);
    }

  case THD::QUERY_TYPE_COUNT:
  default:
    DBUG_ASSERT(qtype < QUERY_TYPE_COUNT);
  }
  DBUG_RETURN(0);
}

void
THD::wait_for_wakeup_ready()
{
  pthread_mutex_lock(&LOCK_wakeup_ready);
  while (!wakeup_ready)
    pthread_cond_wait(&COND_wakeup_ready, &LOCK_wakeup_ready);
  pthread_mutex_unlock(&LOCK_wakeup_ready);
}

void
THD::signal_wakeup_ready()
{
  pthread_mutex_lock(&LOCK_wakeup_ready);
  wakeup_ready= true;
  pthread_mutex_unlock(&LOCK_wakeup_ready);
  pthread_cond_signal(&COND_wakeup_ready);
}


bool Discrete_intervals_list::append(ulonglong start, ulonglong val,
                                 ulonglong incr)
{
  DBUG_ENTER("Discrete_intervals_list::append");
  /* first, see if this can be merged with previous */
  if ((head == NULL) || tail->merge_if_contiguous(start, val, incr))
  {
    /* it cannot, so need to add a new interval */
    Discrete_interval *new_interval= new Discrete_interval(start, val, incr);
    DBUG_RETURN(append(new_interval));
  }
  DBUG_RETURN(0);
}

bool Discrete_intervals_list::append(Discrete_interval *new_interval)
{
  DBUG_ENTER("Discrete_intervals_list::append");
  if (unlikely(new_interval == NULL))
    DBUG_RETURN(1);
  DBUG_PRINT("info",("adding new auto_increment interval"));
  if (head == NULL)
    head= current= new_interval;
  else
    tail->next= new_interval;
  tail= new_interval;
  elements++;
  DBUG_RETURN(0);
}

#endif /* !defined(MYSQL_CLIENT) */<|MERGE_RESOLUTION|>--- conflicted
+++ resolved
@@ -816,11 +816,8 @@
   memset(&invoker_user, 0, sizeof(invoker_user));
   memset(&invoker_host, 0, sizeof(invoker_host));
   prepare_derived_at_open= FALSE;
-<<<<<<< HEAD
   create_tmp_table_for_derived= FALSE;
-=======
   save_prep_leaf_list= FALSE;
->>>>>>> dd2f93d3
 }
 
 
