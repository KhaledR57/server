/* Copyright (c) 2007, 2010, Oracle and/or its affiliates. All rights reserved.

   This program is free software; you can redistribute it and/or modify
   it under the terms of the GNU General Public License as published by
   the Free Software Foundation; version 2 of the License.

   This program is distributed in the hope that it will be useful,
   but WITHOUT ANY WARRANTY; without even the implied warranty of
   MERCHANTABILITY or FITNESS FOR A PARTICULAR PURPOSE.  See the
   GNU General Public License for more details.

   You should have received a copy of the GNU General Public License
   along with this program; if not, write to the Free Software
   Foundation, Inc., 51 Franklin St, Fifth Floor, Boston, MA 02110-1335  USA */

#ifndef _SQL_PROFILE_H
#define _SQL_PROFILE_H

class Item;
struct TABLE_LIST;
class THD;
class ST_FIELD_INFO;
typedef struct st_schema_table ST_SCHEMA_TABLE;

namespace Show {
extern ST_FIELD_INFO query_profile_statistics_info[];
} // namespace Show

int fill_query_profile_statistics_info(THD *thd, TABLE_LIST *tables, Item *cond);
int make_profile_table_for_show(THD *thd, ST_SCHEMA_TABLE *schema_table);


#define PROFILE_NONE         (uint)0
#define PROFILE_CPU          (uint)(1<<0)
#define PROFILE_MEMORY       (uint)(1<<1)
#define PROFILE_BLOCK_IO     (uint)(1<<2)
#define PROFILE_CONTEXT      (uint)(1<<3)
#define PROFILE_PAGE_FAULTS  (uint)(1<<4)
#define PROFILE_IPC          (uint)(1<<5)
#define PROFILE_SWAPS        (uint)(1<<6)
#define PROFILE_SOURCE       (uint)(1<<16)
#define PROFILE_ALL          (uint)(~0)


#if defined(ENABLED_PROFILING)
#include "sql_priv.h"
#include "unireg.h"

#ifdef __WIN__
#include <psapi.h>
#endif

#ifdef HAVE_SYS_RESOURCE_H
#include <sys/resource.h>
#endif

extern PSI_memory_key key_memory_queue_item;

class PROF_MEASUREMENT;
class QUERY_PROFILE;
class PROFILING;


/**
  Implements a persistent FIFO using server List method names.  Not
  thread-safe.  Intended to be used on thread-local data only.  
*/
template <class T> class Queue
{
private:

  struct queue_item
  {
    T *payload;
    struct queue_item *next, *previous;
  };

  struct queue_item *first, *last;

public:
  Queue()
  {
    elements= 0;
    first= last= NULL;
  }

  void empty()
  {
    struct queue_item *i, *after_i;
    for (i= first; i != NULL; i= after_i)
    {
      after_i= i->next;
      my_free(i);
    }
    elements= 0;
  }

  ulong elements;                       /* The count of items in the Queue */

  void push_back(T *payload)
  {
    struct queue_item *new_item;

<<<<<<< HEAD
    new_item= (struct queue_item *) my_malloc(key_memory_queue_item,
                                              sizeof(struct queue_item), MYF(0));
=======
    new_item= (struct queue_item *) my_malloc(sizeof(struct queue_item), MYF(0));
    if (!new_item)
      return;
>>>>>>> 5f890452

    new_item->payload= payload;

    if (first == NULL)
      first= new_item;
    if (last != NULL)
    {
      DBUG_ASSERT(last->next == NULL);
      last->next= new_item;
    }
    new_item->previous= last;
    new_item->next= NULL;
    last= new_item;

    elements++;
  }

  T *pop()
  {
    struct queue_item *old_item= first;
    T *ret= NULL;

    if (first == NULL)
    {
      DBUG_PRINT("warning", ("tried to pop nonexistent item from Queue"));
      return NULL;
    }

    ret= old_item->payload;
    if (first->next != NULL)
      first->next->previous= NULL;
    else
      last= NULL;
    first= first->next;

    my_free(old_item);
    elements--;

    return ret;
  }

  bool is_empty()
  {
    DBUG_ASSERT(((elements > 0) && (first != NULL)) || ((elements == 0) || (first == NULL)));
    return (elements == 0);
  }

  void *new_iterator()
  {
    return first;
  }

  void *iterator_next(void *current)
  {
    return ((struct queue_item *) current)->next;
  }

  T *iterator_value(void *current)
  {
    return ((struct queue_item *) current)->payload;
  }

};


/**
  A single entry in a single profile.
*/
class PROF_MEASUREMENT
{
private:
  friend class QUERY_PROFILE;
  friend class PROFILING;

  QUERY_PROFILE *profile;
  char *status;
#ifdef HAVE_GETRUSAGE
  struct rusage rusage;
#elif defined(_WIN32)
  FILETIME ftKernel, ftUser;
  IO_COUNTERS io_count;
  PROCESS_MEMORY_COUNTERS mem_count;
#endif

  char *function;
  char *file;
  unsigned int line;

  ulong m_seq;
  double time_usecs;
  char *allocated_status_memory;

  void set_label(const char *status_arg, const char *function_arg, 
                  const char *file_arg, unsigned int line_arg);
  void clean_up();
  
  PROF_MEASUREMENT();
  PROF_MEASUREMENT(QUERY_PROFILE *profile_arg, const char *status_arg);
  PROF_MEASUREMENT(QUERY_PROFILE *profile_arg, const char *status_arg,
                const char *function_arg,
                const char *file_arg, unsigned int line_arg);
  ~PROF_MEASUREMENT();
  void collect();
};


/**
  The full profile for a single query, and includes multiple PROF_MEASUREMENT
  objects.
*/
class QUERY_PROFILE
{
private:
  friend class PROFILING;

  PROFILING *profiling;

  query_id_t profiling_query_id;        /* Session-specific id. */
  char *query_source;

  double m_start_time_usecs;
  double m_end_time_usecs;
  ulong m_seq_counter;
  Queue<PROF_MEASUREMENT> entries;


  QUERY_PROFILE(PROFILING *profiling_arg, const char *status_arg);
  ~QUERY_PROFILE();

  void set_query_source(char *query_source_arg, size_t query_length_arg);

  /* Add a profile status change to the current profile. */
  void new_status(const char *status_arg,
              const char *function_arg,
              const char *file_arg, unsigned int line_arg);

  /* Reset the contents of this profile entry. */
  void reset();

  /* Show this profile.  This is called by PROFILING. */
  bool show(uint options);
};


/**
  Profiling state for a single THD; contains multiple QUERY_PROFILE objects.
*/
class PROFILING
{
private:
  friend class PROF_MEASUREMENT;
  friend class QUERY_PROFILE;

  /* 
    Not the system query_id, but a counter unique to profiling. 
  */
  query_id_t profile_id_counter;     
  THD *thd;
  bool keeping;
  bool enabled;

  QUERY_PROFILE *current;
  QUERY_PROFILE *last;
  Queue<QUERY_PROFILE> history;
 
  query_id_t next_profile_id() { return(profile_id_counter++); }

public:
  PROFILING();
  ~PROFILING();

  /**
    At a point in execution where we know the query source, save the text
    of it in the query profile.

    This must be called exactly once per descrete statement.
  */
  void set_query_source(char *query_source_arg, size_t query_length_arg)
  {
    if (unlikely(current))
      current->set_query_source(query_source_arg, query_length_arg);
  }

  /**
    Prepare to start processing a new query.  It is an error to do this
    if there's a query already in process; nesting is not supported.

    @param  initial_state  (optional) name of period before first state change
  */
  void start_new_query(const char *initial_state= "Starting")
  {
    DBUG_ASSERT(!current);
    if (unlikely(enabled))
    {
      QUERY_PROFILE *new_profile= new QUERY_PROFILE(this, initial_state);
      if (new_profile)
        current= new_profile;
    }
  }

  void discard_current_query();

  void finish_current_query()
  {
    if (unlikely(current))
      finish_current_query_impl();
  }

  void finish_current_query_impl();

  void status_change(const char *status_arg,
                     const char *function_arg,
                     const char *file_arg, unsigned int line_arg)
  {
    if (unlikely(current))
      current->new_status(status_arg, function_arg, file_arg, line_arg);
  }

  inline void set_thd(THD *thd_arg)
  {
    thd= thd_arg;
    reset();
  }

  /* SHOW PROFILES */
  bool show_profiles();

  /* ... from INFORMATION_SCHEMA.PROFILING ... */
  int fill_statistics_info(THD *thd, TABLE_LIST *tables, Item *cond);
  void reset();
  void restart();
};

#  endif /* ENABLED_PROFILING */
#endif /* _SQL_PROFILE_H */<|MERGE_RESOLUTION|>--- conflicted
+++ resolved
@@ -101,14 +101,10 @@
   {
     struct queue_item *new_item;
 
-<<<<<<< HEAD
     new_item= (struct queue_item *) my_malloc(key_memory_queue_item,
                                               sizeof(struct queue_item), MYF(0));
-=======
-    new_item= (struct queue_item *) my_malloc(sizeof(struct queue_item), MYF(0));
     if (!new_item)
       return;
->>>>>>> 5f890452
 
     new_item->payload= payload;
 
