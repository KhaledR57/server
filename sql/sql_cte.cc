--- conflicted
+++ resolved
@@ -1199,13 +1199,8 @@
     /* Rename the columns of the first select in the unit */
     while ((item= it++, name= nm++))
     {
-<<<<<<< HEAD
-      item->set_name(thd, *name);
+      lex_string_set(&item->name, name->str);
       item->base_flags|= item_base_t::IS_EXPLICIT_NAME;
-=======
-      lex_string_set(&item->name, name->str);
-      item->common_flags&= ~IS_AUTO_GENERATED_NAME;
->>>>>>> 9a545eb6
     }
 
     if (arena)
