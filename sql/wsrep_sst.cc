--- conflicted
+++ resolved
@@ -385,11 +385,7 @@
   {
     assert(opt_bin_logname);
     *ret= strcmp(opt_bin_logname, "0") ?
-<<<<<<< HEAD
-        my_strdup(opt_bin_logname, MYF(0)) : my_strdup("", MYF(0));
-=======
       my_strdup(opt_bin_logname, MYF(0)) : my_strdup("", MYF(0));
->>>>>>> eba0120d
   }
   else
   {
