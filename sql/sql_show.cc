/* Copyright (c) 2000, 2015, Oracle and/or its affiliates.
   Copyright (c) 2009, 2022, MariaDB

   This program is free software; you can redistribute it and/or modify
   it under the terms of the GNU General Public License as published by
   the Free Software Foundation; version 2 of the License.

   This program is distributed in the hope that it will be useful,
   but WITHOUT ANY WARRANTY; without even the implied warranty of
   MERCHANTABILITY or FITNESS FOR A PARTICULAR PURPOSE.  See the
   GNU General Public License for more details.

   You should have received a copy of the GNU General Public License
   along with this program; if not, write to the Free Software
   Foundation, Inc., 51 Franklin St, Fifth Floor, Boston, MA 02110-1335  USA */


/* Function with list databases, tables or fields */

#include "sql_plugin.h"                         // SHOW_MY_BOOL
#include "sql_priv.h"
#include "unireg.h"
#include "sql_acl.h"                        // fill_schema_*_privileges
#include "sql_select.h"                         // For select_describe
#include "sql_base.h"                       // close_tables_for_reopen
#include "create_options.h"
#include "sql_show.h"
#include "sql_table.h"                        // filename_to_tablename,
                                              // primary_key_name,
                                              // build_table_filename
#include "sql_view.h"
#include "repl_failsafe.h"
#include "sql_parse.h"             // check_access, check_table_access
#include "sql_partition.h"         // partition_element
#include "sql_derived.h"           // mysql_derived_prepare,
                                   // mysql_handle_derived,
#include "sql_db.h"     // check_db_dir_existence, load_db_opt_by_name
#include "sql_time.h"   // interval_type_to_name
#include "tztime.h"                             // struct Time_zone
#include "sql_acl.h"     // TABLE_ACLS, check_grant, DB_ACLS, acl_get,
                         // check_grant_db
#include "sp.h"
#include "sp_head.h"
#include "sp_pcontext.h"
#include "set_var.h"
#include "sql_trigger.h"
#include "sql_derived.h"
#include "sql_statistics.h"
#include "sql_connect.h"
#include "authors.h"
#include "contributors.h"
#include "sql_partition.h"
#ifdef HAVE_EVENT_SCHEDULER
#include "events.h"
#include "event_data_objects.h"
#endif
#include <my_dir.h>
#include "lock.h"                           // MYSQL_OPEN_IGNORE_FLUSH
#include "debug_sync.h"
#include "keycaches.h"
#include "ha_sequence.h"
#ifdef WITH_PARTITION_STORAGE_ENGINE
#include "ha_partition.h"
#endif
#include "transaction.h"
#include "opt_trace.h"
#include "my_cpu.h"


#include "lex_symbol.h"
#define KEYWORD_SIZE 64

extern SYMBOL symbols[];
extern size_t symbols_length;

extern SYMBOL sql_functions[];
extern size_t sql_functions_length;

extern Native_func_registry_array native_func_registry_array;

enum enum_i_s_events_fields
{
  ISE_EVENT_CATALOG= 0,
  ISE_EVENT_SCHEMA,
  ISE_EVENT_NAME,
  ISE_DEFINER,
  ISE_TIME_ZONE,
  ISE_EVENT_BODY,
  ISE_EVENT_DEFINITION,
  ISE_EVENT_TYPE,
  ISE_EXECUTE_AT,
  ISE_INTERVAL_VALUE,
  ISE_INTERVAL_FIELD,
  ISE_SQL_MODE,
  ISE_STARTS,
  ISE_ENDS,
  ISE_STATUS,
  ISE_ON_COMPLETION,
  ISE_CREATED,
  ISE_LAST_ALTERED,
  ISE_LAST_EXECUTED,
  ISE_EVENT_COMMENT,
  ISE_ORIGINATOR,
  ISE_CLIENT_CS,
  ISE_CONNECTION_CL,
  ISE_DB_CL
};


static const LEX_CSTRING trg_action_time_type_names[]=
{
  { STRING_WITH_LEN("BEFORE") },
  { STRING_WITH_LEN("AFTER") }
};

static const LEX_CSTRING trg_event_type_names[]=
{
  { STRING_WITH_LEN("INSERT") },
  { STRING_WITH_LEN("UPDATE") },
  { STRING_WITH_LEN("DELETE") }
};


LEX_CSTRING DATA_clex_str= { STRING_WITH_LEN("DATA") };
LEX_CSTRING INDEX_clex_str= { STRING_WITH_LEN("INDEX") };

#ifndef NO_EMBEDDED_ACCESS_CHECKS
static const char *grant_names[]={
  "select","insert","update","delete","create","drop","reload","shutdown",
  "process","file","grant","references","index","alter"};

static TYPELIB grant_types = { sizeof(grant_names)/sizeof(char **),
                               "grant_types",
                               grant_names, NULL};
#endif

/* Match the values of enum ha_choice */
static const LEX_CSTRING ha_choice_values[]=
{
  { STRING_WITH_LEN("") },
  { STRING_WITH_LEN("0") },
  { STRING_WITH_LEN("1") }
};

static void store_key_options(THD *, String *, TABLE *, KEY *);

static int show_create_view(THD *thd, TABLE_LIST *table, String *buff);
static int show_create_sequence(THD *thd, TABLE_LIST *table_list,
                                String *packet);

static const LEX_CSTRING *view_algorithm(TABLE_LIST *table);

bool get_lookup_field_values(THD *, COND *, TABLE_LIST *, LOOKUP_FIELD_VALUES *);

/**
  Try to lock a mutex, but give up after a short while to not cause deadlocks

  The loop is short, as the mutex we are trying to lock are mutex the should
  never be locked a long time, just over a few instructions.

  @return 0 ok
  @return 1 error
*/

static bool trylock_short(mysql_mutex_t *mutex)
{
  uint i;
  for (i= 0 ; i < 100 ; i++)
  {
    if (!mysql_mutex_trylock(mutex))
      return 0;
    LF_BACKOFF();
  }
  return 1;
}


/***************************************************************************
** List all table types supported
***************************************************************************/


static bool is_show_command(THD *thd)
{
  return sql_command_flags[thd->lex->sql_command] & CF_STATUS_COMMAND;
}

static int make_version_string(char *buf, int buf_length, uint version)
{
  return (int)my_snprintf(buf, buf_length, "%d.%d", version>>8,version&0xff);
}


static const LEX_CSTRING maturity_name[]={
  { STRING_WITH_LEN("Unknown") },
  { STRING_WITH_LEN("Experimental") },
  { STRING_WITH_LEN("Alpha") },
  { STRING_WITH_LEN("Beta") },
  { STRING_WITH_LEN("Gamma") },
  { STRING_WITH_LEN("Stable") }};


static my_bool show_plugins(THD *thd, plugin_ref plugin,
                            void *arg)
{
  TABLE *table= (TABLE*) arg;
  struct st_maria_plugin *plug= plugin_decl(plugin);
  struct st_plugin_dl *plugin_dl= plugin_dlib(plugin);
  CHARSET_INFO *cs= system_charset_info;
  char version_buf[20];

  restore_record(table, s->default_values);

  table->field[0]->store(plugin_name(plugin)->str,
                         plugin_name(plugin)->length, cs);

  table->field[1]->store(version_buf,
        make_version_string(version_buf, sizeof(version_buf), plug->version),
        cs);

  switch (plugin_state(plugin)) {
  case PLUGIN_IS_DELETED:
    table->field[2]->store(STRING_WITH_LEN("DELETED"), cs);
    break;
  case PLUGIN_IS_UNINITIALIZED:
    table->field[2]->store(STRING_WITH_LEN("INACTIVE"), cs);
    break;
  case PLUGIN_IS_READY:
    table->field[2]->store(STRING_WITH_LEN("ACTIVE"), cs);
    break;
  case PLUGIN_IS_DISABLED:
    table->field[2]->store(STRING_WITH_LEN("DISABLED"), cs);
    break;
  case PLUGIN_IS_FREED: // filtered in fill_plugins, used in fill_all_plugins
    table->field[2]->store(STRING_WITH_LEN("NOT INSTALLED"), cs);
    break;
  default:
    DBUG_ASSERT(0);
  }

  table->field[3]->store(plugin_type_names[plug->type].str,
                         plugin_type_names[plug->type].length,
                         cs);
  table->field[4]->store(version_buf,
        make_version_string(version_buf, sizeof(version_buf),
                            *(uint *)plug->info), cs);

  if (plugin_dl)
  {
    table->field[5]->store(plugin_dl->dl.str, plugin_dl->dl.length, cs);
    table->field[5]->set_notnull();
    table->field[6]->store(version_buf,
          make_version_string(version_buf, sizeof(version_buf),
                              plugin_dl->mariaversion),
          cs);
    table->field[6]->set_notnull();
  }
  else
  {
    table->field[5]->set_null();
    table->field[6]->set_null();
  }


  if (plug->author)
  {
    table->field[7]->store(plug->author, strlen(plug->author), cs);
    table->field[7]->set_notnull();
  }
  else
    table->field[7]->set_null();

  if (plug->descr)
  {
    table->field[8]->store(plug->descr, strlen(plug->descr), cs);
    table->field[8]->set_notnull();
  }
  else
    table->field[8]->set_null();

  switch (plug->license) {
  case PLUGIN_LICENSE_GPL:
    table->field[9]->store(PLUGIN_LICENSE_GPL_STRING,
                           strlen(PLUGIN_LICENSE_GPL_STRING), cs);
    break;
  case PLUGIN_LICENSE_BSD:
    table->field[9]->store(PLUGIN_LICENSE_BSD_STRING,
                           strlen(PLUGIN_LICENSE_BSD_STRING), cs);
    break;
  default:
    table->field[9]->store(PLUGIN_LICENSE_PROPRIETARY_STRING,
                           strlen(PLUGIN_LICENSE_PROPRIETARY_STRING), cs);
    break;
  }

  table->field[10]->store(
    global_plugin_typelib_names[plugin_load_option(plugin)],
    strlen(global_plugin_typelib_names[plugin_load_option(plugin)]),
    cs);

  if (plug->maturity <= MariaDB_PLUGIN_MATURITY_STABLE)
     table->field[11]->store(maturity_name[plug->maturity].str,
                             maturity_name[plug->maturity].length,
                             cs);
   else
     table->field[11]->store("Unknown", 7, cs);

  if (plug->version_info)
  {
    table->field[12]->store(plug->version_info,
                            strlen(plug->version_info), cs);
    table->field[12]->set_notnull();
  }
  else
    table->field[12]->set_null();

  return schema_table_store_record(thd, table);
}


int fill_plugins(THD *thd, TABLE_LIST *tables, COND *cond)
{
  DBUG_ENTER("fill_plugins");
  TABLE *table= tables->table;

  if (plugin_foreach_with_mask(thd, show_plugins, MYSQL_ANY_PLUGIN,
                               ~(PLUGIN_IS_FREED | PLUGIN_IS_DYING), table))
    DBUG_RETURN(1);

  DBUG_RETURN(0);
}


int fill_all_plugins(THD *thd, TABLE_LIST *tables, COND *cond)
{
  DBUG_ENTER("fill_all_plugins");
  TABLE *table= tables->table;
  LOOKUP_FIELD_VALUES lookup;

  if (get_lookup_field_values(thd, cond, tables, &lookup))
    DBUG_RETURN(0);

  if (lookup.db_value.str && !lookup.db_value.str[0])
    DBUG_RETURN(0); // empty string never matches a valid SONAME

  MY_DIR *dirp= my_dir(opt_plugin_dir, MY_THREAD_SPECIFIC);
  if (!dirp)
  {
    my_error(ER_CANT_READ_DIR, MYF(0), opt_plugin_dir, my_errno);
    DBUG_RETURN(1);
  }

  if (!lookup.db_value.str)
    plugin_dl_foreach(thd, 0, show_plugins, table);

  const char *wstr= lookup.db_value.str, *wend= wstr + lookup.db_value.length;
  for (uint i=0; i < (uint) dirp->number_of_files; i++)
  {
    FILEINFO *file= dirp->dir_entry+i;
    LEX_CSTRING dl= { file->name, strlen(file->name) };
    const char *dlend= dl.str + dl.length;
    const size_t so_ext_len= sizeof(SO_EXT) - 1;

    if (strcasecmp(dlend - so_ext_len, SO_EXT))
      continue;

    if (lookup.db_value.str)
    {
      if (lookup.wild_db_value)
      {
        if (files_charset_info->wildcmp(dl.str, dlend, wstr, wend,
                                        wild_prefix, wild_one, wild_many))
          continue;
      }
      else
      {
        if (files_charset_info->strnncoll(dl.str, dl.length,
                                          lookup.db_value.str, lookup.db_value.length))
          continue;
      }
    }

    plugin_dl_foreach(thd, &dl, show_plugins, table);
    thd->clear_error();
  }

  my_dirend(dirp);
  DBUG_RETURN(0);
}


/***************************************************************************
** List all Authors.
** If you can update it, you get to be in it :)
***************************************************************************/

bool mysqld_show_authors(THD *thd)
{
  List<Item> field_list;
  Protocol *protocol= thd->protocol;
  MEM_ROOT *mem_root= thd->mem_root;
  DBUG_ENTER("mysqld_show_authors");

  field_list.push_back(new (mem_root) Item_empty_string(thd, "Name", 40),
                       mem_root);
  field_list.push_back(new (mem_root) Item_empty_string(thd, "Location", 40),
                       mem_root);
  field_list.push_back(new (mem_root) Item_empty_string(thd, "Comment", 512),
                       mem_root);

  if (protocol->send_result_set_metadata(&field_list,
                                         Protocol::SEND_NUM_ROWS |
                                         Protocol::SEND_EOF))
    DBUG_RETURN(TRUE);

  show_table_authors_st *authors;
  for (authors= show_table_authors; authors->name; authors++)
  {
    protocol->prepare_for_resend();
    protocol->store(authors->name, strlen(authors->name), system_charset_info);
    protocol->store(authors->location, strlen(authors->location),
                    system_charset_info);
    protocol->store(authors->comment, strlen(authors->comment),
                    system_charset_info);
    if (protocol->write())
      DBUG_RETURN(TRUE);
  }
  my_eof(thd);
  DBUG_RETURN(FALSE);
}


/***************************************************************************
** List all Contributors.
** Please get permission before updating
***************************************************************************/

bool mysqld_show_contributors(THD *thd)
{
  List<Item> field_list;
  Protocol *protocol= thd->protocol;
  MEM_ROOT *mem_root= thd->mem_root;
  DBUG_ENTER("mysqld_show_contributors");

  field_list.push_back(new (mem_root) Item_empty_string(thd, "Name", 40),
                       mem_root);
  field_list.push_back(new (mem_root) Item_empty_string(thd, "Location", 40),
                       mem_root);
  field_list.push_back(new (mem_root) Item_empty_string(thd, "Comment",  512),
                       mem_root);

  if (protocol->send_result_set_metadata(&field_list,
                                         Protocol::SEND_NUM_ROWS |
                                         Protocol::SEND_EOF))
    DBUG_RETURN(TRUE);

  show_table_contributors_st *contributors;
  for (contributors= show_table_contributors; contributors->name; contributors++)
  {
    protocol->prepare_for_resend();
    protocol->store(contributors->name, strlen(contributors->name),
                    system_charset_info);
    protocol->store(contributors->location, strlen(contributors->location),
                    system_charset_info);
    protocol->store(contributors->comment, strlen(contributors->comment),
                    system_charset_info);
    if (protocol->write())
      DBUG_RETURN(TRUE);
  }
  my_eof(thd);
  DBUG_RETURN(FALSE);
}


/***************************************************************************
 List all privileges supported
***************************************************************************/

struct show_privileges_st {
  const char *privilege;
  const char *context;
  const char *comment;
};

static struct show_privileges_st sys_privileges[]=
{
  {"Alter", "Tables",  "To alter the table"},
  {"Alter routine", "Functions,Procedures",  "To alter or drop stored functions/procedures"},
  {"Create", "Databases,Tables,Indexes",  "To create new databases and tables"},
  {"Create routine","Databases","To use CREATE FUNCTION/PROCEDURE"},
  {"Create temporary tables","Databases","To use CREATE TEMPORARY TABLE"},
  {"Create view", "Tables",  "To create new views"},
  {"Create user", "Server Admin",  "To create new users"},
  {"Delete", "Tables",  "To delete existing rows"},
  {"Delete history", "Tables", "To delete versioning table historical rows"},
  {"Drop", "Databases,Tables", "To drop databases, tables, and views"},
#ifdef HAVE_EVENT_SCHEDULER
  {"Event","Server Admin","To create, alter, drop and execute events"},
#endif
  {"Execute", "Functions,Procedures", "To execute stored routines"},
  {"File", "File access on server",   "To read and write files on the server"},
  {"Grant option",  "Databases,Tables,Functions,Procedures", "To give to other users those privileges you possess"},
  {"Index", "Tables",  "To create or drop indexes"},
  {"Insert", "Tables",  "To insert data into tables"},
  {"Lock tables","Databases","To use LOCK TABLES (together with SELECT privilege)"},
  {"Process", "Server Admin", "To view the plain text of currently executing queries"},
  {"Proxy", "Server Admin", "To make proxy user possible"},
  {"References", "Databases,Tables", "To have references on tables"},
  {"Reload", "Server Admin", "To reload or refresh tables, logs and privileges"},
  {"Binlog admin", "Server", "To purge binary logs"},
  {"Binlog monitor", "Server", "To use SHOW BINLOG STATUS and SHOW BINARY LOG"},
  {"Binlog replay", "Server", "To use BINLOG (generated by mariadb-binlog)"},
  {"Replication master admin", "Server", "To monitor connected slaves"},
  {"Replication slave admin", "Server", "To start/stop slave and apply binlog events"},
  {"Slave monitor", "Server", "To use SHOW SLAVE STATUS and SHOW RELAYLOG EVENTS"},
  {"Replication slave","Server Admin","To read binary log events from the master"},
  {"Select", "Tables",  "To retrieve rows from table"},
  {"Show databases","Server Admin","To see all databases with SHOW DATABASES"},
  {"Show view","Tables","To see views with SHOW CREATE VIEW"},
  {"Shutdown","Server Admin", "To shut down the server"},
  {"Super","Server Admin","To use KILL thread, SET GLOBAL, CHANGE MASTER, etc."},
  {"Trigger","Tables", "To use triggers"},
  {"Create tablespace", "Server Admin", "To create/alter/drop tablespaces"},
  {"Update", "Tables",  "To update existing rows"},
  {"Set user","Server", "To create views and stored routines with a different definer"},
  {"Federated admin", "Server", "To execute the CREATE SERVER, ALTER SERVER, DROP SERVER statements"},
  {"Connection admin", "Server", "To bypass connection limits and kill other users' connections"},
  {"Read_only admin", "Server", "To perform write operations even if @@read_only=ON"},
  {"Usage","Server Admin","No privileges - allow connect only"},
  {NullS, NullS, NullS}
};

bool mysqld_show_privileges(THD *thd)
{
  List<Item> field_list;
  Protocol *protocol= thd->protocol;
  MEM_ROOT *mem_root= thd->mem_root;
  DBUG_ENTER("mysqld_show_privileges");

  field_list.push_back(new (mem_root) Item_empty_string(thd, "Privilege", 10),
                       mem_root);
  field_list.push_back(new (mem_root) Item_empty_string(thd, "Context", 15),
                       mem_root);
  field_list.push_back(new (mem_root) Item_empty_string(thd, "Comment",
                                                        NAME_CHAR_LEN),
                       mem_root);

  if (protocol->send_result_set_metadata(&field_list,
                                         Protocol::SEND_NUM_ROWS |
                                         Protocol::SEND_EOF))
    DBUG_RETURN(TRUE);

  show_privileges_st *privilege= sys_privileges;
  for (privilege= sys_privileges; privilege->privilege ; privilege++)
  {
    protocol->prepare_for_resend();
    protocol->store(privilege->privilege, strlen(privilege->privilege),
                    system_charset_info);
    protocol->store(privilege->context, strlen(privilege->context),
                    system_charset_info);
    protocol->store(privilege->comment, strlen(privilege->comment),
                    system_charset_info);
    if (protocol->write())
      DBUG_RETURN(TRUE);
  }
  my_eof(thd);
  DBUG_RETURN(FALSE);
}


/** Hash of LEX_STRINGs used to search for ignored db directories. */
static HASH ignore_db_dirs_hash;

/** 
  An array of LEX_STRING pointers to collect the options at 
  option parsing time.
*/
static DYNAMIC_ARRAY ignore_db_dirs_array;

/**
  A value for the read only system variable to show a list of
  ignored directories.
*/
char *opt_ignore_db_dirs= NULL;

/**
  This flag is ON if:
        - the list of ignored directories is not empty

        - and some of the ignored directory names
        need no tablename-to-filename conversion.
        Otherwise, if the name of the directory contains
        unconditional characters like '+' or '.', they
        never can match the database directory name. So the
        db_name_is_in_ignore_db_dirs_list() can just return at once.
*/
static bool skip_ignored_dir_check= TRUE;

/**
  Sets up the data structures for collection of directories at option
  processing time.
  We need to collect the directories in an array first, because
  we need the character sets initialized before setting up the hash.

  @return state
  @retval TRUE  failed
  @retval FALSE success
*/

bool
ignore_db_dirs_init()
{
  return my_init_dynamic_array(key_memory_ignored_db, &ignore_db_dirs_array,
                               sizeof(LEX_STRING *), 0, 0, MYF(0));
}


/**
  Retrieves the key (the string itself) from the LEX_STRING hash members.

  Needed by hash_init().

  @param     data         the data element from the hash
  @param out len_ret      Placeholder to return the length of the key
  @param                  unused
  @return                 a pointer to the key
*/

static uchar *
db_dirs_hash_get_key(const uchar *data, size_t *len_ret,
                     my_bool __attribute__((unused)))
{
  LEX_CSTRING *e= (LEX_CSTRING *) data;

  *len_ret= e->length;
  return (uchar *) e->str;
}


/**
  Wrap a directory name into a LEX_STRING and push it to the array.

  Called at option processing time for each --ignore-db-dir option.

  @param    path  the name of the directory to push
  @return state
  @retval TRUE  failed
  @retval FALSE success
*/

bool push_ignored_db_dir(const char *path)
{
  LEX_CSTRING *new_elt;
  char *new_elt_buffer;
  size_t path_len= strlen(path);

  if (!path_len || path_len >= FN_REFLEN)
    return true;

  // No need to normalize, it's only a directory name, not a path.
  if (!my_multi_malloc(key_memory_ignored_db, MYF(0),
                       &new_elt, sizeof(LEX_STRING),
                       &new_elt_buffer, path_len + 1,
                       NullS))
    return true;
  new_elt->str= new_elt_buffer;
  memcpy(new_elt_buffer, path, path_len);
  new_elt_buffer[path_len]= 0;
  new_elt->length= path_len;
  return insert_dynamic(&ignore_db_dirs_array, (uchar*) &new_elt);
}


/**
  Clean up the directory ignore options accumulated so far.

  Called at option processing time for each --ignore-db-dir option
  with an empty argument.
*/

void
ignore_db_dirs_reset()
{
  LEX_CSTRING **elt;
  while (NULL!= (elt= (LEX_CSTRING **) pop_dynamic(&ignore_db_dirs_array)))
    if (elt && *elt)
      my_free(*elt);
}


/**
  Free the directory ignore option variables.

  Called at server shutdown.
*/

void
ignore_db_dirs_free()
{
  if (opt_ignore_db_dirs)
  {
    my_free(opt_ignore_db_dirs);
    opt_ignore_db_dirs= NULL;
  }
  ignore_db_dirs_reset();
  delete_dynamic(&ignore_db_dirs_array);
  my_hash_free(&ignore_db_dirs_hash);
}


/**
  Initialize the ignore db directories hash and status variable from
  the options collected in the array.

  Called when option processing is over and the server's in-memory 
  structures are fully initialized.

  @return state
  @retval TRUE  failed
  @retval FALSE success
*/

static void dispose_db_dir(void *ptr)
{
  my_free(ptr);
}


/*
  Append an element into @@ignore_db_dirs

  This is a function to be called after regular option processing has been
  finalized.
*/

void ignore_db_dirs_append(const char *dirname_arg)
{
  char *new_entry_buf;
  LEX_STRING *new_entry;
  size_t len= strlen(dirname_arg);

  if (!my_multi_malloc(PSI_INSTRUMENT_ME, MYF(0),
                       &new_entry, sizeof(LEX_STRING),
                       &new_entry_buf, len + 1,
                       NullS))
    return;

  memcpy(new_entry_buf, dirname_arg, len+1);
  new_entry->str = new_entry_buf;
  new_entry->length= len;

  if (my_hash_insert(&ignore_db_dirs_hash, (uchar *)new_entry))
  {
    // Either the name is already there or out-of-memory.
    my_free(new_entry);
    return;
  }

  // Append the name to the option string.
  size_t curlen= strlen(opt_ignore_db_dirs);
  // Add one for comma and one for \0.
  size_t newlen= curlen + len + 1 + 1;
  char *new_db_dirs;
  if (!(new_db_dirs= (char*)my_malloc(PSI_INSTRUMENT_ME, newlen, MYF(0))))
  {
    // This is not a critical condition
    return;
  }

  memcpy(new_db_dirs, opt_ignore_db_dirs, curlen);
  if (curlen != 0)
    new_db_dirs[curlen]=',';
  memcpy(new_db_dirs + (curlen + ((curlen!=0)?1:0)), dirname_arg, len+1);

  if (opt_ignore_db_dirs)
    my_free(opt_ignore_db_dirs);
  opt_ignore_db_dirs= new_db_dirs;
}

bool
ignore_db_dirs_process_additions()
{
  ulong i;
  size_t len;
  char *ptr;
  LEX_CSTRING *dir;

  skip_ignored_dir_check= TRUE;

  if (my_hash_init(key_memory_ignored_db, &ignore_db_dirs_hash,
                   lower_case_table_names ?  character_set_filesystem :
                   &my_charset_bin, 0, 0, 0, db_dirs_hash_get_key,
                   dispose_db_dir, HASH_UNIQUE))
    return true;

  /* len starts from 1 because of the terminating zero. */
  len= 1;
  for (i= 0; i < ignore_db_dirs_array.elements; i++)
  {
    get_dynamic(&ignore_db_dirs_array, (uchar *) &dir, i);
    len+= dir->length + 1;                      // +1 for the comma
    if (skip_ignored_dir_check)
    {
      char buff[FN_REFLEN];
      (void) tablename_to_filename(dir->str, buff, sizeof(buff));
      skip_ignored_dir_check= strcmp(dir->str, buff) != 0;
    }
  }

  /* No delimiter for the last directory. */
  if (len > 1)
    len--;

  /* +1 the terminating zero */
  ptr= opt_ignore_db_dirs= (char *) my_malloc(key_memory_ignored_db, len + 1,
                                              MYF(0));
  if (!ptr)
    return true;

  /* Make sure we have an empty string to start with. */
  *ptr= 0;

  for (i= 0; i < ignore_db_dirs_array.elements; i++)
  {
    get_dynamic(&ignore_db_dirs_array, (uchar *) &dir, i);
    if (my_hash_insert(&ignore_db_dirs_hash, (uchar *)dir))
    {
      /* ignore duplicates from the config file */
      if (my_hash_search(&ignore_db_dirs_hash, (uchar *)dir->str, dir->length))
      {
        sql_print_warning("Duplicate ignore-db-dir directory name '%.*s' "
                          "found in the config file(s). Ignoring the duplicate.",
                          (int) dir->length, dir->str);
        my_free(dir);
        goto continue_loop;
      }

      return true;
    }
    ptr= strnmov(ptr, dir->str, dir->length);
    *(ptr++)= ',';

continue_loop:
    /*
      Set the transferred array element to NULL to avoid double free
      in case of error.
    */
    dir= NULL;
    set_dynamic(&ignore_db_dirs_array, (uchar *) &dir, i);
  }

  if (ptr > opt_ignore_db_dirs)
  {
    ptr--;
    DBUG_ASSERT(*ptr == ',');
  }

  /* make sure the string is terminated */
  DBUG_ASSERT(ptr - opt_ignore_db_dirs <= (ptrdiff_t) len);
  *ptr= 0;

  /* 
    It's OK to empty the array here as the allocated elements are
    referenced through the hash now.
  */
  reset_dynamic(&ignore_db_dirs_array);

  return false;
}


/**
  Check if a directory name is in the hash of ignored directories.

  @return search result
  @retval TRUE  found
  @retval FALSE not found
*/

static inline bool
is_in_ignore_db_dirs_list(const char *directory)
{
  return ignore_db_dirs_hash.records &&
    NULL != my_hash_search(&ignore_db_dirs_hash, (const uchar *) directory, 
                           strlen(directory));
}


/**
  Check if a database name is in the hash of ignored directories.

  @return search result
  @retval TRUE  found
  @retval FALSE not found
*/

bool
db_name_is_in_ignore_db_dirs_list(const char *directory)
{
  char buff[FN_REFLEN];
  uint buff_len;

  if (skip_ignored_dir_check)
    return 0;

  buff_len= tablename_to_filename(directory, buff, sizeof(buff));

  return my_hash_search(&ignore_db_dirs_hash, (uchar *) buff, buff_len)!=NULL;
}

enum find_files_result {
  FIND_FILES_OK,
  FIND_FILES_OOM,
  FIND_FILES_DIR
};

/*
  find_files() - find files in a given directory.

  SYNOPSIS
    find_files()
    thd                 thread handler
    files               put found files in this list
    db                  database name to search tables in
                        or NULL to search for databases
    path                path to database
    wild                filter for found files

  RETURN
    FIND_FILES_OK       success
    FIND_FILES_OOM      out of memory error
    FIND_FILES_DIR      no such directory, or directory can't be read
*/


static find_files_result
find_files(THD *thd, Dynamic_array<LEX_CSTRING*> *files, LEX_CSTRING *db,
           const char *path, const LEX_CSTRING *wild)
{
  MY_DIR *dirp;
  Discovered_table_list tl(thd, files, wild);
  DBUG_ENTER("find_files");

  if (!(dirp = my_dir(path, MY_THREAD_SPECIFIC | (db ? 0 : MY_WANT_STAT))))
  {
    if (my_errno == ENOENT && db)
      my_error(ER_BAD_DB_ERROR, MYF(0), db->str);
    else
      my_error(ER_CANT_READ_DIR, MYF(0), path, my_errno);
    DBUG_RETURN(FIND_FILES_DIR);
  }

  if (!db)                                           /* Return databases */
  {
    for (uint i=0; i < (uint) dirp->number_of_files; i++)
    {
      FILEINFO *file= dirp->dir_entry+i;
#ifdef USE_SYMDIR
      char *ext;
      char buff[FN_REFLEN];
      if (my_use_symdir && !strcmp(ext=fn_ext(file->name), ".sym"))
      {
        /* Only show the sym file if it points to a directory */
        char *end;
        *ext=0;                                 /* Remove extension */
        unpack_dirname(buff, file->name);
        end= strend(buff);
        if (end != buff && end[-1] == FN_LIBCHAR)
          end[-1]= 0;				// Remove end FN_LIBCHAR
        if (!mysql_file_stat(key_file_misc, buff, file->mystat, MYF(0)))
               continue;
       }
#endif
      if (!MY_S_ISDIR(file->mystat->st_mode))
        continue;

      if (is_in_ignore_db_dirs_list(file->name))
        continue;

      if (tl.add_file(file->name))
        goto err;
    }
  }
  else
  {
    if (ha_discover_table_names(thd, db, dirp, &tl, false))
      goto err;
  }
  if (is_show_command(thd))
    tl.sort();
#ifndef DBUG_OFF
  else
  {
    /*
      sort_desc() is used to find easier unstable mtr tests that query
      INFORMATION_SCHEMA.{SCHEMATA|TABLES} without a proper ORDER BY.
      This can be removed in some release after 10.3 (e.g. in 10.4).
    */
    tl.sort_desc();
  }
#endif

  DBUG_PRINT("info",("found: %zu files", files->elements()));
  my_dirend(dirp);

  DBUG_RETURN(FIND_FILES_OK);

err:
  my_dirend(dirp);
  DBUG_RETURN(FIND_FILES_OOM);
}


/**
   An Internal_error_handler that suppresses errors regarding views'
   underlying tables that occur during privilege checking within SHOW CREATE
   VIEW commands. This happens in the cases when

   - A view's underlying table (e.g. referenced in its SELECT list) does not
     exist. There should not be an error as no attempt was made to access it
     per se.

   - Access is denied for some table, column, function or stored procedure
     such as mentioned above. This error gets raised automatically, since we
     can't untangle its access checking from that of the view itself.
 */
class Show_create_error_handler : public Internal_error_handler {
  
  TABLE_LIST *m_top_view;
  bool m_handling;
  Security_context *m_sctx;

  char m_view_access_denied_message[MYSQL_ERRMSG_SIZE];
  char *m_view_access_denied_message_ptr;

public:

  /**
     Creates a new Show_create_error_handler for the particular security
     context and view. 

     @thd Thread context, used for security context information if needed.
     @top_view The view. We do not verify at this point that top_view is in
     fact a view since, alas, these things do not stay constant.
  */
  explicit Show_create_error_handler(THD *thd, TABLE_LIST *top_view) : 
    m_top_view(top_view), m_handling(FALSE),
    m_view_access_denied_message_ptr(NULL) 
  {
    
    m_sctx= MY_TEST(m_top_view->security_ctx) ?
      m_top_view->security_ctx : thd->security_ctx;
  }

  /**
     Lazy instantiation of 'view access denied' message. The purpose of the
     Show_create_error_handler is to hide details of underlying tables for
     which we have no privileges behind ER_VIEW_INVALID messages. But this
     obviously does not apply if we lack privileges on the view itself.
     Unfortunately the information about for which table privilege checking
     failed is not available at this point. The only way for us to check is by
     reconstructing the actual error message and see if it's the same.
  */
  char* get_view_access_denied_message(THD *thd) 
  {
    if (!m_view_access_denied_message_ptr)
    {
      m_view_access_denied_message_ptr= m_view_access_denied_message;
      my_snprintf(m_view_access_denied_message, MYSQL_ERRMSG_SIZE,
                  ER_THD(thd, ER_TABLEACCESS_DENIED_ERROR), "SHOW VIEW",
                  m_sctx->priv_user,
                  m_sctx->host_or_ip,
                  m_top_view->get_db_name(), m_top_view->get_table_name());
    }
    return m_view_access_denied_message_ptr;
  }

  bool handle_condition(THD *thd, uint sql_errno, const char * /* sqlstate */,
                        Sql_condition::enum_warning_level *level,
                        const char *message, Sql_condition ** /* cond_hdl */)
  {
    /*
       The handler does not handle the errors raised by itself.
       At this point we know if top_view is really a view.
    */
    if (m_handling || !m_top_view->view)
      return FALSE;

    m_handling= TRUE;

    bool is_handled;

    switch (sql_errno)
    {
    case ER_TABLEACCESS_DENIED_ERROR:
      if (!strcmp(get_view_access_denied_message(thd), message))
      {
        /* Access to top view is not granted, don't interfere. */
        is_handled= FALSE;
        break;
      }
      /* fall through */
    case ER_COLUMNACCESS_DENIED_ERROR:
    case ER_VIEW_NO_EXPLAIN: /* Error was anonymized, ignore all the same. */
    case ER_PROCACCESS_DENIED_ERROR:
      is_handled= TRUE;
      break;

    case ER_BAD_FIELD_ERROR:
    case ER_SP_DOES_NOT_EXIST:
    case ER_NO_SUCH_TABLE:
    case ER_NO_SUCH_TABLE_IN_ENGINE:
      /* Established behavior: warn if underlying tables, columns, or functions
         are missing. */
      push_warning_printf(thd, Sql_condition::WARN_LEVEL_WARN, 
                          ER_VIEW_INVALID,
                          ER_THD(thd, ER_VIEW_INVALID),
                          m_top_view->get_db_name(),
                          m_top_view->get_table_name());
      is_handled= TRUE;
      break;

    default:
      is_handled= FALSE;
    }

    m_handling= FALSE;
    return is_handled;
  }
};


/*
  Return metadata for CREATE command for table or view

  @param thd	     Thread handler
  @param table_list  Table / view
  @param field_list  resulting list of fields
  @param buffer      resulting CREATE statement

  @return
  @retval 0      OK
  @retval 1      Error

*/

bool
mysqld_show_create_get_fields(THD *thd, TABLE_LIST *table_list,
                              List<Item> *field_list, String *buffer)
{
  bool error= TRUE;
  LEX *lex= thd->lex;
  MEM_ROOT *mem_root= thd->mem_root;
  DBUG_ENTER("mysqld_show_create_get_fields");
  DBUG_PRINT("enter",("db: %s  table: %s",table_list->db.str,
                      table_list->table_name.str));

  if (lex->table_type == TABLE_TYPE_VIEW)
  {
    if (check_table_access(thd, SELECT_ACL, table_list, FALSE, 1, FALSE))
    {
      DBUG_PRINT("debug", ("check_table_access failed"));
      my_error(ER_TABLEACCESS_DENIED_ERROR, MYF(0),
              "SHOW", thd->security_ctx->priv_user,
              thd->security_ctx->host_or_ip,
              table_list->db.str, table_list->alias.str);
      goto exit;
    }
    DBUG_PRINT("debug", ("check_table_access succeeded"));

    /* Ignore temporary tables if this is "SHOW CREATE VIEW" */
    table_list->open_type= OT_BASE_ONLY;
  }
  else
  {
    /*
      Temporary tables should be opened for SHOW CREATE TABLE, but not
      for SHOW CREATE VIEW.
    */
    if (thd->open_temporary_tables(table_list))
      goto exit;

    /*
      The fact that check_some_access() returned FALSE does not mean that
      access is granted. We need to check if table_list->grant.privilege
      contains any table-specific privilege.
    */
    DBUG_PRINT("debug", ("table_list->grant.privilege: %llx",
                         (longlong) (table_list->grant.privilege)));
    if (check_some_access(thd, SHOW_CREATE_TABLE_ACLS, table_list) ||
        (table_list->grant.privilege & SHOW_CREATE_TABLE_ACLS) == NO_ACL)
    {
      my_error(ER_TABLEACCESS_DENIED_ERROR, MYF(0),
              "SHOW", thd->security_ctx->priv_user,
              thd->security_ctx->host_or_ip,
              table_list->db.str, table_list->alias.str);
      goto exit;
    }
  }
  /* Access is granted. Execute the command.  */

  /* We want to preserve the tree for views. */
  lex->context_analysis_only|= CONTEXT_ANALYSIS_ONLY_VIEW;

  {
    /*
      Use open_tables() directly rather than
      open_normal_and_derived_tables().  This ensures that
      close_thread_tables() is not called if open tables fails and the
      error is ignored. This allows us to handle broken views nicely.
    */
    uint counter;
    Show_create_error_handler view_error_suppressor(thd, table_list);
    thd->push_internal_handler(&view_error_suppressor);
    bool open_error=
      open_tables(thd, &table_list, &counter,
                  MYSQL_OPEN_FORCE_SHARED_HIGH_PRIO_MDL) ||
                  mysql_handle_derived(lex, DT_INIT | DT_PREPARE);
    thd->pop_internal_handler();
    if (unlikely(open_error && (thd->killed || thd->is_error())))
      goto exit;
  }

  /* TODO: add environment variables show when it become possible */
  if (lex->table_type == TABLE_TYPE_VIEW && !table_list->view)
  {
    my_error(ER_WRONG_OBJECT, MYF(0),
             table_list->db.str, table_list->table_name.str, "VIEW");
    goto exit;
  }
  else if (lex->table_type == TABLE_TYPE_SEQUENCE &&
           (!table_list->table ||
            table_list->table->s->table_type != TABLE_TYPE_SEQUENCE))
  {
    my_error(ER_NOT_SEQUENCE, MYF(0),
             table_list->db.str, table_list->table_name.str);
    goto exit;
  }

  buffer->length(0);

  if (table_list->view)
    buffer->set_charset(table_list->view_creation_ctx->get_client_cs());

  if ((table_list->view ?
       show_create_view(thd, table_list, buffer) :
       lex->table_type == TABLE_TYPE_SEQUENCE ?
       show_create_sequence(thd, table_list, buffer) :
       show_create_table(thd, table_list, buffer, NULL, WITHOUT_DB_NAME)))
    goto exit;

  if (table_list->view)
  {
    field_list->push_back(new (mem_root)
                         Item_empty_string(thd, "View", NAME_CHAR_LEN),
                         mem_root);
    field_list->push_back(new (mem_root)
                         Item_empty_string(thd, "Create View",
                                           MY_MAX(buffer->length(),1024)),
                         mem_root);
    field_list->push_back(new (mem_root)
                         Item_empty_string(thd, "character_set_client",
                                           MY_CS_NAME_SIZE),
                         mem_root);
    field_list->push_back(new (mem_root)
                         Item_empty_string(thd, "collation_connection",
                                           MY_CS_NAME_SIZE),
                         mem_root);
  }
  else
  {
    field_list->push_back(new (mem_root)
                         Item_empty_string(thd, "Table", NAME_CHAR_LEN),
                         mem_root);
    // 1024 is for not to confuse old clients
    field_list->push_back(new (mem_root)
                         Item_empty_string(thd, "Create Table",
                                           MY_MAX(buffer->length(),1024)),
                         mem_root);
  }
  error= FALSE;

exit:
  DBUG_RETURN(error);
}


/*
  Return CREATE command for table or view

  @param thd	     Thread handler
  @param table_list  Table / view

  @return
  @retval 0      OK
  @retval 1      Error

  @notes
  table_list->db and table_list->table_name are kept unchanged to
  not cause problems with SP.
*/

bool
mysqld_show_create(THD *thd, TABLE_LIST *table_list)
{
  Protocol *protocol= thd->protocol;
  char buff[2048];
  String buffer(buff, sizeof(buff), system_charset_info);
  List<Item> field_list;
  bool error= TRUE;
  DBUG_ENTER("mysqld_show_create");
  DBUG_PRINT("enter",("db: %s  table: %s",table_list->db.str,
                      table_list->table_name.str));

  /*
    Metadata locks taken during SHOW CREATE should be released when
    the statmement completes as it is an information statement.
  */
  MDL_savepoint mdl_savepoint= thd->mdl_context.mdl_savepoint();

  TABLE_LIST archive;

  if (mysqld_show_create_get_fields(thd, table_list, &field_list, &buffer))
    goto exit;

  if (protocol->send_result_set_metadata(&field_list,
                                         Protocol::SEND_NUM_ROWS |
                                         Protocol::SEND_EOF))
    goto exit;

  protocol->prepare_for_resend();
  if (table_list->view)
    protocol->store(&table_list->view_name, system_charset_info);
  else
  {
    if (table_list->schema_table)
      protocol->store(table_list->schema_table->table_name,
                      strlen(table_list->schema_table->table_name),
                      system_charset_info);
    else
      protocol->store(table_list->table->alias.ptr(),
                      table_list->table->alias.length(),
                      system_charset_info);
  }

  if (table_list->view)
  {
    buffer.set_charset(table_list->view_creation_ctx->get_client_cs());
    protocol->store(&buffer);

    protocol->store(&table_list->view_creation_ctx->get_client_cs()->cs_name,
                    system_charset_info);

    protocol->store(&table_list->view_creation_ctx->get_connection_cl()->
                    coll_name, system_charset_info);
  }
  else
    protocol->store(&buffer);

  if (protocol->write())
    goto exit;

  error= FALSE;
  my_eof(thd);

exit:
  close_thread_tables(thd);
  /* Release any metadata locks taken during SHOW CREATE. */
  thd->mdl_context.rollback_to_savepoint(mdl_savepoint);
  DBUG_RETURN(error);
}


void mysqld_show_create_db_get_fields(THD *thd, List<Item> *field_list)
{
  MEM_ROOT *mem_root= thd->mem_root;
  field_list->push_back(new (mem_root)
                        Item_empty_string(thd, "Database", NAME_CHAR_LEN),
                        mem_root);
  field_list->push_back(new (mem_root)
                        Item_empty_string(thd, "Create Database", 1024),
                        mem_root);
}


bool mysqld_show_create_db(THD *thd, LEX_CSTRING *dbname,
                           LEX_CSTRING *orig_dbname,
                           const DDL_options_st &options)
{
  char buff[2048+DATABASE_COMMENT_MAXLEN];
  String buffer(buff, sizeof(buff), system_charset_info);
#ifndef NO_EMBEDDED_ACCESS_CHECKS
  Security_context *sctx= thd->security_ctx;
  privilege_t db_access(NO_ACL);
#endif
  Schema_specification_st create;
  Protocol *protocol=thd->protocol;
  List<Item> field_list;
  DBUG_ENTER("mysql_show_create_db");

#ifndef NO_EMBEDDED_ACCESS_CHECKS
  if (test_all_bits(sctx->master_access, DB_ACLS))
    db_access=DB_ACLS;
  else
  {
    db_access= acl_get(sctx->host, sctx->ip, sctx->priv_user, dbname->str, 0) |
               sctx->master_access;
    if (sctx->priv_role[0])
      db_access|= acl_get("", "", sctx->priv_role, dbname->str, 0);
  }

  if (!(db_access & DB_ACLS) && check_grant_db(thd,dbname->str))
  {
    status_var_increment(thd->status_var.access_denied_errors);
    my_error(ER_DBACCESS_DENIED_ERROR, MYF(0),
             sctx->priv_user, sctx->host_or_ip, dbname->str);
    general_log_print(thd,COM_INIT_DB,ER_THD(thd, ER_DBACCESS_DENIED_ERROR),
                      sctx->priv_user, sctx->host_or_ip, orig_dbname->str);
    DBUG_RETURN(TRUE);
  }
#endif
  if (is_infoschema_db(dbname))
  {
    *dbname= INFORMATION_SCHEMA_NAME;
    create.default_table_charset= system_charset_info;
    create.schema_comment= NULL;
  }
  else
  {
    if (check_db_dir_existence(dbname->str))
    {
      my_error(ER_BAD_DB_ERROR, MYF(0), dbname->str);
      DBUG_RETURN(TRUE);
    }

    load_db_opt_by_name(thd, dbname->str, &create);
  }

  mysqld_show_create_db_get_fields(thd, &field_list);

  if (protocol->send_result_set_metadata(&field_list,
                                         Protocol::SEND_NUM_ROWS |
                                         Protocol::SEND_EOF))
    DBUG_RETURN(TRUE);

  protocol->prepare_for_resend();
  protocol->store(orig_dbname->str, orig_dbname->length, system_charset_info);
  buffer.length(0);
  buffer.append(STRING_WITH_LEN("CREATE DATABASE "));
  if (options.if_not_exists())
    buffer.append(STRING_WITH_LEN("/*!32312 IF NOT EXISTS*/ "));
  append_identifier(thd, &buffer, dbname);

  if (create.default_table_charset)
  {
    buffer.append(STRING_WITH_LEN(" /*!40100"));
    buffer.append(STRING_WITH_LEN(" DEFAULT CHARACTER SET "));
    buffer.append(create.default_table_charset->cs_name);
    if (Charset(create.default_table_charset).can_have_collate_clause())
    {
      buffer.append(STRING_WITH_LEN(" COLLATE "));
      buffer.append(create.default_table_charset->coll_name);
    }
    buffer.append(STRING_WITH_LEN(" */"));
  }

  if (create.schema_comment)
  {
    buffer.append(STRING_WITH_LEN(" COMMENT "));
    append_unescaped(&buffer, create.schema_comment->str,
                     create.schema_comment->length);
  }
  protocol->store(buffer.ptr(), buffer.length(), buffer.charset());

  if (protocol->write())
    DBUG_RETURN(TRUE);
  my_eof(thd);
  DBUG_RETURN(FALSE);
}



/****************************************************************************
  Return only fields for API mysql_list_fields
  Use "show table wildcard" in mysql instead of this
****************************************************************************/

void
mysqld_list_fields(THD *thd, TABLE_LIST *table_list, const char *wild)
{
  TABLE *table;
  DBUG_ENTER("mysqld_list_fields");
  DBUG_PRINT("enter",("table: %s", table_list->table_name.str));

  if (open_normal_and_derived_tables(thd, table_list,
                                     MYSQL_OPEN_FORCE_SHARED_HIGH_PRIO_MDL,
                                     DT_INIT | DT_PREPARE))
    DBUG_VOID_RETURN;
  table= table_list->table;

  List<Field> field_list;

  Field **ptr,*field;
  for (ptr=table->field ; (field= *ptr); ptr++)
  {
    if (!wild || !wild[0] ||
        !wild_case_compare(system_charset_info, field->field_name.str,wild))
      field_list.push_back(field);
  }
  restore_record(table, s->default_values);              // Get empty record
  table->use_all_columns();
  if (thd->protocol->send_list_fields(&field_list, table_list))
    DBUG_VOID_RETURN;
  my_eof(thd);
  DBUG_VOID_RETURN;
}

/*
  Go through all character combinations and ensure that sql_lex.cc can
  parse it as an identifier.

  SYNOPSIS
  require_quotes()
  name			attribute name
  name_length		length of name

  RETURN
    #	Pointer to conflicting character
    0	No conflicting character
*/

static const char *require_quotes(const char *name, uint name_length)
{
  bool pure_digit= TRUE;
  const char *end= name + name_length;

  for (; name < end ; name++)
  {
    uchar chr= (uchar) *name;
    int length= system_charset_info->charlen(name, end);
    if (length == 1 && !system_charset_info->ident_map[chr])
      return name;
    if (length == 1 && (chr < '0' || chr > '9'))
      pure_digit= FALSE;
  }
  if (pure_digit)
    return name;
  return 0;
}


/**
  Convert and quote the given identifier if needed and append it to the
  target string. If the given identifier is empty, it will be quoted.
  @thd                         thread handler
  @packet                      target string
  @name                        the identifier to be appended
  @length                      length of the appending identifier

  @return
    0             success
    1             error
*/

bool
append_identifier(THD *thd, String *packet, const char *name, size_t length)
{
  const char *name_end;
  char quote_char;
  int q= get_quote_char_for_identifier(thd, name, length);

  if (q == EOF)
    return packet->append(name, length, packet->charset());

  /*
    The identifier must be quoted as it includes a quote character or
    it's a keyword
  */

  /*
    Special code for swe7. It encodes the letter "E WITH ACUTE" on
    the position 0x60, where backtick normally resides.
    In swe7 we cannot append 0x60 using system_charset_info,
    because it cannot be converted to swe7 and will be replaced to
    question mark '?'. Use &my_charset_bin to avoid this.
    It will prevent conversion and will append the backtick as is.
  */
  CHARSET_INFO *quote_charset= q == 0x60 &&
                               (packet->charset()->state & MY_CS_NONASCII) &&
                               packet->charset()->mbmaxlen == 1 ?
                               &my_charset_bin : system_charset_info;

  (void) packet->reserve(length*2 + 2);
  quote_char= (char) q;
  if (packet->append(&quote_char, 1, quote_charset))
    return true;

  for (name_end= name+length ; name < name_end ; )
  {
    uchar chr= (uchar) *name;
    int char_length= system_charset_info->charlen(name, name_end);
    /*
      charlen can return 0 and negative numbers on a wrong multibyte
      sequence. It is possible when upgrading from 4.0,
      and identifier contains some accented characters.
      The manual says it does not work. So we'll just
      change char_length to 1 not to hang in the endless loop.
    */
    if (char_length <= 0)
      char_length= 1;
    if (char_length == 1 && chr == (uchar) quote_char &&
        packet->append(&quote_char, 1, quote_charset))
      return true;
    if (packet->append(name, char_length, system_charset_info))
      return true;
    name+= char_length;
  }
  return packet->append(&quote_char, 1, quote_charset);
}


/*
  Get the quote character for displaying an identifier.

  SYNOPSIS
    get_quote_char_for_identifier()
    thd		Thread handler
    name	name to quote
    length	length of name

  IMPLEMENTATION
    Force quoting in the following cases:
      - name is empty (for one, it is possible when we use this function for
        quoting user and host names for DEFINER clause);
      - name is a keyword;
      - name includes a special character;
    Otherwise identifier is quoted only if the option OPTION_QUOTE_SHOW_CREATE
    is set.

  RETURN
    EOF	  No quote character is needed
    #	  Quote character
*/

int get_quote_char_for_identifier(THD *thd, const char *name, size_t length)
{
  if (length &&
      !is_keyword(name,(uint)length) &&
      !require_quotes(name, (uint)length) &&
      !(thd->variables.option_bits & OPTION_QUOTE_SHOW_CREATE))
    return EOF;
  if (thd->variables.sql_mode & MODE_ANSI_QUOTES)
    return '"';
  return '`';
}


/* Append directory name (if exists) to CREATE INFO */

static void append_directory(THD *thd, String *packet, LEX_CSTRING *dir_type,
			     const char *filename)
{
  if (filename && !(thd->variables.sql_mode & MODE_NO_DIR_IN_CREATE))
  {
    size_t length= dirname_length(filename);
    packet->append(' ');
    packet->append(dir_type);
    packet->append(STRING_WITH_LEN(" DIRECTORY='"));
#ifdef _WIN32
    /* Convert \ to / to be able to create table on unix */
    char *winfilename= (char*) thd->memdup(filename, length);
    char *pos, *end;
    for (pos= winfilename, end= pos+length ; pos < end ; pos++)
    {
      if (*pos == '\\')
        *pos = '/';
    }
    filename= winfilename;
#endif
    packet->append(filename, length);
    packet->append('\'');
  }
}


#define LIST_PROCESS_HOST_LEN 64


/**
  Print "ON UPDATE" clause of a field into a string.

  @param timestamp_field   Pointer to timestamp field of a table.
  @param field             The field to generate ON UPDATE clause for.
  @bool  lcase             Whether to print in lower case.
  @return                  false on success, true on error.
*/
static bool print_on_update_clause(Field *field, String *val, bool lcase)
{
  DBUG_ASSERT(val->charset()->mbminlen == 1);
  val->length(0);
  if (field->has_update_default_function())
  {
    if (lcase)
      val->append(STRING_WITH_LEN("on update "));
    else
      val->append(STRING_WITH_LEN("ON UPDATE "));
    val->append(STRING_WITH_LEN("current_timestamp"));
    if (field->decimals() > 0)
      val->append_parenthesized(field->decimals());
    else
      val->append(STRING_WITH_LEN("()"));
    return true;
  }
  return false;
}


static bool get_field_default_value(THD *thd, Field *field, String *def_value,
                                    bool quoted)
{
  bool has_default;
  enum enum_field_types field_type= field->type();

  has_default= (field->default_value ||
                (!(field->flags & NO_DEFAULT_VALUE_FLAG) &&
		 !field->vers_sys_field() &&
                 field->unireg_check != Field::NEXT_NUMBER));

  def_value->length(0);
  if (has_default)
  {
    StringBuffer<MAX_FIELD_WIDTH> str(field->charset());
    if (field->default_value)
    {
      field->default_value->print(&str);
      if (field->default_value->expr->need_parentheses_in_default())
      {
        def_value->set_charset(&my_charset_utf8mb4_general_ci);
        def_value->append('(');
        def_value->append(str);
        def_value->append(')');
      }
      else
        def_value->append(str);
    }
    else if (!field->is_null())
    {                                             // Not null by default
      if (field_type == MYSQL_TYPE_BIT)
      {
        str.qs_append('b');
        str.qs_append('\'');
        str.qs_append(field->val_int(), 2);
        str.qs_append('\'');
        quoted= 0;
      }
      else
      {
        field->val_str(&str);
        if (!field->str_needs_quotes())
          quoted= 0;
      }
      if (str.length())
      {
        StringBuffer<MAX_FIELD_WIDTH> def_val;
        uint dummy_errors;
        /* convert to system_charset_info == utf8 */
        def_val.copy(str.ptr(), str.length(), field->charset(),
                     system_charset_info, &dummy_errors);
        if (quoted)
          append_unescaped(def_value, def_val.ptr(), def_val.length());
        else
          def_value->append(def_val);
      }
      else if (quoted)
        def_value->set(STRING_WITH_LEN("''"), system_charset_info);
    }
    else if (field->maybe_null() && quoted)
      def_value->set(STRING_WITH_LEN("NULL"), system_charset_info);    // Null as default
    else
      return 0;

  }
  return has_default;
}


/**
  Appends list of options to string

  @param thd             thread handler
  @param packet          string to append
  @param opt             list of options
  @param check_options   print all used options
  @param rules           list of known options
*/

static void append_create_options(THD *thd, String *packet,
				  engine_option_value *opt,
                                  bool check_options,
                                  ha_create_table_option *rules)
{
  bool in_comment= false;
  for(; opt; opt= opt->next)
  {
    if (check_options)
    {
      if (is_engine_option_known(opt, rules))
      {
        if (in_comment)
          packet->append(STRING_WITH_LEN(" */"));
        in_comment= false;
      }
      else
      {
        if (!in_comment)
          packet->append(STRING_WITH_LEN(" /*"));
        in_comment= true;
      }
    }

    DBUG_ASSERT(opt->value.str);
    packet->append(' ');
    append_identifier(thd, packet, &opt->name);
    packet->append('=');
    if (opt->quoted_value)
      append_unescaped(packet, opt->value.str, opt->value.length);
    else
      packet->append(&opt->value);
  }
  if (in_comment)
    packet->append(STRING_WITH_LEN(" */"));
}

/**
   Add table options to end of CREATE statement

   @param schema_table  1 if schema table
   @param sequence      1 if sequence. If sequence, we flush out options
                          not relevant for sequences.
*/

static void add_table_options(THD *thd, TABLE *table,
                              Table_specification_st *create_info_arg,
                              bool schema_table, bool sequence,
                              String *packet)
{
  sql_mode_t sql_mode= thd->variables.sql_mode;
  TABLE_SHARE *share= table->s;
  handlerton *hton;
  HA_CREATE_INFO create_info;
  bool check_options= (!(sql_mode & MODE_IGNORE_BAD_TABLE_OPTIONS) &&
                       (!create_info_arg ||
                        create_info_arg->used_fields &
                        HA_CREATE_PRINT_ALL_OPTIONS));

#ifdef WITH_PARTITION_STORAGE_ENGINE
  if (table->part_info)
    hton= table->part_info->default_engine_type;
  else
#endif
    hton= table->file->ht;

  bzero((char*) &create_info, sizeof(create_info));
  /* Allow update_create_info to update row type, page checksums and options */
  create_info.row_type= share->row_type;
  create_info.page_checksum= share->page_checksum;
  create_info.options= share->db_create_options;
  table->file->update_create_info(&create_info);

  /*
    IF   check_create_info
    THEN add ENGINE only if it was used when creating the table
  */
  if (!create_info_arg ||
      (create_info_arg->used_fields & HA_CREATE_USED_ENGINE))
  {
    LEX_CSTRING *engine_name= table->file->engine_name();

    if (sql_mode & (MODE_MYSQL323 | MODE_MYSQL40))
      packet->append(STRING_WITH_LEN(" TYPE="));
    else
      packet->append(STRING_WITH_LEN(" ENGINE="));

    packet->append(engine_name->str, engine_name->length);
  }

  if (sequence)
    goto end_options;

  /*
    Add AUTO_INCREMENT=... if there is an AUTO_INCREMENT column,
    and NEXT_ID > 1 (the default).  We must not print the clause
    for engines that do not support this as it would break the
    import of dumps, but as of this writing, the test for whether
    AUTO_INCREMENT columns are allowed and wether AUTO_INCREMENT=...
    is supported is identical, !(file->table_flags() & HA_NO_AUTO_INCREMENT))
    Because of that, we do not explicitly test for the feature,
    but may extrapolate its existence from that of an AUTO_INCREMENT column.
  */

  if (create_info.auto_increment_value > 1)
  {
    packet->append(STRING_WITH_LEN(" AUTO_INCREMENT="));
    packet->append_ulonglong(create_info.auto_increment_value);
  }

  if (share->table_charset && !(sql_mode & (MODE_MYSQL323 | MODE_MYSQL40)) &&
      share->table_type != TABLE_TYPE_SEQUENCE)
  {
    /*
      IF   check_create_info
      THEN add DEFAULT CHARSET only if it was used when creating the table
    */
    if (!create_info_arg ||
        (create_info_arg->used_fields & HA_CREATE_USED_DEFAULT_CHARSET))
    {
      packet->append(STRING_WITH_LEN(" DEFAULT CHARSET="));
      packet->append(share->table_charset->cs_name);
      if (Charset(table->s->table_charset).can_have_collate_clause())
      {
        packet->append(STRING_WITH_LEN(" COLLATE="));
        packet->append(table->s->table_charset->coll_name);
      }
    }
  }

  if (share->min_rows)
  {
    packet->append(STRING_WITH_LEN(" MIN_ROWS="));
    packet->append_ulonglong(share->min_rows);
  }

  if (share->max_rows && !schema_table && !sequence)
  {
    packet->append(STRING_WITH_LEN(" MAX_ROWS="));
    packet->append_ulonglong(share->max_rows);
  }

  if (share->avg_row_length)
  {
    packet->append(STRING_WITH_LEN(" AVG_ROW_LENGTH="));
    packet->append_ulonglong(share->avg_row_length);
  }

  if (create_info.options & HA_OPTION_PACK_KEYS)
    packet->append(STRING_WITH_LEN(" PACK_KEYS=1"));
  if (create_info.options & HA_OPTION_NO_PACK_KEYS)
    packet->append(STRING_WITH_LEN(" PACK_KEYS=0"));
  if (share->db_create_options & HA_OPTION_STATS_PERSISTENT)
    packet->append(STRING_WITH_LEN(" STATS_PERSISTENT=1"));
  if (share->db_create_options & HA_OPTION_NO_STATS_PERSISTENT)
    packet->append(STRING_WITH_LEN(" STATS_PERSISTENT=0"));
  if (share->stats_auto_recalc == HA_STATS_AUTO_RECALC_ON)
    packet->append(STRING_WITH_LEN(" STATS_AUTO_RECALC=1"));
  else if (share->stats_auto_recalc == HA_STATS_AUTO_RECALC_OFF)
    packet->append(STRING_WITH_LEN(" STATS_AUTO_RECALC=0"));
  if (share->stats_sample_pages != 0)
  {
    packet->append(STRING_WITH_LEN(" STATS_SAMPLE_PAGES="));
    packet->append_ulonglong(share->stats_sample_pages);
  }

  /* We use CHECKSUM, instead of TABLE_CHECKSUM, for backward compatibility */
  if (create_info.options & HA_OPTION_CHECKSUM)
    packet->append(STRING_WITH_LEN(" CHECKSUM=1"));
  if (create_info.page_checksum != HA_CHOICE_UNDEF)
  {
    packet->append(STRING_WITH_LEN(" PAGE_CHECKSUM="));
    packet->append(ha_choice_values[create_info.page_checksum]);
  }
  if (create_info.options & HA_OPTION_DELAY_KEY_WRITE)
    packet->append(STRING_WITH_LEN(" DELAY_KEY_WRITE=1"));
  if (create_info.row_type != ROW_TYPE_DEFAULT)
  {
    packet->append(STRING_WITH_LEN(" ROW_FORMAT="));
    packet->append(&ha_row_type[(uint) create_info.row_type]);
  }
  if (share->transactional != HA_CHOICE_UNDEF)
  {
    bool do_comment= !table->file->has_transactional_option() && check_options;
    if (do_comment)
      packet->append(STRING_WITH_LEN(" /*"));
    packet->append(STRING_WITH_LEN(" TRANSACTIONAL="));
    packet->append(ha_choice_values[(uint) share->transactional]);
    if (do_comment)
      packet->append(STRING_WITH_LEN(" */"));
  }
  if (share->table_type == TABLE_TYPE_SEQUENCE)
    packet->append(STRING_WITH_LEN(" SEQUENCE=1"));
  if (table->s->key_block_size)
  {
    packet->append(STRING_WITH_LEN(" KEY_BLOCK_SIZE="));
    packet->append_ulonglong(table->s->key_block_size);
  }
  table->file->append_create_info(packet);

end_options:
  if (share->comment.length)
  {
    packet->append(STRING_WITH_LEN(" COMMENT="));
    append_unescaped(packet, share->comment.str, share->comment.length);
  }
  if (share->connect_string.length)
  {
    packet->append(STRING_WITH_LEN(" CONNECTION="));
    append_unescaped(packet, share->connect_string.str, share->connect_string.length);
  }
  append_create_options(thd, packet, share->option_list, check_options,
                        hton->table_options);
  append_directory(thd, packet, &DATA_clex_str,  create_info.data_file_name);
  append_directory(thd, packet, &INDEX_clex_str, create_info.index_file_name);
}

static void append_period(THD *thd, String *packet, const LEX_CSTRING &start,
                          const LEX_CSTRING &end, const LEX_CSTRING &period,
                          bool ident)
{
  packet->append(STRING_WITH_LEN(",\n  PERIOD FOR "));
  if (ident)
    append_identifier(thd, packet, period.str, period.length);
  else
    packet->append(period);
  packet->append(STRING_WITH_LEN(" ("));
  append_identifier(thd, packet, start.str, start.length);
  packet->append(STRING_WITH_LEN(", "));
  append_identifier(thd, packet, end.str, end.length);
  packet->append(STRING_WITH_LEN(")"));
}

int show_create_table(THD *thd, TABLE_LIST *table_list, String *packet,
                      Table_specification_st *create_info_arg,
                      enum_with_db_name with_db_name)
{
  return show_create_table_ex(thd, table_list, NULL, NULL, packet,
                              create_info_arg, with_db_name);
}

/*
  Build a CREATE TABLE statement for a table.

  SYNOPSIS
    show_create_table()
    thd               The thread
    table_list        A list containing one table to write statement
                      for.
    force_db          If not NULL, database name to use in the CREATE
                      TABLE statement.
    force_name        If not NULL, table name to use in the CREATE TABLE
                      statement. if NULL, the name from table_list will be
                      used.
    packet            Pointer to a string where statement will be
                      written.
    create_info_arg   Pointer to create information that can be used
                      to tailor the format of the statement.  Can be
                      NULL, in which case only SQL_MODE is considered
                      when building the statement.
    with_db_name     Add database name to table name

  NOTE
    Currently always return 0, but might return error code in the
    future.

  RETURN
    0       OK
 */

int show_create_table_ex(THD *thd, TABLE_LIST *table_list,
                         const char *force_db, const char *force_name,
                         String *packet,
                         Table_specification_st *create_info_arg,
                         enum_with_db_name with_db_name)
{
  List<Item> field_list;
  char tmp[MAX_FIELD_WIDTH], *for_str, def_value_buf[MAX_FIELD_WIDTH];
  LEX_CSTRING alias;
  String type;
  String def_value;
  Field **ptr,*field;
  uint primary_key;
  KEY *key_info;
  TABLE *table= table_list->table;
  TABLE_SHARE *share= table->s;
  TABLE_SHARE::period_info_t &period= share->period;
  sql_mode_t sql_mode= thd->variables.sql_mode;
  bool explicit_fields= false;
  bool foreign_db_mode=  sql_mode & (MODE_POSTGRESQL | MODE_ORACLE |
                                     MODE_MSSQL | MODE_DB2 |
                                     MODE_MAXDB | MODE_ANSI);
  bool limited_mysql_mode= sql_mode & (MODE_NO_FIELD_OPTIONS | MODE_MYSQL323 |
                                       MODE_MYSQL40);
  bool show_table_options= !(sql_mode & MODE_NO_TABLE_OPTIONS) &&
                           !foreign_db_mode;
  bool check_options= !(sql_mode & MODE_IGNORE_BAD_TABLE_OPTIONS) &&
                      !create_info_arg;
  handlerton *hton;
  int error= 0;
  DBUG_ENTER("show_create_table");
  DBUG_PRINT("enter",("table: %s", table->s->table_name.str));

#ifdef WITH_PARTITION_STORAGE_ENGINE
  if (table->part_info)
    hton= table->part_info->default_engine_type;
  else
#endif
    hton= table->file->ht;

  restore_record(table, s->default_values); // Get empty record

  packet->append(STRING_WITH_LEN("CREATE "));
  if (create_info_arg &&
      ((create_info_arg->or_replace() &&
        !create_info_arg->or_replace_slave_generated()) ||
       create_info_arg->table_was_deleted))
    packet->append(STRING_WITH_LEN("OR REPLACE "));
  if (share->tmp_table)
    packet->append(STRING_WITH_LEN("TEMPORARY "));
  packet->append(STRING_WITH_LEN("TABLE "));
  if (create_info_arg && create_info_arg->if_not_exists())
    packet->append(STRING_WITH_LEN("IF NOT EXISTS "));

  if (force_name)
  {
    if (force_db)
    {
      append_identifier(thd, packet, force_db, strlen(force_db));
      packet->append(STRING_WITH_LEN("."));
    }
    append_identifier(thd, packet, force_name, strlen(force_name));
  }
  else
  {
    if (table_list->schema_table)
    {
      alias.str= table_list->schema_table->table_name;
      alias.length= strlen(alias.str);
    }
    else
    {
      if (lower_case_table_names == 2)
      {
        alias.str= table->alias.c_ptr();
        alias.length= table->alias.length();
      }
      else
        alias= share->table_name;
    }

    /*
      Print the database before the table name if told to do that. The
      database name is only printed in the event that it is different
      from the current database.  The main reason for doing this is to
      avoid having to update gazillions of tests and result files, but
      it also saves a few bytes of the binary log.
     */
    if (with_db_name == WITH_DB_NAME)
    {
      const LEX_CSTRING *const db=
        table_list->schema_table ? &INFORMATION_SCHEMA_NAME : &table->s->db;
      if (!thd->db.str || cmp(db, &thd->db))
      {
        append_identifier(thd, packet, db);
        packet->append(STRING_WITH_LEN("."));
      }
    }

    append_identifier(thd, packet, &alias);
  }

  packet->append(STRING_WITH_LEN(" (\n"));
  /*
    We need this to get default values from the table
    We have to restore the read_set if we are called from insert in case
    of row based replication.
  */
  MY_BITMAP *old_map= tmp_use_all_columns(table, &table->read_set);

  bool not_the_first_field= false;
  for (ptr=table->field ; (field= *ptr); ptr++)
  {

    uint flags = field->flags;

    if (field->invisible > INVISIBLE_USER)
       continue;
    if (not_the_first_field)
      packet->append(STRING_WITH_LEN(",\n"));

    not_the_first_field= true;
    packet->append(STRING_WITH_LEN("  "));
    append_identifier(thd, packet, &field->field_name);
    packet->append(' ');

    const Type_handler *th= field->type_handler();
    const Schema *implied_schema= Schema::find_implied(thd);
    if (th != implied_schema->map_data_type(thd, th))
    {
      packet->append(th->schema()->name(), system_charset_info);
      packet->append(STRING_WITH_LEN("."), system_charset_info);
    }
    type.set(tmp, sizeof(tmp), system_charset_info);
    field->sql_type(type);
    packet->append(type.ptr(), type.length(), system_charset_info);

    if (field->has_charset() && !(sql_mode & (MODE_MYSQL323 | MODE_MYSQL40)))
    {
      if (field->charset() != share->table_charset)
      {
	packet->append(STRING_WITH_LEN(" CHARACTER SET "));
	packet->append(field->charset()->cs_name);
        if (Charset(field->charset()).can_have_collate_clause())
        {
          packet->append(STRING_WITH_LEN(" COLLATE "));
          packet->append(field->charset()->coll_name);
        }
      }
    }

    if (field->vcol_info)
    {
      StringBuffer<MAX_FIELD_WIDTH> str(&my_charset_utf8mb4_general_ci);
      field->vcol_info->print(&str);
      packet->append(STRING_WITH_LEN(" GENERATED ALWAYS AS ("));
      packet->append(str);
      packet->append(STRING_WITH_LEN(")"));
      if (field->vcol_info->stored_in_db)
        packet->append(STRING_WITH_LEN(" STORED"));
      else
        packet->append(STRING_WITH_LEN(" VIRTUAL"));
      if (field->invisible == INVISIBLE_USER)
      {
        packet->append(STRING_WITH_LEN(" INVISIBLE"));
      }
    }
    else
    {
      if (field->flags & VERS_ROW_START)
      {
        packet->append(STRING_WITH_LEN(" GENERATED ALWAYS AS ROW START"));
      }
      else if (field->flags & VERS_ROW_END)
      {
        packet->append(STRING_WITH_LEN(" GENERATED ALWAYS AS ROW END"));
      }
      else if (flags & NOT_NULL_FLAG)
        packet->append(STRING_WITH_LEN(" NOT NULL"));
      else if (field->type() == MYSQL_TYPE_TIMESTAMP)
      {
        /*
          TIMESTAMP field require explicit NULL flag, because unlike
          all other fields they are treated as NOT NULL by default.
        */
        packet->append(STRING_WITH_LEN(" NULL"));
      }

      if (field->invisible == INVISIBLE_USER)
      {
        packet->append(STRING_WITH_LEN(" INVISIBLE"));
      }
      def_value.set(def_value_buf, sizeof(def_value_buf), system_charset_info);
      if (get_field_default_value(thd, field, &def_value, 1))
      {
        packet->append(STRING_WITH_LEN(" DEFAULT "));
        packet->append(def_value.ptr(), def_value.length(), system_charset_info);
      }

      if (field->vers_update_unversioned())
      {
        packet->append(STRING_WITH_LEN(" WITHOUT SYSTEM VERSIONING"));
      }

      if (!limited_mysql_mode &&
          print_on_update_clause(field, &def_value, false))
      {
        packet->append(STRING_WITH_LEN(" "));
        packet->append(def_value);
      }

      if (field->unireg_check == Field::NEXT_NUMBER &&
          !(sql_mode & MODE_NO_FIELD_OPTIONS))
        packet->append(STRING_WITH_LEN(" AUTO_INCREMENT"));
    }

    if (field->comment.length)
    {
      packet->append(STRING_WITH_LEN(" COMMENT "));
      append_unescaped(packet, field->comment.str, field->comment.length);
    }

    append_create_options(thd, packet, field->option_list, check_options,
                          hton->field_options);
    
    if (field->check_constraint)
    {
      StringBuffer<MAX_FIELD_WIDTH> str(&my_charset_utf8mb4_general_ci);
      field->check_constraint->print(&str);
      packet->append(STRING_WITH_LEN(" CHECK ("));
      packet->append(str);
      packet->append(STRING_WITH_LEN(")"));
    }

  }

  if (period.name)
  {
    append_period(thd, packet,
                  period.start_field(share)->field_name,
                  period.end_field(share)->field_name,
                  period.name, true);
  }

  key_info= table->s->key_info;
  primary_key= share->primary_key;

  for (uint i=0 ; i < share->keys ; i++,key_info++)
  {
    if (key_info->flags & HA_INVISIBLE_KEY)
      continue;
    KEY_PART_INFO *key_part= key_info->key_part;
    bool found_primary=0;
    packet->append(STRING_WITH_LEN(",\n  "));

    if (i == primary_key && !strcmp(key_info->name.str, primary_key_name.str))
    {
      found_primary=1;
      /*
        No space at end, because a space will be added after where the
        identifier would go, but that is not added for primary key.
      */
      packet->append(STRING_WITH_LEN("PRIMARY KEY"));
    }
    else if (key_info->flags & HA_NOSAME)
      packet->append(STRING_WITH_LEN("UNIQUE KEY "));
    else if (key_info->flags & HA_FULLTEXT)
      packet->append(STRING_WITH_LEN("FULLTEXT KEY "));
    else if (key_info->flags & HA_SPATIAL)
      packet->append(STRING_WITH_LEN("SPATIAL KEY "));
    else
      packet->append(STRING_WITH_LEN("KEY "));

    if (!found_primary)
      append_identifier(thd, packet, &key_info->name);

    packet->append(STRING_WITH_LEN(" ("));

    uint key_parts= key_info->user_defined_key_parts;
    if (key_info->without_overlaps)
      key_parts-= 2;

    for (uint j=0 ; j < key_parts ; j++,key_part++)
    {
      Field *field= key_part->field;
      if (field->invisible > INVISIBLE_USER)
        continue;

      if (j)
        packet->append(',');

      if (key_part->field)
        append_identifier(thd, packet, &key_part->field->field_name);
      if (key_part->field &&
          (key_part->length !=
           table->field[key_part->fieldnr-1]->key_length() &&
           !(key_info->flags & (HA_FULLTEXT | HA_SPATIAL))))
      {
        packet->append_parenthesized((long) key_part->length /
                                      key_part->field->charset()->mbmaxlen);
      }
    }

    if (key_info->without_overlaps)
    {
      packet->append(',');
      append_identifier(thd, packet, &share->period.name);
      packet->append(STRING_WITH_LEN(" WITHOUT OVERLAPS"));
    }

    packet->append(')');
    store_key_options(thd, packet, table, &table->key_info[i]);
    if (key_info->parser)
    {
      LEX_CSTRING *parser_name= plugin_name(key_info->parser);
      packet->append(STRING_WITH_LEN(" /*!50100 WITH PARSER "));
      append_identifier(thd, packet, parser_name);
      packet->append(STRING_WITH_LEN(" */ "));
    }
    append_create_options(thd, packet, key_info->option_list, check_options,
                          hton->index_options);
  }

  if (table->versioned())
  {
    const Field *fs = table->vers_start_field();
    const Field *fe = table->vers_end_field();
    DBUG_ASSERT(fs);
    DBUG_ASSERT(fe);
    explicit_fields= fs->invisible < INVISIBLE_SYSTEM;
    DBUG_ASSERT(!explicit_fields || fe->invisible < INVISIBLE_SYSTEM);
    if (explicit_fields)
    {
      append_period(thd, packet, fs->field_name, fe->field_name,
                    table->s->vers.name, false);
    }
    else
    {
      DBUG_ASSERT(fs->invisible == INVISIBLE_SYSTEM);
      DBUG_ASSERT(fe->invisible == INVISIBLE_SYSTEM);
    }
  }

  /*
    Get possible foreign key definitions stored in InnoDB and append them
    to the CREATE TABLE statement
  */

  if ((for_str= table->file->get_foreign_key_create_info()))
  {
    packet->append(for_str, strlen(for_str));
    table->file->free_foreign_key_create_info(for_str);
  }

  /* Add table level check constraints */
  if (share->table_check_constraints)
  {
    StringBuffer<MAX_FIELD_WIDTH> str(&my_charset_utf8mb4_general_ci);
    for (uint i= share->field_check_constraints;
         i < share->table_check_constraints ; i++)
    {
      Virtual_column_info *check= table->check_constraints[i];
      // period constraint is implicit
      if (share->period.constr_name.streq(check->name))
        continue;

      str.set_buffer_if_not_allocated(&my_charset_utf8mb4_general_ci);
      str.length(0);                            // Print appends to str
      check->print(&str);

      packet->append(STRING_WITH_LEN(",\n  "));
      if (check->name.str)
      {
        packet->append(STRING_WITH_LEN("CONSTRAINT "));
        append_identifier(thd, packet, &check->name);
      }
      packet->append(STRING_WITH_LEN(" CHECK ("));
      packet->append(str);
      packet->append(STRING_WITH_LEN(")"));
    }
  }

  packet->append(STRING_WITH_LEN("\n)"));
  if (show_table_options)
    add_table_options(thd, table, create_info_arg,
                      table_list->schema_table != 0, 0, packet);

  if (DBUG_EVALUATE_IF("sysvers_hide", 0, table->versioned()))
    packet->append(STRING_WITH_LEN(" WITH SYSTEM VERSIONING"));

#ifdef WITH_PARTITION_STORAGE_ENGINE
  {
    if (table->part_info &&
        !((table->s->db_type()->partition_flags() & HA_USE_AUTO_PARTITION) &&
          table->part_info->is_auto_partitioned))
    {
      /*
        Partition syntax for CREATE TABLE is at the end of the syntax.
      */
      uint part_syntax_len;
      char *part_syntax;
      if ((part_syntax= generate_partition_syntax(thd, table->part_info,
                                                  &part_syntax_len,
                                                  show_table_options,
                                                  NULL, NULL)))
      {
         packet->append('\n');
         if (packet->append(part_syntax, part_syntax_len))
          error= 1;
      }
    }
  }
#endif
  tmp_restore_column_map(&table->read_set, old_map);
  DBUG_RETURN(error);
}


static void store_key_options(THD *thd, String *packet, TABLE *table,
                              KEY *key_info)
{
  bool limited_mysql_mode= (thd->variables.sql_mode &
                            (MODE_NO_FIELD_OPTIONS | MODE_MYSQL323 |
                             MODE_MYSQL40)) != 0;
  bool foreign_db_mode=  (thd->variables.sql_mode & (MODE_POSTGRESQL |
                                                     MODE_ORACLE |
                                                     MODE_MSSQL |
                                                     MODE_DB2 |
                                                     MODE_MAXDB |
                                                     MODE_ANSI)) != 0;
  char *end, buff[32];

  if (!(thd->variables.sql_mode & MODE_NO_KEY_OPTIONS) &&
      !limited_mysql_mode && !foreign_db_mode)
  {

    if (key_info->algorithm == HA_KEY_ALG_BTREE)
      packet->append(STRING_WITH_LEN(" USING BTREE"));

    if (key_info->algorithm == HA_KEY_ALG_HASH ||
        key_info->algorithm == HA_KEY_ALG_LONG_HASH)
      packet->append(STRING_WITH_LEN(" USING HASH"));

    /* send USING only in non-default case: non-spatial rtree */
    if ((key_info->algorithm == HA_KEY_ALG_RTREE) &&
        !(key_info->flags & HA_SPATIAL))
      packet->append(STRING_WITH_LEN(" USING RTREE"));

    if ((key_info->flags & HA_USES_BLOCK_SIZE) &&
        table->s->key_block_size != key_info->block_size)
    {
      packet->append(STRING_WITH_LEN(" KEY_BLOCK_SIZE="));
      end= longlong10_to_str(key_info->block_size, buff, 10);
      packet->append(buff, (uint) (end - buff));
    }
    DBUG_ASSERT(MY_TEST(key_info->flags & HA_USES_COMMENT) ==
               (key_info->comment.length > 0));
    if (key_info->flags & HA_USES_COMMENT)
    {
      packet->append(STRING_WITH_LEN(" COMMENT "));
      append_unescaped(packet, key_info->comment.str, 
                       key_info->comment.length);
    }

    if (key_info->is_ignored)
      packet->append(STRING_WITH_LEN(" IGNORED"));
  }
}


void view_store_options(THD *thd, TABLE_LIST *table, String *buff)
{
  if (table->algorithm != VIEW_ALGORITHM_INHERIT)
  {
    buff->append(STRING_WITH_LEN("ALGORITHM="));
    buff->append(view_algorithm(table));
  }
  buff->append(' ');
  append_definer(thd, buff, &table->definer.user, &table->definer.host);
  if (table->view_suid)
    buff->append(STRING_WITH_LEN("SQL SECURITY DEFINER "));
  else
    buff->append(STRING_WITH_LEN("SQL SECURITY INVOKER "));
}


/**
  Returns ALGORITHM clause of a view
*/

static const LEX_CSTRING *view_algorithm(TABLE_LIST *table)
{
  static const LEX_CSTRING undefined= { STRING_WITH_LEN("UNDEFINED") };
  static const LEX_CSTRING merge=     { STRING_WITH_LEN("MERGE") };
  static const LEX_CSTRING temptable= { STRING_WITH_LEN("TEMPTABLE") };
  switch (table->algorithm) {
  case VIEW_ALGORITHM_TMPTABLE:
    return &temptable;
  case VIEW_ALGORITHM_MERGE:
    return &merge;
  default:
    DBUG_ASSERT(0); // never should happen
    /* fall through */
  case VIEW_ALGORITHM_UNDEFINED:
    return &undefined;
  }
}


static bool append_at_host(THD *thd, String *buffer, const LEX_CSTRING *host)
{
  if (!host->str || !host->str[0])
    return false;
  return
    buffer->append('@') ||
    append_identifier(thd, buffer, host);
}


/*
  Append DEFINER clause to the given buffer.

  SYNOPSIS
    append_definer()
    thd           [in] thread handle
    buffer        [inout] buffer to hold DEFINER clause
    definer_user  [in] user name part of definer
    definer_host  [in] host name part of definer
*/

bool append_definer(THD *thd, String *buffer, const LEX_CSTRING *definer_user,
                    const LEX_CSTRING *definer_host)
{
  return
    buffer->append(STRING_WITH_LEN("DEFINER=")) ||
    append_identifier(thd, buffer, definer_user) ||
    append_at_host(thd, buffer, definer_host) ||
    buffer->append(' ');
}


static int show_create_view(THD *thd, TABLE_LIST *table, String *buff)
{
  my_bool compact_view_name= TRUE;
  my_bool foreign_db_mode= (thd->variables.sql_mode & (MODE_POSTGRESQL |
                                                       MODE_ORACLE |
                                                       MODE_MSSQL |
                                                       MODE_DB2 |
                                                       MODE_MAXDB |
                                                       MODE_ANSI)) != 0;

  if (!thd->db.str || cmp(&thd->db, &table->view_db))
    /*
      print compact view name if the view belongs to the current database
    */
    compact_view_name= table->compact_view_format= FALSE;
  else
  {
    /*
      Compact output format for view body can be used
      if this view only references table inside it's own db
    */
    TABLE_LIST *tbl;
    table->compact_view_format= TRUE;
    for (tbl= thd->lex->query_tables;
         tbl;
         tbl= tbl->next_global)
    {
      if (!tbl->is_derived() &&
          cmp(&table->view_db, tbl->view ? &tbl->view_db : &tbl->db))
      {
        table->compact_view_format= FALSE;
        break;
      }
    }
  }

  buff->append(STRING_WITH_LEN("CREATE "));
  if (!foreign_db_mode)
  {
    view_store_options(thd, table, buff);
  }
  buff->append(STRING_WITH_LEN("VIEW "));
  if (!compact_view_name)
  {
    append_identifier(thd, buff, &table->view_db);
    buff->append('.');
  }
  append_identifier(thd, buff, &table->view_name);
  buff->append(STRING_WITH_LEN(" AS "));

  /*
    We can't just use table->query, because our SQL_MODE may trigger
    a different syntax, like when ANSI_QUOTES is defined.
  */
  table->view->unit.print(buff, enum_query_type(QT_VIEW_INTERNAL |
                                                QT_ITEM_ORIGINAL_FUNC_NULLIF |
                                                QT_NO_WRAPPERS_FOR_TVC_IN_VIEW));

  if (table->with_check != VIEW_CHECK_NONE)
  {
    if (table->with_check == VIEW_CHECK_LOCAL)
      buff->append(STRING_WITH_LEN(" WITH LOCAL CHECK OPTION"));
    else
      buff->append(STRING_WITH_LEN(" WITH CASCADED CHECK OPTION"));
  }
  return 0;
}


static int show_create_sequence(THD *thd, TABLE_LIST *table_list,
                                String *packet)
{
  TABLE *table= table_list->table;
  SEQUENCE *seq= table->s->sequence;
  LEX_CSTRING alias;
  sql_mode_t sql_mode= thd->variables.sql_mode;
  bool foreign_db_mode=  sql_mode & (MODE_POSTGRESQL | MODE_ORACLE |
                                     MODE_MSSQL | MODE_DB2 |
                                     MODE_MAXDB | MODE_ANSI);
  bool show_table_options= !(sql_mode & MODE_NO_TABLE_OPTIONS) &&
                           !foreign_db_mode;

  if (lower_case_table_names == 2)
  {
    alias.str=    table->alias.c_ptr();
    alias.length= table->alias.length();
  }
  else
    alias= table->s->table_name;

  packet->append(STRING_WITH_LEN("CREATE SEQUENCE "));
  append_identifier(thd, packet, &alias);
  packet->append(STRING_WITH_LEN(" start with "));
  packet->append_longlong(seq->start);
  packet->append(STRING_WITH_LEN(" minvalue "));
  packet->append_longlong(seq->min_value);
  packet->append(STRING_WITH_LEN(" maxvalue "));
  packet->append_longlong(seq->max_value);
  packet->append(STRING_WITH_LEN(" increment by "));
  packet->append_longlong(seq->increment);
  if (seq->cache)
  {
    packet->append(STRING_WITH_LEN(" cache "));
    packet->append_longlong(seq->cache);
  }
  else
    packet->append(STRING_WITH_LEN(" nocache"));
  if (seq->cycle)
    packet->append(STRING_WITH_LEN(" cycle"));
  else
    packet->append(STRING_WITH_LEN(" nocycle"));

  if (show_table_options)
    add_table_options(thd, table, 0, 0, 1, packet);
  return 0;
}


/****************************************************************************
  Return info about all processes
  returns for each thread: thread id, user, host, db, command, info
****************************************************************************/

class thread_info :public ilink {
public:
  static void *operator new(size_t size, MEM_ROOT *mem_root) throw ()
  { return alloc_root(mem_root, size); }
  static void operator delete(void *ptr __attribute__((unused)),
                              size_t size __attribute__((unused)))
  { TRASH_FREE(ptr, size); }
  static void operator delete(void *, MEM_ROOT *){}

  my_thread_id thread_id;
  uint32 os_thread_id;
  ulonglong start_time;
  uint   command;
  const char *user,*host,*db,*proc_info,*state_info;
  CSET_STRING query_string;
  double progress;
};

static const char *thread_state_info(THD *tmp)
{
#ifndef EMBEDDED_LIBRARY
  if (tmp->net.reading_or_writing)
  {
    if (tmp->net.reading_or_writing == 2)
      return "Writing to net";
    if (tmp->get_command() == COM_SLEEP)
      return "";
    return "Reading from net";
  }
#else
  if (tmp->get_command() == COM_SLEEP)
    return "";
#endif

  if (tmp->proc_info)
    return tmp->proc_info;

  /* Check if we are waiting on a condition */
  if (!trylock_short(&tmp->LOCK_thd_kill))
  {
    /* mysys_var is protected by above mutex */
    bool cond= tmp->mysys_var && tmp->mysys_var->current_cond;
    mysql_mutex_unlock(&tmp->LOCK_thd_kill);
    if (cond)
      return "Waiting on cond";
  }
  return NULL;
}


struct list_callback_arg
{
  list_callback_arg(const char *u, THD *t, ulong m):
    user(u), thd(t), max_query_length(m) {}
  I_List<thread_info> thread_infos;
  const char *user;
  THD *thd;
  ulong max_query_length;
};


static my_bool list_callback(THD *tmp, list_callback_arg *arg)
{

  Security_context *tmp_sctx= tmp->security_ctx;
  bool got_thd_data;
  if ((tmp->vio_ok() || tmp->system_thread) &&
      (!arg->user || (!tmp->system_thread &&
                      tmp_sctx->user && !strcmp(tmp_sctx->user, arg->user))))
  {
    thread_info *thd_info= new (arg->thd->mem_root) thread_info;

    thd_info->thread_id=tmp->thread_id;
    thd_info->os_thread_id=tmp->os_thread_id;
    thd_info->user= arg->thd->strdup(tmp_sctx->user ? tmp_sctx->user :
                                     (tmp->system_thread ?
                                     "system user" : "unauthenticated user"));
    if (tmp->peer_port && (tmp_sctx->host || tmp_sctx->ip) &&
        arg->thd->security_ctx->host_or_ip[0])
    {
      if ((thd_info->host= (char*) arg->thd->alloc(LIST_PROCESS_HOST_LEN+1)))
        my_snprintf((char *) thd_info->host, LIST_PROCESS_HOST_LEN,
                    "%s:%u", tmp_sctx->host_or_ip, tmp->peer_port);
    }
    else
      thd_info->host= arg->thd->strdup(tmp_sctx->host_or_ip[0] ?
                                       tmp_sctx->host_or_ip :
                                       tmp_sctx->host ? tmp_sctx->host : "");
    thd_info->command=(int) tmp->get_command();

    if ((got_thd_data= !trylock_short(&tmp->LOCK_thd_data)))
    {
      /* This is an approximation */
      thd_info->proc_info= (char*) (tmp->killed >= KILL_QUERY ?
                                    "Killed" : 0);

      /* The following variables are only safe to access under a lock */
      thd_info->db= 0;
      if (tmp->db.str)
        thd_info->db= arg->thd->strmake(tmp->db.str, tmp->db.length);

      if (tmp->query())
      {
        uint length= MY_MIN(arg->max_query_length, tmp->query_length());
        char *q= arg->thd->strmake(tmp->query(),length);
        /* Safety: in case strmake failed, we set length to 0. */
        thd_info->query_string=
          CSET_STRING(q, q ? length : 0, tmp->query_charset());
      }

      /*
        Progress report. We need to do this under a lock to ensure that all
        is from the same stage.
      */
      if (tmp->progress.max_counter)
      {
        uint max_stage= MY_MAX(tmp->progress.max_stage, 1);
        thd_info->progress= (((tmp->progress.stage / (double) max_stage) +
                              ((tmp->progress.counter /
                                (double) tmp->progress.max_counter) /
                               (double) max_stage)) *
                             100.0);
        set_if_smaller(thd_info->progress, 100);
      }
      else
        thd_info->progress= 0.0;
    }
    else
    {
      thd_info->proc_info= "Busy";
      thd_info->progress= 0.0;
      thd_info->db= "";
    }

    thd_info->state_info= thread_state_info(tmp);
    thd_info->start_time= tmp->start_utime;
    ulonglong utime_after_query_snapshot= tmp->utime_after_query;
    if (thd_info->start_time < utime_after_query_snapshot)
      thd_info->start_time= utime_after_query_snapshot; // COM_SLEEP

    if (got_thd_data)
      mysql_mutex_unlock(&tmp->LOCK_thd_data);
    arg->thread_infos.append(thd_info);
  }
  return 0;
}


void mysqld_list_processes(THD *thd,const char *user, bool verbose)
{
  Item *field;
  List<Item> field_list;
  list_callback_arg arg(user, thd,
                        verbose ? thd->variables.max_allowed_packet :
                        PROCESS_LIST_WIDTH);
  Protocol *protocol= thd->protocol;
  MEM_ROOT *mem_root= thd->mem_root;
  DBUG_ENTER("mysqld_list_processes");

  field_list.push_back(new (mem_root)
                       Item_int(thd, "Id", 0, MY_INT32_NUM_DECIMAL_DIGITS),
                       mem_root);
  field_list.push_back(new (mem_root)
                       Item_empty_string(thd, "User",
                                         USERNAME_CHAR_LENGTH),
                       mem_root);
  field_list.push_back(new (mem_root)
                       Item_empty_string(thd, "Host",
                                         LIST_PROCESS_HOST_LEN),
                       mem_root);
  field_list.push_back(field=new (mem_root)
                       Item_empty_string(thd, "db", NAME_CHAR_LEN),
                       mem_root);
  field->set_maybe_null();;
  field_list.push_back(new (mem_root) Item_empty_string(thd, "Command", 16),
                       mem_root);
  field_list.push_back(field= new (mem_root)
                       Item_return_int(thd, "Time", 7, MYSQL_TYPE_LONG),
                       mem_root);
  field->unsigned_flag= 0;
  field_list.push_back(field=new (mem_root)
                       Item_empty_string(thd, "State", 30),
                       mem_root);
  field->set_maybe_null();;
  field_list.push_back(field=new (mem_root)
                       Item_empty_string(thd, "Info", arg.max_query_length),
                       mem_root);
  field->set_maybe_null();;
  if (!thd->variables.old_mode &&
      !(thd->variables.old_behavior & OLD_MODE_NO_PROGRESS_INFO))
  {
    field_list.push_back(field= new (mem_root)
                         Item_float(thd, "Progress", 0.0, 3, 7),
                         mem_root);
    field->base_flags&= ~item_base_t::MAYBE_NULL;
  }
  if (protocol->send_result_set_metadata(&field_list,
                                         Protocol::SEND_NUM_ROWS |
                                         Protocol::SEND_EOF))
    DBUG_VOID_RETURN;

  if (thd->killed)
    DBUG_VOID_RETURN;

  server_threads.iterate(list_callback, &arg);

  ulonglong now= microsecond_interval_timer();

  while (thread_info *thd_info= arg.thread_infos.get())
  {
    protocol->prepare_for_resend();
    protocol->store(thd_info->thread_id);
    protocol->store(thd_info->user, strlen(thd_info->user), system_charset_info);
    protocol->store(thd_info->host, strlen(thd_info->host), system_charset_info);
    protocol->store_string_or_null(thd_info->db, system_charset_info);
    if (thd_info->proc_info)
      protocol->store(thd_info->proc_info, strlen(thd_info->proc_info),
                      system_charset_info);
    else
      protocol->store(&command_name[thd_info->command], system_charset_info);
    if (thd_info->start_time && now > thd_info->start_time)
      protocol->store_long((now - thd_info->start_time) / HRTIME_RESOLUTION);
    else
      protocol->store_null();
    protocol->store_string_or_null(thd_info->state_info, system_charset_info);
    if (thd_info->query_string.length())
      protocol->store(thd_info->query_string.str(),
                      thd_info->query_string.length(),
                      thd_info->query_string.charset());
    else
      protocol->store_null();
    if (!thd->variables.old_mode &&
        !(thd->variables.old_behavior & OLD_MODE_NO_PROGRESS_INFO))
      protocol->store_double(thd_info->progress, 3);
    if (protocol->write())
      break; /* purecov: inspected */
  }
  my_eof(thd);
  DBUG_VOID_RETURN;
}


/*
  Produce EXPLAIN data.

  This function is APC-scheduled to be run in the context of the thread that
  we're producing EXPLAIN for.
*/

void Show_explain_request::call_in_target_thread()
{
  Query_arena backup_arena;
  bool printed_anything= FALSE;

  /* 
    Change the arena because JOIN::print_explain and co. are going to allocate
    items. Let them allocate them on our arena.
  */
  target_thd->set_n_backup_active_arena((Query_arena*)request_thd,
                                        &backup_arena);

  query_str.copy(target_thd->query(), 
                 target_thd->query_length(),
                 target_thd->query_charset());

  DBUG_ASSERT(current_thd == target_thd);
  set_current_thd(request_thd);
  if (target_thd->lex->print_explain(explain_buf, 0 /* explain flags*/,
                                     false /*TODO: analyze? */, &printed_anything))
  {
    failed_to_produce= TRUE;
  }
  set_current_thd(target_thd);

  if (!printed_anything)
    failed_to_produce= TRUE;

  target_thd->restore_active_arena((Query_arena*)request_thd, &backup_arena);
}


int select_result_explain_buffer::send_data(List<Item> &items)
{
  int res;
  THD *cur_thd= current_thd;
  DBUG_ENTER("select_result_explain_buffer::send_data");

  /*
    Switch to the receiveing thread, so that we correctly count memory used
    by it. This is needed as it's the receiving thread that will free the
    memory.
  */
  set_current_thd(thd);
  fill_record(thd, dst_table, dst_table->field, items, TRUE, FALSE);
  res= dst_table->file->ha_write_tmp_row(dst_table->record[0]);
  set_current_thd(cur_thd);  
  DBUG_RETURN(MY_TEST(res));
}

bool select_result_text_buffer::send_result_set_metadata(List<Item> &fields,
                                                         uint flag)
{
  n_columns= fields.elements;
  return append_row(fields, true /*send item names */);
}


int select_result_text_buffer::send_data(List<Item> &items)
{
  return append_row(items, false /*send item values */);
}

int select_result_text_buffer::append_row(List<Item> &items, bool send_names)
{
  List_iterator<Item> it(items);
  Item *item;
  char **row;
  int column= 0;

  if (!(row= (char**) thd->alloc(sizeof(char*) * n_columns)) ||
      rows.push_back(row, thd->mem_root))
    return true;

  StringBuffer<32> buf;

  while ((item= it++))
  {
    DBUG_ASSERT(column < n_columns);
    const char *data_ptr; 
    char *ptr;
    size_t data_len;

    buf.set_buffer_if_not_allocated(&my_charset_bin);
    if (send_names)
    {
      DBUG_ASSERT(strlen(item->name.str) == item->name.length);
      data_ptr= item->name.str;
      data_len= item->name.length;
    }
    else
    {
      String *res;
      res= item->val_str(&buf);
      if (item->null_value)
      {
        data_ptr= "NULL";
        data_len=4;
      }
      else
      {
        data_ptr= res->c_ptr_safe();
        data_len= res->length();
      }
    }

    if (!(ptr= (char*) thd->memdup(data_ptr, data_len + 1)))
      return true;
    row[column]= ptr;

    column++;
  }
  return false;
}


void select_result_text_buffer::save_to(String *res)
{
  List_iterator<char*> it(rows);
  char **row;
  res->append(STRING_WITH_LEN("#\n"));
  while ((row= it++))
  {
    res->append(STRING_WITH_LEN("# explain: "));
    for (int i=0; i < n_columns; i++)
    {
      if (i)
        res->append('\t');
      res->append(row[i], strlen(row[i]));
    }
    res->append('\n');
  }
  res->append(STRING_WITH_LEN("#\n"));
}


/*
  Store the SHOW EXPLAIN output in the temporary table.
*/

int fill_show_explain(THD *thd, TABLE_LIST *table, COND *cond)
{
  const char *calling_user;
  THD *tmp;
  my_thread_id  thread_id;
  DBUG_ENTER("fill_show_explain");

  DBUG_ASSERT(cond==NULL);
  thread_id= thd->lex->value_list.head()->val_int();
  calling_user= (thd->security_ctx->master_access & PRIV_STMT_SHOW_EXPLAIN) ?
                 NullS : thd->security_ctx->priv_user;

  if ((tmp= find_thread_by_id(thread_id)))
  {
    Security_context *tmp_sctx= tmp->security_ctx;
    /*
      If calling_user==NULL, calling thread has SUPER or PROCESS
      privilege, and so can do SHOW EXPLAIN on any user.
      
      if calling_user!=NULL, he's only allowed to view SHOW EXPLAIN on
      his own threads.
    */
    if (calling_user && (!tmp_sctx->user || strcmp(calling_user, 
                                                   tmp_sctx->user)))
    {
      my_error(ER_SPECIFIC_ACCESS_DENIED_ERROR, MYF(0), "PROCESS");
      mysql_mutex_unlock(&tmp->LOCK_thd_kill);
      DBUG_RETURN(1);
    }

    if (tmp == thd)
    {
      mysql_mutex_unlock(&tmp->LOCK_thd_kill);
      my_error(ER_TARGET_NOT_EXPLAINABLE, MYF(0));
      DBUG_RETURN(1);
    }

    bool bres;
    /* 
      Ok we've found the thread of interest and it won't go away because 
      we're holding its LOCK_thd_kill. Post it a SHOW EXPLAIN request.
    */
    bool timed_out;
    int timeout_sec= 30;
    Show_explain_request explain_req;
    select_result_explain_buffer *explain_buf;
    
    explain_buf= new select_result_explain_buffer(thd, table->table);

    explain_req.explain_buf= explain_buf;
    explain_req.target_thd= tmp;
    explain_req.request_thd= thd;
    explain_req.failed_to_produce= FALSE;
    
    /* Ok, we have a lock on target->LOCK_thd_kill, can call: */
    bres= tmp->apc_target.make_apc_call(thd, &explain_req, timeout_sec, &timed_out);

    if (bres || explain_req.failed_to_produce)
    {
      if (thd->killed)
        thd->send_kill_message();
      else if (timed_out)
        my_error(ER_LOCK_WAIT_TIMEOUT, MYF(0));
      else
        my_error(ER_TARGET_NOT_EXPLAINABLE, MYF(0));

      bres= TRUE;
    }
    else
    {
      /*
        Push the query string as a warning. The query may be in a different
        charset than the charset that's used for error messages, so, convert it
        if needed.
      */
      CHARSET_INFO *fromcs= explain_req.query_str.charset();
      CHARSET_INFO *tocs= error_message_charset_info;
      char *warning_text;
      if (!my_charset_same(fromcs, tocs))
      {
        uint conv_length= 1 + tocs->mbmaxlen * explain_req.query_str.length() / 
                              fromcs->mbminlen;
        uint dummy_errors;
        char *to, *p;
        if (!(to= (char*)thd->alloc(conv_length + 1)))
          DBUG_RETURN(1);
        p= to;
        p+= copy_and_convert(to, conv_length, tocs,
                             explain_req.query_str.c_ptr(), 
                             explain_req.query_str.length(), fromcs,
                             &dummy_errors);
        *p= 0;
        warning_text= to;
      }
      else
        warning_text= explain_req.query_str.c_ptr_safe();

      push_warning(thd, Sql_condition::WARN_LEVEL_NOTE,
                   ER_YES, warning_text);
    }
    DBUG_RETURN(bres);
  }
  my_error(ER_NO_SUCH_THREAD, MYF(0), (ulong) thread_id);
  DBUG_RETURN(1);
}


struct processlist_callback_arg
{
  processlist_callback_arg(THD *thd_arg, TABLE *table_arg):
    thd(thd_arg), table(table_arg), unow(microsecond_interval_timer()) {}
  THD *thd;
  TABLE *table;
  ulonglong unow;
};


static my_bool processlist_callback(THD *tmp, processlist_callback_arg *arg)
{
  Security_context *tmp_sctx= tmp->security_ctx;
  CHARSET_INFO *cs= system_charset_info;
  const char *val;
  ulonglong max_counter;
  bool got_thd_data;
  char *user=
          arg->thd->security_ctx->master_access & PRIV_STMT_SHOW_PROCESSLIST ?
          NullS : arg->thd->security_ctx->priv_user;

  if ((!tmp->vio_ok() && !tmp->system_thread) ||
      (user && (tmp->system_thread || !tmp_sctx->user ||
                strcmp(tmp_sctx->user, user))))
    return 0;

  restore_record(arg->table, s->default_values);
  /* ID */
  arg->table->field[0]->store((longlong) tmp->thread_id, TRUE);
  /* USER */
  val= tmp_sctx->user ? tmp_sctx->user :
        (tmp->system_thread ? "system user" : "unauthenticated user");
  arg->table->field[1]->store(val, strlen(val), cs);
  /* HOST */
  if (tmp->peer_port && (tmp_sctx->host || tmp_sctx->ip) &&
      arg->thd->security_ctx->host_or_ip[0])
  {
    char host[LIST_PROCESS_HOST_LEN + 1];
    my_snprintf(host, LIST_PROCESS_HOST_LEN, "%s:%u",
                tmp_sctx->host_or_ip, tmp->peer_port);
    arg->table->field[2]->store(host, strlen(host), cs);
  }
  else
    arg->table->field[2]->store(tmp_sctx->host_or_ip,
                                strlen(tmp_sctx->host_or_ip), cs);

  if ((got_thd_data= !trylock_short(&tmp->LOCK_thd_data)))
  {
    /* DB */
    if (tmp->db.str)
    {
      arg->table->field[3]->store(tmp->db.str, tmp->db.length, cs);
      arg->table->field[3]->set_notnull();
    }
  }

  /* COMMAND */
  if ((val= (char *) (!got_thd_data ? "Busy" :
                      (tmp->killed >= KILL_QUERY ?
                       "Killed" : 0))))
    arg->table->field[4]->store(val, strlen(val), cs);
  else
    arg->table->field[4]->store(command_name[tmp->get_command()].str,
                                command_name[tmp->get_command()].length, cs);

  /* MYSQL_TIME */
  ulonglong utime= tmp->start_utime;
  ulonglong utime_after_query_snapshot= tmp->utime_after_query;
  if (utime < utime_after_query_snapshot)
    utime= utime_after_query_snapshot; // COM_SLEEP
  utime= utime && utime < arg->unow ? arg->unow - utime : 0;

  arg->table->field[5]->store(utime / HRTIME_RESOLUTION, TRUE);

  if (got_thd_data)
  {
    if (tmp->query())
    {
      arg->table->field[7]->store(tmp->query(),
                                  MY_MIN(PROCESS_LIST_INFO_WIDTH,
                                  tmp->query_length()), cs);
      arg->table->field[7]->set_notnull();

      /* INFO_BINARY */
      arg->table->field[16]->store(tmp->query(),
                                   MY_MIN(PROCESS_LIST_INFO_WIDTH,
                                          tmp->query_length()),
                                   &my_charset_bin);
      arg->table->field[16]->set_notnull();
    }

    /*
      Progress report. We need to do this under a lock to ensure that all
      is from the same stage.
    */
    if ((max_counter= tmp->progress.max_counter))
    {
      arg->table->field[9]->store((longlong) tmp->progress.stage + 1, 1);
      arg->table->field[10]->store((longlong) tmp->progress.max_stage, 1);
      arg->table->field[11]->store((double) tmp->progress.counter /
                                   (double) max_counter*100.0);
    }
    mysql_mutex_unlock(&tmp->LOCK_thd_data);
  }

  /* STATE */
  if ((val= thread_state_info(tmp)))
  {
    arg->table->field[6]->store(val, strlen(val), cs);
    arg->table->field[6]->set_notnull();
  }

  /* TIME_MS */
  arg->table->field[8]->store((double)(utime / (HRTIME_RESOLUTION / 1000.0)));

  /*
    This may become negative if we free a memory allocated by another
    thread in this thread. However it's better that we notice it eventually
    than hide it.
  */
  arg->table->field[12]->store((longlong) tmp->status_var.local_memory_used,
                               FALSE);
  arg->table->field[13]->store((longlong) tmp->status_var.max_local_memory_used,
                               FALSE);
  arg->table->field[14]->store((longlong) tmp->get_examined_row_count(), TRUE);

  /* QUERY_ID */
  arg->table->field[15]->store(tmp->query_id, TRUE);

  arg->table->field[17]->store(tmp->os_thread_id);

  if (schema_table_store_record(arg->thd, arg->table))
    return 1;
  return 0;
}


int fill_schema_processlist(THD* thd, TABLE_LIST* tables, COND* cond)
{
  processlist_callback_arg arg(thd, tables->table);
  DBUG_ENTER("fill_schema_processlist");
  DEBUG_SYNC(thd,"fill_schema_processlist_after_unow");
  if (!thd->killed &&
      server_threads.iterate(processlist_callback, &arg))
    DBUG_RETURN(1);
  DBUG_RETURN(0);
}

/*****************************************************************************
  Status functions
*****************************************************************************/

DYNAMIC_ARRAY all_status_vars;
static bool status_vars_inited= 0;
ulonglong status_var_array_version= 0;

C_MODE_START
static int show_var_cmp(const void *var1, const void *var2)
{
  return strcasecmp(((SHOW_VAR*)var1)->name, ((SHOW_VAR*)var2)->name);
}
C_MODE_END

/*
  deletes all the SHOW_UNDEF elements from the array and calls
  delete_dynamic() if it's completely empty.
*/
static void shrink_var_array(DYNAMIC_ARRAY *array)
{
  uint a,b;
  SHOW_VAR *all= dynamic_element(array, 0, SHOW_VAR *);

  for (a= b= 0; b < array->elements; b++)
    if (all[b].type != SHOW_UNDEF)
      all[a++]= all[b];
  if (a)
  {
    bzero(all+a, sizeof(SHOW_VAR)); // writing NULL-element to the end
    array->elements= a;
  }
  else // array is completely empty - delete it
    delete_dynamic(array);
  status_var_array_version++;
}

/*
  Adds an array of SHOW_VAR entries to the output of SHOW STATUS

  SYNOPSIS
    add_status_vars(SHOW_VAR *list)
    list - an array of SHOW_VAR entries to add to all_status_vars
           the last entry must be {0,0,SHOW_UNDEF}

  NOTE
    The handling of all_status_vars[] is completely internal, it's allocated
    automatically when something is added to it, and deleted completely when
    the last entry is removed.

    As a special optimization, if add_status_vars() is called before
    init_status_vars(), it assumes "startup mode" - neither concurrent access
    to the array nor SHOW STATUS are possible (thus it skips locks and qsort)

    The last entry of the all_status_vars[] should always be {0,0,SHOW_UNDEF}
*/
int add_status_vars(SHOW_VAR *list)
{
  int res= 0;
  if (status_vars_inited)
    mysql_rwlock_wrlock(&LOCK_all_status_vars);
  if (!all_status_vars.buffer && // array is not allocated yet - do it now
      my_init_dynamic_array(PSI_INSTRUMENT_ME, &all_status_vars,
                            sizeof(SHOW_VAR), 250, 50, MYF(0)))
  {
    res= 1;
    goto err;
  }
  while (list->name)
    res|= insert_dynamic(&all_status_vars, (uchar*)list++);
  res|= insert_dynamic(&all_status_vars, (uchar*)list); // appending NULL-element
  all_status_vars.elements--; // but next insert_dynamic should overwite it
  if (status_vars_inited)
    sort_dynamic(&all_status_vars, show_var_cmp);
  status_var_array_version++;
err:
  if (status_vars_inited)
    mysql_rwlock_unlock(&LOCK_all_status_vars);
  return res;
}

/*
  Make all_status_vars[] usable for SHOW STATUS

  NOTE
    See add_status_vars(). Before init_status_vars() call, add_status_vars()
    works in a special fast "startup" mode. Thus init_status_vars()
    should be called as late as possible but before enabling multi-threading.
*/
void init_status_vars()
{
  status_vars_inited=1;
  sort_dynamic(&all_status_vars, show_var_cmp);
  status_var_array_version++;
}

void reset_status_vars()
{
  SHOW_VAR *ptr= (SHOW_VAR*) all_status_vars.buffer;
  SHOW_VAR *last= ptr + all_status_vars.elements;
  for (; ptr < last; ptr++)
  {
    /* Note that SHOW_LONG_NOFLUSH variables are not reset */
    if (ptr->type == SHOW_LONG)
      *(ulong*) ptr->value= 0;
  }
}

/*
  catch-all cleanup function, cleans up everything no matter what

  DESCRIPTION
    This function is not strictly required if all add_status_vars/
    remove_status_vars are properly paired, but it's a safety measure that
    deletes everything from the all_status_vars[] even if some
    remove_status_vars were forgotten
*/
void free_status_vars()
{
  delete_dynamic(&all_status_vars);
  status_var_array_version++;
}

/*
  Removes an array of SHOW_VAR entries from the output of SHOW STATUS

  SYNOPSIS
    remove_status_vars(SHOW_VAR *list)
    list - an array of SHOW_VAR entries to remove to all_status_vars
           the last entry must be {0,0,SHOW_UNDEF}

  NOTE
    there's lots of room for optimizing this, especially in non-sorted mode,
    but nobody cares - it may be called only in case of failed plugin
    initialization in the mysqld startup.
*/

void remove_status_vars(SHOW_VAR *list)
{
  if (status_vars_inited)
  {
    mysql_rwlock_wrlock(&LOCK_all_status_vars);
    SHOW_VAR *all= dynamic_element(&all_status_vars, 0, SHOW_VAR *);

    for (; list->name; list++)
    {
      int first= 0, last= ((int) all_status_vars.elements) - 1;
      for ( ; first <= last; )
      {
        int res, middle= (first + last) / 2;
        if ((res= show_var_cmp(list, all + middle)) < 0)
          last= middle - 1;
        else if (res > 0)
          first= middle + 1;
        else
        {
          all[middle].type= SHOW_UNDEF;
          break;
        }
      }
    }
    shrink_var_array(&all_status_vars);
    mysql_rwlock_unlock(&LOCK_all_status_vars);
  }
  else
  {
    SHOW_VAR *all= dynamic_element(&all_status_vars, 0, SHOW_VAR *);
    uint i;
    for (; list->name; list++)
    {
      for (i= 0; i < all_status_vars.elements; i++)
      {
        if (show_var_cmp(list, all+i))
          continue;
        all[i].type= SHOW_UNDEF;
        break;
      }
    }
    shrink_var_array(&all_status_vars);
  }
}

/* Current version of the all_status_vars.  */
ulonglong get_status_vars_version(void)
{
  return status_var_array_version;
}

/**
  A union holding a pointer to a type that can be referred by a status variable.
 */
union Any_pointer {
  const void *as_void;
  const uchar *as_uchar;
  const char *as_char;
  const char ** as_charptr;
  const double *as_double;
  const int * as_int;
  const uint * as_uint;
  const long *as_long;
  const longlong *as_longlong;
  const bool *as_bool;
  const my_bool *as_my_bool;
  const sys_var *as_sys_var;
  const system_status_var *as_system_status_var;
  const ha_rows *as_ha_rows;
  const LEX_STRING *as_lex_cstring;
  const SHOW_COMP_OPTION *as_show_comp_options;
  intptr as_intptr;
  Atomic_counter<uint32_t>* as_atomic_counter;
};

/**
  @brief Returns the value of a system or a status variable.

  @param thd         [in]     The handle of the current THD.
  @param variable    [in]     Details of the variable.
  @param value_type  [in]     Variable type.
  @param show_type   [in]     Variable show type.
  @param status_var  [in]     Status variable pointer
  @param charset     [out]    Character set of the value.
  @param buff        [in,out] Buffer to store the value.
                              (Needs to have enough memory
                              to hold the value of variable.)
  @param length      [out]    Length of the value.

  @return                     Pointer to the value buffer.
*/

const char* get_one_variable(THD *thd,
                             const SHOW_VAR *variable,
                             enum_var_type value_type, SHOW_TYPE show_type,
                             system_status_var *status_var,
                             const CHARSET_INFO **charset, char *buff,
                             size_t *length)
{
  Any_pointer value, status_var_value;
  value.as_void= variable->value;
  status_var_value.as_system_status_var= status_var;
  const char *pos= buff;
  const char *end= buff;


  if (show_type == SHOW_SYS)
  {
    const sys_var *var= value.as_sys_var;
    show_type= var->show_type();
    value.as_uchar= var->value_ptr(thd, value_type, &null_clex_str);
    *charset= var->charset(thd);
  }

  /*
    note that value may be == buff. All SHOW_xxx code below
    should still work in this case
  */
  switch (show_type) {
  case SHOW_DOUBLE_STATUS:
    value.as_char= status_var_value.as_char + value.as_intptr;
    /* fall through */
  case SHOW_DOUBLE:
    /* 6 is the default precision for '%f' in sprintf() */
    end= buff + my_fcvt(*value.as_double, 6, buff, NULL);
    break;
  case SHOW_LONG_STATUS:
    value.as_char= status_var_value.as_char + value.as_intptr;
    /* fall through */
  case SHOW_ULONG:
  case SHOW_LONG_NOFLUSH: // the difference lies in refresh_status()
#ifndef _WIN64
  case SHOW_SIZE_T:
#endif
    end= int10_to_str(*value.as_long, buff, 10);
    break;
  case SHOW_LONGLONG_STATUS:
    value.as_char= status_var_value.as_char + value.as_intptr;
    /* fall through */
  case SHOW_ULONGLONG:
#ifdef _WIN64
  case SHOW_SIZE_T:
#endif
    end= longlong10_to_str(*value.as_longlong, buff, 10);
    break;
  case SHOW_HA_ROWS:
    end= longlong10_to_str((longlong) *value.as_ha_rows, buff, 10);
    break;
  case SHOW_BOOL:
    end= strmov(buff, *value.as_bool ? "ON" : "OFF");
    break;
  case SHOW_MY_BOOL:
    end= strmov(buff, *value.as_my_bool ? "ON" : "OFF");
    break;
  case SHOW_UINT32_STATUS:
    value.as_char= status_var_value.as_char + value.as_intptr;
    /* fall through */
  case SHOW_UINT:
    end= int10_to_str((long) *value.as_uint, buff, 10);
    break;
  case SHOW_SINT:
    end= int10_to_str((long) *value.as_int, buff, -10);
    break;
  case SHOW_SLONG:
    end= int10_to_str(*value.as_long, buff, -10);
    break;
  case SHOW_SLONGLONG:
    end= longlong10_to_str(*value.as_longlong, buff, -10);
    break;
  case SHOW_HAVE:
    {
      pos= show_comp_option_name[(int) *value.as_show_comp_options];
      end= strend(pos);
      break;
    }
  case SHOW_CHAR:
    {
      if (!(pos= value.as_char))
        pos= "";
      end= strend(pos);
      break;
    }
  case SHOW_CHAR_PTR:
    {
      if (!(pos= *value.as_charptr))
        pos= "";

      end= strend(pos);
      break;
    }
  case SHOW_LEX_STRING:
    {
      if (!(pos= value.as_lex_cstring->str))
        end= pos= "";
      else
        end= pos + value.as_lex_cstring->length;
      break;
    }
  case SHOW_ATOMIC_COUNTER_UINT32_T:
    end= int10_to_str(static_cast<long>(*value.as_atomic_counter), buff, 10);
    break;
  case SHOW_UNDEF:
    break;                                        // Return empty string
  case SHOW_SYS:                                  // Cannot happen
  default:
    DBUG_ASSERT(0);
    break;
  }

  *length= (size_t) (end - pos);
  return pos;
}


static bool show_status_array(THD *thd, const char *wild,
                              SHOW_VAR *variables,
                              enum enum_var_type scope,
                              struct system_status_var *status_var,
                              const char *prefix, TABLE *table,
                              bool ucase_names,
                              COND *cond)
{
  my_aligned_storage<SHOW_VAR_FUNC_BUFF_SIZE, MY_ALIGNOF(long)> buffer;
  char * const buff= buffer.data;
  char *prefix_end;
  char name_buffer[NAME_CHAR_LEN];
  int len;
  SHOW_VAR tmp, *var;
  bool res= FALSE;
  CHARSET_INFO *charset= system_charset_info;
  DBUG_ENTER("show_status_array");

  prefix_end=strnmov(name_buffer, prefix, sizeof(name_buffer)-1);
  if (*prefix)
    *prefix_end++= '_';
  len=(int)(name_buffer + sizeof(name_buffer) - prefix_end);

#ifdef WITH_WSREP
  bool is_wsrep_var= FALSE;
  /*
    This is a workaround for lp:1306875 (PBX) to skip switching of wsrep
    status variable name's first letter to uppercase. This is an optimization
    for status variables defined under wsrep plugin.
    TODO: remove once lp:1306875 has been addressed.
  */
  if (*prefix && !my_strcasecmp(system_charset_info, prefix, "wsrep"))
  {
    is_wsrep_var= TRUE;
  }
#endif /* WITH_WSREP */

  for (; variables->name; variables++)
  {
    bool wild_checked= false;
    strnmov(prefix_end, variables->name, len);
    name_buffer[sizeof(name_buffer)-1]=0;       /* Safety */

#ifdef WITH_WSREP
    /*
      If the prefix is NULL, that means we are looking into the status variables
      defined directly under mysqld.cc. Do not capitalize wsrep status variable
      names until lp:1306875 has been fixed.
      TODO: remove once lp:1306875 has been addressed.
     */
    if (!(*prefix) && !strncasecmp(name_buffer, "wsrep", strlen("wsrep")))
    {
      is_wsrep_var= TRUE;
    }
#endif /* WITH_WSREP */

    if (ucase_names)
      my_caseup_str(system_charset_info, name_buffer);
    else
    {
      my_casedn_str(system_charset_info, name_buffer);
      DBUG_ASSERT(name_buffer[0] >= 'a');
      DBUG_ASSERT(name_buffer[0] <= 'z');

      // WSREP_TODO: remove once lp:1306875 has been addressed.
      if (IF_WSREP(is_wsrep_var == FALSE, 1) &&
          status_var)
        name_buffer[0]-= 'a' - 'A';
    }


    restore_record(table, s->default_values);
    table->field[0]->store(name_buffer, strlen(name_buffer),
                           system_charset_info);

    /*
      Compare name for types that can't return arrays. We do this to not
      calculate the value for function variables that we will not access
    */
    if ((variables->type != SHOW_FUNC && variables->type != SHOW_ARRAY))
    {
      if (wild && wild[0] && wild_case_compare(system_charset_info,
                                               name_buffer, wild))
        continue;
      wild_checked= 1;                          // Avoid checking it again
    }

    /*
      if var->type is SHOW_FUNC or SHOW_SIMPLE_FUNC, call the function.
      Repeat as necessary, if new var is again one of the above
    */
    for (var=variables; var->type == SHOW_FUNC ||
           var->type == SHOW_SIMPLE_FUNC; var= &tmp)
      ((mysql_show_var_func)(var->value))(thd, &tmp, buff,
                                          status_var, scope);
    
    SHOW_TYPE show_type=var->type;
    if (show_type == SHOW_ARRAY)
    {
      show_status_array(thd, wild, (SHOW_VAR *) var->value, scope,
                        status_var, name_buffer, table, ucase_names, cond);
    }
    else
    {
      if ((wild_checked ||
           !(wild && wild[0] && wild_case_compare(system_charset_info,
                                                  name_buffer, wild))) &&
          (!cond || cond->val_int()))
      {
        const char *pos;                  // We assign a lot of const's
        size_t length;

        if (show_type == SHOW_SYS)
          mysql_mutex_lock(&LOCK_global_system_variables);
        else if (show_type >= SHOW_LONG_STATUS && scope == OPT_GLOBAL)
          calc_sum_of_all_status_if_needed(status_var);

        pos= get_one_variable(thd, var, scope, show_type, status_var,
                              &charset, buff, &length);

        if (table->field[1]->field_length)
          thd->count_cuted_fields= CHECK_FIELD_WARN;
        table->field[1]->store(pos, (uint32) length, charset);
        thd->count_cuted_fields= CHECK_FIELD_IGNORE;
        table->field[1]->set_notnull();
        if (show_type == SHOW_SYS)
          mysql_mutex_unlock(&LOCK_global_system_variables);


        if (schema_table_store_record(thd, table))
        {
          res= TRUE;
          goto end;
        }
        thd->get_stmt_da()->inc_current_row_for_warning();
      }
    }
  }
end:
  DBUG_RETURN(res);
}

/*
  collect status for all running threads
  Return number of threads used
*/

struct calc_sum_callback_arg
{
  calc_sum_callback_arg(STATUS_VAR *to_arg): to(to_arg), count(0) {}
  STATUS_VAR *to;
  uint count;
};


static my_bool calc_sum_callback(THD *thd, calc_sum_callback_arg *arg)
{
  arg->count++;
  if (!thd->status_in_global)
  {
    add_to_status(arg->to, &thd->status_var);
    arg->to->local_memory_used+= thd->status_var.local_memory_used;
  }
  if (thd->get_command() != COM_SLEEP)
    arg->to->threads_running++;
  return 0;
}


uint calc_sum_of_all_status(STATUS_VAR *to)
{
  calc_sum_callback_arg arg(to);
  DBUG_ENTER("calc_sum_of_all_status");

  to->local_memory_used= 0;
  /* Add to this status from existing threads */
  server_threads.iterate(calc_sum_callback, &arg);
  DBUG_RETURN(arg.count);
}


/* This is only used internally, but we need it here as a forward reference */
extern ST_SCHEMA_TABLE schema_tables[];

/*
  Store record to I_S table, convert HEAP table
  to MyISAM if necessary

  SYNOPSIS
    schema_table_store_record()
    thd                   thread handler
    table                 Information schema table to be updated

  RETURN
    0	                  success
    1	                  error
*/

bool schema_table_store_record(THD *thd, TABLE *table)
{
  int error;

  if (unlikely(thd->killed))
  {
    thd->send_kill_message();
    return 1;
  }

  if (unlikely((error= table->file->ha_write_tmp_row(table->record[0]))))
  {
    TMP_TABLE_PARAM *param= table->pos_in_table_list->schema_table_param;
    if (unlikely(create_internal_tmp_table_from_heap(thd, table,
                                                     param->start_recinfo,
                                                     &param->recinfo, error, 0,
                                                     NULL)))

      return 1;
  }
  return 0;
}


static int make_table_list(THD *thd, SELECT_LEX *sel,
                           LEX_CSTRING *db_name, LEX_CSTRING *table_name)
{
  Table_ident *table_ident;
  table_ident= new Table_ident(thd, db_name, table_name, 1);
  if (!sel->add_table_to_list(thd, table_ident, 0, 0, TL_READ, MDL_SHARED_READ))
    return 1;
  return 0;
}


/**
  @brief    Get lookup value from the part of 'WHERE' condition

  @details This function gets lookup value from
           the part of 'WHERE' condition if it's possible and
           fill appropriate lookup_field_vals struct field
           with this value.

  @param[in]      thd                   thread handler
  @param[in]      item_func             part of WHERE condition
  @param[in]      table                 I_S table
  @param[in, out] lookup_field_vals     Struct which holds lookup values

  @return
    0             success
    1             error, there can be no matching records for the condition
*/

bool get_lookup_value(THD *thd, Item_func *item_func,
                      TABLE_LIST *table,
                      LOOKUP_FIELD_VALUES *lookup_field_vals)
{
  ST_SCHEMA_TABLE *schema_table= table->schema_table;
  ST_FIELD_INFO *field_info= schema_table->fields_info;
  const char *field_name1= schema_table->idx_field1 >= 0 ?
    field_info[schema_table->idx_field1].name().str : "";
  const char *field_name2= schema_table->idx_field2 >= 0 ?
    field_info[schema_table->idx_field2].name().str : "";

  if (item_func->functype() == Item_func::EQ_FUNC ||
      item_func->functype() == Item_func::EQUAL_FUNC)
  {
    int idx_field, idx_val;
    char tmp[MAX_FIELD_WIDTH];
    String *tmp_str, str_buff(tmp, sizeof(tmp), system_charset_info);
    Item_field *item_field;
    CHARSET_INFO *cs= system_charset_info;

    if (item_func->arguments()[0]->real_item()->type() == Item::FIELD_ITEM &&
        item_func->arguments()[1]->const_item())
    {
      idx_field= 0;
      idx_val= 1;
    }
    else if (item_func->arguments()[1]->real_item()->type() == Item::FIELD_ITEM &&
             item_func->arguments()[0]->const_item())
    {
      idx_field= 1;
      idx_val= 0;
    }
    else
      return 0;

    item_field= (Item_field*) item_func->arguments()[idx_field]->real_item();
    if (table->table != item_field->field->table)
      return 0;
    tmp_str= item_func->arguments()[idx_val]->val_str(&str_buff);

    /* impossible value */
    if (!tmp_str)
      return 1;

    /* Lookup value is database name */
    if (!cs->strnncollsp(field_name1, strlen(field_name1),
                         item_field->field_name.str,
                         item_field->field_name.length))
    {
      thd->make_lex_string(&lookup_field_vals->db_value,
                           tmp_str->ptr(), tmp_str->length());
    }
    /* Lookup value is table name */
    else if (!cs->strnncollsp(field_name2,
                              strlen(field_name2),
                              item_field->field_name.str,
                              item_field->field_name.length))
    {
      thd->make_lex_string(&lookup_field_vals->table_value,
                           tmp_str->ptr(), tmp_str->length());
    }
  }
  return 0;
}


/**
  @brief    Calculates lookup values from 'WHERE' condition

  @details This function calculates lookup value(database name, table name)
           from 'WHERE' condition if it's possible and
           fill lookup_field_vals struct fields with these values.

  @param[in]      thd                   thread handler
  @param[in]      cond                  WHERE condition
  @param[in]      table                 I_S table
  @param[in, out] lookup_field_vals     Struct which holds lookup values

  @return
    0             success
    1             error, there can be no matching records for the condition
*/

bool calc_lookup_values_from_cond(THD *thd, COND *cond, TABLE_LIST *table,
                                  LOOKUP_FIELD_VALUES *lookup_field_vals)
{
  if (!cond)
    return 0;

  if (cond->type() == Item::COND_ITEM)
  {
    if (((Item_cond*) cond)->functype() == Item_func::COND_AND_FUNC)
    {
      List_iterator<Item> li(*((Item_cond*) cond)->argument_list());
      Item *item;
      while ((item= li++))
      {
        if (item->type() == Item::FUNC_ITEM)
        {
          if (get_lookup_value(thd, (Item_func*)item, table, lookup_field_vals))
            return 1;
        }
        else
        {
          if (calc_lookup_values_from_cond(thd, item, table, lookup_field_vals))
            return 1;
        }
      }
    }
    return 0;
  }
  else if (cond->type() == Item::FUNC_ITEM &&
           get_lookup_value(thd, (Item_func*) cond, table, lookup_field_vals))
    return 1;
  return 0;
}


bool uses_only_table_name_fields(Item *item, TABLE_LIST *table)
{
  if (item->type() == Item::FUNC_ITEM)
  {
    Item_func *item_func= (Item_func*)item;
    for (uint i=0; i<item_func->argument_count(); i++)
    {
      if (!uses_only_table_name_fields(item_func->arguments()[i], table))
        return 0;
    }
  }
  else if (item->type() == Item::ROW_ITEM)
  {
    Item_row *item_row= static_cast<Item_row*>(item);
    for (uint i= 0; i < item_row->cols(); i++)
    {
      if (!uses_only_table_name_fields(item_row->element_index(i), table))
        return 0;
    }
  }
  else if (item->type() == Item::FIELD_ITEM)
  {
    Item_field *item_field= (Item_field*)item;
    CHARSET_INFO *cs= system_charset_info;
    ST_SCHEMA_TABLE *schema_table= table->schema_table;
    ST_FIELD_INFO *field_info= schema_table->fields_info;
    const char *field_name1= schema_table->idx_field1 >= 0 ?
      field_info[schema_table->idx_field1].name().str : "";
    const char *field_name2= schema_table->idx_field2 >= 0 ?
      field_info[schema_table->idx_field2].name().str : "";
    if (table->table != item_field->field->table ||
        (cs->strnncollsp(field_name1, strlen(field_name1),
                         item_field->field_name.str,
                         item_field->field_name.length) &&
         cs->strnncollsp(field_name2, strlen(field_name2),
                         item_field->field_name.str,
                         item_field->field_name.length)))
      return 0;
  }
  else if (item->type() == Item::EXPR_CACHE_ITEM)
  {
    Item_cache_wrapper *tmp= static_cast<Item_cache_wrapper*>(item);
    return uses_only_table_name_fields(tmp->get_orig_item(), table);
  }
  else if (item->type() == Item::REF_ITEM)
    return uses_only_table_name_fields(item->real_item(), table);

  if (item->real_type() == Item::SUBSELECT_ITEM && !item->const_item())
    return 0;

  return 1;
}


COND *make_cond_for_info_schema(THD *thd, COND *cond, TABLE_LIST *table)
{
  if (!cond)
    return (COND*) 0;
  if (cond->type() == Item::COND_ITEM)
  {
    if (((Item_cond*) cond)->functype() == Item_func::COND_AND_FUNC)
    {
      /* Create new top level AND item */
      Item_cond_and *new_cond=new (thd->mem_root) Item_cond_and(thd);
      if (!new_cond)
	return (COND*) 0;
      List_iterator<Item> li(*((Item_cond*) cond)->argument_list());
      Item *item;
      while ((item=li++))
      {
	Item *fix= make_cond_for_info_schema(thd, item, table);
	if (fix)
	  new_cond->argument_list()->push_back(fix, thd->mem_root);
      }
      switch (new_cond->argument_list()->elements) {
      case 0:
	return (COND*) 0;
      case 1:
	return new_cond->argument_list()->head();
      default:
	new_cond->quick_fix_field();
	return new_cond;
      }
    }
    else
    {						// Or list
      Item_cond_or *new_cond= new (thd->mem_root) Item_cond_or(thd);
      if (!new_cond)
	return (COND*) 0;
      List_iterator<Item> li(*((Item_cond*) cond)->argument_list());
      Item *item;
      while ((item=li++))
      {
	Item *fix=make_cond_for_info_schema(thd, item, table);
	if (!fix)
	  return (COND*) 0;
	new_cond->argument_list()->push_back(fix, thd->mem_root);
      }
      new_cond->quick_fix_field();
      new_cond->top_level_item();
      return new_cond;
    }
  }

  if (!uses_only_table_name_fields(cond, table))
    return (COND*) 0;
  return cond;
}


/**
  @brief   Calculate lookup values(database name, table name)

  @details This function calculates lookup values(database name, table name)
           from 'WHERE' condition or wild values (for 'SHOW' commands only)
           from LEX struct and fill lookup_field_vals struct field
           with these values.

  @param[in]      thd                   thread handler
  @param[in]      cond                  WHERE condition
  @param[in]      tables                I_S table
  @param[in, out] lookup_field_values   Struct which holds lookup values

  @return
    0             success
    1             error, there can be no matching records for the condition
*/

bool get_lookup_field_values(THD *thd, COND *cond, TABLE_LIST *tables,
                             LOOKUP_FIELD_VALUES *lookup_field_values)
{
  LEX *lex= thd->lex;
  String *wild= lex->wild;
  bool rc= 0;

  bzero((char*) lookup_field_values, sizeof(LOOKUP_FIELD_VALUES));
  switch (lex->sql_command) {
  case SQLCOM_SHOW_PLUGINS:
    if (lex->ident.str)
    {
      thd->make_lex_string(&lookup_field_values->db_value,
                           lex->ident.str, lex->ident.length);
      break;
    }
    /* fall through */
  case SQLCOM_SHOW_GENERIC:
  case SQLCOM_SHOW_DATABASES:
    if (wild)
    {
      thd->make_lex_string(&lookup_field_values->db_value,
                           wild->ptr(), wild->length());
      lookup_field_values->wild_db_value= 1;
    }
    break;
  case SQLCOM_SHOW_TABLES:
  case SQLCOM_SHOW_TABLE_STATUS:
  case SQLCOM_SHOW_TRIGGERS:
  case SQLCOM_SHOW_EVENTS:
    thd->make_lex_string(&lookup_field_values->db_value,
                         lex->first_select_lex()->db.str,
                         lex->first_select_lex()->db.length);
    if (wild)
    {
      thd->make_lex_string(&lookup_field_values->table_value, 
                           wild->ptr(), wild->length());
      lookup_field_values->wild_table_value= 1;
    }
    break;
  default:
    /*
      The "default" is for queries over I_S.
      All previous cases handle SHOW commands.
    */
    rc= calc_lookup_values_from_cond(thd, cond, tables, lookup_field_values);
    break;
  }

  if (lower_case_table_names && !rc)
  {
    /* 
      We can safely do in-place upgrades here since all of the above cases
      are allocating a new memory buffer for these strings.
    */  
    if (lookup_field_values->db_value.str && lookup_field_values->db_value.str[0])
      my_casedn_str(system_charset_info,
                    (char*) lookup_field_values->db_value.str);
    if (lookup_field_values->table_value.str && 
        lookup_field_values->table_value.str[0])
      my_casedn_str(system_charset_info,
                    (char*) lookup_field_values->table_value.str);
  }

  return rc;
}


enum enum_schema_tables get_schema_table_idx(ST_SCHEMA_TABLE *schema_table)
{
  return (enum enum_schema_tables) (schema_table - &schema_tables[0]);
}


/*
  Create db names list. Information schema name always is first in list

  SYNOPSIS
    make_db_list()
    thd                   thread handler
    files                 list of db names
    wild                  wild string
    idx_field_vals        idx_field_vals->db_name contains db name or
                          wild string

  RETURN
    zero                  success
    non-zero              error
*/

static int make_db_list(THD *thd, Dynamic_array<LEX_CSTRING*> *files,
                        LOOKUP_FIELD_VALUES *lookup_field_vals)
{
  if (lookup_field_vals->wild_db_value)
  {
    /*
      This part of code is only for SHOW DATABASES command.
      idx_field_vals->db_value can be 0 when we don't use
      LIKE clause (see also get_index_field_values() function)
    */
    if (!lookup_field_vals->db_value.str ||
        !wild_case_compare(system_charset_info,
                           INFORMATION_SCHEMA_NAME.str,
                           lookup_field_vals->db_value.str))
    {
      if (files->append_val(&INFORMATION_SCHEMA_NAME))
        return 1;
    }
    return find_files(thd, files, 0, mysql_data_home,
                      &lookup_field_vals->db_value);
  }


  /*
    If we have db lookup value we just add it to list and
    exit from the function.
    We don't do this for database names longer than the maximum
    name length.
  */
  if (lookup_field_vals->db_value.str)
  {
    if (lookup_field_vals->db_value.length > NAME_LEN)
    {
      /*
        Impossible value for a database name,
        found in a WHERE DATABASE_NAME = 'xxx' clause.
      */
      return 0;
    }

    if (is_infoschema_db(&lookup_field_vals->db_value))
    {
      if (files->append_val(&INFORMATION_SCHEMA_NAME))
        return 1;
      return 0;
    }
    if (files->append_val(&lookup_field_vals->db_value))
      return 1;
    return 0;
  }

  /*
    Create list of existing databases. It is used in case
    of select from information schema table
  */
  if (files->append_val(&INFORMATION_SCHEMA_NAME))
    return 1;
  return find_files(thd, files, 0, mysql_data_home, &null_clex_str);
}


struct st_add_schema_table
{
  Dynamic_array<LEX_CSTRING*> *files;
  const char *wild;
};


static my_bool add_schema_table(THD *thd, plugin_ref plugin,
                                void* p_data)
{
  LEX_CSTRING *file_name= 0;
  st_add_schema_table *data= (st_add_schema_table *)p_data;
  Dynamic_array<LEX_CSTRING*> *file_list= data->files;
  const char *wild= data->wild;
  ST_SCHEMA_TABLE *schema_table= plugin_data(plugin, ST_SCHEMA_TABLE *);
  DBUG_ENTER("add_schema_table");

  if (schema_table->hidden)
      DBUG_RETURN(0);
  if (wild)
  {
    if (lower_case_table_names)
    {
      if (wild_case_compare(files_charset_info,
                            schema_table->table_name,
                            wild))
        DBUG_RETURN(0);
    }
    else if (wild_compare(schema_table->table_name, wild, 0))
      DBUG_RETURN(0);
  }

  if ((file_name= thd->make_clex_string(schema_table->table_name,
                                        strlen(schema_table->table_name))) &&
      !file_list->append(file_name))
    DBUG_RETURN(0);
  DBUG_RETURN(1);
}


int schema_tables_add(THD *thd, Dynamic_array<LEX_CSTRING*> *files,
                      const char *wild)
{
  LEX_CSTRING *file_name;
  ST_SCHEMA_TABLE *tmp_schema_table= schema_tables;
  st_add_schema_table add_data;
  DBUG_ENTER("schema_tables_add");

  for (; tmp_schema_table->table_name; tmp_schema_table++)
  {
    if (tmp_schema_table->hidden)
      continue;
    if (wild)
    {
      if (lower_case_table_names)
      {
        if (wild_case_compare(files_charset_info,
                              tmp_schema_table->table_name,
                              wild))
          continue;
      }
      else if (wild_compare(tmp_schema_table->table_name, wild, 0))
        continue;
    }
    if ((file_name=
         thd->make_clex_string(tmp_schema_table->table_name,
                               strlen(tmp_schema_table->table_name))) &&
        !files->append(file_name))
      continue;
    DBUG_RETURN(1);
  }

  add_data.files= files;
  add_data.wild= wild;
  if (plugin_foreach(thd, add_schema_table,
                     MYSQL_INFORMATION_SCHEMA_PLUGIN, &add_data))
      DBUG_RETURN(1);

  DBUG_RETURN(0);
}


/**
  @brief          Create table names list

  @details        The function creates the list of table names in
                  database

  @param[in]      thd                   thread handler
  @param[in]      table_names           List of table names in database
  @param[in]      lex                   pointer to LEX struct
  @param[in]      lookup_field_vals     pointer to LOOKUP_FIELD_VALUE struct
  @param[in]      db_name               database name

  @return         Operation status
    @retval       0           ok
    @retval       1           fatal error
    @retval       2           Not fatal error; Safe to ignore this file list
*/

static int
make_table_name_list(THD *thd, Dynamic_array<LEX_CSTRING*> *table_names,
                     LEX *lex, LOOKUP_FIELD_VALUES *lookup_field_vals,
                     LEX_CSTRING *db_name)
{
  char path[FN_REFLEN + 1];
  build_table_filename(path, sizeof(path) - 1, db_name->str, "", "", 0);
  if (!lookup_field_vals->wild_table_value &&
      lookup_field_vals->table_value.str)
  {
    if (check_table_name(lookup_field_vals->table_value.str,
                         lookup_field_vals->table_value.length,
                         false))
    {
      /*
        Impossible value for a table name,
        found in a WHERE TABLE_NAME = 'xxx' clause.
      */
      return 0;
    }
    if (db_name == &INFORMATION_SCHEMA_NAME)
    {
      LEX_CSTRING *name;
      ST_SCHEMA_TABLE *schema_table=
        find_schema_table(thd, &lookup_field_vals->table_value);
      if (schema_table && !schema_table->hidden)
      {
        if (!(name= thd->make_clex_string(schema_table->table_name,
                                          strlen(schema_table->table_name))) ||
            table_names->append(name))
          return 1;
      }
    }
    else
    {
      if (table_names->append_val(&lookup_field_vals->table_value))
        return 1;
    }
    return 0;
  }

  /*
    This call will add all matching the wildcards (if specified) IS tables
    to the list
  */
  if (db_name == &INFORMATION_SCHEMA_NAME)
    return (schema_tables_add(thd, table_names,
                              lookup_field_vals->table_value.str));

  if (check_db_name((LEX_STRING*)db_name))
    return 0; // Impossible TABLE_SCHEMA name

  find_files_result res= find_files(thd, table_names, db_name, path,
                                    &lookup_field_vals->table_value);
  if (res != FIND_FILES_OK)
  {
    /*
      Downgrade errors about problems with database directory to
      warnings if this is not a 'SHOW' command.  Another thread
      may have dropped database, and we may still have a name
      for that directory.
    */
    if (res == FIND_FILES_DIR)
    {
      if (is_show_command(thd))
        return 1;
      thd->clear_error();
      return 2;
    }
    return 1;
  }
  return 0;
}


static void get_table_engine_for_i_s(THD *thd, char *buf, TABLE_LIST *tl,
                                     LEX_CSTRING *db, LEX_CSTRING *table)
{
  LEX_CSTRING engine_name= { buf, 0 };

  if (thd->get_stmt_da()->sql_errno() == ER_UNKNOWN_STORAGE_ENGINE)
  {
    char path[FN_REFLEN];
    build_table_filename(path, sizeof(path) - 1,
                         db->str, table->str, reg_ext, 0);
    if (dd_frm_type(thd, path, &engine_name, NULL, NULL) == TABLE_TYPE_NORMAL)
      tl->option= engine_name.str;
  }
}


/**
  Fill I_S table with data obtained by performing full-blown table open.

  @param  thd                       Thread handler.
  @param  is_show_fields_or_keys    Indicates whether it is a legacy SHOW
                                    COLUMNS or SHOW KEYS statement.
  @param  table                     TABLE object for I_S table to be filled.
  @param  schema_table              I_S table description structure.
  @param  orig_db_name              Database name.
  @param  orig_table_name           Table name.
  @param  open_tables_state_backup  Open_tables_state object which is used
                                    to save/restore original status of
                                    variables related to open tables state.
  @param  can_deadlock              Indicates that deadlocks are possible
                                    due to metadata locks, so to avoid
                                    them we should not wait in case if
                                    conflicting lock is present.

  @retval FALSE - Success.
  @retval TRUE  - Failure.
*/
static bool
fill_schema_table_by_open(THD *thd, MEM_ROOT *mem_root,
                          bool is_show_fields_or_keys,
                          TABLE *table, ST_SCHEMA_TABLE *schema_table,
                          LEX_CSTRING *orig_db_name,
                          LEX_CSTRING *orig_table_name,
                          Open_tables_backup *open_tables_state_backup,
                          bool can_deadlock)
{
  Query_arena i_s_arena(mem_root, Query_arena::STMT_CONVENTIONAL_EXECUTION),
              backup_arena, *old_arena;
  LEX *old_lex= thd->lex, temp_lex, *lex;
  LEX_CSTRING db_name, table_name;
  TABLE_LIST *table_list;
  bool result= true;
  DBUG_ENTER("fill_schema_table_by_open");

  /*
    When a view is opened its structures are allocated on a permanent
    statement arena and linked into the LEX tree for the current statement
    (this happens even in cases when view is handled through TEMPTABLE
    algorithm).

    To prevent this process from unnecessary hogging of memory in the permanent
    arena of our I_S query and to avoid damaging its LEX we use temporary
    arena and LEX for table/view opening.

    Use temporary arena instead of statement permanent arena. Also make
    it active arena and save original one for successive restoring.
  */
  old_arena= thd->stmt_arena;
  thd->stmt_arena= &i_s_arena;
  thd->set_n_backup_active_arena(&i_s_arena, &backup_arena);

  /* Prepare temporary LEX. */
  thd->lex= lex= &temp_lex;
  lex_start(thd);
  lex->sql_command= old_lex->sql_command;

  /* Disable constant subquery evaluation as we won't be locking tables. */
  lex->context_analysis_only= CONTEXT_ANALYSIS_ONLY_VIEW;

  /*
    Some of process_table() functions rely on wildcard being passed from
    old LEX (or at least being initialized).
  */
  lex->wild= old_lex->wild;

  /*
    Since make_table_list() might change database and table name passed
    to it (if lower_case_table_names) we create copies of orig_db_name and
    orig_table_name here.  These copies are used for make_table_list()
    while unaltered values are passed to process_table() functions.
  */
  if (!thd->make_lex_string(&db_name,
                            orig_db_name->str, orig_db_name->length) ||
      !thd->make_lex_string(&table_name,
                            orig_table_name->str, orig_table_name->length))
    goto end;

  /*
    Create table list element for table to be open. Link it with the
    temporary LEX. The latter is required to correctly open views and
    produce table describing their structure.
  */
  if (make_table_list(thd, lex->first_select_lex(), &db_name, &table_name))
    goto end;

  table_list= lex->first_select_lex()->table_list.first;

  if (is_show_fields_or_keys)
  {
    /*
      Restore thd->temporary_tables to be able to process
      temporary tables (only for 'show index' & 'show columns').
      This should be changed when processing of temporary tables for
      I_S tables will be done.
    */
    thd->temporary_tables= open_tables_state_backup->temporary_tables;
  }
  else
  {
    /*
      Apply optimization flags for table opening which are relevant for
      this I_S table. We can't do this for SHOW COLUMNS/KEYS because of
      backward compatibility.
    */
    table_list->i_s_requested_object= schema_table->i_s_requested_object;
  }

  DBUG_ASSERT(thd->lex == lex);
  result= open_tables_only_view_structure(thd, table_list, can_deadlock);

  DEBUG_SYNC(thd, "after_open_table_ignore_flush");

  /*
    XXX:  show_table_list has a flag i_is_requested,
    and when it's set, open_normal_and_derived_tables()
    can return an error without setting an error message
    in THD, which is a hack. This is why we have to
    check for res, then for thd->is_error() and only then
    for thd->main_da.sql_errno().

    Again we don't do this for SHOW COLUMNS/KEYS because
    of backward compatibility.
  */
  if (!is_show_fields_or_keys && result && thd->is_error() &&
      (thd->get_stmt_da()->sql_errno() == ER_NO_SUCH_TABLE ||
       thd->get_stmt_da()->sql_errno() == ER_WRONG_OBJECT ||
       thd->get_stmt_da()->sql_errno() == ER_NOT_SEQUENCE))
  {
    /*
      Hide error for a non-existing table.
      For example, this error can occur when we use a where condition
      with a db name and table, but the table does not exist or
      there is a view with the same name.
    */
    result= false;
    thd->clear_error();
  }
  else
  {
    char buf[NAME_CHAR_LEN + 1];
    if (unlikely(thd->is_error()))
      get_table_engine_for_i_s(thd, buf, table_list, &db_name, &table_name);

    result= schema_table->process_table(thd, table_list,
                                        table, result,
                                        orig_db_name,
                                        orig_table_name);
  }


end:
  lex->unit.cleanup();

  /* Restore original LEX value, statement's arena and THD arena values. */
  lex_end(thd->lex);

  // Free items, before restoring backup_arena below.
  DBUG_ASSERT(i_s_arena.free_list == NULL);
  thd->free_items();

  /*
    For safety reset list of open temporary tables before closing
    all tables open within this Open_tables_state.
  */
  thd->temporary_tables= NULL;

  close_thread_tables(thd);
  /*
    Release metadata lock we might have acquired.
    See comment in fill_schema_table_from_frm() for details.
  */
  thd->mdl_context.rollback_to_savepoint(open_tables_state_backup->mdl_system_tables_svp);

  thd->lex= old_lex;

  thd->stmt_arena= old_arena;
  thd->restore_active_arena(&i_s_arena, &backup_arena);

  DBUG_RETURN(result);
}


/**
  @brief          Fill I_S table for SHOW TABLE NAMES commands

  @param[in]      thd                      thread handler
  @param[in]      table                    TABLE struct for I_S table
  @param[in]      db_name                  database name
  @param[in]      table_name               table name

  @return         Operation status
    @retval       0           success
    @retval       1           error
*/

static int fill_schema_table_names(THD *thd, TABLE_LIST *tables,
                                   LEX_CSTRING *db_name,
                                   LEX_CSTRING *table_name)
{
  TABLE *table= tables->table;
  if (db_name == &INFORMATION_SCHEMA_NAME)
  {
    table->field[3]->store(STRING_WITH_LEN("SYSTEM VIEW"),
                           system_charset_info);
  }
  else if (tables->table_open_method != SKIP_OPEN_TABLE)
  {
    CHARSET_INFO *cs= system_charset_info;
    handlerton *hton;
    bool is_sequence;

    if (ha_table_exists(thd, db_name, table_name, NULL, NULL,
                        &hton, &is_sequence))
    {
      if (hton == view_pseudo_hton)
        table->field[3]->store(STRING_WITH_LEN("VIEW"), cs);
      else if (is_sequence)
        table->field[3]->store(STRING_WITH_LEN("SEQUENCE"), cs);
      else
        table->field[3]->store(STRING_WITH_LEN("BASE TABLE"), cs);
    }
    else
      table->field[3]->store(STRING_WITH_LEN("ERROR"), cs);

    if (unlikely(thd->is_error() &&
                 thd->get_stmt_da()->sql_errno() == ER_NO_SUCH_TABLE))
    {
      thd->clear_error();
      return 0;
    }
  }
  if (unlikely(schema_table_store_record(thd, table)))
    return 1;
  return 0;
}


/**
  @brief          Get open table method

  @details        The function calculates the method which will be used
                  for table opening:
                  SKIP_OPEN_TABLE - do not open table
                  OPEN_FRM_ONLY   - open FRM file only
                  OPEN_FULL_TABLE - open FRM, data, index files
  @param[in]      tables               I_S table table_list
  @param[in]      schema_table         I_S table struct
  @param[in]      schema_table_idx     I_S table index

  @return         return a set of flags
    @retval       SKIP_OPEN_TABLE | OPEN_FRM_ONLY | OPEN_FULL_TABLE
*/

uint get_table_open_method(TABLE_LIST *tables,
                                  ST_SCHEMA_TABLE *schema_table,
                                  enum enum_schema_tables schema_table_idx)
{
  /*
    determine which method will be used for table opening
  */
  if (schema_table->i_s_requested_object & OPTIMIZE_I_S_TABLE)
  {
    Field **ptr, *field;
    uint table_open_method= 0, field_indx= 0;
    uint star_table_open_method= OPEN_FULL_TABLE;
    bool used_star= true;                  // true if '*' is used in select
    for (ptr=tables->table->field; (field= *ptr) ; ptr++)
    {
      const ST_FIELD_INFO &def= schema_table->fields_info[field_indx];
      star_table_open_method=
        MY_MIN(star_table_open_method, (uint) def.open_method());
      if (bitmap_is_set(tables->table->read_set, field->field_index))
      {
        used_star= false;
        table_open_method|= (uint) def.open_method();
      }
      field_indx++;
    }
    if (used_star)
      return star_table_open_method;
    return table_open_method;
  }
  /* I_S tables which use get_all_tables but can not be optimized */
  return (uint) OPEN_FULL_TABLE;
}


/**
   Try acquire high priority share metadata lock on a table (with
   optional wait for conflicting locks to go away).

   @param thd            Thread context.
   @param mdl_request    Pointer to memory to be used for MDL_request
                         object for a lock request.
   @param table          Table list element for the table
   @param can_deadlock   Indicates that deadlocks are possible due to
                         metadata locks, so to avoid them we should not
                         wait in case if conflicting lock is present.

   @note This is an auxiliary function to be used in cases when we want to
         access table's description by looking up info in TABLE_SHARE without
         going through full-blown table open.
   @note This function assumes that there are no other metadata lock requests
         in the current metadata locking context.

   @retval FALSE  No error, if lock was obtained TABLE_LIST::mdl_request::ticket
                  is set to non-NULL value.
   @retval TRUE   Some error occurred (probably thread was killed).
*/

static bool
try_acquire_high_prio_shared_mdl_lock(THD *thd, TABLE_LIST *table,
                                      bool can_deadlock)
{
  bool error;
  MDL_REQUEST_INIT(&table->mdl_request, MDL_key::TABLE, table->db.str,
                   table->table_name.str, MDL_SHARED_HIGH_PRIO,
                   MDL_TRANSACTION);

  if (can_deadlock)
  {
    /*
      When .FRM is being open in order to get data for an I_S table,
      we might have some tables not only open but also locked.
      E.g. this happens when a SHOW or I_S statement is run
      under LOCK TABLES or inside a stored function.
      By waiting for the conflicting metadata lock to go away we
      might create a deadlock which won't entirely belong to the
      MDL subsystem and thus won't be detectable by this subsystem's
      deadlock detector. To avoid such situation, when there are
      other locked tables, we prefer not to wait on a conflicting
      lock.
    */
    error= thd->mdl_context.try_acquire_lock(&table->mdl_request);
  }
  else
    error= thd->mdl_context.acquire_lock(&table->mdl_request,
                                         thd->variables.lock_wait_timeout);

  return error;
}


/**
  @brief          Fill I_S table with data from FRM file only

  @param[in]      thd                      thread handler
  @param[in]      table                    TABLE struct for I_S table
  @param[in]      schema_table             I_S table struct
  @param[in]      db_name                  database name
  @param[in]      table_name               table name
  @param[in]      schema_table_idx         I_S table index
  @param[in]      open_tables_state_backup Open_tables_state object which is used
                                           to save/restore original state of metadata
                                           locks.
  @param[in]      can_deadlock             Indicates that deadlocks are possible
                                           due to metadata locks, so to avoid
                                           them we should not wait in case if
                                           conflicting lock is present.

  @return         Operation status
    @retval       0           Table is processed and we can continue
                              with new table
    @retval       1           It's view and we have to use
                              open_tables function for this table
*/

static int fill_schema_table_from_frm(THD *thd, MEM_ROOT *mem_root,
                                      TABLE *table,
                                      ST_SCHEMA_TABLE *schema_table,
                                      LEX_CSTRING *db_name,
                                      LEX_CSTRING *table_name,
                                      Open_tables_backup *open_tables_state_backup,
                                      bool can_deadlock)
{
  TABLE_SHARE *share;
  TABLE tbl;
  TABLE_LIST table_list;
  uint res= 0;
  char db_name_buff[NAME_LEN + 1], table_name_buff[NAME_LEN + 1];
  Query_arena i_s_arena(mem_root, Query_arena::STMT_CONVENTIONAL_EXECUTION);
  Query_arena backup_arena, *old_arena;
  bool i_s_arena_active= false;

  bzero((char*) &table_list, sizeof(TABLE_LIST));
  bzero((char*) &tbl, sizeof(TABLE));

  DBUG_ASSERT(db_name->length <= NAME_LEN);
  DBUG_ASSERT(table_name->length <= NAME_LEN);

  if (lower_case_table_names)
  {
    /*
      In lower_case_table_names > 0 metadata locking and table definition
      cache subsystems require normalized (lowercased) database and table
      names as input.
    */
    strmov(db_name_buff, db_name->str);
    strmov(table_name_buff, table_name->str);
    table_list.db.length=         my_casedn_str(files_charset_info, db_name_buff);
    table_list.table_name.length= my_casedn_str(files_charset_info, table_name_buff);
    table_list.db.str= db_name_buff;
    table_list.table_name.str= table_name_buff;
  }
  else
  {
    table_list.table_name= *table_name;
    table_list.db= *db_name;
  }

  /*
    TODO: investigate if in this particular situation we can get by
          simply obtaining internal lock of the data-dictionary
          instead of obtaining full-blown metadata lock.
  */
  if (try_acquire_high_prio_shared_mdl_lock(thd, &table_list, can_deadlock))
  {
    /*
      Some error occurred (most probably we have been killed while
      waiting for conflicting locks to go away), let the caller to
      handle the situation.
    */
    return 1;
  }

  if (! table_list.mdl_request.ticket)
  {
    /*
      We are in situation when we have encountered conflicting metadata
      lock and deadlocks can occur due to waiting for it to go away.
      So instead of waiting skip this table with an appropriate warning.
    */
    DBUG_ASSERT(can_deadlock);

    push_warning_printf(thd, Sql_condition::WARN_LEVEL_WARN,
                        ER_WARN_I_S_SKIPPED_TABLE,
                        ER_THD(thd, ER_WARN_I_S_SKIPPED_TABLE),
                        table_list.db.str, table_list.table_name.str);
    return 0;
  }

  if (schema_table->i_s_requested_object & OPEN_TRIGGER_ONLY)
  {
    init_sql_alloc(key_memory_table_triggers_list,
                   &tbl.mem_root, TABLE_ALLOC_BLOCK_SIZE, 0, MYF(0));
    if (!Table_triggers_list::check_n_load(thd, db_name,
                                           table_name, &tbl, 1))
    {
      table_list.table= &tbl;
      res= schema_table->process_table(thd, &table_list, table,
                                       res, db_name, table_name);
      delete tbl.triggers;
    }
    free_root(&tbl.mem_root, MYF(0));
    goto end;
  }

  old_arena= thd->stmt_arena;
  thd->stmt_arena= &i_s_arena;
  thd->set_n_backup_active_arena(&i_s_arena, &backup_arena);
  i_s_arena_active= true;

  share= tdc_acquire_share(thd, &table_list, GTS_TABLE | GTS_VIEW);
  if (!share)
  {
    if (thd->get_stmt_da()->sql_errno() == ER_NO_SUCH_TABLE ||
        thd->get_stmt_da()->sql_errno() == ER_WRONG_OBJECT ||
        thd->get_stmt_da()->sql_errno() == ER_NOT_SEQUENCE)
    {
      res= 0;
    }
    else
    {
      char buf[NAME_CHAR_LEN + 1];
      get_table_engine_for_i_s(thd, buf, &table_list, db_name, table_name);

      res= schema_table->process_table(thd, &table_list, table,
                                       true, db_name, table_name);
    }
    goto end;
  }

  if (share->is_view)
  {
    if (schema_table->i_s_requested_object & OPEN_TABLE_ONLY)
    {
      /* skip view processing */
      res= 0;
      goto end_share;
    }
    else if (schema_table->i_s_requested_object & OPEN_VIEW_FULL)
    {
      /*
        tell get_all_tables() to fall back to
        open_normal_and_derived_tables()
      */
      res= 1;
      goto end_share;
    }

    if (mysql_make_view(thd, share, &table_list, true))
      goto end_share;
    table_list.view= (LEX*) share->is_view;
    res= schema_table->process_table(thd, &table_list, table,
                                     res, db_name, table_name);
    goto end_share;
  }

  if (!open_table_from_share(thd, share, table_name, 0,
                             (EXTRA_RECORD | OPEN_FRM_FILE_ONLY),
                             thd->open_options, &tbl, FALSE))
  {
    tbl.s= share;
    table_list.table= &tbl;
    table_list.view= (LEX*) share->is_view;
    res= schema_table->process_table(thd, &table_list, table,
                                     res, db_name, table_name);
    closefrm(&tbl);
  }


end_share:
  tdc_release_share(share);

end:
  /*
    Release metadata lock we might have acquired.

    Without this step metadata locks acquired for each table processed
    will be accumulated. In situation when a lot of tables are processed
    by I_S query this will result in transaction with too many metadata
    locks. As result performance of acquisition of new lock will suffer.

    Of course, the fact that we don't hold metadata lock on tables which
    were processed till the end of I_S query makes execution less isolated
    from concurrent DDL. Consequently one might get 'dirty' results from
    such a query. But we have never promised serializability of I_S queries
    anyway.

    We don't have any tables open since we took backup, so rolling back to
    savepoint is safe.
  */
  DBUG_ASSERT(thd->open_tables == NULL);

  thd->mdl_context.rollback_to_savepoint(open_tables_state_backup->mdl_system_tables_svp);

  if (i_s_arena_active)
  {
    thd->stmt_arena= old_arena;
    thd->restore_active_arena(&i_s_arena, &backup_arena);
    i_s_arena.free_items();
  }

  if (!thd->is_fatal_error)
    thd->clear_error();
  return res;
}


class Warnings_only_error_handler : public Internal_error_handler
{
public:
  bool handle_condition(THD *thd, uint sql_errno, const char* sqlstate,
                        Sql_condition::enum_warning_level *level,
                        const char* msg, Sql_condition ** cond_hdl)
  {
    if (sql_errno == ER_TRG_NO_DEFINER || sql_errno == ER_TRG_NO_CREATION_CTX
        || sql_errno == ER_PARSE_ERROR)
      return true;

    if (*level != Sql_condition::WARN_LEVEL_ERROR)
      return false;

    if (likely(!thd->get_stmt_da()->is_error()))
      thd->get_stmt_da()->set_error_status(sql_errno, msg, sqlstate, *cond_hdl);
    return true; // handled!
  }
};

/**
  @brief          Fill I_S tables whose data are retrieved
                  from frm files and storage engine

  @details        The information schema tables are internally represented as
                  temporary tables that are filled at query execution time.
                  Those I_S tables whose data are retrieved
                  from frm files and storage engine are filled by the function
                  get_all_tables().

  @note           This function assumes optimize_for_get_all_tables() has been
                  run for the table and produced a "read plan" in 
                  tables->is_table_read_plan.

  @param[in]      thd                      thread handler
  @param[in]      tables                   I_S table
  @param[in]      cond                     'WHERE' condition

  @return         Operation status
    @retval       0                        success
    @retval       1                        error
*/

int get_all_tables(THD *thd, TABLE_LIST *tables, COND *cond)
{
  DBUG_ENTER("get_all_tables");
  LEX *lex= thd->lex;
  TABLE *table= tables->table;
  TABLE_LIST table_acl_check;
  SELECT_LEX *lsel= tables->schema_select_lex;
  ST_SCHEMA_TABLE *schema_table= tables->schema_table;
  IS_table_read_plan *plan= tables->is_table_read_plan;
  enum enum_schema_tables schema_table_idx;
  Dynamic_array<LEX_CSTRING*> db_names(PSI_INSTRUMENT_MEM);
  Item *partial_cond= plan->partial_cond;
  int error= 1;
  Open_tables_backup open_tables_state_backup;
#ifndef NO_EMBEDDED_ACCESS_CHECKS
  Security_context *sctx= thd->security_ctx;
#endif
  uint table_open_method= tables->table_open_method;
  bool can_deadlock;
  MEM_ROOT tmp_mem_root;
  /*
    We're going to open FRM files for tables.
    In case of VIEWs that contain stored function calls,
    these stored functions will be parsed and put to the SP cache.

    Suppose we have a view containing a stored function call:
      CREATE VIEW v1 AS SELECT f1() AS c1;
    and now we're running:
      SELECT * FROM INFORMATION_SCHEMA.TABLES WHERE TABLE_NAME=f1();
    If a parallel thread invalidates the cache,
    e.g. by creating or dropping some stored routine,
    the SELECT query will re-parse f1() when processing "v1"
    and replace the outdated cached version of f1() to a new one.
    But the old version of f1() is referenced from the m_sp member
    of the Item_func_sp instances used in the WHERE condition.
    We cannot destroy it. To avoid such clashes, let's remember
    all old routines into a temporary SP cache collection
    and process tables with a new empty temporary SP cache collection.
    Then restore to the old SP cache collection at the end.
  */
  Sp_caches old_sp_caches;

  old_sp_caches.sp_caches_swap(*thd);

  bzero(&tmp_mem_root, sizeof(tmp_mem_root));

  /*
    In cases when SELECT from I_S table being filled by this call is
    part of statement which also uses other tables or is being executed
    under LOCK TABLES or is part of transaction which also uses other
    tables waiting for metadata locks which happens below might result
    in deadlocks.
    To avoid them we don't wait if conflicting metadata lock is
    encountered and skip table with emitting an appropriate warning.
  */
  can_deadlock= thd->mdl_context.has_locks();

  /*
    We should not introduce deadlocks even if we already have some
    tables open and locked, since we won't lock tables which we will
    open and will ignore pending exclusive metadata locks for these
    tables by using high-priority requests for shared metadata locks.
  */
  thd->reset_n_backup_open_tables_state(&open_tables_state_backup);

  schema_table_idx= get_schema_table_idx(schema_table);
  /* 
    this branch processes SHOW FIELDS, SHOW INDEXES commands.
    see sql_parse.cc, prepare_schema_table() function where
    this values are initialized
  */
  if (lsel && lsel->table_list.first)
  {
    error= fill_schema_table_by_open(thd, thd->mem_root, TRUE,
                                     table, schema_table,
                                     &lsel->table_list.first->db,
                                     &lsel->table_list.first->table_name,
                                     &open_tables_state_backup,
                                     can_deadlock);
    goto err;
  }

  if (plan->no_rows)
  {
    error= 0;
    goto err;
  }

  if (lex->describe)
  {
    /* EXPLAIN SELECT */
    error= 0;
    goto err;
  }

  bzero((char*) &table_acl_check, sizeof(table_acl_check));

  if (make_db_list(thd, &db_names, &plan->lookup_field_vals))
    goto err;

  /* Use tmp_mem_root to allocate data for opened tables */
  init_alloc_root(PSI_INSTRUMENT_ME, &tmp_mem_root, SHOW_ALLOC_BLOCK_SIZE,
                  SHOW_ALLOC_BLOCK_SIZE, MY_THREAD_SPECIFIC);

  for (size_t i=0; i < db_names.elements(); i++)
  {
    LEX_CSTRING *db_name= db_names.at(i);
    DBUG_ASSERT(db_name->length <= NAME_LEN);
#ifndef NO_EMBEDDED_ACCESS_CHECKS
    if (!(check_access(thd, SELECT_ACL, db_name->str,
                       &thd->col_access, NULL, 0, 1) ||
          (!thd->col_access && check_grant_db(thd, db_name->str))) ||
        sctx->master_access & (DB_ACLS | SHOW_DB_ACL) ||
        acl_get(sctx->host, sctx->ip, sctx->priv_user, db_name->str, 0))
#endif
    {
      Dynamic_array<LEX_CSTRING*> table_names(PSI_INSTRUMENT_MEM);
      int res= make_table_name_list(thd, &table_names, lex,
                                    &plan->lookup_field_vals, db_name);
      if (unlikely(res == 2))   /* Not fatal error, continue */
        continue;
      if (unlikely(res))
        goto err;

      for (size_t i=0; i < table_names.elements(); i++)
      {
        LEX_CSTRING *table_name= table_names.at(i);
        DBUG_ASSERT(table_name->length <= NAME_LEN);

#ifndef NO_EMBEDDED_ACCESS_CHECKS
        if (!(thd->col_access & TABLE_ACLS))
        {
          table_acl_check.db= *db_name;
          table_acl_check.table_name= *table_name;
          table_acl_check.grant.privilege= thd->col_access;
          if (check_grant(thd, TABLE_ACLS, &table_acl_check, TRUE, 1, TRUE))
            continue;
        }
#endif
	restore_record(table, s->default_values);
        table->field[schema_table->idx_field1]->
          store(db_name->str, db_name->length, system_charset_info);
        table->field[schema_table->idx_field2]->
          store(table_name->str, table_name->length, system_charset_info);

        if (!partial_cond || partial_cond->val_int())
        {
          /*
            If table is I_S.tables and open_table_method is 0 (eg SKIP_OPEN)
            we can skip table opening and we don't have lookup value for
            table name or lookup value is wild string(table name list is
            already created by make_table_name_list() function).
          */
          if (!table_open_method && schema_table_idx == SCH_TABLES &&
              (!plan->lookup_field_vals.table_value.length ||
               plan->lookup_field_vals.wild_table_value))
          {
            table->field[0]->store(STRING_WITH_LEN("def"), system_charset_info);
            if (schema_table_store_record(thd, table))
              goto err;      /* Out of space in temporary table */
            continue;
          }

          /* SHOW TABLE NAMES command */
          if (schema_table_idx == SCH_TABLE_NAMES)
          {
            if (fill_schema_table_names(thd, tables, db_name, table_name))
              continue;
          }
          else if (schema_table_idx == SCH_TRIGGERS &&
                   db_name == &INFORMATION_SCHEMA_NAME)
          {
            continue;
          }
          else
          {
            if (!(table_open_method & ~OPEN_FRM_ONLY) &&
                db_name != &INFORMATION_SCHEMA_NAME)
            {
              if (!fill_schema_table_from_frm(thd, &tmp_mem_root,
                                              table, schema_table,
                                              db_name, table_name,
                                              &open_tables_state_backup,
                                              can_deadlock))
                continue;
            }

            if (thd->killed == ABORT_QUERY)
            {
              error= 0;
              goto err;
            }
            if (thd->is_fatal_error)
              goto err;

            DEBUG_SYNC(thd, "before_open_in_get_all_tables");
            if (fill_schema_table_by_open(thd, &tmp_mem_root, FALSE,
                                          table, schema_table,
                                          db_name, table_name,
                                          &open_tables_state_backup,
                                          can_deadlock))
              goto err;
            free_root(&tmp_mem_root, MY_MARK_BLOCKS_FREE);
          }
        }
        if (thd->killed == ABORT_QUERY)
        {
          error= 0;
          goto err;
        }
      }
    }
  }

  error= 0;
err:
  thd->restore_backup_open_tables_state(&open_tables_state_backup);
  free_root(&tmp_mem_root, 0);

  /*
    Now restore to the saved SP cache collection
    and clear the temporary SP cache collection.
  */
  old_sp_caches.sp_caches_swap(*thd);
  old_sp_caches.sp_caches_clear();

  DBUG_RETURN(error);
}


bool store_schema_schemata(THD* thd, TABLE *table, LEX_CSTRING *db_name,
                           CHARSET_INFO *cs, LEX_CSTRING *schema_comment= NULL)
{
  restore_record(table, s->default_values);
  table->field[0]->store(STRING_WITH_LEN("def"), system_charset_info);
  table->field[1]->store(db_name, system_charset_info);
  table->field[2]->store(&cs->cs_name, system_charset_info);
  table->field[3]->store(&cs->coll_name, system_charset_info);
  if (schema_comment)
    table->field[5]->store(schema_comment->str, schema_comment->length,
                           system_charset_info);
  return schema_table_store_record(thd, table);
}


/*
  Check if the specified database exists on disk.

  @param dbname - the database name
  @retval true  - on error, the database directory does not exists
  @retval false - on success, the database directory exists
*/
static bool verify_database_directory_exists(const LEX_CSTRING &dbname)
{
  DBUG_ENTER("verify_database_directory_exists");
  char path[FN_REFLEN + 16];
  uint path_len;
  MY_STAT stat_info;
  if (!dbname.str[0])
    DBUG_RETURN(true); // Empty database name: does not exist.
  path_len= build_table_filename(path, sizeof(path) - 1, dbname.str, "", "", 0);
  path[path_len - 1]= 0;
  if (!mysql_file_stat(key_file_misc, path, &stat_info, MYF(0)))
    DBUG_RETURN(true); // The database directory was not found: does not exist.
  DBUG_RETURN(false);  // The database directory was found.
}


int fill_schema_schemata(THD *thd, TABLE_LIST *tables, COND *cond)
{
  /*
    TODO: fill_schema_shemata() is called when new client is connected.
    Returning error status in this case leads to client hangup.
  */

  LOOKUP_FIELD_VALUES lookup_field_vals;
  Dynamic_array<LEX_CSTRING*> db_names(PSI_INSTRUMENT_MEM);
  Schema_specification_st create;
  TABLE *table= tables->table;
#ifndef NO_EMBEDDED_ACCESS_CHECKS
  Security_context *sctx= thd->security_ctx;
#endif
  DBUG_ENTER("fill_schema_shemata");

  if (get_lookup_field_values(thd, cond, tables, &lookup_field_vals))
    DBUG_RETURN(0);
  DBUG_PRINT("INDEX VALUES",("db_name: %s  table_name: %s",
                             lookup_field_vals.db_value.str,
                             lookup_field_vals.table_value.str));
  if (make_db_list(thd, &db_names, &lookup_field_vals))
    DBUG_RETURN(1);

  /*
    If we have lookup db value we should check that the database exists
  */
  if(lookup_field_vals.db_value.str && !lookup_field_vals.wild_db_value &&
     (!db_names.elements() /* The database name was too long */||
      (db_names.at(0) != &INFORMATION_SCHEMA_NAME &&
       verify_database_directory_exists(lookup_field_vals.db_value))))
    DBUG_RETURN(0);

  for (size_t i=0; i < db_names.elements(); i++)
  {
    LEX_CSTRING *db_name= db_names.at(i);
    DBUG_ASSERT(db_name->length <= NAME_LEN);
    if (db_name == &INFORMATION_SCHEMA_NAME)
    {
      if (store_schema_schemata(thd, table, db_name,
                                system_charset_info))
        DBUG_RETURN(1);
      continue;
    }
#ifndef NO_EMBEDDED_ACCESS_CHECKS
    if (sctx->master_access & (DB_ACLS | SHOW_DB_ACL) ||
        acl_get(sctx->host, sctx->ip, sctx->priv_user, db_name->str, false) ||
        (sctx->priv_role[0] ?
             acl_get("", "", sctx->priv_role, db_name->str, false) : NO_ACL) ||
        !check_grant_db(thd, db_name->str))
#endif
    {
      load_db_opt_by_name(thd, db_name->str, &create);
      if (store_schema_schemata(thd, table, db_name,
                                create.default_table_charset,
                                create.schema_comment))
        DBUG_RETURN(1);
    }
  }
  DBUG_RETURN(0);
}


static int get_schema_tables_record(THD *thd, TABLE_LIST *tables,
				    TABLE *table, bool res,
				    const LEX_CSTRING *db_name,
				    const LEX_CSTRING *table_name)
{
  const char *tmp_buff;
  MYSQL_TIME time;
  int info_error= 0;
  CHARSET_INFO *cs= system_charset_info;
  DBUG_ENTER("get_schema_tables_record");

  restore_record(table, s->default_values);
  table->field[0]->store(STRING_WITH_LEN("def"), cs);
  table->field[1]->store(db_name->str, db_name->length, cs);
  table->field[2]->store(table_name->str, table_name->length, cs);

  if (res)
  {
    /* There was a table open error, so set the table type and return */
    if (tables->view)
      table->field[3]->store(STRING_WITH_LEN("VIEW"), cs);
    else if (tables->schema_table)
      table->field[3]->store(STRING_WITH_LEN("SYSTEM VIEW"), cs);
    else
      table->field[3]->store(STRING_WITH_LEN("BASE TABLE"), cs);

    if (tables->option)
    {
      table->field[4]->store(tables->option, strlen(tables->option), cs);
      table->field[4]->set_notnull();
    }
    goto err;
  }

  if (tables->view)
  {
    table->field[3]->store(STRING_WITH_LEN("VIEW"), cs);
    table->field[20]->store(STRING_WITH_LEN("VIEW"), cs);
  }
  else
  {
    char option_buff[512];
    String str(option_buff,sizeof(option_buff), system_charset_info);
    TABLE *show_table= tables->table;
    TABLE_SHARE *share= show_table->s;
    handler *file= show_table->db_stat ? show_table->file : 0;
    handlerton *tmp_db_type= share->db_type();
#ifdef WITH_PARTITION_STORAGE_ENGINE
    bool is_partitioned= FALSE;
#endif

    if (share->tmp_table == SYSTEM_TMP_TABLE)
      table->field[3]->store(STRING_WITH_LEN("SYSTEM VIEW"), cs);
    else if (share->table_type == TABLE_TYPE_SEQUENCE)
      table->field[3]->store(STRING_WITH_LEN("SEQUENCE"), cs);
    else
    {
      DBUG_ASSERT(share->tmp_table == NO_TMP_TABLE);
      if (share->versioned)
        table->field[3]->store(STRING_WITH_LEN("SYSTEM VERSIONED"), cs);
      else
        table->field[3]->store(STRING_WITH_LEN("BASE TABLE"), cs);
    }

    for (uint i= 4; i < table->s->fields; i++)
    {
      if (i == 7 || (i > 12 && i < 17) || i == 18)
        continue;
      table->field[i]->set_notnull();
    }

    /* Collect table info from the table share */

#ifdef WITH_PARTITION_STORAGE_ENGINE
    if (share->db_type() == partition_hton &&
        share->partition_info_str_len)
    {
      tmp_db_type= plugin_hton(share->default_part_plugin);
      is_partitioned= TRUE;
    }
#endif

    tmp_buff= (char *) ha_resolve_storage_engine_name(tmp_db_type);
    table->field[4]->store(tmp_buff, strlen(tmp_buff), cs);
    table->field[5]->store((longlong) share->frm_version, TRUE);

    str.length(0);

    if (share->min_rows)
    {
      str.qs_append(STRING_WITH_LEN(" min_rows="));
      str.qs_append(share->min_rows);
    }

    if (share->max_rows)
    {
      str.qs_append(STRING_WITH_LEN(" max_rows="));
      str.qs_append(share->max_rows);
    }

    if (share->avg_row_length)
    {
      str.qs_append(STRING_WITH_LEN(" avg_row_length="));
      str.qs_append(share->avg_row_length);
    }

    if (share->db_create_options & HA_OPTION_PACK_KEYS)
      str.qs_append(STRING_WITH_LEN(" pack_keys=1"));

    if (share->db_create_options & HA_OPTION_NO_PACK_KEYS)
      str.qs_append(STRING_WITH_LEN(" pack_keys=0"));

    if (share->db_create_options & HA_OPTION_STATS_PERSISTENT)
      str.qs_append(STRING_WITH_LEN(" stats_persistent=1"));

    if (share->db_create_options & HA_OPTION_NO_STATS_PERSISTENT)
      str.qs_append(STRING_WITH_LEN(" stats_persistent=0"));

    if (share->stats_auto_recalc == HA_STATS_AUTO_RECALC_ON)
      str.qs_append(STRING_WITH_LEN(" stats_auto_recalc=1"));
    else if (share->stats_auto_recalc == HA_STATS_AUTO_RECALC_OFF)
      str.qs_append(STRING_WITH_LEN(" stats_auto_recalc=0"));

    if (share->stats_sample_pages != 0)
    {
      str.qs_append(STRING_WITH_LEN(" stats_sample_pages="));
      str.qs_append(share->stats_sample_pages);
    }

    /* We use CHECKSUM, instead of TABLE_CHECKSUM, for backward compatibility */
    if (share->db_create_options & HA_OPTION_CHECKSUM)
      str.qs_append(STRING_WITH_LEN(" checksum=1"));

    if (share->page_checksum != HA_CHOICE_UNDEF)
    {
      str.qs_append(STRING_WITH_LEN(" page_checksum="));
      str.qs_append(&ha_choice_values[(uint) share->page_checksum]);
    }

    if (share->db_create_options & HA_OPTION_DELAY_KEY_WRITE)
      str.qs_append(STRING_WITH_LEN(" delay_key_write=1"));

    if (share->row_type != ROW_TYPE_DEFAULT)
    {
      str.qs_append(STRING_WITH_LEN(" row_format="));
      str.qs_append(&ha_row_type[(uint) share->row_type]);
    }

    if (share->key_block_size)
    {
      str.qs_append(STRING_WITH_LEN(" key_block_size="));
      str.qs_append(share->key_block_size);
    }

#ifdef WITH_PARTITION_STORAGE_ENGINE
    if (is_partitioned)
      str.qs_append(STRING_WITH_LEN(" partitioned"));
#endif

    /*
      Write transactional=0|1 for tables where the user has specified the
      option or for tables that supports both transactional and non
      transactional tables
    */
    if (share->transactional != HA_CHOICE_UNDEF ||
        (share->db_type() &&
         share->db_type()->flags & HTON_TRANSACTIONAL_AND_NON_TRANSACTIONAL &&
         file))
    {
      uint choice= share->transactional;
      if (choice == HA_CHOICE_UNDEF)
        choice= ((file->ha_table_flags() &
                  (HA_NO_TRANSACTIONS | HA_CRASH_SAFE)) ==
                 HA_NO_TRANSACTIONS ?
                 HA_CHOICE_NO : HA_CHOICE_YES);

      str.qs_append(STRING_WITH_LEN(" transactional="));
      str.qs_append(&ha_choice_values[choice]);
    }
    append_create_options(thd, &str, share->option_list, false, 0);

    if (file)
    {
      HA_CREATE_INFO create_info;
      create_info.init();
      file->update_create_info(&create_info);
      append_directory(thd, &str, &DATA_clex_str, create_info.data_file_name);
      append_directory(thd, &str, &INDEX_clex_str, create_info.index_file_name);
    }

    if (str.length())
      table->field[19]->store(str.ptr()+1, str.length()-1, cs);

    LEX_CSTRING tmp_str;
    if (share->table_charset)
      tmp_str= share->table_charset->coll_name;
    else
      tmp_str= { STRING_WITH_LEN("default") };
    table->field[17]->store(&tmp_str, cs);

    if (share->comment.str)
      table->field[20]->store(&share->comment, cs);

    /* Collect table info from the storage engine  */

    if (file)
    {
      /* If info() fails, then there's nothing else to do */
      if (unlikely((info_error= file->info(HA_STATUS_VARIABLE |
                                           HA_STATUS_TIME |
                                           HA_STATUS_VARIABLE_EXTRA |
                                           HA_STATUS_AUTO)) != 0))
      {
        file->print_error(info_error, MYF(0));
        goto err;
      }

      enum row_type row_type = file->get_row_type();
      switch (row_type) {
      case ROW_TYPE_NOT_USED:
      case ROW_TYPE_DEFAULT:
        tmp_buff= ((share->db_options_in_use &
                    HA_OPTION_COMPRESS_RECORD) ? "Compressed" :
                   (share->db_options_in_use & HA_OPTION_PACK_RECORD) ?
                   "Dynamic" : "Fixed");
        break;
      case ROW_TYPE_FIXED:
        tmp_buff= "Fixed";
        break;
      case ROW_TYPE_DYNAMIC:
        tmp_buff= "Dynamic";
        break;
      case ROW_TYPE_COMPRESSED:
        tmp_buff= "Compressed";
        break;
      case ROW_TYPE_REDUNDANT:
        tmp_buff= "Redundant";
        break;
      case ROW_TYPE_COMPACT:
        tmp_buff= "Compact";
        break;
      case ROW_TYPE_PAGE:
        tmp_buff= "Page";
        break;
      }

      table->field[6]->store(tmp_buff, strlen(tmp_buff), cs);

      if (!tables->schema_table)
      {
        table->field[7]->store((longlong) file->stats.records, TRUE);
        table->field[7]->set_notnull();
      }
      table->field[8]->store((longlong) file->stats.mean_rec_length, TRUE);
      table->field[9]->store((longlong) file->stats.data_file_length, TRUE);
      if (file->stats.max_data_file_length)
      {
        table->field[10]->store((longlong) file->stats.max_data_file_length,
                                TRUE);
        table->field[10]->set_notnull();
      }
      table->field[11]->store((longlong) file->stats.index_file_length, TRUE);
      if (file->stats.max_index_file_length)
      {
        table->field[21]->store((longlong) file->stats.max_index_file_length,
                                TRUE);
        table->field[21]->set_notnull();
      }
      table->field[12]->store((longlong) file->stats.delete_length, TRUE);
      if (show_table->found_next_number_field)
      {
        table->field[13]->store((longlong) file->stats.auto_increment_value,
                                TRUE);
        table->field[13]->set_notnull();
      }
      if (file->stats.create_time)
      {
        thd->variables.time_zone->gmt_sec_to_TIME(&time,
                                                  (my_time_t) file->stats.create_time);
        table->field[14]->store_time(&time);
        table->field[14]->set_notnull();
      }
      if (file->stats.update_time)
      {
        thd->variables.time_zone->gmt_sec_to_TIME(&time,
                                                  (my_time_t) file->stats.update_time);
        table->field[15]->store_time(&time);
        table->field[15]->set_notnull();
      }
      if (file->stats.check_time)
      {
        thd->variables.time_zone->gmt_sec_to_TIME(&time,
                                                  (my_time_t) file->stats.check_time);
        table->field[16]->store_time(&time);
        table->field[16]->set_notnull();
      }
      if ((file->ha_table_flags() &
            (HA_HAS_OLD_CHECKSUM | HA_HAS_NEW_CHECKSUM)) &&
           !file->stats.checksum_null)
      {
        table->field[18]->store((longlong) file->stats.checksum, TRUE);
        table->field[18]->set_notnull();
      }
    }
    /* If table is a temporary table */
    LEX_CSTRING tmp= { STRING_WITH_LEN("N") };
    if (show_table->s->tmp_table != NO_TMP_TABLE)
      tmp.str= "Y";
    table->field[22]->store(tmp.str, tmp.length, cs);
  }

err:
  if (unlikely(res || info_error))
  {
    /*
      If an error was encountered, push a warning, set the TABLE COMMENT
      column with the error text, and clear the error so that the operation
      can continue.
    */
    const char *error= thd->get_stmt_da()->message();
    table->field[20]->store(error, strlen(error), cs);

    push_warning(thd, Sql_condition::WARN_LEVEL_WARN,
                 thd->get_stmt_da()->sql_errno(), error);
    thd->clear_error();
  }

  DBUG_RETURN(schema_table_store_record(thd, table));
}


/**
  @brief    Store field characteristics into appropriate I_S table columns

  @param[in]      table             I_S table
  @param[in]      field             processed field
  @param[in]      cs                I_S table charset
  @param[in]      offset            offset from beginning of table
                                    to DATE_TYPE column in I_S table
                                    
  @return         void
*/

static void store_column_type(TABLE *table, Field *field, CHARSET_INFO *cs,
                              uint offset)
{
  const char *tmp_buff;
  char column_type_buff[MAX_FIELD_WIDTH];
  String column_type(column_type_buff, sizeof(column_type_buff), cs);

  field->sql_type(column_type);
  /* DTD_IDENTIFIER column */
  table->field[offset + 8]->store(column_type.ptr(), column_type.length(), cs);
  table->field[offset + 8]->set_notnull();
  /*
    DATA_TYPE column:
    MySQL column type has the following format:
    base_type [(dimension)] [unsigned] [zerofill].
    For DATA_TYPE column we extract only base type.
  */
  tmp_buff= strchr(column_type.c_ptr_safe(), '(');
  if (!tmp_buff)
    /*
      if there is no dimention part then check the presence of
      [unsigned] [zerofill] attributes and cut them of if exist.
    */
    tmp_buff= strchr(column_type.c_ptr_safe(), ' ');
  table->field[offset]->store(column_type.ptr(),
                              (tmp_buff ? (uint)(tmp_buff - column_type.ptr()) :
                               column_type.length()), cs);

  Information_schema_character_attributes cattr=
    field->information_schema_character_attributes();
  if (cattr.has_char_length())
  {
    /* CHARACTER_MAXIMUM_LENGTH column*/
    table->field[offset + 1]->store((longlong) cattr.char_length(), true);
    table->field[offset + 1]->set_notnull();
  }
  if (cattr.has_octet_length())
  {
    /* CHARACTER_OCTET_LENGTH column */
    table->field[offset + 2]->store((longlong) cattr.octet_length(), true);
    table->field[offset + 2]->set_notnull();
  }

  /*
    Calculate field_length and decimals.
    They are set to -1 if they should not be set (we should return NULL)
  */

  Information_schema_numeric_attributes num=
    field->information_schema_numeric_attributes();

  switch (field->type()) {
  case MYSQL_TYPE_TIME:
  case MYSQL_TYPE_TIMESTAMP:
  case MYSQL_TYPE_DATETIME:
    /* DATETIME_PRECISION column */
    table->field[offset + 5]->store((longlong) field->decimals(), TRUE);
    table->field[offset + 5]->set_notnull();
    break;
  default:
    break;
  }

  /* NUMERIC_PRECISION column */
  if (num.has_precision())
  {
    table->field[offset + 3]->store((longlong) num.precision(), true);
    table->field[offset + 3]->set_notnull();

    /* NUMERIC_SCALE column */
    if (num.has_scale())
    {
      table->field[offset + 4]->store((longlong) num.scale(), true);
      table->field[offset + 4]->set_notnull();
    }
  }
  if (field->has_charset())
  {
    /* CHARACTER_SET_NAME column*/
    table->field[offset + 6]->store(&field->charset()->cs_name, cs);
    table->field[offset + 6]->set_notnull();
    /* COLLATION_NAME column */
    table->field[offset + 7]->store(&field->charset()->coll_name, cs);
    table->field[offset + 7]->set_notnull();
  }
}


/*
  Print DATA_TYPE independently from sql_mode.
  It's only a brief human-readable description, without attributes,
  so it should not be used by client programs to generate SQL scripts.
*/
static bool print_anchor_data_type(const Spvar_definition *def,
                                   String *data_type)
{
  if (def->column_type_ref())
    return data_type->append(STRING_WITH_LEN("TYPE OF"));
  if (def->is_table_rowtype_ref())
    return data_type->append(STRING_WITH_LEN("ROW TYPE OF"));
  /*
    "ROW TYPE OF cursor" is not possible yet.
    May become possible when we add package-wide cursors.
  */
  DBUG_ASSERT(0);
  return false;
}


/*
  DTD_IDENTIFIER is the full data type description with attributes.
  It can be used by client programs to generate SQL scripts.
  Let's print it according to the current sql_mode.
  It will make output in line with the value in mysql.proc.param_list,
  so both I_S.XXX.DTD_IDENTIFIER and mysql.proc.param_list use the same notation:
  default or Oracle, according to the sql_mode at the SP creation time.
  The caller must make sure to set thd->variables.sql_mode to the routine sql_mode.
*/
static bool print_anchor_dtd_identifier(THD *thd, const Spvar_definition *def,
                                        String *dtd_identifier)
{
  if (def->column_type_ref())
    return (thd->variables.sql_mode & MODE_ORACLE) ?
           def->column_type_ref()->append_to(thd, dtd_identifier) ||
           dtd_identifier->append(STRING_WITH_LEN("%TYPE")) :
           dtd_identifier->append(STRING_WITH_LEN("TYPE OF ")) ||
           def->column_type_ref()->append_to(thd, dtd_identifier);
  if (def->is_table_rowtype_ref())
    return (thd->variables.sql_mode & MODE_ORACLE) ?
           def->table_rowtype_ref()->append_to(thd, dtd_identifier) ||
           dtd_identifier->append(STRING_WITH_LEN("%ROWTYPE")) :
           dtd_identifier->append(STRING_WITH_LEN("ROW TYPE OF ")) ||
           def->table_rowtype_ref()->append_to(thd, dtd_identifier);
  DBUG_ASSERT(0); // See comments in print_anchor_data_type()
  return false;
}


/*
  Set columns DATA_TYPE and DTD_IDENTIFIER from an SP variable definition
*/
static void store_variable_type(THD *thd, const sp_variable *spvar,
                                TABLE *tmptbl,
                                TABLE_SHARE *tmpshare,
                                CHARSET_INFO *cs,
                                TABLE *table, uint offset)
{
  if (spvar->field_def.is_explicit_data_type())
  {
    if (spvar->field_def.is_row())
    {
      // Explicit ROW
      table->field[offset]->store(STRING_WITH_LEN("ROW"), cs);
      table->field[offset]->set_notnull();
      // Perhaps eventually we need to print all ROW elements in DTD_IDENTIFIER
      table->field[offset + 8]->store(STRING_WITH_LEN("ROW"), cs);
      table->field[offset + 8]->set_notnull();
    }
    else
    {
      // Explicit scalar data type
      Field *field= spvar->field_def.make_field(tmpshare, thd->mem_root,
                                                &spvar->name);
      field->table= tmptbl;
      tmptbl->in_use= thd;
      store_column_type(table, field, cs, offset);
    }
  }
  else
  {
    StringBuffer<128> data_type(cs), dtd_identifier(cs);

    if (print_anchor_data_type(&spvar->field_def, &data_type))
    {
      table->field[offset]->store(STRING_WITH_LEN("ERROR"), cs); // EOM?
      table->field[offset]->set_notnull();
    }
    else
    {
      DBUG_ASSERT(data_type.length());
      table->field[offset]->store(data_type.ptr(), data_type.length(), cs);
      table->field[offset]->set_notnull();
    }

    if (print_anchor_dtd_identifier(thd, &spvar->field_def, &dtd_identifier))
    {
      table->field[offset + 8]->store(STRING_WITH_LEN("ERROR"), cs); // EOM?
      table->field[offset + 8]->set_notnull();
    }
    else
    {
      DBUG_ASSERT(dtd_identifier.length());
      table->field[offset + 8]->store(dtd_identifier.ptr(),
                                      dtd_identifier.length(), cs);
      table->field[offset + 8]->set_notnull();
    }
  }
}


static int get_schema_column_record(THD *thd, TABLE_LIST *tables,
				    TABLE *table, bool res,
				    const LEX_CSTRING *db_name,
				    const LEX_CSTRING *table_name)
{
  LEX *lex= thd->lex;
  const char *wild= lex->wild ? lex->wild->ptr() : NullS;
  CHARSET_INFO *cs= system_charset_info;
  TABLE *show_table;
  Field **ptr, *field;
  int count;
  bool quoted_defaults= lex->sql_command != SQLCOM_SHOW_FIELDS;
  DBUG_ENTER("get_schema_column_record");

  if (res)
  {
    if (lex->sql_command != SQLCOM_SHOW_FIELDS)
    {
      /*
        I.e. we are in SELECT FROM INFORMATION_SCHEMA.COLUMS
        rather than in SHOW COLUMNS
      */
      if (thd->is_error())
        convert_error_to_warning(thd);
      res= 0;
    }
    DBUG_RETURN(res);
  }
  show_table= tables->table;
  count= 0;
  ptr= show_table->field;
  show_table->use_all_columns();               // Required for default
  restore_record(show_table, s->default_values);

#ifndef NO_EMBEDDED_ACCESS_CHECKS
  check_access(thd, SELECT_ACL, db_name->str,
               &tables->grant.privilege, 0, 0, MY_TEST(tables->schema_table));
  if (is_temporary_table(tables))
  {
    tables->grant.privilege|= TMP_TABLE_ACLS;
  }
#endif

  for (; (field= *ptr) ; ptr++)
  {
    if(field->invisible > INVISIBLE_USER)
      continue;
    uchar *pos;
    char tmp[MAX_FIELD_WIDTH];
    String type(tmp,sizeof(tmp), system_charset_info);

    DEBUG_SYNC(thd, "get_schema_column");

    if (wild && wild[0] &&
        wild_case_compare(system_charset_info, field->field_name.str, wild))
      continue;

    count++;
    /* Get default row, with all NULL fields set to NULL */
    restore_record(table, s->default_values);

#ifndef NO_EMBEDDED_ACCESS_CHECKS
    ulonglong col_access=
      get_column_grant(thd, &tables->grant, db_name->str, table_name->str,
                       field->field_name.str) & COL_ACLS;

    if (!col_access && !tables->schema_table)
      continue;

    char *end= tmp;
    for (uint bitnr=0; col_access ; col_access>>=1,bitnr++)
    {
      if (col_access & 1)
      {
        *end++=',';
        end=strmov(end,grant_types.type_names[bitnr]);
      }
    }
    table->field[18]->store(tmp+1,end == tmp ? 0 : (uint) (end-tmp-1), cs);

#endif
    table->field[0]->store(STRING_WITH_LEN("def"), cs);
    table->field[1]->store(db_name->str, db_name->length, cs);
    table->field[2]->store(table_name->str, table_name->length, cs);
    table->field[3]->store(field->field_name.str, field->field_name.length,
                           cs);
    table->field[4]->store((longlong) count, TRUE);

    if (get_field_default_value(thd, field, &type, quoted_defaults))
    {
      table->field[5]->store(type.ptr(), type.length(), cs);
      table->field[5]->set_notnull();
    }
    pos=(uchar*) ((field->flags & NOT_NULL_FLAG) ?  "NO" : "YES");
    table->field[6]->store((const char*) pos,
                           strlen((const char*) pos), cs);
    store_column_type(table, field, cs, 7);
    pos=(uchar*) ((field->flags & PRI_KEY_FLAG) ? "PRI" :
                 (field->flags & UNIQUE_KEY_FLAG) ? "UNI" :
                 (field->flags & MULTIPLE_KEY_FLAG) ? "MUL":"");
    table->field[16]->store((const char*) pos,
                            strlen((const char*) pos), cs);

    StringBuffer<256> buf;
    if (field->unireg_check == Field::NEXT_NUMBER)
        buf.set(STRING_WITH_LEN("auto_increment"),cs);
    if (print_on_update_clause(field, &type, true))
        buf.set(type.ptr(), type.length(),cs);
    if (field->vcol_info)
    {
      String gen_s(tmp,sizeof(tmp), system_charset_info);
      gen_s.length(0);
      field->vcol_info->print(&gen_s);
      table->field[21]->store(gen_s.ptr(), gen_s.length(), cs);
      table->field[21]->set_notnull();
      table->field[20]->store(STRING_WITH_LEN("ALWAYS"), cs);

      if (field->vcol_info->stored_in_db)
        buf.set(STRING_WITH_LEN("STORED GENERATED"), cs);
      else
        buf.set(STRING_WITH_LEN("VIRTUAL GENERATED"), cs);
    }
    else if (field->flags & VERS_SYSTEM_FIELD)
    {
      if (field->flags & VERS_ROW_START)
      {
        table->field[21]->store(STRING_WITH_LEN("ROW START"), cs);
        buf.set(STRING_WITH_LEN("STORED GENERATED"), cs);
      }
      else
      {
        table->field[21]->store(STRING_WITH_LEN("ROW END"), cs);
        buf.set(STRING_WITH_LEN("STORED GENERATED"), cs);
      }
      table->field[21]->set_notnull();
      table->field[20]->store(STRING_WITH_LEN("ALWAYS"), cs);
    }
    else
      table->field[20]->store(STRING_WITH_LEN("NEVER"), cs);
    /*Invisible can coexist with auto_increment and virtual */
    if (field->invisible == INVISIBLE_USER)
    {
      if (buf.length())
        buf.append(STRING_WITH_LEN(", "));
      buf.append(STRING_WITH_LEN("INVISIBLE"),cs);
    }
    if (field->vers_update_unversioned())
    {
      if (buf.length())
        buf.append(STRING_WITH_LEN(", "));
      buf.append(STRING_WITH_LEN("WITHOUT SYSTEM VERSIONING"), cs);
    }
    table->field[17]->store(buf.ptr(), buf.length(), cs);
    table->field[19]->store(field->comment.str, field->comment.length, cs);
    if (schema_table_store_record(thd, table))
      DBUG_RETURN(1);
  }
  DBUG_RETURN(0);
}


int fill_schema_charsets(THD *thd, TABLE_LIST *tables, COND *cond)
{
  CHARSET_INFO **cs;
  const char *wild= thd->lex->wild ? thd->lex->wild->ptr() : NullS;
  TABLE *table= tables->table;
  CHARSET_INFO *scs= system_charset_info;

  for (cs= all_charsets ;
       cs < all_charsets + array_elements(all_charsets) ;
       cs++)
  {
    CHARSET_INFO *tmp_cs= cs[0];
    if (tmp_cs && (tmp_cs->state & MY_CS_PRIMARY) &&
        (tmp_cs->state & MY_CS_AVAILABLE) &&
        !(tmp_cs->state & MY_CS_HIDDEN) &&
        !(wild && wild[0] &&
	  wild_case_compare(scs, tmp_cs->cs_name.str,wild)))
    {
      const char *comment;
      restore_record(table, s->default_values);
      table->field[0]->store(&tmp_cs->cs_name, scs);
      table->field[1]->store(&tmp_cs->coll_name, scs);
      comment= tmp_cs->comment ? tmp_cs->comment : "";
      table->field[2]->store(comment, strlen(comment), scs);
      table->field[3]->store((longlong) tmp_cs->mbmaxlen, TRUE);
      if (schema_table_store_record(thd, table))
        return 1;
    }
  }
  return 0;
}


static my_bool iter_schema_engines(THD *thd, plugin_ref plugin,
                                   void *ptable)
{
  TABLE *table= (TABLE *) ptable;
  handlerton *hton= plugin_hton(plugin);
  const char *wild= thd->lex->wild ? thd->lex->wild->ptr() : NullS;
  CHARSET_INFO *scs= system_charset_info;
  handlerton *default_type= ha_default_handlerton(thd);
  DBUG_ENTER("iter_schema_engines");


  /* Disabled plugins */
  if (plugin_state(plugin) != PLUGIN_IS_READY)
  {

    struct st_maria_plugin *plug= plugin_decl(plugin);
    if (!(wild && wild[0] &&
          wild_case_compare(scs, plug->name,wild)))
    {
      restore_record(table, s->default_values);
      table->field[0]->store(plug->name, strlen(plug->name), scs);
      table->field[1]->store(STRING_WITH_LEN("NO"), scs);
      table->field[2]->store(plug->descr, strlen(plug->descr), scs);
      if (schema_table_store_record(thd, table))
        DBUG_RETURN(1);
    }
    DBUG_RETURN(0);
  }

  if (!(hton->flags & HTON_HIDDEN))
  {
    LEX_CSTRING *name= plugin_name(plugin);
    if (!(wild && wild[0] &&
          wild_case_compare(scs, name->str,wild)))
    {
      LEX_CSTRING yesno[2]= {{ STRING_WITH_LEN("NO") },
                             { STRING_WITH_LEN("YES") }};
      LEX_CSTRING *tmp;
      const char *option_name= default_type != hton ? yesno[1].str
                                                    : "DEFAULT";
      restore_record(table, s->default_values);

      table->field[0]->store(name->str, name->length, scs);
      table->field[1]->store(option_name, strlen(option_name), scs);
      table->field[2]->store(plugin_decl(plugin)->descr,
                             strlen(plugin_decl(plugin)->descr), scs);
      tmp= &yesno[MY_TEST(hton->commit && !(hton->flags & HTON_NO_ROLLBACK))];
      table->field[3]->store(tmp->str, tmp->length, scs);
      table->field[3]->set_notnull();
      tmp= &yesno[MY_TEST(hton->prepare)];
      table->field[4]->store(tmp->str, tmp->length, scs);
      table->field[4]->set_notnull();
      tmp= &yesno[MY_TEST(hton->savepoint_set)];
      table->field[5]->store(tmp->str, tmp->length, scs);
      table->field[5]->set_notnull();

      if (schema_table_store_record(thd, table))
        DBUG_RETURN(1);
    }
  }
  DBUG_RETURN(0);
}

int fill_schema_engines(THD *thd, TABLE_LIST *tables, COND *cond)
{
  DBUG_ENTER("fill_schema_engines");
  if (plugin_foreach_with_mask(thd, iter_schema_engines,
                               MYSQL_STORAGE_ENGINE_PLUGIN,
                               ~(PLUGIN_IS_FREED | PLUGIN_IS_DYING),
                               tables->table))
    DBUG_RETURN(1);
  DBUG_RETURN(0);
}


int fill_schema_collation(THD *thd, TABLE_LIST *tables, COND *cond)
{
  CHARSET_INFO **cs;
  const char *wild= thd->lex->wild ? thd->lex->wild->ptr() : NullS;
  TABLE *table= tables->table;
  CHARSET_INFO *scs= system_charset_info;
  for (cs= all_charsets ;
       cs < all_charsets + array_elements(all_charsets)  ;
       cs++ )
  {
    CHARSET_INFO **cl;
    CHARSET_INFO *tmp_cs= cs[0];
    if (!tmp_cs || !(tmp_cs->state & MY_CS_AVAILABLE) ||
         (tmp_cs->state & MY_CS_HIDDEN) ||
        !(tmp_cs->state & MY_CS_PRIMARY))
      continue;
    for (cl= all_charsets;
         cl < all_charsets + array_elements(all_charsets)  ;
         cl ++)
    {
      CHARSET_INFO *tmp_cl= cl[0];
      if (!tmp_cl || !(tmp_cl->state & MY_CS_AVAILABLE) ||
          !my_charset_same(tmp_cs, tmp_cl))
	continue;
      if (!(wild && wild[0] &&
	  wild_case_compare(scs, tmp_cl->coll_name.str, wild)))
      {
	const char *tmp_buff;
	restore_record(table, s->default_values);
	table->field[0]->store(tmp_cl->coll_name.str, tmp_cl->coll_name.length,
                               scs);
        table->field[1]->store(&tmp_cl->cs_name, scs);
        table->field[2]->store((longlong) tmp_cl->number, TRUE);
        tmp_buff= (tmp_cl->state & MY_CS_PRIMARY) ? "Yes" : "";
	table->field[3]->store(tmp_buff, strlen(tmp_buff), scs);
        tmp_buff= (tmp_cl->state & MY_CS_COMPILED)? "Yes" : "";
	table->field[4]->store(tmp_buff, strlen(tmp_buff), scs);
        table->field[5]->store((longlong) tmp_cl->strxfrm_multiply, TRUE);
        if (schema_table_store_record(thd, table))
          return 1;
      }
    }
  }
  return 0;
}


int fill_schema_coll_charset_app(THD *thd, TABLE_LIST *tables, COND *cond)
{
  CHARSET_INFO **cs;
  TABLE *table= tables->table;
  CHARSET_INFO *scs= system_charset_info;
  for (cs= all_charsets ;
       cs < all_charsets + array_elements(all_charsets) ;
       cs++ )
  {
    CHARSET_INFO **cl;
    CHARSET_INFO *tmp_cs= cs[0];
    if (!tmp_cs || !(tmp_cs->state & MY_CS_AVAILABLE) ||
        !(tmp_cs->state & MY_CS_PRIMARY))
      continue;
    for (cl= all_charsets;
         cl < all_charsets + array_elements(all_charsets) ;
         cl ++)
    {
      CHARSET_INFO *tmp_cl= cl[0];
      if (!tmp_cl || !(tmp_cl->state & MY_CS_AVAILABLE) ||
          (tmp_cl->state & MY_CS_HIDDEN) ||
          !my_charset_same(tmp_cs,tmp_cl))
	continue;
      restore_record(table, s->default_values);
      table->field[0]->store(&tmp_cl->coll_name, scs);
      table->field[1]->store(&tmp_cl->cs_name, scs);
      if (schema_table_store_record(thd, table))
        return 1;
    }
  }
  return 0;
}


static inline void copy_field_as_string(Field *to_field, Field *from_field)
{
  char buff[MAX_FIELD_WIDTH];
  String tmp_str(buff, sizeof(buff), system_charset_info);
  from_field->val_str(&tmp_str);
  to_field->store(tmp_str.ptr(), tmp_str.length(), system_charset_info);
}


/**
  @brief Store record into I_S.PARAMETERS table

  @param[in]      thd                   thread handler
  @param[in]      table                 I_S table
  @param[in]      proc_table            'mysql.proc' table
  @param[in]      wild                  wild string, not used for now,
                                        will be useful
                                        if we add 'SHOW PARAMETERs'
  @param[in]      full_access           if 1 user has privileges on the routine
  @param[in]      sp_user               user in 'user@host' format

  @return         Operation status
    @retval       0                     ok
    @retval       1                     error
*/

bool store_schema_params(THD *thd, TABLE *table, TABLE *proc_table,
                         const char *wild, bool full_access,
                         const char *sp_user)
{
  TABLE_SHARE share;
  TABLE tbl;
  CHARSET_INFO *cs= system_charset_info;
  LEX_CSTRING definer, params, returns= empty_clex_str;
  LEX_CSTRING db, name;
  char path[FN_REFLEN];
  sp_head *sp;
  const Sp_handler *sph;
  bool free_sp_head;
  bool error= 0;
  sql_mode_t sql_mode;
  DBUG_ENTER("store_schema_params");

  bzero((char*) &tbl, sizeof(TABLE));
  (void) build_table_filename(path, sizeof(path), "", "", "", 0);
  init_tmp_table_share(thd, &share, "", 0, "", path);

  proc_table->field[MYSQL_PROC_FIELD_DB]->val_str_nopad(thd->mem_root, &db);
  proc_table->field[MYSQL_PROC_FIELD_NAME]->val_str_nopad(thd->mem_root, &name);
  proc_table->field[MYSQL_PROC_FIELD_DEFINER]->val_str_nopad(thd->mem_root, &definer);
  sql_mode= (sql_mode_t) proc_table->field[MYSQL_PROC_FIELD_SQL_MODE]->val_int();
  sph= Sp_handler::handler_mysql_proc((enum_sp_type)
                                      proc_table->field[MYSQL_PROC_MYSQL_TYPE]->
                                      val_int());
  if (!sph || sph->type() == SP_TYPE_PACKAGE ||
      sph->type() == SP_TYPE_PACKAGE_BODY)
    DBUG_RETURN(0);

  if (!full_access)
    full_access= !strcmp(sp_user, definer.str);
  if (!full_access &&
      check_some_routine_access(thd, db.str, name.str, sph))
    DBUG_RETURN(0);

  proc_table->field[MYSQL_PROC_FIELD_PARAM_LIST]->val_str_nopad(thd->mem_root,
                                                                &params);
  if (sph->type() == SP_TYPE_FUNCTION)
    proc_table->field[MYSQL_PROC_FIELD_RETURNS]->val_str_nopad(thd->mem_root,
                                                               &returns);
  sp= sph->sp_load_for_information_schema(thd, proc_table, db, name,
                                          params, returns, sql_mode,
                                          &free_sp_head);
  if (sp)
  {
    Field *field;
    LEX_CSTRING tmp_string;
    Sql_mode_save sql_mode_backup(thd);
    thd->variables.sql_mode= sql_mode;

    if (sph->type() == SP_TYPE_FUNCTION)
    {
      restore_record(table, s->default_values);
      table->field[0]->store(STRING_WITH_LEN("def"), cs);
      table->field[1]->store(db, cs);
      table->field[2]->store(name, cs);
      table->field[3]->store((longlong) 0, TRUE);
      proc_table->field[MYSQL_PROC_MYSQL_TYPE]->val_str_nopad(thd->mem_root,
                                                              &tmp_string);
      table->field[15]->store(tmp_string, cs);
      field= sp->m_return_field_def.make_field(&share, thd->mem_root,
                                               &empty_clex_str);
      field->table= &tbl;
      tbl.in_use= thd;
      store_column_type(table, field, cs, 6);
      if (schema_table_store_record(thd, table))
      {
        free_table_share(&share);
        if (free_sp_head)
          sp_head::destroy(sp);
        DBUG_RETURN(1);
      }
    }

    sp_pcontext *spcont= sp->get_parse_context();
    uint params= spcont->context_var_count();
    for (uint i= 0 ; i < params ; i++)
    {
      const char *tmp_buff;
      sp_variable *spvar= spcont->find_variable(i);
      switch (spvar->mode) {
      case sp_variable::MODE_IN:
        tmp_buff= "IN";
        break;
      case sp_variable::MODE_OUT:
        tmp_buff= "OUT";
        break;
      case sp_variable::MODE_INOUT:
        tmp_buff= "INOUT";
        break;
      default:
        tmp_buff= "";
        break;
      }  

      restore_record(table, s->default_values);
      table->field[0]->store(STRING_WITH_LEN("def"), cs);
      table->field[1]->store(db, cs);
      table->field[2]->store(name, cs);
      table->field[3]->store((longlong) i + 1, TRUE);
      table->field[4]->store(tmp_buff, strlen(tmp_buff), cs);
      table->field[4]->set_notnull();
      table->field[5]->store(spvar->name.str, spvar->name.length, cs);
      table->field[5]->set_notnull();
      proc_table->field[MYSQL_PROC_MYSQL_TYPE]->val_str_nopad(thd->mem_root,
                                                              &tmp_string);
      table->field[15]->store(tmp_string, cs);

      store_variable_type(thd, spvar, &tbl, &share, cs, table, 6);
      if (schema_table_store_record(thd, table))
      {
        error= 1;
        break;
      }
    }
    if (free_sp_head)
      sp_head::destroy(sp);
  }
  free_table_share(&share);
  DBUG_RETURN(error);
}


bool store_schema_proc(THD *thd, TABLE *table, TABLE *proc_table,
                       const char *wild, bool full_access, const char *sp_user)
{
  LEX *lex= thd->lex;
  CHARSET_INFO *cs= system_charset_info;
  const Sp_handler *sph;
  LEX_CSTRING db, name, definer, returns= empty_clex_str;

  proc_table->field[MYSQL_PROC_FIELD_DB]->val_str_nopad(thd->mem_root, &db);
  proc_table->field[MYSQL_PROC_FIELD_NAME]->val_str_nopad(thd->mem_root, &name);
  proc_table->field[MYSQL_PROC_FIELD_DEFINER]->val_str_nopad(thd->mem_root, &definer);
  sph= Sp_handler::handler_mysql_proc((enum_sp_type)
                                      proc_table->field[MYSQL_PROC_MYSQL_TYPE]->
                                      val_int());
  if (!sph)
    return 0;

  if (!full_access)
    full_access= !strcmp(sp_user, definer.str);
  if (!full_access &&
      check_some_routine_access(thd, db.str, name.str, sph))
    return 0;

  if (!is_show_command(thd) ||
      sph == Sp_handler::handler(lex->sql_command))
  {
    restore_record(table, s->default_values);
    if (!wild || !wild[0] || !wild_case_compare(system_charset_info,
                                                name.str, wild))
    {
      int enum_idx= (int) proc_table->field[MYSQL_PROC_FIELD_ACCESS]->val_int();
      table->field[3]->store(name, cs);

      copy_field_as_string(table->field[0],
                           proc_table->field[MYSQL_PROC_FIELD_SPECIFIC_NAME]);
      table->field[1]->store(STRING_WITH_LEN("def"), cs);
      table->field[2]->store(db, cs);
      copy_field_as_string(table->field[4],
                           proc_table->field[MYSQL_PROC_MYSQL_TYPE]);

      if (sph->type() == SP_TYPE_FUNCTION)
      {
        sp_head *sp;
        bool free_sp_head;
        proc_table->field[MYSQL_PROC_FIELD_RETURNS]->val_str_nopad(thd->mem_root,
                                                                   &returns);
        sp= sph->sp_load_for_information_schema(thd, proc_table,
                                                db, name,
                                                empty_clex_str /*params*/,
                                                returns,
                                                (ulong) proc_table->
                                                field[MYSQL_PROC_FIELD_SQL_MODE]->
                                                val_int(),
                                                &free_sp_head);
        if (sp)
        {
          char path[FN_REFLEN];
          TABLE_SHARE share;
          TABLE tbl;
          Field *field;

          bzero((char*) &tbl, sizeof(TABLE));
          (void) build_table_filename(path, sizeof(path), "", "", "", 0);
          init_tmp_table_share(thd, &share, "", 0, "", path);
          field= sp->m_return_field_def.make_field(&share, thd->mem_root,
                                                   &empty_clex_str);
          field->table= &tbl;
          tbl.in_use= thd;
          store_column_type(table, field, cs, 5);
          free_table_share(&share);
          if (free_sp_head)
            sp_head::destroy(sp);
        }
      }

      if (full_access)
      {
        copy_field_as_string(table->field[15],
                             proc_table->field[MYSQL_PROC_FIELD_BODY_UTF8]);
        table->field[15]->set_notnull();
      }
      table->field[14]->store(STRING_WITH_LEN("SQL"), cs);
      table->field[18]->store(STRING_WITH_LEN("SQL"), cs);
      copy_field_as_string(table->field[19],
                           proc_table->field[MYSQL_PROC_FIELD_DETERMINISTIC]);
      table->field[20]->store(sp_data_access_name[enum_idx].str, 
                              sp_data_access_name[enum_idx].length , cs);
      copy_field_as_string(table->field[22],
                           proc_table->field[MYSQL_PROC_FIELD_SECURITY_TYPE]);

      proc_table->field[MYSQL_PROC_FIELD_CREATED]->
             save_in_field(table->field[23]);
      proc_table->field[MYSQL_PROC_FIELD_MODIFIED]->
             save_in_field(table->field[24]);

      copy_field_as_string(table->field[25],
                           proc_table->field[MYSQL_PROC_FIELD_SQL_MODE]);
      copy_field_as_string(table->field[26],
                           proc_table->field[MYSQL_PROC_FIELD_COMMENT]);

      table->field[27]->store(definer, cs);
      copy_field_as_string(table->field[28],
                           proc_table->
                           field[MYSQL_PROC_FIELD_CHARACTER_SET_CLIENT]);
      copy_field_as_string(table->field[29],
                           proc_table->
                           field[MYSQL_PROC_FIELD_COLLATION_CONNECTION]);
      copy_field_as_string(table->field[30],
			   proc_table->field[MYSQL_PROC_FIELD_DB_COLLATION]);

      return schema_table_store_record(thd, table);
    }
  }
  return 0;
}


int fill_schema_proc(THD *thd, TABLE_LIST *tables, COND *cond)
{
  TABLE *proc_table;
  TABLE_LIST proc_tables;
  const char *wild= thd->lex->wild ? thd->lex->wild->ptr() : NullS;
  int res= 0;
  TABLE *table= tables->table;
  bool full_access;
  char definer[USER_HOST_BUFF_SIZE];
  enum enum_schema_tables schema_table_idx=
    get_schema_table_idx(tables->schema_table);
  DBUG_ENTER("fill_schema_proc");

  strxmov(definer, thd->security_ctx->priv_user, "@",
          thd->security_ctx->priv_host, NullS);
  /* We use this TABLE_LIST instance only for checking of privileges. */
  bzero((char*) &proc_tables,sizeof(proc_tables));
  proc_tables.db= MYSQL_SCHEMA_NAME;
  proc_tables.table_name= MYSQL_PROC_NAME;
  proc_tables.alias= MYSQL_PROC_NAME;
  proc_tables.lock_type= TL_READ;
  full_access= !check_table_access(thd, SELECT_ACL, &proc_tables, FALSE,
                                   1, TRUE);

  start_new_trans new_trans(thd);

  if (!(proc_table= open_proc_table_for_read(thd)))
  {
    new_trans.restore_old_transaction();
    DBUG_RETURN(1);
  }

  /* Disable padding temporarily so it doesn't break the query */
  ulonglong sql_mode_was = thd->variables.sql_mode;
  thd->variables.sql_mode &= ~MODE_PAD_CHAR_TO_FULL_LENGTH;

  if (proc_table->file->ha_index_init(0, 1))
  {
    res= 1;
    goto err;
  }

  if ((res= proc_table->file->ha_index_first(proc_table->record[0])))
  {
    res= (res == HA_ERR_END_OF_FILE) ? 0 : 1;
    goto err;
  }

  if (schema_table_idx == SCH_PROCEDURES ?
      store_schema_proc(thd, table, proc_table, wild, full_access, definer) :
      store_schema_params(thd, table, proc_table, wild, full_access, definer))
  {
    res= 1;
    goto err;
  }
  while (!proc_table->file->ha_index_next(proc_table->record[0]))
  {
    if (schema_table_idx == SCH_PROCEDURES ?
        store_schema_proc(thd, table, proc_table, wild, full_access, definer): 
        store_schema_params(thd, table, proc_table, wild, full_access, definer))
    {
      res= 1;
      goto err;
    }
  }

err:
  if (proc_table->file->inited)
    (void) proc_table->file->ha_index_end();

  thd->commit_whole_transaction_and_close_tables();
  new_trans.restore_old_transaction();

  thd->variables.sql_mode = sql_mode_was;
  DBUG_RETURN(res);
}


static int get_schema_stat_record(THD *thd, TABLE_LIST *tables,
				  TABLE *table, bool res,
				  const LEX_CSTRING *db_name,
				  const LEX_CSTRING *table_name)
{
  CHARSET_INFO *cs= system_charset_info;
  DBUG_ENTER("get_schema_stat_record");
  if (res)
  {
    if (thd->lex->sql_command != SQLCOM_SHOW_KEYS)
    {
      /*
        I.e. we are in SELECT FROM INFORMATION_SCHEMA.STATISTICS
        rather than in SHOW KEYS
      */
      if (unlikely(thd->is_error()))
        push_warning(thd, Sql_condition::WARN_LEVEL_WARN,
                     thd->get_stmt_da()->sql_errno(),
                     thd->get_stmt_da()->message());
      thd->clear_error();
      res= 0;
    }
    DBUG_RETURN(res);
  }
  else if (!tables->view)
  {
    TABLE *show_table= tables->table;
    KEY *key_info=show_table->s->key_info;
    if (show_table->file)
    {
<<<<<<< HEAD
      (void) read_statistics_for_tables(thd, tables, false);
      show_table->file->info(HA_STATUS_VARIABLE |
                             HA_STATUS_NO_LOCK |
                             HA_STATUS_CONST |
                             HA_STATUS_TIME);
=======
      (void) read_statistics_for_tables(thd, tables);
      show_table->file->info(HA_STATUS_VARIABLE | HA_STATUS_NO_LOCK |
                             HA_STATUS_CONST | HA_STATUS_TIME);
>>>>>>> 734a4d5e
      set_statistics_for_table(thd, show_table);
    }

#ifndef NO_EMBEDDED_ACCESS_CHECKS
    bool need_column_checks= false;
    /* we know that the table or at least some of the columns have
       necessary privileges, but the caller didn't pass down the GRANT_INFO
       object, so we have to rediscover everything again :( */
    if (!(thd->col_access & TABLE_ACLS))
    {
      check_grant(thd, SELECT_ACL, tables, 0, 1, 1);

      if (!(tables->grant.privilege & TABLE_ACLS))
        need_column_checks= true;
    }
#endif

    for (uint i=0 ; i < show_table->s->keys ; i++,key_info++)
    {
      if ((key_info->flags & HA_INVISIBLE_KEY) &&
          DBUG_EVALUATE_IF("test_invisible_index", 0, 1))
        continue;
      KEY_PART_INFO *key_part= key_info->key_part;
      LEX_CSTRING *str;
      LEX_CSTRING unknown= {STRING_WITH_LEN("?unknown field?") };

#ifndef NO_EMBEDDED_ACCESS_CHECKS
      if (need_column_checks)
      {
        uint j;
        for (j=0 ; j < key_info->user_defined_key_parts ; j++,key_part++)
        {
          uint access= get_column_grant(thd, &tables->grant, db_name->str,
                                        table_name->str,
                                        key_part->field->field_name.str);

          if (!access)
            break;
        }
        if (j != key_info->user_defined_key_parts)
          continue;
        key_part= key_info->key_part;
      }
#endif

      for (uint j=0 ; j < key_info->user_defined_key_parts ; j++,key_part++)
      {
        if (key_part->field->invisible >= INVISIBLE_SYSTEM &&
            DBUG_EVALUATE_IF("test_completely_invisible", 0, 1))
        {
          /*
            NOTE: we will get SEQ_IN_INDEX gap inside the result if this key_part
            is not last (currently not possible). Though nothing is wrong with
            that probably.
          */
          continue;
        }
        restore_record(table, s->default_values);
        table->field[0]->store(STRING_WITH_LEN("def"), cs);
        table->field[1]->store(db_name->str, db_name->length, cs);
        table->field[2]->store(table_name->str, table_name->length, cs);
        table->field[3]->store((longlong) ((key_info->flags &
                                            HA_NOSAME) ? 0 : 1), TRUE);
        table->field[4]->store(db_name->str, db_name->length, cs);
        table->field[5]->store(key_info->name.str, key_info->name.length, cs);
        table->field[6]->store((longlong) (j+1), TRUE);
        str= (key_part->field ? &key_part->field->field_name :
              &unknown);
        table->field[7]->store(str->str, str->length, cs);
        if (show_table->file)
        {
          if (show_table->file->index_flags(i, j, 0) & HA_READ_ORDER)
          {
            table->field[8]->store(((key_part->key_part_flag &
                                     HA_REVERSE_SORT) ?
                                    "D" : "A"), 1, cs);
            table->field[8]->set_notnull();
          }
          if (key_info->algorithm == HA_KEY_ALG_LONG_HASH)
            table->field[13]->store(STRING_WITH_LEN("HASH"), cs);
          else
          {
            /*
              We have to use table key information to get the key statistics
              from table as key_info points to TABLE_SHARE which has no
              statistics.
            */
            KEY *key_info= show_table->key_info + i;
            if (key_info->rec_per_key[j])
            {
              ha_rows records= (ha_rows) ((double) show_table->stat_records() /
                                          key_info->actual_rec_per_key(j));
              table->field[9]->store((longlong) records, TRUE);
              table->field[9]->set_notnull();
            }
            const char *tmp= show_table->file->index_type(i);
            table->field[13]->store(tmp, strlen(tmp), cs);
          }
        }
        if (!(key_info->flags & HA_FULLTEXT) &&
            (key_part->field &&
             key_part->length !=
             show_table->s->field[key_part->fieldnr-1]->key_length()))
        {
          table->field[10]->store((longlong) key_part->length /
                                  key_part->field->charset()->mbmaxlen, TRUE);
          table->field[10]->set_notnull();
        }
        uint flags= key_part->field ? key_part->field->flags : 0;
        const char *pos=(char*) ((flags & NOT_NULL_FLAG) ? "" : "YES");
        table->field[12]->store(pos, strlen(pos), cs);
        if (!show_table->s->keys_in_use.is_set(i))
          table->field[14]->store(STRING_WITH_LEN("disabled"), cs);
        else
          table->field[14]->store("", 0, cs);
        table->field[14]->set_notnull();
        DBUG_ASSERT(MY_TEST(key_info->flags & HA_USES_COMMENT) ==
                   (key_info->comment.length > 0));
        if (key_info->flags & HA_USES_COMMENT)
          table->field[15]->store(key_info->comment.str, 
                                  key_info->comment.length, cs);

        // IGNORED column
        const char *is_ignored= key_info->is_ignored ? "YES" : "NO";
        table->field[16]->store(is_ignored, strlen(is_ignored), cs);
        table->field[16]->set_notnull();

        if (schema_table_store_record(thd, table))
          DBUG_RETURN(1);
      }
    }
  }
  DBUG_RETURN(res);
}


static int get_schema_views_record(THD *thd, TABLE_LIST *tables,
				   TABLE *table, bool res,
				   const LEX_CSTRING *db_name,
				   const LEX_CSTRING *table_name)
{
  CHARSET_INFO *cs= system_charset_info;
  char definer[USER_HOST_BUFF_SIZE];
  uint definer_len;
  bool updatable_view;
  DBUG_ENTER("get_schema_views_record");

  if (tables->view)
  {
    Security_context *sctx= thd->security_ctx;
    if (!tables->allowed_show)
    {
      if (!my_strcasecmp(system_charset_info, tables->definer.user.str,
                         sctx->priv_user) &&
          !my_strcasecmp(system_charset_info, tables->definer.host.str,
                         sctx->priv_host))
        tables->allowed_show= TRUE;
#ifndef NO_EMBEDDED_ACCESS_CHECKS
      else
      {
        if ((thd->col_access & (SHOW_VIEW_ACL|SELECT_ACL)) ==
            (SHOW_VIEW_ACL|SELECT_ACL))
          tables->allowed_show= TRUE;
        else
        {
          TABLE_LIST table_list;
          table_list.reset();
          table_list.db= tables->db;
          table_list.table_name= tables->table_name;
          table_list.grant.privilege= thd->col_access;
          privilege_t view_access(get_table_grant(thd, &table_list));
	  if ((view_access & (SHOW_VIEW_ACL|SELECT_ACL)) ==
	      (SHOW_VIEW_ACL|SELECT_ACL))
	    tables->allowed_show= TRUE;
        }
      }
#endif
    }
    restore_record(table, s->default_values);
    table->field[0]->store(STRING_WITH_LEN("def"), cs);
    table->field[1]->store(db_name->str, db_name->length, cs);
    table->field[2]->store(table_name->str, table_name->length, cs);

    if (tables->allowed_show)
    {
      table->field[3]->store(tables->view_body_utf8.str,
                             tables->view_body_utf8.length,
                             cs);
    }

    if (tables->with_check != VIEW_CHECK_NONE)
    {
      if (tables->with_check == VIEW_CHECK_LOCAL)
        table->field[4]->store(STRING_WITH_LEN("LOCAL"), cs);
      else
        table->field[4]->store(STRING_WITH_LEN("CASCADED"), cs);
    }
    else
      table->field[4]->store(STRING_WITH_LEN("NONE"), cs);

    /*
      Only try to fill in the information about view updatability
      if it is requested as part of the top-level query (i.e.
      it's select * from i_s.views, as opposed to, say, select
      security_type from i_s.views).  Do not try to access the
      underlying tables if there was an error when opening the
      view: all underlying tables are released back to the table
      definition cache on error inside open_normal_and_derived_tables().
      If a field is not assigned explicitly, it defaults to NULL.
    */
    if (res == FALSE &&
        table->pos_in_table_list->table_open_method & OPEN_FULL_TABLE)
    {
      updatable_view= 0;
      if (tables->algorithm != VIEW_ALGORITHM_TMPTABLE)
      {
        /*
          We should use tables->view->select_lex.item_list here
          and can not use Field_iterator_view because the view
          always uses temporary algorithm during opening for I_S
          and TABLE_LIST fields 'field_translation'
          & 'field_translation_end' are uninitialized is this
          case.
        */
        List<Item> *fields= &tables->view->first_select_lex()->item_list;
        List_iterator<Item> it(*fields);
        Item *item;
        Item_field *field;
        /*
          check that at least one column in view is updatable
        */
        while ((item= it++))
        {
          if ((field= item->field_for_view_update()) && field->field &&
              !field->field->table->pos_in_table_list->schema_table)
          {
            updatable_view= 1;
            break;
          }
        }
        if (updatable_view && !tables->view->can_be_merged())
          updatable_view= 0;
      }
      if (updatable_view)
        table->field[5]->store(STRING_WITH_LEN("YES"), cs);
      else
        table->field[5]->store(STRING_WITH_LEN("NO"), cs);
    }

    definer_len= (uint)(strxmov(definer, tables->definer.user.str, "@",
                          tables->definer.host.str, NullS) - definer);
    table->field[6]->store(definer, definer_len, cs);
    if (tables->view_suid)
      table->field[7]->store(STRING_WITH_LEN("DEFINER"), cs);
    else
      table->field[7]->store(STRING_WITH_LEN("INVOKER"), cs);

    table->field[8]->store(&tables->view_creation_ctx->get_client_cs()->cs_name,
                           cs);
    table->field[9]->store(&tables->view_creation_ctx->
                           get_connection_cl()->coll_name, cs);
    table->field[10]->store(view_algorithm(tables), cs);

    if (schema_table_store_record(thd, table))
      DBUG_RETURN(1);
    if (unlikely(res && thd->is_error()))
      push_warning(thd, Sql_condition::WARN_LEVEL_WARN,
                   thd->get_stmt_da()->sql_errno(),
                   thd->get_stmt_da()->message());
  }
  if (res)
    thd->clear_error();
  DBUG_RETURN(0);
}


static bool
store_constraints(THD *thd, TABLE *table, const LEX_CSTRING *db_name,
                  const LEX_CSTRING *table_name, const char *key_name,
                  size_t key_len, const char *con_type, size_t con_len)
{
  CHARSET_INFO *cs= system_charset_info;
  restore_record(table, s->default_values);
  table->field[0]->store(STRING_WITH_LEN("def"), cs);
  table->field[1]->store(db_name->str, db_name->length, cs);
  table->field[2]->store(key_name, key_len, cs);
  table->field[3]->store(db_name->str, db_name->length, cs);
  table->field[4]->store(table_name->str, table_name->length, cs);
  table->field[5]->store(con_type, con_len, cs);
  return schema_table_store_record(thd, table);
}

static int get_check_constraints_record(THD *thd, TABLE_LIST *tables,
                                        TABLE *table, bool res,
                                        const LEX_CSTRING *db_name,
                                        const LEX_CSTRING *table_name)
{
  DBUG_ENTER("get_check_constraints_record");
  if (res)
  {
    if (thd->is_error())
      push_warning(thd, Sql_condition::WARN_LEVEL_WARN,
                   thd->get_stmt_da()->sql_errno(),
                   thd->get_stmt_da()->message());
    thd->clear_error();
    DBUG_RETURN(0);
  }
  if (!tables->view)
  {
    StringBuffer<MAX_FIELD_WIDTH> str(system_charset_info);
#ifndef NO_EMBEDDED_ACCESS_CHECKS
    TABLE_LIST table_acl_check;
    bzero((char*) &table_acl_check, sizeof(table_acl_check));

    if (!(thd->col_access & TABLE_ACLS))
    {
      table_acl_check.db= *db_name;
      table_acl_check.table_name= *table_name;
      table_acl_check.grant.privilege= thd->col_access;
      if (check_grant(thd, TABLE_ACLS, &table_acl_check, FALSE, 1, TRUE))
        DBUG_RETURN(res);
    }
#endif
    for (uint i= 0; i < tables->table->s->table_check_constraints; i++)
    {
      Virtual_column_info *check= tables->table->check_constraints[i];
      table->field[0]->store(STRING_WITH_LEN("def"), system_charset_info);
      table->field[3]->store(check->name.str, check->name.length,
                             system_charset_info);
      const char *tmp_buff;
      tmp_buff= (check->get_vcol_type() == VCOL_CHECK_FIELD ?
                 "Column" : "Table");
      table->field[4]->store(tmp_buff, strlen(tmp_buff), system_charset_info);
      /* Make sure the string is empty between each print. */
      str.length(0);
      check->print(&str);
      table->field[5]->store(str.ptr(), str.length(), system_charset_info);
      if (schema_table_store_record(thd, table))
        DBUG_RETURN(1);
    }
  }
  DBUG_RETURN(res);
}

static int get_schema_constraints_record(THD *thd, TABLE_LIST *tables,
					 TABLE *table, bool res,
					 const LEX_CSTRING *db_name,
					 const LEX_CSTRING *table_name)
{
  DBUG_ENTER("get_schema_constraints_record");
  if (res)
  {
    if (unlikely(thd->is_error()))
      push_warning(thd, Sql_condition::WARN_LEVEL_WARN,
                   thd->get_stmt_da()->sql_errno(),
                   thd->get_stmt_da()->message());
    thd->clear_error();
    DBUG_RETURN(0);
  }
  else if (!tables->view)
  {
#ifndef NO_EMBEDDED_ACCESS_CHECKS
    /* need any non-SELECT privilege on the table or any of its columns */
    const privilege_t need= TABLE_ACLS & ~SELECT_ACL;
    if (!(thd->col_access & need))
    {
      /* we know that the table or at least some of the columns have
         necessary privileges, but the caller didn't pass down the GRANT_INFO
         object, so we have to rediscover everything again :( */
      check_grant(thd, SELECT_ACL, tables, 0, 1, 1);

      if (!(tables->grant.all_privilege() & need))
        DBUG_RETURN(0);
    }
#endif

    List<FOREIGN_KEY_INFO> f_key_list;
    TABLE *show_table= tables->table;
    KEY *key_info=show_table->s->key_info;
    uint primary_key= show_table->s->primary_key;
    show_table->file->info(HA_STATUS_VARIABLE | HA_STATUS_NO_LOCK |
                           HA_STATUS_TIME);
    for (uint i=0 ; i < show_table->s->keys ; i++, key_info++)
    {
<<<<<<< HEAD
      if (i != primary_key && !(key_info->flags & HA_NOSAME))
        continue;

      if (i == primary_key && !strcmp(key_info->name.str, primary_key_name.str))
=======
      if (i == primary_key && !strcmp(key_info->name.str, primary_key_name))
>>>>>>> 734a4d5e
      {
        if (store_constraints(thd, table, db_name, table_name,
                              key_info->name.str, key_info->name.length,
                              STRING_WITH_LEN("PRIMARY KEY")))
          DBUG_RETURN(1);
      }
      else if (key_info->flags & HA_NOSAME)
      {
        if (store_constraints(thd, table, db_name, table_name,
                              key_info->name.str, key_info->name.length,
                              STRING_WITH_LEN("UNIQUE")))
          DBUG_RETURN(1);
      }
    }

    // Table check constraints
    for (uint i = 0; i < show_table->s->table_check_constraints; i++)
    {
        Virtual_column_info *check = show_table->check_constraints[i];

        if (store_constraints(thd, table, db_name, table_name,
                              check->name.str, check->name.length,
                              STRING_WITH_LEN("CHECK")))
          DBUG_RETURN(1);
    }

    show_table->file->get_foreign_key_list(thd, &f_key_list);
    FOREIGN_KEY_INFO *f_key_info;
    List_iterator_fast<FOREIGN_KEY_INFO> it(f_key_list);
    while ((f_key_info=it++))
    {
      if (store_constraints(thd, table, db_name, table_name,
                            f_key_info->foreign_id->str,
                            strlen(f_key_info->foreign_id->str),
                            STRING_WITH_LEN("FOREIGN KEY")))
        DBUG_RETURN(1);
    }
  }
  DBUG_RETURN(res);
}


static bool store_trigger(THD *thd, Trigger *trigger,
                          TABLE *table, const LEX_CSTRING *db_name,
                          const LEX_CSTRING *table_name)
{
  CHARSET_INFO *cs= system_charset_info;
  LEX_CSTRING sql_mode_rep;
  MYSQL_TIME timestamp;
  char definer_holder[USER_HOST_BUFF_SIZE];
  LEX_STRING definer_buffer;
  LEX_CSTRING trigger_stmt, trigger_body;
  definer_buffer.str= definer_holder;

  trigger->get_trigger_info(&trigger_stmt, &trigger_body, &definer_buffer);

  restore_record(table, s->default_values);
  table->field[0]->store(STRING_WITH_LEN("def"), cs);
  table->field[1]->store(db_name->str, db_name->length, cs);
  table->field[2]->store(trigger->name.str, trigger->name.length, cs);
  table->field[3]->store(trg_event_type_names[trigger->event].str,
                         trg_event_type_names[trigger->event].length, cs);
  table->field[4]->store(STRING_WITH_LEN("def"), cs);
  table->field[5]->store(db_name->str, db_name->length, cs);
  table->field[6]->store(table_name->str, table_name->length, cs);
  table->field[7]->store(trigger->action_order);
  table->field[9]->store(trigger_body.str, trigger_body.length, cs);
  table->field[10]->store(STRING_WITH_LEN("ROW"), cs);
  table->field[11]->store(trg_action_time_type_names[trigger->action_time].str,
                          trg_action_time_type_names[trigger->action_time].length, cs);
  table->field[14]->store(STRING_WITH_LEN("OLD"), cs);
  table->field[15]->store(STRING_WITH_LEN("NEW"), cs);

  if (trigger->hr_create_time.val)
  {
    /* timestamp is in microseconds */
    table->field[16]->set_notnull();
    thd->variables.time_zone->
      gmt_sec_to_TIME(&timestamp,
                      (my_time_t) hrtime_to_time(trigger->hr_create_time));
    timestamp.second_part= hrtime_sec_part(trigger->hr_create_time);
    table->field[16]->store_time_dec(&timestamp, 2);
  }

  sql_mode_string_representation(thd, trigger->sql_mode, &sql_mode_rep);
  table->field[17]->store(sql_mode_rep.str, sql_mode_rep.length, cs);
  table->field[18]->store(definer_buffer.str, definer_buffer.length, cs);
  table->field[19]->store(&trigger->client_cs_name, cs);
  table->field[20]->store(&trigger->connection_cl_name, cs);
  table->field[21]->store(&trigger->db_cl_name, cs);

  return schema_table_store_record(thd, table);
}


static int get_schema_triggers_record(THD *thd, TABLE_LIST *tables,
				      TABLE *table, bool res,
				      const LEX_CSTRING *db_name,
				      const LEX_CSTRING *table_name)
{
  DBUG_ENTER("get_schema_triggers_record");
  /*
    res can be non zero value when processed table is a view or
    error happened during opening of processed table.
  */
  if (res)
  {
    if (unlikely(thd->is_error()))
      push_warning(thd, Sql_condition::WARN_LEVEL_WARN,
                   thd->get_stmt_da()->sql_errno(),
                   thd->get_stmt_da()->message());
    thd->clear_error();
    DBUG_RETURN(0);
  }
  if (!tables->view && tables->table->triggers)
  {
    Table_triggers_list *triggers= tables->table->triggers;
    int event, timing;

    if (check_table_access(thd, TRIGGER_ACL, tables, FALSE, 1, TRUE))
      goto ret;

    for (event= 0; event < (int)TRG_EVENT_MAX; event++)
    {
      for (timing= 0; timing < (int)TRG_ACTION_MAX; timing++)
      {
        Trigger *trigger;
        for (trigger= triggers->
               get_trigger((enum trg_event_type) event,
                           (enum trg_action_time_type) timing) ;
             trigger;
             trigger= trigger->next)
        {
          if (store_trigger(thd, trigger, table, db_name, table_name))
            DBUG_RETURN(1);
        }
      }
    }
  }
ret:
  DBUG_RETURN(0);
}


static void
store_key_column_usage(TABLE *table, const LEX_CSTRING *db_name,
                       const LEX_CSTRING *table_name, const char *key_name,
                       size_t key_len, const char *con_type, size_t con_len,
                       longlong idx)
{
  CHARSET_INFO *cs= system_charset_info;
  table->field[0]->store(STRING_WITH_LEN("def"), cs);
  table->field[1]->store(db_name->str, db_name->length, cs);
  table->field[2]->store(key_name, key_len, cs);
  table->field[3]->store(STRING_WITH_LEN("def"), cs);
  table->field[4]->store(db_name->str, db_name->length, cs);
  table->field[5]->store(table_name->str, table_name->length, cs);
  table->field[6]->store(con_type, con_len, cs);
  table->field[7]->store((longlong) idx, TRUE);
}


static int get_schema_key_column_usage_record(THD *thd, TABLE_LIST *tables,
					      TABLE *table, bool res,
					      const LEX_CSTRING *db_name,
					      const LEX_CSTRING *table_name)
{
  DBUG_ENTER("get_schema_key_column_usage_record");
  if (res)
  {
    if (unlikely(thd->is_error()))
      push_warning(thd, Sql_condition::WARN_LEVEL_WARN,
                   thd->get_stmt_da()->sql_errno(),
                   thd->get_stmt_da()->message());
    thd->clear_error();
    DBUG_RETURN(0);
  }
  else if (!tables->view)
  {
    List<FOREIGN_KEY_INFO> f_key_list;
    TABLE *show_table= tables->table;
    KEY *key_info=show_table->s->key_info;
    uint primary_key= show_table->s->primary_key;
    show_table->file->info(HA_STATUS_VARIABLE | HA_STATUS_NO_LOCK |
                           HA_STATUS_TIME);

#ifndef NO_EMBEDDED_ACCESS_CHECKS
    bool need_column_checks= false;
    /* we know that the table or at least some of the columns have
       necessary privileges, but the caller didn't pass down the GRANT_INFO
       object, so we have to rediscover everything again :( */
    if (!(thd->col_access & TABLE_ACLS))
    {
      check_grant(thd, SELECT_ACL, tables, 0, 1, 1);

      if (!(tables->grant.privilege & TABLE_ACLS))
        need_column_checks= true;
    }
#endif

    for (uint i=0 ; i < show_table->s->keys ; i++, key_info++)
    {
      if (i != primary_key && !(key_info->flags & HA_NOSAME))
        continue;
      uint f_idx= 0;
      KEY_PART_INFO *key_part= key_info->key_part;
#ifndef NO_EMBEDDED_ACCESS_CHECKS
      if (need_column_checks)
      {
        uint j;
        for (j=0 ; j < key_info->user_defined_key_parts ; j++,key_part++)
        {
          uint access= get_column_grant(thd, &tables->grant, db_name->str,
                                        table_name->str,
                                        key_part->field->field_name.str);

          if (!access)
            break;
        }
        if (j != key_info->user_defined_key_parts)
          continue;
        key_part= key_info->key_part;
      }
#endif

      for (uint j=0 ; j < key_info->user_defined_key_parts ; j++,key_part++)
      {
        f_idx++;
        restore_record(table, s->default_values);
        store_key_column_usage(table, db_name, table_name,
                               key_info->name.str, key_info->name.length,
                               key_part->field->field_name.str,
                               key_part->field->field_name.length,
                               (longlong) f_idx);
        if (schema_table_store_record(thd, table))
          DBUG_RETURN(1);
      }
    }

    show_table->file->get_foreign_key_list(thd, &f_key_list);
    FOREIGN_KEY_INFO *f_key_info;
    List_iterator_fast<FOREIGN_KEY_INFO> fkey_it(f_key_list);
    while ((f_key_info= fkey_it++))
    {
      LEX_CSTRING *f_info;
      LEX_CSTRING *r_info;
      List_iterator_fast<LEX_CSTRING> it(f_key_info->foreign_fields),
        it1(f_key_info->referenced_fields);
      uint f_idx= 0;

#ifndef NO_EMBEDDED_ACCESS_CHECKS
      if (need_column_checks)
      {
        while ((r_info= it1++))
        {
          uint access= get_column_grant(thd, &tables->grant, db_name->str,
                                        table_name->str, r_info->str);

          if (!access)
            break;
        }
        if (!it1.at_end())
          continue;
        it1.rewind();
      }
#endif
      while ((f_info= it++))
      {
        r_info= it1++;
        f_idx++;
        restore_record(table, s->default_values);
        store_key_column_usage(table, db_name, table_name,
                               f_key_info->foreign_id->str,
                               f_key_info->foreign_id->length,
                               f_info->str, f_info->length,
                               (longlong) f_idx);
        table->field[8]->store((longlong) f_idx, TRUE);
        table->field[8]->set_notnull();
        table->field[9]->store(f_key_info->referenced_db->str,
                               f_key_info->referenced_db->length,
                               system_charset_info);
        table->field[9]->set_notnull();
        table->field[10]->store(f_key_info->referenced_table->str,
                                f_key_info->referenced_table->length,
                                system_charset_info);
        table->field[10]->set_notnull();
        table->field[11]->store(r_info->str, r_info->length,
                                system_charset_info);
        table->field[11]->set_notnull();
        if (schema_table_store_record(thd, table))
          DBUG_RETURN(1);
      }
    }
  }
  DBUG_RETURN(res);
}


#ifdef WITH_PARTITION_STORAGE_ENGINE
static void collect_partition_expr(THD *thd, List<const char> &field_list,
                                   String *str)
{
  List_iterator<const char> part_it(field_list);
  ulong no_fields= field_list.elements;
  const char *field_str;
  str->length(0);
  while ((field_str= part_it++))
  {
    append_identifier(thd, str, field_str, strlen(field_str));
    if (--no_fields != 0)
      str->append(',');
  }
  return;
}

#endif


static void store_schema_partitions_record(THD *thd, TABLE *schema_table,
                                           TABLE *showing_table,
                                           partition_element *part_elem,
                                           handler *file, uint part_id)
{
  TABLE* table= schema_table;
  CHARSET_INFO *cs= system_charset_info;
  PARTITION_STATS stat_info;
  MYSQL_TIME time;
  file->get_dynamic_partition_info(&stat_info, part_id);
  table->field[0]->store(STRING_WITH_LEN("def"), cs);
  table->field[12]->store((longlong) stat_info.records, TRUE);
  table->field[13]->store((longlong) stat_info.mean_rec_length, TRUE);
  table->field[14]->store((longlong) stat_info.data_file_length, TRUE);
  if (stat_info.max_data_file_length)
  {
    table->field[15]->store((longlong) stat_info.max_data_file_length, TRUE);
    table->field[15]->set_notnull();
  }
  table->field[16]->store((longlong) stat_info.index_file_length, TRUE);
  table->field[17]->store((longlong) stat_info.delete_length, TRUE);
  if (stat_info.create_time)
  {
    thd->variables.time_zone->gmt_sec_to_TIME(&time,
                                              (my_time_t)stat_info.create_time);
    table->field[18]->store_time(&time);
    table->field[18]->set_notnull();
  }
  if (stat_info.update_time)
  {
    thd->variables.time_zone->gmt_sec_to_TIME(&time,
                                              (my_time_t)stat_info.update_time);
    table->field[19]->store_time(&time);
    table->field[19]->set_notnull();
  }
  if (stat_info.check_time)
  {
    thd->variables.time_zone->gmt_sec_to_TIME(&time,
                                              (my_time_t)stat_info.check_time);
    table->field[20]->store_time(&time);
    table->field[20]->set_notnull();
  }
  if (file->ha_table_flags() & (HA_HAS_OLD_CHECKSUM | HA_HAS_NEW_CHECKSUM))
  {
    table->field[21]->store((longlong) stat_info.check_sum, TRUE);
    table->field[21]->set_notnull();
  }
  if (part_elem)
  {
    if (part_elem->part_comment)
      table->field[22]->store(part_elem->part_comment,
                              strlen(part_elem->part_comment), cs);
    else
      table->field[22]->store(STRING_WITH_LEN(""), cs);
    if (part_elem->nodegroup_id != UNDEF_NODEGROUP)
      table->field[23]->store((longlong) part_elem->nodegroup_id, TRUE);
    else
      table->field[23]->store(STRING_WITH_LEN("default"), cs);

    table->field[24]->set_notnull();
    if (part_elem->tablespace_name)
      table->field[24]->store(part_elem->tablespace_name,
                              strlen(part_elem->tablespace_name), cs);
    else
    {
      table->field[24]->set_null();
    }
  }
  return;
}

#ifdef WITH_PARTITION_STORAGE_ENGINE
static int get_partition_column_description(THD *thd, partition_info *part_info,
                                 part_elem_value *list_value, String &tmp_str)
{
  uint num_elements= part_info->part_field_list.elements;
  uint i;
  DBUG_ENTER("get_partition_column_description");

  for (i= 0; i < num_elements; i++)
  {
    part_column_list_val *col_val= &list_value->col_val_array[i];
    if (col_val->max_value)
      tmp_str.append(STRING_WITH_LEN("MAXVALUE"));
    else if (col_val->null_value)
      tmp_str.append(NULL_clex_str);
    else
    {
      Item *item= col_val->item_expression;
      StringBuffer<MAX_KEY_LENGTH> val;
      const Field *field= part_info->part_field_array[i];
      const Type_handler *th= field->type_handler();
      th->partition_field_append_value(&val, item,
                                       field->charset(),
                                       PARTITION_VALUE_PRINT_MODE_SHOW);
      tmp_str.append(val);
    }
    if (i != num_elements - 1)
      tmp_str.append(',');
  }
  DBUG_RETURN(0);
}
#endif /* WITH_PARTITION_STORAGE_ENGINE */

static int get_schema_partitions_record(THD *thd, TABLE_LIST *tables,
                                        TABLE *table, bool res,
                                        const LEX_CSTRING *db_name,
                                        const LEX_CSTRING *table_name)
{
  CHARSET_INFO *cs= system_charset_info;
  char buff[61];
  String tmp_res(buff, sizeof(buff), cs);
  String tmp_str;
  TABLE *show_table= tables->table;
  handler *file;
#ifdef WITH_PARTITION_STORAGE_ENGINE
  partition_info *part_info;
#endif
  DBUG_ENTER("get_schema_partitions_record");

  if (res)
  {
    if (unlikely(thd->is_error()))
      push_warning(thd, Sql_condition::WARN_LEVEL_WARN,
                   thd->get_stmt_da()->sql_errno(),
                   thd->get_stmt_da()->message());
    thd->clear_error();
    DBUG_RETURN(0);
  }
  file= show_table->file;
#ifdef WITH_PARTITION_STORAGE_ENGINE
  part_info= show_table->part_info;
  if (part_info)
  {
    partition_element *part_elem;
    List_iterator<partition_element> part_it(part_info->partitions);
    uint part_pos= 0, part_id= 0;

    restore_record(table, s->default_values);
    table->field[0]->store(STRING_WITH_LEN("def"), cs);
    table->field[1]->store(db_name->str, db_name->length, cs);
    table->field[2]->store(table_name->str, table_name->length, cs);


    /* Partition method*/
    switch (part_info->part_type) {
    case RANGE_PARTITION:
    case LIST_PARTITION:
      tmp_res.length(0);
      if (part_info->part_type == RANGE_PARTITION)
        tmp_res.append(STRING_WITH_LEN("RANGE"));
      else
        tmp_res.append(STRING_WITH_LEN("LIST"));
      if (part_info->column_list)
        tmp_res.append(STRING_WITH_LEN(" COLUMNS"));
      table->field[7]->store(tmp_res.ptr(), tmp_res.length(), cs);
      break;
    case HASH_PARTITION:
      tmp_res.length(0);
      if (part_info->linear_hash_ind)
        tmp_res.append(STRING_WITH_LEN("LINEAR "));
      if (part_info->list_of_part_fields)
        tmp_res.append(STRING_WITH_LEN("KEY"));
      else
        tmp_res.append(STRING_WITH_LEN("HASH"));
      table->field[7]->store(tmp_res.ptr(), tmp_res.length(), cs);
      break;
    case VERSIONING_PARTITION:
      table->field[7]->store(STRING_WITH_LEN("SYSTEM_TIME"), cs);
      break;
    default:
      DBUG_ASSERT(0);
      my_error(ER_OUT_OF_RESOURCES, MYF(ME_FATAL));
      DBUG_RETURN(1);
    }
    table->field[7]->set_notnull();

    /* Partition expression */
    if (part_info->part_expr)
    {
      StringBuffer<STRING_BUFFER_USUAL_SIZE> str(cs);
      part_info->part_expr->print_for_table_def(&str);
      table->field[9]->store(str.ptr(), str.length(), str.charset());
    }
    else if (part_info->list_of_part_fields)
    {
      collect_partition_expr(thd, part_info->part_field_list, &tmp_str);
      table->field[9]->store(tmp_str.ptr(), tmp_str.length(), cs);
    }
    table->field[9]->set_notnull();

    if (part_info->is_sub_partitioned())
    {
      /* Subpartition method */
      tmp_res.length(0);
      if (part_info->linear_hash_ind)
        tmp_res.append(STRING_WITH_LEN("LINEAR "));
      if (part_info->list_of_subpart_fields)
        tmp_res.append(STRING_WITH_LEN("KEY"));
      else
        tmp_res.append(STRING_WITH_LEN("HASH"));
      table->field[8]->store(tmp_res.ptr(), tmp_res.length(), cs);
      table->field[8]->set_notnull();

      /* Subpartition expression */
      if (part_info->subpart_expr)
      {
        StringBuffer<STRING_BUFFER_USUAL_SIZE> str(cs);
        part_info->subpart_expr->print_for_table_def(&str);
        table->field[10]->store(str.ptr(), str.length(), str.charset());
      }
      else if (part_info->list_of_subpart_fields)
      {
        collect_partition_expr(thd, part_info->subpart_field_list, &tmp_str);
        table->field[10]->store(tmp_str.ptr(), tmp_str.length(), cs);
      }
      table->field[10]->set_notnull();
    }

    while ((part_elem= part_it++))
    {
      table->field[3]->store(part_elem->partition_name,
                             strlen(part_elem->partition_name), cs);
      table->field[3]->set_notnull();
      /* PARTITION_ORDINAL_POSITION */
      table->field[5]->store((longlong) ++part_pos, TRUE);
      table->field[5]->set_notnull();

      /* Partition description */
      if (part_info->part_type == RANGE_PARTITION)
      {
        if (part_info->column_list)
        {
          List_iterator<part_elem_value> list_val_it(part_elem->list_val_list);
          part_elem_value *list_value= list_val_it++;
          tmp_str.length(0);
          if (get_partition_column_description(thd, part_info, list_value,
                                               tmp_str))
            DBUG_RETURN(1);
          table->field[11]->store(tmp_str.ptr(), tmp_str.length(), cs);
        }
        else
        {
          if (part_elem->range_value != LONGLONG_MAX)
            table->field[11]->store((longlong) part_elem->range_value, FALSE);
          else
            table->field[11]->store(STRING_WITH_LEN("MAXVALUE"), cs);
        }
        table->field[11]->set_notnull();
      }
      else if (part_info->part_type == LIST_PARTITION)
      {
        List_iterator<part_elem_value> list_val_it(part_elem->list_val_list);
        part_elem_value *list_value;
        uint num_items= part_elem->list_val_list.elements;
        tmp_str.length(0);
        tmp_res.length(0);
        if (part_elem->has_null_value)
        {
          tmp_str.append(NULL_clex_str);
          if (num_items > 0)
            tmp_str.append(',');
        }
        while ((list_value= list_val_it++))
        {
          if (part_info->column_list)
          {
            if (part_info->part_field_list.elements > 1U)
              tmp_str.append(STRING_WITH_LEN("("));
            if (get_partition_column_description(thd, part_info, list_value,
                                                 tmp_str))
              DBUG_RETURN(1);
            if (part_info->part_field_list.elements > 1U)
              tmp_str.append(')');
          }
          else
          {
            if (!list_value->unsigned_flag)
              tmp_res.set(list_value->value, cs);
            else
              tmp_res.set((ulonglong)list_value->value, cs);
            tmp_str.append(tmp_res);
          }
          if (--num_items != 0)
            tmp_str.append(',');
        }
        table->field[11]->store(tmp_str.ptr(), tmp_str.length(), cs);
        table->field[11]->set_notnull();
      }
      else if (part_info->part_type == VERSIONING_PARTITION)
      {
        if (part_elem == part_info->vers_info->now_part)
        {
          table->field[11]->store(STRING_WITH_LEN("CURRENT"), cs);
          table->field[11]->set_notnull();
        }
        else if (part_info->vers_info->interval.is_set())
        {
          Timeval tv((my_time_t) part_elem->range_value, 0);
          table->field[11]->store_timestamp_dec(tv, AUTO_SEC_PART_DIGITS);
          table->field[11]->set_notnull();
        }
      }

      if (part_elem->subpartitions.elements)
      {
        List_iterator<partition_element> sub_it(part_elem->subpartitions);
        partition_element *subpart_elem;
        uint subpart_pos= 0;

        while ((subpart_elem= sub_it++))
        {
          table->field[4]->store(subpart_elem->partition_name,
                                 strlen(subpart_elem->partition_name), cs);
          table->field[4]->set_notnull();
          /* SUBPARTITION_ORDINAL_POSITION */
          table->field[6]->store((longlong) ++subpart_pos, TRUE);
          table->field[6]->set_notnull();

          store_schema_partitions_record(thd, table, show_table, subpart_elem,
                                         file, part_id);
          part_id++;
          if(schema_table_store_record(thd, table))
            DBUG_RETURN(1);
        }
      }
      else
      {
        store_schema_partitions_record(thd, table, show_table, part_elem,
                                       file, part_id);
        part_id++;
        if(schema_table_store_record(thd, table))
          DBUG_RETURN(1);
      }
    }
    DBUG_RETURN(0);
  }
  else
#endif
  {
    store_schema_partitions_record(thd, table, show_table, 0, file, 0);
    if(schema_table_store_record(thd, table))
      DBUG_RETURN(1);
  }
  DBUG_RETURN(0);
}


#ifdef HAVE_EVENT_SCHEDULER
/*
  Loads an event from mysql.event and copies it's data to a row of
  I_S.EVENTS

  Synopsis
    copy_event_to_schema_table()
      thd         Thread
      sch_table   The schema table (information_schema.event)
      event_table The event table to use for loading (mysql.event).

  Returns
    0  OK
    1  Error
*/

int
copy_event_to_schema_table(THD *thd, TABLE *sch_table, TABLE *event_table)
{
  const char *wild= thd->lex->wild ? thd->lex->wild->ptr() : NullS;
  CHARSET_INFO *scs= system_charset_info;
  MYSQL_TIME time;
  Event_timed et;
  DBUG_ENTER("copy_event_to_schema_table");

  restore_record(sch_table, s->default_values);

  if (et.load_from_row(thd, event_table))
  {
    my_error(ER_CANNOT_LOAD_FROM_TABLE_V2, MYF(0), "mysql", "event");
    DBUG_RETURN(1);
  }

  if (!(!wild || !wild[0] || !wild_case_compare(scs, et.name.str, wild)))
    DBUG_RETURN(0);

  /*
    Skip events in schemas one does not have access to. The check is
    optimized. It's guaranteed in case of SHOW EVENTS that the user
    has access.
  */
  if (thd->lex->sql_command != SQLCOM_SHOW_EVENTS &&
      check_access(thd, EVENT_ACL, et.dbname.str, NULL, NULL, 0, 1))
    DBUG_RETURN(0);

  sch_table->field[ISE_EVENT_CATALOG]->store(STRING_WITH_LEN("def"), scs);
  sch_table->field[ISE_EVENT_SCHEMA]->
                                store(et.dbname.str, et.dbname.length,scs);
  sch_table->field[ISE_EVENT_NAME]->
                                store(et.name.str, et.name.length, scs);
  sch_table->field[ISE_DEFINER]->
                                store(et.definer.str, et.definer.length, scs);
  const String *tz_name= et.time_zone->get_name();
  sch_table->field[ISE_TIME_ZONE]->
                                store(tz_name->ptr(), tz_name->length(), scs);
  sch_table->field[ISE_EVENT_BODY]->
                                store(STRING_WITH_LEN("SQL"), scs);
  sch_table->field[ISE_EVENT_DEFINITION]->store(
    et.body_utf8.str, et.body_utf8.length, scs);

  /* SQL_MODE */
  {
    LEX_CSTRING sql_mode;
    sql_mode_string_representation(thd, et.sql_mode, &sql_mode);
    sch_table->field[ISE_SQL_MODE]->
                                store(sql_mode.str, sql_mode.length, scs);
  }

  int not_used=0;

  if (et.expression)
  {
    String show_str;
    /* type */
    sch_table->field[ISE_EVENT_TYPE]->store(STRING_WITH_LEN("RECURRING"), scs);

    if (Events::reconstruct_interval_expression(&show_str, et.interval,
                                                et.expression))
      DBUG_RETURN(1);

    sch_table->field[ISE_INTERVAL_VALUE]->set_notnull();
    sch_table->field[ISE_INTERVAL_VALUE]->
                                store(show_str.ptr(), show_str.length(), scs);

    LEX_CSTRING *ival= &interval_type_to_name[et.interval];
    sch_table->field[ISE_INTERVAL_FIELD]->set_notnull();
    sch_table->field[ISE_INTERVAL_FIELD]->store(ival->str, ival->length, scs);

    /* starts & ends . STARTS is always set - see sql_yacc.yy */
    et.time_zone->gmt_sec_to_TIME(&time, et.starts);
    sch_table->field[ISE_STARTS]->set_notnull();
    sch_table->field[ISE_STARTS]->store_time(&time);

    if (!et.ends_null)
    {
      et.time_zone->gmt_sec_to_TIME(&time, et.ends);
      sch_table->field[ISE_ENDS]->set_notnull();
      sch_table->field[ISE_ENDS]->store_time(&time);
    }
  }
  else
  {
    /* type */
    sch_table->field[ISE_EVENT_TYPE]->store(STRING_WITH_LEN("ONE TIME"), scs);

    et.time_zone->gmt_sec_to_TIME(&time, et.execute_at);
    sch_table->field[ISE_EXECUTE_AT]->set_notnull();
    sch_table->field[ISE_EXECUTE_AT]->store_time(&time);
  }

  /* status */

  switch (et.status)
  {
    case Event_parse_data::ENABLED:
      sch_table->field[ISE_STATUS]->store(STRING_WITH_LEN("ENABLED"), scs);
      break;
    case Event_parse_data::SLAVESIDE_DISABLED:
      sch_table->field[ISE_STATUS]->store(STRING_WITH_LEN("SLAVESIDE_DISABLED"),
                                          scs);
      break;
    case Event_parse_data::DISABLED:
      sch_table->field[ISE_STATUS]->store(STRING_WITH_LEN("DISABLED"), scs);
      break;
    default:
      DBUG_ASSERT(0);
  }
  sch_table->field[ISE_ORIGINATOR]->store(et.originator, TRUE);

  /* on_completion */
  if (et.on_completion == Event_parse_data::ON_COMPLETION_DROP)
    sch_table->field[ISE_ON_COMPLETION]->
                                store(STRING_WITH_LEN("NOT PRESERVE"), scs);
  else
    sch_table->field[ISE_ON_COMPLETION]->
                                store(STRING_WITH_LEN("PRESERVE"), scs);

  number_to_datetime_or_date(et.created, 0, &time, 0, &not_used);
  DBUG_ASSERT(not_used==0);
  sch_table->field[ISE_CREATED]->store_time(&time);

  number_to_datetime_or_date(et.modified, 0, &time, 0, &not_used);
  DBUG_ASSERT(not_used==0);
  sch_table->field[ISE_LAST_ALTERED]->store_time(&time);

  if (et.last_executed)
  {
    et.time_zone->gmt_sec_to_TIME(&time, et.last_executed);
    sch_table->field[ISE_LAST_EXECUTED]->set_notnull();
    sch_table->field[ISE_LAST_EXECUTED]->store_time(&time);
  }

  sch_table->field[ISE_EVENT_COMMENT]->
                      store(et.comment.str, et.comment.length, scs);

  sch_table->field[ISE_CLIENT_CS]->set_notnull();
  sch_table->field[ISE_CLIENT_CS]->store(&et.creation_ctx->get_client_cs()->
                                         cs_name, scs);
  sch_table->field[ISE_CONNECTION_CL]->set_notnull();
  sch_table->field[ISE_CONNECTION_CL]->store(&et.creation_ctx->
                                             get_connection_cl()->coll_name,
                                             scs);
  sch_table->field[ISE_DB_CL]->set_notnull();
  sch_table->field[ISE_DB_CL]->store(&et.creation_ctx->get_db_cl()->coll_name,
                                     scs);

  if (schema_table_store_record(thd, sch_table))
    DBUG_RETURN(1);

  DBUG_RETURN(0);
}
#endif

int fill_open_tables(THD *thd, TABLE_LIST *tables, COND *cond)
{
  DBUG_ENTER("fill_open_tables");
  const char *wild= thd->lex->wild ? thd->lex->wild->ptr() : NullS;
  TABLE *table= tables->table;
  CHARSET_INFO *cs= system_charset_info;
  OPEN_TABLE_LIST *open_list;
  if (!(open_list= list_open_tables(thd, thd->lex->first_select_lex()->db.str,
                                    wild))
            && thd->is_fatal_error)
    DBUG_RETURN(1);

  for (; open_list ; open_list=open_list->next)
  {
    restore_record(table, s->default_values);
    table->field[0]->store(open_list->db, strlen(open_list->db), cs);
    table->field[1]->store(open_list->table, strlen(open_list->table), cs);
    table->field[2]->store((longlong) open_list->in_use, TRUE);
    table->field[3]->store((longlong) open_list->locked, TRUE);
    if (unlikely(schema_table_store_record(thd, table)))
      DBUG_RETURN(1);
  }
  DBUG_RETURN(0);
}


int fill_variables(THD *thd, TABLE_LIST *tables, COND *cond)
{
  DBUG_ENTER("fill_variables");
  int res= 0;
  LEX *lex= thd->lex;
  const char *wild= lex->wild ? lex->wild->ptr() : NullS;
  enum enum_schema_tables schema_table_idx=
    get_schema_table_idx(tables->schema_table);
  enum enum_var_type scope= OPT_SESSION;
  bool upper_case_names= lex->sql_command != SQLCOM_SHOW_VARIABLES;
  bool sorted_vars= lex->sql_command == SQLCOM_SHOW_VARIABLES;

  if ((sorted_vars && lex->option_type == OPT_GLOBAL) ||
      schema_table_idx == SCH_GLOBAL_VARIABLES)
    scope= OPT_GLOBAL;

  COND *partial_cond= make_cond_for_info_schema(thd, cond, tables);

  mysql_prlock_rdlock(&LOCK_system_variables_hash);

  /*
    Avoid recursive LOCK_system_variables_hash acquisition in
    intern_sys_var_ptr() by pre-syncing dynamic session variables.
  */
  if (scope == OPT_SESSION &&
      (!thd->variables.dynamic_variables_ptr ||
       global_system_variables.dynamic_variables_head >
       thd->variables.dynamic_variables_head))
    sync_dynamic_session_variables(thd, true);

  res= show_status_array(thd, wild, enumerate_sys_vars(thd, sorted_vars, scope),
                         scope, NULL, "", tables->table,
                         upper_case_names, partial_cond);
  mysql_prlock_unlock(&LOCK_system_variables_hash);
  DBUG_RETURN(res);
}

int add_symbol_to_table(const char* name, TABLE* table){
  DBUG_ENTER("add_symbol_to_table");

  size_t length= strlen(name);

  // If you've added a new SQL keyword longer than KEYWORD_SIZE,
  // please increase the defined max length
  DBUG_ASSERT(length < KEYWORD_SIZE);

  restore_record(table, s->default_values);
  table->field[0]->set_notnull();
  table->field[0]->store(name, length,
                         system_charset_info);
  if (schema_table_store_record(table->in_use, table))
    DBUG_RETURN(1);

  DBUG_RETURN(0);
}

int fill_i_s_keywords(THD *thd, TABLE_LIST *tables, COND *cond)
{
  DBUG_ENTER("fill_i_s_keywords");

  TABLE *table= tables->table;

  for (uint i= 0; i < symbols_length; i++){
    const char *name= symbols[i].name;
    if (add_symbol_to_table(name, table))
      DBUG_RETURN(1);
  }

  DBUG_RETURN(0);
}

int fill_i_s_sql_functions(THD *thd, TABLE_LIST *tables, COND *cond)
{
  DBUG_ENTER("fill_i_s_sql_functions");

  TABLE *table= tables->table;

  for (uint i= 0; i < sql_functions_length; i++)
    if (add_symbol_to_table(sql_functions[i].name, table))
      DBUG_RETURN(1);

  for (uint i= 0; i < native_func_registry_array.count(); i++)
    if (add_symbol_to_table(native_func_registry_array.element(i).name.str,
                            table))
      DBUG_RETURN(1);

  DBUG_RETURN(0);
}


int fill_status(THD *thd, TABLE_LIST *tables, COND *cond)
{
  DBUG_ENTER("fill_status");
  LEX *lex= thd->lex;
  const char *wild= lex->wild ? lex->wild->ptr() : NullS;
  int res= 0;
  STATUS_VAR *tmp1, tmp;
  enum enum_schema_tables schema_table_idx=
    get_schema_table_idx(tables->schema_table);
  enum enum_var_type scope;
  bool upper_case_names= lex->sql_command != SQLCOM_SHOW_STATUS;

  if (lex->sql_command == SQLCOM_SHOW_STATUS)
  {
    scope= lex->option_type;
    if (scope == OPT_GLOBAL)
      tmp1= &tmp;
    else
      tmp1= thd->initial_status_var;
  }
  else if (schema_table_idx == SCH_GLOBAL_STATUS)
  {
    scope= OPT_GLOBAL;
    tmp1= &tmp;
  }
  else
  {
    scope= OPT_SESSION;
    tmp1= &thd->status_var;
  }

  COND *partial_cond= make_cond_for_info_schema(thd, cond, tables);
  // Evaluate and cache const subqueries now, before the mutex.
  if (partial_cond)
    partial_cond->val_int();

  tmp.local_memory_used= 0; // meaning tmp was not populated yet

  mysql_rwlock_rdlock(&LOCK_all_status_vars);
  res= show_status_array(thd, wild,
                         (SHOW_VAR *)all_status_vars.buffer,
                         scope, tmp1, "", tables->table,
                         upper_case_names, partial_cond);
  mysql_rwlock_unlock(&LOCK_all_status_vars);
  DBUG_RETURN(res);
}


/*
  Fill and store records into I_S.referential_constraints table

  SYNOPSIS
    get_referential_constraints_record()
    thd                 thread handle
    tables              table list struct(processed table)
    table               I_S table
    res                 1 means the error during opening of the processed table
                        0 means processed table is opened without error
    base_name           db name
    file_name           table name

  RETURN
    0	ok
    #   error
*/

static int
get_referential_constraints_record(THD *thd, TABLE_LIST *tables,
                                   TABLE *table, bool res,
                                   const LEX_CSTRING *db_name,
                                   const LEX_CSTRING *table_name)
{
  CHARSET_INFO *cs= system_charset_info;
  LEX_CSTRING *s;
  DBUG_ENTER("get_referential_constraints_record");

  if (res)
  {
    if (unlikely(thd->is_error()))
      push_warning(thd, Sql_condition::WARN_LEVEL_WARN,
                   thd->get_stmt_da()->sql_errno(),
                   thd->get_stmt_da()->message());
    thd->clear_error();
    DBUG_RETURN(0);
  }
  if (!tables->view)
  {
    List<FOREIGN_KEY_INFO> f_key_list;
    TABLE *show_table= tables->table;
    show_table->file->info(HA_STATUS_VARIABLE | HA_STATUS_NO_LOCK |
                           HA_STATUS_TIME);

#ifndef NO_EMBEDDED_ACCESS_CHECKS
    /* need any non-SELECT privilege on the table or any of its columns */
    const privilege_t need= TABLE_ACLS & ~SELECT_ACL;
    if (!(thd->col_access & need))
    {
      /* we know that the table or at least some of the columns have
         necessary privileges, but the caller didn't pass down the GRANT_INFO
         object, so we have to rediscover everything again :( */
      check_grant(thd, SELECT_ACL, tables, 0, 1, 1);

      if (!(tables->grant.all_privilege() & need))
        DBUG_RETURN(0);
    }
#endif

    show_table->file->get_foreign_key_list(thd, &f_key_list);
    FOREIGN_KEY_INFO *f_key_info;
    List_iterator_fast<FOREIGN_KEY_INFO> it(f_key_list);
    while ((f_key_info= it++))
    {
      restore_record(table, s->default_values);
      table->field[0]->store(STRING_WITH_LEN("def"), cs);
      table->field[1]->store(db_name->str, db_name->length, cs);
      table->field[9]->store(table_name->str, table_name->length, cs);
      table->field[2]->store(f_key_info->foreign_id->str,
                             f_key_info->foreign_id->length, cs);
      table->field[3]->store(STRING_WITH_LEN("def"), cs);
      table->field[4]->store(f_key_info->referenced_db->str, 
                             f_key_info->referenced_db->length, cs);
      bool show_ref_table= true;
#ifndef NO_EMBEDDED_ACCESS_CHECKS
    /* need any non-SELECT privilege on the table or any of its columns */
    if (!(thd->col_access & need))
    {
      TABLE_LIST table_acl_check;
      bzero((char*) &table_acl_check, sizeof(table_acl_check));
      table_acl_check.db= *f_key_info->referenced_db;
      table_acl_check.table_name= *f_key_info->referenced_table;
      table_acl_check.grant.privilege= thd->col_access;
      check_grant(thd, SELECT_ACL, &table_acl_check, 0, 1, 1);

      if (!(table_acl_check.grant.all_privilege() & need))
        show_ref_table= false;
    }
#endif
      if (show_ref_table)
      {
        table->field[10]->set_notnull();
        table->field[10]->store(f_key_info->referenced_table->str,
                               f_key_info->referenced_table->length, cs);
      }
      if (f_key_info->referenced_key_name)
      {
        table->field[5]->store(f_key_info->referenced_key_name->str,
                               f_key_info->referenced_key_name->length, cs);
        table->field[5]->set_notnull();
      }
      else
        table->field[5]->set_null();
      table->field[6]->store(STRING_WITH_LEN("NONE"), cs);
      s= fk_option_name(f_key_info->update_method);
      table->field[7]->store(s->str, s->length, cs);
      s= fk_option_name(f_key_info->delete_method);
      table->field[8]->store(s->str, s->length, cs);
      if (schema_table_store_record(thd, table))
        DBUG_RETURN(1);
    }
  }
  DBUG_RETURN(0);
}

struct schema_table_ref
{
  const char *table_name;
  ST_SCHEMA_TABLE *schema_table;
};

/*
  Find schema_tables elment by name

  SYNOPSIS
    find_schema_table_in_plugin()
    thd                 thread handler
    plugin              plugin
    table_name          table name

  RETURN
    0	table not found
    1   found the schema table
*/
static my_bool find_schema_table_in_plugin(THD *thd, plugin_ref plugin,
                                           void* p_table)
{
  schema_table_ref *p_schema_table= (schema_table_ref *)p_table;
  const char* table_name= p_schema_table->table_name;
  ST_SCHEMA_TABLE *schema_table= plugin_data(plugin, ST_SCHEMA_TABLE *);
  DBUG_ENTER("find_schema_table_in_plugin");

  if (!my_strcasecmp(system_charset_info,
                     schema_table->table_name,
                     table_name))
  {
    my_plugin_lock(thd, plugin);
    p_schema_table->schema_table= schema_table;
    DBUG_RETURN(1);
  }

  DBUG_RETURN(0);
}


/*
  Find schema_tables element by name

  SYNOPSIS
    find_schema_table()
    thd                 thread handler
    table_name          table name

  RETURN
    0	table not found
    #   pointer to 'schema_tables' element
*/

ST_SCHEMA_TABLE *find_schema_table(THD *thd, const LEX_CSTRING *table_name,
                                   bool *in_plugin)
{
  schema_table_ref schema_table_a;
  ST_SCHEMA_TABLE *schema_table= schema_tables;
  DBUG_ENTER("find_schema_table");

  *in_plugin= false;
  for (; schema_table->table_name; schema_table++)
  {
    if (!my_strcasecmp(system_charset_info,
                       schema_table->table_name,
                       table_name->str))
      DBUG_RETURN(schema_table);
  }

  *in_plugin= true;
  schema_table_a.table_name= table_name->str;
  if (plugin_foreach(thd, find_schema_table_in_plugin,
                     MYSQL_INFORMATION_SCHEMA_PLUGIN, &schema_table_a))
    DBUG_RETURN(schema_table_a.schema_table);

  DBUG_RETURN(NULL);
}


ST_SCHEMA_TABLE *get_schema_table(enum enum_schema_tables schema_table_idx)
{
  return &schema_tables[schema_table_idx];
}

/**
  Create information_schema table using schema_table data.

  @note
    For MYSQL_TYPE_DECIMAL fields only, the field_length member has encoded
    into it two numbers, based on modulus of base-10 numbers.  In the ones
    position is the number of decimals.  Tens position is unused.  In the
    hundreds and thousands position is a two-digit decimal number representing
    length.  Encode this value with  (length*100)+decimals  , where
    0<decimals<10 and 0<=length<100 .

  @param
    thd                   thread handler

  @param table_list Used to pass I_S table information(fields info, tables
  parameters etc) and table name.

  @retval  \#             Pointer to created table
  @retval  NULL           Can't create table
*/

TABLE *create_schema_table(THD *thd, TABLE_LIST *table_list)
{
  uint field_count= 0;
  TABLE *table;
  ST_SCHEMA_TABLE *schema_table= table_list->schema_table;
  ST_FIELD_INFO *fields= schema_table->fields_info;
  bool need_all_fields= table_list->schema_table_reformed || // SHOW command
                       thd->lex->only_view_structure(); // need table structure
  bool keep_row_order;
  TMP_TABLE_PARAM *tmp_table_param;
  SELECT_LEX *select_lex;
  my_bitmap_map *bitmaps;
  DBUG_ENTER("create_schema_table");

  for (; !fields->end_marker(); fields++)
    field_count++;

  tmp_table_param = new (thd->mem_root) TMP_TABLE_PARAM;
  tmp_table_param->init();
  tmp_table_param->table_charset= system_charset_info;
  tmp_table_param->field_count= field_count;
  tmp_table_param->schema_table= 1;
  select_lex= table_list->select_lex;
  keep_row_order= is_show_command(thd);
  if (!(table=
        create_tmp_table_for_schema(thd, tmp_table_param, *schema_table,
                                    (select_lex->options |
                                     thd->variables.option_bits |
                                     TMP_TABLE_ALL_COLUMNS),
                                    table_list->alias, !need_all_fields,
                                    keep_row_order)))
    DBUG_RETURN(0);
  bitmaps= (my_bitmap_map*) thd->alloc(bitmap_buffer_size(field_count));
  my_bitmap_init(&table->def_read_set, bitmaps, field_count, FALSE);
  table->read_set= &table->def_read_set;
  bitmap_clear_all(table->read_set);
  table_list->schema_table_param= tmp_table_param;
  DBUG_RETURN(table);
}


/*
  For old SHOW compatibility. It is used when
  old SHOW doesn't have generated column names
  Make list of fields for SHOW

  SYNOPSIS
    make_old_format()
    thd			thread handler
    schema_table        pointer to 'schema_tables' element

  RETURN
   1	error
   0	success
*/

static int make_old_format(THD *thd, ST_SCHEMA_TABLE *schema_table)
{
  ST_FIELD_INFO *field_info= schema_table->fields_info;
  Name_resolution_context *context= &thd->lex->first_select_lex()->context;
  for (; !field_info->end_marker(); field_info++)
  {
    if (field_info->old_name().str)
    {
      LEX_CSTRING field_name= field_info->name();
      Item_field *field= new (thd->mem_root)
        Item_field(thd, context, field_name);
      if (field)
      {
        field->set_name(thd, field_info->old_name());
        if (add_item_to_list(thd, field))
          return 1;
      }
    }
  }
  return 0;
}


int make_schemata_old_format(THD *thd, ST_SCHEMA_TABLE *schema_table)
{
  char tmp[128];
  LEX *lex= thd->lex;
  SELECT_LEX *sel= lex->current_select;
  Name_resolution_context *context= &sel->context;

  if (!sel->item_list.elements)
  {
    ST_FIELD_INFO *field_info= &schema_table->fields_info[1];
    String buffer(tmp,sizeof(tmp), system_charset_info);
    Item_field *field= new (thd->mem_root) Item_field(thd, context,
                                                      field_info->name());
    if (!field || add_item_to_list(thd, field))
      return 1;
    buffer.length(0);
    buffer.append(field_info->old_name());
    if (lex->wild && lex->wild->ptr())
    {
      buffer.append(STRING_WITH_LEN(" ("));
      buffer.append(*lex->wild);
      buffer.append(')');
    }
    field->set_name(thd, &buffer);
  }
  return 0;
}


int make_table_names_old_format(THD *thd, ST_SCHEMA_TABLE *schema_table)
{
  char tmp[128];
  String buffer(tmp, sizeof(tmp), system_charset_info);
  LEX *lex= thd->lex;
  Name_resolution_context *context= &lex->first_select_lex()->context;
  ST_FIELD_INFO *field_info= &schema_table->fields_info[2];
  LEX_CSTRING field_name= field_info->name();

  buffer.length(0);
  buffer.append(field_info->old_name());
  buffer.append(&lex->first_select_lex()->db);
  if (lex->wild && lex->wild->ptr())
  {
    buffer.append(STRING_WITH_LEN(" ("));
    buffer.append(*lex->wild);
    buffer.append(')');
  }
  Item_field *field= new (thd->mem_root) Item_field(thd, context, field_name);
  if (add_item_to_list(thd, field))
    return 1;
  field->set_name(thd, &buffer);
  if (thd->lex->verbose)
  {
    field_info= &schema_table->fields_info[3];
    field= new (thd->mem_root) Item_field(thd, context, field_info->name());
    if (add_item_to_list(thd, field))
      return 1;
    field->set_name(thd, field_info->old_name());
  }
  return 0;
}


int make_columns_old_format(THD *thd, ST_SCHEMA_TABLE *schema_table)
{
  int fields_arr[]= {3, 15, 14, 6, 16, 5, 17, 18, 19, -1};
  int *field_num= fields_arr;
  ST_FIELD_INFO *field_info;
  Name_resolution_context *context= &thd->lex->first_select_lex()->context;

  for (; *field_num >= 0; field_num++)
  {
    field_info= &schema_table->fields_info[*field_num];
    if (!thd->lex->verbose && (*field_num == 14 ||
                               *field_num == 18 ||
                               *field_num == 19))
      continue;
    Item_field *field= new (thd->mem_root) Item_field(thd, context,
                                                      field_info->name());
    if (field)
    {
      field->set_name(thd, field_info->old_name());
      if (add_item_to_list(thd, field))
        return 1;
    }
  }
  return 0;
}


int make_character_sets_old_format(THD *thd, ST_SCHEMA_TABLE *schema_table)
{
  int fields_arr[]= {0, 2, 1, 3, -1};
  int *field_num= fields_arr;
  ST_FIELD_INFO *field_info;
  Name_resolution_context *context= &thd->lex->first_select_lex()->context;

  for (; *field_num >= 0; field_num++)
  {
    field_info= &schema_table->fields_info[*field_num];
    Item_field *field= new (thd->mem_root) Item_field(thd, context,
                                                      field_info->name());
    if (field)
    {
      field->set_name(thd, field_info->old_name());
      if (add_item_to_list(thd, field))
        return 1;
    }
  }
  return 0;
}


int make_proc_old_format(THD *thd, ST_SCHEMA_TABLE *schema_table)
{
  int fields_arr[]= {2, 3, 4, 27, 24, 23, 22, 26, 28, 29, 30, -1};
  int *field_num= fields_arr;
  ST_FIELD_INFO *field_info;
  Name_resolution_context *context= &thd->lex->first_select_lex()->context;

  for (; *field_num >= 0; field_num++)
  {
    field_info= &schema_table->fields_info[*field_num];
    Item_field *field= new (thd->mem_root) Item_field(thd, context,
                                                      field_info->name());
    if (field)
    {
      field->set_name(thd, field_info->old_name());
      if (add_item_to_list(thd, field))
        return 1;
    }
  }
  return 0;
}


/*
  Create information_schema table

  SYNOPSIS
  mysql_schema_table()
    thd                thread handler
    lex                pointer to LEX
    table_list         pointer to table_list

  RETURN
    0	success
    1   error
*/

int mysql_schema_table(THD *thd, LEX *lex, TABLE_LIST *table_list)
{
  TABLE *table;
  DBUG_ENTER("mysql_schema_table");
  if (!(table= create_schema_table(thd, table_list)))
    DBUG_RETURN(1);
  table->s->tmp_table= SYSTEM_TMP_TABLE;
  table->grant.privilege= SELECT_ACL;
  /*
    This test is necessary to make
    case insensitive file systems +
    upper case table names(information schema tables) +
    views
    working correctly
  */
  if (table_list->schema_table_name.str)
    table->alias_name_used= my_strcasecmp(table_alias_charset,
                                          table_list->schema_table_name.str,
                                          table_list->alias.str);
  table_list->table= table;
  table->next= thd->derived_tables;
  thd->derived_tables= table;
  table_list->select_lex->options |= OPTION_SCHEMA_TABLE;
  lex->safe_to_cache_query= 0;

  if (table_list->schema_table_reformed) // show command
  {
    SELECT_LEX *sel= lex->current_select;
    Item *item;
    Field_translator *transl, *org_transl;

    if (table_list->field_translation)
    {
      Field_translator *end= table_list->field_translation_end;
      for (transl= table_list->field_translation; transl < end; transl++)
      {
        if (transl->item->fix_fields_if_needed(thd, &transl->item))
          DBUG_RETURN(1);
      }
      DBUG_RETURN(0);
    }
    List_iterator_fast<Item> it(sel->item_list);
    if (!(transl=
          (Field_translator*)(thd->stmt_arena->
                              alloc(sel->item_list.elements *
                                    sizeof(Field_translator)))))
    {
      DBUG_RETURN(1);
    }
    for (org_transl= transl; (item= it++); transl++)
    {
      transl->item= item;
      transl->name= item->name;
      if (item->fix_fields_if_needed(thd, &transl->item))
        DBUG_RETURN(1);
    }
    table_list->field_translation= org_transl;
    table_list->field_translation_end= transl;
  }

  DBUG_RETURN(0);
}


/*
  Generate select from information_schema table

  SYNOPSIS
    make_schema_select()
    thd                  thread handler
    sel                  pointer to SELECT_LEX
    schema_table_idx     index of 'schema_tables' element

  RETURN
    0	success
    1   error
*/

int make_schema_select(THD *thd, SELECT_LEX *sel,
                       ST_SCHEMA_TABLE *schema_table)
{
  LEX_CSTRING db, table;
  DBUG_ENTER("make_schema_select");
  DBUG_PRINT("enter", ("mysql_schema_select: %s", schema_table->table_name));
  /*
     We have to make non const db_name & table_name
     because of lower_case_table_names
  */
  if (!thd->make_lex_string(&db, INFORMATION_SCHEMA_NAME.str,
                            INFORMATION_SCHEMA_NAME.length))
    DBUG_RETURN(1);

  if (!thd->make_lex_string(&table, schema_table->table_name,
                            strlen(schema_table->table_name)))
    DBUG_RETURN(1);

  if (schema_table->old_format(thd, schema_table))
    DBUG_RETURN(1);

  if (!sel->add_table_to_list(thd, new Table_ident(thd, &db, &table, 0),
                              0, 0, TL_READ, MDL_SHARED_READ))
    DBUG_RETURN(1);

  sel->table_list.first->schema_table_reformed= 1;
  DBUG_RETURN(0);
}


/*
  Optimize reading from an I_S table.

  @detail
    This function prepares a plan for populating an I_S table with 
    get_all_tables().

    The plan is in IS_table_read_plan structure, it is saved in
    tables->is_table_read_plan.

  @return
    false - Ok
    true  - Out Of Memory
    
*/

static bool optimize_for_get_all_tables(THD *thd, TABLE_LIST *tables, COND *cond)
{
  SELECT_LEX *lsel= tables->schema_select_lex;
  ST_SCHEMA_TABLE *schema_table= tables->schema_table;
  enum enum_schema_tables schema_table_idx;
  IS_table_read_plan *plan;
  DBUG_ENTER("get_all_tables");

  if (!(plan= new IS_table_read_plan()))
    DBUG_RETURN(1);

  tables->is_table_read_plan= plan;

  schema_table_idx= get_schema_table_idx(schema_table);
  tables->table_open_method= get_table_open_method(tables, schema_table, 
                                                   schema_table_idx);
  DBUG_PRINT("open_method", ("%d", tables->table_open_method));

  /* 
    this branch processes SHOW FIELDS, SHOW INDEXES commands.
    see sql_parse.cc, prepare_schema_table() function where
    this values are initialized
  */
  if (lsel && lsel->table_list.first)
  {
    /* These do not need to have a query plan */
    plan->trivial_show_command= true;
    goto end;
  }

  if (get_lookup_field_values(thd, cond, tables, &plan->lookup_field_vals))
  {
    plan->no_rows= true;
    goto end;
  }

  DBUG_PRINT("info",("db_name='%s', table_name='%s'",
                     plan->lookup_field_vals.db_value.str,
                     plan->lookup_field_vals.table_value.str));

  if (!plan->lookup_field_vals.wild_db_value && 
      !plan->lookup_field_vals.wild_table_value)
  {
    /*
      if lookup value is empty string then
      it's impossible table name or db name
    */
    if ((plan->lookup_field_vals.db_value.str &&
         !plan->lookup_field_vals.db_value.str[0]) ||
        (plan->lookup_field_vals.table_value.str &&
         !plan->lookup_field_vals.table_value.str[0]))
    {
      plan->no_rows= true;
      goto end;
    }
  }

  if (plan->has_db_lookup_value() && plan->has_table_lookup_value())
    plan->partial_cond= 0;
  else
    plan->partial_cond= make_cond_for_info_schema(thd, cond, tables);
  
end:
  DBUG_RETURN(0);
}


bool optimize_schema_tables_memory_usage(List<TABLE_LIST> &tables)
{
  DBUG_ENTER("optimize_schema_tables_memory_usage");

  List_iterator<TABLE_LIST> tli(tables);

  while (TABLE_LIST *table_list= tli++)
  {
    if (!table_list->schema_table)
      continue;

    TABLE *table= table_list->table;
    THD *thd=table->in_use;

    if (!thd->fill_information_schema_tables())
      continue;

    if (!table->is_created())
    {
      TMP_TABLE_PARAM *p= table_list->schema_table_param;
      TMP_ENGINE_COLUMNDEF *from_recinfo, *to_recinfo;
      DBUG_ASSERT(table->s->keys == 0);
      DBUG_ASSERT(table->s->uniques == 0);

      uchar *cur= table->field[0]->ptr;
      /* first recinfo could be a NULL bitmap, not an actual Field */
      from_recinfo= to_recinfo= p->start_recinfo + (cur != table->record[0]);
      for (uint i=0; i < table->s->fields; i++, from_recinfo++)
      {
        Field *field= table->field[i];
        DBUG_ASSERT(field->vcol_info == 0);
        DBUG_ASSERT(from_recinfo->length);
        DBUG_ASSERT(from_recinfo->length == field->pack_length_in_rec());
        if (bitmap_is_set(table->read_set, i))
        {
          field->move_field(cur);
          field->reset();
          *to_recinfo++= *from_recinfo;
          cur+= from_recinfo->length;
        }
        else
        {
          field= new (thd->mem_root) Field_string(cur, 0, field->null_ptr,
                                field->null_bit, Field::NONE,
                                &field->field_name, field->dtcollation());
          field->init(table);
          field->field_index= i;
          DBUG_ASSERT(field->pack_length_in_rec() == 0);
          table->field[i]= field;
        }
      }
      if ((table->s->reclength= (ulong)(cur - table->record[0])) == 0)
      {
        /* all fields were optimized away. Force a non-0-length row */
        table->s->reclength= to_recinfo->length= 1;
        to_recinfo->type= FIELD_NORMAL;
        to_recinfo++;
      }
      store_record(table, s->default_values);
      p->recinfo= to_recinfo;

      // TODO switch from Aria to Memory if all blobs were optimized away?
      if (instantiate_tmp_table(table, p->keyinfo, p->start_recinfo, &p->recinfo,
                   table_list->select_lex->options | thd->variables.option_bits))
        DBUG_RETURN(1);
    }
  }
  DBUG_RETURN(0);
}


/*
  This is the optimizer part of get_schema_tables_result().
*/

bool optimize_schema_tables_reads(JOIN *join)
{
  THD *thd= join->thd;
  DBUG_ENTER("optimize_schema_tables_reads");

  JOIN_TAB *tab;
  for (tab= first_linear_tab(join, WITHOUT_BUSH_ROOTS, WITH_CONST_TABLES);
       tab; 
       tab= next_linear_tab(join, tab, WITH_BUSH_ROOTS))
  {
    if (!tab->table || !tab->table->pos_in_table_list)
      continue;

    TABLE_LIST *table_list= tab->table->pos_in_table_list;
    if (table_list->schema_table && thd->fill_information_schema_tables())
    {
      /* A value of 0 indicates a dummy implementation */
      if (table_list->schema_table->fill_table == 0)
        continue;

      /* skip I_S optimizations specific to get_all_tables */
      if (table_list->schema_table->fill_table != get_all_tables)
        continue;

      Item *cond= tab->select_cond;
      if (tab->cache_select && tab->cache_select->cond)
      {
        /*
          If join buffering is used, we should use the condition that is
          attached to the join cache. Cache condition has a part of WHERE that
          can be checked when we're populating this table.
          join_tab->select_cond is of no interest, because it only has
          conditions that depend on both this table and previous tables in the
          join order.
        */
        cond= tab->cache_select->cond;
      }
      if (optimize_for_get_all_tables(thd, table_list, cond))
        DBUG_RETURN(1);   // Handle OOM
    }
  }
  DBUG_RETURN(0);
}


/*
  Fill temporary schema tables before SELECT

  SYNOPSIS
    get_schema_tables_result()
    join  join which use schema tables
    executed_place place where I_S table processed

  SEE ALSO
    The optimization part is done by get_schema_tables_result(). This function
    is run on query execution.

  RETURN
    FALSE success
    TRUE  error
*/

bool get_schema_tables_result(JOIN *join,
                              enum enum_schema_table_state executed_place)
{
  THD *thd= join->thd;
  LEX *lex= thd->lex;
  bool result= 0;
  PSI_stage_info org_stage;
  DBUG_ENTER("get_schema_tables_result");

  Warnings_only_error_handler err_handler;
  thd->push_internal_handler(&err_handler);
  thd->backup_stage(&org_stage);
  THD_STAGE_INFO(thd, stage_filling_schema_table);

  JOIN_TAB *tab;
  for (tab= first_linear_tab(join, WITHOUT_BUSH_ROOTS, WITH_CONST_TABLES);
       tab; 
       tab= next_linear_tab(join, tab, WITH_BUSH_ROOTS))
  {
    if (!tab->table || !tab->table->pos_in_table_list)
      break;

    TABLE_LIST *table_list= tab->table->pos_in_table_list;
    if (table_list->schema_table && thd->fill_information_schema_tables())
    {
      /*
        I_S tables only need to be re-populated if make_cond_for_info_schema()
        preserves outer fields
      */
      bool is_subselect= &lex->unit != lex->current_select->master_unit() &&
                         lex->current_select->master_unit()->item &&
                         tab->select_cond &&
                         tab->select_cond->used_tables() & OUTER_REF_TABLE_BIT;

      /* A value of 0 indicates a dummy implementation */
      if (table_list->schema_table->fill_table == 0)
        continue;

      /*
        Do not fill in tables thare are marked as JT_CONST as these will never
        be read and they also don't have a tab->read_record.table set!
        This can happen with queries like
        SELECT * FROM t1 LEFT JOIN (t1 AS t1b JOIN INFORMATION_SCHEMA.ROUTINES)
        ON (t1b.a IS NULL);
      */
      if (tab->type == JT_CONST)
        continue;

      /* skip I_S optimizations specific to get_all_tables */
      if (lex->describe &&
          (table_list->schema_table->fill_table != get_all_tables))
        continue;

      /*
        If schema table is already processed and the statement is not a
        subselect then we don't need to fill this table again. If schema table
        is already processed and schema_table_state != executed_place then
        table is already processed and we should skip second data processing.
      */
      if (table_list->schema_table_state &&
          (!is_subselect || table_list->schema_table_state != executed_place))
        continue;

      /*
        if table is used in a subselect and
        table has been processed earlier with the same
        'executed_place' value then we should refresh the table.
      */
      if (table_list->schema_table_state && is_subselect)
      {
        table_list->table->file->extra(HA_EXTRA_NO_CACHE);
        table_list->table->file->extra(HA_EXTRA_RESET_STATE);
        table_list->table->file->ha_delete_all_rows();
        table_list->table->null_row= 0;
      }
      else
        table_list->table->file->stats.records= 0;
  
      Item *cond= tab->select_cond;
      if (tab->cache_select && tab->cache_select->cond)
      {
        /*
          If join buffering is used, we should use the condition that is
          attached to the join cache. Cache condition has a part of WHERE that
          can be checked when we're populating this table.
          join_tab->select_cond is of no interest, because it only has
          conditions that depend on both this table and previous tables in the
          join order.
        */
        cond= tab->cache_select->cond;
      }

      Switch_to_definer_security_ctx backup_ctx(thd, table_list);
      Check_level_instant_set check_level_save(thd, CHECK_FIELD_IGNORE);
      if (table_list->schema_table->fill_table(thd, table_list, cond))
      {
        result= 1;
        join->error= 1;
        tab->read_record.table->file= table_list->table->file;
        table_list->schema_table_state= executed_place;
        break;
      }
      tab->read_record.table->file= table_list->table->file;
      table_list->schema_table_state= executed_place;
    }
  }
  thd->pop_internal_handler();
  if (unlikely(thd->is_error()))
  {
    /*
      This hack is here, because I_S code uses thd->clear_error() a lot.
      Which means, a Warnings_only_error_handler cannot handle the error
      corectly as it does not know whether an error is real (e.g. caused
      by tab->select_cond->val_int()) or will be cleared later.
      Thus it ignores all errors, and the real one (that is, the error
      that was not cleared) is pushed now.

      It also means that an audit plugin cannot process the error correctly
      either. See also thd->clear_error()
    */
    thd->get_stmt_da()->push_warning(thd, thd->get_stmt_da()->sql_errno(),
                                     thd->get_stmt_da()->get_sqlstate(),
                                     Sql_condition::WARN_LEVEL_ERROR,
                                     thd->get_stmt_da()->message());
  }
  else if (result)
    my_error(ER_UNKNOWN_ERROR, MYF(0));
  THD_STAGE_INFO(thd, org_stage);
  DBUG_RETURN(result);
}

struct run_hton_fill_schema_table_args
{
  TABLE_LIST *tables;
  COND *cond;
};

static my_bool run_hton_fill_schema_table(THD *thd, plugin_ref plugin,
                                          void *arg)
{
  struct run_hton_fill_schema_table_args *args=
    (run_hton_fill_schema_table_args *) arg;
  handlerton *hton= plugin_hton(plugin);
  if (hton->fill_is_table)
      hton->fill_is_table(hton, thd, args->tables, args->cond,
            get_schema_table_idx(args->tables->schema_table));
  return false;
}

int hton_fill_schema_table(THD *thd, TABLE_LIST *tables, COND *cond)
{
  DBUG_ENTER("hton_fill_schema_table");

  struct run_hton_fill_schema_table_args args;
  args.tables= tables;
  args.cond= cond;

  plugin_foreach(thd, run_hton_fill_schema_table,
                 MYSQL_STORAGE_ENGINE_PLUGIN, &args);

  DBUG_RETURN(0);
}


static
int store_key_cache_table_record(THD *thd, TABLE *table,
                                 const char *name, size_t name_length,
                                 KEY_CACHE *key_cache,
                                 uint partitions, uint partition_no)
{
  KEY_CACHE_STATISTICS keycache_stats;
  uint err;
  DBUG_ENTER("store_key_cache_table_record");

  get_key_cache_statistics(key_cache, partition_no, &keycache_stats);

  if (!key_cache->key_cache_inited || keycache_stats.mem_size == 0)
    DBUG_RETURN(0);

  restore_record(table, s->default_values);
  table->field[0]->store(name, name_length, system_charset_info);
  if (partitions == 0)
    table->field[1]->set_null();
  else
  {
    table->field[1]->set_notnull(); 
    table->field[1]->store((long) partitions, TRUE);
  }

  if (partition_no == 0)
    table->field[2]->set_null();
  else
  {
    table->field[2]->set_notnull();
    table->field[2]->store((long) partition_no, TRUE);
  }
  table->field[3]->store(keycache_stats.mem_size, TRUE);
  table->field[4]->store(keycache_stats.block_size, TRUE);
  table->field[5]->store(keycache_stats.blocks_used, TRUE);
  table->field[6]->store(keycache_stats.blocks_unused, TRUE);
  table->field[7]->store(keycache_stats.blocks_changed, TRUE);
  table->field[8]->store(keycache_stats.read_requests, TRUE);
  table->field[9]->store(keycache_stats.reads, TRUE);
  table->field[10]->store(keycache_stats.write_requests, TRUE);
  table->field[11]->store(keycache_stats.writes, TRUE);

  err= schema_table_store_record(thd, table);
  DBUG_RETURN(err);
}

int run_fill_key_cache_tables(const char *name, KEY_CACHE *key_cache, void *p)
{
  DBUG_ENTER("run_fill_key_cache_tables");

  if (!key_cache->key_cache_inited)
    DBUG_RETURN(0);

  TABLE *table= (TABLE *)p;
  THD *thd= table->in_use;
  uint partitions= key_cache->partitions;    
  size_t namelen= strlen(name);
  DBUG_ASSERT(partitions <= MAX_KEY_CACHE_PARTITIONS);

  if (partitions)
  {
    for (uint i= 0; i < partitions; i++)
    {
      if (store_key_cache_table_record(thd, table, name, namelen,
                                       key_cache, partitions, i+1))
        DBUG_RETURN(1);
    }
  }

  if (store_key_cache_table_record(thd, table, name, namelen,
                                   key_cache, partitions, 0))
    DBUG_RETURN(1);
  DBUG_RETURN(0);
}

int fill_key_cache_tables(THD *thd, TABLE_LIST *tables, COND *cond)
{
  DBUG_ENTER("fill_key_cache_tables");

  int res= process_key_caches(run_fill_key_cache_tables, tables->table);

  DBUG_RETURN(res);
}


namespace Show {

ST_FIELD_INFO schema_fields_info[]=
{
  Column("CATALOG_NAME",               Catalog(),        NOT_NULL),
  Column("SCHEMA_NAME",                Name(),           NOT_NULL, "Database"),
  Column("DEFAULT_CHARACTER_SET_NAME", CSName(),         NOT_NULL),
  Column("DEFAULT_COLLATION_NAME",     CSName(),         NOT_NULL),
  Column("SQL_PATH",                   Varchar(FN_REFLEN),   NULLABLE),
  Column("SCHEMA_COMMENT", Varchar(DATABASE_COMMENT_MAXLEN), NOT_NULL),
  CEnd()
};


ST_FIELD_INFO tables_fields_info[]=
{
  Column("TABLE_CATALOG",   Catalog(),   NOT_NULL),
  Column("TABLE_SCHEMA",    Name(),      NOT_NULL),
  Column("TABLE_NAME",      Name(),      NOT_NULL, "Name"),
  Column("TABLE_TYPE",      Name(),      NOT_NULL,               OPEN_FRM_ONLY),
  Column("ENGINE",          Name(),      NULLABLE, "Engine",     OPEN_FRM_ONLY),
  Column("VERSION",         ULonglong(), NULLABLE, "Version",    OPEN_FRM_ONLY),
  Column("ROW_FORMAT",      Varchar(10), NULLABLE, "Row_format", OPEN_FULL_TABLE),
  Column("TABLE_ROWS",      ULonglong(), NULLABLE, "Rows",       OPEN_FULL_TABLE),
  Column("AVG_ROW_LENGTH",  ULonglong(), NULLABLE, "Avg_row_length",
                                                                 OPEN_FULL_TABLE),
  Column("DATA_LENGTH",     ULonglong(), NULLABLE, "Data_length",OPEN_FULL_TABLE),
  Column("MAX_DATA_LENGTH", ULonglong(), NULLABLE, "Max_data_length",
                                                                 OPEN_FULL_TABLE),
  Column("INDEX_LENGTH",    ULonglong(), NULLABLE, "Index_length",OPEN_FULL_TABLE),
  Column("DATA_FREE",       ULonglong(), NULLABLE, "Data_free",  OPEN_FULL_TABLE),
  Column("AUTO_INCREMENT",  ULonglong(), NULLABLE, "Auto_increment",
                                                                 OPEN_FULL_TABLE),
  Column("CREATE_TIME",     Datetime(0), NULLABLE, "Create_time",OPEN_FULL_TABLE),
  Column("UPDATE_TIME",     Datetime(0), NULLABLE, "Update_time",OPEN_FULL_TABLE),
  Column("CHECK_TIME",      Datetime(0), NULLABLE, "Check_time", OPEN_FULL_TABLE),
  Column("TABLE_COLLATION", CSName(),    NULLABLE, "Collation",  OPEN_FRM_ONLY),
  Column("CHECKSUM",        ULonglong(), NULLABLE, "Checksum",   OPEN_FULL_TABLE),
  Column("CREATE_OPTIONS",  Varchar(2048),NULLABLE, "Create_options",
                                                                 OPEN_FULL_TABLE),
  Column("TABLE_COMMENT",   Varchar(TABLE_COMMENT_MAXLEN),
                                         NOT_NULL, "Comment",    OPEN_FRM_ONLY),
  Column("MAX_INDEX_LENGTH",ULonglong(), NULLABLE, "Max_index_length",
                                                                 OPEN_FULL_TABLE),
  Column("TEMPORARY",       Varchar(1),  NULLABLE, "Temporary",  OPEN_FRM_ONLY),
  CEnd()
};


ST_FIELD_INFO columns_fields_info[]=
{
  Column("TABLE_CATALOG",           Catalog(),   NOT_NULL,          OPEN_FRM_ONLY),
  Column("TABLE_SCHEMA",            Name(),      NOT_NULL,          OPEN_FRM_ONLY),
  Column("TABLE_NAME",              Name(),      NOT_NULL,          OPEN_FRM_ONLY),
  Column("COLUMN_NAME",             Name(),      NOT_NULL, "Field", OPEN_FRM_ONLY),
  Column("ORDINAL_POSITION",        ULonglong(), NOT_NULL,          OPEN_FRM_ONLY),
  Column("COLUMN_DEFAULT", Longtext(MAX_FIELD_VARCHARLENGTH),
                                                 NULLABLE, "Default",OPEN_FRM_ONLY),
  Column("IS_NULLABLE",          Yes_or_empty(), NOT_NULL, "Null",  OPEN_FRM_ONLY),
  Column("DATA_TYPE",               Name(),      NOT_NULL,          OPEN_FRM_ONLY),
  Column("CHARACTER_MAXIMUM_LENGTH",ULonglong(), NULLABLE,          OPEN_FRM_ONLY),
  Column("CHARACTER_OCTET_LENGTH",  ULonglong(), NULLABLE,          OPEN_FRM_ONLY),
  Column("NUMERIC_PRECISION",       ULonglong(), NULLABLE,          OPEN_FRM_ONLY),
  Column("NUMERIC_SCALE",           ULonglong(), NULLABLE,          OPEN_FRM_ONLY),
  Column("DATETIME_PRECISION",      ULonglong(), NULLABLE,          OPEN_FRM_ONLY),
  Column("CHARACTER_SET_NAME",      CSName(),    NULLABLE,          OPEN_FRM_ONLY),
  Column("COLLATION_NAME",          CSName(),    NULLABLE, "Collation", OPEN_FRM_ONLY),
  Column("COLUMN_TYPE",         Longtext(65535), NOT_NULL, "Type",  OPEN_FRM_ONLY),
  Column("COLUMN_KEY",              Varchar(3),  NOT_NULL, "Key",   OPEN_FRM_ONLY),
  Column("EXTRA",                   Varchar(80), NOT_NULL, "Extra", OPEN_FRM_ONLY),
  Column("PRIVILEGES",              Varchar(80), NOT_NULL, "Privileges", OPEN_FRM_ONLY),
  Column("COLUMN_COMMENT", Varchar(COLUMN_COMMENT_MAXLEN), NOT_NULL, "Comment",
                                                                 OPEN_FRM_ONLY),
  Column("IS_GENERATED",            Varchar(6),  NOT_NULL,       OPEN_FRM_ONLY),
  Column("GENERATION_EXPRESSION",   Longtext(MAX_FIELD_VARCHARLENGTH),
                                                 NULLABLE,       OPEN_FRM_ONLY),
  CEnd()
};


ST_FIELD_INFO charsets_fields_info[]=
{
  Column("CHARACTER_SET_NAME",   CSName(),     NOT_NULL, "Charset"),
  Column("DEFAULT_COLLATE_NAME", CSName(),     NOT_NULL, "Default collation"),
  Column("DESCRIPTION",          Varchar(60),  NOT_NULL, "Description"),
  Column("MAXLEN",               SLonglong(3), NOT_NULL, "Maxlen"),
  CEnd()
};


ST_FIELD_INFO collation_fields_info[]=
{
  Column("COLLATION_NAME",               CSName(),     NOT_NULL, "Collation"),
  Column("CHARACTER_SET_NAME",           CSName(),     NOT_NULL, "Charset"),
  Column("ID", SLonglong(MY_INT32_NUM_DECIMAL_DIGITS), NOT_NULL, "Id"),
  Column("IS_DEFAULT",                 Yes_or_empty(), NOT_NULL, "Default"),
  Column("IS_COMPILED",                Yes_or_empty(), NOT_NULL, "Compiled"),
  Column("SORTLEN",                      SLonglong(3), NOT_NULL, "Sortlen"),
  CEnd()
};


ST_FIELD_INFO applicable_roles_fields_info[]=
{
  Column("GRANTEE",                  Userhost(),     NOT_NULL),
  Column("ROLE_NAME", Varchar(USERNAME_CHAR_LENGTH), NOT_NULL),
  Column("IS_GRANTABLE",             Yes_or_empty(), NOT_NULL),
  Column("IS_DEFAULT",               Yes_or_empty(), NULLABLE),
  CEnd()
};


ST_FIELD_INFO enabled_roles_fields_info[]=
{
  Column("ROLE_NAME", Varchar(USERNAME_CHAR_LENGTH), NULLABLE),
  CEnd()
};

ST_FIELD_INFO keywords_field_info[]=
{
  Column("WORD", Varchar(KEYWORD_SIZE), NULLABLE),
  CEnd()
};

ST_FIELD_INFO sql_functions_field_info[]=
{
  Column("FUNCTION", Varchar(KEYWORD_SIZE), NULLABLE),
  CEnd()
};


ST_FIELD_INFO engines_fields_info[]=
{
  Column("ENGINE",       Varchar(64),  NOT_NULL, "Engine"),
  Column("SUPPORT",      Varchar(8),   NOT_NULL, "Support"),
  Column("COMMENT",      Varchar(160), NOT_NULL, "Comment"),
  Column("TRANSACTIONS", Varchar(3),   NULLABLE, "Transactions"),
  Column("XA",           Varchar(3),   NULLABLE, "XA"),
  Column("SAVEPOINTS",   Varchar(3),   NULLABLE, "Savepoints"),
  CEnd()
};


ST_FIELD_INFO events_fields_info[]=
{
  // QQ: shouldn't EVENT_CATALOG be Catalog() like in all other places?
  Column("EVENT_CATALOG",        Name(),      NOT_NULL),
  Column("EVENT_SCHEMA",         Name(),      NOT_NULL, "Db"),
  Column("EVENT_NAME",           Name(),      NOT_NULL, "Name"),
  Column("DEFINER",              Definer(),   NOT_NULL, "Definer"),
  Column("TIME_ZONE",            Varchar(64), NOT_NULL, "Time zone"),
  Column("EVENT_BODY",           Varchar(8),  NOT_NULL),
  Column("EVENT_DEFINITION", Longtext(65535), NOT_NULL),
  Column("EVENT_TYPE",           Varchar(9),  NOT_NULL, "Type"),
  Column("EXECUTE_AT",           Datetime(0), NULLABLE, "Execute at"),
  Column("INTERVAL_VALUE",       Varchar(256),NULLABLE, "Interval value"),
  Column("INTERVAL_FIELD",       Varchar(18), NULLABLE, "Interval field"),
  Column("SQL_MODE",             SQLMode(),   NOT_NULL),
  Column("STARTS",               Datetime(0), NULLABLE, "Starts"),
  Column("ENDS",                 Datetime(0), NULLABLE, "Ends"),
  Column("STATUS",               Varchar(18), NOT_NULL, "Status"),
  Column("ON_COMPLETION",        Varchar(12), NOT_NULL),
  Column("CREATED",              Datetime(0), NOT_NULL),
  Column("LAST_ALTERED",         Datetime(0), NOT_NULL),
  Column("LAST_EXECUTED",        Datetime(0), NULLABLE),
  Column("EVENT_COMMENT",        Name(),      NOT_NULL),
  Column("ORIGINATOR",          SLonglong(10),NOT_NULL,"Originator"),
  Column("CHARACTER_SET_CLIENT", CSName(),    NOT_NULL, "character_set_client"),
  Column("COLLATION_CONNECTION", CSName(),    NOT_NULL, "collation_connection"),
  Column("DATABASE_COLLATION",   CSName(),    NOT_NULL, "Database Collation"),
  CEnd()
};



ST_FIELD_INFO coll_charset_app_fields_info[]=
{
  Column("COLLATION_NAME",     CSName(), NOT_NULL),
  Column("CHARACTER_SET_NAME", CSName(), NOT_NULL),
  CEnd()
};


ST_FIELD_INFO proc_fields_info[]=
{
  Column("SPECIFIC_NAME",           Name(),     NOT_NULL),
  Column("ROUTINE_CATALOG",         Catalog(),  NOT_NULL),
  Column("ROUTINE_SCHEMA",          Name(),     NOT_NULL, "Db"),
  Column("ROUTINE_NAME",            Name(),     NOT_NULL, "Name"),
  Column("ROUTINE_TYPE",            Varchar(13),NOT_NULL, "Type"),
  Column("DATA_TYPE",               Name(),     NOT_NULL),
  Column("CHARACTER_MAXIMUM_LENGTH",SLong(21),  NULLABLE),
  Column("CHARACTER_OCTET_LENGTH",  SLong(21),  NULLABLE),
  Column("NUMERIC_PRECISION",       SLong(21),  NULLABLE),
  Column("NUMERIC_SCALE",           SLong(21),  NULLABLE),
  Column("DATETIME_PRECISION",     ULonglong(), NULLABLE, OPEN_FRM_ONLY),
  Column("CHARACTER_SET_NAME",      Varchar(64),NULLABLE),
  Column("COLLATION_NAME",          Varchar(64),NULLABLE),
  Column("DTD_IDENTIFIER",     Longtext(65535), NULLABLE),
  Column("ROUTINE_BODY",            Varchar(8), NOT_NULL),
  Column("ROUTINE_DEFINITION", Longtext(65535), NULLABLE),
  Column("EXTERNAL_NAME",           Name(),     NULLABLE),
  Column("EXTERNAL_LANGUAGE",       Name(),     NULLABLE),
  Column("PARAMETER_STYLE",         Varchar(8), NOT_NULL),
  Column("IS_DETERMINISTIC",        Varchar(3), NOT_NULL),
  Column("SQL_DATA_ACCESS",         Name(),     NOT_NULL),
  Column("SQL_PATH",                Name(),     NULLABLE),
  Column("SECURITY_TYPE",           Varchar(7), NOT_NULL, "Security_type"),
  Column("CREATED",                Datetime(0), NOT_NULL, "Created"),
  Column("LAST_ALTERED",           Datetime(0), NOT_NULL, "Modified"),
  Column("SQL_MODE",                SQLMode(),  NOT_NULL),
  Column("ROUTINE_COMMENT",    Longtext(65535), NOT_NULL, "Comment"),
  Column("DEFINER",                 Definer(),  NOT_NULL, "Definer"),
  Column("CHARACTER_SET_CLIENT",    CSName(),   NOT_NULL, "character_set_client"),
  Column("COLLATION_CONNECTION",    CSName(),   NOT_NULL, "collation_connection"),
  Column("DATABASE_COLLATION",      CSName(),   NOT_NULL, "Database Collation"),
  CEnd()
};


ST_FIELD_INFO stat_fields_info[]=
{
  Column("TABLE_CATALOG", Catalog(),   NOT_NULL,                OPEN_FRM_ONLY),
  Column("TABLE_SCHEMA",  Name(),      NOT_NULL,                OPEN_FRM_ONLY),
  Column("TABLE_NAME",    Name(),      NOT_NULL, "Table",       OPEN_FRM_ONLY),
  Column("NON_UNIQUE",    SLonglong(1),NOT_NULL, "Non_unique",  OPEN_FRM_ONLY),
  Column("INDEX_SCHEMA",  Name(),      NOT_NULL,                OPEN_FRM_ONLY),
  Column("INDEX_NAME",    Name(),      NOT_NULL, "Key_name",    OPEN_FRM_ONLY),
  Column("SEQ_IN_INDEX",  SLonglong(2),NOT_NULL, "Seq_in_index",OPEN_FRM_ONLY),
  Column("COLUMN_NAME",   Name(),      NOT_NULL, "Column_name", OPEN_FRM_ONLY),
  Column("COLLATION",     Varchar(1),  NULLABLE, "Collation",   OPEN_FULL_TABLE),
  Column("CARDINALITY",   SLonglong(), NULLABLE, "Cardinality", OPEN_FULL_TABLE),
  Column("SUB_PART",      SLonglong(3),NULLABLE, "Sub_part",    OPEN_FRM_ONLY),
  Column("PACKED",        Varchar(10), NULLABLE, "Packed",      OPEN_FRM_ONLY),
  Column("NULLABLE",      Varchar(3),  NOT_NULL, "Null",        OPEN_FRM_ONLY),
  Column("INDEX_TYPE",    Varchar(16), NOT_NULL, "Index_type",  OPEN_FULL_TABLE),
  Column("COMMENT",       Varchar(16), NULLABLE, "Comment",     OPEN_FRM_ONLY),
  Column("INDEX_COMMENT", Varchar(INDEX_COMMENT_MAXLEN),
                                       NOT_NULL, "Index_comment",OPEN_FRM_ONLY),
  Column("IGNORED",      Varchar(3),  NOT_NULL, "Ignored",        OPEN_FRM_ONLY),
  CEnd()
};


ST_FIELD_INFO view_fields_info[]=
{
  Column("TABLE_CATALOG",        Catalog(),  NOT_NULL, OPEN_FRM_ONLY),
  Column("TABLE_SCHEMA",         Name(),     NOT_NULL, OPEN_FRM_ONLY),
  Column("TABLE_NAME",           Name(),     NOT_NULL, OPEN_FRM_ONLY),
  Column("VIEW_DEFINITION", Longtext(65535), NOT_NULL, OPEN_FRM_ONLY),
  Column("CHECK_OPTION",         Varchar(8), NOT_NULL, OPEN_FRM_ONLY),
  Column("IS_UPDATABLE",     Yes_or_empty(), NOT_NULL, OPEN_FULL_TABLE),
  Column("DEFINER",              Definer(),  NOT_NULL, OPEN_FRM_ONLY),
  Column("SECURITY_TYPE",        Varchar(7), NOT_NULL, OPEN_FRM_ONLY),
  Column("CHARACTER_SET_CLIENT", CSName(),   NOT_NULL, OPEN_FRM_ONLY),
  Column("COLLATION_CONNECTION", CSName(),   NOT_NULL, OPEN_FRM_ONLY),
  Column("ALGORITHM",            Varchar(10),NOT_NULL, OPEN_FRM_ONLY),
  CEnd()
};


ST_FIELD_INFO user_privileges_fields_info[]=
{
  Column("GRANTEE",        Userhost(),     NOT_NULL),
  Column("TABLE_CATALOG",  Catalog(),      NOT_NULL),
  Column("PRIVILEGE_TYPE", Name(),         NOT_NULL),
  Column("IS_GRANTABLE",   Yes_or_empty(), NOT_NULL),
  CEnd()
};


ST_FIELD_INFO schema_privileges_fields_info[]=
{
  Column("GRANTEE",        Userhost(),     NOT_NULL),
  Column("TABLE_CATALOG",  Catalog(),      NOT_NULL),
  Column("TABLE_SCHEMA",   Name(),         NOT_NULL),
  Column("PRIVILEGE_TYPE", Name(),         NOT_NULL),
  Column("IS_GRANTABLE",   Yes_or_empty(), NOT_NULL),
  CEnd()
};


ST_FIELD_INFO table_privileges_fields_info[]=
{
  Column("GRANTEE",        Userhost(),     NOT_NULL),
  Column("TABLE_CATALOG",  Catalog(),      NOT_NULL),
  Column("TABLE_SCHEMA",   Name(),         NOT_NULL),
  Column("TABLE_NAME",     Name(),         NOT_NULL),
  Column("PRIVILEGE_TYPE", Name(),         NOT_NULL),
  Column("IS_GRANTABLE",   Yes_or_empty(), NOT_NULL),
  CEnd()
};


ST_FIELD_INFO column_privileges_fields_info[]=
{
  Column("GRANTEE",        Userhost(),     NOT_NULL),
  Column("TABLE_CATALOG",  Catalog(),      NOT_NULL),
  Column("TABLE_SCHEMA",   Name(),         NOT_NULL),
  Column("TABLE_NAME",     Name(),         NOT_NULL),
  Column("COLUMN_NAME",    Name(),         NOT_NULL),
  Column("PRIVILEGE_TYPE", Name(),         NOT_NULL),
  Column("IS_GRANTABLE",   Yes_or_empty(), NOT_NULL),
  CEnd()
};


ST_FIELD_INFO table_constraints_fields_info[]=
{
  Column("CONSTRAINT_CATALOG",  Catalog(), NOT_NULL, OPEN_FULL_TABLE),
  Column("CONSTRAINT_SCHEMA",   Name(),    NOT_NULL, OPEN_FULL_TABLE),
  Column("CONSTRAINT_NAME",     Name(),    NOT_NULL, OPEN_FULL_TABLE),
  Column("TABLE_SCHEMA",        Name(),    NOT_NULL, OPEN_FULL_TABLE),
  Column("TABLE_NAME",          Name(),    NOT_NULL, OPEN_FULL_TABLE),
  Column("CONSTRAINT_TYPE",     Name(),    NOT_NULL, OPEN_FULL_TABLE),
  CEnd()
};


ST_FIELD_INFO key_column_usage_fields_info[]=
{
  Column("CONSTRAINT_CATALOG",            Catalog(),     NOT_NULL, OPEN_FULL_TABLE),
  Column("CONSTRAINT_SCHEMA",             Name(),        NOT_NULL, OPEN_FULL_TABLE),
  Column("CONSTRAINT_NAME",               Name(),        NOT_NULL, OPEN_FULL_TABLE),
  Column("TABLE_CATALOG",                 Catalog(),     NOT_NULL, OPEN_FULL_TABLE),
  Column("TABLE_SCHEMA",                  Name(),        NOT_NULL, OPEN_FULL_TABLE),
  Column("TABLE_NAME",                    Name(),        NOT_NULL, OPEN_FULL_TABLE),
  Column("COLUMN_NAME",                   Name(),        NOT_NULL, OPEN_FULL_TABLE),
  Column("ORDINAL_POSITION",              SLonglong(10), NOT_NULL, OPEN_FULL_TABLE),
  Column("POSITION_IN_UNIQUE_CONSTRAINT", SLonglong(10), NULLABLE, OPEN_FULL_TABLE),
  Column("REFERENCED_TABLE_SCHEMA",       Name(),        NULLABLE, OPEN_FULL_TABLE),
  Column("REFERENCED_TABLE_NAME",         Name(),        NULLABLE, OPEN_FULL_TABLE),
  Column("REFERENCED_COLUMN_NAME",        Name(),        NULLABLE, OPEN_FULL_TABLE),
  CEnd()
};


ST_FIELD_INFO table_names_fields_info[]=
{
  Column("TABLE_CATALOG", Catalog(), NOT_NULL),
  Column("TABLE_SCHEMA",  Name(),    NOT_NULL),
  Column("TABLE_NAME",    Varchar(NAME_CHAR_LEN + MYSQL50_TABLE_NAME_PREFIX_LENGTH),
                                     NOT_NULL, "Tables_in_"),
  Column("TABLE_TYPE",    Name(),    NOT_NULL, "Table_type", OPEN_FRM_ONLY),
  CEnd()
};


ST_FIELD_INFO open_tables_fields_info[]=
{
  Column("Database",    Name(),       NOT_NULL, "Database"),
  Column("Table",       Name(),       NOT_NULL, "Table"),
  Column("In_use",      SLonglong(1), NOT_NULL, "In_use"),
  Column("Name_locked", SLonglong(4), NOT_NULL, "Name_locked"),
  CEnd()
};


ST_FIELD_INFO triggers_fields_info[]=
{
  Column("TRIGGER_CATALOG",        Catalog(), NOT_NULL,             OPEN_FRM_ONLY),
  Column("TRIGGER_SCHEMA",            Name(), NOT_NULL,             OPEN_FRM_ONLY),
  Column("TRIGGER_NAME",              Name(), NOT_NULL, "Trigger",  OPEN_FRM_ONLY),
  Column("EVENT_MANIPULATION",    Varchar(6), NOT_NULL, "Event",    OPEN_FRM_ONLY),
  Column("EVENT_OBJECT_CATALOG",   Catalog(), NOT_NULL,             OPEN_FRM_ONLY),
  Column("EVENT_OBJECT_SCHEMA",       Name(), NOT_NULL,             OPEN_FRM_ONLY),
  Column("EVENT_OBJECT_TABLE",        Name(), NOT_NULL, "Table",    OPEN_FRM_ONLY),
  Column("ACTION_ORDER",        SLonglong(4), NOT_NULL,             OPEN_FRM_ONLY),
  Column("ACTION_CONDITION", Longtext(65535), NULLABLE,             OPEN_FRM_ONLY),
  Column("ACTION_STATEMENT", Longtext(65535), NOT_NULL, "Statement",OPEN_FRM_ONLY),
  Column("ACTION_ORIENTATION",    Varchar(9), NOT_NULL,             OPEN_FRM_ONLY),
  Column("ACTION_TIMING",         Varchar(6), NOT_NULL, "Timing",   OPEN_FRM_ONLY),
  Column("ACTION_REFERENCE_OLD_TABLE",Name(), NULLABLE,             OPEN_FRM_ONLY),
  Column("ACTION_REFERENCE_NEW_TABLE",Name(), NULLABLE,             OPEN_FRM_ONLY),
  Column("ACTION_REFERENCE_OLD_ROW",Varchar(3),NOT_NULL,            OPEN_FRM_ONLY),
  Column("ACTION_REFERENCE_NEW_ROW",Varchar(3),NOT_NULL,            OPEN_FRM_ONLY),
  /* 2 here indicates 2 decimals */
  Column("CREATED",              Datetime(2), NULLABLE, "Created",  OPEN_FRM_ONLY),
  Column("SQL_MODE",               SQLMode(), NOT_NULL, "sql_mode", OPEN_FRM_ONLY),
  Column("DEFINER",                Definer(), NOT_NULL, "Definer",  OPEN_FRM_ONLY),
  Column("CHARACTER_SET_CLIENT",    CSName(), NOT_NULL, "character_set_client",
                                                                 OPEN_FRM_ONLY),
  Column("COLLATION_CONNECTION",    CSName(), NOT_NULL, "collation_connection",
                                                                 OPEN_FRM_ONLY),
  Column("DATABASE_COLLATION",      CSName(), NOT_NULL, "Database Collation",
                                                                 OPEN_FRM_ONLY),
  CEnd()
};


ST_FIELD_INFO partitions_fields_info[]=
{
  Column("TABLE_CATALOG",               Catalog(),   NOT_NULL, OPEN_FULL_TABLE),
  Column("TABLE_SCHEMA",                Name(),      NOT_NULL, OPEN_FULL_TABLE),
  Column("TABLE_NAME",                  Name(),      NOT_NULL, OPEN_FULL_TABLE),
  Column("PARTITION_NAME",              Name(),      NULLABLE, OPEN_FULL_TABLE),
  Column("SUBPARTITION_NAME",           Name(),      NULLABLE, OPEN_FULL_TABLE),
  Column("PARTITION_ORDINAL_POSITION",  ULonglong(), NULLABLE, OPEN_FULL_TABLE),
  Column("SUBPARTITION_ORDINAL_POSITION",ULonglong(),NULLABLE, OPEN_FULL_TABLE),
  Column("PARTITION_METHOD",            Varchar(18), NULLABLE, OPEN_FULL_TABLE),
  Column("SUBPARTITION_METHOD",         Varchar(12), NULLABLE, OPEN_FULL_TABLE),
  Column("PARTITION_EXPRESSION",    Longtext(65535), NULLABLE, OPEN_FULL_TABLE),
  Column("SUBPARTITION_EXPRESSION", Longtext(65535), NULLABLE, OPEN_FULL_TABLE),
  Column("PARTITION_DESCRIPTION",   Longtext(65535), NULLABLE, OPEN_FULL_TABLE),
  Column("TABLE_ROWS",                  ULonglong(), NOT_NULL, OPEN_FULL_TABLE),
  Column("AVG_ROW_LENGTH",              ULonglong(), NOT_NULL, OPEN_FULL_TABLE),
  Column("DATA_LENGTH",                 ULonglong(), NOT_NULL, OPEN_FULL_TABLE),
  Column("MAX_DATA_LENGTH",             ULonglong(), NULLABLE, OPEN_FULL_TABLE),
  Column("INDEX_LENGTH",                ULonglong(), NOT_NULL, OPEN_FULL_TABLE),
  Column("DATA_FREE",                   ULonglong(), NOT_NULL, OPEN_FULL_TABLE),
  Column("CREATE_TIME",                 Datetime(0), NULLABLE, OPEN_FULL_TABLE),
  Column("UPDATE_TIME",                 Datetime(0), NULLABLE, OPEN_FULL_TABLE),
  Column("CHECK_TIME",                  Datetime(0), NULLABLE, OPEN_FULL_TABLE),
  Column("CHECKSUM",                    ULonglong(), NULLABLE, OPEN_FULL_TABLE),
  Column("PARTITION_COMMENT",           Varchar(80), NOT_NULL, OPEN_FULL_TABLE),
  Column("NODEGROUP",                   Varchar(12), NOT_NULL, OPEN_FULL_TABLE),
  Column("TABLESPACE_NAME",             Name(),      NULLABLE, OPEN_FULL_TABLE),
  CEnd()
};


ST_FIELD_INFO variables_fields_info[]=
{
  Column("VARIABLE_NAME",  Varchar(64),   NOT_NULL, "Variable_name"),
  Column("VARIABLE_VALUE", Varchar(2048), NOT_NULL, "Value"),
  CEnd()
};


ST_FIELD_INFO sysvars_fields_info[]=
{
  Column("VARIABLE_NAME",        Name(),                           NOT_NULL),
  Column("SESSION_VALUE",        Varchar(2048),                    NULLABLE),
  Column("GLOBAL_VALUE",         Varchar(2048),                    NULLABLE),
  Column("GLOBAL_VALUE_ORIGIN",  Name(),                           NOT_NULL),
  Column("DEFAULT_VALUE",        Varchar(2048),                    NULLABLE),
  Column("VARIABLE_SCOPE",       Name(),                           NOT_NULL),
  Column("VARIABLE_TYPE",        Name(),                           NOT_NULL),
  Column("VARIABLE_COMMENT",     Varchar(TABLE_COMMENT_MAXLEN),    NOT_NULL),
  Column("NUMERIC_MIN_VALUE",    Varchar(MY_INT64_NUM_DECIMAL_DIGITS), NULLABLE),
  Column("NUMERIC_MAX_VALUE",    Varchar(MY_INT64_NUM_DECIMAL_DIGITS), NULLABLE),
  Column("NUMERIC_BLOCK_SIZE",   Varchar(MY_INT64_NUM_DECIMAL_DIGITS), NULLABLE),
  Column("ENUM_VALUE_LIST",      Longtext(65535),                  NULLABLE),
  Column("READ_ONLY",            Yes_or_empty(),                   NOT_NULL),
  Column("COMMAND_LINE_ARGUMENT",Name(),                           NULLABLE),
  Column("GLOBAL_VALUE_PATH",    Varchar(2048),                    NULLABLE),
  CEnd()
};


ST_FIELD_INFO processlist_fields_info[]=
{
  Column("ID",             SLonglong(4),              NOT_NULL, "Id"),
  Column("USER",           Varchar(USERNAME_CHAR_LENGTH), NOT_NULL, "User"),
  Column("HOST",           Varchar(LIST_PROCESS_HOST_LEN),NOT_NULL, "Host"),
  Column("DB",             Name(),                    NULLABLE, "Db"),
  Column("COMMAND",        Varchar(16),               NOT_NULL, "Command"),
  Column("TIME",           SLong(7),                  NOT_NULL, "Time"),
  Column("STATE",          Varchar(64),               NULLABLE, "State"),
  Column("INFO",  Longtext(PROCESS_LIST_INFO_WIDTH),
                                                      NULLABLE, "Info"),
  Column("TIME_MS", Decimal(100 * (MY_INT64_NUM_DECIMAL_DIGITS + 1) + 3),
                                                      NOT_NULL, "Time_ms"),
  Column("STAGE",          STiny(2),                  NOT_NULL, "Stage"),
  Column("MAX_STAGE",      STiny(2),                  NOT_NULL, "Max_stage"),
  Column("PROGRESS",       Decimal(703),              NOT_NULL, "Progress"),
  Column("MEMORY_USED",    SLonglong(7),              NOT_NULL, "Memory_used"),
  Column("MAX_MEMORY_USED",SLonglong(7),              NOT_NULL, "Max_memory_used"),
  Column("EXAMINED_ROWS",  SLong(7),                  NOT_NULL, "Examined_rows"),
  Column("QUERY_ID",       SLonglong(4),              NOT_NULL),
  Column("INFO_BINARY",Blob(PROCESS_LIST_INFO_WIDTH),NULLABLE, "Info_binary"),
  Column("TID",            SLonglong(4),              NOT_NULL, "Tid"),
  CEnd()
};


ST_FIELD_INFO plugin_fields_info[]=
{
  Column("PLUGIN_NAME",             Name(),          NOT_NULL, "Name"),
  Column("PLUGIN_VERSION",          Varchar(20),     NOT_NULL),
  Column("PLUGIN_STATUS",           Varchar(16),     NOT_NULL, "Status"),
  Column("PLUGIN_TYPE",             Varchar(80),     NOT_NULL, "Type"),
  Column("PLUGIN_TYPE_VERSION",     Varchar(20),     NOT_NULL),
  Column("PLUGIN_LIBRARY",          Name(),          NULLABLE, "Library"),
  Column("PLUGIN_LIBRARY_VERSION",  Varchar(20),     NULLABLE),
  Column("PLUGIN_AUTHOR",           Name(),          NULLABLE),
  Column("PLUGIN_DESCRIPTION",      Longtext(65535), NULLABLE),
  Column("PLUGIN_LICENSE",          Varchar(80),     NOT_NULL, "License"),
  Column("LOAD_OPTION",             Varchar(64),     NOT_NULL),
  Column("PLUGIN_MATURITY",         Varchar(12),     NOT_NULL),
  Column("PLUGIN_AUTH_VERSION",     Varchar(80),     NULLABLE),
  CEnd()
};

ST_FIELD_INFO files_fields_info[]=
{
  Column("FILE_ID",             SLonglong(4),   NOT_NULL),
  Column("FILE_NAME",        Varchar(FN_REFLEN),NULLABLE),
  Column("FILE_TYPE",           Varchar(20),    NOT_NULL),
  Column("TABLESPACE_NAME",     Name(),         NULLABLE),
  Column("TABLE_CATALOG",       Name(),         NOT_NULL),
  Column("TABLE_SCHEMA",        Name(),         NULLABLE),
  Column("TABLE_NAME",          Name(),         NULLABLE),
  Column("LOGFILE_GROUP_NAME",  Name(),         NULLABLE),
  Column("LOGFILE_GROUP_NUMBER",SLonglong(4),   NULLABLE),
  Column("ENGINE",              Name(),         NOT_NULL),
  Column("FULLTEXT_KEYS",       Name(),         NULLABLE),
  Column("DELETED_ROWS",        SLonglong(4),   NULLABLE),
  Column("UPDATE_COUNT",        SLonglong(4),   NULLABLE),
  Column("FREE_EXTENTS",        SLonglong(4),   NULLABLE),
  Column("TOTAL_EXTENTS",       SLonglong(4),   NULLABLE),
  Column("EXTENT_SIZE",         SLonglong(4),   NOT_NULL),
  Column("INITIAL_SIZE",        ULonglong(),    NULLABLE),
  Column("MAXIMUM_SIZE",        ULonglong(),    NULLABLE),
  Column("AUTOEXTEND_SIZE",     ULonglong(),    NULLABLE),
  Column("CREATION_TIME",       Datetime(0),    NULLABLE),
  Column("LAST_UPDATE_TIME",    Datetime(0),    NULLABLE),
  Column("LAST_ACCESS_TIME",    Datetime(0),    NULLABLE),
  Column("RECOVER_TIME",        SLonglong(4),   NULLABLE),
  Column("TRANSACTION_COUNTER", SLonglong(4),   NULLABLE),
  Column("VERSION",             ULonglong(),    NULLABLE, "Version"),
  Column("ROW_FORMAT",          Varchar(10),    NULLABLE, "Row_format"),
  Column("TABLE_ROWS",          ULonglong(),    NULLABLE, "Rows"),
  Column("AVG_ROW_LENGTH",      ULonglong(),    NULLABLE, "Avg_row_length"),
  Column("DATA_LENGTH",         ULonglong(),    NULLABLE, "Data_length"),
  Column("MAX_DATA_LENGTH",     ULonglong(),    NULLABLE, "Max_data_length"),
  Column("INDEX_LENGTH",        ULonglong(),    NULLABLE, "Index_length"),
  Column("DATA_FREE",           ULonglong(),    NULLABLE, "Data_free"),
  Column("CREATE_TIME",         Datetime(0),    NULLABLE, "Create_time"),
  Column("UPDATE_TIME",         Datetime(0),    NULLABLE, "Update_time"),
  Column("CHECK_TIME",          Datetime(0),    NULLABLE, "Check_time"),
  Column("CHECKSUM",            ULonglong(),    NULLABLE, "Checksum"),
  Column("STATUS",              Varchar(20),    NOT_NULL),
  Column("EXTRA",               Varchar(255),   NULLABLE),
  CEnd()
};

}; // namespace Show


void init_fill_schema_files_row(TABLE* table)
{
  int i;
  for(i=0; !Show::files_fields_info[i].end_marker(); i++)
    table->field[i]->set_null();

  table->field[IS_FILES_STATUS]->set_notnull();
  table->field[IS_FILES_STATUS]->store("NORMAL", 6, system_charset_info);
}


namespace Show {

ST_FIELD_INFO referential_constraints_fields_info[]=
{
  Column("CONSTRAINT_CATALOG",        Catalog(), NOT_NULL, OPEN_FULL_TABLE),
  Column("CONSTRAINT_SCHEMA",         Name(),    NOT_NULL, OPEN_FULL_TABLE),
  Column("CONSTRAINT_NAME",           Name(),    NOT_NULL, OPEN_FULL_TABLE),
  Column("UNIQUE_CONSTRAINT_CATALOG", Catalog(), NOT_NULL, OPEN_FULL_TABLE),
  Column("UNIQUE_CONSTRAINT_SCHEMA",  Name(),    NOT_NULL, OPEN_FULL_TABLE),
  Column("UNIQUE_CONSTRAINT_NAME",    Name(),    NULLABLE, OPEN_FULL_TABLE),
  Column("MATCH_OPTION",              Name(),    NOT_NULL, OPEN_FULL_TABLE),
  Column("UPDATE_RULE",               Name(),    NOT_NULL, OPEN_FULL_TABLE),
  Column("DELETE_RULE",               Name(),    NOT_NULL, OPEN_FULL_TABLE),
  Column("TABLE_NAME",                Name(),    NOT_NULL, OPEN_FULL_TABLE),
  Column("REFERENCED_TABLE_NAME",     Name(),    NULLABLE, OPEN_FULL_TABLE),
  CEnd()
};


ST_FIELD_INFO parameters_fields_info[]=
{
  Column("SPECIFIC_CATALOG",        Catalog(),       NOT_NULL, OPEN_FULL_TABLE),
  Column("SPECIFIC_SCHEMA",         Name(),          NOT_NULL, OPEN_FULL_TABLE),
  Column("SPECIFIC_NAME",           Name(),          NOT_NULL, OPEN_FULL_TABLE),
  Column("ORDINAL_POSITION",        SLong(21),       NOT_NULL, OPEN_FULL_TABLE),
  Column("PARAMETER_MODE",          Varchar(5),      NULLABLE, OPEN_FULL_TABLE),
  Column("PARAMETER_NAME",          Name(),          NULLABLE, OPEN_FULL_TABLE),
  Column("DATA_TYPE",               Name(),          NOT_NULL, OPEN_FULL_TABLE),
  Column("CHARACTER_MAXIMUM_LENGTH",SLong(21),       NULLABLE, OPEN_FULL_TABLE),
  Column("CHARACTER_OCTET_LENGTH",  SLong(21),       NULLABLE, OPEN_FULL_TABLE),
  Column("NUMERIC_PRECISION",       SLong(21),       NULLABLE, OPEN_FULL_TABLE),
  Column("NUMERIC_SCALE",           SLong(21),       NULLABLE, OPEN_FULL_TABLE),
  Column("DATETIME_PRECISION",      ULonglong(),     NULLABLE, OPEN_FRM_ONLY),
  Column("CHARACTER_SET_NAME",      Varchar(64),     NULLABLE, OPEN_FULL_TABLE),
  Column("COLLATION_NAME",          Varchar(64),     NULLABLE, OPEN_FULL_TABLE),
  Column("DTD_IDENTIFIER",          Longtext(65535), NOT_NULL, OPEN_FULL_TABLE),
  Column("ROUTINE_TYPE",            Varchar(9),      NOT_NULL, OPEN_FULL_TABLE),
  CEnd()
};


ST_FIELD_INFO tablespaces_fields_info[]=
{
  Column("TABLESPACE_NAME",    Name(),        NOT_NULL),
  Column("ENGINE",             Name(),        NOT_NULL),
  Column("TABLESPACE_TYPE",    Name(),        NULLABLE),
  Column("LOGFILE_GROUP_NAME", Name(),        NULLABLE),
  Column("EXTENT_SIZE",        ULonglong(),   NULLABLE),
  Column("AUTOEXTEND_SIZE",    ULonglong(),   NULLABLE),
  Column("MAXIMUM_SIZE",       ULonglong(),   NULLABLE),
  Column("NODEGROUP_ID",       ULonglong(),   NULLABLE),
  Column("TABLESPACE_COMMENT", Varchar(2048), NULLABLE),
  CEnd()
};


ST_FIELD_INFO keycache_fields_info[]=
{
  Column("KEY_CACHE_NAME",Varchar(NAME_LEN),NOT_NULL),
  Column("SEGMENTS",        ULong(3),       NULLABLE),
  Column("SEGMENT_NUMBER",  ULong(3),       NULLABLE),
  Column("FULL_SIZE",       ULonglong(),    NOT_NULL),
  Column("BLOCK_SIZE",      ULonglong(),    NOT_NULL),
  Column("USED_BLOCKS",     ULonglong(),    NOT_NULL, "Key_blocks_used"),
  Column("UNUSED_BLOCKS",   ULonglong(),    NOT_NULL, "Key_blocks_unused"),
  Column("DIRTY_BLOCKS",    ULonglong(),    NOT_NULL, "Key_blocks_not_flushed"),
  Column("READ_REQUESTS",   ULonglong(),    NOT_NULL, "Key_read_requests"),
  Column("READS",           ULonglong(),    NOT_NULL, "Key_reads"),
  Column("WRITE_REQUESTS",  ULonglong(),    NOT_NULL, "Key_write_requests"),
  Column("WRITES",          ULonglong(),    NOT_NULL, "Key_writes"),
  CEnd()
};


ST_FIELD_INFO show_explain_fields_info[]=
{
  Column("id",            SLonglong(3),                  NULLABLE, "id"),
  Column("select_type",   Varchar(19),                   NOT_NULL, "select_type"),
  Column("table",         Name(),                        NULLABLE, "table"),
  Column("type",          Varchar(15),                   NULLABLE, "type"),
  Column("possible_keys",Varchar(NAME_CHAR_LEN*MAX_KEY), NULLABLE, "possible_keys"),
  Column("key",          Varchar(NAME_CHAR_LEN*MAX_KEY), NULLABLE, "key"),
  Column("key_len",      Varchar(NAME_CHAR_LEN*MAX_KEY), NULLABLE, "key_len"),
  Column("ref",     Varchar(NAME_CHAR_LEN*MAX_REF_PARTS),NULLABLE, "ref"),
  Column("rows",          SLonglong(10),                 NULLABLE, "rows"),
  Column("Extra",         Varchar(255),                  NOT_NULL, "Extra"),
  CEnd()
};


ST_FIELD_INFO check_constraints_fields_info[]=
{
  Column("CONSTRAINT_CATALOG", Catalog(), NOT_NULL, OPEN_FULL_TABLE),
  Column("CONSTRAINT_SCHEMA",  Name(),    NOT_NULL, OPEN_FULL_TABLE),
  Column("TABLE_NAME",         Name(),    NOT_NULL, OPEN_FULL_TABLE),
  Column("CONSTRAINT_NAME",    Name(),    NOT_NULL, OPEN_FULL_TABLE),
  Column("LEVEL",              Varchar(6),NOT_NULL, OPEN_FULL_TABLE),
  Column("CHECK_CLAUSE",       Longtext(MAX_FIELD_VARCHARLENGTH),
                                          NOT_NULL, OPEN_FULL_TABLE),
  CEnd()
};

}; // namespace Show


namespace Show {

/** For creating fields of information_schema.OPTIMIZER_TRACE */
extern ST_FIELD_INFO optimizer_trace_info[];

} //namespace Show

/*
  Description of ST_FIELD_INFO in sql_i_s.h

  Make sure that the order of schema_tables and enum_schema_tables are the same.

*/

ST_SCHEMA_TABLE schema_tables[]=
{
  {"ALL_PLUGINS", Show::plugin_fields_info, 0,
   fill_all_plugins, make_old_format, 0, 5, -1, 0, 0},
  {"APPLICABLE_ROLES", Show::applicable_roles_fields_info, 0,
   fill_schema_applicable_roles, 0, 0, -1, -1, 0, 0},
  {"CHARACTER_SETS", Show::charsets_fields_info, 0,
   fill_schema_charsets, make_character_sets_old_format, 0, -1, -1, 0, 0},
  {"CHECK_CONSTRAINTS", Show::check_constraints_fields_info, 0,
   get_all_tables, 0,
   get_check_constraints_record, 1, 2, 0, OPTIMIZE_I_S_TABLE|OPEN_TABLE_ONLY},
  {"COLLATIONS", Show::collation_fields_info, 0,
   fill_schema_collation, make_old_format, 0, -1, -1, 0, 0},
  {"COLLATION_CHARACTER_SET_APPLICABILITY", Show::coll_charset_app_fields_info,
   0, fill_schema_coll_charset_app, 0, 0, -1, -1, 0, 0},
  {"COLUMNS", Show::columns_fields_info, 0,
   get_all_tables, make_columns_old_format, get_schema_column_record, 1, 2, 0,
   OPTIMIZE_I_S_TABLE|OPEN_VIEW_FULL},
  {"COLUMN_PRIVILEGES", Show::column_privileges_fields_info, 0,
   fill_schema_column_privileges, 0, 0, -1, -1, 0, 0},
  {"ENABLED_ROLES", Show::enabled_roles_fields_info, 0,
   fill_schema_enabled_roles, 0, 0, -1, -1, 0, 0},
  {"ENGINES", Show::engines_fields_info, 0,
   fill_schema_engines, make_old_format, 0, -1, -1, 0, 0},
#ifdef HAVE_EVENT_SCHEDULER
  {"EVENTS", Show::events_fields_info, 0,
   Events::fill_schema_events, make_old_format, 0, -1, -1, 0, 0},
#else
  {"EVENTS", Show::events_fields_info, 0,
   0, make_old_format, 0, -1, -1, 0, 0},
#endif
  {"EXPLAIN", Show::show_explain_fields_info, 0, fill_show_explain,
  make_old_format, 0, -1, -1, TRUE /*hidden*/ , 0},
  {"FILES", Show::files_fields_info, 0,
   hton_fill_schema_table, 0, 0, -1, -1, 0, 0},
  {"GLOBAL_STATUS", Show::variables_fields_info, 0,
   fill_status, make_old_format, 0, 0, -1, 0, 0},
  {"GLOBAL_VARIABLES", Show::variables_fields_info, 0,
   fill_variables, make_old_format, 0, 0, -1, 0, 0},
  {"KEYWORDS", Show::keywords_field_info, 0,
   fill_i_s_keywords, 0, 0, -1, -1, 0, 0},
  {"KEY_CACHES", Show::keycache_fields_info, 0,
   fill_key_cache_tables, 0, 0, -1,-1, 0, 0},
  {"KEY_COLUMN_USAGE", Show::key_column_usage_fields_info, 0,
   get_all_tables, 0, get_schema_key_column_usage_record, 4, 5, 0,
   OPTIMIZE_I_S_TABLE|OPEN_TABLE_ONLY},
  {"OPEN_TABLES", Show::open_tables_fields_info, 0,
   fill_open_tables, make_old_format, 0, -1, -1, 1, 0},
  {"OPTIMIZER_TRACE", Show::optimizer_trace_info, 0,
     fill_optimizer_trace_info, NULL, NULL, -1, -1, false, 0},
  {"PARAMETERS", Show::parameters_fields_info, 0,
   fill_schema_proc, 0, 0, -1, -1, 0, 0},
  {"PARTITIONS", Show::partitions_fields_info, 0,
   get_all_tables, 0, get_schema_partitions_record, 1, 2, 0,
   OPTIMIZE_I_S_TABLE|OPEN_TABLE_ONLY},
  {"PLUGINS", Show::plugin_fields_info, 0,
   fill_plugins, make_old_format, 0, -1, -1, 0, 0},
  {"PROCESSLIST", Show::processlist_fields_info, 0,
   fill_schema_processlist, make_old_format, 0, -1, -1, 0, 0},
  {"PROFILING", Show::query_profile_statistics_info, 0,
    fill_query_profile_statistics_info, make_profile_table_for_show,
    NULL, -1, -1, false, 0},
  {"REFERENTIAL_CONSTRAINTS", Show::referential_constraints_fields_info,
   0, get_all_tables, 0, get_referential_constraints_record,
   1, 9, 0, OPTIMIZE_I_S_TABLE|OPEN_TABLE_ONLY},
  {"ROUTINES", Show::proc_fields_info, 0,
   fill_schema_proc, make_proc_old_format, 0, -1, -1, 0, 0},
  {"SCHEMATA", Show::schema_fields_info, 0,
   fill_schema_schemata, make_schemata_old_format, 0, 1, -1, 0, 0},
  {"SCHEMA_PRIVILEGES", Show::schema_privileges_fields_info, 0,
   fill_schema_schema_privileges, 0, 0, -1, -1, 0, 0},
  {"SESSION_STATUS", Show::variables_fields_info, 0,
   fill_status, make_old_format, 0, 0, -1, 0, 0},
  {"SESSION_VARIABLES", Show::variables_fields_info, 0,
   fill_variables, make_old_format, 0, 0, -1, 0, 0},
  {"STATISTICS", Show::stat_fields_info, 0,
   get_all_tables, make_old_format, get_schema_stat_record, 1, 2, 0,
   OPEN_TABLE_ONLY|OPTIMIZE_I_S_TABLE},
  {"SQL_FUNCTIONS", Show::sql_functions_field_info, 0,
   fill_i_s_sql_functions, 0, 0, -1, -1, 0, 0},
  {"SYSTEM_VARIABLES", Show::sysvars_fields_info, 0,
   fill_sysvars, make_old_format, 0, 0, -1, 0, 0},
  {"TABLES", Show::tables_fields_info, 0,
   get_all_tables, make_old_format, get_schema_tables_record, 1, 2, 0,
   OPTIMIZE_I_S_TABLE},
  {"TABLESPACES", Show::tablespaces_fields_info, 0,
   hton_fill_schema_table, 0, 0, -1, -1, 0, 0},
  {"TABLE_CONSTRAINTS", Show::table_constraints_fields_info, 0,
   get_all_tables, 0, get_schema_constraints_record, 3, 4, 0,
   OPTIMIZE_I_S_TABLE|OPEN_TABLE_ONLY},
  {"TABLE_NAMES", Show::table_names_fields_info, 0,
   get_all_tables, make_table_names_old_format, 0, 1, 2, 1, OPTIMIZE_I_S_TABLE},
  {"TABLE_PRIVILEGES", Show::table_privileges_fields_info, 0,
   fill_schema_table_privileges, 0, 0, -1, -1, 0, 0},
  {"TRIGGERS", Show::triggers_fields_info, 0,
   get_all_tables, make_old_format, get_schema_triggers_record, 5, 6, 0,
   OPEN_TRIGGER_ONLY|OPTIMIZE_I_S_TABLE},
  {"USER_PRIVILEGES", Show::user_privileges_fields_info, 0,
   fill_schema_user_privileges, 0, 0, -1, -1, 0, 0},
  {"VIEWS", Show::view_fields_info, 0,
   get_all_tables, 0, get_schema_views_record, 1, 2, 0,
   OPEN_VIEW_ONLY|OPTIMIZE_I_S_TABLE},
  {0, 0, 0, 0, 0, 0, 0, 0, 0, 0}
};


int initialize_schema_table(st_plugin_int *plugin)
{
  ST_SCHEMA_TABLE *schema_table;
  DBUG_ENTER("initialize_schema_table");

  if (!(schema_table= (ST_SCHEMA_TABLE *)my_malloc(key_memory_ST_SCHEMA_TABLE,
                                                   sizeof(ST_SCHEMA_TABLE),
                                                   MYF(MY_WME | MY_ZEROFILL))))
      DBUG_RETURN(1);
  /* Historical Requirement */
  plugin->data= schema_table; // shortcut for the future
  if (plugin->plugin->init)
  {
    schema_table->idx_field1= -1,
    schema_table->idx_field2= -1;

    /* Make the name available to the init() function. */
    schema_table->table_name= plugin->name.str;

    if (plugin->plugin->init(schema_table))
    {
      sql_print_error("Plugin '%s' init function returned error.",
                      plugin->name.str);
      plugin->data= NULL;
      my_free(schema_table);
      DBUG_RETURN(1);
    }

    if (!schema_table->old_format)
      for (ST_FIELD_INFO *f= schema_table->fields_info; !f->end_marker(); f++)
        if (f->old_name().str && f->old_name().str[0])
        {
          schema_table->old_format= make_old_format;
          break;
        }

    /* Make sure the plugin name is not set inside the init() function. */
    schema_table->table_name= plugin->name.str;
  }
  DBUG_RETURN(0);
}

int finalize_schema_table(st_plugin_int *plugin)
{
  ST_SCHEMA_TABLE *schema_table= (ST_SCHEMA_TABLE *)plugin->data;
  DBUG_ENTER("finalize_schema_table");

  if (schema_table)
  {
    if (plugin->plugin->deinit)
    {
      DBUG_PRINT("info", ("Deinitializing plugin: '%s'", plugin->name.str));
      if (plugin->plugin->deinit(NULL))
      {
        DBUG_PRINT("warning", ("Plugin '%s' deinit function returned error.",
                               plugin->name.str));
      }
    }
    my_free(schema_table);
  }
  DBUG_RETURN(0);
}


/**
  Output trigger information (SHOW CREATE TRIGGER) to the client.

  @param thd          Thread context.
  @param trigger      Trigger to dump

  @return Operation status
    @retval TRUE Error.
    @retval FALSE Success.
*/

static bool show_create_trigger_impl(THD *thd, Trigger *trigger)
{
  int ret_code;
  Protocol *p= thd->protocol;
  List<Item> fields;
  LEX_CSTRING trg_sql_mode_str, trg_body;
  LEX_CSTRING trg_sql_original_stmt;
  LEX_STRING trg_definer;
  CHARSET_INFO *trg_client_cs;
  MEM_ROOT *mem_root= thd->mem_root;
  char definer_holder[USER_HOST_BUFF_SIZE];
  trg_definer.str= definer_holder;

  /*
    TODO: Check privileges here. This functionality will be added by
    implementation of the following WL items:
      - WL#2227: New privileges for new objects
      - WL#3482: Protect SHOW CREATE PROCEDURE | FUNCTION | VIEW | TRIGGER
        properly

    SHOW TRIGGERS and I_S.TRIGGERS will be affected too.
  */

  /* Prepare trigger "object". */

  trigger->get_trigger_info(&trg_sql_original_stmt, &trg_body, &trg_definer);
  sql_mode_string_representation(thd, trigger->sql_mode, &trg_sql_mode_str);

  /* Resolve trigger client character set. */
  myf utf8_flag= thd->get_utf8_flag();
  if (resolve_charset(trigger->client_cs_name.str, NULL, &trg_client_cs,
                      MYF(utf8_flag)))
    return TRUE;

  /* Send header. */

  fields.push_back(new (mem_root) Item_empty_string(thd, "Trigger", NAME_LEN),
                   mem_root);
  fields.push_back(new (mem_root)
                   Item_empty_string(thd, "sql_mode", (uint)trg_sql_mode_str.length),
                   mem_root);

  {
    /*
      NOTE: SQL statement field must be not less than 1024 in order not to
      confuse old clients.
    */

    Item_empty_string *stmt_fld=
      new (mem_root) Item_empty_string(thd, "SQL Original Statement",
                                       (uint)MY_MAX(trg_sql_original_stmt.length,
                                              1024));

    stmt_fld->set_maybe_null();

    fields.push_back(stmt_fld, mem_root);
  }

  fields.push_back(new (mem_root)
                   Item_empty_string(thd, "character_set_client",
                                     MY_CS_NAME_SIZE),
                   mem_root);

  fields.push_back(new (mem_root)
                   Item_empty_string(thd, "collation_connection",
                                     MY_CS_NAME_SIZE),
                   mem_root);

  fields.push_back(new (mem_root)
                   Item_empty_string(thd, "Database Collation",
                                     MY_CS_NAME_SIZE),
                   mem_root);

  static const Datetime zero_datetime(Datetime::zero());
  Item_datetime_literal *tmp= (new (mem_root) 
                               Item_datetime_literal(thd, &zero_datetime, 2));
  tmp->set_name(thd, Lex_cstring(STRING_WITH_LEN("Created")));
  fields.push_back(tmp, mem_root);

  if (p->send_result_set_metadata(&fields,
                                  Protocol::SEND_NUM_ROWS |
                                  Protocol::SEND_EOF))
    return TRUE;

  /* Send data. */

  p->prepare_for_resend();

  p->store(trigger->name.str,
           trigger->name.length,
           system_charset_info);

  p->store(trg_sql_mode_str.str,
           trg_sql_mode_str.length,
           system_charset_info);

  p->store(trg_sql_original_stmt.str,
           trg_sql_original_stmt.length,
           trg_client_cs);

  p->store(&trigger->client_cs_name, system_charset_info);

  p->store(&trigger->connection_cl_name, system_charset_info);

  p->store(&trigger->db_cl_name, system_charset_info);

  if (trigger->hr_create_time.val)
  {
    MYSQL_TIME timestamp;
    thd->variables.time_zone->
      gmt_sec_to_TIME(&timestamp,
                      (my_time_t)
                      hrtime_to_time(trigger->hr_create_time));
    timestamp.second_part= hrtime_sec_part(trigger->hr_create_time);
    p->store_datetime(&timestamp, 2);
  }
  else
    p->store_null();


  ret_code= p->write();

  if (!ret_code)
    my_eof(thd);

  return ret_code != 0;
}


/**
  Read TRN and TRG files to obtain base table name for the specified
  trigger name and construct TABE_LIST object for the base table.

  @param thd      Thread context.
  @param trg_name Trigger name.

  @return TABLE_LIST object corresponding to the base table.

  TODO: This function is a copy&paste from add_table_to_list() and
  sp_add_to_query_tables(). The problem is that in order to be compatible
  with Stored Programs (Prepared Statements), we should not touch thd->lex.
  The "source" functions also add created TABLE_LIST object to the
  thd->lex->query_tables.

  The plan to eliminate this copy&paste is to:

    - get rid of sp_add_to_query_tables() and use Lex::add_table_to_list().
      Only add_table_to_list() must be used to add tables from the parser
      into Lex::query_tables list.

    - do not update Lex::query_tables in add_table_to_list().
*/

static
TABLE_LIST *get_trigger_table(THD *thd, const sp_name *trg_name)
{
  char trn_path_buff[FN_REFLEN];
  LEX_CSTRING trn_path= { trn_path_buff, 0 };
  LEX_CSTRING db;
  LEX_CSTRING tbl_name;
  TABLE_LIST *table;

  build_trn_path(thd, trg_name, (LEX_STRING*) &trn_path);

  if (check_trn_exists(&trn_path))
  {
    my_error(ER_TRG_DOES_NOT_EXIST, MYF(0));
    return NULL;
  }

  if (load_table_name_for_trigger(thd, trg_name, &trn_path, &tbl_name))
    return NULL;

  /* We need to reset statement table list to be PS/SP friendly. */
  if (!(table= (TABLE_LIST*) thd->alloc(sizeof(TABLE_LIST))))
    return NULL;

  db= trg_name->m_db;

  db.str= thd->strmake(db.str, db.length);
  if (lower_case_table_names)
    db.length= my_casedn_str(files_charset_info, (char*) db.str);

  tbl_name.str= thd->strmake(tbl_name.str, tbl_name.length);

  if (db.str == NULL || tbl_name.str == NULL)
    return NULL;

  table->init_one_table(&db, &tbl_name, 0, TL_IGNORE);

  return table;
}


/**
  SHOW CREATE TRIGGER high-level implementation.

  @param thd      Thread context.
  @param trg_name Trigger name.

  @return Operation status
    @retval TRUE Error.
    @retval FALSE Success.
*/

bool show_create_trigger(THD *thd, const sp_name *trg_name)
{
  TABLE_LIST *lst= get_trigger_table(thd, trg_name);
  uint num_tables; /* NOTE: unused, only to pass to open_tables(). */
  Table_triggers_list *triggers;
  Trigger *trigger;
  bool error= TRUE;

  if (!lst)
    return TRUE;

  if (check_table_access(thd, TRIGGER_ACL, lst, FALSE, 1, TRUE))
  {
    my_error(ER_SPECIFIC_ACCESS_DENIED_ERROR, MYF(0), "TRIGGER");
    return TRUE;
  }

  /*
    Metadata locks taken during SHOW CREATE TRIGGER should be released when
    the statement completes as it is an information statement.
  */
  MDL_savepoint mdl_savepoint= thd->mdl_context.mdl_savepoint();

  /*
    Open the table by name in order to load Table_triggers_list object.
  */
  if (open_tables(thd, &lst, &num_tables,
                  MYSQL_OPEN_FORCE_SHARED_HIGH_PRIO_MDL))
  {
    my_error(ER_TRG_CANT_OPEN_TABLE, MYF(0),
             (const char *) trg_name->m_db.str,
             (const char *) lst->table_name.str);

    goto exit;

    /* Perform closing actions and return error status. */
  }

  triggers= lst->table->triggers;

  if (!triggers)
  {
    my_error(ER_TRG_DOES_NOT_EXIST, MYF(0));
    goto exit;
  }

  trigger= triggers->find_trigger(&trg_name->m_name, 0);

  if (!trigger)
  {
    my_error(ER_TRG_CORRUPTED_FILE, MYF(0),
             (const char *) trg_name->m_db.str,
             (const char *) lst->table_name.str);
    goto exit;
  }

  error= show_create_trigger_impl(thd, trigger);

  /*
    NOTE: if show_create_trigger_impl() failed, that means we could not
    send data to the client. In this case we simply raise the error
    status and client connection will be closed.
  */

exit:
  close_thread_tables(thd);
  /* Release any metadata locks taken during SHOW CREATE TRIGGER. */
  thd->mdl_context.rollback_to_savepoint(mdl_savepoint);
  return error;
}

class IS_internal_schema_access : public ACL_internal_schema_access
{
public:
  IS_internal_schema_access() = default;

  ~IS_internal_schema_access() = default;

  ACL_internal_access_result check(privilege_t want_access,
                                   privilege_t *save_priv) const;

  const ACL_internal_table_access *lookup(const char *name) const;
};

ACL_internal_access_result
IS_internal_schema_access::check(privilege_t want_access,
                                 privilege_t *save_priv) const
{
  want_access &= ~SELECT_ACL;

  /*
    We don't allow any simple privileges but SELECT_ACL on
    the information_schema database.
  */
  if (unlikely((want_access & DB_ACLS) != NO_ACL))
    return ACL_INTERNAL_ACCESS_DENIED;

  /* Always grant SELECT for the information schema. */
  *save_priv|= SELECT_ACL;

  return want_access ? ACL_INTERNAL_ACCESS_CHECK_GRANT :
                       ACL_INTERNAL_ACCESS_GRANTED;
}

const ACL_internal_table_access *
IS_internal_schema_access::lookup(const char *name) const
{
  /* There are no per table rules for the information schema. */
  return NULL;
}

static IS_internal_schema_access is_internal_schema_access;

void initialize_information_schema_acl()
{
  ACL_internal_schema_registry::register_schema(&INFORMATION_SCHEMA_NAME,
                                                &is_internal_schema_access);
}


/**
  Dumps a text description of a thread, its security context
  (user, host) and the current query.

  @param thd thread context
  @param buffer pointer to preferred result buffer
  @param length length of buffer
  @param max_query_len how many chars of query to copy (0 for all)

  @return Pointer to string
*/

extern "C"
char *thd_get_error_context_description(THD *thd, char *buffer,
                                        unsigned int length,
                                        unsigned int max_query_len)
{
  String str(buffer, length, &my_charset_latin1);
  const Security_context *sctx= &thd->main_security_ctx;
  char header[256];
  size_t len;

  len= my_snprintf(header, sizeof(header),
                   "MariaDB thread id %u, OS thread handle %lu, query id %llu",
                   (uint)thd->thread_id, (ulong) thd->real_id, (ulonglong) thd->query_id);
  str.length(0);
  str.append(header, len);

  if (sctx->host)
  {
    str.append(' ');
    str.append(sctx->host, strlen(sctx->host));
  }

  if (sctx->ip)
  {
    str.append(' ');
    str.append(sctx->ip, strlen(sctx->ip));
  }

  if (sctx->user)
  {
    str.append(' ');
    str.append(sctx->user, strlen(sctx->user));
  }

  /* Don't wait if LOCK_thd_data is used as this could cause a deadlock */
  if (!mysql_mutex_trylock(&thd->LOCK_thd_data))
  {
    if (const char *info= thread_state_info(thd))
    {
      str.append(' ');
      str.append(info, strlen(info));
    }

    if (thd->query())
    {
      if (max_query_len < 1)
        len= thd->query_length();
      else
        len= MY_MIN(thd->query_length(), max_query_len);
      str.append('\n');
      str.append(thd->query(), len);
    }
    mysql_mutex_unlock(&thd->LOCK_thd_data);
  }

  if (str.c_ptr_safe() == buffer)
    return buffer;

  /*
    We have to copy the new string to the destination buffer because the string
    was reallocated to a larger buffer to be able to fit.
  */
  DBUG_ASSERT(buffer != NULL);
  length= MY_MIN(str.length(), length-1);
  memcpy(buffer, str.ptr(), length);
  /* Make sure that the new string is null terminated */
  buffer[length]= '\0';
  return buffer;
}<|MERGE_RESOLUTION|>--- conflicted
+++ resolved
@@ -6769,17 +6769,9 @@
     KEY *key_info=show_table->s->key_info;
     if (show_table->file)
     {
-<<<<<<< HEAD
       (void) read_statistics_for_tables(thd, tables, false);
-      show_table->file->info(HA_STATUS_VARIABLE |
-                             HA_STATUS_NO_LOCK |
-                             HA_STATUS_CONST |
-                             HA_STATUS_TIME);
-=======
-      (void) read_statistics_for_tables(thd, tables);
       show_table->file->info(HA_STATUS_VARIABLE | HA_STATUS_NO_LOCK |
                              HA_STATUS_CONST | HA_STATUS_TIME);
->>>>>>> 734a4d5e
       set_statistics_for_table(thd, show_table);
     }
 
@@ -7164,14 +7156,8 @@
                            HA_STATUS_TIME);
     for (uint i=0 ; i < show_table->s->keys ; i++, key_info++)
     {
-<<<<<<< HEAD
-      if (i != primary_key && !(key_info->flags & HA_NOSAME))
-        continue;
-
-      if (i == primary_key && !strcmp(key_info->name.str, primary_key_name.str))
-=======
-      if (i == primary_key && !strcmp(key_info->name.str, primary_key_name))
->>>>>>> 734a4d5e
+      if (i == primary_key && !strcmp(key_info->name.str,
+                                      primary_key_name.str))
       {
         if (store_constraints(thd, table, db_name, table_name,
                               key_info->name.str, key_info->name.length,
