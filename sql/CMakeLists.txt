--- conflicted
+++ resolved
@@ -82,17 +82,7 @@
                opt_subselect.cc
                opt_index_cond_pushdown.cc
                create_options.cc
-<<<<<<< HEAD
                sql_expression_cache.cc
-               ${PROJECT_SOURCE_DIR}/sql/sql_yacc.cc
-               ${PROJECT_SOURCE_DIR}/sql/sql_yacc.h
-               ${PROJECT_SOURCE_DIR}/include/mysqld_error.h
-               ${PROJECT_SOURCE_DIR}/include/mysqld_ername.h 
-               ${PROJECT_SOURCE_DIR}/include/sql_state.h
-               ${PROJECT_SOURCE_DIR}/include/mysql_version.h 
-               ${PROJECT_SOURCE_DIR}/sql/sql_builtin.cc
-               ${PROJECT_SOURCE_DIR}/sql/lex_hash.h)
-=======
                ${CMAKE_BINARY_DIR}/sql/sql_yacc.cc
                ${CMAKE_BINARY_DIR}/sql/sql_yacc.h
                ${CMAKE_BINARY_DIR}/include/mysqld_error.h
@@ -101,7 +91,7 @@
                ${CMAKE_BINARY_DIR}/include/mysql_version.h 
                ${CMAKE_BINARY_DIR}/sql/sql_builtin.cc
                ${CMAKE_BINARY_DIR}/sql/lex_hash.h)
->>>>>>> 9d267d78
+
 ADD_LIBRARY(sql ${SQL_SOURCE})
 
 CONFIGURE_FILE(${CMAKE_SOURCE_DIR}/win/cmake/dummy.in cmake_dummy.cc COPYONLY)
