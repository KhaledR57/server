/*
   Copyright (c) 2015  MariaDB Foundation.

 This program is free software; you can redistribute it and/or modify
 it under the terms of the GNU General Public License as published by
 the Free Software Foundation; version 2 of the License.

 This program is distributed in the hope that it will be useful,
 but WITHOUT ANY WARRANTY; without even the implied warranty of
 MERCHANTABILITY or FITNESS FOR A PARTICULAR PURPOSE.  See the
 GNU General Public License for more details.

 You should have received a copy of the GNU General Public License
 along with this program; if not, write to the Free Software
 Foundation, Inc., 51 Franklin St, Fifth Floor, Boston, MA 02110-1335  USA */

#include "mariadb.h"
#include "sql_type.h"
#include "sql_const.h"
#include "sql_class.h"
#include "sql_time.h"
#include "item.h"
#include "log.h"
#include "tztime.h"

Type_handler_row         type_handler_row;

Type_handler_null        type_handler_null;

Type_handler_bool        type_handler_bool;
Type_handler_tiny        type_handler_tiny;
Type_handler_short       type_handler_short;
Type_handler_long        type_handler_long;
Type_handler_int24       type_handler_int24;
Type_handler_longlong    type_handler_longlong;
Type_handler_longlong    type_handler_ulonglong; // Only used for CAST() for now
Type_handler_vers_trx_id type_handler_vers_trx_id;
Type_handler_float       type_handler_float;
Type_handler_double      type_handler_double;
Type_handler_bit         type_handler_bit;

Type_handler_olddecimal  type_handler_olddecimal;
Type_handler_newdecimal  type_handler_newdecimal;

Type_handler_year        type_handler_year;
Type_handler_year        type_handler_year2;
Type_handler_time        type_handler_time;
Type_handler_date        type_handler_date;
Type_handler_timestamp   type_handler_timestamp;
Type_handler_timestamp2  type_handler_timestamp2;
Type_handler_datetime    type_handler_datetime;
Type_handler_time2       type_handler_time2;
Type_handler_newdate     type_handler_newdate;
Type_handler_datetime2   type_handler_datetime2;

Type_handler_enum        type_handler_enum;
Type_handler_set         type_handler_set;

Type_handler_string      type_handler_string;
Type_handler_var_string  type_handler_var_string;
Type_handler_varchar     type_handler_varchar;
Type_handler_hex_hybrid  type_handler_hex_hybrid;
static Type_handler_varchar_compressed type_handler_varchar_compressed;

Type_handler_tiny_blob   type_handler_tiny_blob;
Type_handler_medium_blob type_handler_medium_blob;
Type_handler_long_blob   type_handler_long_blob;
Type_handler_blob        type_handler_blob;
static Type_handler_blob_compressed type_handler_blob_compressed;

Type_handler_interval_DDhhmmssff type_handler_interval_DDhhmmssff;

#ifdef HAVE_SPATIAL
Type_handler_geometry    type_handler_geometry;
#endif


bool Type_handler_data::init()
{
#ifdef HAVE_SPATIAL

#ifndef DBUG_OFF
  if (m_type_aggregator_non_commutative_test.add(&type_handler_geometry,
                                                 &type_handler_geometry,
                                                 &type_handler_geometry) ||
      m_type_aggregator_non_commutative_test.add(&type_handler_geometry,
                                                 &type_handler_varchar,
                                                 &type_handler_long_blob))
    return true;
#endif

  return
    m_type_aggregator_for_result.add(&type_handler_geometry,
                                     &type_handler_null,
                                     &type_handler_geometry) ||
    m_type_aggregator_for_result.add(&type_handler_geometry,
                                     &type_handler_geometry,
                                     &type_handler_geometry) ||
    m_type_aggregator_for_result.add(&type_handler_geometry,
                                     &type_handler_hex_hybrid,
                                     &type_handler_long_blob) ||
    m_type_aggregator_for_result.add(&type_handler_geometry,
                                     &type_handler_tiny_blob,
                                     &type_handler_long_blob) ||
    m_type_aggregator_for_result.add(&type_handler_geometry,
                                     &type_handler_blob,
                                     &type_handler_long_blob) ||
    m_type_aggregator_for_result.add(&type_handler_geometry,
                                     &type_handler_medium_blob,
                                     &type_handler_long_blob) ||
    m_type_aggregator_for_result.add(&type_handler_geometry,
                                     &type_handler_long_blob,
                                     &type_handler_long_blob) ||
    m_type_aggregator_for_result.add(&type_handler_geometry,
                                     &type_handler_varchar,
                                     &type_handler_long_blob) ||
    m_type_aggregator_for_result.add(&type_handler_geometry,
                                     &type_handler_string,
                                     &type_handler_long_blob) ||
    m_type_aggregator_for_comparison.add(&type_handler_geometry,
                                         &type_handler_geometry,
                                         &type_handler_geometry) ||
    m_type_aggregator_for_comparison.add(&type_handler_geometry,
                                         &type_handler_null,
                                         &type_handler_geometry) ||
    m_type_aggregator_for_comparison.add(&type_handler_geometry,
                                         &type_handler_long_blob,
                                         &type_handler_long_blob);
#endif
  return false;
}


Type_handler_data *type_handler_data= NULL;


bool Float::to_string(String *val_buffer, uint dec) const
{
  uint to_length= 70;
  if (val_buffer->alloc(to_length))
    return true;

  char *to=(char*) val_buffer->ptr();
  size_t len;

  if (dec >= FLOATING_POINT_DECIMALS)
    len= my_gcvt(m_value, MY_GCVT_ARG_FLOAT, to_length - 1, to, NULL);
  else
  {
    /*
      We are safe here because the buffer length is 70, and
      fabs(float) < 10^39, dec < FLOATING_POINT_DECIMALS. So the resulting string
      will be not longer than 69 chars + terminating '\0'.
    */
    len= my_fcvt(m_value, (int) dec, to, NULL);
  }
  val_buffer->length((uint) len);
  val_buffer->set_charset(&my_charset_numeric);
  return false;
}


String_ptr::String_ptr(Item *item, String *buffer)
 :m_string_ptr(item->val_str(buffer))
{ }


Ascii_ptr::Ascii_ptr(Item *item, String *buffer)
 :String_ptr(item->val_str_ascii(buffer))
{ }


void VDec::set(Item *item)
{
  m_ptr= item->val_decimal(&m_buffer);
  DBUG_ASSERT((m_ptr == NULL) == item->null_value);
}


VDec::VDec(Item *item)
{
  m_ptr= item->val_decimal(&m_buffer);
  DBUG_ASSERT((m_ptr == NULL) == item->null_value);
}


VDec_op::VDec_op(Item_func_hybrid_field_type *item)
{
  m_ptr= item->decimal_op(&m_buffer);
  DBUG_ASSERT((m_ptr == NULL) == item->null_value);
}


date_conv_mode_t Temporal::sql_mode_for_dates(THD *thd)
{
  return ::sql_mode_for_dates(thd);
}


time_round_mode_t Temporal::default_round_mode(THD *thd)
{
  return thd->temporal_round_mode();
}


time_round_mode_t Timestamp::default_round_mode(THD *thd)
{
  return thd->temporal_round_mode();
}


my_decimal *Temporal::to_decimal(my_decimal *to) const
{
  return date2my_decimal(this, to);
}


my_decimal *Temporal::bad_to_decimal(my_decimal *to) const
{
  my_decimal_set_zero(to);
  return NULL;
}


void Temporal::make_from_str(THD *thd, Warn *warn,
                                   const char *str, size_t length,
                                   CHARSET_INFO *cs, date_mode_t fuzzydate)
{
  DBUG_EXECUTE_IF("str_to_datetime_warn",
                  push_warning(thd, Sql_condition::WARN_LEVEL_NOTE,
                               ER_YES, ErrConvString(str, length,cs).ptr()););

  if (str_to_temporal(thd, warn, str, length, cs, fuzzydate))
    make_fuzzy_date(&warn->warnings, date_conv_mode_t(fuzzydate));
  if (warn->warnings)
    warn->set_str(str, length, &my_charset_bin);
}


Temporal_hybrid::Temporal_hybrid(THD *thd, Item *item, date_mode_t fuzzydate)
{
  if (item->get_date(thd, this, fuzzydate))
    time_type= MYSQL_TIMESTAMP_NONE;
}


uint Timestamp::binary_length_to_precision(uint length)
{
<<<<<<< HEAD
  switch (length) {
  case 4: return 0;
  case 5: return 2;
  case 6: return 4;
  case 7: return 6;
  }
  DBUG_ASSERT(0);
  return 0;
=======
  if (max_octet_length >= 16777216)
    return &type_handler_long_blob;
  else if (max_octet_length >= 65536)
    return &type_handler_medium_blob;
  else if (max_octet_length >= MAX_FIELD_VARCHARLENGTH)
    return &type_handler_blob;
  return &type_handler_varchar;
>>>>>>> 0e1ba364
}


Timestamp::Timestamp(const Native &native)
{
  DBUG_ASSERT(native.length() >= 4 && native.length() <= 7);
  uint dec= binary_length_to_precision(native.length());
  my_timestamp_from_binary(this, (const uchar *) native.ptr(), dec);
}


bool Timestamp::to_native(Native *to, uint decimals) const
{
  uint len= my_timestamp_binary_length(decimals);
  if (to->reserve(len))
    return true;
  my_timestamp_to_binary(this, (uchar *) to->ptr(), decimals);
  to->length(len);
  return false;
}


bool Timestamp::to_TIME(THD *thd, MYSQL_TIME *to, date_mode_t fuzzydate) const
{
  return thd->timestamp_to_TIME(to, tv_sec, tv_usec, fuzzydate);
}


Timestamp::Timestamp(THD *thd, const MYSQL_TIME *ltime, uint *error_code)
 :Timeval(TIME_to_timestamp(thd, ltime, error_code), ltime->second_part)
{ }


Timestamp_or_zero_datetime::Timestamp_or_zero_datetime(THD *thd,
                                                       const MYSQL_TIME *ltime,
                                                       uint *error_code)
 :Timestamp(thd, ltime, error_code),
  m_is_zero_datetime(*error_code == ER_WARN_DATA_OUT_OF_RANGE)
{
  if (m_is_zero_datetime)
  {
    if (!non_zero_date(ltime))
      *error_code= 0;  // ltime was '0000-00-00 00:00:00'
  }
  else if (*error_code == ER_WARN_INVALID_TIMESTAMP)
    *error_code= 0; // ltime fell into spring time gap, adjusted.
}


bool Timestamp_or_zero_datetime::to_TIME(THD *thd, MYSQL_TIME *to,
                                         date_mode_t fuzzydate) const
{
  if (m_is_zero_datetime)
  {
    set_zero_time(to, MYSQL_TIMESTAMP_DATETIME);
    return false;
  }
  return Timestamp::to_TIME(thd, to, fuzzydate);
}


bool Timestamp_or_zero_datetime::to_native(Native *to, uint decimals) const
{
  if (m_is_zero_datetime)
  {
    to->length(0);
    return false;
  }
  return Timestamp::to_native(to, decimals);
}


int Timestamp_or_zero_datetime_native::save_in_field(Field *field,
                                                     uint decimals) const
{
  field->set_notnull();
  if (field->type_handler()->type_handler_for_native_format() ==
      &type_handler_timestamp2)
    return field->store_native(*this);
  if (is_zero_datetime())
  {
    static Datetime zero(Datetime::zero());
    return field->store_time_dec(zero.get_mysql_time(), decimals);
  }
  return field->store_timestamp_dec(Timestamp(*this).tv(), decimals);
}


void Sec6::make_from_decimal(const my_decimal *d, ulong *nanoseconds)
{
  m_neg= my_decimal2seconds(d, &m_sec, &m_usec, nanoseconds);
  m_truncated= (m_sec >= LONGLONG_MAX);
}


void Sec6::make_from_double(double nr, ulong *nanoseconds)
{
  if ((m_neg= nr < 0))
    nr= -nr;
  if ((m_truncated= nr > (double) LONGLONG_MAX))
  {
    m_sec= LONGLONG_MAX;
    m_usec= 0;
    *nanoseconds= 0;
  }
  else
  {
    m_sec= (ulonglong) nr;
    m_usec= (ulong) ((nr - floor(nr)) * 1000000000);
    *nanoseconds= m_usec % 1000;
    m_usec/= 1000;
  }
}


void Sec6::make_truncated_warning(THD *thd, const char *type_str) const
{
  char buff[1 + MAX_BIGINT_WIDTH + 1 + 6 + 1]; // '-' int '.' frac '\0'
  to_string(buff, sizeof(buff));
  thd->push_warning_truncated_wrong_value(type_str, buff);
}


bool Sec6::convert_to_mysql_time(THD *thd, int *warn, MYSQL_TIME *ltime,
                                 date_mode_t fuzzydate) const
{
  bool rc= fuzzydate & (TIME_INTERVAL_hhmmssff | TIME_INTERVAL_DAY) ?
             to_datetime_or_to_interval_hhmmssff(ltime, warn) :
           fuzzydate & TIME_TIME_ONLY ?
             to_datetime_or_time(ltime, warn, date_conv_mode_t(fuzzydate)) :
             to_datetime_or_date(ltime, warn, date_conv_mode_t(fuzzydate));
  DBUG_ASSERT(*warn || !rc);
  if (truncated())
    *warn|= MYSQL_TIME_WARN_TRUNCATED;
  return rc;
}


void Temporal::push_conversion_warnings(THD *thd, bool totally_useless_value,
                                        int warn,
                                        const char *typestr,
                                        const TABLE_SHARE *s,
                                        const char *field_name,
                                        const char *value)
{
  if (MYSQL_TIME_WARN_HAVE_WARNINGS(warn))
    thd->push_warning_wrong_or_truncated_value(Sql_condition::WARN_LEVEL_WARN,
                                               totally_useless_value,
                                               typestr, value, s, field_name);
  else if (MYSQL_TIME_WARN_HAVE_NOTES(warn))
    thd->push_warning_wrong_or_truncated_value(Sql_condition::WARN_LEVEL_NOTE,
                                               false, typestr, value, s,
                                               field_name);
}


VSec9::VSec9(THD *thd, Item *item, const char *type_str, ulonglong limit)
{
  if (item->decimals == 0)
  { // optimize for an important special case
    Longlong_hybrid nr(item->val_int(), item->unsigned_flag);
    make_from_int(nr);
    m_is_null= item->null_value;
    if (!m_is_null && m_sec > limit)
    {
      m_sec= limit;
      m_truncated= true;
      ErrConvInteger err(nr);
      thd->push_warning_truncated_wrong_value(type_str, err.ptr());
    }
  }
  else if (item->cmp_type() == REAL_RESULT)
  {
    double nr= item->val_real();
    make_from_double(nr, &m_nsec);
    m_is_null= item->null_value;
    if (!m_is_null && m_sec > limit)
    {
      m_sec= limit;
      m_truncated= true;
    }
    if (m_truncated)
    {
      ErrConvDouble err(nr);
      thd->push_warning_truncated_wrong_value(type_str, err.ptr());
    }   
  }
  else
  {
    VDec tmp(item);
    (m_is_null= tmp.is_null()) ? reset() : make_from_decimal(tmp.ptr(), &m_nsec);
    if (!m_is_null && m_sec > limit)
    {
      m_sec= limit;
      m_truncated= true;
    }
    if (m_truncated)
    {
      ErrConvDecimal err(tmp.ptr());
      thd->push_warning_truncated_wrong_value(type_str, err.ptr());
    }
  }
}


Year::Year(longlong value, bool unsigned_flag, uint length)
{
  if ((m_truncated= (value < 0))) // Negative or huge unsigned
    m_year= unsigned_flag ? 9999 : 0;
  else if (value > 9999)
  {
    m_truncated= true;
    m_year= 9999;
  }
  else if (length == 2)
  {
    m_year= value < 70 ? (uint) value + 2000 :
             value <= 1900 ? (uint) value + 1900 :
             (uint) value;
  }
  else
    m_year= (uint) value;
  DBUG_ASSERT(m_year <= 9999);
}


uint Year::year_precision(const Item *item) const
{
  return item->type_handler() == &type_handler_year2 ? 2 : 4;
}


VYear::VYear(Item *item)
 :Year_null(item->to_longlong_null(), item->unsigned_flag, year_precision(item))
{ }


VYear_op::VYear_op(Item_func_hybrid_field_type *item)
 :Year_null(item->to_longlong_null_op(), item->unsigned_flag,
            year_precision(item))
{ }


const LEX_CSTRING Interval_DDhhmmssff::m_type_name=
  {STRING_WITH_LEN("INTERVAL DAY TO SECOND")};


Interval_DDhhmmssff::Interval_DDhhmmssff(THD *thd, Status *st,
                                         bool push_warnings,
                                         Item *item, ulong max_hour,
                                         time_round_mode_t mode, uint dec)
{
  switch (item->cmp_type()) {
  case ROW_RESULT:
    DBUG_ASSERT(0);
    time_type= MYSQL_TIMESTAMP_NONE;
    break;
  case TIME_RESULT:
    {
      // Rounding mode is not important here
      if (item->get_date(thd, this, Options(TIME_TIME_ONLY, TIME_FRAC_NONE)))
        time_type= MYSQL_TIMESTAMP_NONE;
      else if (time_type != MYSQL_TIMESTAMP_TIME)
      {
        st->warnings|= MYSQL_TIME_WARN_OUT_OF_RANGE;
        push_warning_wrong_or_truncated_value(thd, ErrConvTime(this),
                                              st->warnings);
        time_type= MYSQL_TIMESTAMP_NONE;
      }
      break;
    }
  case INT_RESULT:
  case REAL_RESULT:
  case DECIMAL_RESULT:
  case STRING_RESULT:
    {
      StringBuffer<STRING_BUFFER_USUAL_SIZE> tmp;
      String *str= item->val_str(&tmp);
      if (!str)
        time_type= MYSQL_TIMESTAMP_NONE;
      else if (str_to_DDhhmmssff(st, str->ptr(), str->length(), str->charset(),
                                 UINT_MAX32))
      {
        if (push_warnings)
          thd->push_warning_wrong_value(Sql_condition::WARN_LEVEL_WARN,
                                        m_type_name.str,
                                        ErrConvString(str).ptr());
        time_type= MYSQL_TIMESTAMP_NONE;
      }
      else
      {
        if (mode == TIME_FRAC_ROUND)
          time_round_or_set_max(dec, &st->warnings, max_hour, st->nanoseconds);
        if (hour > max_hour)
        {
          st->warnings|= MYSQL_TIME_WARN_OUT_OF_RANGE;
          time_type= MYSQL_TIMESTAMP_NONE;
        }
        // Warn if hour or nanosecond truncation happened
        if (push_warnings)
          push_warning_wrong_or_truncated_value(thd, ErrConvString(str),
                                                st->warnings);
      }
    }
    break;
  }
  DBUG_ASSERT(is_valid_value_slow());
}


void
Interval_DDhhmmssff::push_warning_wrong_or_truncated_value(THD *thd,
                                                           const ErrConv &str,
                                                           int warnings)
{
  if (warnings & MYSQL_TIME_WARN_OUT_OF_RANGE)
  {
    thd->push_warning_wrong_value(Sql_condition::WARN_LEVEL_WARN,
                                  m_type_name.str, str.ptr());
  }
  else if (MYSQL_TIME_WARN_HAVE_WARNINGS(warnings))
  {
    thd->push_warning_truncated_wrong_value(Sql_condition::WARN_LEVEL_WARN,
                                            m_type_name.str, str.ptr());
  }
  else if (MYSQL_TIME_WARN_HAVE_NOTES(warnings))
  {
    thd->push_warning_truncated_wrong_value(Sql_condition::WARN_LEVEL_NOTE,
                                            m_type_name.str, str.ptr());
  }
}


uint Interval_DDhhmmssff::fsp(THD *thd, Item *item)
{
  switch (item->cmp_type()) {
  case INT_RESULT:
  case TIME_RESULT:
    return item->decimals;
  case REAL_RESULT:
  case DECIMAL_RESULT:
    return MY_MIN(item->decimals, TIME_SECOND_PART_DIGITS);
  case ROW_RESULT:
    DBUG_ASSERT(0);
    return 0;
  case STRING_RESULT:
    break;
  }
  if (!item->const_item() || item->is_expensive())
    return TIME_SECOND_PART_DIGITS;
  Status st;
  Interval_DDhhmmssff it(thd, &st, false/*no warnings*/, item, UINT_MAX32,
                         TIME_FRAC_TRUNCATE, TIME_SECOND_PART_DIGITS);
  return it.is_valid_interval_DDhhmmssff() ? st.precision :
                                             TIME_SECOND_PART_DIGITS;
}


void Time::make_from_item(THD *thd, int *warn, Item *item, const Options opt)
{
  *warn= 0;
  if (item->get_date(thd, this, opt))
    time_type= MYSQL_TIMESTAMP_NONE;
  else
    valid_MYSQL_TIME_to_valid_value(thd, warn, opt);
}


static uint msec_round_add[7]=
{
  500000000,
  50000000,
  5000000,
  500000,
  50000,
  5000,
  0
};


Sec9 & Sec9::round(uint dec)
{
  DBUG_ASSERT(dec <= TIME_SECOND_PART_DIGITS);
  if (Sec6::add_nanoseconds(m_nsec + msec_round_add[dec]))
    m_sec++;
  m_nsec= 0;
  Sec6::trunc(dec);
  return *this;
}


void Timestamp::round_or_set_max(uint dec, int *warn)
{
  DBUG_ASSERT(dec <= TIME_SECOND_PART_DIGITS);
  if (add_nanoseconds_usec(msec_round_add[dec]) &&
      tv_sec++ >= TIMESTAMP_MAX_VALUE)
  {
    tv_sec= TIMESTAMP_MAX_VALUE;
    tv_usec= TIME_MAX_SECOND_PART;
    *warn|= MYSQL_TIME_WARN_OUT_OF_RANGE;
  }
  my_timeval_trunc(this, dec);
}


bool Temporal::add_nanoseconds_with_round(THD *thd, int *warn,
                                          date_conv_mode_t mode,
                                          ulong nsec)
{
  switch (time_type) {
  case MYSQL_TIMESTAMP_TIME:
  {
    ulong max_hour= (mode & (TIME_INTERVAL_DAY | TIME_INTERVAL_hhmmssff)) ?
                    TIME_MAX_INTERVAL_HOUR : TIME_MAX_HOUR;
    time_round_or_set_max(6, warn, max_hour, nsec);
    return false;
  }
  case MYSQL_TIMESTAMP_DATETIME:
    return datetime_round_or_invalidate(thd, 6, warn, nsec);
  case MYSQL_TIMESTAMP_DATE:
    return false;
  case MYSQL_TIMESTAMP_NONE:
    return false;
  case MYSQL_TIMESTAMP_ERROR:
    break;
  }
  DBUG_ASSERT(0);
  return false;
}


void Temporal::time_round_or_set_max(uint dec, int *warn,
                                     ulong max_hour, ulong nsec)
{
  DBUG_ASSERT(dec <= TIME_SECOND_PART_DIGITS);
  if (add_nanoseconds_mmssff(nsec) && ++hour > max_hour)
  {
    time_hhmmssff_set_max(max_hour);
    *warn|= MYSQL_TIME_WARN_OUT_OF_RANGE;
  }
  my_time_trunc(this, dec);
}


void Time::round_or_set_max(uint dec, int *warn, ulong nsec)
{
  Temporal::time_round_or_set_max(dec, warn, TIME_MAX_HOUR, nsec);
  DBUG_ASSERT(is_valid_time_slow());
}


void Time::round_or_set_max(uint dec, int *warn)
{
  round_or_set_max(dec, warn, msec_round_add[dec]);
}

/**
  Create from a DATETIME by subtracting a given number of days,
  implementing an optimized version of calc_time_diff().
*/
void Time::make_from_datetime_with_days_diff(int *warn, const MYSQL_TIME *from,
                                             long days)
{
  *warn= 0;
  DBUG_ASSERT(from->time_type == MYSQL_TIMESTAMP_DATETIME ||
              from->time_type == MYSQL_TIMESTAMP_DATE);
  long daynr= calc_daynr(from->year, from->month, from->day);
  long daydiff= daynr - days;
  if (!daynr) // Zero date
  {
    set_zero_time(this, MYSQL_TIMESTAMP_TIME);
    neg= true;
    hour= TIME_MAX_HOUR + 1; // to report "out of range" in "warn"
  }
  else if (daydiff >=0)
  {
    neg= false;
    year= month= day= 0;
    hhmmssff_copy(from);
    hour+= daydiff * 24;
    time_type= MYSQL_TIMESTAMP_TIME;
  }
  else
  {
    longlong timediff= ((((daydiff * 24LL +
                           from->hour)   * 60LL +
                           from->minute) * 60LL +
                           from->second) * 1000000LL +
                           from->second_part);
    unpack_time(timediff, this, MYSQL_TIMESTAMP_TIME);
    if (year || month)
    {
      *warn|= MYSQL_TIME_WARN_OUT_OF_RANGE;
      year= month= day= 0;
      hour= TIME_MAX_HOUR + 1;
    }
  }
  // The above code can generate TIME values outside of the valid TIME range.
  adjust_time_range_or_invalidate(warn);
}


void Time::make_from_datetime_move_day_to_hour(int *warn,
                                               const MYSQL_TIME *from)
{
  *warn= 0;
  DBUG_ASSERT(from->time_type == MYSQL_TIMESTAMP_DATE ||
              from->time_type == MYSQL_TIMESTAMP_DATETIME);
  time_type= MYSQL_TIMESTAMP_TIME;
  neg= false;
  year= month= day= 0;
  hhmmssff_copy(from);
  datetime_to_time_YYYYMMDD_000000DD_mix_to_hours(warn, from->year,
                                                  from->month, from->day);
  adjust_time_range_or_invalidate(warn);
}


void Time::make_from_datetime(int *warn, const MYSQL_TIME *from, long curdays)
{
  if (!curdays)
    make_from_datetime_move_day_to_hour(warn, from);
  else
    make_from_datetime_with_days_diff(warn, from, curdays);
}


void Time::make_from_time(int *warn, const MYSQL_TIME *from)
{
  DBUG_ASSERT(from->time_type == MYSQL_TIMESTAMP_TIME);
  if (from->year || from->month)
    make_from_out_of_range(warn);
  else
  {
    *warn= 0;
    DBUG_ASSERT(from->day == 0);
    *(static_cast<MYSQL_TIME*>(this))= *from;
    adjust_time_range_or_invalidate(warn);
  }
}


Time::Time(int *warn, const MYSQL_TIME *from, long curdays)
{
  switch (from->time_type) {
  case MYSQL_TIMESTAMP_NONE:
  case MYSQL_TIMESTAMP_ERROR:
    make_from_out_of_range(warn);
    break;
  case MYSQL_TIMESTAMP_DATE:
  case MYSQL_TIMESTAMP_DATETIME:
    make_from_datetime(warn, from, curdays);
    break;
  case MYSQL_TIMESTAMP_TIME:
    make_from_time(warn, from);
    break;
  }
  DBUG_ASSERT(is_valid_value_slow());
}


Time::Time(int *warn, bool neg, ulonglong hour, uint minute, const Sec6 &second)
{
  DBUG_ASSERT(second.sec() <= 59);
  *warn= 0;
  set_zero_time(this, MYSQL_TIMESTAMP_TIME);
  MYSQL_TIME::neg= neg;
  MYSQL_TIME::hour= hour > TIME_MAX_HOUR ? (uint) (TIME_MAX_HOUR + 1) :
                                           (uint) hour;
  MYSQL_TIME::minute= minute;
  MYSQL_TIME::second= (uint) second.sec();
  MYSQL_TIME::second_part= second.usec();
  adjust_time_range_or_invalidate(warn);
}


void Temporal_with_date::make_from_item(THD *thd, Item *item,
                                        date_mode_t fuzzydate)
{
  date_conv_mode_t flags= date_conv_mode_t(fuzzydate) & ~TIME_TIME_ONLY;
  /*
    Some TIME type items return error when trying to do get_date()
    without TIME_TIME_ONLY set (e.g. Item_field for Field_time).
    In the SQL standard time->datetime conversion mode we add TIME_TIME_ONLY.
    In the legacy time->datetime conversion mode we do not add TIME_TIME_ONLY
    and leave it to get_date() to check date.
  */
  date_conv_mode_t time_flag= (item->field_type() == MYSQL_TYPE_TIME &&
              !(thd->variables.old_behavior & OLD_MODE_ZERO_DATE_TIME_CAST)) ?
              TIME_TIME_ONLY : TIME_CONV_NONE;
  Options opt(flags | time_flag, time_round_mode_t(fuzzydate));
  if (item->get_date(thd, this, opt))
    time_type= MYSQL_TIMESTAMP_NONE;
  else if (time_type == MYSQL_TIMESTAMP_TIME)
  {
    MYSQL_TIME tmp;
    if (time_to_datetime_with_warn(thd, this, &tmp, flags))
      time_type= MYSQL_TIMESTAMP_NONE;
    else
      *(static_cast<MYSQL_TIME*>(this))= tmp;
  }
}


void Temporal_with_date::check_date_or_invalidate(int *warn,
                                                  date_conv_mode_t flags)
{
  if (::check_date(this, pack_time(this) != 0,
                   ulonglong(flags & TIME_MODE_FOR_XXX_TO_DATE), warn))
    time_type= MYSQL_TIMESTAMP_NONE;
}


void Datetime::make_from_time(THD *thd, int *warn, const MYSQL_TIME *from,
                              date_conv_mode_t flags)
{
  DBUG_ASSERT(from->time_type == MYSQL_TIMESTAMP_TIME);
  if (time_to_datetime(thd, from, this))
    make_from_out_of_range(warn);
  else
  {
    *warn= 0;
    check_date_or_invalidate(warn, flags);
  }
}


void Datetime::make_from_datetime(THD *thd, int *warn, const MYSQL_TIME *from,
                                  date_conv_mode_t flags)
{
  DBUG_ASSERT(from->time_type == MYSQL_TIMESTAMP_DATE ||
              from->time_type == MYSQL_TIMESTAMP_DATETIME);
  if (from->neg || check_datetime_range(from))
    make_from_out_of_range(warn);
  else
  {
    *warn= 0;
    *(static_cast<MYSQL_TIME*>(this))= *from;
    date_to_datetime(this);
    check_date_or_invalidate(warn, flags);
  }
}


Datetime::Datetime(THD *thd, const timeval &tv)
{
  thd->variables.time_zone->gmt_sec_to_TIME(this, tv.tv_sec);
  second_part= tv.tv_usec;
  thd->time_zone_used= 1;
  DBUG_ASSERT(is_valid_value_slow());
}


Datetime::Datetime(THD *thd, int *warn, const MYSQL_TIME *from,
                   date_conv_mode_t flags)
{
  DBUG_ASSERT(bool(flags & TIME_TIME_ONLY) == false);
  switch (from->time_type) {
  case MYSQL_TIMESTAMP_ERROR:
  case MYSQL_TIMESTAMP_NONE:
    make_from_out_of_range(warn);
    break;
  case MYSQL_TIMESTAMP_TIME:
    make_from_time(thd, warn, from, flags);
    break;
  case MYSQL_TIMESTAMP_DATETIME:
  case MYSQL_TIMESTAMP_DATE:
    make_from_datetime(thd, warn, from, flags);
    break;
  }
  DBUG_ASSERT(is_valid_value_slow());
}


bool Temporal::datetime_add_nanoseconds_or_invalidate(THD *thd, int *warn, ulong nsec)
{
  if (!add_nanoseconds_mmssff(nsec))
    return false;
  /*
    Overflow happened on minutes. Now we need to add 1 hour to the value.
    Catch a special case for the maximum possible date and hour==23, to
    truncate '9999-12-31 23:59:59.9999999' (with 7 fractional digits)
          to '9999-12-31 23:59:59.999999'  (with 6 fractional digits),
    with a warning, instead of returning an error, so this statement:
      INSERT INTO (datetime_column) VALUES ('9999-12-31 23:59:59.9999999');
    inserts a value truncated to 6 fractional digits, instead of zero
    date '0000-00-00 00:00:00.000000'.
  */
  if (year == 9999 && month == 12 && day == 31 && hour == 23)
  {
    minute= 59;
    second= 59;
    second_part= 999999;
    *warn= MYSQL_TIME_WARN_OUT_OF_RANGE;
    return false;
  }
  INTERVAL interval;
  memset(&interval, 0, sizeof(interval));
  interval.hour= 1;
  /* date_add_interval cannot handle bad dates */
  if (check_date(TIME_NO_ZERO_IN_DATE | TIME_NO_ZERO_DATE, warn) ||
      date_add_interval(thd, this, INTERVAL_HOUR, interval))
  {
    make_from_out_of_range(warn);
    return true;
  }
  return false;
}


bool Temporal::datetime_round_or_invalidate(THD *thd, uint dec, int *warn, ulong nsec)
{
  DBUG_ASSERT(dec <= TIME_SECOND_PART_DIGITS);
  if (datetime_add_nanoseconds_or_invalidate(thd, warn, nsec))
    return true;
  my_time_trunc(this, dec);
  return false;

}


bool Datetime::round_or_invalidate(THD *thd, uint dec, int *warn)
{
  return round_or_invalidate(thd, dec, warn, msec_round_add[dec]);
}


Datetime_from_temporal::Datetime_from_temporal(THD *thd, Item *temporal,
                                               date_conv_mode_t fuzzydate)
 :Datetime(thd, temporal, Options(fuzzydate, TIME_FRAC_NONE))
{
  // Exact rounding mode does not matter
  DBUG_ASSERT(temporal->cmp_type() == TIME_RESULT);
}


Datetime_truncation_not_needed::Datetime_truncation_not_needed(THD *thd, Item *item,
                                                               date_conv_mode_t mode)
 :Datetime(thd, item, Options(mode, TIME_FRAC_NONE))
{
  /*
    The called Datetime() constructor only would truncate nanoseconds if they
    existed (but we know there were no nanoseconds). Here we assert that there
    are also no microsecond digits outside of the scale specified in "dec".
  */
  DBUG_ASSERT(!is_valid_datetime() ||
              fraction_remainder(MY_MIN(item->decimals,
                                        TIME_SECOND_PART_DIGITS)) == 0);
}

/********************************************************************/

uint Type_std_attributes::count_max_decimals(Item **item, uint nitems)
{
  uint res= 0;
  for (uint i= 0; i < nitems; i++)
    set_if_bigger(res, item[i]->decimals);
  return res;
}


/**
  Set max_length/decimals of function if function is fixed point and
  result length/precision depends on argument ones.
*/

void Type_std_attributes::count_decimal_length(Item **item, uint nitems)
{
  int max_int_part= 0;
  decimals= 0;
  unsigned_flag= 1;
  for (uint i=0 ; i < nitems ; i++)
  {
    set_if_bigger(decimals, item[i]->decimals);
    set_if_bigger(max_int_part, item[i]->decimal_int_part());
    set_if_smaller(unsigned_flag, item[i]->unsigned_flag);
  }
  int precision= MY_MIN(max_int_part + decimals, DECIMAL_MAX_PRECISION);
  fix_char_length(my_decimal_precision_to_length_no_truncation(precision,
                                                               (uint8) decimals,
                                                               unsigned_flag));
}


/**
  Set max_length of if it is maximum length of its arguments.
*/

void Type_std_attributes::count_only_length(Item **item, uint nitems)
{
  uint32 char_length= 0;
  unsigned_flag= 0;
  for (uint i= 0; i < nitems ; i++)
  {
    set_if_bigger(char_length, item[i]->max_char_length());
    set_if_bigger(unsigned_flag, item[i]->unsigned_flag);
  }
  fix_char_length(char_length);
}


void Type_std_attributes::count_octet_length(Item **item, uint nitems)
{
  max_length= 0;
  unsigned_flag= 0;
  for (uint i= 0; i < nitems ; i++)
  {
    set_if_bigger(max_length, item[i]->max_length);
    set_if_bigger(unsigned_flag, item[i]->unsigned_flag);
  }
}


/**
  Set max_length/decimals of function if function is floating point and
  result length/precision depends on argument ones.
*/

void Type_std_attributes::count_real_length(Item **items, uint nitems)
{
  uint32 length= 0;
  decimals= 0;
  max_length= 0;
  unsigned_flag= false;
  for (uint i=0 ; i < nitems ; i++)
  {
    if (decimals < FLOATING_POINT_DECIMALS)
    {
      set_if_bigger(decimals, items[i]->decimals);
      /* Will be ignored if items[i]->decimals >= FLOATING_POINT_DECIMALS */
      set_if_bigger(length, (items[i]->max_length - items[i]->decimals));
    }
    set_if_bigger(max_length, items[i]->max_length);
  }
  if (decimals < FLOATING_POINT_DECIMALS)
  {
    max_length= length;
    length+= decimals;
    if (length < max_length)  // If previous operation gave overflow
      max_length= UINT_MAX32;
    else
      max_length= length;
  }
  // Corner case: COALESCE(DOUBLE(255,4), DOUBLE(255,3)) -> FLOAT(255, 4)
  set_if_smaller(max_length, MAX_FIELD_CHARLENGTH);
}


/**
  Calculate max_length and decimals for string functions.

  @param field_type  Field type.
  @param items       Argument array.
  @param nitems      Number of arguments.

  @retval            False on success, true on error.
*/
bool Type_std_attributes::count_string_length(const char *func_name,
                                              Item **items, uint nitems)
{
  if (agg_arg_charsets_for_string_result(collation, func_name,
                                         items, nitems, 1))
    return true;
  if (collation.collation == &my_charset_bin)
    count_octet_length(items, nitems);
  else
    count_only_length(items, nitems);
  decimals= max_length ? NOT_FIXED_DEC : 0;
  return false;
}


/*
  Find a handler by its ODBC literal data type.

  @param type_str  - data type name, not necessarily 0-terminated
  @retval          - a pointer to data type handler if type_str points
                     to a known ODBC literal data type, or NULL otherwise
*/
const Type_handler *
Type_handler::odbc_literal_type_handler(const LEX_CSTRING *type_str)
{
  if (type_str->length == 1)
  {
    if (type_str->str[0] == 'd')      // {d'2001-01-01'}
      return &type_handler_newdate;
    else if (type_str->str[0] == 't') // {t'10:20:30'}
      return &type_handler_time2;
  }
  else if (type_str->length == 2)     // {ts'2001-01-01 10:20:30'}
  {
    if (type_str->str[0] == 't' && type_str->str[1] == 's')
      return &type_handler_datetime2;
  }
  return NULL; // Not a known ODBC literal type
}


/**
  This method is used by:
  - Item_user_var_as_out_param::field_type()
  - Item_func_udf_str::field_type()
  - Item_empty_string::make_send_field()

  TODO: type_handler_adjusted_to_max_octet_length() and string_type_handler()
  provide very similar functionality, to properly choose between
  VARCHAR/VARBINARY vs TEXT/BLOB variations taking into accoung maximum
  possible octet length.

  We should probably get rid of either of them and use the same method
  all around the code.
*/
const Type_handler *
Type_handler::string_type_handler(uint max_octet_length)
{
  if (max_octet_length >= 16777216)
    return &type_handler_long_blob;
  else if (max_octet_length >= 65536)
    return &type_handler_medium_blob;
  return &type_handler_varchar;
}


const Type_handler *
Type_handler::varstring_type_handler(const Item *item)
{
  if (!item->max_length)
    return &type_handler_string;
  if (item->too_big_for_varchar())
    return blob_type_handler(item->max_length);
  return &type_handler_varchar;
}


const Type_handler *
Type_handler::blob_type_handler(uint max_octet_length)
{
  if (max_octet_length <= 255)
    return &type_handler_tiny_blob;
  if (max_octet_length <= 65535)
    return &type_handler_blob;
  if (max_octet_length <= 16777215)
    return &type_handler_medium_blob;
  return &type_handler_long_blob;
}


const Type_handler *
Type_handler::blob_type_handler(const Item *item)
{
  return blob_type_handler(item->max_length);
}

/**
  This method is used by:
  - Item_sum_hybrid, e.g. MAX(item), MIN(item).
  - Item_func_set_user_var
*/
const Type_handler *
Type_handler_string_result::type_handler_adjusted_to_max_octet_length(
                                                        uint max_octet_length,
                                                        CHARSET_INFO *cs) const
{
  if (max_octet_length / cs->mbmaxlen <= CONVERT_IF_BIGGER_TO_BLOB)
    return &type_handler_varchar; // See also Item::too_big_for_varchar()
  if (max_octet_length >= 16777216)
    return &type_handler_long_blob;
  else if (max_octet_length >= 65536)
    return &type_handler_medium_blob;
  return &type_handler_blob;
}


CHARSET_INFO *Type_handler::charset_for_protocol(const Item *item) const
{
  /*
    For backward compatibility, to make numeric
    data types return "binary" charset in client-side metadata.
  */
  return &my_charset_bin;
}


bool
Type_handler::Item_func_or_sum_illegal_param(const char *funcname) const
{
  my_error(ER_ILLEGAL_PARAMETER_DATA_TYPE_FOR_OPERATION, MYF(0),
           name().ptr(), funcname);
  return true;
}


bool
Type_handler::Item_func_or_sum_illegal_param(const Item_func_or_sum *it) const
{
  return Item_func_or_sum_illegal_param(it->func_name());
}


CHARSET_INFO *
Type_handler_string_result::charset_for_protocol(const Item *item) const
{
  return item->collation.collation;
}


const Type_handler *
Type_handler::get_handler_by_cmp_type(Item_result type)
{
  switch (type) {
  case REAL_RESULT:       return &type_handler_double;
  case INT_RESULT:        return &type_handler_longlong;
  case DECIMAL_RESULT:    return &type_handler_newdecimal;
  case STRING_RESULT:     return &type_handler_long_blob;
  case TIME_RESULT:       return &type_handler_datetime;
  case ROW_RESULT:        return &type_handler_row;
  }
  DBUG_ASSERT(0);
  return &type_handler_string;
}


Type_handler_hybrid_field_type::Type_handler_hybrid_field_type()
  :m_type_handler(&type_handler_double)
{
}


/***************************************************************************/

/* number of bytes to store second_part part of the TIMESTAMP(N) */
uint Type_handler_timestamp::m_sec_part_bytes[MAX_DATETIME_PRECISION + 1]=
     { 0, 1, 1, 2, 2, 3, 3 };

/* number of bytes to store DATETIME(N) */
uint Type_handler_datetime::m_hires_bytes[MAX_DATETIME_PRECISION + 1]=
     { 5, 6, 6, 7, 7, 7, 8 };

/* number of bytes to store TIME(N) */
uint Type_handler_time::m_hires_bytes[MAX_DATETIME_PRECISION + 1]=
     { 3, 4, 4, 5, 5, 5, 6 };

/***************************************************************************/
const Name Type_handler_row::m_name_row(STRING_WITH_LEN("row"));

const Name Type_handler_null::m_name_null(STRING_WITH_LEN("null"));

const Name
  Type_handler_string::m_name_char(STRING_WITH_LEN("char")),
  Type_handler_var_string::m_name_var_string(STRING_WITH_LEN("varchar")),
  Type_handler_varchar::m_name_varchar(STRING_WITH_LEN("varchar")),
  Type_handler_hex_hybrid::m_name_hex_hybrid(STRING_WITH_LEN("hex_hybrid")),
  Type_handler_tiny_blob::m_name_tinyblob(STRING_WITH_LEN("tinyblob")),
  Type_handler_medium_blob::m_name_mediumblob(STRING_WITH_LEN("mediumblob")),
  Type_handler_long_blob::m_name_longblob(STRING_WITH_LEN("longblob")),
  Type_handler_blob::m_name_blob(STRING_WITH_LEN("blob"));

const Name
  Type_handler_enum::m_name_enum(STRING_WITH_LEN("enum")),
  Type_handler_set::m_name_set(STRING_WITH_LEN("set"));

const Name
  Type_handler_bool::m_name_bool(STRING_WITH_LEN("boolean")),
  Type_handler_tiny::m_name_tiny(STRING_WITH_LEN("tinyint")),
  Type_handler_short::m_name_short(STRING_WITH_LEN("smallint")),
  Type_handler_long::m_name_int(STRING_WITH_LEN("int")),
  Type_handler_longlong::m_name_longlong(STRING_WITH_LEN("bigint")),
  Type_handler_int24::m_name_mediumint(STRING_WITH_LEN("mediumint")),
  Type_handler_year::m_name_year(STRING_WITH_LEN("year")),
  Type_handler_bit::m_name_bit(STRING_WITH_LEN("bit"));

const Name
  Type_handler_float::m_name_float(STRING_WITH_LEN("float")),
  Type_handler_double::m_name_double(STRING_WITH_LEN("double"));

const Name
  Type_handler_olddecimal::m_name_decimal(STRING_WITH_LEN("decimal")),
  Type_handler_newdecimal::m_name_decimal(STRING_WITH_LEN("decimal"));

const Name
  Type_handler_time_common::m_name_time(STRING_WITH_LEN("time")),
  Type_handler_date_common::m_name_date(STRING_WITH_LEN("date")),
  Type_handler_datetime_common::m_name_datetime(STRING_WITH_LEN("datetime")),
  Type_handler_timestamp_common::m_name_timestamp(STRING_WITH_LEN("timestamp"));

const Name
  Type_handler::m_version_default(STRING_WITH_LEN("")),
  Type_handler::m_version_mariadb53(STRING_WITH_LEN("mariadb-5.3")),
  Type_handler::m_version_mysql56(STRING_WITH_LEN("mysql-5.6"));


const Type_limits_int
  Type_handler_tiny::m_limits_sint8=      Type_limits_sint8(),
  Type_handler_tiny::m_limits_uint8=      Type_limits_uint8(),
  Type_handler_short::m_limits_sint16=    Type_limits_sint16(),
  Type_handler_short::m_limits_uint16=    Type_limits_uint16(),
  Type_handler_int24::m_limits_sint24=    Type_limits_sint24(),
  Type_handler_int24::m_limits_uint24=    Type_limits_uint24(),
  Type_handler_long::m_limits_sint32=     Type_limits_sint32(),
  Type_handler_long::m_limits_uint32=     Type_limits_uint32(),
  Type_handler_longlong::m_limits_sint64= Type_limits_sint64(),
  Type_handler_longlong::m_limits_uint64= Type_limits_uint64();


/***************************************************************************/

const Type_handler *Type_handler_null::type_handler_for_comparison() const
{
  return &type_handler_null;
}


const Type_handler *Type_handler_int_result::type_handler_for_comparison() const
{
  return &type_handler_longlong;
}


const Type_handler *Type_handler_string_result::type_handler_for_comparison() const
{
  return &type_handler_long_blob;
}


const Type_handler *Type_handler_decimal_result::type_handler_for_comparison() const
{
  return &type_handler_newdecimal;
}


const Type_handler *Type_handler_real_result::type_handler_for_comparison() const
{
  return &type_handler_double;
}


const Type_handler *Type_handler_time_common::type_handler_for_comparison() const
{
  return &type_handler_time;
}

const Type_handler *Type_handler_date_common::type_handler_for_comparison() const
{
  return &type_handler_newdate;
}


const Type_handler *Type_handler_datetime_common::type_handler_for_comparison() const
{
  return &type_handler_datetime;
}


const Type_handler *Type_handler_timestamp_common::type_handler_for_comparison() const
{
  return &type_handler_timestamp;
}


const Type_handler *Type_handler_row::type_handler_for_comparison() const
{
  return &type_handler_row;
}

/***************************************************************************/

const Type_handler *
Type_handler_timestamp_common::type_handler_for_native_format() const
{
  return &type_handler_timestamp2;
}


/***************************************************************************/

const Type_handler *Type_handler_typelib::type_handler_for_item_field() const
{
  return &type_handler_string;
}


const Type_handler *Type_handler_typelib::cast_to_int_type_handler() const
{
  return &type_handler_longlong;
}


/***************************************************************************/

bool
Type_handler_hybrid_field_type::aggregate_for_result(const Type_handler *other)
{
  if (m_type_handler->is_traditional_type() && other->is_traditional_type())
  {
    m_type_handler=
      Type_handler::aggregate_for_result_traditional(m_type_handler, other);
    return false;
  }
  other= type_handler_data->
         m_type_aggregator_for_result.find_handler(m_type_handler, other);
  if (!other)
    return true;
  m_type_handler= other;
  return false;
}


const Type_handler *
Type_handler::type_handler_long_or_longlong(uint max_char_length)
{
  if (max_char_length <= MY_INT32_NUM_DECIMAL_DIGITS - 2)
    return &type_handler_long;
  return &type_handler_longlong;
}

/*
  This method is called for CASE (and its abbreviations) and LEAST/GREATEST
  when data type aggregation returned LONGLONG and there were some BIT
  expressions. This helps to adjust the data type from LONGLONG to LONG
  if all expressions fit.
*/
const Type_handler *
Type_handler::bit_and_int_mixture_handler(uint max_char_length)
{
  if (max_char_length <= MY_INT32_NUM_DECIMAL_DIGITS)
    return &type_handler_long;
  return &type_handler_longlong;
}


/**
  @brief Aggregates field types from the array of items.

  @param[in] items  array of items to aggregate the type from
  @param[in] nitems number of items in the array
  @param[in] treat_bit_as_number - if BIT should be aggregated to a non-BIT
             counterpart as a LONGLONG number or as a VARBINARY string.

             Currently behaviour depends on the function:
             - LEAST/GREATEST treat BIT as VARBINARY when
               aggregating with a non-BIT counterpart.
               Note, UNION also works this way.

             - CASE, COALESCE, IF, IFNULL treat BIT as LONGLONG when
               aggregating with a non-BIT counterpart;

             This inconsistency may be changed in the future. See MDEV-8867.

             Note, independently from "treat_bit_as_number":
             - a single BIT argument gives BIT as a result
             - two BIT couterparts give BIT as a result

  @details This function aggregates field types from the array of items.
    Found type is supposed to be used later as the result field type
    of a multi-argument function.
    Aggregation itself is performed by Type_handler::aggregate_for_result().

  @note The term "aggregation" is used here in the sense of inferring the
    result type of a function from its argument types.

  @retval false - on success
  @retval true  - on error
*/

bool
Type_handler_hybrid_field_type::aggregate_for_result(const char *funcname,
                                                     Item **items, uint nitems,
                                                     bool treat_bit_as_number)
{
  bool bit_and_non_bit_mixture_found= false;
  uint32 max_display_length;
  if (!nitems || items[0]->result_type() == ROW_RESULT)
  {
    DBUG_ASSERT(0);
    set_handler(&type_handler_null);
    return true;
  }
  set_handler(items[0]->type_handler());
  max_display_length= items[0]->max_display_length();
  for (uint i= 1 ; i < nitems ; i++)
  {
    const Type_handler *cur= items[i]->type_handler();
    set_if_bigger(max_display_length, items[i]->max_display_length());
    if (treat_bit_as_number &&
        ((type_handler() == &type_handler_bit) ^ (cur == &type_handler_bit)))
    {
      bit_and_non_bit_mixture_found= true;
      if (type_handler() == &type_handler_bit)
        set_handler(&type_handler_longlong); // BIT + non-BIT
      else
        cur= &type_handler_longlong; // non-BIT + BIT
    }
    if (aggregate_for_result(cur))
    {
      my_error(ER_ILLEGAL_PARAMETER_DATA_TYPES2_FOR_OPERATION, MYF(0),
               type_handler()->name().ptr(), cur->name().ptr(), funcname);
      return true;
    }
  }
  if (bit_and_non_bit_mixture_found && type_handler() == &type_handler_longlong)
    set_handler(Type_handler::bit_and_int_mixture_handler(max_display_length));
  return false;
}

/**
  Collect built-in data type handlers for comparison.
  This method is very similar to item_cmp_type() defined in item.cc.
  Now they coexist. Later item_cmp_type() will be removed.
  In addition to item_cmp_type(), this method correctly aggregates
  TIME with DATETIME/TIMESTAMP/DATE, so no additional find_date_time_item()
  is needed after this call.
*/

bool
Type_handler_hybrid_field_type::aggregate_for_comparison(const Type_handler *h)
{
  DBUG_ASSERT(m_type_handler == m_type_handler->type_handler_for_comparison());
  DBUG_ASSERT(h == h->type_handler_for_comparison());

  if (!m_type_handler->is_traditional_type() ||
      !h->is_traditional_type())
  {
    h= type_handler_data->
       m_type_aggregator_for_comparison.find_handler(m_type_handler, h);
    if (!h)
      return true;
    m_type_handler= h;
    DBUG_ASSERT(m_type_handler == m_type_handler->type_handler_for_comparison());
    return false;
  }

  Item_result a= cmp_type();
  Item_result b= h->cmp_type();
  if (a == STRING_RESULT && b == STRING_RESULT)
    m_type_handler= &type_handler_long_blob;
  else if (a == INT_RESULT && b == INT_RESULT)
    m_type_handler= &type_handler_longlong;
  else if (a == ROW_RESULT || b == ROW_RESULT)
    m_type_handler= &type_handler_row;
  else if (a == TIME_RESULT || b == TIME_RESULT)
  {
    if ((a == TIME_RESULT) + (b == TIME_RESULT) == 1)
    {
      /*
        We're here if there's only one temporal data type:
        either m_type_handler or h.
      */
      if (b == TIME_RESULT)
        m_type_handler= h; // Temporal types bit non-temporal types
      /*
        Compare TIMESTAMP to a non-temporal type as DATETIME.
        This is needed to make queries with fuzzy dates work:
        SELECT * FROM t1
        WHERE
          ts BETWEEN '0000-00-00' AND '2010-00-01 00:00:00';
      */
      if (m_type_handler->type_handler_for_native_format() ==
          &type_handler_timestamp2)
        m_type_handler= &type_handler_datetime;
    }
    else
    {
      /*
        We're here if both m_type_handler and h are temporal data types.
        - If both data types are TIME, we preserve TIME.
        - If both data types are DATE, we preserve DATE.
          Preserving DATE is needed for EXPLAIN FORMAT=JSON,
          to print DATE constants using proper format:
          'YYYY-MM-DD' rather than 'YYYY-MM-DD 00:00:00'.
      */
      if (m_type_handler->field_type() != h->field_type())
        m_type_handler= &type_handler_datetime;
    }
  }
  else if ((a == INT_RESULT || a == DECIMAL_RESULT) &&
           (b == INT_RESULT || b == DECIMAL_RESULT))
  {
    m_type_handler= &type_handler_newdecimal;
  }
  else
    m_type_handler= &type_handler_double;
  DBUG_ASSERT(m_type_handler == m_type_handler->type_handler_for_comparison());
  return false;
}


/**
  Aggregate data type handler for LEAST/GRATEST.
  aggregate_for_min_max() is close to aggregate_for_comparison(),
  but tries to preserve the exact type handler for string, int and temporal
  data types (instead of converting to super-types).
  FLOAT is not preserved and is converted to its super-type (DOUBLE).
  This should probably fixed eventually, for symmetry.
*/

bool
Type_handler_hybrid_field_type::aggregate_for_min_max(const Type_handler *h)
{
  if (!m_type_handler->is_traditional_type() ||
      !h->is_traditional_type())
  {
    /*
      If at least one data type is non-traditional,
      do aggregation for result immediately.
      For now we suppose that these two expressions:
        - LEAST(type1, type2)
        - COALESCE(type1, type2)
      return the same data type (or both expressions return error)
      if type1 and/or type2 are non-traditional.
      This may change in the future.
    */
    h= type_handler_data->
       m_type_aggregator_for_result.find_handler(m_type_handler, h);
    if (!h)
      return true;
    m_type_handler= h;
    return false;
  }

  Item_result a= cmp_type();
  Item_result b= h->cmp_type();
  DBUG_ASSERT(a != ROW_RESULT); // Disallowed by check_cols() in fix_fields()
  DBUG_ASSERT(b != ROW_RESULT); // Disallowed by check_cols() in fix_fields()

  if (a == STRING_RESULT && b == STRING_RESULT)
    m_type_handler=
      Type_handler::aggregate_for_result_traditional(m_type_handler, h);
  else if (a == INT_RESULT && b == INT_RESULT)
  {
    // BIT aggregates with non-BIT as BIGINT
    if (m_type_handler != h)
    {
      if (m_type_handler == &type_handler_bit)
        m_type_handler= &type_handler_longlong;
      else if (h == &type_handler_bit)
        h= &type_handler_longlong;
    }
    m_type_handler=
      Type_handler::aggregate_for_result_traditional(m_type_handler, h);
  }
  else if (a == TIME_RESULT || b == TIME_RESULT)
  {
    if ((m_type_handler->type_handler_for_native_format() ==
         &type_handler_timestamp2) +
        (h->type_handler_for_native_format() ==
         &type_handler_timestamp2) == 1)
    {
      /*
        Handle LEAST(TIMESTAMP, non-TIMESTAMP) as DATETIME,
        to make sure fuzzy dates work in this context:
          LEAST('2001-00-00', timestamp_field)
      */
      m_type_handler= &type_handler_datetime2;
    }
    else if ((a == TIME_RESULT) + (b == TIME_RESULT) == 1)
    {
      /*
        We're here if there's only one temporal data type:
        either m_type_handler or h.
      */
      if (b == TIME_RESULT)
        m_type_handler= h; // Temporal types bit non-temporal types
    }
    else
    {
      /*
        We're here if both m_type_handler and h are temporal data types.
      */
      m_type_handler=
        Type_handler::aggregate_for_result_traditional(m_type_handler, h);
    }
  }
  else if ((a == INT_RESULT || a == DECIMAL_RESULT) &&
           (b == INT_RESULT || b == DECIMAL_RESULT))
  {
    m_type_handler= &type_handler_newdecimal;
  }
  else
  {
    // Preserve FLOAT if two FLOATs, set to DOUBLE otherwise.
    if (m_type_handler != &type_handler_float || h != &type_handler_float)
      m_type_handler= &type_handler_double;
  }
  return false;
}


bool
Type_handler_hybrid_field_type::aggregate_for_min_max(const char *funcname,
                                                      Item **items, uint nitems)
{
  bool bit_and_non_bit_mixture_found= false;
  uint32 max_display_length;
  // LEAST/GREATEST require at least two arguments
  DBUG_ASSERT(nitems > 1);
  set_handler(items[0]->type_handler());
  max_display_length= items[0]->max_display_length();
  for (uint i= 1; i < nitems;  i++)
  {
    const Type_handler *cur= items[i]->type_handler();
    set_if_bigger(max_display_length, items[i]->max_display_length());
    // Check if BIT + non-BIT, or non-BIT + BIT
    bit_and_non_bit_mixture_found|= (m_type_handler == &type_handler_bit) !=
                                    (cur == &type_handler_bit);
    if (aggregate_for_min_max(cur))
    {
      my_error(ER_ILLEGAL_PARAMETER_DATA_TYPES2_FOR_OPERATION, MYF(0),
               type_handler()->name().ptr(), cur->name().ptr(), funcname);
      return true;
    }
  }
  if (bit_and_non_bit_mixture_found && type_handler() == &type_handler_longlong)
    set_handler(Type_handler::bit_and_int_mixture_handler(max_display_length));
  return false;
}


const Type_handler *
Type_handler::aggregate_for_num_op_traditional(const Type_handler *h0,
                                               const Type_handler *h1)
{
  Item_result r0= h0->cmp_type();
  Item_result r1= h1->cmp_type();

  if (r0 == REAL_RESULT || r1 == REAL_RESULT ||
      r0 == STRING_RESULT || r1 ==STRING_RESULT)
    return &type_handler_double;

  if (r0 == TIME_RESULT || r1 == TIME_RESULT)
    return &type_handler_datetime;

  if (r0 == DECIMAL_RESULT || r1 == DECIMAL_RESULT)
    return &type_handler_newdecimal;

  DBUG_ASSERT(r0 == INT_RESULT && r1 == INT_RESULT);
  return &type_handler_longlong;
}


const Type_aggregator::Pair*
Type_aggregator::find_pair(const Type_handler *handler1,
                           const Type_handler *handler2) const
{
  for (uint i= 0; i < m_array.elements(); i++)
  {
    const Pair& el= m_array.at(i);
    if (el.eq(handler1, handler2) ||
        (m_is_commutative && el.eq(handler2, handler1)))
      return &el;
  }
  return NULL;
}


bool
Type_handler_hybrid_field_type::aggregate_for_num_op(const Type_aggregator *agg,
                                                     const Type_handler *h0,
                                                     const Type_handler *h1)
{
  const Type_handler *hres;
  if (h0->is_traditional_type() && h1->is_traditional_type())
  {
    set_handler(Type_handler::aggregate_for_num_op_traditional(h0, h1));
    return false;
  }
  if ((hres= agg->find_handler(h0, h1)))
  {
    set_handler(hres);
    return false;
  }
  return true;
}


/***************************************************************************/

const Type_handler *
Type_handler::get_handler_by_field_type(enum_field_types type)
{
  switch (type) {
  case MYSQL_TYPE_DECIMAL:     return &type_handler_olddecimal;
  case MYSQL_TYPE_NEWDECIMAL:  return &type_handler_newdecimal;
  case MYSQL_TYPE_TINY:        return &type_handler_tiny;
  case MYSQL_TYPE_SHORT:       return &type_handler_short;
  case MYSQL_TYPE_LONG:        return &type_handler_long;
  case MYSQL_TYPE_LONGLONG:    return &type_handler_longlong;
  case MYSQL_TYPE_INT24:       return &type_handler_int24;
  case MYSQL_TYPE_YEAR:        return &type_handler_year;
  case MYSQL_TYPE_BIT:         return &type_handler_bit;
  case MYSQL_TYPE_FLOAT:       return &type_handler_float;
  case MYSQL_TYPE_DOUBLE:      return &type_handler_double;
  case MYSQL_TYPE_NULL:        return &type_handler_null;
  case MYSQL_TYPE_VARCHAR:     return &type_handler_varchar;
  case MYSQL_TYPE_TINY_BLOB:   return &type_handler_tiny_blob;
  case MYSQL_TYPE_MEDIUM_BLOB: return &type_handler_medium_blob;
  case MYSQL_TYPE_LONG_BLOB:   return &type_handler_long_blob;
  case MYSQL_TYPE_BLOB:        return &type_handler_blob;
  case MYSQL_TYPE_VAR_STRING:  return &type_handler_varchar; // Map to VARCHAR 
  case MYSQL_TYPE_STRING:      return &type_handler_string;
  case MYSQL_TYPE_ENUM:        return &type_handler_varchar; // Map to VARCHAR
  case MYSQL_TYPE_SET:         return &type_handler_varchar; // Map to VARCHAR
  case MYSQL_TYPE_GEOMETRY:
#ifdef HAVE_SPATIAL
    return &type_handler_geometry;
#else
    return NULL;
#endif
  case MYSQL_TYPE_TIMESTAMP:   return &type_handler_timestamp2;// Map to timestamp2
  case MYSQL_TYPE_TIMESTAMP2:  return &type_handler_timestamp2;
  case MYSQL_TYPE_DATE:        return &type_handler_newdate;   // Map to newdate
  case MYSQL_TYPE_TIME:        return &type_handler_time2;     // Map to time2
  case MYSQL_TYPE_TIME2:       return &type_handler_time2;
  case MYSQL_TYPE_DATETIME:    return &type_handler_datetime2; // Map to datetime2
  case MYSQL_TYPE_DATETIME2:   return &type_handler_datetime2;
  case MYSQL_TYPE_NEWDATE:
    /*
      NEWDATE is actually a real_type(), not a field_type(),
      but it's used around the code in field_type() context.
      We should probably clean up the code not to use MYSQL_TYPE_NEWDATE
      in field_type() context and add DBUG_ASSERT(0) here.
    */
    return &type_handler_newdate;
  case MYSQL_TYPE_VARCHAR_COMPRESSED:
  case MYSQL_TYPE_BLOB_COMPRESSED:
    break;
  };
  DBUG_ASSERT(0);
  return &type_handler_string;
}


const Type_handler *
Type_handler::get_handler_by_real_type(enum_field_types type)
{
  switch (type) {
  case MYSQL_TYPE_DECIMAL:     return &type_handler_olddecimal;
  case MYSQL_TYPE_NEWDECIMAL:  return &type_handler_newdecimal;
  case MYSQL_TYPE_TINY:        return &type_handler_tiny;
  case MYSQL_TYPE_SHORT:       return &type_handler_short;
  case MYSQL_TYPE_LONG:        return &type_handler_long;
  case MYSQL_TYPE_LONGLONG:    return &type_handler_longlong;
  case MYSQL_TYPE_INT24:       return &type_handler_int24;
  case MYSQL_TYPE_YEAR:        return &type_handler_year;
  case MYSQL_TYPE_BIT:         return &type_handler_bit;
  case MYSQL_TYPE_FLOAT:       return &type_handler_float;
  case MYSQL_TYPE_DOUBLE:      return &type_handler_double;
  case MYSQL_TYPE_NULL:        return &type_handler_null;
  case MYSQL_TYPE_VARCHAR:     return &type_handler_varchar;
  case MYSQL_TYPE_VARCHAR_COMPRESSED: return &type_handler_varchar_compressed;
  case MYSQL_TYPE_TINY_BLOB:   return &type_handler_tiny_blob;
  case MYSQL_TYPE_MEDIUM_BLOB: return &type_handler_medium_blob;
  case MYSQL_TYPE_LONG_BLOB:   return &type_handler_long_blob;
  case MYSQL_TYPE_BLOB:        return &type_handler_blob;
  case MYSQL_TYPE_BLOB_COMPRESSED: return &type_handler_blob_compressed;
  case MYSQL_TYPE_VAR_STRING:
    /*
      VAR_STRING is actually a field_type(), not a real_type(),
      but it's used around the code in real_type() context.
      We should clean up the code and add DBUG_ASSERT(0) here.
    */
    return &type_handler_string;
  case MYSQL_TYPE_STRING:      return &type_handler_string;
  case MYSQL_TYPE_ENUM:        return &type_handler_enum;
  case MYSQL_TYPE_SET:         return &type_handler_set;
  case MYSQL_TYPE_GEOMETRY:
#ifdef HAVE_SPATIAL
    return &type_handler_geometry;
#else
    return NULL;
#endif
  case MYSQL_TYPE_TIMESTAMP:   return &type_handler_timestamp;
  case MYSQL_TYPE_TIMESTAMP2:  return &type_handler_timestamp2;
  case MYSQL_TYPE_DATE:        return &type_handler_date;
  case MYSQL_TYPE_TIME:        return &type_handler_time;
  case MYSQL_TYPE_TIME2:       return &type_handler_time2;
  case MYSQL_TYPE_DATETIME:    return &type_handler_datetime;
  case MYSQL_TYPE_DATETIME2:   return &type_handler_datetime2;
  case MYSQL_TYPE_NEWDATE:     return &type_handler_newdate;
  };
  DBUG_ASSERT(0);
  return &type_handler_string;
}


/**
  Create a DOUBLE field by default.
*/
Field *
Type_handler::make_num_distinct_aggregator_field(MEM_ROOT *mem_root,
                                                 const Item *item) const
{
  return new(mem_root)
         Field_double(NULL, item->max_length,
                      (uchar *) (item->maybe_null ? "" : 0),
                      item->maybe_null ? 1 : 0, Field::NONE,
                      &item->name, (uint8) item->decimals,
                      0, item->unsigned_flag);
}


Field *
Type_handler_float::make_num_distinct_aggregator_field(MEM_ROOT *mem_root,
                                                       const Item *item)
                                                       const
{
  return new(mem_root)
         Field_float(NULL, item->max_length,
                     (uchar *) (item->maybe_null ? "" : 0),
                     item->maybe_null ? 1 : 0, Field::NONE,
                     &item->name, (uint8) item->decimals,
                     0, item->unsigned_flag);
}


Field *
Type_handler_decimal_result::make_num_distinct_aggregator_field(
                                                            MEM_ROOT *mem_root,
                                                            const Item *item)
                                                            const
{
  DBUG_ASSERT(item->decimals <= DECIMAL_MAX_SCALE);
  return new (mem_root)
         Field_new_decimal(NULL, item->max_length,
                           (uchar *) (item->maybe_null ? "" : 0),
                           item->maybe_null ? 1 : 0, Field::NONE,
                           &item->name, (uint8) item->decimals,
                           0, item->unsigned_flag);
}


Field *
Type_handler_int_result::make_num_distinct_aggregator_field(MEM_ROOT *mem_root,
                                                            const Item *item)
                                                            const
{
  /**
    Make a longlong field for all INT-alike types. It could create
    smaller fields for TINYINT, SMALLINT, MEDIUMINT, INT though.
  */
  return new(mem_root)
         Field_longlong(NULL, item->max_length,
                        (uchar *) (item->maybe_null ? "" : 0),
                        item->maybe_null ? 1 : 0, Field::NONE,
                        &item->name, 0, item->unsigned_flag);
}


/***********************************************************************/

Field *Type_handler_tiny::make_conversion_table_field(TABLE *table,
                                                      uint metadata,
                                                      const Field *target)
                                                      const
{
  /*
    As we don't know if the integer was signed or not on the master,
    assume we have same sign on master and slave.  This is true when not
    using conversions so it should be true also when using conversions.
  */
  bool unsigned_flag= ((Field_num*) target)->unsigned_flag;
  return new (table->in_use->mem_root)
         Field_tiny(NULL, 4 /*max_length*/, (uchar *) "", 1, Field::NONE,
                    &empty_clex_str, 0/*zerofill*/, unsigned_flag);
}


Field *Type_handler_short::make_conversion_table_field(TABLE *table,
                                                       uint metadata,
                                                       const Field *target)
                                                       const
{
  bool unsigned_flag= ((Field_num*) target)->unsigned_flag;
  return new (table->in_use->mem_root)
         Field_short(NULL, 6 /*max_length*/, (uchar *) "", 1, Field::NONE,
                     &empty_clex_str, 0/*zerofill*/, unsigned_flag);
}


Field *Type_handler_int24::make_conversion_table_field(TABLE *table,
                                                       uint metadata,
                                                       const Field *target)
                                                       const
{
  bool unsigned_flag= ((Field_num*) target)->unsigned_flag;
  return new (table->in_use->mem_root)
         Field_medium(NULL, 9 /*max_length*/, (uchar *) "", 1, Field::NONE,
                      &empty_clex_str, 0/*zerofill*/, unsigned_flag);
}


Field *Type_handler_long::make_conversion_table_field(TABLE *table,
                                                      uint metadata,
                                                      const Field *target)
                                                      const
{
  bool unsigned_flag= ((Field_num*) target)->unsigned_flag;
  return new (table->in_use->mem_root)
         Field_long(NULL, 11 /*max_length*/, (uchar *) "", 1, Field::NONE,
         &empty_clex_str, 0/*zerofill*/, unsigned_flag);
}


Field *Type_handler_longlong::make_conversion_table_field(TABLE *table,
                                                          uint metadata,
                                                          const Field *target)
                                                          const
{
  bool unsigned_flag= ((Field_num*) target)->unsigned_flag;
  return new (table->in_use->mem_root)
         Field_longlong(NULL, 20 /*max_length*/,(uchar *) "", 1, Field::NONE,
                        &empty_clex_str, 0/*zerofill*/, unsigned_flag);
}



Field *Type_handler_float::make_conversion_table_field(TABLE *table,
                                                       uint metadata,
                                                       const Field *target)
                                                       const
{
  return new (table->in_use->mem_root)
         Field_float(NULL, 12 /*max_length*/, (uchar *) "", 1, Field::NONE,
                     &empty_clex_str, 0/*dec*/, 0/*zerofill*/, 0/*unsigned_flag*/);
}


Field *Type_handler_double::make_conversion_table_field(TABLE *table,
                                                        uint metadata,
                                                        const Field *target)
                                                        const
{
  return new (table->in_use->mem_root)
         Field_double(NULL, 22 /*max_length*/, (uchar *) "", 1, Field::NONE,
                      &empty_clex_str, 0/*dec*/, 0/*zerofill*/, 0/*unsigned_flag*/);
}


Field *Type_handler_newdecimal::make_conversion_table_field(TABLE *table,
                                                            uint metadata,
                                                            const Field *target)
                                                            const
{
  int  precision= metadata >> 8;
  uint8 decimals= metadata & 0x00ff;
  uint32 max_length= my_decimal_precision_to_length(precision, decimals, false);
  DBUG_ASSERT(decimals <= DECIMAL_MAX_SCALE);
  return new (table->in_use->mem_root)
         Field_new_decimal(NULL, max_length, (uchar *) "", 1, Field::NONE,
                           &empty_clex_str, decimals, 0/*zerofill*/, 0/*unsigned*/);
}


Field *Type_handler_olddecimal::make_conversion_table_field(TABLE *table,
                                                            uint metadata,
                                                            const Field *target)
                                                            const
{
  sql_print_error("In RBR mode, Slave received incompatible DECIMAL field "
                  "(old-style decimal field) from Master while creating "
                  "conversion table. Please consider changing datatype on "
                  "Master to new style decimal by executing ALTER command for"
                  " column Name: %s.%s.%s.",
                  target->table->s->db.str,
                  target->table->s->table_name.str,
                  target->field_name.str);
  return NULL;
}


Field *Type_handler_year::make_conversion_table_field(TABLE *table,
                                                      uint metadata,
                                                      const Field *target)
                                                      const
{
  return new(table->in_use->mem_root)
         Field_year(NULL, 4, (uchar *) "", 1, Field::NONE, &empty_clex_str);
}


Field *Type_handler_null::make_conversion_table_field(TABLE *table,
                                                      uint metadata,
                                                      const Field *target)
                                                      const
{
  return new(table->in_use->mem_root)
         Field_null(NULL, 0, Field::NONE, &empty_clex_str, target->charset());
}


Field *Type_handler_timestamp::make_conversion_table_field(TABLE *table,
                                                           uint metadata,
                                                           const Field *target)
                                                           const
{
  return new_Field_timestamp(table->in_use->mem_root, NULL, (uchar *) "", 1,
                           Field::NONE, &empty_clex_str, table->s, target->decimals());
}


Field *Type_handler_timestamp2::make_conversion_table_field(TABLE *table,
                                                            uint metadata,
                                                            const Field *target)
                                                            const
{
  return new(table->in_use->mem_root)
         Field_timestampf(NULL, (uchar *) "", 1, Field::NONE,
                          &empty_clex_str, table->s, metadata);
}


Field *Type_handler_newdate::make_conversion_table_field(TABLE *table,
                                                         uint metadata,
                                                         const Field *target)
                                                         const
{
  return new(table->in_use->mem_root)
         Field_newdate(NULL, (uchar *) "", 1, Field::NONE, &empty_clex_str);
}


Field *Type_handler_date::make_conversion_table_field(TABLE *table,
                                                      uint metadata,
                                                      const Field *target)
                                                      const
{
  return new(table->in_use->mem_root)
         Field_date(NULL, (uchar *) "", 1, Field::NONE, &empty_clex_str);
}


Field *Type_handler_time::make_conversion_table_field(TABLE *table,
                                                      uint metadata,
                                                      const Field *target)
                                                      const
{
  return new_Field_time(table->in_use->mem_root, NULL, (uchar *) "", 1,
                        Field::NONE, &empty_clex_str, target->decimals());
}


Field *Type_handler_time2::make_conversion_table_field(TABLE *table,
                                                       uint metadata,
                                                       const Field *target)
                                                       const
{
  return new(table->in_use->mem_root)
         Field_timef(NULL, (uchar *) "", 1, Field::NONE, &empty_clex_str, metadata);
}


Field *Type_handler_datetime::make_conversion_table_field(TABLE *table,
                                                          uint metadata,
                                                          const Field *target)
                                                          const
{
  return new_Field_datetime(table->in_use->mem_root, NULL, (uchar *) "", 1,
                            Field::NONE, &empty_clex_str, target->decimals());
}


Field *Type_handler_datetime2::make_conversion_table_field(TABLE *table,
                                                           uint metadata,
                                                           const Field *target)
                                                           const
{
  return new(table->in_use->mem_root)
         Field_datetimef(NULL, (uchar *) "", 1,
                         Field::NONE, &empty_clex_str, metadata);
}


Field *Type_handler_bit::make_conversion_table_field(TABLE *table,
                                                     uint metadata,
                                                     const Field *target)
                                                     const
{
  DBUG_ASSERT((metadata & 0xff) <= 7);
  uint32 max_length= 8 * (metadata >> 8U) + (metadata & 0x00ff);
  return new(table->in_use->mem_root)
         Field_bit_as_char(NULL, max_length, (uchar *) "", 1,
                           Field::NONE, &empty_clex_str);
}


Field *Type_handler_string::make_conversion_table_field(TABLE *table,
                                                        uint metadata,
                                                        const Field *target)
                                                        const
{
  /* This is taken from Field_string::unpack. */
  uint32 max_length= (((metadata >> 4) & 0x300) ^ 0x300) + (metadata & 0x00ff);
  return new(table->in_use->mem_root)
         Field_string(NULL, max_length, (uchar *) "", 1,
                      Field::NONE, &empty_clex_str, target->charset());
}


Field *Type_handler_varchar::make_conversion_table_field(TABLE *table,
                                                         uint metadata,
                                                         const Field *target)
                                                         const
{
  return new(table->in_use->mem_root)
         Field_varstring(NULL, metadata, HA_VARCHAR_PACKLENGTH(metadata),
                         (uchar *) "", 1, Field::NONE, &empty_clex_str,
                         table->s, target->charset());
}


Field *Type_handler_varchar_compressed::make_conversion_table_field(TABLE *table,
                                                         uint metadata,
                                                         const Field *target)
                                                         const
{
  return new(table->in_use->mem_root)
         Field_varstring_compressed(NULL, metadata,
                                    HA_VARCHAR_PACKLENGTH(metadata),
                                    (uchar *) "", 1, Field::NONE,
                                    &empty_clex_str,
                                    table->s, target->charset(),
                                    zlib_compression_method);
}



Field *Type_handler_blob_compressed::make_conversion_table_field(TABLE *table,
                                                      uint metadata,
                                                      const Field *target)
                                                      const
{
  uint pack_length= metadata & 0x00ff;
  if (pack_length < 1 || pack_length > 4)
    return NULL; // Broken binary log?
  return new(table->in_use->mem_root)
         Field_blob_compressed(NULL, (uchar *) "", 1, Field::NONE,
                               &empty_clex_str,
                               table->s, pack_length, target->charset(),
                               zlib_compression_method);
}


#ifdef HAVE_SPATIAL
const Name Type_handler_geometry::m_name_geometry(STRING_WITH_LEN("geometry"));


const Type_handler *Type_handler_geometry::type_handler_for_comparison() const
{
  return &type_handler_geometry;
}


Field *Type_handler_geometry::make_conversion_table_field(TABLE *table,
                                                          uint metadata,
                                                          const Field *target)
                                                          const
{
  DBUG_ASSERT(target->type() == MYSQL_TYPE_GEOMETRY);
  /*
    We do not do not update feature_gis statistics here:
    status_var_increment(target->table->in_use->status_var.feature_gis);
    as this is only a temporary field.
    The statistics was already incremented when "target" was created.
  */
  return new(table->in_use->mem_root)
         Field_geom(NULL, (uchar *) "", 1, Field::NONE, &empty_clex_str, table->s, 4,
                    ((const Field_geom*) target)->geom_type,
                    ((const Field_geom*) target)->srid);
}
#endif

Field *Type_handler_enum::make_conversion_table_field(TABLE *table,
                                                      uint metadata,
                                                      const Field *target)
                                                      const
{
  DBUG_ASSERT(target->type() == MYSQL_TYPE_STRING);
  DBUG_ASSERT(target->real_type() == MYSQL_TYPE_ENUM);
  return new(table->in_use->mem_root)
         Field_enum(NULL, target->field_length,
                    (uchar *) "", 1, Field::NONE, &empty_clex_str,
                    metadata & 0x00ff/*pack_length()*/,
                    ((const Field_enum*) target)->typelib, target->charset());
}


Field *Type_handler_set::make_conversion_table_field(TABLE *table,
                                                     uint metadata,
                                                     const Field *target)
                                                     const
{
  DBUG_ASSERT(target->type() == MYSQL_TYPE_STRING);
  DBUG_ASSERT(target->real_type() == MYSQL_TYPE_SET);
  return new(table->in_use->mem_root)
         Field_set(NULL, target->field_length,
                   (uchar *) "", 1, Field::NONE, &empty_clex_str,
                   metadata & 0x00ff/*pack_length()*/,
                   ((const Field_enum*) target)->typelib, target->charset());
}


/*************************************************************************/

bool Type_handler::
       Column_definition_validate_check_constraint(THD *thd,
                                                   Column_definition * c) const
{
  return c->validate_check_constraint(thd);
}


/*************************************************************************/
bool Type_handler_null::
       Column_definition_fix_attributes(Column_definition *def) const
{
  return false;
}

bool Type_handler_tiny::
       Column_definition_fix_attributes(Column_definition *def) const
{
  return def->fix_attributes_int(MAX_TINYINT_WIDTH + def->sign_length());
}

bool Type_handler_short::
       Column_definition_fix_attributes(Column_definition *def) const
{
  return def->fix_attributes_int(MAX_SMALLINT_WIDTH + def->sign_length());
}

bool Type_handler_int24::
       Column_definition_fix_attributes(Column_definition *def) const
{
  return def->fix_attributes_int(MAX_MEDIUMINT_WIDTH + def->sign_length());
}

bool Type_handler_long::
       Column_definition_fix_attributes(Column_definition *def) const
{
  return def->fix_attributes_int(MAX_INT_WIDTH + def->sign_length());
}

bool Type_handler_longlong::
       Column_definition_fix_attributes(Column_definition *def) const
{
  return def->fix_attributes_int(MAX_BIGINT_WIDTH/*no sign_length() added*/);
}

bool Type_handler_newdecimal::
       Column_definition_fix_attributes(Column_definition *def) const
{
  return def->fix_attributes_decimal();
}

bool Type_handler_olddecimal::
       Column_definition_fix_attributes(Column_definition *def) const
{
  DBUG_ASSERT(0); // Obsolete
  return true;
}

bool Type_handler_var_string::
       Column_definition_fix_attributes(Column_definition *def) const
{
  DBUG_ASSERT(0); // Obsolete
  return true;
}

bool Type_handler_varchar::
       Column_definition_fix_attributes(Column_definition *def) const
{
  /*
    Long VARCHAR's are automaticly converted to blobs in mysql_prepare_table
    if they don't have a default value
  */
  return def->check_length(ER_TOO_BIG_DISPLAYWIDTH, MAX_FIELD_BLOBLENGTH);
}

bool Type_handler_string::
       Column_definition_fix_attributes(Column_definition *def) const
{
  return def->check_length(ER_TOO_BIG_FIELDLENGTH, MAX_FIELD_CHARLENGTH);
}

bool Type_handler_blob_common::
       Column_definition_fix_attributes(Column_definition *def) const
{
  def->flags|= BLOB_FLAG;
  return def->check_length(ER_TOO_BIG_DISPLAYWIDTH, MAX_FIELD_BLOBLENGTH);
}

#ifdef HAVE_SPATIAL
bool Type_handler_geometry::
       Column_definition_fix_attributes(Column_definition *def) const
{
  def->flags|= BLOB_FLAG;
  return false;
}
#endif

bool Type_handler_year::
       Column_definition_fix_attributes(Column_definition *def) const
{
  if (!def->length || def->length != 2)
    def->length= 4; // Default length
  def->flags|= ZEROFILL_FLAG | UNSIGNED_FLAG;
  return false;
}

bool Type_handler_float::
       Column_definition_fix_attributes(Column_definition *def) const
{
  return def->fix_attributes_real(MAX_FLOAT_STR_LENGTH);
}


bool Type_handler_double::
       Column_definition_fix_attributes(Column_definition *def) const
{
  return def->fix_attributes_real(DBL_DIG + 7);
}

bool Type_handler_timestamp_common::
       Column_definition_fix_attributes(Column_definition *def) const
{
  def->flags|= UNSIGNED_FLAG;
  return def->fix_attributes_temporal_with_time(MAX_DATETIME_WIDTH);
}

bool Type_handler_date_common::
       Column_definition_fix_attributes(Column_definition *def) const
{
  // We don't support creation of MYSQL_TYPE_DATE anymore
  def->set_handler(&type_handler_newdate);
  def->length= MAX_DATE_WIDTH;
  return false;
}

bool Type_handler_time_common::
       Column_definition_fix_attributes(Column_definition *def) const
{
  return def->fix_attributes_temporal_with_time(MIN_TIME_WIDTH);
}

bool Type_handler_datetime_common::
       Column_definition_fix_attributes(Column_definition *def) const
{
  return def->fix_attributes_temporal_with_time(MAX_DATETIME_WIDTH);
}

bool Type_handler_set::
       Column_definition_fix_attributes(Column_definition *def) const
{
  def->pack_length= get_set_pack_length(def->interval_list.elements);
  return false;
}

bool Type_handler_enum::
       Column_definition_fix_attributes(Column_definition *def) const
{
  def->pack_length= get_enum_pack_length(def->interval_list.elements);
  return false;
}

bool Type_handler_bit::
       Column_definition_fix_attributes(Column_definition *def) const
{
  return def->fix_attributes_bit();
}

/*************************************************************************/

void Type_handler_blob_common::
       Column_definition_reuse_fix_attributes(THD *thd,
                                              Column_definition *def,
                                              const Field *field) const
{
  DBUG_ASSERT(def->key_length == 0);
}


void Type_handler_typelib::
       Column_definition_reuse_fix_attributes(THD *thd,
                                              Column_definition *def,
                                              const Field *field) const
{
  DBUG_ASSERT(def->flags & (ENUM_FLAG | SET_FLAG));
  def->interval= field->get_typelib();
}


#ifdef HAVE_SPATIAL
void Type_handler_geometry::
       Column_definition_reuse_fix_attributes(THD *thd,
                                              Column_definition *def,
                                              const Field *field) const
{
  def->geom_type= ((Field_geom*) field)->geom_type;
  def->srid= ((Field_geom*) field)->srid;
}
#endif


void Type_handler_year::
       Column_definition_reuse_fix_attributes(THD *thd,
                                              Column_definition *def,
                                              const Field *field) const
{
  if (def->length != 4)
  {
    char buff[sizeof("YEAR()") + MY_INT64_NUM_DECIMAL_DIGITS + 1];
    my_snprintf(buff, sizeof(buff), "YEAR(%llu)", def->length);
    push_warning_printf(thd, Sql_condition::WARN_LEVEL_NOTE,
                        ER_WARN_DEPRECATED_SYNTAX,
                        ER_THD(thd, ER_WARN_DEPRECATED_SYNTAX),
                        buff, "YEAR(4)");
  }
}


void Type_handler_real_result::
       Column_definition_reuse_fix_attributes(THD *thd,
                                              Column_definition *def,
                                              const Field *field) const
{
  /*
    Floating points are stored with FLOATING_POINT_DECIMALS but internally
    in MariaDB used with NOT_FIXED_DEC, which is >= FLOATING_POINT_DECIMALS.
  */
  if (def->decimals >= FLOATING_POINT_DECIMALS)
    def->decimals= NOT_FIXED_DEC;
}


/*************************************************************************/

bool Type_handler::
       Column_definition_prepare_stage1(THD *thd,
                                        MEM_ROOT *mem_root,
                                        Column_definition *def,
                                        handler *file,
                                        ulonglong table_flags) const
{
  def->create_length_to_internal_length_simple();
  return false;
}

bool Type_handler_null::
       Column_definition_prepare_stage1(THD *thd,
                                        MEM_ROOT *mem_root,
                                        Column_definition *def,
                                        handler *file,
                                        ulonglong table_flags) const
{
  def->create_length_to_internal_length_null();
  return false;
}

bool Type_handler_row::
       Column_definition_prepare_stage1(THD *thd,
                                        MEM_ROOT *mem_root,
                                        Column_definition *def,
                                        handler *file,
                                        ulonglong table_flags) const
{
  def->create_length_to_internal_length_null();
  return false;
}

bool Type_handler_newdecimal::
       Column_definition_prepare_stage1(THD *thd,
                                        MEM_ROOT *mem_root,
                                        Column_definition *def,
                                        handler *file,
                                        ulonglong table_flags) const
{
  def->create_length_to_internal_length_newdecimal();
  return false;
}

bool Type_handler_bit::
       Column_definition_prepare_stage1(THD *thd,
                                        MEM_ROOT *mem_root,
                                        Column_definition *def,
                                        handler *file,
                                        ulonglong table_flags) const
{
  return def->prepare_stage1_bit(thd, mem_root, file, table_flags);
}

bool Type_handler_typelib::
       Column_definition_prepare_stage1(THD *thd,
                                        MEM_ROOT *mem_root,
                                        Column_definition *def,
                                        handler *file,
                                        ulonglong table_flags) const
{
  return def->prepare_stage1_typelib(thd, mem_root, file, table_flags);
}


bool Type_handler_string_result::
       Column_definition_prepare_stage1(THD *thd,
                                        MEM_ROOT *mem_root,
                                        Column_definition *def,
                                        handler *file,
                                        ulonglong table_flags) const
{
  return def->prepare_stage1_string(thd, mem_root, file, table_flags);
}


#ifdef HAVE_SPATIAL
bool Type_handler_geometry::
       Column_definition_prepare_stage1(THD *thd,
                                        MEM_ROOT *mem_root,
                                        Column_definition *def,
                                        handler *file,
                                        ulonglong table_flags) const
{
  def->create_length_to_internal_length_string();
  return def->prepare_blob_field(thd);
}
#endif


/*************************************************************************/

bool Type_handler::
       Column_definition_redefine_stage1(Column_definition *def,
                                         const Column_definition *dup,
                                         const handler *file,
                                         const Schema_specification_st *schema)
                                         const
{
  def->redefine_stage1_common(dup, file, schema);
  def->create_length_to_internal_length_simple();
  return false;
}


bool Type_handler_null::
       Column_definition_redefine_stage1(Column_definition *def,
                                         const Column_definition *dup,
                                         const handler *file,
                                         const Schema_specification_st *schema)
                                         const
{
  def->redefine_stage1_common(dup, file, schema);
  def->create_length_to_internal_length_null();
  return false;
}


bool Type_handler_newdecimal::
       Column_definition_redefine_stage1(Column_definition *def,
                                         const Column_definition *dup,
                                         const handler *file,
                                         const Schema_specification_st *schema)
                                         const
{
  def->redefine_stage1_common(dup, file, schema);
  def->create_length_to_internal_length_newdecimal();
  return false;
}


bool Type_handler_string_result::
       Column_definition_redefine_stage1(Column_definition *def,
                                         const Column_definition *dup,
                                         const handler *file,
                                         const Schema_specification_st *schema)
                                         const
{
  def->redefine_stage1_common(dup, file, schema);
  def->set_compression_method(dup->compression_method());
  def->create_length_to_internal_length_string();
  return false;
}


bool Type_handler_typelib::
       Column_definition_redefine_stage1(Column_definition *def,
                                         const Column_definition *dup,
                                         const handler *file,
                                         const Schema_specification_st *schema)
                                         const
{
  def->redefine_stage1_common(dup, file, schema);
  def->create_length_to_internal_length_typelib();
  return false;
}


bool Type_handler_bit::
       Column_definition_redefine_stage1(Column_definition *def,
                                         const Column_definition *dup,
                                         const handler *file,
                                         const Schema_specification_st *schema)
                                         const
{
  def->redefine_stage1_common(dup, file, schema);
  /*
    If we are replacing a field with a BIT field, we need
    to initialize pack_flag.
  */
  def->pack_flag= FIELDFLAG_NUMBER;
  if (!(file->ha_table_flags() & HA_CAN_BIT_FIELD))
    def->pack_flag|= FIELDFLAG_TREAT_BIT_AS_CHAR;
  def->create_length_to_internal_length_bit();
  return false;
}


/*************************************************************************/

bool Type_handler::
       Column_definition_prepare_stage2_legacy(Column_definition *def,
                                               enum_field_types type) const
{
  def->pack_flag= f_settype((uint) type);
  return false;
}

bool Type_handler::
       Column_definition_prepare_stage2_legacy_num(Column_definition *def,
                                                   enum_field_types type) const
{
  def->pack_flag= def->pack_flag_numeric(def->decimals) |
                  f_settype((uint) type);
  return false;
}

bool Type_handler::
       Column_definition_prepare_stage2_legacy_real(Column_definition *def,
                                                    enum_field_types type) const
{
  uint dec= def->decimals;
  /*
    User specified FLOAT() or DOUBLE() without precision. Change to
    FLOATING_POINT_DECIMALS to keep things compatible with earlier MariaDB
    versions.
  */
  if (dec >= FLOATING_POINT_DECIMALS)
    dec= FLOATING_POINT_DECIMALS;
  def->pack_flag= def->pack_flag_numeric(dec) | f_settype((uint) type);
  return false;
}

bool Type_handler_newdecimal::
       Column_definition_prepare_stage2(Column_definition *def,
                                        handler *file,
                                        ulonglong table_flags) const
{
  def->pack_flag= def->pack_flag_numeric(def->decimals);
  return false;
}

bool Type_handler_blob_common::
       Column_definition_prepare_stage2(Column_definition *def,
                                        handler *file,
                                        ulonglong table_flags) const
{
  return def->prepare_stage2_blob(file, table_flags, FIELDFLAG_BLOB);
}

#ifdef HAVE_SPATIAL
bool Type_handler_geometry::
       Column_definition_prepare_stage2(Column_definition *def,
                                        handler *file,
                                        ulonglong table_flags) const
{
  if (!(table_flags & HA_CAN_GEOMETRY))
  {
    my_error(ER_CHECK_NOT_IMPLEMENTED, MYF(0), "GEOMETRY");
    return true;
  }
  return def->prepare_stage2_blob(file, table_flags, FIELDFLAG_GEOM);
}
#endif

bool Type_handler_varchar::
       Column_definition_prepare_stage2(Column_definition *def,
                                        handler *file,
                                        ulonglong table_flags) const
{
  return def->prepare_stage2_varchar(table_flags);
}

bool Type_handler_string::
       Column_definition_prepare_stage2(Column_definition *def,
                                        handler *file,
                                        ulonglong table_flags) const
{
  def->pack_flag= (def->charset->state & MY_CS_BINSORT) ? FIELDFLAG_BINARY : 0;
  return false;
}

bool Type_handler_enum::
       Column_definition_prepare_stage2(Column_definition *def,
                                        handler *file,
                                        ulonglong table_flags) const
{
  uint dummy;
  return def->prepare_stage2_typelib("ENUM", FIELDFLAG_INTERVAL, &dummy);
}

bool Type_handler_set::
       Column_definition_prepare_stage2(Column_definition *def,
                                        handler *file,
                                        ulonglong table_flags) const
{
  uint dup_count;
  if (def->prepare_stage2_typelib("SET", FIELDFLAG_BITFIELD, &dup_count))
    return true;
  /* Check that count of unique members is not more then 64 */
  if (def->interval->count - dup_count > sizeof(longlong)*8)
  {
     my_error(ER_TOO_BIG_SET, MYF(0), def->field_name.str);
     return true;
  }
  return false;
}

bool Type_handler_bit::
       Column_definition_prepare_stage2(Column_definition *def,
                                        handler *file,
                                        ulonglong table_flags) const
{
  /* 
    We have sql_field->pack_flag already set here, see
    mysql_prepare_create_table().
  */
  return false;
}

/*************************************************************************/

uint32 Type_handler_time::calc_pack_length(uint32 length) const
{
  return length > MIN_TIME_WIDTH ?
         hires_bytes(length - 1 - MIN_TIME_WIDTH) : 3;
}

uint32 Type_handler_time2::calc_pack_length(uint32 length) const
{
  return length > MIN_TIME_WIDTH ?
         my_time_binary_length(length - MIN_TIME_WIDTH - 1) : 3;
}

uint32 Type_handler_timestamp::calc_pack_length(uint32 length) const
{
  return length > MAX_DATETIME_WIDTH ?
         4 + sec_part_bytes(length - 1 - MAX_DATETIME_WIDTH) : 4;
}

uint32 Type_handler_timestamp2::calc_pack_length(uint32 length) const
{
  return length > MAX_DATETIME_WIDTH ?
         my_timestamp_binary_length(length - MAX_DATETIME_WIDTH - 1) : 4;
}

uint32 Type_handler_datetime::calc_pack_length(uint32 length) const
{
  return length > MAX_DATETIME_WIDTH ?
         hires_bytes(length - 1 - MAX_DATETIME_WIDTH) : 8;
}

uint32 Type_handler_datetime2::calc_pack_length(uint32 length) const
{
  return length > MAX_DATETIME_WIDTH ?
         my_datetime_binary_length(length - MAX_DATETIME_WIDTH - 1) : 5;
}

uint32 Type_handler_tiny_blob::calc_pack_length(uint32 length) const
{
  return 1 + portable_sizeof_char_ptr;
}

uint32 Type_handler_blob::calc_pack_length(uint32 length) const
{
  return 2 + portable_sizeof_char_ptr;
}

uint32 Type_handler_medium_blob::calc_pack_length(uint32 length) const
{
  return 3 + portable_sizeof_char_ptr;
}

uint32 Type_handler_long_blob::calc_pack_length(uint32 length) const
{
  return 4 + portable_sizeof_char_ptr;
}

#ifdef HAVE_SPATIAL
uint32 Type_handler_geometry::calc_pack_length(uint32 length) const
{
  return 4 + portable_sizeof_char_ptr;
}
#endif

uint32 Type_handler_newdecimal::calc_pack_length(uint32 length) const
{
  abort();  // This shouldn't happen
  return 0;
}

uint32 Type_handler_set::calc_pack_length(uint32 length) const
{
  abort();  // This shouldn't happen
  return 0;
}

uint32 Type_handler_enum::calc_pack_length(uint32 length) const
{
  abort();  // This shouldn't happen
  return 0;
}


/*************************************************************************/
Field *Type_handler::make_and_init_table_field(const LEX_CSTRING *name,
                                               const Record_addr &addr,
                                               const Type_all_attributes &attr,
                                               TABLE *table) const
{
  Field *field= make_table_field(name, addr, attr, table);
  if (field)
    field->init(table);
  return field;
}


Field *Type_handler_tiny::make_table_field(const LEX_CSTRING *name,
                                           const Record_addr &addr,
                                           const Type_all_attributes &attr,
                                           TABLE *table) const
{
  return new (table->in_use->mem_root)
         Field_tiny(addr.ptr(), attr.max_char_length(),
                    addr.null_ptr(), addr.null_bit(),
                    Field::NONE, name, 0/*zerofill*/, attr.unsigned_flag);
}


Field *Type_handler_short::make_table_field(const LEX_CSTRING *name,
                                           const Record_addr &addr,
                                           const Type_all_attributes &attr,
                                           TABLE *table) const

{
  return new (table->in_use->mem_root)
         Field_short(addr.ptr(), attr.max_char_length(),
                     addr.null_ptr(), addr.null_bit(),
                     Field::NONE, name, 0/*zerofill*/, attr.unsigned_flag);
}


Field *Type_handler_int24::make_table_field(const LEX_CSTRING *name,
                                            const Record_addr &addr,
                                            const Type_all_attributes &attr,
                                            TABLE *table) const
{
  return new (table->in_use->mem_root)
         Field_medium(addr.ptr(), attr.max_char_length(),
                      addr.null_ptr(), addr.null_bit(),
                      Field::NONE, name,
                      0/*zerofill*/, attr.unsigned_flag);
}


Field *Type_handler_long::make_table_field(const LEX_CSTRING *name,
                                           const Record_addr &addr,
                                           const Type_all_attributes &attr,
                                           TABLE *table) const
{
  return new (table->in_use->mem_root)
         Field_long(addr.ptr(), attr.max_char_length(),
                    addr.null_ptr(), addr.null_bit(),
                    Field::NONE, name, 0/*zerofill*/, attr.unsigned_flag);
}


Field *Type_handler_longlong::make_table_field(const LEX_CSTRING *name,
                                               const Record_addr &addr,
                                               const Type_all_attributes &attr,
                                               TABLE *table) const
{
  return new (table->in_use->mem_root)
         Field_longlong(addr.ptr(), attr.max_char_length(),
                        addr.null_ptr(), addr.null_bit(),
                        Field::NONE, name,
                        0/*zerofill*/, attr.unsigned_flag);
}


Field *Type_handler_vers_trx_id::make_table_field(const LEX_CSTRING *name,
                                               const Record_addr &addr,
                                               const Type_all_attributes &attr,
                                               TABLE *table) const
{
  return new (table->in_use->mem_root)
         Field_vers_trx_id(addr.ptr(), attr.max_char_length(),
                        addr.null_ptr(), addr.null_bit(),
                        Field::NONE, name,
                        0/*zerofill*/, attr.unsigned_flag);
}


Field *Type_handler_float::make_table_field(const LEX_CSTRING *name,
                                            const Record_addr &addr,
                                            const Type_all_attributes &attr,
                                            TABLE *table) const
{
  return new (table->in_use->mem_root)
         Field_float(addr.ptr(), attr.max_char_length(),
                     addr.null_ptr(), addr.null_bit(),
                     Field::NONE, name,
                     (uint8) attr.decimals, 0/*zerofill*/, attr.unsigned_flag);
}


Field *Type_handler_double::make_table_field(const LEX_CSTRING *name,
                                             const Record_addr &addr,
                                             const Type_all_attributes &attr,
                                             TABLE *table) const
{
  return new (table->in_use->mem_root)
         Field_double(addr.ptr(), attr.max_char_length(),
                      addr.null_ptr(), addr.null_bit(),
                      Field::NONE, name,
                      (uint8) attr.decimals, 0/*zerofill*/, attr.unsigned_flag);
}


Field *
Type_handler_olddecimal::make_table_field(const LEX_CSTRING *name,
                                          const Record_addr &addr,
                                          const Type_all_attributes &attr,
                                          TABLE *table) const
{
  /*
    Currently make_table_field() is used for Item purpose only.
    On Item level we have type_handler_newdecimal only.
    For now we have DBUG_ASSERT(0).
    It will be removed when we reuse Type_handler::make_table_field()
    in make_field() in field.cc, to open old tables with old decimal.
  */
  DBUG_ASSERT(0);
  return new (table->in_use->mem_root)
         Field_decimal(addr.ptr(), attr.max_length,
                       addr.null_ptr(), addr.null_bit(),
                       Field::NONE, name, (uint8) attr.decimals,
                       0/*zerofill*/,attr.unsigned_flag);
}


Field *
Type_handler_newdecimal::make_table_field(const LEX_CSTRING *name,
                                          const Record_addr &addr,
                                          const Type_all_attributes &attr,
                                          TABLE *table) const
{
  uint8 dec= (uint8) attr.decimals;
  uint8 intg= (uint8) (attr.decimal_precision() - dec);
  uint32 len= attr.max_char_length();

  /*
    Trying to put too many digits overall in a DECIMAL(prec,dec)
    will always throw a warning. We must limit dec to
    DECIMAL_MAX_SCALE however to prevent an assert() later.
  */

  if (dec > 0)
  {
    signed int overflow;

    dec= MY_MIN(dec, DECIMAL_MAX_SCALE);

    /*
      If the value still overflows the field with the corrected dec,
      we'll throw out decimals rather than integers. This is still
      bad and of course throws a truncation warning.
      +1: for decimal point
      */

    const int required_length=
      my_decimal_precision_to_length(intg + dec, dec, attr.unsigned_flag);

    overflow= required_length - len;

    if (overflow > 0)
      dec= MY_MAX(0, dec - overflow);            // too long, discard fract
    else
      /* Corrected value fits. */
      len= required_length;
  }
  return new (table->in_use->mem_root)
         Field_new_decimal(addr.ptr(), len, addr.null_ptr(), addr.null_bit(),
                           Field::NONE, name,
                           dec, 0/*zerofill*/, attr.unsigned_flag);
}


Field *Type_handler_year::make_table_field(const LEX_CSTRING *name,
                                           const Record_addr &addr,
                                           const Type_all_attributes &attr,
                                           TABLE *table) const
{
  return new (table->in_use->mem_root)
         Field_year(addr.ptr(), attr.max_length,
                    addr.null_ptr(), addr.null_bit(),
                    Field::NONE, name);
}


Field *Type_handler_null::make_table_field(const LEX_CSTRING *name,
                                           const Record_addr &addr,
                                           const Type_all_attributes &attr,
                                           TABLE *table) const

{
  return new (table->in_use->mem_root)
         Field_null(addr.ptr(), attr.max_length,
                    Field::NONE, name, attr.collation.collation);
}


Field *Type_handler_timestamp::make_table_field(const LEX_CSTRING *name,
                                                const Record_addr &addr,
                                                const Type_all_attributes &attr,
                                                TABLE *table) const

{
  return new_Field_timestamp(table->in_use->mem_root,
                             addr.ptr(), addr.null_ptr(), addr.null_bit(),
                             Field::NONE, name, table->s, attr.decimals);
}


Field *Type_handler_timestamp2::make_table_field(const LEX_CSTRING *name,
                                                 const Record_addr &addr,
                                                 const Type_all_attributes &attr,
                                                 TABLE *table) const

{
  /*
    Will be changed to "new Field_timestampf" when we reuse
    make_table_field() for make_field() purposes in field.cc.
  */
  return new_Field_timestamp(table->in_use->mem_root,
                             addr.ptr(), addr.null_ptr(), addr.null_bit(),
                             Field::NONE, name, table->s, attr.decimals);
}


Field *Type_handler_newdate::make_table_field(const LEX_CSTRING *name,
                                              const Record_addr &addr,
                                              const Type_all_attributes &attr,
                                              TABLE *table) const

{
  return new (table->in_use->mem_root)
         Field_newdate(addr.ptr(), addr.null_ptr(), addr.null_bit(),
                       Field::NONE, name);
}


Field *Type_handler_date::make_table_field(const LEX_CSTRING *name,
                                           const Record_addr &addr,
                                           const Type_all_attributes &attr,
                                           TABLE *table) const

{
  /*
    DBUG_ASSERT will be removed when we reuse make_table_field()
    for make_field() in field.cc
  */
  DBUG_ASSERT(0);
  return new (table->in_use->mem_root)
         Field_date(addr.ptr(), addr.null_ptr(), addr.null_bit(),
                    Field::NONE, name);
}


Field *Type_handler_time::make_table_field(const LEX_CSTRING *name,
                                           const Record_addr &addr,
                                           const Type_all_attributes &attr,
                                           TABLE *table) const

{
  return new_Field_time(table->in_use->mem_root,
                        addr.ptr(), addr.null_ptr(), addr.null_bit(),
                        Field::NONE, name, attr.decimals);
}


Field *Type_handler_time2::make_table_field(const LEX_CSTRING *name,
                                            const Record_addr &addr,
                                            const Type_all_attributes &attr,
                                            TABLE *table) const


{
  /*
    Will be changed to "new Field_timef" when we reuse
    make_table_field() for make_field() purposes in field.cc.
  */
  return new_Field_time(table->in_use->mem_root,
                        addr.ptr(), addr.null_ptr(), addr.null_bit(),
                        Field::NONE, name, attr.decimals);
}


Field *Type_handler_datetime::make_table_field(const LEX_CSTRING *name,
                                               const Record_addr &addr,
                                               const Type_all_attributes &attr,
                                               TABLE *table) const

{
  return new_Field_datetime(table->in_use->mem_root,
                            addr.ptr(), addr.null_ptr(), addr.null_bit(),
                            Field::NONE, name, attr.decimals);
}


Field *Type_handler_datetime2::make_table_field(const LEX_CSTRING *name,
                                                const Record_addr &addr,
                                                const Type_all_attributes &attr,
                                                TABLE *table) const
{
  /*
    Will be changed to "new Field_datetimef" when we reuse
    make_table_field() for make_field() purposes in field.cc.
  */
  return new_Field_datetime(table->in_use->mem_root,
                            addr.ptr(), addr.null_ptr(), addr.null_bit(),
                            Field::NONE, name, attr.decimals);
}


Field *Type_handler_bit::make_table_field(const LEX_CSTRING *name,
                                          const Record_addr &addr,
                                          const Type_all_attributes &attr,
                                          TABLE *table) const

{
  return new (table->in_use->mem_root)
         Field_bit_as_char(addr.ptr(), attr.max_length,
                           addr.null_ptr(), addr.null_bit(),
                           Field::NONE, name);
}


Field *Type_handler_string::make_table_field(const LEX_CSTRING *name,
                                             const Record_addr &addr,
                                             const Type_all_attributes &attr,
                                             TABLE *table) const

{
  return new (table->in_use->mem_root)
         Field_string(addr.ptr(), attr.max_length,
                      addr.null_ptr(), addr.null_bit(),
                      Field::NONE, name, attr.collation);
}


Field *Type_handler_varchar::make_table_field(const LEX_CSTRING *name,
                                              const Record_addr &addr,
                                              const Type_all_attributes &attr,
                                              TABLE *table) const

{
  return new (table->in_use->mem_root)
         Field_varstring(addr.ptr(), attr.max_length,
                         HA_VARCHAR_PACKLENGTH(attr.max_length),
                         addr.null_ptr(), addr.null_bit(),
                         Field::NONE, name,
                         table->s, attr.collation);
}


Field *Type_handler_tiny_blob::make_table_field(const LEX_CSTRING *name,
                                                const Record_addr &addr,
                                                const Type_all_attributes &attr,
                                                TABLE *table) const

{
<<<<<<< HEAD
  return new (table->in_use->mem_root)
         Field_blob(addr.ptr(), addr.null_ptr(), addr.null_bit(),
                    Field::NONE, name, table->s,
                    1, attr.collation);
=======
  DBUG_ASSERT(HA_VARCHAR_PACKLENGTH(metadata) <= MAX_FIELD_VARCHARLENGTH);
  return new(table->in_use->mem_root)
         Field_varstring(NULL, metadata, HA_VARCHAR_PACKLENGTH(metadata),
                         (uchar *) "", 1, Field::NONE, &empty_clex_str,
                         table->s, target->charset());
>>>>>>> 0e1ba364
}


Field *Type_handler_blob::make_table_field(const LEX_CSTRING *name,
                                           const Record_addr &addr,
                                           const Type_all_attributes &attr,
                                           TABLE *table) const

{
  return new (table->in_use->mem_root)
         Field_blob(addr.ptr(), addr.null_ptr(), addr.null_bit(),
                    Field::NONE, name, table->s,
                    2, attr.collation);
}


Field *
Type_handler_medium_blob::make_table_field(const LEX_CSTRING *name,
                                           const Record_addr &addr,
                                           const Type_all_attributes &attr,
                                           TABLE *table) const

{
  return new (table->in_use->mem_root)
         Field_blob(addr.ptr(), addr.null_ptr(), addr.null_bit(),
                    Field::NONE, name, table->s,
                    3, attr.collation);
}


Field *Type_handler_long_blob::make_table_field(const LEX_CSTRING *name,
                                                const Record_addr &addr,
                                                const Type_all_attributes &attr,
                                                TABLE *table) const

{
  return new (table->in_use->mem_root)
         Field_blob(addr.ptr(), addr.null_ptr(), addr.null_bit(),
                    Field::NONE, name, table->s,
                    4, attr.collation);
}



#ifdef HAVE_SPATIAL
Field *Type_handler_geometry::make_table_field(const LEX_CSTRING *name,
                                               const Record_addr &addr,
                                               const Type_all_attributes &attr,
                                               TABLE *table) const
{
  return new (table->in_use->mem_root)
         Field_geom(addr.ptr(), addr.null_ptr(), addr.null_bit(),
                    Field::NONE, name, table->s, 4,
                    (Field::geometry_type) attr.uint_geometry_type(),
                    0);
}
#endif


Field *Type_handler_enum::make_table_field(const LEX_CSTRING *name,
                                           const Record_addr &addr,
                                           const Type_all_attributes &attr,
                                           TABLE *table) const
{
  TYPELIB *typelib= attr.get_typelib();
  DBUG_ASSERT(typelib);
  return new (table->in_use->mem_root)
         Field_enum(addr.ptr(), attr.max_length,
                    addr.null_ptr(), addr.null_bit(),
                    Field::NONE, name,
                    get_enum_pack_length(typelib->count), typelib,
                    attr.collation);
}


Field *Type_handler_set::make_table_field(const LEX_CSTRING *name,
                                          const Record_addr &addr,
                                          const Type_all_attributes &attr,
                                          TABLE *table) const

{
  TYPELIB *typelib= attr.get_typelib();
  DBUG_ASSERT(typelib);
  return new (table->in_use->mem_root)
         Field_set(addr.ptr(), attr.max_length,
                   addr.null_ptr(), addr.null_bit(),
                   Field::NONE, name,
                   get_enum_pack_length(typelib->count), typelib,
                   attr.collation);
}

/*************************************************************************/

/*
   If length is not specified for a varchar parameter, set length to the
   maximum length of the actual argument. Goals are:
   - avoid to allocate too much unused memory for m_var_table
   - allow length check inside the callee rather than during copy of
     returned values in output variables.
   - allow varchar parameter size greater than 4000
   Default length has been stored in "decimal" member during parse.
*/
bool Type_handler_varchar::adjust_spparam_type(Spvar_definition *def,
                                               Item *from) const
{
  if (def->decimals)
  {
    uint def_max_char_length= MAX_FIELD_VARCHARLENGTH / def->charset->mbmaxlen;
    uint arg_max_length= from->max_char_length();
    set_if_smaller(arg_max_length, def_max_char_length);
    def->length= arg_max_length > 0 ? arg_max_length : def->decimals;
    def->create_length_to_internal_length_string();
  }
  return false;
}

/*************************************************************************/

uint32 Type_handler_decimal_result::max_display_length(const Item *item) const
{
  return item->max_length;
}


uint32 Type_handler_temporal_result::max_display_length(const Item *item) const
{
  return item->max_length;
}


uint32 Type_handler_string_result::max_display_length(const Item *item) const
{
  return item->max_length;
}


uint32 Type_handler_year::max_display_length(const Item *item) const
{
  return item->max_length;
}


uint32 Type_handler_bit::max_display_length(const Item *item) const
{
  return item->max_length;
}


uint32 Type_handler_general_purpose_int::max_display_length(const Item *item)
                                                            const
{
  return type_limits_int_by_unsigned_flag(item->unsigned_flag)->char_length();
}


/*************************************************************************/

void Type_handler_row::Item_update_null_value(Item *item) const
{
  DBUG_ASSERT(0);
  item->null_value= true;
}


void Type_handler_time_common::Item_update_null_value(Item *item) const
{
  MYSQL_TIME ltime;
  THD *thd= current_thd;
  (void) item->get_date(thd, &ltime, Time::Options(TIME_TIME_ONLY, thd));
}


void Type_handler_temporal_with_date::Item_update_null_value(Item *item) const
{
  MYSQL_TIME ltime;
  THD *thd= current_thd;
  (void) item->get_date(thd, &ltime, Datetime::Options(thd));
}


void Type_handler_string_result::Item_update_null_value(Item *item) const
{
  StringBuffer<MAX_FIELD_WIDTH> tmp;
  (void) item->val_str(&tmp);
}


void Type_handler_real_result::Item_update_null_value(Item *item) const
{
  (void) item->val_real();
}


void Type_handler_decimal_result::Item_update_null_value(Item *item) const
{
  my_decimal tmp;
  (void) item->val_decimal(&tmp);
}


void Type_handler_int_result::Item_update_null_value(Item *item) const
{
  (void) item->val_int();
}


void Type_handler_bool::Item_update_null_value(Item *item) const
{
  (void) item->val_bool();
}


/*************************************************************************/

int Type_handler_time_common::Item_save_in_field(Item *item, Field *field,
                                                 bool no_conversions) const
{
  return item->save_time_in_field(field, no_conversions);
}

int Type_handler_temporal_with_date::Item_save_in_field(Item *item,
                                                        Field *field,
                                                        bool no_conversions)
                                                        const
{
  return item->save_date_in_field(field, no_conversions);
}


int Type_handler_timestamp_common::Item_save_in_field(Item *item,
                                                      Field *field,
                                                      bool no_conversions)
                                                      const
{
  Timestamp_or_zero_datetime_native_null tmp(field->table->in_use, item, true);
  if (tmp.is_null())
    return set_field_to_null_with_conversions(field, no_conversions);
  return tmp.save_in_field(field, item->decimals);
}


int Type_handler_string_result::Item_save_in_field(Item *item, Field *field,
                                                   bool no_conversions) const
{
  return item->save_str_in_field(field, no_conversions);
}


int Type_handler_real_result::Item_save_in_field(Item *item, Field *field,
                                                 bool no_conversions) const
{
  return item->save_real_in_field(field, no_conversions);
}


int Type_handler_decimal_result::Item_save_in_field(Item *item, Field *field,
                                                    bool no_conversions) const
{
  return item->save_decimal_in_field(field, no_conversions);
}


int Type_handler_int_result::Item_save_in_field(Item *item, Field *field,
                                                bool no_conversions) const
{
  return item->save_int_in_field(field, no_conversions);
}


/***********************************************************************/

bool Type_handler_row::set_comparator_func(Arg_comparator *cmp) const
{
  return cmp->set_cmp_func_row();
}

bool Type_handler_int_result::set_comparator_func(Arg_comparator *cmp) const
{
  return cmp->set_cmp_func_int();
}

bool Type_handler_real_result::set_comparator_func(Arg_comparator *cmp) const
{
  return cmp->set_cmp_func_real();
}

bool Type_handler_decimal_result::set_comparator_func(Arg_comparator *cmp) const
{
  return cmp->set_cmp_func_decimal();
}

bool Type_handler_string_result::set_comparator_func(Arg_comparator *cmp) const
{
  return cmp->set_cmp_func_string();
}

bool Type_handler_time_common::set_comparator_func(Arg_comparator *cmp) const
{
  return cmp->set_cmp_func_time();
}

bool
Type_handler_temporal_with_date::set_comparator_func(Arg_comparator *cmp) const
{
  return cmp->set_cmp_func_datetime();
}

bool
Type_handler_timestamp_common::set_comparator_func(Arg_comparator *cmp) const
{
  return cmp->set_cmp_func_native();
}


/*************************************************************************/

bool Type_handler_temporal_result::
       can_change_cond_ref_to_const(Item_bool_func2 *target,
                                    Item *target_expr, Item *target_value,
                                    Item_bool_func2 *source,
                                    Item *source_expr, Item *source_const)
                                    const
{
  if (source->compare_type_handler()->cmp_type() != TIME_RESULT)
    return false;

  /*
    Can't rewrite:
      WHERE COALESCE(time_column)='00:00:00'
        AND COALESCE(time_column)=DATE'2015-09-11'
    to
      WHERE DATE'2015-09-11'='00:00:00'
        AND COALESCE(time_column)=DATE'2015-09-11'
    because the left part will erroneously try to parse '00:00:00'
    as DATE, not as TIME.

    TODO: It could still be rewritten to:
      WHERE DATE'2015-09-11'=TIME'00:00:00'
        AND COALESCE(time_column)=DATE'2015-09-11'
    i.e. we need to replace both target_expr and target_value
    at the same time. This is not supported yet.
  */
  return target_value->cmp_type() == TIME_RESULT;
}


bool Type_handler_string_result::
       can_change_cond_ref_to_const(Item_bool_func2 *target,
                                    Item *target_expr, Item *target_value,
                                    Item_bool_func2 *source,
                                    Item *source_expr, Item *source_const)
                                    const
{
  if (source->compare_type_handler()->cmp_type() != STRING_RESULT)
    return false;
  /*
    In this example:
      SET NAMES utf8 COLLATE utf8_german2_ci;
      DROP TABLE IF EXISTS t1;
      CREATE TABLE t1 (a CHAR(10) CHARACTER SET utf8);
      INSERT INTO t1 VALUES ('o-umlaut'),('oe');
      SELECT * FROM t1 WHERE a='oe' COLLATE utf8_german2_ci AND a='oe';

    the query should return only the row with 'oe'.
    It should not return 'o-umlaut', because 'o-umlaut' does not match
    the right part of the condition: a='oe'
    ('o-umlaut' is not equal to 'oe' in utf8_general_ci,
     which is the collation of the field "a").

    If we change the right part from:
       ... AND a='oe'
    to
       ... AND 'oe' COLLATE utf8_german2_ci='oe'
    it will be evalulated to TRUE and removed from the condition,
    so the overall query will be simplified to:

      SELECT * FROM t1 WHERE a='oe' COLLATE utf8_german2_ci;

    which will erroneously start to return both 'oe' and 'o-umlaut'.
    So changing "expr" to "const" is not possible if the effective
    collations of "target" and "source" are not exactly the same.

    Note, the code before the fix for MDEV-7152 only checked that
    collations of "source_const" and "target_value" are the same.
    This was not enough, as the bug report demonstrated.
  */
  return
    target->compare_collation() == source->compare_collation() &&
    target_value->collation.collation == source_const->collation.collation;
}


bool Type_handler_numeric::
       can_change_cond_ref_to_const(Item_bool_func2 *target,
                                    Item *target_expr, Item *target_value,
                                    Item_bool_func2 *source,
                                    Item *source_expr, Item *source_const)
                                    const
{
  /*
   The collations of "target" and "source" do not make sense for numeric
   data types.
  */
  return target->compare_type_handler() == source->compare_type_handler();
}


/*************************************************************************/

Item_cache *
Type_handler_row::Item_get_cache(THD *thd, const Item *item) const
{
  return new (thd->mem_root) Item_cache_row(thd);
}

Item_cache *
Type_handler_int_result::Item_get_cache(THD *thd, const Item *item) const
{
  return new (thd->mem_root) Item_cache_int(thd, item->type_handler());
}

Item_cache *
Type_handler_year::Item_get_cache(THD *thd, const Item *item) const
{
  return new (thd->mem_root) Item_cache_year(thd, item->type_handler());
}

Item_cache *
Type_handler_double::Item_get_cache(THD *thd, const Item *item) const
{
  return new (thd->mem_root) Item_cache_double(thd);
}

Item_cache *
Type_handler_float::Item_get_cache(THD *thd, const Item *item) const
{
  return new (thd->mem_root) Item_cache_float(thd);
}

Item_cache *
Type_handler_decimal_result::Item_get_cache(THD *thd, const Item *item) const
{
  return new (thd->mem_root) Item_cache_decimal(thd);
}

Item_cache *
Type_handler_string_result::Item_get_cache(THD *thd, const Item *item) const
{
  return new (thd->mem_root) Item_cache_str(thd, item);
}

Item_cache *
Type_handler_timestamp_common::Item_get_cache(THD *thd, const Item *item) const
{
  return new (thd->mem_root) Item_cache_timestamp(thd);
}

Item_cache *
Type_handler_datetime_common::Item_get_cache(THD *thd, const Item *item) const
{
  return new (thd->mem_root) Item_cache_datetime(thd);
}

Item_cache *
Type_handler_time_common::Item_get_cache(THD *thd, const Item *item) const
{
  return new (thd->mem_root) Item_cache_time(thd);
}

Item_cache *
Type_handler_date_common::Item_get_cache(THD *thd, const Item *item) const
{
  return new (thd->mem_root) Item_cache_date(thd);
}


/*************************************************************************/

Item_copy *
Type_handler::create_item_copy(THD *thd, Item *item) const
{
  return new (thd->mem_root) Item_copy_string(thd, item);
}


Item_copy *
Type_handler_timestamp_common::create_item_copy(THD *thd, Item *item) const
{
  return new (thd->mem_root) Item_copy_timestamp(thd, item);
}

/*************************************************************************/

bool Type_handler_int_result::
       Item_hybrid_func_fix_attributes(THD *thd,
                                       const char *func_name,
                                       Type_handler_hybrid_field_type *handler,
                                       Type_all_attributes *func,
                                       Item **items, uint nitems) const
{
  bool unsigned_flag= items[0]->unsigned_flag;
  for (uint i= 1; i < nitems; i++)
  {
    if (unsigned_flag != items[i]->unsigned_flag)
    {
      // Convert a mixture of signed and unsigned int to decimal
      handler->set_handler(&type_handler_newdecimal);
      func->aggregate_attributes_decimal(items, nitems);
      return false;
    }
  }
  func->aggregate_attributes_int(items, nitems);
  return false;
}


bool Type_handler_real_result::
       Item_hybrid_func_fix_attributes(THD *thd,
                                       const char *func_name,
                                       Type_handler_hybrid_field_type *handler,
                                       Type_all_attributes *func,
                                       Item **items, uint nitems) const
{
  func->aggregate_attributes_real(items, nitems);
  return false;
}


bool Type_handler_decimal_result::
       Item_hybrid_func_fix_attributes(THD *thd,
                                       const char *func_name,
                                       Type_handler_hybrid_field_type *handler,
                                       Type_all_attributes *func,
                                       Item **items, uint nitems) const
{
  func->aggregate_attributes_decimal(items, nitems);
  return false;
}


bool Type_handler_string_result::
       Item_hybrid_func_fix_attributes(THD *thd,
                                       const char *func_name,
                                       Type_handler_hybrid_field_type *handler,
                                       Type_all_attributes *func,
                                       Item **items, uint nitems) const
{
  return func->aggregate_attributes_string(func_name, items, nitems);
}



/*
  We can have enum/set type after merging only if we have one enum|set
  field (or MIN|MAX(enum|set field)) and number of NULL fields
*/
bool Type_handler_typelib::
       Item_hybrid_func_fix_attributes(THD *thd,
                                       const char *func_name,
                                       Type_handler_hybrid_field_type *handler,
                                       Type_all_attributes *func,
                                       Item **items, uint nitems) const
{
  TYPELIB *typelib= NULL;
  for (uint i= 0; i < nitems; i++)
  {
    TYPELIB *typelib2;
    if ((typelib2= items[i]->get_typelib()))
    {
      if (typelib)
      {
        /*
          Two ENUM/SET columns found. We convert such combinations to VARCHAR.
          This may change in the future to preserve ENUM/SET
          if typelib definitions are equal.
        */
        handler->set_handler(&type_handler_varchar);
        return func->aggregate_attributes_string(func_name, items, nitems);
      }
      typelib= typelib2;
    }
  }
  DBUG_ASSERT(typelib); // There must be at least one typelib
  func->set_typelib(typelib);
  return func->aggregate_attributes_string(func_name, items, nitems);
}


bool Type_handler_blob_common::
       Item_hybrid_func_fix_attributes(THD *thd,
                                       const char *func_name,
                                       Type_handler_hybrid_field_type *handler,
                                       Type_all_attributes *func,
                                       Item **items, uint nitems) const
{
  if (func->aggregate_attributes_string(func_name, items, nitems))
    return true;
  handler->set_handler(blob_type_handler(func->max_length));
  return false;
}


bool Type_handler_date_common::
       Item_hybrid_func_fix_attributes(THD *thd,
                                       const char *func_name,
                                       Type_handler_hybrid_field_type *handler,
                                       Type_all_attributes *func,
                                       Item **items, uint nitems) const
{
  func->fix_attributes_date();
  return false;
}


bool Type_handler_time_common::
       Item_hybrid_func_fix_attributes(THD *thd,
                                       const char *func_name,
                                       Type_handler_hybrid_field_type *handler,
                                       Type_all_attributes *func,
                                       Item **items, uint nitems) const
{
  func->aggregate_attributes_temporal(MIN_TIME_WIDTH, items, nitems);
  return false;
}


bool Type_handler_datetime_common::
       Item_hybrid_func_fix_attributes(THD *thd,
                                       const char *func_name,
                                       Type_handler_hybrid_field_type *handler,
                                       Type_all_attributes *func,
                                       Item **items, uint nitems) const
{
  func->aggregate_attributes_temporal(MAX_DATETIME_WIDTH, items, nitems);
  return false;
}


bool Type_handler_timestamp_common::
       Item_hybrid_func_fix_attributes(THD *thd,
                                       const char *func_name,
                                       Type_handler_hybrid_field_type *handler,
                                       Type_all_attributes *func,
                                       Item **items, uint nitems) const
{
  func->aggregate_attributes_temporal(MAX_DATETIME_WIDTH, items, nitems);
  return false;
}

#ifdef HAVE_SPATIAL
bool Type_handler_geometry::
       Item_hybrid_func_fix_attributes(THD *thd,
                                       const char *func_name,
                                       Type_handler_hybrid_field_type *handler,
                                       Type_all_attributes *func,
                                       Item **items, uint nitems) const
{
  DBUG_ASSERT(nitems > 0);
  Type_geometry_attributes gattr(items[0]->type_handler(), items[0]);
  for (uint i= 1; i < nitems; i++)
    gattr.join(items[i]);
  func->set_geometry_type(gattr.get_geometry_type());
  func->collation.set(&my_charset_bin);
  func->unsigned_flag= false;
  func->decimals= 0;
  func->max_length= (uint32) UINT_MAX32;
  func->set_maybe_null(true);
  return false;
}
#endif


/*************************************************************************/

bool Type_handler::
       Item_func_min_max_fix_attributes(THD *thd, Item_func_min_max *func,
                                        Item **items, uint nitems) const
{
  /*
    Aggregating attributes for LEAST/GREATES is exactly the same
    with aggregating for CASE-alike functions (e.g. COALESCE)
    for the majority of data type handlers.
  */
  return Item_hybrid_func_fix_attributes(thd, func->func_name(),
                                         func, func, items, nitems);
}


bool Type_handler_temporal_result::
       Item_func_min_max_fix_attributes(THD *thd, Item_func_min_max *func,
                                        Item **items, uint nitems) const
{
  bool rc= Type_handler::Item_func_min_max_fix_attributes(thd, func,
                                                          items, nitems);
  bool is_time= func->field_type() == MYSQL_TYPE_TIME;
  func->decimals= 0;
  for (uint i= 0; i < nitems; i++)
  {
    uint deci= is_time ? items[i]->time_precision(thd) :
                         items[i]->datetime_precision(thd);
    set_if_bigger(func->decimals, deci);
  }

  if (rc || func->maybe_null)
    return rc;
  /*
    LEAST/GREATES(non-temporal, temporal) can return NULL.
    CAST functions Item_{time|datetime|date}_typecast always set maybe_full
    to true. Here we try to detect nullability more thoroughly.
    Perhaps CAST functions should also reuse this idea eventually.
  */
  const Type_handler *hf= func->type_handler();
  for (uint i= 0; i < nitems; i++)
  {
    /*
      If items[i] does not need conversion to the current temporal data
      type, then we trust items[i]->maybe_null, which was already ORred
      to func->maybe_null in the argument loop in fix_fields().
      If items[i] requires conversion to the current temporal data type,
      then conversion can fail and return NULL even for NOT NULL items.
    */
    const Type_handler *ha= items[i]->type_handler();
    if (hf == ha)
      continue; // No conversion.
    if (ha->cmp_type() != TIME_RESULT)
    {
      func->maybe_null= true; // Conversion from non-temporal is not safe
      break;
    }
    timestamp_type tf= hf->mysql_timestamp_type();
    timestamp_type ta= ha->mysql_timestamp_type();
    if (tf == ta ||
        (tf == MYSQL_TIMESTAMP_DATETIME && ta == MYSQL_TIMESTAMP_DATE))
    {
      /*
        If handlers have the same mysql_timestamp_type(),
        then conversion is NULL safe. Conversion from DATE to DATETIME
        is also safe. This branch includes data type pairs:
        Function return type Argument type  Comment
        -------------------- -------------  -------------
        TIMESTAMP            TIMESTAMP      no conversion
        TIMESTAMP            DATETIME       not possible
        TIMESTAMP            DATE           not possible
        DATETIME             DATETIME       no conversion
        DATETIME             TIMESTAMP      safe conversion
        DATETIME             DATE           safe conversion
        DATE                 DATE           no conversion
        TIME                 TIME           no conversion

        Note, a function cannot return TIMESTAMP if it has non-TIMESTAMP
        arguments (it would return DATETIME in such case).
      */
      DBUG_ASSERT(hf->field_type() != MYSQL_TYPE_TIMESTAMP || tf == ta);
      continue;
    }
    /*
      Here we have the following data type pairs that did not match
      the condition above:

      Function return type Argument type Comment
      -------------------- ------------- -------
      TIMESTAMP            TIME          Not possible
      DATETIME             TIME          depends on OLD_MODE_ZERO_DATE_TIME_CAST
      DATE                 TIMESTAMP     Not possible
      DATE                 DATETIME      Not possible
      DATE                 TIME          Not possible
      TIME                 TIMESTAMP     Not possible
      TIME                 DATETIME      Not possible
      TIME                 DATE          Not possible

      Most pairs are not possible, because the function data type
      would be DATETIME (according to LEAST/GREATEST aggregation rules).
      Conversion to DATETIME from TIME is not safe when
      OLD_MODE_ZERO_DATE_TIME_CAST is set:
      - negative TIME values cannot be converted to not-NULL DATETIME values
      - TIME values can produce DATETIME values that do not pass
        NO_ZERO_DATE and NO_ZERO_IN_DATE tests.
    */
    DBUG_ASSERT(hf->field_type() == MYSQL_TYPE_DATETIME);
    if (!(thd->variables.old_behavior & OLD_MODE_ZERO_DATE_TIME_CAST))
      continue;
    func->maybe_null= true;
    break;
  }
  return rc;
}


bool Type_handler_real_result::
       Item_func_min_max_fix_attributes(THD *thd, Item_func_min_max *func,
                                        Item **items, uint nitems) const
{
  /*
    DOUBLE is an exception and aggregates attributes differently
    for LEAST/GREATEST vs CASE-alike functions. See the comment in
    Item_func_min_max::aggregate_attributes_real().
  */
  func->aggregate_attributes_real(items, nitems);
  return false;
}

/*************************************************************************/

/**
  MAX/MIN for the traditional numeric types preserve the exact data type
  from Fields, but do not preserve the exact type from Items:
    MAX(float_field)              -> FLOAT
    MAX(smallint_field)           -> LONGLONG
    MAX(COALESCE(float_field))    -> DOUBLE
    MAX(COALESCE(smallint_field)) -> LONGLONG
  QQ: Items should probably be fixed to preserve the exact type.
*/
bool Type_handler_numeric::
       Item_sum_hybrid_fix_length_and_dec_numeric(Item_sum_hybrid *func,
                                                  const Type_handler *handler)
                                                  const
{
  Item *item= func->arguments()[0];
  Item *item2= item->real_item();
  func->Type_std_attributes::set(item);
  /* MIN/MAX can return NULL for empty set indepedent of the used column */
  func->maybe_null= func->null_value= true;
  if (item2->type() == Item::FIELD_ITEM)
    func->set_handler(item2->type_handler());
  else
    func->set_handler(handler);
  return false;
}


bool Type_handler_int_result::
       Item_sum_hybrid_fix_length_and_dec(Item_sum_hybrid *func) const
{
  return Item_sum_hybrid_fix_length_and_dec_numeric(func,
                                                    &type_handler_longlong);
}


bool Type_handler_bool::
       Item_sum_hybrid_fix_length_and_dec(Item_sum_hybrid *func) const
{
  return Item_sum_hybrid_fix_length_and_dec_numeric(func, &type_handler_bool);
}


bool Type_handler_real_result::
       Item_sum_hybrid_fix_length_and_dec(Item_sum_hybrid *func) const
{
  (void) Item_sum_hybrid_fix_length_and_dec_numeric(func,
                                                    &type_handler_double);
  func->max_length= func->float_length(func->decimals);
  return false;
}


bool Type_handler_decimal_result::
       Item_sum_hybrid_fix_length_and_dec(Item_sum_hybrid *func) const
{
  return Item_sum_hybrid_fix_length_and_dec_numeric(func,
                                                    &type_handler_newdecimal);
}


/**
   MAX(str_field) converts ENUM/SET to CHAR, and preserve all other types
   for Fields.
   QQ: This works differently from UNION, which preserve the exact data
   type for ENUM/SET if the joined ENUM/SET fields are equally defined.
   Perhaps should be fixed.
   MAX(str_item) chooses the best suitable string type.
*/
bool Type_handler_string_result::
       Item_sum_hybrid_fix_length_and_dec(Item_sum_hybrid *func) const
{
  Item *item= func->arguments()[0];
  Item *item2= item->real_item();
  func->Type_std_attributes::set(item);
  func->maybe_null= func->null_value= true;
  if (item2->type() == Item::FIELD_ITEM)
  {
    // Fields: convert ENUM/SET to CHAR, preserve the type otherwise.
    func->set_handler(item->type_handler());
  }
  else
  {
    // Items: choose VARCHAR/BLOB/MEDIUMBLOB/LONGBLOB, depending on length.
    func->set_handler(type_handler_varchar.
          type_handler_adjusted_to_max_octet_length(func->max_length,
                                                    func->collation.collation));
  }
  return false;
}


/**
  Traditional temporal types always preserve the type of the argument.
*/
bool Type_handler_temporal_result::
       Item_sum_hybrid_fix_length_and_dec(Item_sum_hybrid *func) const
{
  Item *item= func->arguments()[0];
  func->Type_std_attributes::set(item);
  func->maybe_null= func->null_value= true;
  func->set_handler(item->type_handler());
  return false;
}


/*************************************************************************/

bool Type_handler_int_result::
       Item_sum_sum_fix_length_and_dec(Item_sum_sum *item) const
{
  item->fix_length_and_dec_decimal();
  return false;
}


bool Type_handler_decimal_result::
       Item_sum_sum_fix_length_and_dec(Item_sum_sum *item) const
{
  item->fix_length_and_dec_decimal();
  return false;
}


bool Type_handler_temporal_result::
       Item_sum_sum_fix_length_and_dec(Item_sum_sum *item) const
{
  item->fix_length_and_dec_decimal();
  return false;
}


bool Type_handler_real_result::
       Item_sum_sum_fix_length_and_dec(Item_sum_sum *item) const
{
  item->fix_length_and_dec_double();
  return false;
}


bool Type_handler_string_result::
       Item_sum_sum_fix_length_and_dec(Item_sum_sum *item) const
{
  item->fix_length_and_dec_double();
  return false;
}


#ifdef HAVE_SPATIAL
bool Type_handler_geometry::
       Item_sum_sum_fix_length_and_dec(Item_sum_sum *item) const
{
  return Item_func_or_sum_illegal_param("sum");
}
#endif


/*************************************************************************/

bool Type_handler_int_result::
       Item_sum_avg_fix_length_and_dec(Item_sum_avg *item) const
{
  item->fix_length_and_dec_decimal();
  return false;
}


bool Type_handler_decimal_result::
       Item_sum_avg_fix_length_and_dec(Item_sum_avg *item) const
{
  item->fix_length_and_dec_decimal();
  return false;
}


bool Type_handler_temporal_result::
       Item_sum_avg_fix_length_and_dec(Item_sum_avg *item) const
{
  item->fix_length_and_dec_decimal();
  return false;
}


bool Type_handler_real_result::
       Item_sum_avg_fix_length_and_dec(Item_sum_avg *item) const
{
  item->fix_length_and_dec_double();
  return false;
}


bool Type_handler_string_result::
       Item_sum_avg_fix_length_and_dec(Item_sum_avg *item) const
{
  item->fix_length_and_dec_double();
  return false;
}


#ifdef HAVE_SPATIAL
bool Type_handler_geometry::
       Item_sum_avg_fix_length_and_dec(Item_sum_avg *item) const
{
  return Item_func_or_sum_illegal_param("avg");
}
#endif


/*************************************************************************/

bool Type_handler_int_result::
       Item_sum_variance_fix_length_and_dec(Item_sum_variance *item) const
{
  item->fix_length_and_dec_decimal();
  return false;
}


bool Type_handler_decimal_result::
       Item_sum_variance_fix_length_and_dec(Item_sum_variance *item) const
{
  item->fix_length_and_dec_decimal();
  return false;
}


bool Type_handler_temporal_result::
       Item_sum_variance_fix_length_and_dec(Item_sum_variance *item) const
{
  item->fix_length_and_dec_decimal();
  return false;
}


bool Type_handler_real_result::
       Item_sum_variance_fix_length_and_dec(Item_sum_variance *item) const
{
  item->fix_length_and_dec_double();
  return false;
}


bool Type_handler_string_result::
       Item_sum_variance_fix_length_and_dec(Item_sum_variance *item) const
{
<<<<<<< HEAD
  item->fix_length_and_dec_double();
  return false;
=======
  DBUG_ASSERT(HA_VARCHAR_PACKLENGTH(attr.max_length) <=
              MAX_FIELD_VARCHARLENGTH);
  return new (table->in_use->mem_root)
         Field_varstring(addr.ptr, attr.max_length,
                         HA_VARCHAR_PACKLENGTH(attr.max_length),
                         addr.null_ptr, addr.null_bit,
                         Field::NONE, name,
                         table->s, attr.collation);
>>>>>>> 0e1ba364
}


#ifdef HAVE_SPATIAL
bool Type_handler_geometry::
       Item_sum_variance_fix_length_and_dec(Item_sum_variance *item) const
{
  return Item_func_or_sum_illegal_param(item);
}
#endif


/*************************************************************************/

bool Type_handler_real_result::Item_val_bool(Item *item) const
{
  return item->val_real() != 0.0;
}

bool Type_handler_int_result::Item_val_bool(Item *item) const
{
  return item->val_int() != 0;
}

bool Type_handler_temporal_result::Item_val_bool(Item *item) const
{
  return item->val_real() != 0.0;
}

bool Type_handler_string_result::Item_val_bool(Item *item) const
{
  return item->val_real() != 0.0;
}


/*************************************************************************/


bool Type_handler::Item_get_date_with_warn(THD *thd, Item *item,
                                           MYSQL_TIME *ltime,
                                           date_mode_t fuzzydate) const
{
  Temporal::Warn_push warn(thd, item->field_table_or_null(),
                           item->field_name_or_null(), ltime, fuzzydate);
  Item_get_date(thd, item, &warn, ltime, fuzzydate);
  return ltime->time_type < 0;
}


bool Type_handler::Item_func_hybrid_field_type_get_date_with_warn(THD *thd,
                                              Item_func_hybrid_field_type *item,
                                              MYSQL_TIME *ltime,
                                              date_mode_t mode) const
{
  Temporal::Warn_push warn(thd, item->field_table_or_null(),
                           item->field_name_or_null(), ltime, mode);
  Item_func_hybrid_field_type_get_date(thd, item, &warn, ltime, mode);
  return ltime->time_type < 0;
}


/************************************************************************/
void Type_handler_decimal_result::Item_get_date(THD *thd, Item *item,
                                                Temporal::Warn *warn,
                                                MYSQL_TIME *ltime,
                                                date_mode_t fuzzydate) const
{
  new(ltime) Temporal_hybrid(thd, warn, VDec(item).ptr(), fuzzydate);
}


void Type_handler_int_result::Item_get_date(THD *thd, Item *item,
                                            Temporal::Warn *warn,
                                            MYSQL_TIME *to,
                                            date_mode_t mode) const
{
  new(to) Temporal_hybrid(thd, warn, item->to_longlong_hybrid_null(), mode);
}


void Type_handler_year::Item_get_date(THD *thd, Item *item,
                                      Temporal::Warn *warn,
                                      MYSQL_TIME *ltime,
                                      date_mode_t fuzzydate) const
{
  VYear year(item);
  DBUG_ASSERT(!year.truncated());
  Longlong_hybrid_null nr(Longlong_null(year.to_YYYYMMDD(), year.is_null()),
                          item->unsigned_flag);
  new(ltime) Temporal_hybrid(thd, warn, nr, fuzzydate);
}


void Type_handler_real_result::Item_get_date(THD *thd, Item *item,
                                             Temporal::Warn *warn,
                                             MYSQL_TIME *ltime,
                                             date_mode_t fuzzydate) const
{
  new(ltime) Temporal_hybrid(thd, warn, item->to_double_null(), fuzzydate);
}


void Type_handler_string_result::Item_get_date(THD *thd, Item *item,
                                               Temporal::Warn *warn,
                                               MYSQL_TIME *ltime,
                                               date_mode_t mode) const
{
  StringBuffer<40> tmp;
  new(ltime) Temporal_hybrid(thd, warn, item->val_str(&tmp), mode);
}


void Type_handler_temporal_result::Item_get_date(THD *thd, Item *item,
                                                 Temporal::Warn *warn,
                                                 MYSQL_TIME *ltime,
                                                 date_mode_t fuzzydate) const
{
  DBUG_ASSERT(0); // Temporal type items must implement native get_date()
  item->null_value= true;
  set_zero_time(ltime, MYSQL_TIMESTAMP_NONE);
}


/*************************************************************************/

longlong Type_handler_real_result::
           Item_val_int_signed_typecast(Item *item) const
{
  return item->val_int_signed_typecast_from_real();
}

longlong Type_handler_int_result::
           Item_val_int_signed_typecast(Item *item) const
{
  return item->val_int();
}

longlong Type_handler_decimal_result::
           Item_val_int_signed_typecast(Item *item) const
{
  return VDec(item).to_longlong(false);
}

longlong Type_handler_temporal_result::
           Item_val_int_signed_typecast(Item *item) const
{
  return item->val_int();
}

longlong Type_handler_string_result::
           Item_val_int_signed_typecast(Item *item) const
{
  return item->val_int_signed_typecast_from_str();
}

/*************************************************************************/

longlong Type_handler_real_result::
           Item_val_int_unsigned_typecast(Item *item) const
{
  return item->val_int_unsigned_typecast_from_real();
}

longlong Type_handler_int_result::
           Item_val_int_unsigned_typecast(Item *item) const
{
  return item->val_int_unsigned_typecast_from_int();
}

longlong Type_handler_temporal_result::
           Item_val_int_unsigned_typecast(Item *item) const
{
  return item->val_int_unsigned_typecast_from_int();
}

longlong Type_handler_time_common::
           Item_val_int_unsigned_typecast(Item *item) const
{
  /*
    TODO: this should eventually be fixed to do rounding
    when TIME_ROUND_FRACTIONAL is enabled, together with
    Field_{tiny|short|long|longlong}::store_time_dec().
    See MDEV-19502.
  */
  THD *thd= current_thd;
  Time tm(thd, item);
  DBUG_ASSERT(!tm.is_valid_time() == item->null_value);
  if (!tm.is_valid_time())
    return 0;
  longlong res= tm.to_longlong();
  if (res < 0)
  {
    push_warning_printf(thd, Sql_condition::WARN_LEVEL_NOTE,
                        ER_DATA_OVERFLOW, ER_THD(thd, ER_DATA_OVERFLOW),
                        ErrConvTime(tm.get_mysql_time()).ptr(),
                        "UNSIGNED BIGINT");
    return 0;
  }
  return res;
}

longlong Type_handler_string_result::
           Item_val_int_unsigned_typecast(Item *item) const
{
  return item->val_int_unsigned_typecast_from_str();
}

/*************************************************************************/

String *
Type_handler_real_result::Item_func_hex_val_str_ascii(Item_func_hex *item,
                                                      String *str) const
{
  return item->val_str_ascii_from_val_real(str);
}


String *
Type_handler_decimal_result::Item_func_hex_val_str_ascii(Item_func_hex *item,
                                                         String *str) const
{
  return item->val_str_ascii_from_val_real(str);
}


String *
Type_handler_int_result::Item_func_hex_val_str_ascii(Item_func_hex *item,
                                                     String *str) const
{
  return item->val_str_ascii_from_val_int(str);
}


String *
Type_handler_temporal_result::Item_func_hex_val_str_ascii(Item_func_hex *item,
                                                          String *str) const
{
  return item->val_str_ascii_from_val_str(str);
}


String *
Type_handler_string_result::Item_func_hex_val_str_ascii(Item_func_hex *item,
                                                        String *str) const
{
  return item->val_str_ascii_from_val_str(str);
}

/***************************************************************************/

String *
Type_handler_decimal_result::Item_func_hybrid_field_type_val_str(
                                              Item_func_hybrid_field_type *item,
                                              String *str) const
{
  return VDec_op(item).to_string_round(str, item->decimals);
}


double
Type_handler_decimal_result::Item_func_hybrid_field_type_val_real(
                                              Item_func_hybrid_field_type *item)
                                              const
{
  return VDec_op(item).to_double();
}


longlong
Type_handler_decimal_result::Item_func_hybrid_field_type_val_int(
                                              Item_func_hybrid_field_type *item)
                                              const
{
  return VDec_op(item).to_longlong(item->unsigned_flag);
}


my_decimal *
Type_handler_decimal_result::Item_func_hybrid_field_type_val_decimal(
                                              Item_func_hybrid_field_type *item,
                                              my_decimal *dec) const
{
  return VDec_op(item).to_decimal(dec);
}


void
Type_handler_decimal_result::Item_func_hybrid_field_type_get_date(
                                             THD *thd,
                                             Item_func_hybrid_field_type *item,
                                             Temporal::Warn *warn,
                                             MYSQL_TIME *ltime,
                                             date_mode_t fuzzydate) const
{
  new (ltime) Temporal_hybrid(thd, warn, VDec_op(item).ptr(), fuzzydate);
}


void
Type_handler_year::Item_func_hybrid_field_type_get_date(
                                             THD *thd,
                                             Item_func_hybrid_field_type *item,
                                             Temporal::Warn *warn,
                                             MYSQL_TIME *ltime,
                                             date_mode_t fuzzydate) const
{
  VYear_op year(item);
  DBUG_ASSERT(!year.truncated());
  Longlong_hybrid_null nr(Longlong_null(year.to_YYYYMMDD(), year.is_null()),
                          item->unsigned_flag);
  new(ltime) Temporal_hybrid(thd, warn, nr, fuzzydate);
}


/***************************************************************************/


String *
Type_handler_int_result::Item_func_hybrid_field_type_val_str(
                                          Item_func_hybrid_field_type *item,
                                          String *str) const
{
  return item->val_str_from_int_op(str);
}


double
Type_handler_int_result::Item_func_hybrid_field_type_val_real(
                                          Item_func_hybrid_field_type *item)
                                          const
{
  return item->val_real_from_int_op();
}


longlong
Type_handler_int_result::Item_func_hybrid_field_type_val_int(
                                          Item_func_hybrid_field_type *item)
                                          const
{
  return item->val_int_from_int_op();
}


my_decimal *
Type_handler_int_result::Item_func_hybrid_field_type_val_decimal(
                                          Item_func_hybrid_field_type *item,
                                          my_decimal *dec) const
{
  return item->val_decimal_from_int_op(dec);
}


void
Type_handler_int_result::Item_func_hybrid_field_type_get_date(
                                          THD *thd,
                                          Item_func_hybrid_field_type *item,
                                          Temporal::Warn *warn,
                                          MYSQL_TIME *to,
                                          date_mode_t mode) const
{
  new(to) Temporal_hybrid(thd, warn, item->to_longlong_hybrid_null_op(), mode);
}


/***************************************************************************/

String *
Type_handler_double::Item_func_hybrid_field_type_val_str(
                                           Item_func_hybrid_field_type *item,
                                           String *str) const
{
  return item->val_str_from_real_op(str);
}

String *
Type_handler_float::Item_func_hybrid_field_type_val_str(
                                           Item_func_hybrid_field_type *item,
                                           String *str) const
{
  Float nr(item->real_op());
  if (item->null_value)
    return 0;
  nr.to_string(str, item->decimals);
  return str;
}

double
Type_handler_real_result::Item_func_hybrid_field_type_val_real(
                                           Item_func_hybrid_field_type *item)
                                           const
{
  return item->val_real_from_real_op();
}


longlong
Type_handler_real_result::Item_func_hybrid_field_type_val_int(
                                           Item_func_hybrid_field_type *item)
                                           const
{
  return item->val_int_from_real_op();
}


my_decimal *
Type_handler_real_result::Item_func_hybrid_field_type_val_decimal(
                                           Item_func_hybrid_field_type *item,
                                           my_decimal *dec) const
{
  return item->val_decimal_from_real_op(dec);
}


void
Type_handler_real_result::Item_func_hybrid_field_type_get_date(
                                             THD *thd,
                                             Item_func_hybrid_field_type *item,
                                             Temporal::Warn *warn,
                                             MYSQL_TIME *to,
                                             date_mode_t mode) const
{
  new(to) Temporal_hybrid(thd, warn, item->to_double_null_op(), mode);
}


/***************************************************************************/

String *
Type_handler_temporal_result::Item_func_hybrid_field_type_val_str(
                                        Item_func_hybrid_field_type *item,
                                        String *str) const
{
  return item->val_str_from_date_op(str);
}


double
Type_handler_temporal_result::Item_func_hybrid_field_type_val_real(
                                        Item_func_hybrid_field_type *item)
                                        const
{
  return item->val_real_from_date_op();
}


longlong
Type_handler_temporal_result::Item_func_hybrid_field_type_val_int(
                                        Item_func_hybrid_field_type *item)
                                        const
{
  return item->val_int_from_date_op();
}


my_decimal *
Type_handler_temporal_result::Item_func_hybrid_field_type_val_decimal(
                                        Item_func_hybrid_field_type *item,
                                        my_decimal *dec) const
{
  return item->val_decimal_from_date_op(dec);
}


void
Type_handler_temporal_result::Item_func_hybrid_field_type_get_date(
                                        THD *thd,
                                        Item_func_hybrid_field_type *item,
                                        Temporal::Warn *warn,
                                        MYSQL_TIME *ltime,
                                        date_mode_t fuzzydate) const
{
  if (item->date_op(thd, ltime, fuzzydate))
    set_zero_time(ltime, MYSQL_TIMESTAMP_NONE);
}


/***************************************************************************/

String *
Type_handler_time_common::Item_func_hybrid_field_type_val_str(
                                    Item_func_hybrid_field_type *item,
                                    String *str) const
{
  return item->val_str_from_time_op(str);
}


double
Type_handler_time_common::Item_func_hybrid_field_type_val_real(
                                    Item_func_hybrid_field_type *item)
                                    const
{
  return item->val_real_from_time_op();
}


longlong
Type_handler_time_common::Item_func_hybrid_field_type_val_int(
                                    Item_func_hybrid_field_type *item)
                                    const
{
  return item->val_int_from_time_op();
}


my_decimal *
Type_handler_time_common::Item_func_hybrid_field_type_val_decimal(
                                    Item_func_hybrid_field_type *item,
                                    my_decimal *dec) const
{
  return item->val_decimal_from_time_op(dec);
}


void
Type_handler_time_common::Item_func_hybrid_field_type_get_date(
                                    THD *thd,
                                    Item_func_hybrid_field_type *item,
                                    Temporal::Warn *warn,
                                    MYSQL_TIME *ltime,
                                    date_mode_t fuzzydate) const
{
  if (item->time_op(thd, ltime))
    set_zero_time(ltime, MYSQL_TIMESTAMP_NONE);
}


/***************************************************************************/

String *
Type_handler_string_result::Item_func_hybrid_field_type_val_str(
                                             Item_func_hybrid_field_type *item,
                                             String *str) const
{
  return item->val_str_from_str_op(str);
}


double
Type_handler_string_result::Item_func_hybrid_field_type_val_real(
                                             Item_func_hybrid_field_type *item)
                                             const
{
  return item->val_real_from_str_op();
}


longlong
Type_handler_string_result::Item_func_hybrid_field_type_val_int(
                                             Item_func_hybrid_field_type *item)
                                             const
{
  return item->val_int_from_str_op();
}


my_decimal *
Type_handler_string_result::Item_func_hybrid_field_type_val_decimal(
                                              Item_func_hybrid_field_type *item,
                                              my_decimal *dec) const
{
  return item->val_decimal_from_str_op(dec);
}


void
Type_handler_string_result::Item_func_hybrid_field_type_get_date(
                                             THD *thd,
                                             Item_func_hybrid_field_type *item,
                                             Temporal::Warn *warn,
                                             MYSQL_TIME *ltime,
                                             date_mode_t mode) const
{
  StringBuffer<40> tmp;
  String *res= item->str_op(&tmp);
  DBUG_ASSERT((res == NULL) == item->null_value);
  new(ltime) Temporal_hybrid(thd, warn, res, mode);
}

/***************************************************************************/

bool Type_handler_numeric::
       Item_func_between_fix_length_and_dec(Item_func_between *func) const
{
  return func->fix_length_and_dec_numeric(current_thd);
}

bool Type_handler_temporal_result::
       Item_func_between_fix_length_and_dec(Item_func_between *func) const
{
  return func->fix_length_and_dec_temporal(current_thd);
}

bool Type_handler_string_result::
       Item_func_between_fix_length_and_dec(Item_func_between *func) const
{
  return func->fix_length_and_dec_string(current_thd);
}


longlong Type_handler_row::
           Item_func_between_val_int(Item_func_between *func) const
{
  DBUG_ASSERT(0);
  func->null_value= true;
  return 0;
}

longlong Type_handler_string_result::
           Item_func_between_val_int(Item_func_between *func) const
{
  return func->val_int_cmp_string();
}

longlong Type_handler_temporal_with_date::
           Item_func_between_val_int(Item_func_between *func) const
{
  return func->val_int_cmp_datetime();
}

longlong Type_handler_time_common::
           Item_func_between_val_int(Item_func_between *func) const
{
  return func->val_int_cmp_time();
}

longlong Type_handler_timestamp_common::
           Item_func_between_val_int(Item_func_between *func) const
{
  return func->val_int_cmp_native();
}

longlong Type_handler_int_result::
           Item_func_between_val_int(Item_func_between *func) const
{
  return func->val_int_cmp_int();
}

longlong Type_handler_real_result::
           Item_func_between_val_int(Item_func_between *func) const
{
  return func->val_int_cmp_real();
}

longlong Type_handler_decimal_result::
           Item_func_between_val_int(Item_func_between *func) const
{
  return func->val_int_cmp_decimal();
}

/***************************************************************************/

cmp_item *Type_handler_int_result::make_cmp_item(THD *thd,
                                                 CHARSET_INFO *cs) const
{
  return new (thd->mem_root) cmp_item_int;
}

cmp_item *Type_handler_real_result::make_cmp_item(THD *thd,
                                                 CHARSET_INFO *cs) const
{
  return new (thd->mem_root) cmp_item_real;
}

cmp_item *Type_handler_decimal_result::make_cmp_item(THD *thd,
                                                     CHARSET_INFO *cs) const
{
  return new (thd->mem_root) cmp_item_decimal;
}


cmp_item *Type_handler_string_result::make_cmp_item(THD *thd,
                                                    CHARSET_INFO *cs) const
{
  return new (thd->mem_root) cmp_item_sort_string(cs);
}

cmp_item *Type_handler_row::make_cmp_item(THD *thd,
                                                    CHARSET_INFO *cs) const
{
  return new (thd->mem_root) cmp_item_row;
}

cmp_item *Type_handler_time_common::make_cmp_item(THD *thd,
                                                    CHARSET_INFO *cs) const
{
  return new (thd->mem_root) cmp_item_time;
}

cmp_item *Type_handler_temporal_with_date::make_cmp_item(THD *thd,
                                                    CHARSET_INFO *cs) const
{
  return new (thd->mem_root) cmp_item_datetime;
}

cmp_item *Type_handler_timestamp_common::make_cmp_item(THD *thd,
                                                       CHARSET_INFO *cs) const
{
  return new (thd->mem_root) cmp_item_timestamp;
}

/***************************************************************************/

static int srtcmp_in(CHARSET_INFO *cs, const String *x,const String *y)
{
  return cs->coll->strnncollsp(cs,
                               (uchar *) x->ptr(),x->length(),
                               (uchar *) y->ptr(),y->length());
}

in_vector *Type_handler_string_result::make_in_vector(THD *thd,
                                                      const Item_func_in *func,
                                                      uint nargs) const
{
  return new (thd->mem_root) in_string(thd, nargs, (qsort2_cmp) srtcmp_in,
                                       func->compare_collation());

}


in_vector *Type_handler_int_result::make_in_vector(THD *thd,
                                                   const Item_func_in *func,
                                                   uint nargs) const
{
  return new (thd->mem_root) in_longlong(thd, nargs);
}


in_vector *Type_handler_real_result::make_in_vector(THD *thd,
                                                    const Item_func_in *func,
                                                    uint nargs) const
{
  return new (thd->mem_root) in_double(thd, nargs);
}


in_vector *Type_handler_decimal_result::make_in_vector(THD *thd,
                                                       const Item_func_in *func,
                                                       uint nargs) const
{
  return new (thd->mem_root) in_decimal(thd, nargs);
}


in_vector *Type_handler_time_common::make_in_vector(THD *thd,
                                                    const Item_func_in *func,
                                                    uint nargs) const
{
  return new (thd->mem_root) in_time(thd, nargs);
}


in_vector *
Type_handler_temporal_with_date::make_in_vector(THD *thd,
                                                const Item_func_in *func,
                                                uint nargs) const
{
  return new (thd->mem_root) in_datetime(thd, nargs);
}


in_vector *
Type_handler_timestamp_common::make_in_vector(THD *thd,
                                              const Item_func_in *func,
                                              uint nargs) const
{
  return new (thd->mem_root) in_timestamp(thd, nargs);
}


in_vector *Type_handler_row::make_in_vector(THD *thd,
                                            const Item_func_in *func,
                                            uint nargs) const
{
  return new (thd->mem_root) in_row(thd, nargs, 0);
}

/***************************************************************************/

bool Type_handler_string_result::
       Item_func_in_fix_comparator_compatible_types(THD *thd,
                                                    Item_func_in *func) const
{
  if (func->agg_all_arg_charsets_for_comparison())
    return true;
  if (func->compatible_types_scalar_bisection_possible())
  {
    return func->value_list_convert_const_to_int(thd) ||
           func->fix_for_scalar_comparison_using_bisection(thd);
  }
  return
    func->fix_for_scalar_comparison_using_cmp_items(thd,
                                                    1U << (uint) STRING_RESULT);
}


bool Type_handler_int_result::
       Item_func_in_fix_comparator_compatible_types(THD *thd,
                                                    Item_func_in *func) const
{
  /*
     Does not need to call value_list_convert_const_to_int()
     as already handled by int handler.
  */
  return func->compatible_types_scalar_bisection_possible() ?
    func->fix_for_scalar_comparison_using_bisection(thd) :
    func->fix_for_scalar_comparison_using_cmp_items(thd,
                                                    1U << (uint) INT_RESULT);
}


bool Type_handler_real_result::
       Item_func_in_fix_comparator_compatible_types(THD *thd,
                                                    Item_func_in *func) const
{
  return func->compatible_types_scalar_bisection_possible() ?
    (func->value_list_convert_const_to_int(thd) ||
     func->fix_for_scalar_comparison_using_bisection(thd)) :
    func->fix_for_scalar_comparison_using_cmp_items(thd,
                                                    1U << (uint) REAL_RESULT);
}


bool Type_handler_decimal_result::
       Item_func_in_fix_comparator_compatible_types(THD *thd,
                                                    Item_func_in *func) const
{
  return func->compatible_types_scalar_bisection_possible() ?
    (func->value_list_convert_const_to_int(thd) ||
     func->fix_for_scalar_comparison_using_bisection(thd)) :
    func->fix_for_scalar_comparison_using_cmp_items(thd,
                                                    1U << (uint) DECIMAL_RESULT);
}


bool Type_handler_temporal_result::
       Item_func_in_fix_comparator_compatible_types(THD *thd,
                                                    Item_func_in *func) const
{
  return func->compatible_types_scalar_bisection_possible() ?
    (func->value_list_convert_const_to_int(thd) ||
     func->fix_for_scalar_comparison_using_bisection(thd)) :
    func->fix_for_scalar_comparison_using_cmp_items(thd,
                                                    1U << (uint) TIME_RESULT);
}


bool Type_handler_row::Item_func_in_fix_comparator_compatible_types(THD *thd,
                                              Item_func_in *func) const
{
  return func->compatible_types_row_bisection_possible() ?
         func->fix_for_row_comparison_using_bisection(thd) :
         func->fix_for_row_comparison_using_cmp_items(thd);
}

/***************************************************************************/

String *Type_handler_string_result::
          Item_func_min_max_val_str(Item_func_min_max *func, String *str) const
{
  return func->val_str_native(str);
}


String *Type_handler_time_common::
          Item_func_min_max_val_str(Item_func_min_max *func, String *str) const
{
  return Time(func).to_string(str, func->decimals);
}


String *Type_handler_date_common::
          Item_func_min_max_val_str(Item_func_min_max *func, String *str) const
{
  return Date(func).to_string(str);
}


String *Type_handler_datetime_common::
          Item_func_min_max_val_str(Item_func_min_max *func, String *str) const
{
  return Datetime(func).to_string(str, func->decimals);
}


String *Type_handler_timestamp_common::
          Item_func_min_max_val_str(Item_func_min_max *func, String *str) const
{
  THD *thd= current_thd;
  return Timestamp_or_zero_datetime_native_null(thd, func).
           to_datetime(thd).to_string(str, func->decimals);
}


String *Type_handler_int_result::
          Item_func_min_max_val_str(Item_func_min_max *func, String *str) const
{
  return func->val_string_from_int(str);
}


String *Type_handler_decimal_result::
          Item_func_min_max_val_str(Item_func_min_max *func, String *str) const
{
  return VDec(func).to_string_round(str, func->decimals);
}


String *Type_handler_double::
          Item_func_min_max_val_str(Item_func_min_max *func, String *str) const
{
  return func->val_string_from_real(str);
}


String *Type_handler_float::
          Item_func_min_max_val_str(Item_func_min_max *func, String *str) const
{
  Float nr(func->val_real());
  if (func->null_value)
    return 0;
  nr.to_string(str, func->decimals);
  return str;
}


double Type_handler_string_result::
         Item_func_min_max_val_real(Item_func_min_max *func) const
{
  return func->val_real_native();
}


double Type_handler_time_common::
         Item_func_min_max_val_real(Item_func_min_max *func) const
{
  return Time(current_thd, func).to_double();
}


double Type_handler_date_common::
         Item_func_min_max_val_real(Item_func_min_max *func) const
{
  return Date(current_thd, func).to_double();
}


double Type_handler_datetime_common::
         Item_func_min_max_val_real(Item_func_min_max *func) const
{
  return Datetime(current_thd, func).to_double();
}


double Type_handler_timestamp_common::
         Item_func_min_max_val_real(Item_func_min_max *func) const
{
  THD *thd= current_thd;
  return Timestamp_or_zero_datetime_native_null(thd, func).
           to_datetime(thd).to_double();
}


double Type_handler_numeric::
         Item_func_min_max_val_real(Item_func_min_max *func) const
{
  return func->val_real_native();
}


longlong Type_handler_string_result::
         Item_func_min_max_val_int(Item_func_min_max *func) const
{
  return func->val_int_native();
}


longlong Type_handler_time_common::
         Item_func_min_max_val_int(Item_func_min_max *func) const
{
  return Time(current_thd, func).to_longlong();
}


longlong Type_handler_date_common::
         Item_func_min_max_val_int(Item_func_min_max *func) const
{
  return Date(current_thd, func).to_longlong();
}


longlong Type_handler_datetime_common::
         Item_func_min_max_val_int(Item_func_min_max *func) const
{
  return Datetime(current_thd, func).to_longlong();
}


longlong Type_handler_timestamp_common::
         Item_func_min_max_val_int(Item_func_min_max *func) const
{
  THD *thd= current_thd;
  return Timestamp_or_zero_datetime_native_null(thd, func).
           to_datetime(thd).to_longlong();
}


longlong Type_handler_numeric::
         Item_func_min_max_val_int(Item_func_min_max *func) const
{
  return func->val_int_native();
}


my_decimal *Type_handler_string_result::
            Item_func_min_max_val_decimal(Item_func_min_max *func,
                                          my_decimal *dec) const
{
  return func->val_decimal_native(dec);
}


my_decimal *Type_handler_numeric::
            Item_func_min_max_val_decimal(Item_func_min_max *func,
                                          my_decimal *dec) const
{
  return func->val_decimal_native(dec);
}


my_decimal *Type_handler_time_common::
            Item_func_min_max_val_decimal(Item_func_min_max *func,
                                          my_decimal *dec) const
{
  return Time(current_thd, func).to_decimal(dec);
}


my_decimal *Type_handler_date_common::
            Item_func_min_max_val_decimal(Item_func_min_max *func,
                                          my_decimal *dec) const
{
  return Date(current_thd, func).to_decimal(dec);
}


my_decimal *Type_handler_datetime_common::
            Item_func_min_max_val_decimal(Item_func_min_max *func,
                                          my_decimal *dec) const
{
  return Datetime(current_thd, func).to_decimal(dec);
}


my_decimal *Type_handler_timestamp_common::
            Item_func_min_max_val_decimal(Item_func_min_max *func,
                                          my_decimal *dec) const
{
  THD *thd= current_thd;
  return Timestamp_or_zero_datetime_native_null(thd, func).
           to_datetime(thd).to_decimal(dec);
}


bool Type_handler_string_result::
       Item_func_min_max_get_date(THD *thd, Item_func_min_max *func,
                                  MYSQL_TIME *ltime, date_mode_t fuzzydate) const
{
  /*
    just like ::val_int() method of a string item can be called,
    for example, SELECT CONCAT("10", "12") + 1,
    ::get_date() can be called for non-temporal values,
    for example, SELECT MONTH(GREATEST("2011-11-21", "2010-10-09"))
  */
  return func->get_date_from_string(thd, ltime, fuzzydate);
}


bool Type_handler_numeric::
       Item_func_min_max_get_date(THD *thd, Item_func_min_max *func,
                                  MYSQL_TIME *ltime, date_mode_t fuzzydate) const
{
  return Item_get_date_with_warn(thd, func, ltime, fuzzydate);
}


bool Type_handler_temporal_result::
       Item_func_min_max_get_date(THD *thd, Item_func_min_max *func,
                                  MYSQL_TIME *ltime, date_mode_t fuzzydate) const
{
  /*
    - If the caller specified TIME_TIME_ONLY, then it's going to convert
      a DATETIME or DATE to TIME. So we pass the default flags for date. This is
      exactly the same with what Item_func_min_max_val_{int|real|decimal|str} or
      Item_send_datetime() do. We return the value in accordance with the
      current session date flags and let the caller further convert it to TIME.
    - If the caller did not specify TIME_TIME_ONLY, then return the value
      according to the flags supplied by the caller.
  */
  return func->get_date_native(thd, ltime,
                               fuzzydate & TIME_TIME_ONLY ?
                               Datetime::Options(thd) :
                               fuzzydate);
}

bool Type_handler_time_common::
       Item_func_min_max_get_date(THD *thd, Item_func_min_max *func,
                                  MYSQL_TIME *ltime, date_mode_t fuzzydate) const
{
  return func->get_time_native(thd, ltime);
}


bool Type_handler_timestamp_common::
       Item_func_min_max_get_date(THD *thd, Item_func_min_max *func,
                                  MYSQL_TIME *ltime, date_mode_t fuzzydate) const
{
  return Timestamp_or_zero_datetime_native_null(thd, func).
           to_datetime(thd).copy_to_mysql_time(ltime);
}

/***************************************************************************/

/**
  Get a string representation of the Item value.
  See sql_type.h for details.
*/
String *Type_handler_row::
          print_item_value(THD *thd, Item *item, String *str) const
{
  CHARSET_INFO *cs= thd->variables.character_set_client;
  StringBuffer<STRING_BUFFER_USUAL_SIZE> val(cs);
  str->append(STRING_WITH_LEN("ROW("));
  for (uint i= 0 ; i < item->cols(); i++)
  {
    if (i > 0)
      str->append(',');
    Item *elem= item->element_index(i);
    String *tmp= elem->type_handler()->print_item_value(thd, elem, &val);
    if (tmp)
      str->append(*tmp);
    else
      str->append(STRING_WITH_LEN("NULL"));
  }
  str->append(STRING_WITH_LEN(")"));
  return str;
}


/**
  Get a string representation of the Item value,
  using the character string format with its charset and collation, e.g.
    latin1 'string' COLLATE latin1_german2_ci
*/
String *Type_handler::
          print_item_value_csstr(THD *thd, Item *item, String *str) const
{
  String *result= item->val_str(str);

  if (!result)
    return NULL;

  StringBuffer<STRING_BUFFER_USUAL_SIZE> buf(result->charset());
  CHARSET_INFO *cs= thd->variables.character_set_client;

  buf.append('_');
  buf.append(result->charset()->csname);
  if (cs->escape_with_backslash_is_dangerous)
    buf.append(' ');
  append_query_string(cs, &buf, result->ptr(), result->length(),
                     thd->variables.sql_mode & MODE_NO_BACKSLASH_ESCAPES);
  buf.append(" COLLATE '");
  buf.append(item->collation.collation->name);
  buf.append('\'');
  str->copy(buf);

  return str;
}


String *Type_handler_numeric::
          print_item_value(THD *thd, Item *item, String *str) const
{
  return item->val_str(str);
}


String *Type_handler::
          print_item_value_temporal(THD *thd, Item *item, String *str,
                                    const Name &type_name, String *buf) const
{
  String *result= item->val_str(buf);
  return !result ||
         str->realloc(type_name.length() + result->length() + 2) ||
         str->copy(type_name.ptr(), type_name.length(), &my_charset_latin1) ||
         str->append('\'') ||
         str->append(result->ptr(), result->length()) ||
         str->append('\'') ?
         NULL :
         str;
}


String *Type_handler_time_common::
          print_item_value(THD *thd, Item *item, String *str) const
{
  StringBuffer<MAX_TIME_FULL_WIDTH+1> buf;
  return print_item_value_temporal(thd, item, str,
                                   Name(STRING_WITH_LEN("TIME")), &buf);
}


String *Type_handler_date_common::
          print_item_value(THD *thd, Item *item, String *str) const
{
  StringBuffer<MAX_DATE_WIDTH+1> buf;
  return print_item_value_temporal(thd, item, str,
                                   Name(STRING_WITH_LEN("DATE")), &buf);
}


String *Type_handler_datetime_common::
          print_item_value(THD *thd, Item *item, String *str) const
{
  StringBuffer<MAX_DATETIME_FULL_WIDTH+1> buf;
  return print_item_value_temporal(thd, item, str,
                                   Name(STRING_WITH_LEN("TIMESTAMP")), &buf);
}


String *Type_handler_timestamp_common::
          print_item_value(THD *thd, Item *item, String *str) const
{
  StringBuffer<MAX_DATETIME_FULL_WIDTH+1> buf;
  return print_item_value_temporal(thd, item, str,
                                   Name(STRING_WITH_LEN("TIMESTAMP")), &buf);
}


/***************************************************************************/

bool Type_handler_row::
       Item_func_round_fix_length_and_dec(Item_func_round *item) const
{
  DBUG_ASSERT(0);
  return false;
}


bool Type_handler_int_result::
       Item_func_round_fix_length_and_dec(Item_func_round *item) const
{
  item->fix_arg_int();
  return false;
}


bool Type_handler_real_result::
       Item_func_round_fix_length_and_dec(Item_func_round *item) const
{
  item->fix_arg_double();
  return false;
}


bool Type_handler_decimal_result::
       Item_func_round_fix_length_and_dec(Item_func_round *item) const
{
  item->fix_arg_decimal();
  return false;
}


bool Type_handler_temporal_result::
       Item_func_round_fix_length_and_dec(Item_func_round *item) const
{
  item->fix_arg_double();
  return false;
}


bool Type_handler_string_result::
       Item_func_round_fix_length_and_dec(Item_func_round *item) const
{
  item->fix_arg_double();
  return false;
}


#ifdef HAVE_SPATIAL
bool Type_handler_geometry::
       Item_func_round_fix_length_and_dec(Item_func_round *item) const
{
  return Item_func_or_sum_illegal_param(item);
}
#endif

/***************************************************************************/

bool Type_handler_row::
       Item_func_int_val_fix_length_and_dec(Item_func_int_val *item) const
{
  DBUG_ASSERT(0);
  return false;
}


bool Type_handler_int_result::
       Item_func_int_val_fix_length_and_dec(Item_func_int_val *item) const
{
  item->fix_length_and_dec_int_or_decimal();
  return false;
}


bool Type_handler_real_result::
       Item_func_int_val_fix_length_and_dec(Item_func_int_val *item) const
{
  item->fix_length_and_dec_double();
  return false;
}


bool Type_handler_decimal_result::
       Item_func_int_val_fix_length_and_dec(Item_func_int_val *item) const
{
  item->fix_length_and_dec_int_or_decimal();
  return false;
}


bool Type_handler_temporal_result::
       Item_func_int_val_fix_length_and_dec(Item_func_int_val *item) const
{
  item->fix_length_and_dec_int_or_decimal();
  return false;
}


bool Type_handler_string_result::
       Item_func_int_val_fix_length_and_dec(Item_func_int_val *item) const
{
  item->fix_length_and_dec_double();
  return false;
}


#ifdef HAVE_SPATIAL
bool Type_handler_geometry::
       Item_func_int_val_fix_length_and_dec(Item_func_int_val *item) const
{
  return Item_func_or_sum_illegal_param(item);
}
#endif

/***************************************************************************/

bool Type_handler_row::
       Item_func_abs_fix_length_and_dec(Item_func_abs *item) const
{
  DBUG_ASSERT(0);
  return false;
}


bool Type_handler_int_result::
       Item_func_abs_fix_length_and_dec(Item_func_abs *item) const
{
  item->fix_length_and_dec_int();
  return false;
}


bool Type_handler_real_result::
       Item_func_abs_fix_length_and_dec(Item_func_abs *item) const
{
  item->fix_length_and_dec_double();
  return false;
}


bool Type_handler_decimal_result::
       Item_func_abs_fix_length_and_dec(Item_func_abs *item) const
{
  item->fix_length_and_dec_decimal();
  return false;
}


bool Type_handler_temporal_result::
       Item_func_abs_fix_length_and_dec(Item_func_abs *item) const
{
  item->fix_length_and_dec_decimal();
  return false;
}


bool Type_handler_string_result::
       Item_func_abs_fix_length_and_dec(Item_func_abs *item) const
{
  item->fix_length_and_dec_double();
  return false;
}


#ifdef HAVE_SPATIAL
bool Type_handler_geometry::
       Item_func_abs_fix_length_and_dec(Item_func_abs *item) const
{
  return Item_func_or_sum_illegal_param(item);
}
#endif

/***************************************************************************/

bool Type_handler_row::
       Item_func_neg_fix_length_and_dec(Item_func_neg *item) const
{
  DBUG_ASSERT(0);
  return false;
}


bool Type_handler_int_result::
       Item_func_neg_fix_length_and_dec(Item_func_neg *item) const
{
  item->fix_length_and_dec_int();
  return false;
}


bool Type_handler_real_result::
       Item_func_neg_fix_length_and_dec(Item_func_neg *item) const
{
  item->fix_length_and_dec_double();
  return false;
}


bool Type_handler_decimal_result::
       Item_func_neg_fix_length_and_dec(Item_func_neg *item) const
{
  item->fix_length_and_dec_decimal();
  return false;
}


bool Type_handler_temporal_result::
       Item_func_neg_fix_length_and_dec(Item_func_neg *item) const
{
  item->fix_length_and_dec_decimal();
  return false;
}


bool Type_handler_string_result::
       Item_func_neg_fix_length_and_dec(Item_func_neg *item) const
{
  item->fix_length_and_dec_double();
  return false;
}


#ifdef HAVE_SPATIAL
bool Type_handler_geometry::
       Item_func_neg_fix_length_and_dec(Item_func_neg *item) const
{
  return Item_func_or_sum_illegal_param(item);
}
#endif


/***************************************************************************/

bool Type_handler::
       Item_func_signed_fix_length_and_dec(Item_func_signed *item) const
{
  item->fix_length_and_dec_generic();
  return false;
}


bool Type_handler::
       Item_func_unsigned_fix_length_and_dec(Item_func_unsigned *item) const
{
  const Item *arg= item->arguments()[0];
  if (!arg->unsigned_flag && arg->val_int_min() < 0)
  {
    /*
      Negative arguments produce long results:
        CAST(1-2 AS UNSIGNED) -> 18446744073709551615
    */
    item->max_length= MAX_BIGINT_WIDTH;
    return false;
  }
  item->fix_length_and_dec_generic();
  return false;
}


bool Type_handler_string_result::
       Item_func_signed_fix_length_and_dec(Item_func_signed *item) const
{
  item->fix_length_and_dec_string();
  return false;
}


bool Type_handler_string_result::
       Item_func_unsigned_fix_length_and_dec(Item_func_unsigned *item) const
{
  const Item *arg= item->arguments()[0];
  if (!arg->unsigned_flag &&       // Not HEX hybrid
      arg->max_char_length() > 1)  // Can be negative
  {
    // String arguments can give long results: '-1' -> 18446744073709551614
    item->max_length= MAX_BIGINT_WIDTH;
    return false;
  }
  item->fix_length_and_dec_string();
  return false;
}

bool Type_handler_real_result::
       Item_func_signed_fix_length_and_dec(Item_func_signed *item) const
{
  item->fix_length_and_dec_double();
  return false;
}


bool Type_handler_real_result::
       Item_func_unsigned_fix_length_and_dec(Item_func_unsigned *item) const
{
  item->fix_length_and_dec_double();
  return false;
}


bool Type_handler::
       Item_double_typecast_fix_length_and_dec(Item_double_typecast *item) const
{
  item->fix_length_and_dec_generic();
  return false;
}


bool Type_handler::
       Item_float_typecast_fix_length_and_dec(Item_float_typecast *item) const
{
  item->fix_length_and_dec_generic();
  return false;
}


bool Type_handler::
       Item_decimal_typecast_fix_length_and_dec(Item_decimal_typecast *item) const
{
  item->fix_length_and_dec_generic();
  return false;
}


bool Type_handler::
       Item_char_typecast_fix_length_and_dec(Item_char_typecast *item) const
{
  item->fix_length_and_dec_generic();
  return false;
}


bool Type_handler_numeric::
       Item_char_typecast_fix_length_and_dec(Item_char_typecast *item) const
{
  item->fix_length_and_dec_numeric();
  return false;
}


bool Type_handler_string_result::
       Item_char_typecast_fix_length_and_dec(Item_char_typecast *item) const
{
  item->fix_length_and_dec_str();
  return false;
}


bool Type_handler::
       Item_time_typecast_fix_length_and_dec(Item_time_typecast *item) const
{
  uint dec= item->decimals == NOT_FIXED_DEC ?
            item->arguments()[0]->time_precision(current_thd) :
            item->decimals;
  item->fix_attributes_temporal(MIN_TIME_WIDTH, dec);
  item->maybe_null= true;
  return false;
}


bool Type_handler::
       Item_date_typecast_fix_length_and_dec(Item_date_typecast *item) const
{
  item->fix_attributes_temporal(MAX_DATE_WIDTH, 0);
  item->maybe_null= true;
  return false;
}


bool Type_handler::
       Item_datetime_typecast_fix_length_and_dec(Item_datetime_typecast *item)
                                                 const
{
  uint dec= item->decimals == NOT_FIXED_DEC ?
            item->arguments()[0]->datetime_precision(current_thd) :
            item->decimals;
  item->fix_attributes_temporal(MAX_DATETIME_WIDTH, dec);
  item->maybe_null= true;
  return false;
}


#ifdef HAVE_SPATIAL

bool Type_handler_geometry::
       Item_func_signed_fix_length_and_dec(Item_func_signed *item) const
{
  return Item_func_or_sum_illegal_param(item);
}


bool Type_handler_geometry::
       Item_func_unsigned_fix_length_and_dec(Item_func_unsigned *item) const
{
  return Item_func_or_sum_illegal_param(item);
}


bool Type_handler_geometry::
       Item_double_typecast_fix_length_and_dec(Item_double_typecast *item) const
{
  return Item_func_or_sum_illegal_param(item);
}


bool Type_handler_geometry::
       Item_float_typecast_fix_length_and_dec(Item_float_typecast *item) const
{
  return Item_func_or_sum_illegal_param(item);
}


bool Type_handler_geometry::
       Item_decimal_typecast_fix_length_and_dec(Item_decimal_typecast *item) const
{
  return Item_func_or_sum_illegal_param(item);
}


bool Type_handler_geometry::
       Item_char_typecast_fix_length_and_dec(Item_char_typecast *item) const
{
  if (item->cast_charset() != &my_charset_bin)
    return Item_func_or_sum_illegal_param(item); // CAST(geom AS CHAR)
  item->fix_length_and_dec_str();
  return false; // CAST(geom AS BINARY)
}


bool Type_handler_geometry::
       Item_time_typecast_fix_length_and_dec(Item_time_typecast *item) const
{
  return Item_func_or_sum_illegal_param(item);
}



bool Type_handler_geometry::
       Item_date_typecast_fix_length_and_dec(Item_date_typecast *item) const
{
  return Item_func_or_sum_illegal_param(item);
}


bool Type_handler_geometry::
       Item_datetime_typecast_fix_length_and_dec(Item_datetime_typecast *item)
                                                 const
{
  return Item_func_or_sum_illegal_param(item);

}

#endif /* HAVE_SPATIAL */

/***************************************************************************/

bool Type_handler_row::
       Item_func_plus_fix_length_and_dec(Item_func_plus *item) const
{
  DBUG_ASSERT(0);
  return true;
}


bool Type_handler_int_result::
       Item_func_plus_fix_length_and_dec(Item_func_plus *item) const
{
  item->fix_length_and_dec_int();
  return false;
}


bool Type_handler_real_result::
       Item_func_plus_fix_length_and_dec(Item_func_plus *item) const
{
  item->fix_length_and_dec_double();
  return false;
}


bool Type_handler_decimal_result::
       Item_func_plus_fix_length_and_dec(Item_func_plus *item) const
{
  item->fix_length_and_dec_decimal();
  return false;
}


bool Type_handler_temporal_result::
       Item_func_plus_fix_length_and_dec(Item_func_plus *item) const
{
  item->fix_length_and_dec_temporal();
  return false;
}


bool Type_handler_string_result::
       Item_func_plus_fix_length_and_dec(Item_func_plus *item) const
{
  item->fix_length_and_dec_double();
  return false;
}

/***************************************************************************/

bool Type_handler_row::
       Item_func_minus_fix_length_and_dec(Item_func_minus *item) const
{
  DBUG_ASSERT(0);
  return true;
}


bool Type_handler_int_result::
       Item_func_minus_fix_length_and_dec(Item_func_minus *item) const
{
  item->fix_length_and_dec_int();
  return false;
}


bool Type_handler_real_result::
       Item_func_minus_fix_length_and_dec(Item_func_minus *item) const
{
  item->fix_length_and_dec_double();
  return false;
}


bool Type_handler_decimal_result::
       Item_func_minus_fix_length_and_dec(Item_func_minus *item) const
{
  item->fix_length_and_dec_decimal();
  return false;
}


bool Type_handler_temporal_result::
       Item_func_minus_fix_length_and_dec(Item_func_minus *item) const
{
  item->fix_length_and_dec_temporal();
  return false;
}


bool Type_handler_string_result::
       Item_func_minus_fix_length_and_dec(Item_func_minus *item) const
{
  item->fix_length_and_dec_double();
  return false;
}

/***************************************************************************/

bool Type_handler_row::
       Item_func_mul_fix_length_and_dec(Item_func_mul *item) const
{
  DBUG_ASSERT(0);
  return true;
}


bool Type_handler_int_result::
       Item_func_mul_fix_length_and_dec(Item_func_mul *item) const
{
  item->fix_length_and_dec_int();
  return false;
}


bool Type_handler_real_result::
       Item_func_mul_fix_length_and_dec(Item_func_mul *item) const
{
  item->fix_length_and_dec_double();
  return false;
}


bool Type_handler_decimal_result::
       Item_func_mul_fix_length_and_dec(Item_func_mul *item) const
{
  item->fix_length_and_dec_decimal();
  return false;
}


bool Type_handler_temporal_result::
       Item_func_mul_fix_length_and_dec(Item_func_mul *item) const
{
  item->fix_length_and_dec_temporal();
  return false;
}


bool Type_handler_string_result::
       Item_func_mul_fix_length_and_dec(Item_func_mul *item) const
{
  item->fix_length_and_dec_double();
  return false;
}

/***************************************************************************/

bool Type_handler_row::
       Item_func_div_fix_length_and_dec(Item_func_div *item) const
{
  DBUG_ASSERT(0);
  return true;
}


bool Type_handler_int_result::
       Item_func_div_fix_length_and_dec(Item_func_div *item) const
{
  item->fix_length_and_dec_int();
  return false;
}


bool Type_handler_real_result::
       Item_func_div_fix_length_and_dec(Item_func_div *item) const
{
  item->fix_length_and_dec_double();
  return false;
}


bool Type_handler_decimal_result::
       Item_func_div_fix_length_and_dec(Item_func_div *item) const
{
  item->fix_length_and_dec_decimal();
  return false;
}


bool Type_handler_temporal_result::
       Item_func_div_fix_length_and_dec(Item_func_div *item) const
{
  item->fix_length_and_dec_temporal();
  return false;
}


bool Type_handler_string_result::
       Item_func_div_fix_length_and_dec(Item_func_div *item) const
{
  item->fix_length_and_dec_double();
  return false;
}

/***************************************************************************/

bool Type_handler_row::
       Item_func_mod_fix_length_and_dec(Item_func_mod *item) const
{
  DBUG_ASSERT(0);
  return true;
}


bool Type_handler_int_result::
       Item_func_mod_fix_length_and_dec(Item_func_mod *item) const
{
  item->fix_length_and_dec_int();
  return false;
}


bool Type_handler_real_result::
       Item_func_mod_fix_length_and_dec(Item_func_mod *item) const
{
  item->fix_length_and_dec_double();
  return false;
}


bool Type_handler_decimal_result::
       Item_func_mod_fix_length_and_dec(Item_func_mod *item) const
{
  item->fix_length_and_dec_decimal();
  return false;
}


bool Type_handler_temporal_result::
       Item_func_mod_fix_length_and_dec(Item_func_mod *item) const
{
  item->fix_length_and_dec_temporal();
  return false;
}


bool Type_handler_string_result::
       Item_func_mod_fix_length_and_dec(Item_func_mod *item) const
{
  item->fix_length_and_dec_double();
  return false;
}

/***************************************************************************/

uint Type_handler::Item_time_precision(THD *thd, Item *item) const
{
  return MY_MIN(item->decimals, TIME_SECOND_PART_DIGITS);
}


uint Type_handler::Item_datetime_precision(THD *thd, Item *item) const
{
  return MY_MIN(item->decimals, TIME_SECOND_PART_DIGITS);
}


uint Type_handler_string_result::Item_temporal_precision(THD *thd, Item *item,
                                                         bool is_time) const
{
  StringBuffer<64> buf;
  String *tmp;
  MYSQL_TIME_STATUS status;
  DBUG_ASSERT(item->is_fixed());
  // Nanosecond rounding is not needed here, for performance purposes
  if ((tmp= item->val_str(&buf)) &&
      (is_time ?
       Time(thd, &status, tmp->ptr(), tmp->length(), tmp->charset(),
            Time::Options(TIME_TIME_ONLY, TIME_FRAC_TRUNCATE,
                          Time::DATETIME_TO_TIME_YYYYMMDD_TRUNCATE)).
         is_valid_time() :
       Datetime(thd, &status, tmp->ptr(), tmp->length(), tmp->charset(),
                Datetime::Options(TIME_FUZZY_DATES, TIME_FRAC_TRUNCATE)).
         is_valid_datetime()))
    return MY_MIN(status.precision, TIME_SECOND_PART_DIGITS);
  return MY_MIN(item->decimals, TIME_SECOND_PART_DIGITS);
}

/***************************************************************************/

uint Type_handler::Item_decimal_scale(const Item *item) const
{
  return item->decimals < NOT_FIXED_DEC ?
         item->decimals :
         MY_MIN(item->max_length, DECIMAL_MAX_SCALE);
}

uint Type_handler_temporal_result::
       Item_decimal_scale_with_seconds(const Item *item) const
{
  return item->decimals < NOT_FIXED_DEC ?
         item->decimals :
         TIME_SECOND_PART_DIGITS;
}

uint Type_handler::Item_divisor_precision_increment(const Item *item) const
{
  return item->decimals;
}

uint Type_handler_temporal_result::
       Item_divisor_precision_increment_with_seconds(const Item *item) const
{
  return item->decimals <  NOT_FIXED_DEC ?
         item->decimals :
         TIME_SECOND_PART_DIGITS;
}

/***************************************************************************/

uint Type_handler_string_result::Item_decimal_precision(const Item *item) const
{
  uint res= item->max_char_length();
  /*
    Return at least one decimal digit, even if Item::max_char_length()
    returned  0. This is important to avoid attempts to create fields of types
    INT(0) or DECIMAL(0,0) when converting NULL or empty strings to INT/DECIMAL:
      CREATE TABLE t1 AS SELECT CONVERT(NULL,SIGNED) AS a;
  */
  return res ? MY_MIN(res, DECIMAL_MAX_PRECISION) : 1;
}

uint Type_handler_real_result::Item_decimal_precision(const Item *item) const
{
  uint res= item->max_char_length();
  return res ? MY_MIN(res, DECIMAL_MAX_PRECISION) : 1;
}

uint Type_handler_decimal_result::Item_decimal_precision(const Item *item) const
{
  uint prec= my_decimal_length_to_precision(item->max_char_length(),
                                            item->decimals,
                                            item->unsigned_flag);
  return MY_MIN(prec, DECIMAL_MAX_PRECISION);
}

uint Type_handler_int_result::Item_decimal_precision(const Item *item) const
{
 uint prec= my_decimal_length_to_precision(item->max_char_length(),
                                           item->decimals,
                                           item->unsigned_flag);
 return MY_MIN(prec, DECIMAL_MAX_PRECISION);
}

uint Type_handler_time_common::Item_decimal_precision(const Item *item) const
{
  return 7 + MY_MIN(item->decimals, TIME_SECOND_PART_DIGITS);
}

uint Type_handler_date_common::Item_decimal_precision(const Item *item) const
{
  return 8;
}

uint Type_handler_datetime_common::Item_decimal_precision(const Item *item) const
{
  return 14 + MY_MIN(item->decimals, TIME_SECOND_PART_DIGITS);
}

uint Type_handler_timestamp_common::Item_decimal_precision(const Item *item) const
{
  return 14 + MY_MIN(item->decimals, TIME_SECOND_PART_DIGITS);
}

/***************************************************************************/

bool Type_handler_real_result::
       subquery_type_allows_materialization(const Item *inner,
                                            const Item *outer) const
{
  DBUG_ASSERT(inner->cmp_type() == REAL_RESULT);
  return outer->cmp_type() == REAL_RESULT;
}


bool Type_handler_int_result::
       subquery_type_allows_materialization(const Item *inner,
                                            const Item *outer) const
{
  DBUG_ASSERT(inner->cmp_type() == INT_RESULT);
  return outer->cmp_type() == INT_RESULT;
}


bool Type_handler_decimal_result::
       subquery_type_allows_materialization(const Item *inner,
                                            const Item *outer) const
{
  DBUG_ASSERT(inner->cmp_type() == DECIMAL_RESULT);
  return outer->cmp_type() == DECIMAL_RESULT;
}


bool Type_handler_string_result::
       subquery_type_allows_materialization(const Item *inner,
                                            const Item *outer) const
{
  DBUG_ASSERT(inner->cmp_type() == STRING_RESULT);
  return outer->cmp_type() == STRING_RESULT &&
         outer->collation.collation == inner->collation.collation &&
         /*
           Materialization also is unable to work when create_tmp_table() will
           create a blob column because item->max_length is too big.
           The following test is copied from varstring_type_handler().
         */
         !inner->too_big_for_varchar();
}


bool Type_handler_temporal_result::
       subquery_type_allows_materialization(const Item *inner,
                                            const Item *outer) const
{
  DBUG_ASSERT(inner->cmp_type() == TIME_RESULT);
  return mysql_timestamp_type() ==
         outer->type_handler()->mysql_timestamp_type();
}

/***************************************************************************/


const Type_handler *
Type_handler_null::type_handler_for_tmp_table(const Item *item) const
{
  return &type_handler_string;
}


const Type_handler *
Type_handler_null::type_handler_for_union(const Item *item) const
{
  return &type_handler_string;
}


const Type_handler *
Type_handler_olddecimal::type_handler_for_tmp_table(const Item *item) const
{
  return &type_handler_newdecimal;
}

const Type_handler *
Type_handler_olddecimal::type_handler_for_union(const Item *item) const
{
  return &type_handler_newdecimal;
}


/***************************************************************************/

bool Type_handler::check_null(const Item *item, st_value *value) const
{
  if (item->null_value)
  {
    value->m_type= DYN_COL_NULL;
    return true;
  }
  return false;
}


bool Type_handler_null::
       Item_save_in_value(THD *thd, Item *item, st_value *value) const
{
  value->m_type= DYN_COL_NULL;
  return true;
}


bool Type_handler_row::
       Item_save_in_value(THD *thd, Item *item, st_value *value) const
{
  DBUG_ASSERT(0);
  value->m_type= DYN_COL_NULL;
  return true;
}


bool Type_handler_int_result::
       Item_save_in_value(THD *thd, Item *item, st_value *value) const
{
  value->m_type= item->unsigned_flag ? DYN_COL_UINT : DYN_COL_INT;
  value->value.m_longlong= item->val_int();
  return check_null(item, value);
}


bool Type_handler_real_result::
       Item_save_in_value(THD *thd, Item *item, st_value *value) const
{
  value->m_type= DYN_COL_DOUBLE;
  value->value.m_double= item->val_real();
  return check_null(item, value);
}


bool Type_handler_decimal_result::
       Item_save_in_value(THD *thd, Item *item, st_value *value) const
{
  value->m_type= DYN_COL_DECIMAL;
  my_decimal *dec= item->val_decimal(&value->m_decimal);
  if (dec != &value->m_decimal && !item->null_value)
    my_decimal2decimal(dec, &value->m_decimal);
  return check_null(item, value);
}


bool Type_handler_string_result::
       Item_save_in_value(THD *thd, Item *item, st_value *value) const
{
  value->m_type= DYN_COL_STRING;
  String *str= item->val_str(&value->m_string);
  if (str != &value->m_string && !item->null_value)
    value->m_string.set(str->ptr(), str->length(), str->charset());
  return check_null(item, value);
}


bool Type_handler_temporal_with_date::
       Item_save_in_value(THD *thd, Item *item, st_value *value) const
{
  value->m_type= DYN_COL_DATETIME;
  item->get_date(thd, &value->value.m_time,
                 Datetime::Options(thd, TIME_FRAC_NONE));
  return check_null(item, value);
}


bool Type_handler_time_common::
       Item_save_in_value(THD *thd, Item *item, st_value *value) const
{
  value->m_type= DYN_COL_DATETIME;
  item->get_time(thd, &value->value.m_time);
  return check_null(item, value);
}

/***************************************************************************/

bool Type_handler_row::
  Item_param_set_from_value(THD *thd,
                            Item_param *param,
                            const Type_all_attributes *attr,
                            const st_value *val) const
{
  DBUG_ASSERT(0);
  param->set_null();
  return true;
}


bool Type_handler_real_result::
  Item_param_set_from_value(THD *thd,
                            Item_param *param,
                            const Type_all_attributes *attr,
                            const st_value *val) const
{
  param->unsigned_flag= attr->unsigned_flag;
  param->set_double(val->value.m_double);
  return false;
}


bool Type_handler_int_result::
  Item_param_set_from_value(THD *thd,
                            Item_param *param,
                            const Type_all_attributes *attr,
                            const st_value *val) const
{
  param->unsigned_flag= attr->unsigned_flag;
  param->set_int(val->value.m_longlong, attr->max_length);
  return false;
}


bool Type_handler_decimal_result::
  Item_param_set_from_value(THD *thd,
                            Item_param *param,
                            const Type_all_attributes *attr,
                            const st_value *val) const
{
  param->unsigned_flag= attr->unsigned_flag;
  param->set_decimal(&val->m_decimal, attr->unsigned_flag);
  return false;
}


bool Type_handler_string_result::
  Item_param_set_from_value(THD *thd,
                            Item_param *param,
                            const Type_all_attributes *attr,
                            const st_value *val) const
{
  param->unsigned_flag= false;
  param->setup_conversion_string(thd, attr->collation.collation);
  /*
    Exact value of max_length is not known unless data is converted to
    charset of connection, so we have to set it later.
  */
  return param->set_str(val->m_string.ptr(), val->m_string.length(),
                        attr->collation.collation,
                        attr->collation.collation);
}


bool Type_handler_temporal_result::
  Item_param_set_from_value(THD *thd,
                            Item_param *param,
                            const Type_all_attributes *attr,
                            const st_value *val) const
{
  param->unsigned_flag= attr->unsigned_flag;
  param->set_time(&val->value.m_time, attr->max_length, attr->decimals);
  return false;
}


#ifdef HAVE_SPATIAL
bool Type_handler_geometry::
  Item_param_set_from_value(THD *thd,
                            Item_param *param,
                            const Type_all_attributes *attr,
                            const st_value *val) const
{
  param->unsigned_flag= false;
  param->setup_conversion_blob(thd);
  param->set_geometry_type(attr->uint_geometry_type());
  return param->set_str(val->m_string.ptr(), val->m_string.length(),
                        &my_charset_bin, &my_charset_bin);
}
#endif

/***************************************************************************/

bool Type_handler_null::
      Item_send(Item *item, Protocol *protocol, st_value *buf) const
{
  return protocol->store_null();
}


bool Type_handler::
       Item_send_str(Item *item, Protocol *protocol, st_value *buf) const
{
  String *res;
  if ((res= item->val_str(&buf->m_string)))
  {
    DBUG_ASSERT(!item->null_value);
    return protocol->store(res->ptr(), res->length(), res->charset());
  }
  DBUG_ASSERT(item->null_value);
  return protocol->store_null();
}


bool Type_handler::
       Item_send_tiny(Item *item, Protocol *protocol, st_value *buf) const
{
  longlong nr= item->val_int();
  if (!item->null_value)
    return protocol->store_tiny(nr);
  return protocol->store_null();
}


bool Type_handler::
       Item_send_short(Item *item, Protocol *protocol, st_value *buf) const
{
  longlong nr= item->val_int();
  if (!item->null_value)
    return protocol->store_short(nr);
  return protocol->store_null();
}


bool Type_handler::
       Item_send_long(Item *item, Protocol *protocol, st_value *buf) const
{
  longlong nr= item->val_int();
  if (!item->null_value)
    return protocol->store_long(nr);
  return protocol->store_null();
}

bool Type_handler::
       Item_send_longlong(Item *item, Protocol *protocol, st_value *buf) const
{
  longlong nr= item->val_int();
  if (!item->null_value)
    return protocol->store_longlong(nr, item->unsigned_flag);
  return protocol->store_null();
}


bool Type_handler::
       Item_send_float(Item *item, Protocol *protocol, st_value *buf) const
{
  float nr= (float) item->val_real();
  if (!item->null_value)
    return protocol->store(nr, item->decimals, &buf->m_string);
  return protocol->store_null();
}


bool Type_handler::
       Item_send_double(Item *item, Protocol *protocol, st_value *buf) const
{
  double nr= item->val_real();
  if (!item->null_value)
    return protocol->store(nr, item->decimals, &buf->m_string);
  return protocol->store_null();
}


bool Type_handler::Item_send_timestamp(Item *item,
                                       Protocol *protocol,
                                       st_value *buf) const
{
  Timestamp_or_zero_datetime_native_null native(protocol->thd, item);
  if (native.is_null())
    return protocol->store_null();
  native.to_TIME(protocol->thd, &buf->value.m_time);
  return protocol->store(&buf->value.m_time, item->decimals);
}


bool Type_handler::
       Item_send_datetime(Item *item, Protocol *protocol, st_value *buf) const
{
  item->get_date(protocol->thd, &buf->value.m_time,
                 Datetime::Options(protocol->thd));
  if (!item->null_value)
    return protocol->store(&buf->value.m_time, item->decimals);
  return protocol->store_null();
}


bool Type_handler::
       Item_send_date(Item *item, Protocol *protocol, st_value *buf) const
{
  item->get_date(protocol->thd, &buf->value.m_time,
                 Date::Options(protocol->thd));
  if (!item->null_value)
    return protocol->store_date(&buf->value.m_time);
  return protocol->store_null();
}


bool Type_handler::
       Item_send_time(Item *item, Protocol *protocol, st_value *buf) const
{
  item->get_time(protocol->thd, &buf->value.m_time);
  if (!item->null_value)
    return protocol->store_time(&buf->value.m_time, item->decimals);
  return protocol->store_null();
}

/***************************************************************************/

Item *Type_handler_int_result::
  make_const_item_for_comparison(THD *thd, Item *item, const Item *cmp) const
{
  longlong result= item->val_int();
  if (item->null_value)
    return new (thd->mem_root) Item_null(thd, item->name.str);
  return  new (thd->mem_root) Item_int(thd, item->name.str, result,
                                       item->max_length);
}


Item *Type_handler_real_result::
  make_const_item_for_comparison(THD *thd, Item *item, const Item *cmp) const
{
  double result= item->val_real();
  if (item->null_value)
    return new (thd->mem_root) Item_null(thd, item->name.str);
  return new (thd->mem_root) Item_float(thd, item->name.str, result,
                                        item->decimals, item->max_length);
}


Item *Type_handler_decimal_result::
  make_const_item_for_comparison(THD *thd, Item *item, const Item *cmp) const
{
  VDec result(item);
  if (result.is_null())
    return new (thd->mem_root) Item_null(thd, item->name.str);
  return new (thd->mem_root) Item_decimal(thd, item->name.str, result.ptr(),
                                          item->max_length, item->decimals);
}


Item *Type_handler_string_result::
  make_const_item_for_comparison(THD *thd, Item *item, const Item *cmp) const
{
  StringBuffer<MAX_FIELD_WIDTH> tmp;
  String *result= item->val_str(&tmp);
  if (item->null_value)
    return new (thd->mem_root) Item_null(thd, item->name.str);
  uint length= result->length();
  char *tmp_str= thd->strmake(result->ptr(), length);
  return new (thd->mem_root) Item_string(thd, item->name.str,
                                         tmp_str, length, result->charset());
}


Item *Type_handler_time_common::
  make_const_item_for_comparison(THD *thd, Item *item, const Item *cmp) const
{
  Item_cache_temporal *cache;
  longlong value= item->val_time_packed(thd);
  if (item->null_value)
    return new (thd->mem_root) Item_null(thd, item->name.str);
  cache= new (thd->mem_root) Item_cache_time(thd);
  if (cache)
    cache->store_packed(value, item);
  return cache;
}


Item *Type_handler_temporal_with_date::
  make_const_item_for_comparison(THD *thd, Item *item, const Item *cmp) const
{
  Item_cache_temporal *cache;
  longlong value= item->val_datetime_packed(thd);
  if (item->null_value)
    return new (thd->mem_root) Item_null(thd, item->name.str);
  cache= new (thd->mem_root) Item_cache_datetime(thd);
  if (cache)
    cache->store_packed(value, item);
  return cache;
}


Item *Type_handler_row::
  make_const_item_for_comparison(THD *thd, Item *item, const Item *cmp) const
{
  if (item->type() == Item::ROW_ITEM && cmp->type() == Item::ROW_ITEM)
  {
    /*
      Substitute constants only in Item_row's. Don't affect other Items
      with ROW_RESULT (eg Item_singlerow_subselect).

      For such Items more optimal is to detect if it is constant and replace
      it with Item_row. This would optimize queries like this:
      SELECT * FROM t1 WHERE (a,b) = (SELECT a,b FROM t2 LIMIT 1);
    */
    Item_row *item_row= (Item_row*) item;
    Item_row *comp_item_row= (Item_row*) cmp;
    uint col;
    /*
      If item and comp_item are both Item_row's and have same number of cols
      then process items in Item_row one by one.
      We can't ignore NULL values here as this item may be used with <=>, in
      which case NULL's are significant.
    */
    DBUG_ASSERT(item->result_type() == cmp->result_type());
    DBUG_ASSERT(item_row->cols() == comp_item_row->cols());
    col= item_row->cols();
    while (col-- > 0)
      resolve_const_item(thd, item_row->addr(col),
                         comp_item_row->element_index(col));
  }
  return NULL;
}

/***************************************************************************/

static const char* item_name(Item *a, String *str)
{
  if (a->name.str)
    return a->name.str;
  str->length(0);
  a->print(str, QT_ORDINARY);
  return str->c_ptr_safe();
}


static void wrong_precision_error(uint errcode, Item *a,
                                  ulonglong number, uint maximum)
{
  StringBuffer<1024> buf(system_charset_info);
  my_error(errcode, MYF(0), number, item_name(a, &buf), maximum);
}


/**
  Get precision and scale for a declaration
 
  return
    0  ok
    1  error
*/

bool get_length_and_scale(ulonglong length, ulonglong decimals,
                          uint *out_length, uint *out_decimals,
                          uint max_precision, uint max_scale,
                          Item *a)
{
  if (length > (ulonglong) max_precision)
  {
    wrong_precision_error(ER_TOO_BIG_PRECISION, a, length, max_precision);
    return 1;
  }
  if (decimals > (ulonglong) max_scale)
  {
    wrong_precision_error(ER_TOO_BIG_SCALE, a, decimals, max_scale);
    return 1;
  }

  *out_decimals=  (uint) decimals;
  my_decimal_trim(&length, out_decimals);
  *out_length=  (uint) length;
  
  if (*out_length < *out_decimals)
  {
    my_error(ER_M_BIGGER_THAN_D, MYF(0), "");
    return 1;
  }
  return 0;
}


Item *Type_handler_longlong::
        create_typecast_item(THD *thd, Item *item,
                             const Type_cast_attributes &attr) const
{
  if (this != &type_handler_ulonglong)
    return new (thd->mem_root) Item_func_signed(thd, item);
  return new (thd->mem_root) Item_func_unsigned(thd, item);

}


Item *Type_handler_date_common::
        create_typecast_item(THD *thd, Item *item,
                             const Type_cast_attributes &attr) const
{
  return new (thd->mem_root) Item_date_typecast(thd, item);
}



Item *Type_handler_time_common::
        create_typecast_item(THD *thd, Item *item,
                             const Type_cast_attributes &attr) const
{
  if (attr.decimals() > MAX_DATETIME_PRECISION)
  {
    wrong_precision_error(ER_TOO_BIG_PRECISION, item, attr.decimals(),
                          MAX_DATETIME_PRECISION);
    return 0;
  }
  return new (thd->mem_root)
         Item_time_typecast(thd, item, (uint) attr.decimals());
}


Item *Type_handler_datetime_common::
        create_typecast_item(THD *thd, Item *item,
                             const Type_cast_attributes &attr) const
{
  if (attr.decimals() > MAX_DATETIME_PRECISION)
  {
    wrong_precision_error(ER_TOO_BIG_PRECISION, item, attr.decimals(),
                          MAX_DATETIME_PRECISION);
    return 0;
  }
  return new (thd->mem_root)
         Item_datetime_typecast(thd, item, (uint) attr.decimals());

}


Item *Type_handler_decimal_result::
        create_typecast_item(THD *thd, Item *item,
                             const Type_cast_attributes &attr) const
{
  uint len, dec;
  if (get_length_and_scale(attr.length(), attr.decimals(), &len, &dec,
                           DECIMAL_MAX_PRECISION, DECIMAL_MAX_SCALE, item))
    return NULL;
  return new (thd->mem_root) Item_decimal_typecast(thd, item, len, dec);
}


Item *Type_handler_double::
        create_typecast_item(THD *thd, Item *item,
                             const Type_cast_attributes &attr) const
{
  uint len, dec;
  if (!attr.length_specified())
    return new (thd->mem_root) Item_double_typecast(thd, item,
                                                    DBL_DIG + 7,
                                                    NOT_FIXED_DEC);

  if (get_length_and_scale(attr.length(), attr.decimals(), &len, &dec,
                           DECIMAL_MAX_PRECISION, NOT_FIXED_DEC - 1, item))
    return NULL;
  return new (thd->mem_root) Item_double_typecast(thd, item, len, dec);
}


Item *Type_handler_float::
        create_typecast_item(THD *thd, Item *item,
                             const Type_cast_attributes &attr) const
{
  DBUG_ASSERT(!attr.length_specified());
  return new (thd->mem_root) Item_float_typecast(thd, item);
}


Item *Type_handler_long_blob::
        create_typecast_item(THD *thd, Item *item,
                             const Type_cast_attributes &attr) const
{
  int len= -1;
  CHARSET_INFO *real_cs= attr.charset() ?
                         attr.charset() :
                         thd->variables.collation_connection;
  if (attr.length_specified())
  {
    if (attr.length() > MAX_FIELD_BLOBLENGTH)
    {
      char buff[1024];
      String buf(buff, sizeof(buff), system_charset_info);
      my_error(ER_TOO_BIG_DISPLAYWIDTH, MYF(0), item_name(item, &buf),
               MAX_FIELD_BLOBLENGTH);
      return NULL;
    }
    len= (int) attr.length();
  }
  return new (thd->mem_root) Item_char_typecast(thd, item, len, real_cs);
}

Item *Type_handler_interval_DDhhmmssff::
        create_typecast_item(THD *thd, Item *item,
                             const Type_cast_attributes &attr) const
{
  if (attr.decimals() > MAX_DATETIME_PRECISION)
  {
    wrong_precision_error(ER_TOO_BIG_PRECISION, item, attr.decimals(),
                          MAX_DATETIME_PRECISION);
    return 0;
  }
  return new (thd->mem_root) Item_interval_DDhhmmssff_typecast(thd, item,
                                                               (uint)
                                                               attr.decimals());
}

/***************************************************************************/

void Type_handler_string_result::Item_param_setup_conversion(THD *thd,
                                                             Item_param *param)
                                                             const
{
  param->setup_conversion_string(thd, thd->variables.character_set_client);
}


void Type_handler_blob_common::Item_param_setup_conversion(THD *thd,
                                                           Item_param *param)
                                                           const
{
  param->setup_conversion_blob(thd);
}


void Type_handler_tiny::Item_param_set_param_func(Item_param *param,
                                                  uchar **pos, ulong len) const
{
  param->set_param_tiny(pos, len);
}


void Type_handler_short::Item_param_set_param_func(Item_param *param,
                                                   uchar **pos, ulong len) const
{
  param->set_param_short(pos, len);
}


void Type_handler_long::Item_param_set_param_func(Item_param *param,
                                                  uchar **pos, ulong len) const
{
  param->set_param_int32(pos, len);
}


void Type_handler_longlong::Item_param_set_param_func(Item_param *param,
                                                      uchar **pos,
                                                      ulong len) const
{
  param->set_param_int64(pos, len);
}


void Type_handler_float::Item_param_set_param_func(Item_param *param,
                                                   uchar **pos,
                                                   ulong len) const
{
  param->set_param_float(pos, len);
}


void Type_handler_double::Item_param_set_param_func(Item_param *param,
                                                   uchar **pos,
                                                   ulong len) const
{
  param->set_param_double(pos, len);
}


void Type_handler_decimal_result::Item_param_set_param_func(Item_param *param,
                                                            uchar **pos,
                                                            ulong len) const
{
  param->set_param_decimal(pos, len);
}


void Type_handler_string_result::Item_param_set_param_func(Item_param *param,
                                                           uchar **pos,
                                                           ulong len) const
{
  param->set_param_str(pos, len);
}


void Type_handler_time_common::Item_param_set_param_func(Item_param *param,
                                                         uchar **pos,
                                                         ulong len) const
{
  param->set_param_time(pos, len);
}


void Type_handler_date_common::Item_param_set_param_func(Item_param *param,
                                                         uchar **pos,
                                                         ulong len) const
{
  param->set_param_date(pos, len);
}


void Type_handler_datetime_common::Item_param_set_param_func(Item_param *param,
                                                             uchar **pos,
                                                             ulong len) const
{
  param->set_param_datetime(pos, len);
}

Field *Type_handler_blob_common::make_conversion_table_field(TABLE *table,
                                                            uint metadata,
                                                            const Field *target)
                                                            const
{
  uint pack_length= metadata & 0x00ff;
  if (pack_length < 1 || pack_length > 4)
    return NULL; // Broken binary log?
  return new(table->in_use->mem_root)
         Field_blob(NULL, (uchar *) "", 1, Field::NONE, &empty_clex_str,
                    table->s, pack_length, target->charset());
}


void Type_handler_timestamp_common::Item_param_set_param_func(Item_param *param,
                                                              uchar **pos,
                                                              ulong len) const
{
  param->set_param_datetime(pos, len);
}


void Type_handler::Item_param_set_param_func(Item_param *param,
                                             uchar **pos,
                                             ulong len) const
{
  param->set_null(); // Not possible type code in the client-server protocol
}


void Type_handler_typelib::Item_param_set_param_func(Item_param *param,
                                                     uchar **pos,
                                                     ulong len) const
{
  param->set_null(); // Not possible type code in the client-server protocol
}


#ifdef HAVE_SPATIAL
void Type_handler_geometry::Item_param_set_param_func(Item_param *param,
                                                      uchar **pos,
                                                      ulong len) const
{
  param->set_null(); // Not possible type code in the client-server protocol
}
#endif

/***************************************************************************/

Field *Type_handler_row::
  make_table_field_from_def(TABLE_SHARE *share, MEM_ROOT *mem_root,
                            const LEX_CSTRING *name,
                            const Record_addr &rec, const Bit_addr &bit,
                            const Column_definition_attributes *attr,
                            uint32 flags) const
{
  DBUG_ASSERT(attr->length == 0);
  DBUG_ASSERT(f_maybe_null(attr->pack_flag));
  return new (mem_root) Field_row(rec.ptr(), name);
}


Field *Type_handler_olddecimal::
  make_table_field_from_def(TABLE_SHARE *share, MEM_ROOT *mem_root,
                            const LEX_CSTRING *name,
                            const Record_addr &rec, const Bit_addr &bit,
                            const Column_definition_attributes *attr,
                            uint32 flags) const
{
  return new (mem_root)
    Field_decimal(rec.ptr(), (uint32) attr->length,
                  rec.null_ptr(), rec.null_bit(),
                  attr->unireg_check, name,
                  f_decimals(attr->pack_flag),
                  f_is_zerofill(attr->pack_flag) != 0,
                  f_is_dec(attr->pack_flag) == 0);
}


Field *Type_handler_newdecimal::
  make_table_field_from_def(TABLE_SHARE *share, MEM_ROOT *mem_root,
                            const LEX_CSTRING *name,
                            const Record_addr &rec, const Bit_addr &bit,
                            const Column_definition_attributes *attr,
                            uint32 flags) const
{
  return new (mem_root)
    Field_new_decimal(rec.ptr(), (uint32) attr->length,
                      rec.null_ptr(), rec.null_bit(),
                      attr->unireg_check, name,
                      f_decimals(attr->pack_flag),
                      f_is_zerofill(attr->pack_flag) != 0,
                      f_is_dec(attr->pack_flag) == 0);
}


Field *Type_handler_float::
  make_table_field_from_def(TABLE_SHARE *share, MEM_ROOT *mem_root,
                            const LEX_CSTRING *name,
                            const Record_addr &rec, const Bit_addr &bit,
                            const Column_definition_attributes *attr,
                            uint32 flags) const
{
  int decimals= f_decimals(attr->pack_flag);
  if (decimals == FLOATING_POINT_DECIMALS)
    decimals= NOT_FIXED_DEC;
  return new (mem_root)
    Field_float(rec.ptr(), (uint32) attr->length,
                rec.null_ptr(), rec.null_bit(),
                attr->unireg_check, name, decimals,
                f_is_zerofill(attr->pack_flag) != 0,
                f_is_dec(attr->pack_flag)== 0);
}


Field *Type_handler_double::
  make_table_field_from_def(TABLE_SHARE *share, MEM_ROOT *mem_root,
                            const LEX_CSTRING *name,
                            const Record_addr &rec, const Bit_addr &bit,
                            const Column_definition_attributes *attr,
                            uint32 flags) const
{
  int decimals= f_decimals(attr->pack_flag);
  if (decimals == FLOATING_POINT_DECIMALS)
    decimals= NOT_FIXED_DEC;
  return new (mem_root)
    Field_double(rec.ptr(), (uint32) attr->length,
                 rec.null_ptr(), rec.null_bit(),
                 attr->unireg_check, name, decimals,
                 f_is_zerofill(attr->pack_flag) != 0,
                 f_is_dec(attr->pack_flag)== 0);
}


Field *Type_handler_tiny::
  make_table_field_from_def(TABLE_SHARE *share, MEM_ROOT *mem_root,
                            const LEX_CSTRING *name,
                            const Record_addr &rec, const Bit_addr &bit,
                            const Column_definition_attributes *attr,
                            uint32 flags) const
{
  return new (mem_root)
    Field_tiny(rec.ptr(), (uint32) attr->length, rec.null_ptr(), rec.null_bit(),
               attr->unireg_check, name,
               f_is_zerofill(attr->pack_flag) != 0,
               f_is_dec(attr->pack_flag) == 0);
}


Field *Type_handler_short::
  make_table_field_from_def(TABLE_SHARE *share, MEM_ROOT *mem_root,
                            const LEX_CSTRING *name,
                            const Record_addr &rec, const Bit_addr &bit,
                            const Column_definition_attributes *attr,
                            uint32 flags) const
{
  return new (mem_root)
    Field_short(rec.ptr(), (uint32) attr->length,
                rec.null_ptr(), rec.null_bit(),
                attr->unireg_check, name,
                f_is_zerofill(attr->pack_flag) != 0,
                f_is_dec(attr->pack_flag) == 0);
}


Field *Type_handler_int24::
  make_table_field_from_def(TABLE_SHARE *share, MEM_ROOT *mem_root,
                            const LEX_CSTRING *name,
                            const Record_addr &rec, const Bit_addr &bit,
                            const Column_definition_attributes *attr,
                            uint32 flags) const
{
  return new (mem_root)
    Field_medium(rec.ptr(), (uint32) attr->length,
                 rec.null_ptr(), rec.null_bit(),
                 attr->unireg_check, name,
                 f_is_zerofill(attr->pack_flag) != 0,
                 f_is_dec(attr->pack_flag) == 0);
}


Field *Type_handler_long::
  make_table_field_from_def(TABLE_SHARE *share, MEM_ROOT *mem_root,
                            const LEX_CSTRING *name,
                            const Record_addr &rec, const Bit_addr &bit,
                            const Column_definition_attributes *attr,
                            uint32 flags) const
{
  return new (mem_root)
    Field_long(rec.ptr(), (uint32) attr->length, rec.null_ptr(), rec.null_bit(),
               attr->unireg_check, name,
               f_is_zerofill(attr->pack_flag) != 0,
               f_is_dec(attr->pack_flag) == 0);
}


Field *Type_handler_longlong::
  make_table_field_from_def(TABLE_SHARE *share, MEM_ROOT *mem_root,
                            const LEX_CSTRING *name,
                            const Record_addr &rec, const Bit_addr &bit,
                            const Column_definition_attributes *attr,
                            uint32 flags) const
{
  if (flags & (VERS_SYS_START_FLAG|VERS_SYS_END_FLAG))
    return new (mem_root)
      Field_vers_trx_id(rec.ptr(), (uint32) attr->length,
                        rec.null_ptr(), rec.null_bit(),
                        attr->unireg_check, name,
                        f_is_zerofill(attr->pack_flag) != 0,
                        f_is_dec(attr->pack_flag) == 0);
  return new (mem_root)
    Field_longlong(rec.ptr(), (uint32) attr->length,
                   rec.null_ptr(), rec.null_bit(),
                   attr->unireg_check, name,
                   f_is_zerofill(attr->pack_flag) != 0,
                   f_is_dec(attr->pack_flag) == 0);
}


Field *Type_handler_timestamp::
  make_table_field_from_def(TABLE_SHARE *share, MEM_ROOT *mem_root,
                            const LEX_CSTRING *name,
                            const Record_addr &rec, const Bit_addr &bit,
                            const Column_definition_attributes *attr,
                            uint32 flags) const
{
  return new_Field_timestamp(mem_root,
                             rec.ptr(), rec.null_ptr(), rec.null_bit(),
                             attr->unireg_check, name, share,
                             attr->temporal_dec(MAX_DATETIME_WIDTH));
}


Field *Type_handler_timestamp2::
  make_table_field_from_def(TABLE_SHARE *share, MEM_ROOT *mem_root,
                            const LEX_CSTRING *name,
                            const Record_addr &rec, const Bit_addr &bit,
                            const Column_definition_attributes *attr,
                            uint32 flags) const
{
  return new (mem_root)
    Field_timestampf(rec.ptr(), rec.null_ptr(), rec.null_bit(),
                     attr->unireg_check,
                     name, share, attr->temporal_dec(MAX_DATETIME_WIDTH));
}


Field *Type_handler_year::
  make_table_field_from_def(TABLE_SHARE *share, MEM_ROOT *mem_root,
                            const LEX_CSTRING *name,
                            const Record_addr &rec, const Bit_addr &bit,
                            const Column_definition_attributes *attr,
                                   uint32 flags) const
{
  return new (mem_root)
    Field_year(rec.ptr(), (uint32) attr->length, rec.null_ptr(), rec.null_bit(),
               attr->unireg_check, name);
}


Field *Type_handler_date::
  make_table_field_from_def(TABLE_SHARE *share, MEM_ROOT *mem_root,
                            const LEX_CSTRING *name,
                            const Record_addr &rec, const Bit_addr &bit,
                            const Column_definition_attributes *attr,
                            uint32 flags) const
{
  return new (mem_root)
    Field_date(rec.ptr(),rec.null_ptr(),rec.null_bit(),
               attr->unireg_check, name);
}


Field *Type_handler_newdate::
  make_table_field_from_def(TABLE_SHARE *share, MEM_ROOT *mem_root,
                            const LEX_CSTRING *name,
                            const Record_addr &rec, const Bit_addr &bit,
                            const Column_definition_attributes *attr,
                            uint32 flags) const
{
  return new (mem_root)
    Field_newdate(rec.ptr(), rec.null_ptr(), rec.null_bit(),
                  attr->unireg_check, name);
}


Field *Type_handler_time::
  make_table_field_from_def(TABLE_SHARE *share, MEM_ROOT *mem_root,
                            const LEX_CSTRING *name,
                            const Record_addr &rec, const Bit_addr &bit,
                            const Column_definition_attributes *attr,
                            uint32 flags) const
{
  return new_Field_time(mem_root, rec.ptr(), rec.null_ptr(), rec.null_bit(),
                        attr->unireg_check, name,
                        attr->temporal_dec(MIN_TIME_WIDTH));
}


Field *Type_handler_time2::
  make_table_field_from_def(TABLE_SHARE *share,  MEM_ROOT *mem_root,
                            const LEX_CSTRING *name,
                            const Record_addr &rec, const Bit_addr &bit,
                            const Column_definition_attributes *attr,
                            uint32 flags) const
{
  return new (mem_root)
    Field_timef(rec.ptr(), rec.null_ptr(), rec.null_bit(),
                attr->unireg_check, name,
                attr->temporal_dec(MIN_TIME_WIDTH));
}


Field *Type_handler_datetime::
  make_table_field_from_def(TABLE_SHARE *share, MEM_ROOT *mem_root,
                            const LEX_CSTRING *name,
                            const Record_addr &rec, const Bit_addr &bit,
                            const Column_definition_attributes *attr,
                            uint32 flags) const
{
  return new_Field_datetime(mem_root, rec.ptr(), rec.null_ptr(), rec.null_bit(),
                            attr->unireg_check, name,
                            attr->temporal_dec(MAX_DATETIME_WIDTH));
}


Field *Type_handler_datetime2::
  make_table_field_from_def(TABLE_SHARE *share, MEM_ROOT *mem_root,
                            const LEX_CSTRING *name,
                            const Record_addr &rec, const Bit_addr &bit,
                            const Column_definition_attributes *attr,
                            uint32 flags) const
{
  return new (mem_root)
    Field_datetimef(rec.ptr(), rec.null_ptr(), rec.null_bit(),
                    attr->unireg_check, name,
                    attr->temporal_dec(MAX_DATETIME_WIDTH));
}


Field *Type_handler_null::
  make_table_field_from_def(TABLE_SHARE *share, MEM_ROOT *mem_root,
                            const LEX_CSTRING *name,
                            const Record_addr &rec, const Bit_addr &bit,
                            const Column_definition_attributes *attr,
                            uint32 flags) const
{
  return new (mem_root)
    Field_null(rec.ptr(), (uint32) attr->length, attr->unireg_check,
               name, attr->charset);
}


Field *Type_handler_bit::
  make_table_field_from_def(TABLE_SHARE *share, MEM_ROOT *mem_root,
                            const LEX_CSTRING *name,
                            const Record_addr &rec, const Bit_addr &bit,
                            const Column_definition_attributes *attr,
                            uint32 flags) const
{
  return f_bit_as_char(attr->pack_flag) ?
     new (mem_root) Field_bit_as_char(rec.ptr(), (uint32) attr->length,
                                      rec.null_ptr(), rec.null_bit(),
                                      attr->unireg_check, name) :
     new (mem_root) Field_bit(rec.ptr(), (uint32) attr->length,
                              rec.null_ptr(), rec.null_bit(),
                              bit.ptr(), bit.offs(), attr->unireg_check, name);
}


#ifdef HAVE_SPATIAL
Field *Type_handler_geometry::
  make_table_field_from_def(TABLE_SHARE *share, MEM_ROOT *mem_root,
                            const LEX_CSTRING *name,
                            const Record_addr &rec, const Bit_addr &bit,
                            const Column_definition_attributes *attr,
                            uint32 flags) const
{
  status_var_increment(current_thd->status_var.feature_gis);
  return new (mem_root)
    Field_geom(rec.ptr(), rec.null_ptr(), rec.null_bit(),
               attr->unireg_check, name, share,
               attr->pack_flag_to_pack_length(), attr->geom_type, attr->srid);
}
#endif


Field *Type_handler_string::
  make_table_field_from_def(TABLE_SHARE *share, MEM_ROOT *mem_root,
                            const LEX_CSTRING *name,
                            const Record_addr &rec, const Bit_addr &bit,
                            const Column_definition_attributes *attr,
                            uint32 flags) const
{
  return new (mem_root)
    Field_string(rec.ptr(), (uint32) attr->length,
                 rec.null_ptr(), rec.null_bit(),
                 attr->unireg_check, name, attr->charset);
}


Field *Type_handler_varchar::
  make_table_field_from_def(TABLE_SHARE *share, MEM_ROOT *mem_root,
                            const LEX_CSTRING *name,
                            const Record_addr &rec, const Bit_addr &bit,
                            const Column_definition_attributes *attr,
                            uint32 flags) const
{
  if (attr->unireg_check == Field::TMYSQL_COMPRESSED)
    return new (mem_root)
      Field_varstring_compressed(rec.ptr(), (uint32) attr->length,
                                 HA_VARCHAR_PACKLENGTH((uint32) attr->length),
                                 rec.null_ptr(), rec.null_bit(),
                                 attr->unireg_check, name, share, attr->charset,
                                 zlib_compression_method);
  return new (mem_root)
    Field_varstring(rec.ptr(), (uint32) attr->length,
                    HA_VARCHAR_PACKLENGTH((uint32) attr->length),
                    rec.null_ptr(), rec.null_bit(),
                    attr->unireg_check, name, share, attr->charset);
}


Field *Type_handler_blob_common::
  make_table_field_from_def(TABLE_SHARE *share, MEM_ROOT *mem_root,
                            const LEX_CSTRING *name,
                            const Record_addr &rec, const Bit_addr &bit,
                            const Column_definition_attributes *attr,
                            uint32 flags) const
{
  if (attr->unireg_check == Field::TMYSQL_COMPRESSED)
    return new (mem_root)
      Field_blob_compressed(rec.ptr(), rec.null_ptr(), rec.null_bit(),
                            attr->unireg_check, name, share,
                            attr->pack_flag_to_pack_length(), attr->charset,
                            zlib_compression_method);
  return new (mem_root)
    Field_blob(rec.ptr(), rec.null_ptr(), rec.null_bit(),
               attr->unireg_check, name, share,
               attr->pack_flag_to_pack_length(), attr->charset);
}


Field *Type_handler_enum::
  make_table_field_from_def(TABLE_SHARE *share, MEM_ROOT *mem_root,
                            const LEX_CSTRING *name,
                            const Record_addr &rec, const Bit_addr &bit,
                            const Column_definition_attributes *attr,
                            uint32 flags) const
{
  return new (mem_root)
    Field_enum(rec.ptr(), (uint32) attr->length, rec.null_ptr(), rec.null_bit(),
               attr->unireg_check, name, attr->pack_flag_to_pack_length(),
               attr->interval, attr->charset);
}


Field *Type_handler_set::
  make_table_field_from_def(TABLE_SHARE *share, MEM_ROOT *mem_root,
                            const LEX_CSTRING *name,
                            const Record_addr &rec, const Bit_addr &bit,
                            const Column_definition_attributes *attr,
                            uint32 flags) const
{
  return new (mem_root)
    Field_set(rec.ptr(), (uint32) attr->length, rec.null_ptr(), rec.null_bit(),
              attr->unireg_check, name, attr->pack_flag_to_pack_length(),
              attr->interval, attr->charset);
}


/***************************************************************************/

void Type_handler::
  Column_definition_attributes_frm_pack(const Column_definition_attributes *def,
                                        uchar *buff) const
{
  def->frm_pack_basic(buff);
  def->frm_pack_charset(buff);
}


#ifdef HAVE_SPATIAL
void Type_handler_geometry::
  Column_definition_attributes_frm_pack(const Column_definition_attributes *def,
                                        uchar *buff) const
{
  def->frm_pack_basic(buff);
  buff[11]= 0;
  buff[14]= (uchar) def->geom_type;
}
#endif


/***************************************************************************/

bool Type_handler::
  Column_definition_attributes_frm_unpack(Column_definition_attributes *attr,
                                          TABLE_SHARE *share,
                                          const uchar *buffer,
                                          LEX_CUSTRING *gis_options)
                                          const
{
  attr->frm_unpack_basic(buffer);
  return attr->frm_unpack_charset(share, buffer);
}


#ifdef HAVE_SPATIAL
bool Type_handler_geometry::
  Column_definition_attributes_frm_unpack(Column_definition_attributes *attr,
                                          TABLE_SHARE *share,
                                          const uchar *buffer,
                                          LEX_CUSTRING *gis_options)
                                          const
{
  uint gis_opt_read, gis_length, gis_decimals;
  Field_geom::storage_type st_type;
  attr->frm_unpack_basic(buffer);
  // charset and geometry_type share the same byte in frm
  attr->geom_type= (Field::geometry_type) buffer[14];
  gis_opt_read= gis_field_options_read(gis_options->str,
                                       gis_options->length,
                                       &st_type, &gis_length,
                                       &gis_decimals, &attr->srid);
  gis_options->str+= gis_opt_read;
  gis_options->length-= gis_opt_read;
  return false;
}
#endif

/***************************************************************************/

bool Type_handler::Vers_history_point_resolve_unit(THD *thd,
                                                   Vers_history_point *point)
                                                   const
{
  /*
    Disallow using non-relevant data types in history points.
    Even expressions with explicit TRANSACTION or TIMESTAMP units.
  */
  point->bad_expression_data_type_error(name().ptr());
  return true;
}


bool Type_handler_typelib::
       Vers_history_point_resolve_unit(THD *thd,
                                       Vers_history_point *point) const
{
  /*
    ENUM/SET have dual type properties (string and numeric).
    Require explicit CAST to avoid ambiguity.
  */
  point->bad_expression_data_type_error(name().ptr());
  return true;
}


bool Type_handler_general_purpose_int::
       Vers_history_point_resolve_unit(THD *thd,
                                       Vers_history_point *point) const
{
  return point->resolve_unit_trx_id(thd);
}


bool Type_handler_bit::
       Vers_history_point_resolve_unit(THD *thd,
                                       Vers_history_point *point) const
{
  return point->resolve_unit_trx_id(thd);
}


bool Type_handler_temporal_result::
       Vers_history_point_resolve_unit(THD *thd,
                                       Vers_history_point *point) const
{
  return point->resolve_unit_timestamp(thd);
}


bool Type_handler_general_purpose_string::
       Vers_history_point_resolve_unit(THD *thd,
                                       Vers_history_point *point) const
{
  return point->resolve_unit_timestamp(thd);
}

/***************************************************************************/

bool Type_handler_null::Item_const_eq(const Item_const *a,
                                      const Item_const *b,
                                      bool binary_cmp) const
{
  return true;
}


bool Type_handler_real_result::Item_const_eq(const Item_const *a,
                                             const Item_const *b,
                                             bool binary_cmp) const
{
  const double *va= a->const_ptr_double();
  const double *vb= b->const_ptr_double();
  return va[0] == vb[0];
}


bool Type_handler_int_result::Item_const_eq(const Item_const *a,
                                            const Item_const *b,
                                            bool binary_cmp) const
{
  const longlong *va= a->const_ptr_longlong();
  const longlong *vb= b->const_ptr_longlong();
  bool res= va[0] == vb[0] &&
            (va[0] >= 0 ||
             (a->get_type_all_attributes_from_const()->unsigned_flag ==
              b->get_type_all_attributes_from_const()->unsigned_flag));
  return res;
}


bool Type_handler_string_result::Item_const_eq(const Item_const *a,
                                               const Item_const *b,
                                               bool binary_cmp) const
{
  const String *sa= a->const_ptr_string();
  const String *sb= b->const_ptr_string();
  return binary_cmp ? sa->bin_eq(sb) :
    a->get_type_all_attributes_from_const()->collation.collation ==
    b->get_type_all_attributes_from_const()->collation.collation &&
    sa->eq(sb, a->get_type_all_attributes_from_const()->collation.collation);
}


bool
Type_handler_decimal_result::Item_const_eq(const Item_const *a,
                                           const Item_const *b,
                                           bool binary_cmp) const
{
  const my_decimal *da= a->const_ptr_my_decimal();
  const my_decimal *db= b->const_ptr_my_decimal();
  return !da->cmp(db) &&
         (!binary_cmp ||
          a->get_type_all_attributes_from_const()->decimals ==
          b->get_type_all_attributes_from_const()->decimals);
}


bool
Type_handler_temporal_result::Item_const_eq(const Item_const *a,
                                            const Item_const *b,
                                            bool binary_cmp) const
{
  const MYSQL_TIME *ta= a->const_ptr_mysql_time();
  const MYSQL_TIME *tb= b->const_ptr_mysql_time();
  return !my_time_compare(ta, tb) &&
         (!binary_cmp ||
          a->get_type_all_attributes_from_const()->decimals ==
          b->get_type_all_attributes_from_const()->decimals);
}

/***************************************************************************/

const Type_handler *
Type_handler_hex_hybrid::cast_to_int_type_handler() const
{
  return &type_handler_longlong;
}


const Type_handler *
Type_handler_hex_hybrid::type_handler_for_system_time() const
{
  return &type_handler_longlong;
}


/***************************************************************************/

bool Type_handler_row::Item_eq_value(THD *thd, const Type_cmp_attributes *attr,
                                     Item *a, Item *b) const
{
  DBUG_ASSERT(0);
  return false;
}


bool Type_handler_int_result::Item_eq_value(THD *thd,
                                            const Type_cmp_attributes *attr,
                                            Item *a, Item *b) const
{
  longlong value0= a->val_int();
  longlong value1= b->val_int();
  return !a->null_value && !b->null_value && value0 == value1 &&
         (value0 >= 0 || a->unsigned_flag == b->unsigned_flag);
}


bool Type_handler_real_result::Item_eq_value(THD *thd,
                                             const Type_cmp_attributes *attr,
                                             Item *a, Item *b) const
{
  double value0= a->val_real();
  double value1= b->val_real();
  return !a->null_value && !b->null_value && value0 == value1;
}


bool Type_handler_time_common::Item_eq_value(THD *thd,
                                             const Type_cmp_attributes *attr,
                                             Item *a, Item *b) const
{
  longlong value0= a->val_time_packed(thd);
  longlong value1= b->val_time_packed(thd);
  return !a->null_value && !b->null_value && value0 == value1;
}


bool Type_handler_temporal_with_date::Item_eq_value(THD *thd,
                                                    const Type_cmp_attributes *attr,
                                                    Item *a, Item *b) const
{
  longlong value0= a->val_datetime_packed(thd);
  longlong value1= b->val_datetime_packed(thd);
  return !a->null_value && !b->null_value && value0 == value1;
}


bool Type_handler_timestamp_common::Item_eq_value(THD *thd,
                                                  const Type_cmp_attributes *attr,
                                                  Item *a, Item *b) const
{
  Timestamp_or_zero_datetime_native_null na(thd, a, true);
  Timestamp_or_zero_datetime_native_null nb(thd, b, true);
  return !na.is_null() && !nb.is_null() && !cmp_native(na, nb);
}


bool Type_handler_string_result::Item_eq_value(THD *thd,
                                               const Type_cmp_attributes *attr,
                                               Item *a, Item *b) const
{
  String *va, *vb;
  StringBuffer<128> cmp_value1, cmp_value2;
  return (va= a->val_str(&cmp_value1)) &&
         (vb= b->val_str(&cmp_value2)) &&
          va->eq(vb, attr->compare_collation());
}


/***************************************************************************/

bool Type_handler_string_result::union_element_finalize(const Item * item) const
{
  if (item->collation.derivation == DERIVATION_NONE)
  {
    my_error(ER_CANT_AGGREGATE_NCOLLATIONS, MYF(0), "UNION");
    return true;
  }
  return false;
}


/***************************************************************************/

void Type_handler_var_string::
  Column_definition_implicit_upgrade(Column_definition *c) const
{
  // Change old VARCHAR to new VARCHAR
  c->set_handler(&type_handler_varchar);
}


void Type_handler_time_common::
  Column_definition_implicit_upgrade(Column_definition *c) const
{
  if (opt_mysql56_temporal_format)
    c->set_handler(&type_handler_time2);
  else
    c->set_handler(&type_handler_time);
}


void Type_handler_datetime_common::
  Column_definition_implicit_upgrade(Column_definition *c) const
{
  if (opt_mysql56_temporal_format)
    c->set_handler(&type_handler_datetime2);
  else
    c->set_handler(&type_handler_datetime);
}


void Type_handler_timestamp_common::
  Column_definition_implicit_upgrade(Column_definition *c) const
{
  if (opt_mysql56_temporal_format)
    c->set_handler(&type_handler_timestamp2);
  else
    c->set_handler(&type_handler_timestamp);
}


/***************************************************************************/


int Type_handler_temporal_with_date::stored_field_cmp_to_item(THD *thd,
                                                              Field *field,
                                                              Item *item) const
{
  MYSQL_TIME field_time, item_time, item_time2, *item_time_cmp= &item_time;
  field->get_date(&field_time, Datetime::Options(TIME_INVALID_DATES, thd));
  item->get_date(thd, &item_time, Datetime::Options(TIME_INVALID_DATES, thd));
  if (item_time.time_type == MYSQL_TIMESTAMP_TIME &&
      time_to_datetime(thd, &item_time, item_time_cmp= &item_time2))
    return 1;
  return my_time_compare(&field_time, item_time_cmp);
}


int Type_handler_time_common::stored_field_cmp_to_item(THD *thd,
                                                       Field *field,
                                                       Item *item) const
{
  MYSQL_TIME field_time, item_time;
  field->get_date(&field_time, Time::Options(thd));
  item->get_date(thd, &item_time, Time::Options(thd));
  return my_time_compare(&field_time, &item_time);
}


int Type_handler_string_result::stored_field_cmp_to_item(THD *thd,
                                                         Field *field,
                                                         Item *item) const
{
  StringBuffer<MAX_FIELD_WIDTH> item_tmp;
  StringBuffer<MAX_FIELD_WIDTH> field_tmp;
  String *item_result= item->val_str(&item_tmp);
  /*
    Some implementations of Item::val_str(String*) actually modify
    the field Item::null_value, hence we can't check it earlier.
  */
  if (item->null_value)
    return 0;
  String *field_result= field->val_str(&field_tmp);
  return sortcmp(field_result, item_result, field->charset());
}


int Type_handler_int_result::stored_field_cmp_to_item(THD *thd,
                                                      Field *field,
                                                      Item *item) const
{
  DBUG_ASSERT(0); // Not used yet
  return 0;
}


int Type_handler_real_result::stored_field_cmp_to_item(THD *thd,
                                                       Field *field,
                                                       Item *item) const
{
  /*
    The patch for Bug#13463415 started using this function for comparing
    BIGINTs. That uncovered a bug in Visual Studio 32bit optimized mode.
    Prefixing the auto variables with volatile fixes the problem....
  */
  volatile double result= item->val_real();
  if (item->null_value)
    return 0;
  volatile double field_result= field->val_real();
  if (field_result < result)
    return -1;
  else if (field_result > result)
    return 1;
  return 0;
}


/***************************************************************************/


static bool have_important_literal_warnings(const MYSQL_TIME_STATUS *status)
{
  return (status->warnings & ~MYSQL_TIME_NOTE_TRUNCATED) != 0;
}


static void literal_warn(THD *thd, const Item *item,
                         const char *str, size_t length, CHARSET_INFO *cs,
                         const MYSQL_TIME_STATUS *st,
                         const char *typestr, bool send_error)
{
  if (likely(item))
  {
    if (st->warnings) // e.g. a note on nanosecond truncation
    {
      ErrConvString err(str, length, cs);
      thd->push_warning_wrong_or_truncated_value(
                                   Sql_condition::time_warn_level(st->warnings),
                                   false, typestr, err.ptr(), NULL, NullS);
    }
  }
  else if (send_error)
  {
    ErrConvString err(str, length, cs);
    my_error(ER_WRONG_VALUE, MYF(0), typestr, err.ptr());
  }
}


Item_literal *
Type_handler_date_common::create_literal_item(THD *thd,
                                              const char *str,
                                              size_t length,
                                              CHARSET_INFO *cs,
                                              bool send_error) const
{
  Temporal::Warn st;
  Item_literal *item= NULL;
  Temporal_hybrid tmp(thd, &st, str, length, cs, Temporal_hybrid::Options(thd));
  if (tmp.is_valid_temporal() &&
      tmp.get_mysql_time()->time_type == MYSQL_TIMESTAMP_DATE &&
      !have_important_literal_warnings(&st))
    item= new (thd->mem_root) Item_date_literal(thd, tmp.get_mysql_time());
  literal_warn(thd, item, str, length, cs, &st, "DATE", send_error);
  return item;
}


Item_literal *
Type_handler_temporal_with_date::create_literal_item(THD *thd,
                                                     const char *str,
                                                     size_t length,
                                                     CHARSET_INFO *cs,
                                                     bool send_error) const
{
  Temporal::Warn st;
  Item_literal *item= NULL;
  Temporal_hybrid tmp(thd, &st, str, length, cs, Temporal_hybrid::Options(thd));
  if (tmp.is_valid_temporal() &&
      tmp.get_mysql_time()->time_type == MYSQL_TIMESTAMP_DATETIME &&
      !have_important_literal_warnings(&st))
    item= new (thd->mem_root) Item_datetime_literal(thd, tmp.get_mysql_time(),
                                                    st.precision);
  literal_warn(thd, item, str, length, cs, &st, "DATETIME", send_error);
  return item;
}


Item_literal *
Type_handler_time_common::create_literal_item(THD *thd,
                                              const char *str,
                                              size_t length,
                                              CHARSET_INFO *cs,
                                              bool send_error) const
{
  MYSQL_TIME_STATUS st;
  Item_literal *item= NULL;
  Time::Options opt(TIME_TIME_ONLY, thd, Time::DATETIME_TO_TIME_DISALLOW);
  Time tmp(thd, &st, str, length, cs, opt);
  if (tmp.is_valid_time() &&
      !have_important_literal_warnings(&st))
    item= new (thd->mem_root) Item_time_literal(thd, tmp.get_mysql_time(),
                                                st.precision);
  literal_warn(thd, item, str, length, cs, &st, "TIME", send_error);
  return item;
}


bool Type_handler_timestamp_common::TIME_to_native(THD *thd,
                                                   const MYSQL_TIME *ltime,
                                                   Native *to,
                                                   uint decimals) const
{
  uint error_code;
  Timestamp_or_zero_datetime tm(thd, ltime, &error_code);
  if (error_code)
    return true;
  tm.trunc(decimals);
  return tm.to_native(to, decimals);
}


bool
Type_handler_timestamp_common::Item_val_native_with_conversion(THD *thd,
                                                               Item *item,
                                                               Native *to) const
{
  MYSQL_TIME ltime;
  if (item->type_handler()->type_handler_for_native_format() ==
      &type_handler_timestamp2)
    return item->val_native(thd, to);
  return
    item->get_date(thd, &ltime, Datetime::Options(TIME_NO_ZERO_IN_DATE, thd)) ||
    TIME_to_native(thd, &ltime, to, item->datetime_precision(thd));
}


bool
Type_handler_timestamp_common::Item_val_native_with_conversion_result(THD *thd,
                                                                      Item *item,
                                                                      Native *to)
                                                                      const
{
  MYSQL_TIME ltime;
  if (item->type_handler()->type_handler_for_native_format() ==
      &type_handler_timestamp2)
    return item->val_native_result(thd, to);
  return
    item->get_date_result(thd, &ltime,
                          Datetime::Options(TIME_NO_ZERO_IN_DATE, thd)) ||
    TIME_to_native(thd, &ltime, to, item->datetime_precision(thd));
}


int Type_handler_timestamp_common::cmp_native(const Native &a,
                                              const Native &b) const
{
  /*
    Optimize a simple case:
    Either both timeatamp values have the same fractional precision,
    or both values are zero datetime '0000-00-00 00:00:00.000000',
  */
  if (a.length() == b.length())
    return memcmp(a.ptr(), b.ptr(), a.length());
  return Timestamp_or_zero_datetime(a).cmp(Timestamp_or_zero_datetime(b));
}


Timestamp_or_zero_datetime_native_null::
  Timestamp_or_zero_datetime_native_null(THD *thd, Item *item, bool conv)
   :Null_flag(false)
{
  DBUG_ASSERT(item->type_handler()->type_handler_for_native_format() ==
              &type_handler_timestamp2 || conv);
  if (conv ?
      type_handler_timestamp2.Item_val_native_with_conversion(thd, item, this) :
      item->val_native(thd, this))
    Null_flag::operator=(true);
  // If no conversion, then is_null() should be equal to item->null_value
  DBUG_ASSERT(is_null() == item->null_value || conv);
  /*
    is_null() can be true together with item->null_value==false, which means
    a non-NULL item was evaluated, but then the conversion to TIMESTAMP failed.
    But is_null() can never be false if item->null_value==true.
  */
  DBUG_ASSERT(is_null() >= item->null_value);
}


bool
Type_handler::Item_param_val_native(THD *thd,
                                        Item_param *item,
                                        Native *to) const
{
  DBUG_ASSERT(0); // TODO-TYPE: MDEV-14271
  return item->null_value= true;
}


bool
Type_handler_timestamp_common::Item_param_val_native(THD *thd,
                                                         Item_param *item,
                                                         Native *to) const
{
  /*
    The below code may not run well in corner cases.
    This will be fixed under terms of MDEV-14271.
    Item_param should:
    - either remember @@time_zone at bind time
    - or store TIMESTAMP in my_time_t format, rather than in MYSQL_TIME format.
  */
  MYSQL_TIME ltime;
  return
    item->get_date(thd, &ltime, Datetime::Options(TIME_NO_ZERO_IN_DATE, thd)) ||
    TIME_to_native(thd, &ltime, to, item->datetime_precision(thd));
}


LEX_CSTRING Charset::collation_specific_name() const
{
  /*
    User defined collations can provide arbitrary names
    for character sets and collations, so a collation
    name not necessarily starts with the character set name.
  */
  size_t csname_length= strlen(m_charset->csname);
  if (strncmp(m_charset->name, m_charset->csname, csname_length))
    return {NULL, 0};
  const char *ptr= m_charset->name + csname_length;
  return {ptr, strlen(ptr) };
}


bool
Charset::encoding_allows_reinterpret_as(const CHARSET_INFO *cs) const
{
  if (!strcmp(m_charset->csname, cs->csname))
    return true;

  if (!strcmp(m_charset->csname, MY_UTF8MB3) &&
      !strcmp(cs->csname, MY_UTF8MB4))
    return true;

  /*
    Originally we allowed here instat ALTER for ASCII-to-LATIN1
    and UCS2-to-UTF16, but this was wrong:
    - MariaDB's ascii is not a subset for 8-bit character sets
      like latin1, because it allows storing bytes 0x80..0xFF as
      "unassigned" characters (see MDEV-19285).
    - MariaDB's ucs2 (as in Unicode-1.1) is not a subset for UTF16,
      because they treat surrogate codes differently (MDEV-19284).
  */
  return false;
}


bool
Charset::eq_collation_specific_names(CHARSET_INFO *cs) const
{
  LEX_CSTRING name0= collation_specific_name();
  LEX_CSTRING name1= Charset(cs).collation_specific_name();
  return name0.length && !cmp(&name0, &name1);
}<|MERGE_RESOLUTION|>--- conflicted
+++ resolved
@@ -1,5 +1,5 @@
 /*
-   Copyright (c) 2015  MariaDB Foundation.
+   Copyright (c) 2015,2019 MariaDB
 
  This program is free software; you can redistribute it and/or modify
  it under the terms of the GNU General Public License as published by
@@ -246,7 +246,6 @@
 
 uint Timestamp::binary_length_to_precision(uint length)
 {
-<<<<<<< HEAD
   switch (length) {
   case 4: return 0;
   case 5: return 2;
@@ -255,15 +254,6 @@
   }
   DBUG_ASSERT(0);
   return 0;
-=======
-  if (max_octet_length >= 16777216)
-    return &type_handler_long_blob;
-  else if (max_octet_length >= 65536)
-    return &type_handler_medium_blob;
-  else if (max_octet_length >= MAX_FIELD_VARCHARLENGTH)
-    return &type_handler_blob;
-  return &type_handler_varchar;
->>>>>>> 0e1ba364
 }
 
 
@@ -1183,6 +1173,8 @@
     return &type_handler_long_blob;
   else if (max_octet_length >= 65536)
     return &type_handler_medium_blob;
+  else if (max_octet_length >= MAX_FIELD_VARCHARLENGTH)
+    return &type_handler_blob;
   return &type_handler_varchar;
 }
 
@@ -2266,6 +2258,7 @@
                                                          const Field *target)
                                                          const
 {
+  DBUG_ASSERT(HA_VARCHAR_PACKLENGTH(metadata) <= MAX_FIELD_VARCHARLENGTH);
   return new(table->in_use->mem_root)
          Field_varstring(NULL, metadata, HA_VARCHAR_PACKLENGTH(metadata),
                          (uchar *) "", 1, Field::NONE, &empty_clex_str,
@@ -3336,6 +3329,8 @@
                                               TABLE *table) const
 
 {
+  DBUG_ASSERT(HA_VARCHAR_PACKLENGTH(attr.max_length) <=
+              MAX_FIELD_VARCHARLENGTH);
   return new (table->in_use->mem_root)
          Field_varstring(addr.ptr(), attr.max_length,
                          HA_VARCHAR_PACKLENGTH(attr.max_length),
@@ -3351,18 +3346,10 @@
                                                 TABLE *table) const
 
 {
-<<<<<<< HEAD
   return new (table->in_use->mem_root)
          Field_blob(addr.ptr(), addr.null_ptr(), addr.null_bit(),
                     Field::NONE, name, table->s,
                     1, attr.collation);
-=======
-  DBUG_ASSERT(HA_VARCHAR_PACKLENGTH(metadata) <= MAX_FIELD_VARCHARLENGTH);
-  return new(table->in_use->mem_root)
-         Field_varstring(NULL, metadata, HA_VARCHAR_PACKLENGTH(metadata),
-                         (uchar *) "", 1, Field::NONE, &empty_clex_str,
-                         table->s, target->charset());
->>>>>>> 0e1ba364
 }
 
 
@@ -4410,19 +4397,8 @@
 bool Type_handler_string_result::
        Item_sum_variance_fix_length_and_dec(Item_sum_variance *item) const
 {
-<<<<<<< HEAD
   item->fix_length_and_dec_double();
   return false;
-=======
-  DBUG_ASSERT(HA_VARCHAR_PACKLENGTH(attr.max_length) <=
-              MAX_FIELD_VARCHARLENGTH);
-  return new (table->in_use->mem_root)
-         Field_varstring(addr.ptr, attr.max_length,
-                         HA_VARCHAR_PACKLENGTH(attr.max_length),
-                         addr.null_ptr, addr.null_bit,
-                         Field::NONE, name,
-                         table->s, attr.collation);
->>>>>>> 0e1ba364
 }
 
 
