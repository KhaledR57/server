--- conflicted
+++ resolved
@@ -58,36 +58,6 @@
 #include "sql_insert.h"                        // binlog_drop_table
 #include <algorithm>
 #include "wsrep_mysqld.h"
-<<<<<<< HEAD
-=======
-
-/** RAII class for temporarily enabling wsrep_ctas in the connection. */
-class Enable_wsrep_ctas_guard
-{
- public:
-  /**
-    @param thd  - pointer to the context of connection in which
-                  wsrep_ctas mode needs to be enabled.
-    @param ctas - true if this is CREATE TABLE AS SELECT and
-                  wsrep_on
-  */
-  explicit Enable_wsrep_ctas_guard(THD *thd, const bool ctas)
-    : m_thd(thd)
-  {
-    if (ctas)
-      thd->wsrep_ctas= true;
-  }
-
-  ~Enable_wsrep_ctas_guard()
-  {
-    m_thd->wsrep_ctas= false;
-  }
- private:
-  THD* m_thd;
-};
-
-#endif /* WITH_WSREP */
->>>>>>> 699cfee5
 #include "sql_debug.h"
 
 #ifdef __WIN__
@@ -3647,7 +3617,7 @@
 
     /* The user specified fields: check that structure is ok */
     if (check_sequence_fields(thd->lex, &alter_info->create_list,
-                              db, table_name))
+                              alter_info->db, alter_info->table_name))
       DBUG_RETURN(TRUE);
   }
 
@@ -12156,9 +12126,6 @@
 #ifdef WITH_WSREP
   // If CREATE TABLE AS SELECT and wsrep_on
   const bool wsrep_ctas= (select_lex->item_list.elements && WSREP(thd));
-
-  // This will be used in THD::decide_logging_format if CTAS
-  Enable_wsrep_ctas_guard wsrep_ctas_guard(thd, wsrep_ctas);
 #endif
 
   if (unlikely(thd->is_fatal_error))
@@ -12412,24 +12379,15 @@
              !create_info.tmp_table()))
         {
 #ifdef WITH_WSREP
-<<<<<<< HEAD
           WSREP_TO_ISOLATION_BEGIN_ALTER(create_table->db.str,
                                          create_table->table_name.str,
                                          first_table, &alter_info, NULL,
                                          &create_info)
 	  {
 	    WSREP_WARN("CREATE TABLE isolation failure");
-	    DBUG_RETURN(true);
-	  }
-=======
-          WSREP_TO_ISOLATION_BEGIN_ALTER(create_table->db.str, create_table->table_name.str,
-                                         first_table, &alter_info, NULL)
-          {
-            WSREP_WARN("CREATE TABLE isolation failure");
             res= true;
             goto end_with_restore_list;
-          }
->>>>>>> 699cfee5
+	  }
 #endif /* WITH_WSREP */
         }
         // check_engine will set db_type to  NULL if e.g. TEMPORARY is
