--- conflicted
+++ resolved
@@ -404,13 +404,6 @@
   table_map     embedded_dependent;
 
   /*
-    This is set for embedded sub queries.  It contains the table map of
-    the outer expression, like 'A' in the following expression:
-    WHERE A in (SELECT ....)
-  */
-  table_map     embedded_dependent;
-
-  /*
      1 - use quick select
      2 - use "Range checked for each record"
   */
@@ -1106,10 +1099,7 @@
   LooseScan_picker          loosescan_picker;
   Sj_materialization_picker sjmat_picker;
 
-<<<<<<< HEAD
   ulonglong refills;
-=======
->>>>>>> 7ff0e37e
   /*
     Current optimization state: Semi-join strategy to be used for this
     and preceding join tables.
@@ -2719,9 +2709,6 @@
                               COND_EQUAL *inherited,
                               bool *is_simplifiable_cond);
 
-<<<<<<< HEAD
-bool dbug_user_var_equals_str(THD *thd, const char *name, const char *value);
-=======
 template<typename T> T prev_bits(T n_bits)
 {
   if (!n_bits)
@@ -2734,5 +2721,4 @@
 
 bool dbug_user_var_equals_str(THD *thd, const char *name, const char *value);
 
->>>>>>> 7ff0e37e
 #endif /* SQL_SELECT_INCLUDED */