--- conflicted
+++ resolved
@@ -1053,12 +1053,7 @@
       memcpy(tbl_name, packet + db_len + 2, tbl_len);
       tbl_name[tbl_len] = 0;
       if (mysql_table_dump(thd, db, tbl_name, -1))
-<<<<<<< HEAD
 	send_error(thd); // dump to NET
-
-=======
-	send_error(&thd->net); // dump to NET
->>>>>>> 88df4e73
       break;
     }
   case COM_CHANGE_USER:
