/* Copyright 2000-2008 MySQL AB, 2008 Sun Microsystems, Inc.

   This program is free software; you can redistribute it and/or modify
   it under the terms of the GNU General Public License as published by
   the Free Software Foundation; version 2 of the License.

   This program is distributed in the hope that it will be useful,
   but WITHOUT ANY WARRANTY; without even the implied warranty of
   MERCHANTABILITY or FITNESS FOR A PARTICULAR PURPOSE.  See the
   GNU General Public License for more details.

   You should have received a copy of the GNU General Public License
   along with this program; if not, write to the Free Software
   Foundation, Inc., 59 Temple Place, Suite 330, Boston, MA  02111-1307  USA */

#define MYSQL_LEX 1
#include "mysql_priv.h"
#include "sql_repl.h"
#include "rpl_filter.h"
#include "repl_failsafe.h"
#include <m_ctype.h>
#include <myisam.h>
#include <my_dir.h>

#include "sp_head.h"
#include "sp.h"
#include "sp_cache.h"
#include "events.h"
#include "sql_trigger.h"

/**
  @defgroup Runtime_Environment Runtime Environment
  @{
*/

/* Used in error handling only */
#define SP_TYPE_STRING(LP) \
  ((LP)->sphead->m_type == TYPE_ENUM_FUNCTION ? "FUNCTION" : "PROCEDURE")
#define SP_COM_STRING(LP) \
  ((LP)->sql_command == SQLCOM_CREATE_SPFUNCTION || \
   (LP)->sql_command == SQLCOM_ALTER_FUNCTION || \
   (LP)->sql_command == SQLCOM_SHOW_CREATE_FUNC || \
   (LP)->sql_command == SQLCOM_DROP_FUNCTION ? \
   "FUNCTION" : "PROCEDURE")

static bool execute_sqlcom_select(THD *thd, TABLE_LIST *all_tables);
static bool check_show_create_table_access(THD *thd, TABLE_LIST *table);

const char *any_db="*any*";	// Special symbol for check_access

const LEX_STRING command_name[]={
  { C_STRING_WITH_LEN("Sleep") },
  { C_STRING_WITH_LEN("Quit") },
  { C_STRING_WITH_LEN("Init DB") },
  { C_STRING_WITH_LEN("Query") },
  { C_STRING_WITH_LEN("Field List") },
  { C_STRING_WITH_LEN("Create DB") },
  { C_STRING_WITH_LEN("Drop DB") },
  { C_STRING_WITH_LEN("Refresh") },
  { C_STRING_WITH_LEN("Shutdown") },
  { C_STRING_WITH_LEN("Statistics") },
  { C_STRING_WITH_LEN("Processlist") },
  { C_STRING_WITH_LEN("Connect") },
  { C_STRING_WITH_LEN("Kill") },
  { C_STRING_WITH_LEN("Debug") },
  { C_STRING_WITH_LEN("Ping") },
  { C_STRING_WITH_LEN("Time") },
  { C_STRING_WITH_LEN("Delayed insert") },
  { C_STRING_WITH_LEN("Change user") },
  { C_STRING_WITH_LEN("Binlog Dump") },
  { C_STRING_WITH_LEN("Table Dump") },
  { C_STRING_WITH_LEN("Connect Out") },
  { C_STRING_WITH_LEN("Register Slave") },
  { C_STRING_WITH_LEN("Prepare") },
  { C_STRING_WITH_LEN("Execute") },
  { C_STRING_WITH_LEN("Long Data") },
  { C_STRING_WITH_LEN("Close stmt") },
  { C_STRING_WITH_LEN("Reset stmt") },
  { C_STRING_WITH_LEN("Set option") },
  { C_STRING_WITH_LEN("Fetch") },
  { C_STRING_WITH_LEN("Daemon") },
  { C_STRING_WITH_LEN("Error") }  // Last command number
};

const char *xa_state_names[]={
  "NON-EXISTING", "ACTIVE", "IDLE", "PREPARED", "ROLLBACK ONLY"
};

/**
  Mark a XA transaction as rollback-only if the RM unilaterally
  rolled back the transaction branch.

  @note If a rollback was requested by the RM, this function sets
        the appropriate rollback error code and transits the state
        to XA_ROLLBACK_ONLY.

  @return TRUE if transaction was rolled back or if the transaction
          state is XA_ROLLBACK_ONLY. FALSE otherwise.
*/
static bool xa_trans_rolled_back(XID_STATE *xid_state)
{
  if (xid_state->rm_error)
  {
    switch (xid_state->rm_error) {
    case ER_LOCK_WAIT_TIMEOUT:
      my_error(ER_XA_RBTIMEOUT, MYF(0));
      break;
    case ER_LOCK_DEADLOCK:
      my_error(ER_XA_RBDEADLOCK, MYF(0));
      break;
    default:
      my_error(ER_XA_RBROLLBACK, MYF(0));
    }
    xid_state->xa_state= XA_ROLLBACK_ONLY;
  }

  return (xid_state->xa_state == XA_ROLLBACK_ONLY);
}

/**
  Rollback work done on behalf of at ransaction branch.
*/
static bool xa_trans_rollback(THD *thd)
{
  /*
    Resource Manager error is meaningless at this point, as we perform
    explicit rollback request by user. We must reset rm_error before
    calling ha_rollback(), so thd->transaction.xid structure gets reset
    by ha_rollback()/THD::transaction::cleanup().
  */
  thd->transaction.xid_state.rm_error= 0;

  bool status= test(ha_rollback(thd));

  thd->options&= ~(ulong) OPTION_BEGIN;
  thd->transaction.all.modified_non_trans_table= FALSE;
  thd->server_status&= ~SERVER_STATUS_IN_TRANS;
  xid_cache_delete(&thd->transaction.xid_state);
  thd->transaction.xid_state.xa_state= XA_NOTR;

  return status;
}

static void unlock_locked_tables(THD *thd)
{
  if (thd->locked_tables)
  {
    thd->lock=thd->locked_tables;
    thd->locked_tables=0;			// Will be automatically closed
    close_thread_tables(thd);			// Free tables
  }
}


bool end_active_trans(THD *thd)
{
  int error=0;
  DBUG_ENTER("end_active_trans");
  if (unlikely(thd->in_sub_stmt))
  {
    my_error(ER_COMMIT_NOT_ALLOWED_IN_SF_OR_TRG, MYF(0));
    DBUG_RETURN(1);
  }
  if (thd->transaction.xid_state.xa_state != XA_NOTR)
  {
    my_error(ER_XAER_RMFAIL, MYF(0),
             xa_state_names[thd->transaction.xid_state.xa_state]);
    DBUG_RETURN(1);
  }
  if (thd->options & (OPTION_NOT_AUTOCOMMIT | OPTION_BEGIN |
		      OPTION_TABLE_LOCK))
  {
    DBUG_PRINT("info",("options: 0x%llx", thd->options));
    /* Safety if one did "drop table" on locked tables */
    if (!thd->locked_tables)
      thd->options&= ~OPTION_TABLE_LOCK;
    thd->server_status&= ~SERVER_STATUS_IN_TRANS;
    if (ha_commit(thd))
      error=1;
  }
  thd->options&= ~(OPTION_BEGIN | OPTION_KEEP_LOG);
  thd->transaction.all.modified_non_trans_table= FALSE;
  DBUG_RETURN(error);
}


bool begin_trans(THD *thd)
{
  int error=0;
  if (unlikely(thd->in_sub_stmt))
  {
    my_error(ER_COMMIT_NOT_ALLOWED_IN_SF_OR_TRG, MYF(0));
    return 1;
  }
  if (thd->locked_tables)
  {
    thd->lock=thd->locked_tables;
    thd->locked_tables=0;			// Will be automatically closed
    close_thread_tables(thd);			// Free tables
  }
  if (end_active_trans(thd))
    error= -1;
  else
  {
    thd->options|= OPTION_BEGIN;
    thd->server_status|= SERVER_STATUS_IN_TRANS;
  }
  return error;
}

#ifdef HAVE_REPLICATION
/**
  Returns true if all tables should be ignored.
*/
inline bool all_tables_not_ok(THD *thd, TABLE_LIST *tables)
{
  return rpl_filter->is_on() && tables && !thd->spcont &&
         !rpl_filter->tables_ok(thd->db, tables);
}
#endif


static bool some_non_temp_table_to_be_updated(THD *thd, TABLE_LIST *tables)
{
  for (TABLE_LIST *table= tables; table; table= table->next_global)
  {
    DBUG_ASSERT(table->db && table->table_name);
    if (table->updating &&
        !find_temporary_table(thd, table->db, table->table_name))
      return 1;
  }
  return 0;
}


/**
  Mark all commands that somehow changes a table.

  This is used to check number of updates / hour.

  sql_command is actually set to SQLCOM_END sometimes
  so we need the +1 to include it in the array.

  See COMMAND_FLAG_xxx for different type of commands
     2  - query that returns meaningful ROW_COUNT() -
          a number of modified rows
*/

uint sql_command_flags[SQLCOM_END+1];

void init_update_queries(void)
{
  bzero((uchar*) &sql_command_flags, sizeof(sql_command_flags));

  sql_command_flags[SQLCOM_CREATE_TABLE]=   CF_CHANGES_DATA | CF_REEXECUTION_FRAGILE;
  sql_command_flags[SQLCOM_CREATE_INDEX]=   CF_CHANGES_DATA;
  sql_command_flags[SQLCOM_ALTER_TABLE]=    CF_CHANGES_DATA | CF_WRITE_LOGS_COMMAND;
  sql_command_flags[SQLCOM_TRUNCATE]=       CF_CHANGES_DATA | CF_WRITE_LOGS_COMMAND;
  sql_command_flags[SQLCOM_DROP_TABLE]=     CF_CHANGES_DATA;
  sql_command_flags[SQLCOM_LOAD]=           CF_CHANGES_DATA | CF_REEXECUTION_FRAGILE;
  sql_command_flags[SQLCOM_CREATE_DB]=      CF_CHANGES_DATA;
  sql_command_flags[SQLCOM_DROP_DB]=        CF_CHANGES_DATA;
  sql_command_flags[SQLCOM_RENAME_TABLE]=   CF_CHANGES_DATA;
  sql_command_flags[SQLCOM_BACKUP_TABLE]=   CF_CHANGES_DATA;
  sql_command_flags[SQLCOM_RESTORE_TABLE]=  CF_CHANGES_DATA;
  sql_command_flags[SQLCOM_DROP_INDEX]=     CF_CHANGES_DATA;
  sql_command_flags[SQLCOM_CREATE_VIEW]=    CF_CHANGES_DATA | CF_REEXECUTION_FRAGILE;
  sql_command_flags[SQLCOM_DROP_VIEW]=      CF_CHANGES_DATA;
  sql_command_flags[SQLCOM_CREATE_EVENT]=   CF_CHANGES_DATA;
  sql_command_flags[SQLCOM_ALTER_EVENT]=    CF_CHANGES_DATA;
  sql_command_flags[SQLCOM_DROP_EVENT]=     CF_CHANGES_DATA;

  sql_command_flags[SQLCOM_UPDATE]=	    CF_CHANGES_DATA | CF_HAS_ROW_COUNT |
                                            CF_REEXECUTION_FRAGILE;
  sql_command_flags[SQLCOM_UPDATE_MULTI]=   CF_CHANGES_DATA | CF_HAS_ROW_COUNT |
                                            CF_REEXECUTION_FRAGILE;
  sql_command_flags[SQLCOM_INSERT]=	    CF_CHANGES_DATA | CF_HAS_ROW_COUNT |
                                            CF_REEXECUTION_FRAGILE;
  sql_command_flags[SQLCOM_INSERT_SELECT]=  CF_CHANGES_DATA | CF_HAS_ROW_COUNT |
                                            CF_REEXECUTION_FRAGILE;
  sql_command_flags[SQLCOM_DELETE]=         CF_CHANGES_DATA | CF_HAS_ROW_COUNT |
                                            CF_REEXECUTION_FRAGILE;
  sql_command_flags[SQLCOM_DELETE_MULTI]=   CF_CHANGES_DATA | CF_HAS_ROW_COUNT |
                                            CF_REEXECUTION_FRAGILE;
  sql_command_flags[SQLCOM_REPLACE]=        CF_CHANGES_DATA | CF_HAS_ROW_COUNT |
                                            CF_REEXECUTION_FRAGILE;
  sql_command_flags[SQLCOM_REPLACE_SELECT]= CF_CHANGES_DATA | CF_HAS_ROW_COUNT |
                                            CF_REEXECUTION_FRAGILE;
  sql_command_flags[SQLCOM_SELECT]=         CF_REEXECUTION_FRAGILE;
  sql_command_flags[SQLCOM_SET_OPTION]=     CF_REEXECUTION_FRAGILE;
  sql_command_flags[SQLCOM_DO]=             CF_REEXECUTION_FRAGILE;

  sql_command_flags[SQLCOM_SHOW_STATUS_PROC]= CF_STATUS_COMMAND | CF_REEXECUTION_FRAGILE;
  sql_command_flags[SQLCOM_SHOW_STATUS]=      CF_STATUS_COMMAND | CF_REEXECUTION_FRAGILE;
  sql_command_flags[SQLCOM_SHOW_DATABASES]=   CF_STATUS_COMMAND | CF_REEXECUTION_FRAGILE;
  sql_command_flags[SQLCOM_SHOW_TRIGGERS]=    CF_STATUS_COMMAND | CF_REEXECUTION_FRAGILE;
  sql_command_flags[SQLCOM_SHOW_EVENTS]=      CF_STATUS_COMMAND | CF_REEXECUTION_FRAGILE;
  sql_command_flags[SQLCOM_SHOW_OPEN_TABLES]= CF_STATUS_COMMAND | CF_REEXECUTION_FRAGILE;
  sql_command_flags[SQLCOM_SHOW_PLUGINS]=     CF_STATUS_COMMAND;
  sql_command_flags[SQLCOM_SHOW_FIELDS]=      CF_STATUS_COMMAND | CF_REEXECUTION_FRAGILE;
  sql_command_flags[SQLCOM_SHOW_KEYS]=        CF_STATUS_COMMAND | CF_REEXECUTION_FRAGILE;
  sql_command_flags[SQLCOM_SHOW_VARIABLES]=   CF_STATUS_COMMAND | CF_REEXECUTION_FRAGILE;
  sql_command_flags[SQLCOM_SHOW_CHARSETS]=    CF_STATUS_COMMAND | CF_REEXECUTION_FRAGILE;
  sql_command_flags[SQLCOM_SHOW_COLLATIONS]=  CF_STATUS_COMMAND | CF_REEXECUTION_FRAGILE;
  sql_command_flags[SQLCOM_SHOW_NEW_MASTER]= CF_STATUS_COMMAND;
  sql_command_flags[SQLCOM_SHOW_BINLOGS]= CF_STATUS_COMMAND;
  sql_command_flags[SQLCOM_SHOW_SLAVE_HOSTS]= CF_STATUS_COMMAND;
  sql_command_flags[SQLCOM_SHOW_BINLOG_EVENTS]= CF_STATUS_COMMAND;
  sql_command_flags[SQLCOM_SHOW_COLUMN_TYPES]= CF_STATUS_COMMAND;
  sql_command_flags[SQLCOM_SHOW_STORAGE_ENGINES]= CF_STATUS_COMMAND;
  sql_command_flags[SQLCOM_SHOW_AUTHORS]= CF_STATUS_COMMAND;
  sql_command_flags[SQLCOM_SHOW_CONTRIBUTORS]= CF_STATUS_COMMAND;
  sql_command_flags[SQLCOM_SHOW_PRIVILEGES]= CF_STATUS_COMMAND;
  sql_command_flags[SQLCOM_SHOW_WARNS]= CF_STATUS_COMMAND;
  sql_command_flags[SQLCOM_SHOW_ERRORS]= CF_STATUS_COMMAND;
  sql_command_flags[SQLCOM_SHOW_ENGINE_STATUS]= CF_STATUS_COMMAND;
  sql_command_flags[SQLCOM_SHOW_ENGINE_MUTEX]= CF_STATUS_COMMAND;
  sql_command_flags[SQLCOM_SHOW_ENGINE_LOGS]= CF_STATUS_COMMAND;
  sql_command_flags[SQLCOM_SHOW_PROCESSLIST]= CF_STATUS_COMMAND;
  sql_command_flags[SQLCOM_SHOW_GRANTS]=  CF_STATUS_COMMAND;
  sql_command_flags[SQLCOM_SHOW_CREATE_DB]=  CF_STATUS_COMMAND;
  sql_command_flags[SQLCOM_SHOW_CREATE]=  CF_STATUS_COMMAND;
  sql_command_flags[SQLCOM_SHOW_MASTER_STAT]=  CF_STATUS_COMMAND;
  sql_command_flags[SQLCOM_SHOW_SLAVE_STAT]=  CF_STATUS_COMMAND;
  sql_command_flags[SQLCOM_SHOW_CREATE_PROC]=  CF_STATUS_COMMAND;
  sql_command_flags[SQLCOM_SHOW_CREATE_FUNC]=  CF_STATUS_COMMAND;
  sql_command_flags[SQLCOM_SHOW_CREATE_TRIGGER]=  CF_STATUS_COMMAND;
  sql_command_flags[SQLCOM_SHOW_STATUS_FUNC]=  CF_STATUS_COMMAND | CF_REEXECUTION_FRAGILE;
  sql_command_flags[SQLCOM_SHOW_PROC_CODE]=  CF_STATUS_COMMAND;
  sql_command_flags[SQLCOM_SHOW_FUNC_CODE]=  CF_STATUS_COMMAND;
  sql_command_flags[SQLCOM_SHOW_CREATE_EVENT]=  CF_STATUS_COMMAND;
  sql_command_flags[SQLCOM_SHOW_PROFILES]= CF_STATUS_COMMAND;
  sql_command_flags[SQLCOM_SHOW_PROFILE]= CF_STATUS_COMMAND;

   sql_command_flags[SQLCOM_SHOW_TABLES]=       (CF_STATUS_COMMAND |
                                                 CF_SHOW_TABLE_COMMAND |
                                                 CF_REEXECUTION_FRAGILE);
  sql_command_flags[SQLCOM_SHOW_TABLE_STATUS]= (CF_STATUS_COMMAND |
                                                CF_SHOW_TABLE_COMMAND |
                                                CF_REEXECUTION_FRAGILE);

  /*
    The following is used to preserver CF_ROW_COUNT during the
    a CALL or EXECUTE statement, so the value generated by the
    last called (or executed) statement is preserved.
    See mysql_execute_command() for how CF_ROW_COUNT is used.
  */
  sql_command_flags[SQLCOM_CALL]= 		CF_HAS_ROW_COUNT | CF_REEXECUTION_FRAGILE;
  sql_command_flags[SQLCOM_EXECUTE]= 		CF_HAS_ROW_COUNT;

  /*
    The following admin table operations are allowed
    on log tables.
  */
  sql_command_flags[SQLCOM_REPAIR]=           CF_WRITE_LOGS_COMMAND;
  sql_command_flags[SQLCOM_OPTIMIZE]=         CF_WRITE_LOGS_COMMAND;
  sql_command_flags[SQLCOM_ANALYZE]=          CF_WRITE_LOGS_COMMAND;
}


bool is_update_query(enum enum_sql_command command)
{
  DBUG_ASSERT(command >= 0 && command <= SQLCOM_END);
  return (sql_command_flags[command] & CF_CHANGES_DATA) != 0;
}

/**
  Check if a sql command is allowed to write to log tables.
  @param command The SQL command
  @return true if writing is allowed
*/
bool is_log_table_write_query(enum enum_sql_command command)
{
  DBUG_ASSERT(command >= 0 && command <= SQLCOM_END);
  return (sql_command_flags[command] & CF_WRITE_LOGS_COMMAND) != 0;
}

void execute_init_command(THD *thd, sys_var_str *init_command_var,
			  rw_lock_t *var_mutex)
{
  Vio* save_vio;
  ulong save_client_capabilities;

#if defined(ENABLED_PROFILING) && defined(COMMUNITY_SERVER)
  thd->profiling.start_new_query();
  thd->profiling.set_query_source(init_command_var->value,
                                  init_command_var->value_length);
#endif

  thd_proc_info(thd, "Execution of init_command");
  /*
    We need to lock init_command_var because
    during execution of init_command_var query
    values of init_command_var can't be changed
  */
  rw_rdlock(var_mutex);
  save_client_capabilities= thd->client_capabilities;
  thd->client_capabilities|= CLIENT_MULTI_QUERIES;
  /*
    We don't need return result of execution to client side.
    To forbid this we should set thd->net.vio to 0.
  */
  save_vio= thd->net.vio;
  thd->net.vio= 0;
  dispatch_command(COM_QUERY, thd,
                   init_command_var->value,
                   init_command_var->value_length);
  rw_unlock(var_mutex);
  thd->client_capabilities= save_client_capabilities;
  thd->net.vio= save_vio;

#if defined(ENABLED_PROFILING) && defined(COMMUNITY_SERVER)
  thd->profiling.finish_current_query();
#endif
}


static void handle_bootstrap_impl(THD *thd)
{
  FILE *file=bootstrap_file;
  char *buff;
  const char* found_semicolon= NULL;

  DBUG_ENTER("handle_bootstrap");

#ifndef EMBEDDED_LIBRARY
  pthread_detach_this_thread();
  thd->thread_stack= (char*) &thd;
#endif /* EMBEDDED_LIBRARY */

  if (thd->variables.max_join_size == HA_POS_ERROR)
    thd->options |= OPTION_BIG_SELECTS;

  thd_proc_info(thd, 0);
  thd->version=refresh_version;
  thd->security_ctx->priv_user=
    thd->security_ctx->user= (char*) my_strdup("boot", MYF(MY_WME));
  thd->security_ctx->priv_host[0]=0;
  /*
    Make the "client" handle multiple results. This is necessary
    to enable stored procedures with SELECTs and Dynamic SQL
    in init-file.
  */
  thd->client_capabilities|= CLIENT_MULTI_RESULTS;

  buff= (char*) thd->net.buff;
  thd->init_for_queries();
  while (fgets(buff, thd->net.max_packet, file))
  {
    char *query, *res;
    /* strlen() can't be deleted because fgets() doesn't return length */
    ulong length= (ulong) strlen(buff);
    while (buff[length-1] != '\n' && !feof(file))
    {
      /*
        We got only a part of the current string. Will try to increase
        net buffer then read the rest of the current string.
      */
      /* purecov: begin tested */
      if (net_realloc(&(thd->net), 2 * thd->net.max_packet))
      {
        net_end_statement(thd);
        bootstrap_error= 1;
        break;
      }
      buff= (char*) thd->net.buff;
      res= fgets(buff + length, thd->net.max_packet - length, file);
      length+= (ulong) strlen(buff + length);
      /* purecov: end */
    }
    if (bootstrap_error)
      break;                                    /* purecov: inspected */

    while (length && (my_isspace(thd->charset(), buff[length-1]) ||
                      buff[length-1] == ';'))
      length--;
    buff[length]=0;

    /* Skip lines starting with delimiter */
    if (strncmp(buff, STRING_WITH_LEN("delimiter")) == 0)
      continue;

    query= (char *) thd->memdup_w_gap(buff, length + 1,
                                      thd->db_length + 1 +
                                      QUERY_CACHE_FLAGS_SIZE);
    thd->set_query(query, length);
    DBUG_PRINT("query",("%-.4096s", thd->query()));
#if defined(ENABLED_PROFILING) && defined(COMMUNITY_SERVER)
    thd->profiling.start_new_query();
    thd->profiling.set_query_source(thd->query(), length);
#endif

    /*
      We don't need to obtain LOCK_thread_count here because in bootstrap
      mode we have only one thread.
    */
    thd->query_id=next_query_id();
    thd->set_time();
    mysql_parse(thd, thd->query(), length, & found_semicolon);
    close_thread_tables(thd);			// Free tables

    bootstrap_error= thd->is_error();
    net_end_statement(thd);

#if defined(ENABLED_PROFILING) && defined(COMMUNITY_SERVER)
    thd->profiling.finish_current_query();
#endif

    if (bootstrap_error)
      break;

    free_root(thd->mem_root,MYF(MY_KEEP_PREALLOC));
#ifdef USING_TRANSACTIONS
    free_root(&thd->transaction.mem_root,MYF(MY_KEEP_PREALLOC));
#endif
  }

  DBUG_VOID_RETURN;
}


/**
  Execute commands from bootstrap_file.

  Used when creating the initial grant tables.
*/

pthread_handler_t handle_bootstrap(void *arg)
{
  THD *thd=(THD*) arg;

  /* The following must be called before DBUG_ENTER */
  thd->thread_stack= (char*) &thd;
  if (my_thread_init() || thd->store_globals())
  {
#ifndef EMBEDDED_LIBRARY
    close_connection(thd, ER_OUT_OF_RESOURCES, 1);
#endif
    thd->fatal_error();
    goto end;
  }

  handle_bootstrap_impl(thd);

end:
  net_end(&thd->net);
  thd->cleanup();
  delete thd;

#ifndef EMBEDDED_LIBRARY
  (void) pthread_mutex_lock(&LOCK_thread_count);
  thread_count--;
  in_bootstrap= FALSE;
  (void) pthread_cond_broadcast(&COND_thread_count);
  (void) pthread_mutex_unlock(&LOCK_thread_count);
  my_thread_end();
  pthread_exit(0);
#endif

  return 0;
}


/**
  @brief Check access privs for a MERGE table and fix children lock types.

  @param[in]        thd         thread handle
  @param[in]        db          database name
  @param[in,out]    table_list  list of child tables (merge_list)
                                lock_type and optionally db set per table

  @return           status
    @retval         0           OK
    @retval         != 0        Error

  @detail
    This function is used for write access to MERGE tables only
    (CREATE TABLE, ALTER TABLE ... UNION=(...)). Set TL_WRITE for
    every child. Set 'db' for every child if not present.
*/
#ifndef NO_EMBEDDED_ACCESS_CHECKS
static bool check_merge_table_access(THD *thd, char *db,
                                     TABLE_LIST *table_list)
{
  int error= 0;

  if (table_list)
  {
    /* Check that all tables use the current database */
    TABLE_LIST *tlist;

    for (tlist= table_list; tlist; tlist= tlist->next_local)
    {
      if (!tlist->db || !tlist->db[0])
        tlist->db= db; /* purecov: inspected */
    }
    error= check_table_access(thd, SELECT_ACL | UPDATE_ACL | DELETE_ACL,
                              table_list, UINT_MAX, FALSE);
  }
  return error;
}
#endif

/* This works because items are allocated with sql_alloc() */

void free_items(Item *item)
{
  Item *next;
  DBUG_ENTER("free_items");
  for (; item ; item=next)
  {
    next=item->next;
    item->delete_self();
  }
  DBUG_VOID_RETURN;
}

/**
   This works because items are allocated with sql_alloc().
   @note The function also handles null pointers (empty list).
*/
void cleanup_items(Item *item)
{
  DBUG_ENTER("cleanup_items");  
  for (; item ; item=item->next)
    item->cleanup();
  DBUG_VOID_RETURN;
}

/**
  Handle COM_TABLE_DUMP command.

  @param thd           thread handle
  @param db            database name or an empty string. If empty,
                       the current database of the connection is used
  @param tbl_name      name of the table to dump

  @note
    This function is written to handle one specific command only.

  @retval
    0               success
  @retval
    1               error, the error message is set in THD
*/

static
int mysql_table_dump(THD *thd, LEX_STRING *db, LEX_STRING *table_name)
{
  TABLE* table;
  TABLE_LIST* table_list;
  int error = 0;
  DBUG_ENTER("mysql_table_dump");
  if (db->length == 0)
  {
    db->str= thd->db;            /* purecov: inspected */
    db->length= thd->db_length;  /* purecov: inspected */
  }
  if (!(table_list = (TABLE_LIST*) thd->calloc(sizeof(TABLE_LIST))))
    DBUG_RETURN(1); // out of memory
  table_list->db= db->str;
  table_list->table_name= table_list->alias= table_name->str;
  table_list->lock_type= TL_READ_NO_INSERT;
  table_list->prev_global= &table_list;	// can be removed after merge with 4.1

  if (check_db_name(db))
  {
    /* purecov: begin inspected */
    my_error(ER_WRONG_DB_NAME ,MYF(0), db->str ? db->str : "NULL");
    goto err;
    /* purecov: end */
  }
  if (!table_name->length ||
      check_table_name(table_name->str, table_name->length, TRUE))
  {
    my_error(ER_WRONG_TABLE_NAME, MYF(0),
             table_name->str ? table_name->str : "NULL");
    error= 1;
    goto err;
  }
  if (lower_case_table_names)
    my_casedn_str(files_charset_info, table_name->str);

  if (!(table=open_ltable(thd, table_list, TL_READ_NO_INSERT, 0)))
    DBUG_RETURN(1);

  if (check_one_table_access(thd, SELECT_ACL, table_list))
    goto err;
  thd->free_list = 0;
  thd->set_query(table_name->str, table_name->length);
  if ((error = mysqld_dump_create_info(thd, table_list, -1)))
  {
    my_error(ER_GET_ERRNO, MYF(0), my_errno);
    goto err;
  }
  net_flush(&thd->net);
  if ((error= table->file->dump(thd,-1)))
    my_error(ER_GET_ERRNO, MYF(0), error);

err:
  DBUG_RETURN(error);
}

/**
  Ends the current transaction and (maybe) begin the next.

  @param thd            Current thread
  @param completion     Completion type

  @retval
    0   OK
*/

int end_trans(THD *thd, enum enum_mysql_completiontype completion)
{
  bool do_release= 0;
  int res= 0;
  DBUG_ENTER("end_trans");

  if (unlikely(thd->in_sub_stmt))
  {
    my_error(ER_COMMIT_NOT_ALLOWED_IN_SF_OR_TRG, MYF(0));
    DBUG_RETURN(1);
  }
  if (thd->transaction.xid_state.xa_state != XA_NOTR)
  {
    my_error(ER_XAER_RMFAIL, MYF(0),
             xa_state_names[thd->transaction.xid_state.xa_state]);
    DBUG_RETURN(1);
  }
  switch (completion) {
  case COMMIT:
    /*
     We don't use end_active_trans() here to ensure that this works
     even if there is a problem with the OPTION_AUTO_COMMIT flag
     (Which of course should never happen...)
    */
    thd->server_status&= ~SERVER_STATUS_IN_TRANS;
    res= ha_commit(thd);
    thd->options&= ~(OPTION_BEGIN | OPTION_KEEP_LOG);
    thd->transaction.all.modified_non_trans_table= FALSE;
    break;
  case COMMIT_RELEASE:
    do_release= 1; /* fall through */
  case COMMIT_AND_CHAIN:
    res= end_active_trans(thd);
    if (!res && completion == COMMIT_AND_CHAIN)
      res= begin_trans(thd);
    break;
  case ROLLBACK_RELEASE:
    do_release= 1; /* fall through */
  case ROLLBACK:
  case ROLLBACK_AND_CHAIN:
  {
    thd->server_status&= ~SERVER_STATUS_IN_TRANS;
    if (ha_rollback(thd))
      res= -1;
    thd->options&= ~(OPTION_BEGIN | OPTION_KEEP_LOG);
    thd->transaction.all.modified_non_trans_table= FALSE;
    if (!res && (completion == ROLLBACK_AND_CHAIN))
      res= begin_trans(thd);
    break;
  }
  default:
    res= -1;
    my_error(ER_UNKNOWN_COM_ERROR, MYF(0));
    DBUG_RETURN(-1);
  }

  if (res < 0)
    my_error(thd->killed_errno(), MYF(0));
  else if ((res == 0) && do_release)
    thd->killed= THD::KILL_CONNECTION;

  DBUG_RETURN(res);
}

#ifndef EMBEDDED_LIBRARY

/**
  Read one command from connection and execute it (query or simple command).
  This function is called in loop from thread function.

  For profiling to work, it must never be called recursively.

  @retval
    0  success
  @retval
    1  request of thread shutdown (see dispatch_command() description)
*/

bool do_command(THD *thd)
{
  bool return_value;
  char *packet= 0;
  ulong packet_length;
  NET *net= &thd->net;
  enum enum_server_command command;
  DBUG_ENTER("do_command");

  /*
    indicator of uninitialized lex => normal flow of errors handling
    (see my_message_sql)
  */
  thd->lex->current_select= 0;

  /*
    This thread will do a blocking read from the client which
    will be interrupted when the next command is received from
    the client, the connection is closed or "net_wait_timeout"
    number of seconds has passed
  */
  my_net_set_read_timeout(net, thd->variables.net_wait_timeout);

  /*
    XXX: this code is here only to clear possible errors of init_connect. 
    Consider moving to init_connect() instead.
  */
  thd->clear_error();				// Clear error message
  thd->main_da.reset_diagnostics_area();

  net_new_transaction(net);

  packet_length= my_net_read(net);
#if defined(ENABLED_PROFILING) && defined(COMMUNITY_SERVER)
  thd->profiling.start_new_query();
#endif
  if (packet_length == packet_error)
  {
    DBUG_PRINT("info",("Got error %d reading command from socket %s",
		       net->error,
		       vio_description(net->vio)));

    /* Check if we can continue without closing the connection */

    /* The error must be set. */
    DBUG_ASSERT(thd->is_error());
    net_end_statement(thd);

    if (net->error != 3)
    {
      return_value= TRUE;                       // We have to close it.
      goto out;
    }

    net->error= 0;
    return_value= FALSE;
    goto out;
  }

  packet= (char*) net->read_pos;
  /*
    'packet_length' contains length of data, as it was stored in packet
    header. In case of malformed header, my_net_read returns zero.
    If packet_length is not zero, my_net_read ensures that the returned
    number of bytes was actually read from network.
    There is also an extra safety measure in my_net_read:
    it sets packet[packet_length]= 0, but only for non-zero packets.
  */
  if (packet_length == 0)                       /* safety */
  {
    /* Initialize with COM_SLEEP packet */
    packet[0]= (uchar) COM_SLEEP;
    packet_length= 1;
  }
  /* Do not rely on my_net_read, extra safety against programming errors. */
  packet[packet_length]= '\0';                  /* safety */

  command= (enum enum_server_command) (uchar) packet[0];

  if (command >= COM_END)
    command= COM_END;				// Wrong command

  DBUG_PRINT("info",("Command on %s = %d (%s)",
                     vio_description(net->vio), command,
                     command_name[command].str));

  /* Restore read timeout value */
  my_net_set_read_timeout(net, thd->variables.net_read_timeout);

  DBUG_ASSERT(packet_length);
  return_value= dispatch_command(command, thd, packet+1, (uint) (packet_length-1));

out:
#if defined(ENABLED_PROFILING) && defined(COMMUNITY_SERVER)
  thd->profiling.finish_current_query();
#endif
  DBUG_RETURN(return_value);
}
#endif  /* EMBEDDED_LIBRARY */

/**
  @brief Determine if an attempt to update a non-temporary table while the
    read-only option was enabled has been made.

  This is a helper function to mysql_execute_command.

  @note SQLCOM_MULTI_UPDATE is an exception and delt with elsewhere.

  @see mysql_execute_command
  @returns Status code
    @retval TRUE The statement should be denied.
    @retval FALSE The statement isn't updating any relevant tables.
*/

static my_bool deny_updates_if_read_only_option(THD *thd,
                                                TABLE_LIST *all_tables)
{
  DBUG_ENTER("deny_updates_if_read_only_option");

  if (!opt_readonly)
    DBUG_RETURN(FALSE);

  LEX *lex= thd->lex;

  const my_bool user_is_super=
    ((ulong)(thd->security_ctx->master_access & SUPER_ACL) ==
     (ulong)SUPER_ACL);

  if (user_is_super)
    DBUG_RETURN(FALSE);

  if (!(sql_command_flags[lex->sql_command] & CF_CHANGES_DATA))
    DBUG_RETURN(FALSE);

  /* Multi update is an exception and is dealt with later. */
  if (lex->sql_command == SQLCOM_UPDATE_MULTI)
    DBUG_RETURN(FALSE);

  const my_bool create_temp_tables= 
    (lex->sql_command == SQLCOM_CREATE_TABLE) &&
    (lex->create_info.options & HA_LEX_CREATE_TMP_TABLE);

  const my_bool drop_temp_tables= 
    (lex->sql_command == SQLCOM_DROP_TABLE) &&
    lex->drop_temporary;

  const my_bool update_real_tables=
    some_non_temp_table_to_be_updated(thd, all_tables) &&
    !(create_temp_tables || drop_temp_tables);


  const my_bool create_or_drop_databases=
    (lex->sql_command == SQLCOM_CREATE_DB) ||
    (lex->sql_command == SQLCOM_DROP_DB);

  if (update_real_tables || create_or_drop_databases)
  {
      /*
        An attempt was made to modify one or more non-temporary tables.
      */
      DBUG_RETURN(TRUE);
  }


  /* Assuming that only temporary tables are modified. */
  DBUG_RETURN(FALSE);
}

/**
  Perform one connection-level (COM_XXXX) command.

  @param command         type of command to perform
  @param thd             connection handle
  @param packet          data for the command, packet is always null-terminated
  @param packet_length   length of packet + 1 (to show that data is
                         null-terminated) except for COM_SLEEP, where it
                         can be zero.

  @todo
    set thd->lex->sql_command to SQLCOM_END here.
  @todo
    The following has to be changed to an 8 byte integer

  @retval
    0   ok
  @retval
    1   request of thread shutdown, i. e. if command is
        COM_QUIT/COM_SHUTDOWN
*/
bool dispatch_command(enum enum_server_command command, THD *thd,
		      char* packet, uint packet_length)
{
  NET *net= &thd->net;
  bool error= 0;
  DBUG_ENTER("dispatch_command");
  DBUG_PRINT("info",("packet: '%*.s'; command: %d", packet_length, packet, command));

  thd->command=command;
  /*
    Commands which always take a long time are logged into
    the slow log only if opt_log_slow_admin_statements is set.
  */
  thd->enable_slow_log= TRUE;
  thd->lex->sql_command= SQLCOM_END; /* to avoid confusing VIEW detectors */
  thd->set_time();
  if (!thd->is_valid_time())
  {
    /*
     If the time has got past 2038 we need to shut this server down
     We do this by making sure every command is a shutdown and we 
     have enough privileges to shut the server down

     TODO: remove this when we have full 64 bit my_time_t support
    */
    thd->security_ctx->master_access|= SHUTDOWN_ACL;
    command= COM_SHUTDOWN;
  }

  VOID(pthread_mutex_lock(&LOCK_thread_count));
  thd->query_id= global_query_id;

  switch( command ) {
  /* Ignore these statements. */
  case COM_STATISTICS:
  case COM_PING:
    break;
  /* Only increase id on these statements but don't count them. */
  case COM_STMT_PREPARE: 
  case COM_STMT_CLOSE:
  case COM_STMT_RESET:
    next_query_id();
    break;
  /* Increase id and count all other statements. */
  default:
    statistic_increment(thd->status_var.questions, &LOCK_status);
    next_query_id();
  }

  thread_running++;
  /* TODO: set thd->lex->sql_command to SQLCOM_END here */
  VOID(pthread_mutex_unlock(&LOCK_thread_count));

  /**
    Clear the set of flags that are expected to be cleared at the
    beginning of each command.
  */
  thd->server_status&= ~SERVER_STATUS_CLEAR_SET;
  switch (command) {
  case COM_INIT_DB:
  {
    LEX_STRING tmp;
    status_var_increment(thd->status_var.com_stat[SQLCOM_CHANGE_DB]);
    thd->convert_string(&tmp, system_charset_info,
			packet, packet_length, thd->charset());
    if (!mysql_change_db(thd, &tmp, FALSE))
    {
      general_log_write(thd, command, thd->db, thd->db_length);
      my_ok(thd);
    }
    break;
  }
#ifdef HAVE_REPLICATION
  case COM_REGISTER_SLAVE:
  {
    if (!register_slave(thd, (uchar*)packet, packet_length))
      my_ok(thd);
    break;
  }
#endif
  case COM_TABLE_DUMP:
  {
    LEX_STRING db, table;
    /* Safe because there is always a trailing \0 at the end of the packet */
    uint db_len= *(uchar*) packet;
    if (db_len + 1 > packet_length || db_len > NAME_LEN)
    {
      my_message(ER_UNKNOWN_COM_ERROR, ER(ER_UNKNOWN_COM_ERROR), MYF(0));
      break;
    }
    /* Safe because there is always a trailing \0 at the end of the packet */
    uint tbl_len= *(uchar*) (packet + db_len + 1);
    if (db_len + tbl_len + 2 > packet_length || tbl_len > NAME_LEN)
    {
      my_message(ER_UNKNOWN_COM_ERROR, ER(ER_UNKNOWN_COM_ERROR), MYF(0));
      break;
    }

    status_var_increment(thd->status_var.com_other);
    thd->enable_slow_log= opt_log_slow_admin_statements;
    db.str= (char*) thd->alloc(db_len + tbl_len + 2);
    if (!db.str)
    {
      my_message(ER_OUT_OF_RESOURCES, ER(ER_OUT_OF_RESOURCES), MYF(0));
      break;
    }
    db.length= db_len;
    table.length= tbl_len;
    table.str= strmake(db.str, packet + 1, db_len) + 1;
    strmake(table.str, packet + db_len + 2, tbl_len);
    if (mysql_table_dump(thd, &db, &table) == 0)
      thd->main_da.disable_status();
    break;
  }
  case COM_CHANGE_USER:
  {
    status_var_increment(thd->status_var.com_other);
    char *user= (char*) packet, *packet_end= packet + packet_length;
    /* Safe because there is always a trailing \0 at the end of the packet */
    char *passwd= strend(user)+1;

    thd->change_user();
    thd->clear_error();                         // if errors from rollback

    /*
      Old clients send null-terminated string ('\0' for empty string) for
      password.  New clients send the size (1 byte) + string (not null
      terminated, so also '\0' for empty string).

      Cast *passwd to an unsigned char, so that it doesn't extend the sign
      for *passwd > 127 and become 2**32-127 after casting to uint.
    */
    char db_buff[NAME_LEN+1];                 // buffer to store db in utf8
    char *db= passwd;
    char *save_db;
    /*
      If there is no password supplied, the packet must contain '\0',
      in any type of handshake (4.1 or pre-4.1).
     */
    if (passwd >= packet_end)
    {
      my_message(ER_UNKNOWN_COM_ERROR, ER(ER_UNKNOWN_COM_ERROR), MYF(0));
      break;
    }
    uint passwd_len= (thd->client_capabilities & CLIENT_SECURE_CONNECTION ?
                      (uchar)(*passwd++) : strlen(passwd));
    uint dummy_errors, save_db_length, db_length;
    int res;
    Security_context save_security_ctx= *thd->security_ctx;
    USER_CONN *save_user_connect;

    db+= passwd_len + 1;
    /*
      Database name is always NUL-terminated, so in case of empty database
      the packet must contain at least the trailing '\0'.
    */
    if (db >= packet_end)
    {
      my_message(ER_UNKNOWN_COM_ERROR, ER(ER_UNKNOWN_COM_ERROR), MYF(0));
      break;
    }
    db_length= strlen(db);

    char *ptr= db + db_length + 1;
    uint cs_number= 0;

    if (ptr < packet_end)
    {
      if (ptr + 2 > packet_end)
      {
        my_message(ER_UNKNOWN_COM_ERROR, ER(ER_UNKNOWN_COM_ERROR), MYF(0));
        break;
      }

      cs_number= uint2korr(ptr);
    }

    /* Convert database name to utf8 */
    db_buff[copy_and_convert(db_buff, sizeof(db_buff)-1,
                             system_charset_info, db, db_length,
                             thd->charset(), &dummy_errors)]= 0;
    db= db_buff;

    /* Save user and privileges */
    save_db_length= thd->db_length;
    save_db= thd->db;
    save_user_connect= thd->user_connect;

    if (!(thd->security_ctx->user= my_strdup(user, MYF(0))))
    {
      thd->security_ctx->user= save_security_ctx.user;
      my_message(ER_OUT_OF_RESOURCES, ER(ER_OUT_OF_RESOURCES), MYF(0));
      break;
    }

    /* Clear variables that are allocated */
    thd->user_connect= 0;
    thd->security_ctx->priv_user= thd->security_ctx->user;
    res= check_user(thd, COM_CHANGE_USER, passwd, passwd_len, db, FALSE);

    if (res)
    {
      x_free(thd->security_ctx->user);
      *thd->security_ctx= save_security_ctx;
      thd->user_connect= save_user_connect;
      thd->db= save_db;
      thd->db_length= save_db_length;
    }
    else
    {
#ifndef NO_EMBEDDED_ACCESS_CHECKS
      /* we've authenticated new user */
      if (save_user_connect)
	decrease_user_connections(save_user_connect);
#endif /* NO_EMBEDDED_ACCESS_CHECKS */
      x_free(save_db);
      x_free(save_security_ctx.user);

      if (cs_number)
      {
        thd_init_client_charset(thd, cs_number);
        thd->update_charset();
      }
    }
    break;
  }
  case COM_STMT_EXECUTE:
  {
    mysqld_stmt_execute(thd, packet, packet_length);
    break;
  }
  case COM_STMT_FETCH:
  {
    mysqld_stmt_fetch(thd, packet, packet_length);
    break;
  }
  case COM_STMT_SEND_LONG_DATA:
  {
    mysql_stmt_get_longdata(thd, packet, packet_length);
    break;
  }
  case COM_STMT_PREPARE:
  {
    mysqld_stmt_prepare(thd, packet, packet_length);
    break;
  }
  case COM_STMT_CLOSE:
  {
    mysqld_stmt_close(thd, packet);
    break;
  }
  case COM_STMT_RESET:
  {
    mysqld_stmt_reset(thd, packet);
    break;
  }
  case COM_QUERY:
  {
    if (alloc_query(thd, packet, packet_length))
      break;					// fatal error is set
    char *packet_end= thd->query() + thd->query_length();
    /* 'b' stands for 'buffer' parameter', special for 'my_snprintf' */
    const char* end_of_stmt= NULL;

    general_log_write(thd, command, thd->query(), thd->query_length());
    DBUG_PRINT("query",("%-.4096s",thd->query()));
#if defined(ENABLED_PROFILING) && defined(COMMUNITY_SERVER)
    thd->profiling.set_query_source(thd->query(), thd->query_length());
#endif

    if (!(specialflag & SPECIAL_NO_PRIOR))
      my_pthread_setprio(pthread_self(),QUERY_PRIOR);

    mysql_parse(thd, thd->query(), thd->query_length(), &end_of_stmt);

    while (!thd->killed && (end_of_stmt != NULL) && ! thd->is_error())
    {
      char *beginning_of_next_stmt= (char*) end_of_stmt;

      net_end_statement(thd);
      query_cache_end_of_result(thd);
      /*
        Multiple queries exits, execute them individually
      */
      close_thread_tables(thd);
      ulong length= (ulong)(packet_end - beginning_of_next_stmt);

      log_slow_statement(thd);

      /* Remove garbage at start of query */
      while (length > 0 && my_isspace(thd->charset(), *beginning_of_next_stmt))
      {
        beginning_of_next_stmt++;
        length--;
      }

#if defined(ENABLED_PROFILING) && defined(COMMUNITY_SERVER)
      thd->profiling.finish_current_query();
      thd->profiling.start_new_query("continuing");
      thd->profiling.set_query_source(beginning_of_next_stmt, length);
#endif

      thd->set_query(beginning_of_next_stmt, length);
      VOID(pthread_mutex_lock(&LOCK_thread_count));
      /*
        Count each statement from the client.
      */
      statistic_increment(thd->status_var.questions, &LOCK_status);
      thd->query_id= next_query_id();
      thd->set_time(); /* Reset the query start time. */
      /* TODO: set thd->lex->sql_command to SQLCOM_END here */
      VOID(pthread_mutex_unlock(&LOCK_thread_count));
      mysql_parse(thd, beginning_of_next_stmt, length, &end_of_stmt);
    }

    if (!(specialflag & SPECIAL_NO_PRIOR))
      my_pthread_setprio(pthread_self(),WAIT_PRIOR);
    DBUG_PRINT("info",("query ready"));
    break;
  }
  case COM_FIELD_LIST:				// This isn't actually needed
#ifdef DONT_ALLOW_SHOW_COMMANDS
    my_message(ER_NOT_ALLOWED_COMMAND, ER(ER_NOT_ALLOWED_COMMAND),
               MYF(0));	/* purecov: inspected */
    break;
#else
  {
    char *fields, *packet_end= packet + packet_length, *arg_end;
    /* Locked closure of all tables */
    TABLE_LIST table_list;
    LEX_STRING conv_name;

    /* used as fields initializator */
    lex_start(thd);

    status_var_increment(thd->status_var.com_stat[SQLCOM_SHOW_FIELDS]);
    bzero((char*) &table_list,sizeof(table_list));
    if (thd->copy_db_to(&table_list.db, &table_list.db_length))
      break;
    /*
      We have name + wildcard in packet, separated by endzero
    */
    arg_end= strend(packet);
    uint arg_length= arg_end - packet;
    
    /* Check given table name length. */
    if (arg_length >= packet_length || arg_length > NAME_LEN)
    {
      my_message(ER_UNKNOWN_COM_ERROR, ER(ER_UNKNOWN_COM_ERROR), MYF(0));
      break;
    }
    thd->convert_string(&conv_name, system_charset_info,
			packet, arg_length, thd->charset());
    if (check_table_name(conv_name.str, conv_name.length, FALSE))
    {
      /* this is OK due to convert_string() null-terminating the string */
      my_error(ER_WRONG_TABLE_NAME, MYF(0), conv_name.str);
      break;
    }

    table_list.alias= table_list.table_name= conv_name.str;
    packet= arg_end + 1;

    if (is_schema_db(table_list.db, table_list.db_length))
    {
      ST_SCHEMA_TABLE *schema_table= find_schema_table(thd, table_list.alias);
      if (schema_table)
        table_list.schema_table= schema_table;
    }

    uint query_length= (uint) (packet_end - packet); // Don't count end \0
    if (!(fields= (char *) thd->memdup(packet, query_length + 1)))
      break;
    thd->set_query(fields, query_length);
    general_log_print(thd, command, "%s %s", table_list.table_name, fields);
    if (lower_case_table_names)
      my_casedn_str(files_charset_info, table_list.table_name);

    if (check_access(thd,SELECT_ACL,table_list.db,&table_list.grant.privilege,
		     0, 0, test(table_list.schema_table)))
      break;
    if (check_grant(thd, SELECT_ACL, &table_list, 2, UINT_MAX, 0))
      break;
    /* init structures for VIEW processing */
    table_list.select_lex= &(thd->lex->select_lex);

    lex_start(thd);
    mysql_reset_thd_for_next_command(thd);

    thd->lex->
      select_lex.table_list.link_in_list((uchar*) &table_list,
                                         (uchar**) &table_list.next_local);
    thd->lex->add_to_query_tables(&table_list);

    /* switch on VIEW optimisation: do not fill temporary tables */
    thd->lex->sql_command= SQLCOM_SHOW_FIELDS;
    mysqld_list_fields(thd,&table_list,fields);
    thd->lex->unit.cleanup();
    thd->cleanup_after_query();
    break;
  }
#endif
  case COM_QUIT:
    /* We don't calculate statistics for this command */
    general_log_print(thd, command, NullS);
    net->error=0;				// Don't give 'abort' message
    thd->main_da.disable_status();              // Don't send anything back
    error=TRUE;					// End server
    break;

#ifdef REMOVED
  case COM_CREATE_DB:				// QQ: To be removed
    {
      LEX_STRING db, alias;
      HA_CREATE_INFO create_info;

      status_var_increment(thd->status_var.com_stat[SQLCOM_CREATE_DB]);
      if (thd->make_lex_string(&db, packet, packet_length, FALSE) ||
          thd->make_lex_string(&alias, db.str, db.length, FALSE) ||
          check_db_name(&db))
      {
	my_error(ER_WRONG_DB_NAME, MYF(0), db.str ? db.str : "NULL");
	break;
      }
      if (check_access(thd, CREATE_ACL, db.str , 0, 1, 0,
                       is_schema_db(db.str, db.length)))
	break;
      general_log_print(thd, command, "%.*s", db.length, db.str);
      bzero(&create_info, sizeof(create_info));
      mysql_create_db(thd, (lower_case_table_names == 2 ? alias.str : db.str),
                      &create_info, 0);
      break;
    }
  case COM_DROP_DB:				// QQ: To be removed
    {
      status_var_increment(thd->status_var.com_stat[SQLCOM_DROP_DB]);
      LEX_STRING db;

      if (thd->make_lex_string(&db, packet, packet_length, FALSE) ||
          check_db_name(&db))
      {
	my_error(ER_WRONG_DB_NAME, MYF(0), db.str ? db.str : "NULL");
	break;
      }
      if (check_access(thd, DROP_ACL, db.str, 0, 1, 0,
                            is_schema_db(db.str, db.length)))
	break;
      if (thd->locked_tables || thd->active_transaction())
      {
	my_message(ER_LOCK_OR_ACTIVE_TRANSACTION,
                   ER(ER_LOCK_OR_ACTIVE_TRANSACTION), MYF(0));
	break;
      }
      general_log_write(thd, command, "%.*s", db.length, db.str);
      mysql_rm_db(thd, db.str, 0, 0);
      break;
    }
#endif
#ifndef EMBEDDED_LIBRARY
  case COM_BINLOG_DUMP:
    {
      ulong pos;
      ushort flags;
      uint32 slave_server_id;

      status_var_increment(thd->status_var.com_other);
      thd->enable_slow_log= opt_log_slow_admin_statements;
      if (check_global_access(thd, REPL_SLAVE_ACL))
	break;

      /* TODO: The following has to be changed to an 8 byte integer */
      pos = uint4korr(packet);
      flags = uint2korr(packet + 4);
      thd->server_id=0; /* avoid suicide */
      if ((slave_server_id= uint4korr(packet+6))) // mysqlbinlog.server_id==0
	kill_zombie_dump_threads(slave_server_id);
      thd->server_id = slave_server_id;

      general_log_print(thd, command, "Log: '%s'  Pos: %ld", packet+10,
                      (long) pos);
      mysql_binlog_send(thd, thd->strdup(packet + 10), (my_off_t) pos, flags);
      unregister_slave(thd,1,1);
      /*  fake COM_QUIT -- if we get here, the thread needs to terminate */
      error = TRUE;
      break;
    }
#endif
  case COM_REFRESH:
  {
    bool not_used;
    status_var_increment(thd->status_var.com_stat[SQLCOM_FLUSH]);
    ulong options= (ulong) (uchar) packet[0];
    if (check_global_access(thd,RELOAD_ACL))
      break;
    general_log_print(thd, command, NullS);
#ifndef DBUG_OFF
    bool debug_simulate= FALSE;
    DBUG_EXECUTE_IF("simulate_detached_thread_refresh", debug_simulate= TRUE;);
    if (debug_simulate)
    {
      /*
        Simulate a reload without a attached thread session.
        Provides a environment similar to that of when the
        server receives a SIGHUP signal and reloads caches
        and flushes tables.
      */
      bool res;
      my_pthread_setspecific_ptr(THR_THD, NULL);
      res= reload_acl_and_cache(NULL, options | REFRESH_FAST,
                                NULL, &not_used);
      my_pthread_setspecific_ptr(THR_THD, thd);
      if (!res)
        my_ok(thd);
      break;
    }
#endif
    if (!reload_acl_and_cache(thd, options, NULL, &not_used))
      my_ok(thd);
    break;
  }
#ifndef EMBEDDED_LIBRARY
  case COM_SHUTDOWN:
  {
    status_var_increment(thd->status_var.com_other);
    if (check_global_access(thd,SHUTDOWN_ACL))
      break; /* purecov: inspected */
    /*
      If the client is < 4.1.3, it is going to send us no argument; then
      packet_length is 0, packet[0] is the end 0 of the packet. Note that
      SHUTDOWN_DEFAULT is 0. If client is >= 4.1.3, the shutdown level is in
      packet[0].
    */
<<<<<<< HEAD
    enum mysql_enum_shutdown_level level=
      (enum mysql_enum_shutdown_level) (uchar) packet[0];
=======
    enum mysql_enum_shutdown_level level;
    if (!thd->is_valid_time())
      level= SHUTDOWN_DEFAULT;
    else
      level= (enum mysql_enum_shutdown_level) (uchar) packet[0];

    DBUG_PRINT("quit",("Got shutdown command for level %u", level));
>>>>>>> cd99eee7
    if (level == SHUTDOWN_DEFAULT)
      level= SHUTDOWN_WAIT_ALL_BUFFERS; // soon default will be configurable
    else if (level != SHUTDOWN_WAIT_ALL_BUFFERS)
    {
      my_error(ER_NOT_SUPPORTED_YET, MYF(0), "this shutdown level");
      break;
    }
    DBUG_PRINT("quit",("Got shutdown command for level %u", level));
    general_log_print(thd, command, NullS);
    my_eof(thd);
    close_thread_tables(thd);			// Free before kill
    kill_mysql();
    error=TRUE;
    break;
  }
#endif
  case COM_STATISTICS:
  {
    STATUS_VAR current_global_status_var;
    ulong uptime;
    uint length;
    ulonglong queries_per_second1000;
    char buff[250];
    uint buff_len= sizeof(buff);

    general_log_print(thd, command, NullS);
    status_var_increment(thd->status_var.com_stat[SQLCOM_SHOW_STATUS]);
    calc_sum_of_all_status(&current_global_status_var);
    if (!(uptime= (ulong) (thd->start_time - server_start_time)))
      queries_per_second1000= 0;
    else
      queries_per_second1000= thd->query_id * LL(1000) / uptime;

    length= my_snprintf((char*) buff, buff_len - 1,
                        "Uptime: %lu  Threads: %d  Questions: %lu  "
                        "Slow queries: %lu  Opens: %lu  Flush tables: %lu  "
                        "Open tables: %u  Queries per second avg: %u.%u",
                        uptime,
                        (int) thread_count, (ulong) thd->query_id,
                        current_global_status_var.long_query_count,
                        current_global_status_var.opened_tables,
                        refresh_version,
                        cached_open_tables(),
                        (uint) (queries_per_second1000 / 1000),
                        (uint) (queries_per_second1000 % 1000));
#ifdef EMBEDDED_LIBRARY
    /* Store the buffer in permanent memory */
    my_ok(thd, 0, 0, buff);
#endif
#ifdef SAFEMALLOC
    if (sf_malloc_cur_memory)				// Using SAFEMALLOC
    {
      char *end= buff + length;
      length+= my_snprintf(end, buff_len - length - 1,
                           end,"  Memory in use: %ldK  Max memory used: %ldK",
                           (sf_malloc_cur_memory+1023L)/1024L,
                           (sf_malloc_max_memory+1023L)/1024L);
    }
#endif
#ifndef EMBEDDED_LIBRARY
    VOID(my_net_write(net, (uchar*) buff, length));
    VOID(net_flush(net));
    thd->main_da.disable_status();
#endif
    break;
  }
  case COM_PING:
    status_var_increment(thd->status_var.com_other);
    my_ok(thd);				// Tell client we are alive
    break;
  case COM_PROCESS_INFO:
    status_var_increment(thd->status_var.com_stat[SQLCOM_SHOW_PROCESSLIST]);
    if (!thd->security_ctx->priv_user[0] &&
        check_global_access(thd, PROCESS_ACL))
      break;
    general_log_print(thd, command, NullS);
    mysqld_list_processes(thd,
			  thd->security_ctx->master_access & PROCESS_ACL ? 
			  NullS : thd->security_ctx->priv_user, 0);
    break;
  case COM_PROCESS_KILL:
  {
    status_var_increment(thd->status_var.com_stat[SQLCOM_KILL]);
    ulong id=(ulong) uint4korr(packet);
    sql_kill(thd,id,false);
    break;
  }
  case COM_SET_OPTION:
  {
    status_var_increment(thd->status_var.com_stat[SQLCOM_SET_OPTION]);
    uint opt_command= uint2korr(packet);

    switch (opt_command) {
    case (int) MYSQL_OPTION_MULTI_STATEMENTS_ON:
      thd->client_capabilities|= CLIENT_MULTI_STATEMENTS;
      my_eof(thd);
      break;
    case (int) MYSQL_OPTION_MULTI_STATEMENTS_OFF:
      thd->client_capabilities&= ~CLIENT_MULTI_STATEMENTS;
      my_eof(thd);
      break;
    default:
      my_message(ER_UNKNOWN_COM_ERROR, ER(ER_UNKNOWN_COM_ERROR), MYF(0));
      break;
    }
    break;
  }
  case COM_DEBUG:
    status_var_increment(thd->status_var.com_other);
    if (check_global_access(thd, SUPER_ACL))
      break;					/* purecov: inspected */
    mysql_print_status();
    general_log_print(thd, command, NullS);
    my_eof(thd);
    break;
  case COM_SLEEP:
  case COM_CONNECT:				// Impossible here
  case COM_TIME:				// Impossible from client
  case COM_DELAYED_INSERT:
  case COM_END:
  default:
    my_message(ER_UNKNOWN_COM_ERROR, ER(ER_UNKNOWN_COM_ERROR), MYF(0));
    break;
  }

  /* report error issued during command execution */
  if (thd->killed_errno())
  {
    if (! thd->main_da.is_set())
      thd->send_kill_message();
  }
  if (thd->killed == THD::KILL_QUERY || thd->killed == THD::KILL_BAD_DATA)
  {
    thd->killed= THD::NOT_KILLED;
    thd->mysys_var->abort= 0;
  }

  /* If commit fails, we should be able to reset the OK status. */
  thd->main_da.can_overwrite_status= TRUE;
  ha_autocommit_or_rollback(thd, thd->is_error());
  thd->main_da.can_overwrite_status= FALSE;

  thd->transaction.stmt.reset();

  net_end_statement(thd);
  query_cache_end_of_result(thd);

  thd->proc_info= "closing tables";
  /* Free tables */
  close_thread_tables(thd);

  log_slow_statement(thd);

  thd_proc_info(thd, "cleaning up");
  thd->set_query(NULL, 0);
  thd->command=COM_SLEEP;
  VOID(pthread_mutex_lock(&LOCK_thread_count)); // For process list
  thread_running--;
  VOID(pthread_mutex_unlock(&LOCK_thread_count));
  thd_proc_info(thd, 0);
  thd->packet.shrink(thd->variables.net_buffer_length);	// Reclaim some memory
  free_root(thd->mem_root,MYF(MY_KEEP_PREALLOC));
  DBUG_RETURN(error);
}


void log_slow_statement(THD *thd)
{
  DBUG_ENTER("log_slow_statement");

  /*
    The following should never be true with our current code base,
    but better to keep this here so we don't accidently try to log a
    statement in a trigger or stored function
  */
  if (unlikely(thd->in_sub_stmt))
    DBUG_VOID_RETURN;                           // Don't set time for sub stmt

  /*
    Do not log administrative statements unless the appropriate option is
    set.
  */
  if (thd->enable_slow_log)
  {
    ulonglong end_utime_of_query= thd->current_utime();
    thd_proc_info(thd, "logging slow query");

    if (((end_utime_of_query - thd->utime_after_lock) >
         thd->variables.long_query_time ||
         ((thd->server_status &
           (SERVER_QUERY_NO_INDEX_USED | SERVER_QUERY_NO_GOOD_INDEX_USED)) &&
          opt_log_queries_not_using_indexes &&
           !(sql_command_flags[thd->lex->sql_command] & CF_STATUS_COMMAND))) &&
        thd->examined_row_count >= thd->variables.min_examined_row_limit)
    {
      thd_proc_info(thd, "logging slow query");
      thd->status_var.long_query_count++;
      slow_log_print(thd, thd->query(), thd->query_length(), 
                     end_utime_of_query);
    }
  }
  DBUG_VOID_RETURN;
}


/**
  Create a TABLE_LIST object for an INFORMATION_SCHEMA table.

    This function is used in the parser to convert a SHOW or DESCRIBE
    table_name command to a SELECT from INFORMATION_SCHEMA.
    It prepares a SELECT_LEX and a TABLE_LIST object to represent the
    given command as a SELECT parse tree.

  @param thd              thread handle
  @param lex              current lex
  @param table_ident      table alias if it's used
  @param schema_table_idx the type of the INFORMATION_SCHEMA table to be
                          created

  @note
    Due to the way this function works with memory and LEX it cannot
    be used outside the parser (parse tree transformations outside
    the parser break PS and SP).

  @retval
    0                 success
  @retval
    1                 out of memory or SHOW commands are not allowed
                      in this version of the server.
*/

int prepare_schema_table(THD *thd, LEX *lex, Table_ident *table_ident,
                         enum enum_schema_tables schema_table_idx)
{
  SELECT_LEX *schema_select_lex= NULL;
  DBUG_ENTER("prepare_schema_table");

  switch (schema_table_idx) {
  case SCH_SCHEMATA:
#if defined(DONT_ALLOW_SHOW_COMMANDS)
    my_message(ER_NOT_ALLOWED_COMMAND,
               ER(ER_NOT_ALLOWED_COMMAND), MYF(0));   /* purecov: inspected */
    DBUG_RETURN(1);
#else
    break;
#endif

  case SCH_TABLE_NAMES:
  case SCH_TABLES:
  case SCH_VIEWS:
  case SCH_TRIGGERS:
  case SCH_EVENTS:
#ifdef DONT_ALLOW_SHOW_COMMANDS
    my_message(ER_NOT_ALLOWED_COMMAND,
               ER(ER_NOT_ALLOWED_COMMAND), MYF(0)); /* purecov: inspected */
    DBUG_RETURN(1);
#else
    {
      LEX_STRING db;
      size_t dummy;
      if (lex->select_lex.db == NULL &&
          lex->copy_db_to(&lex->select_lex.db, &dummy))
      {
        DBUG_RETURN(1);
      }
      schema_select_lex= new SELECT_LEX();
      db.str= schema_select_lex->db= lex->select_lex.db;
      schema_select_lex->table_list.first= NULL;
      db.length= strlen(db.str);

      if (check_db_name(&db))
      {
        my_error(ER_WRONG_DB_NAME, MYF(0), db.str);
        DBUG_RETURN(1);
      }
      break;
    }
#endif
  case SCH_COLUMNS:
  case SCH_STATISTICS:
  {
#ifdef DONT_ALLOW_SHOW_COMMANDS
    my_message(ER_NOT_ALLOWED_COMMAND,
               ER(ER_NOT_ALLOWED_COMMAND), MYF(0)); /* purecov: inspected */
    DBUG_RETURN(1);
#else
    DBUG_ASSERT(table_ident);
    TABLE_LIST **query_tables_last= lex->query_tables_last;
    schema_select_lex= new SELECT_LEX();
    /* 'parent_lex' is used in init_query() so it must be before it. */
    schema_select_lex->parent_lex= lex;
    schema_select_lex->init_query();
    if (!schema_select_lex->add_table_to_list(thd, table_ident, 0, 0, TL_READ))
      DBUG_RETURN(1);
    lex->query_tables_last= query_tables_last;
    break;
  }
#endif
  case SCH_PROFILES:
    /* 
      Mark this current profiling record to be discarded.  We don't
      wish to have SHOW commands show up in profiling.
    */
#if defined(ENABLED_PROFILING) && defined(COMMUNITY_SERVER)
    thd->profiling.discard_current_query();
#endif
    break;
  case SCH_OPEN_TABLES:
  case SCH_VARIABLES:
  case SCH_STATUS:
  case SCH_PROCEDURES:
  case SCH_CHARSETS:
  case SCH_ENGINES:
  case SCH_COLLATIONS:
  case SCH_COLLATION_CHARACTER_SET_APPLICABILITY:
  case SCH_USER_PRIVILEGES:
  case SCH_SCHEMA_PRIVILEGES:
  case SCH_TABLE_PRIVILEGES:
  case SCH_COLUMN_PRIVILEGES:
  case SCH_TABLE_CONSTRAINTS:
  case SCH_KEY_COLUMN_USAGE:
  default:
    break;
  }
  
  SELECT_LEX *select_lex= lex->current_select;
  if (make_schema_select(thd, select_lex, schema_table_idx))
  {
    DBUG_RETURN(1);
  }
  TABLE_LIST *table_list= (TABLE_LIST*) select_lex->table_list.first;
  table_list->schema_select_lex= schema_select_lex;
  table_list->schema_table_reformed= 1;
  DBUG_RETURN(0);
}


/**
  Read query from packet and store in thd->query.
  Used in COM_QUERY and COM_STMT_PREPARE.

    Sets the following THD variables:
  - query
  - query_length

  @retval
    FALSE ok
  @retval
    TRUE  error;  In this case thd->fatal_error is set
*/

bool alloc_query(THD *thd, const char *packet, uint packet_length)
{
  char *query;
  /* Remove garbage at start and end of query */
  while (packet_length > 0 && my_isspace(thd->charset(), packet[0]))
  {
    packet++;
    packet_length--;
  }
  const char *pos= packet + packet_length;     // Point at end null
  while (packet_length > 0 &&
	 (pos[-1] == ';' || my_isspace(thd->charset() ,pos[-1])))
  {
    pos--;
    packet_length--;
  }
  /* We must allocate some extra memory for query cache */
  if (! (query= (char*) thd->memdup_w_gap(packet,
                                          packet_length,
                                          1 + thd->db_length +
                                          QUERY_CACHE_FLAGS_SIZE)))
      return TRUE;
  query[packet_length]= '\0';
  thd->set_query(query, packet_length);

  /* Reclaim some memory */
  thd->packet.shrink(thd->variables.net_buffer_length);
  thd->convert_buffer.shrink(thd->variables.net_buffer_length);

  return FALSE;
}

static void reset_one_shot_variables(THD *thd) 
{
  thd->variables.character_set_client=
    global_system_variables.character_set_client;
  thd->variables.collation_connection=
    global_system_variables.collation_connection;
  thd->variables.collation_database=
    global_system_variables.collation_database;
  thd->variables.collation_server=
    global_system_variables.collation_server;
  thd->update_charset();
  thd->variables.time_zone=
    global_system_variables.time_zone;
  thd->variables.lc_time_names= &my_locale_en_US;
  thd->one_shot_set= 0;
}


static
bool sp_process_definer(THD *thd)
{
  DBUG_ENTER("sp_process_definer");

  LEX *lex= thd->lex;

  /*
    If the definer is not specified, this means that CREATE-statement missed
    DEFINER-clause. DEFINER-clause can be missed in two cases:

      - The user submitted a statement w/o the clause. This is a normal
        case, we should assign CURRENT_USER as definer.

      - Our slave received an updated from the master, that does not
        replicate definer for stored rountines. We should also assign
        CURRENT_USER as definer here, but also we should mark this routine
        as NON-SUID. This is essential for the sake of backward
        compatibility.

        The problem is the slave thread is running under "special" user (@),
        that actually does not exist. In the older versions we do not fail
        execution of a stored routine if its definer does not exist and
        continue the execution under the authorization of the invoker
        (BUG#13198). And now if we try to switch to slave-current-user (@),
        we will fail.

        Actually, this leads to the inconsistent state of master and
        slave (different definers, different SUID behaviour), but it seems,
        this is the best we can do.
  */

  if (!lex->definer)
  {
    Query_arena original_arena;
    Query_arena *ps_arena= thd->activate_stmt_arena_if_needed(&original_arena);

    lex->definer= create_default_definer(thd);

    if (ps_arena)
      thd->restore_active_arena(ps_arena, &original_arena);

    /* Error has been already reported. */
    if (lex->definer == NULL)
      DBUG_RETURN(TRUE);

    if (thd->slave_thread && lex->sphead)
      lex->sphead->m_chistics->suid= SP_IS_NOT_SUID;
  }
  else
  {
    /*
      If the specified definer differs from the current user, we
      should check that the current user has SUPER privilege (in order
      to create a stored routine under another user one must have
      SUPER privilege).
    */
    if ((strcmp(lex->definer->user.str, thd->security_ctx->priv_user) ||
         my_strcasecmp(system_charset_info, lex->definer->host.str,
                       thd->security_ctx->priv_host)) &&
        check_global_access(thd, SUPER_ACL))
    {
      my_error(ER_SPECIFIC_ACCESS_DENIED_ERROR, MYF(0), "SUPER");
      DBUG_RETURN(TRUE);
    }
  }

  /* Check that the specified definer exists. Emit a warning if not. */

#ifndef NO_EMBEDDED_ACCESS_CHECKS
  if (!is_acl_user(lex->definer->host.str, lex->definer->user.str))
  {
    push_warning_printf(thd,
                        MYSQL_ERROR::WARN_LEVEL_NOTE,
                        ER_NO_SUCH_USER,
                        ER(ER_NO_SUCH_USER),
                        lex->definer->user.str,
                        lex->definer->host.str);
  }
#endif /* NO_EMBEDDED_ACCESS_CHECKS */

  DBUG_RETURN(FALSE);
}


/**
  Execute command saved in thd and lex->sql_command.

    Before every operation that can request a write lock for a table
    wait if a global read lock exists. However do not wait if this
    thread has locked tables already. No new locks can be requested
    until the other locks are released. The thread that requests the
    global read lock waits for write locked tables to become unlocked.

    Note that wait_if_global_read_lock() sets a protection against a new
    global read lock when it succeeds. This needs to be released by
    start_waiting_global_read_lock() after the operation.

  @param thd                       Thread handle

  @todo
    - Invalidate the table in the query cache if something changed
    after unlocking when changes become visible.
    TODO: this is workaround. right way will be move invalidating in
    the unlock procedure.
    - TODO: use check_change_password()
    - JOIN is not supported yet. TODO
    - SUSPEND and FOR MIGRATE are not supported yet. TODO

  @retval
    FALSE       OK
  @retval
    TRUE        Error
*/

int
mysql_execute_command(THD *thd)
{
  int res= FALSE;
  bool need_start_waiting= FALSE; // have protection against global read lock
  int  up_result= 0;
  LEX  *lex= thd->lex;
  /* first SELECT_LEX (have special meaning for many of non-SELECTcommands) */
  SELECT_LEX *select_lex= &lex->select_lex;
  /* first table of first SELECT_LEX */
  TABLE_LIST *first_table= (TABLE_LIST*) select_lex->table_list.first;
  /* list of all tables in query */
  TABLE_LIST *all_tables;
  /* most outer SELECT_LEX_UNIT of query */
  SELECT_LEX_UNIT *unit= &lex->unit;
#ifdef HAVE_REPLICATION
  /* have table map for update for multi-update statement (BUG#37051) */
  bool have_table_map_for_update= FALSE;
#endif
  /* Saved variable value */
  DBUG_ENTER("mysql_execute_command");
#ifdef WITH_PARTITION_STORAGE_ENGINE
  thd->work_part_info= 0;
#endif

  /*
    In many cases first table of main SELECT_LEX have special meaning =>
    check that it is first table in global list and relink it first in 
    queries_tables list if it is necessary (we need such relinking only
    for queries with subqueries in select list, in this case tables of
    subqueries will go to global list first)

    all_tables will differ from first_table only if most upper SELECT_LEX
    do not contain tables.

    Because of above in place where should be at least one table in most
    outer SELECT_LEX we have following check:
    DBUG_ASSERT(first_table == all_tables);
    DBUG_ASSERT(first_table == all_tables && first_table != 0);
  */
  lex->first_lists_tables_same();
  /* should be assigned after making first tables same */
  all_tables= lex->query_tables;
  /* set context for commands which do not use setup_tables */
  select_lex->
    context.resolve_in_table_list_only((TABLE_LIST*)select_lex->
                                       table_list.first);

  /*
    Reset warning count for each query that uses tables
    A better approach would be to reset this for any commands
    that is not a SHOW command or a select that only access local
    variables, but for now this is probably good enough.
    Don't reset warnings when executing a stored routine.
  */
  if ((all_tables || !lex->is_single_level_stmt()) && !thd->spcont)
    mysql_reset_errors(thd, 0);

#ifdef HAVE_REPLICATION
  if (unlikely(thd->slave_thread))
  {
    if (lex->sql_command == SQLCOM_DROP_TRIGGER)
    {
      /*
        When dropping a trigger, we need to load its table name
        before checking slave filter rules.
      */
      add_table_for_trigger(thd, thd->lex->spname, 1, &all_tables);
      
      if (!all_tables)
      {
        /*
          If table name cannot be loaded,
          it means the trigger does not exists possibly because
          CREATE TRIGGER was previously skipped for this trigger
          according to slave filtering rules.
          Returning success without producing any errors in this case.
        */
        DBUG_RETURN(0);
      }
      
      // force searching in slave.cc:tables_ok() 
      all_tables->updating= 1;
    }

    /*
      For fix of BUG#37051, the master stores the table map for update
      in the Query_log_event, and the value is assigned to
      thd->variables.table_map_for_update before executing the update
      query.

      If thd->variables.table_map_for_update is set, then we are
      replicating from a new master, we can use this value to apply
      filter rules without opening all the tables. However If
      thd->variables.table_map_for_update is not set, then we are
      replicating from an old master, so we just skip this and
      continue with the old method. And of course, the bug would still
      exist for old masters.
    */
    if (lex->sql_command == SQLCOM_UPDATE_MULTI &&
        thd->table_map_for_update)
    {
      have_table_map_for_update= TRUE;
      table_map table_map_for_update= thd->table_map_for_update;
      uint nr= 0;
      TABLE_LIST *table;
      for (table=all_tables; table; table=table->next_global, nr++)
      {
        if (table_map_for_update & ((table_map)1 << nr))
          table->updating= TRUE;
        else
          table->updating= FALSE;
      }

      if (all_tables_not_ok(thd, all_tables))
      {
        /* we warn the slave SQL thread */
        my_message(ER_SLAVE_IGNORED_TABLE, ER(ER_SLAVE_IGNORED_TABLE), MYF(0));
        if (thd->one_shot_set)
          reset_one_shot_variables(thd);
        DBUG_RETURN(0);
      }
      
      for (table=all_tables; table; table=table->next_global)
        table->updating= TRUE;
    }
    
    /*
      Check if statment should be skipped because of slave filtering
      rules

      Exceptions are:
      - UPDATE MULTI: For this statement, we want to check the filtering
        rules later in the code
      - SET: we always execute it (Not that many SET commands exists in
        the binary log anyway -- only 4.1 masters write SET statements,
	in 5.0 there are no SET statements in the binary log)
      - DROP TEMPORARY TABLE IF EXISTS: we always execute it (otherwise we
        have stale files on slave caused by exclusion of one tmp table).
    */
    if (!(lex->sql_command == SQLCOM_UPDATE_MULTI) &&
	!(lex->sql_command == SQLCOM_SET_OPTION) &&
	!(lex->sql_command == SQLCOM_DROP_TABLE &&
          lex->drop_temporary && lex->drop_if_exists) &&
        all_tables_not_ok(thd, all_tables))
    {
      /* we warn the slave SQL thread */
      my_message(ER_SLAVE_IGNORED_TABLE, ER(ER_SLAVE_IGNORED_TABLE), MYF(0));
      if (thd->one_shot_set)
      {
        /*
          It's ok to check thd->one_shot_set here:

          The charsets in a MySQL 5.0 slave can change by both a binlogged
          SET ONE_SHOT statement and the event-internal charset setting, 
          and these two ways to change charsets do not seems to work
          together.

          At least there seems to be problems in the rli cache for
          charsets if we are using ONE_SHOT.  Note that this is normally no
          problem because either the >= 5.0 slave reads a 4.1 binlog (with
          ONE_SHOT) *or* or 5.0 binlog (without ONE_SHOT) but never both."
        */
        reset_one_shot_variables(thd);
      }
      DBUG_RETURN(0);
    }
  }
  else
  {
#endif /* HAVE_REPLICATION */
    /*
      When option readonly is set deny operations which change non-temporary
      tables. Except for the replication thread and the 'super' users.
    */
    if (deny_updates_if_read_only_option(thd, all_tables))
    {
      my_error(ER_OPTION_PREVENTS_STATEMENT, MYF(0), "--read-only");
      DBUG_RETURN(-1);
    }
#ifdef HAVE_REPLICATION
  } /* endif unlikely slave */
#endif
  status_var_increment(thd->status_var.com_stat[lex->sql_command]);

  DBUG_ASSERT(thd->transaction.stmt.modified_non_trans_table == FALSE);
  
  switch (lex->sql_command) {

  case SQLCOM_SHOW_EVENTS:
#ifndef HAVE_EVENT_SCHEDULER
    my_error(ER_NOT_SUPPORTED_YET, MYF(0), "embedded server");
    break;
#endif
  case SQLCOM_SHOW_STATUS_PROC:
  case SQLCOM_SHOW_STATUS_FUNC:
    if (!(res= check_table_access(thd, SELECT_ACL, all_tables, UINT_MAX, FALSE)))
      res= execute_sqlcom_select(thd, all_tables);
    break;
  case SQLCOM_SHOW_STATUS:
  {
    system_status_var old_status_var= thd->status_var;
    thd->initial_status_var= &old_status_var;
    if (!(res= check_table_access(thd, SELECT_ACL, all_tables, UINT_MAX, FALSE)))
      res= execute_sqlcom_select(thd, all_tables);
    /* Don't log SHOW STATUS commands to slow query log */
    thd->server_status&= ~(SERVER_QUERY_NO_INDEX_USED |
                           SERVER_QUERY_NO_GOOD_INDEX_USED);
    /*
      restore status variables, as we don't want 'show status' to cause
      changes
    */
    pthread_mutex_lock(&LOCK_status);
    add_diff_to_status(&global_status_var, &thd->status_var,
                       &old_status_var);
    thd->status_var= old_status_var;
    pthread_mutex_unlock(&LOCK_status);
    break;
  }
  case SQLCOM_SHOW_DATABASES:
  case SQLCOM_SHOW_TABLES:
  case SQLCOM_SHOW_TRIGGERS:
  case SQLCOM_SHOW_TABLE_STATUS:
  case SQLCOM_SHOW_OPEN_TABLES:
  case SQLCOM_SHOW_PLUGINS:
  case SQLCOM_SHOW_FIELDS:
  case SQLCOM_SHOW_KEYS:
  case SQLCOM_SHOW_VARIABLES:
  case SQLCOM_SHOW_CHARSETS:
  case SQLCOM_SHOW_COLLATIONS:
  case SQLCOM_SHOW_STORAGE_ENGINES:
  case SQLCOM_SHOW_PROFILE:
  case SQLCOM_SELECT:
    thd->status_var.last_query_cost= 0.0;
    if (all_tables)
    {
      res= check_table_access(thd,
                              lex->exchange ? SELECT_ACL | FILE_ACL :
                              SELECT_ACL,
                              all_tables, UINT_MAX, FALSE);
    }
    else
      res= check_access(thd,
                        lex->exchange ? SELECT_ACL | FILE_ACL : SELECT_ACL,
                        any_db, 0, 0, 0, 0);

    if (res)
      break;

    if (!thd->locked_tables && lex->protect_against_global_read_lock &&
        !(need_start_waiting= !wait_if_global_read_lock(thd, 0, 1)))
      break;

    res= execute_sqlcom_select(thd, all_tables);
    break;
  case SQLCOM_PREPARE:
  {
    mysql_sql_stmt_prepare(thd);
    break;
  }
  case SQLCOM_EXECUTE:
  {
    mysql_sql_stmt_execute(thd);
    break;
  }
  case SQLCOM_DEALLOCATE_PREPARE:
  {
    mysql_sql_stmt_close(thd);
    break;
  }
  case SQLCOM_DO:
    if (check_table_access(thd, SELECT_ACL, all_tables, UINT_MAX, FALSE) ||
        open_and_lock_tables(thd, all_tables))
      goto error;

    res= mysql_do(thd, *lex->insert_list);
    break;

  case SQLCOM_EMPTY_QUERY:
    my_ok(thd);
    break;

  case SQLCOM_HELP:
    res= mysqld_help(thd,lex->help_arg);
    break;

#ifndef EMBEDDED_LIBRARY
  case SQLCOM_PURGE:
  {
    if (check_global_access(thd, SUPER_ACL))
      goto error;
    /* PURGE MASTER LOGS TO 'file' */
    res = purge_master_logs(thd, lex->to_log);
    break;
  }
  case SQLCOM_PURGE_BEFORE:
  {
    Item *it;

    if (check_global_access(thd, SUPER_ACL))
      goto error;
    /* PURGE MASTER LOGS BEFORE 'data' */
    it= (Item *)lex->value_list.head();
    if ((!it->fixed && it->fix_fields(lex->thd, &it)) ||
        it->check_cols(1))
    {
      my_error(ER_WRONG_ARGUMENTS, MYF(0), "PURGE LOGS BEFORE");
      goto error;
    }
    it= new Item_func_unix_timestamp(it);
    /*
      it is OK only emulate fix_fieds, because we need only
      value of constant
    */
    it->quick_fix_field();
    res = purge_master_logs_before_date(thd, (ulong)it->val_int());
    break;
  }
#endif
  case SQLCOM_SHOW_WARNS:
  {
    res= mysqld_show_warnings(thd, (ulong)
			      ((1L << (uint) MYSQL_ERROR::WARN_LEVEL_NOTE) |
			       (1L << (uint) MYSQL_ERROR::WARN_LEVEL_WARN) |
			       (1L << (uint) MYSQL_ERROR::WARN_LEVEL_ERROR)
			       ));
    break;
  }
  case SQLCOM_SHOW_ERRORS:
  {
    res= mysqld_show_warnings(thd, (ulong)
			      (1L << (uint) MYSQL_ERROR::WARN_LEVEL_ERROR));
    break;
  }
  case SQLCOM_SHOW_PROFILES:
  {
#if defined(ENABLED_PROFILING) && defined(COMMUNITY_SERVER)
    thd->profiling.discard_current_query();
    res= thd->profiling.show_profiles();
    if (res)
      goto error;
#else
    my_error(ER_FEATURE_DISABLED, MYF(0), "SHOW PROFILES", "enable-profiling");
    goto error;
#endif
    break;
  }
  case SQLCOM_SHOW_NEW_MASTER:
  {
    if (check_global_access(thd, REPL_SLAVE_ACL))
      goto error;
    /* This query don't work now. See comment in repl_failsafe.cc */
#ifndef WORKING_NEW_MASTER
    my_error(ER_NOT_SUPPORTED_YET, MYF(0), "SHOW NEW MASTER");
    goto error;
#else
    res = show_new_master(thd);
    break;
#endif
  }

#ifdef HAVE_REPLICATION
  case SQLCOM_SHOW_SLAVE_HOSTS:
  {
    if (check_global_access(thd, REPL_SLAVE_ACL))
      goto error;
    res = show_slave_hosts(thd);
    break;
  }
  case SQLCOM_SHOW_BINLOG_EVENTS:
  {
    if (check_global_access(thd, REPL_SLAVE_ACL))
      goto error;
    res = mysql_show_binlog_events(thd);
    break;
  }
#endif

  case SQLCOM_BACKUP_TABLE:
  {
    DBUG_ASSERT(first_table == all_tables && first_table != 0);
    if (check_table_access(thd, SELECT_ACL, all_tables, UINT_MAX, FALSE) ||
	check_global_access(thd, FILE_ACL))
      goto error; /* purecov: inspected */
    thd->enable_slow_log= opt_log_slow_admin_statements;
    res = mysql_backup_table(thd, first_table);
    select_lex->table_list.first= (uchar*) first_table;
    lex->query_tables=all_tables;
    break;
  }
  case SQLCOM_RESTORE_TABLE:
  {
    DBUG_ASSERT(first_table == all_tables && first_table != 0);
    if (check_table_access(thd, INSERT_ACL, all_tables, UINT_MAX, FALSE) ||
	check_global_access(thd, FILE_ACL))
      goto error; /* purecov: inspected */
    thd->enable_slow_log= opt_log_slow_admin_statements;
    res = mysql_restore_table(thd, first_table);
    select_lex->table_list.first= (uchar*) first_table;
    lex->query_tables=all_tables;
    break;
  }
  case SQLCOM_ASSIGN_TO_KEYCACHE:
  {
    DBUG_ASSERT(first_table == all_tables && first_table != 0);
    if (check_access(thd, INDEX_ACL, first_table->db,
                     &first_table->grant.privilege, 0, 0,
                     test(first_table->schema_table)))
      goto error;
    res= mysql_assign_to_keycache(thd, first_table, &lex->ident);
    break;
  }
  case SQLCOM_PRELOAD_KEYS:
  {
    DBUG_ASSERT(first_table == all_tables && first_table != 0);
    if (check_access(thd, INDEX_ACL, first_table->db,
                     &first_table->grant.privilege, 0, 0,
                     test(first_table->schema_table)))
      goto error;
    res = mysql_preload_keys(thd, first_table);
    break;
  }
#ifdef HAVE_REPLICATION
  case SQLCOM_CHANGE_MASTER:
  {
    if (check_global_access(thd, SUPER_ACL))
      goto error;
    pthread_mutex_lock(&LOCK_active_mi);
    res = change_master(thd,active_mi);
    pthread_mutex_unlock(&LOCK_active_mi);
    break;
  }
  case SQLCOM_SHOW_SLAVE_STAT:
  {
    /* Accept one of two privileges */
    if (check_global_access(thd, SUPER_ACL | REPL_CLIENT_ACL))
      goto error;
    pthread_mutex_lock(&LOCK_active_mi);
    if (active_mi != NULL)
    {
      res = show_master_info(thd, active_mi);
    }
    else
    {
      push_warning(thd, MYSQL_ERROR::WARN_LEVEL_WARN,
                   WARN_NO_MASTER_INFO, ER(WARN_NO_MASTER_INFO));
      my_ok(thd);
    }
    pthread_mutex_unlock(&LOCK_active_mi);
    break;
  }
  case SQLCOM_SHOW_MASTER_STAT:
  {
    /* Accept one of two privileges */
    if (check_global_access(thd, SUPER_ACL | REPL_CLIENT_ACL))
      goto error;
    res = show_binlog_info(thd);
    break;
  }

  case SQLCOM_LOAD_MASTER_DATA: // sync with master
    if (check_global_access(thd, SUPER_ACL))
      goto error;
    if (end_active_trans(thd))
      goto error;
    res = load_master_data(thd);
    break;
#endif /* HAVE_REPLICATION */
  case SQLCOM_SHOW_ENGINE_STATUS:
    {
      if (check_global_access(thd, PROCESS_ACL))
        goto error;
      res = ha_show_status(thd, lex->create_info.db_type, HA_ENGINE_STATUS);
      break;
    }
  case SQLCOM_SHOW_ENGINE_MUTEX:
    {
      if (check_global_access(thd, PROCESS_ACL))
        goto error;
      res = ha_show_status(thd, lex->create_info.db_type, HA_ENGINE_MUTEX);
      break;
    }
#ifdef HAVE_REPLICATION
  case SQLCOM_LOAD_MASTER_TABLE:
  {
    DBUG_ASSERT(first_table == all_tables && first_table != 0);
    DBUG_ASSERT(first_table->db); /* Must be set in the parser */

    if (check_access(thd, CREATE_ACL, first_table->db,
		     &first_table->grant.privilege, 0, 0,
                     test(first_table->schema_table)))
      goto error;				/* purecov: inspected */
    /* Check that the first table has CREATE privilege */
    if (check_grant(thd, CREATE_ACL, all_tables, 0, 1, 0))
      goto error;

    pthread_mutex_lock(&LOCK_active_mi);
    /*
      fetch_master_table will send the error to the client on failure.
      Give error if the table already exists.
    */
    if (!fetch_master_table(thd, first_table->db, first_table->table_name,
			    active_mi, 0, 0))
    {
      my_ok(thd);
    }
    pthread_mutex_unlock(&LOCK_active_mi);
    break;
  }
#endif /* HAVE_REPLICATION */

  case SQLCOM_CREATE_TABLE:
  {
    /* If CREATE TABLE of non-temporary table, do implicit commit */
    if (!(lex->create_info.options & HA_LEX_CREATE_TMP_TABLE))
    {
      if (end_active_trans(thd))
      {
	res= -1;
	break;
      }
    }
    DBUG_ASSERT(first_table == all_tables && first_table != 0);
    bool link_to_local;
    // Skip first table, which is the table we are creating
    TABLE_LIST *create_table= lex->unlink_first_table(&link_to_local);
    TABLE_LIST *select_tables= lex->query_tables;
    /*
      Code below (especially in mysql_create_table() and select_create
      methods) may modify HA_CREATE_INFO structure in LEX, so we have to
      use a copy of this structure to make execution prepared statement-
      safe. A shallow copy is enough as this code won't modify any memory
      referenced from this structure.
    */
    HA_CREATE_INFO create_info(lex->create_info);
    /*
      We need to copy alter_info for the same reasons of re-execution
      safety, only in case of Alter_info we have to do (almost) a deep
      copy.
    */
    Alter_info alter_info(lex->alter_info, thd->mem_root);

    if (thd->is_fatal_error)
    {
      /* If out of memory when creating a copy of alter_info. */
      res= 1;
      goto end_with_restore_list;
    }

    if ((res= create_table_precheck(thd, select_tables, create_table)))
      goto end_with_restore_list;

    /* Might have been updated in create_table_precheck */
    create_info.alias= create_table->alias;

#ifdef HAVE_READLINK
    /* Fix names if symlinked tables */
    if (append_file_to_dir(thd, &create_info.data_file_name,
			   create_table->table_name) ||
	append_file_to_dir(thd, &create_info.index_file_name,
			   create_table->table_name))
      goto end_with_restore_list;
#endif
    /*
      If we are using SET CHARSET without DEFAULT, add an implicit
      DEFAULT to not confuse old users. (This may change).
    */
    if ((create_info.used_fields &
	 (HA_CREATE_USED_DEFAULT_CHARSET | HA_CREATE_USED_CHARSET)) ==
	HA_CREATE_USED_CHARSET)
    {
      create_info.used_fields&= ~HA_CREATE_USED_CHARSET;
      create_info.used_fields|= HA_CREATE_USED_DEFAULT_CHARSET;
      create_info.default_table_charset= create_info.table_charset;
      create_info.table_charset= 0;
    }
    /*
      The create-select command will open and read-lock the select table
      and then create, open and write-lock the new table. If a global
      read lock steps in, we get a deadlock. The write lock waits for
      the global read lock, while the global read lock waits for the
      select table to be closed. So we wait until the global readlock is
      gone before starting both steps. Note that
      wait_if_global_read_lock() sets a protection against a new global
      read lock when it succeeds. This needs to be released by
      start_waiting_global_read_lock(). We protect the normal CREATE
      TABLE in the same way. That way we avoid that a new table is
      created during a gobal read lock.
    */
    if (!thd->locked_tables &&
        !(need_start_waiting= !wait_if_global_read_lock(thd, 0, 1)))
    {
      res= 1;
      goto end_with_restore_list;
    }
#ifdef WITH_PARTITION_STORAGE_ENGINE
    {
      partition_info *part_info= thd->lex->part_info;
      if (part_info && !(part_info= thd->lex->part_info->get_clone()))
      {
        res= -1;
        goto end_with_restore_list;
      }
      thd->work_part_info= part_info;
    }
#endif
    if (select_lex->item_list.elements)		// With select
    {
      select_result *result;

      /*
        If:
        a) we inside an SP and there was NAME_CONST substitution,
        b) binlogging is on (STMT mode),
        c) we log the SP as separate statements
        raise a warning, as it may cause problems
        (see 'NAME_CONST issues' in 'Binary Logging of Stored Programs')
       */
      if (thd->query_name_consts && 
          mysql_bin_log.is_open() &&
          thd->variables.binlog_format == BINLOG_FORMAT_STMT &&
          !mysql_bin_log.is_query_in_union(thd, thd->query_id))
      {
        List_iterator_fast<Item> it(select_lex->item_list);
        Item *item;
        uint splocal_refs= 0;
        /* Count SP local vars in the top-level SELECT list */
        while ((item= it++))
        {
          if (item->is_splocal())
            splocal_refs++;
        }
        /*
          If it differs from number of NAME_CONST substitution applied,
          we may have a SOME_FUNC(NAME_CONST()) in the SELECT list,
          that may cause a problem with binary log (see BUG#35383),
          raise a warning. 
        */
        if (splocal_refs != thd->query_name_consts)
          push_warning(thd, 
                       MYSQL_ERROR::WARN_LEVEL_WARN,
                       ER_UNKNOWN_ERROR,
"Invoked routine ran a statement that may cause problems with "
"binary log, see 'NAME_CONST issues' in 'Binary Logging of Stored Programs' "
"section of the manual.");
      }
      
      select_lex->options|= SELECT_NO_UNLOCK;
      unit->set_limit(select_lex);

      /*
        Disable non-empty MERGE tables with CREATE...SELECT. Too
        complicated. See Bug #26379. Empty MERGE tables are read-only
        and don't allow CREATE...SELECT anyway.
      */
      if (create_info.used_fields & HA_CREATE_USED_UNION)
      {
        my_error(ER_WRONG_OBJECT, MYF(0), create_table->db,
                 create_table->table_name, "BASE TABLE");
        res= 1;
        goto end_with_restore_list;
      }

      if (!(create_info.options & HA_LEX_CREATE_TMP_TABLE))
      {
        lex->link_first_table_back(create_table, link_to_local);
        create_table->create= TRUE;
        /* Base table and temporary table are not in the same name space. */
        create_table->skip_temporary= 1;
      }

      if (!(res= open_and_lock_tables(thd, lex->query_tables)))
      {
        /*
          Is table which we are changing used somewhere in other parts
          of query
        */
        if (!(create_info.options & HA_LEX_CREATE_TMP_TABLE))
        {
          TABLE_LIST *duplicate;
          create_table= lex->unlink_first_table(&link_to_local);
          if ((duplicate= unique_table(thd, create_table, select_tables, 0)))
          {
            update_non_unique_table_error(create_table, "CREATE", duplicate);
            res= 1;
            goto end_with_restore_list;
          }
        }
        /* If we create merge table, we have to test tables in merge, too */
        if (create_info.used_fields & HA_CREATE_USED_UNION)
        {
          TABLE_LIST *tab;
          for (tab= (TABLE_LIST*) create_info.merge_list.first;
               tab;
               tab= tab->next_local)
          {
            TABLE_LIST *duplicate;
            if ((duplicate= unique_table(thd, tab, select_tables, 0)))
            {
              update_non_unique_table_error(tab, "CREATE", duplicate);
              res= 1;
              goto end_with_restore_list;
            }
          }
        }

        /*
          select_create is currently not re-execution friendly and
          needs to be created for every execution of a PS/SP.
        */
        if ((result= new select_create(create_table,
                                       &create_info,
                                       &alter_info,
                                       select_lex->item_list,
                                       lex->duplicates,
                                       lex->ignore,
                                       select_tables)))
        {
          /*
            CREATE from SELECT give its SELECT_LEX for SELECT,
            and item_list belong to SELECT
          */
          res= handle_select(thd, lex, result, 0);
          delete result;
        }
      }
      else if (!(create_info.options & HA_LEX_CREATE_TMP_TABLE))
        create_table= lex->unlink_first_table(&link_to_local);

    }
    else
    {
      /* So that CREATE TEMPORARY TABLE gets to binlog at commit/rollback */
      if (create_info.options & HA_LEX_CREATE_TMP_TABLE)
        thd->options|= OPTION_KEEP_LOG;
      /* regular create */
      if (create_info.options & HA_LEX_CREATE_TABLE_LIKE)
        res= mysql_create_like_table(thd, create_table, select_tables,
                                     &create_info);
      else
      {
        res= mysql_create_table(thd, create_table->db,
                                create_table->table_name, &create_info,
                                &alter_info, 0, 0);
      }
      if (!res)
	my_ok(thd);
    }

    /* put tables back for PS rexecuting */
end_with_restore_list:
    lex->link_first_table_back(create_table, link_to_local);
    break;
  }
  case SQLCOM_CREATE_INDEX:
    /* Fall through */
  case SQLCOM_DROP_INDEX:
  /*
    CREATE INDEX and DROP INDEX are implemented by calling ALTER
    TABLE with proper arguments.

    In the future ALTER TABLE will notice that the request is to
    only add indexes and create these one by one for the existing
    table without having to do a full rebuild.
  */
  {
    /* Prepare stack copies to be re-execution safe */
    HA_CREATE_INFO create_info;
    Alter_info alter_info(lex->alter_info, thd->mem_root);

    if (thd->is_fatal_error) /* out of memory creating a copy of alter_info */
      goto error;

    DBUG_ASSERT(first_table == all_tables && first_table != 0);
    if (check_one_table_access(thd, INDEX_ACL, all_tables))
      goto error; /* purecov: inspected */
    if (end_active_trans(thd))
      goto error;
    /*
      Currently CREATE INDEX or DROP INDEX cause a full table rebuild
      and thus classify as slow administrative statements just like
      ALTER TABLE.
    */
    thd->enable_slow_log= opt_log_slow_admin_statements;

    bzero((char*) &create_info, sizeof(create_info));
    create_info.db_type= 0;
    create_info.row_type= ROW_TYPE_NOT_USED;
    create_info.default_table_charset= thd->variables.collation_database;

    res= mysql_alter_table(thd, first_table->db, first_table->table_name,
                           &create_info, first_table, &alter_info,
                           0, (ORDER*) 0, 0);
    break;
  }
#ifdef HAVE_REPLICATION
  case SQLCOM_SLAVE_START:
  {
    pthread_mutex_lock(&LOCK_active_mi);
    start_slave(thd,active_mi,1 /* net report*/);
    pthread_mutex_unlock(&LOCK_active_mi);
    break;
  }
  case SQLCOM_SLAVE_STOP:
  /*
    If the client thread has locked tables, a deadlock is possible.
    Assume that
    - the client thread does LOCK TABLE t READ.
    - then the master updates t.
    - then the SQL slave thread wants to update t,
      so it waits for the client thread because t is locked by it.
    - then the client thread does SLAVE STOP.
      SLAVE STOP waits for the SQL slave thread to terminate its
      update t, which waits for the client thread because t is locked by it.
    To prevent that, refuse SLAVE STOP if the
    client thread has locked tables
  */
  if (thd->locked_tables || thd->active_transaction() || thd->global_read_lock)
  {
    my_message(ER_LOCK_OR_ACTIVE_TRANSACTION,
               ER(ER_LOCK_OR_ACTIVE_TRANSACTION), MYF(0));
    goto error;
  }
  {
    pthread_mutex_lock(&LOCK_active_mi);
    stop_slave(thd,active_mi,1/* net report*/);
    pthread_mutex_unlock(&LOCK_active_mi);
    break;
  }
#endif /* HAVE_REPLICATION */

  case SQLCOM_ALTER_TABLE:
    DBUG_ASSERT(first_table == all_tables && first_table != 0);
    {
      ulong priv=0;
      ulong priv_needed= ALTER_ACL;
      /*
        Code in mysql_alter_table() may modify its HA_CREATE_INFO argument,
        so we have to use a copy of this structure to make execution
        prepared statement- safe. A shallow copy is enough as no memory
        referenced from this structure will be modified.
      */
      HA_CREATE_INFO create_info(lex->create_info);
      Alter_info alter_info(lex->alter_info, thd->mem_root);

      if (thd->is_fatal_error) /* out of memory creating a copy of alter_info */
        goto error;
      /*
        We also require DROP priv for ALTER TABLE ... DROP PARTITION, as well
        as for RENAME TO, as being done by SQLCOM_RENAME_TABLE
      */
      if (alter_info.flags & (ALTER_DROP_PARTITION | ALTER_RENAME))
        priv_needed|= DROP_ACL;

      /* Must be set in the parser */
      DBUG_ASSERT(select_lex->db);
      if (check_access(thd, priv_needed, first_table->db,
		       &first_table->grant.privilege, 0, 0,
                       test(first_table->schema_table)) ||
	  check_access(thd,INSERT_ACL | CREATE_ACL,select_lex->db,&priv,0,0,
                       is_schema_db(select_lex->db))||
	  check_merge_table_access(thd, first_table->db,
				   (TABLE_LIST *)
				   create_info.merge_list.first))
	goto error;				/* purecov: inspected */
      if (check_grant(thd, priv_needed, all_tables, 0, UINT_MAX, 0))
        goto error;
      if (lex->name.str && !test_all_bits(priv,INSERT_ACL | CREATE_ACL))
      { // Rename of table
          TABLE_LIST tmp_table;
          bzero((char*) &tmp_table,sizeof(tmp_table));
          tmp_table.table_name= lex->name.str;
          tmp_table.db=select_lex->db;
          tmp_table.grant.privilege=priv;
          if (check_grant(thd, INSERT_ACL | CREATE_ACL, &tmp_table, 0,
              UINT_MAX, 0))
            goto error;
      }

      /* Don't yet allow changing of symlinks with ALTER TABLE */
      if (create_info.data_file_name)
        push_warning_printf(thd, MYSQL_ERROR::WARN_LEVEL_WARN,
                            WARN_OPTION_IGNORED, ER(WARN_OPTION_IGNORED),
                            "DATA DIRECTORY");
      if (create_info.index_file_name)
        push_warning_printf(thd, MYSQL_ERROR::WARN_LEVEL_WARN,
                            WARN_OPTION_IGNORED, ER(WARN_OPTION_IGNORED),
                            "INDEX DIRECTORY");
      create_info.data_file_name= create_info.index_file_name= NULL;
      /* ALTER TABLE ends previous transaction */
      if (end_active_trans(thd))
	goto error;

      if (!thd->locked_tables &&
          !(need_start_waiting= !wait_if_global_read_lock(thd, 0, 1)))
      {
        res= 1;
        break;
      }

      thd->enable_slow_log= opt_log_slow_admin_statements;
      res= mysql_alter_table(thd, select_lex->db, lex->name.str,
                             &create_info,
                             first_table,
                             &alter_info,
                             select_lex->order_list.elements,
                             (ORDER *) select_lex->order_list.first,
                             lex->ignore);
      break;
    }
  case SQLCOM_RENAME_TABLE:
  {
    DBUG_ASSERT(first_table == all_tables && first_table != 0);
    TABLE_LIST *table;
    for (table= first_table; table; table= table->next_local->next_local)
    {
      if (check_access(thd, ALTER_ACL | DROP_ACL, table->db,
		       &table->grant.privilege,0,0, test(table->schema_table)) ||
	  check_access(thd, INSERT_ACL | CREATE_ACL, table->next_local->db,
		       &table->next_local->grant.privilege, 0, 0,
                       test(table->next_local->schema_table)))
	goto error;
      TABLE_LIST old_list, new_list;
      /*
        we do not need initialize old_list and new_list because we will
        come table[0] and table->next[0] there
      */
      old_list= table[0];
      new_list= table->next_local[0];
      if (check_grant(thd, ALTER_ACL | DROP_ACL, &old_list, 0, 1, 0) ||
         (!test_all_bits(table->next_local->grant.privilege,
                         INSERT_ACL | CREATE_ACL) &&
          check_grant(thd, INSERT_ACL | CREATE_ACL, &new_list, 0, 1, 0)))
        goto error;
    }

    if (end_active_trans(thd) || mysql_rename_tables(thd, first_table, 0))
      goto error;
    break;
  }
#ifndef EMBEDDED_LIBRARY
  case SQLCOM_SHOW_BINLOGS:
#ifdef DONT_ALLOW_SHOW_COMMANDS
    my_message(ER_NOT_ALLOWED_COMMAND, ER(ER_NOT_ALLOWED_COMMAND),
               MYF(0)); /* purecov: inspected */
    goto error;
#else
    {
      if (check_global_access(thd, SUPER_ACL))
	goto error;
      res = show_binlogs(thd);
      break;
    }
#endif
#endif /* EMBEDDED_LIBRARY */
  case SQLCOM_SHOW_CREATE:
    DBUG_ASSERT(first_table == all_tables && first_table != 0);
#ifdef DONT_ALLOW_SHOW_COMMANDS
    my_message(ER_NOT_ALLOWED_COMMAND, ER(ER_NOT_ALLOWED_COMMAND),
               MYF(0)); /* purecov: inspected */
    goto error;
#else
    {
      /* Ignore temporary tables if this is "SHOW CREATE VIEW" */
      if (lex->only_view)
        first_table->skip_temporary= 1;
      if (check_show_create_table_access(thd, first_table))
	goto error;
      res= mysqld_show_create(thd, first_table);
      break;
    }
#endif
  case SQLCOM_CHECKSUM:
  {
    DBUG_ASSERT(first_table == all_tables && first_table != 0);
    if (check_table_access(thd, SELECT_ACL | EXTRA_ACL, all_tables,
                           UINT_MAX, FALSE))
      goto error; /* purecov: inspected */
    res = mysql_checksum_table(thd, first_table, &lex->check_opt);
    break;
  }
  case SQLCOM_REPAIR:
  {
    DBUG_ASSERT(first_table == all_tables && first_table != 0);
    if (check_table_access(thd, SELECT_ACL | INSERT_ACL, all_tables,
                           UINT_MAX, FALSE))
      goto error; /* purecov: inspected */
    thd->enable_slow_log= opt_log_slow_admin_statements;
    res= mysql_repair_table(thd, first_table, &lex->check_opt);
    /* ! we write after unlocking the table */
    if (!res && !lex->no_write_to_binlog)
    {
      /*
        Presumably, REPAIR and binlog writing doesn't require synchronization
      */
      res= write_bin_log(thd, TRUE, thd->query(), thd->query_length());
    }
    select_lex->table_list.first= (uchar*) first_table;
    lex->query_tables=all_tables;
    break;
  }
  case SQLCOM_CHECK:
  {
    DBUG_ASSERT(first_table == all_tables && first_table != 0);
    if (check_table_access(thd, SELECT_ACL | EXTRA_ACL , all_tables,
                           UINT_MAX, FALSE))
      goto error; /* purecov: inspected */
    thd->enable_slow_log= opt_log_slow_admin_statements;
    res = mysql_check_table(thd, first_table, &lex->check_opt);
    select_lex->table_list.first= (uchar*) first_table;
    lex->query_tables=all_tables;
    break;
  }
  case SQLCOM_ANALYZE:
  {
    DBUG_ASSERT(first_table == all_tables && first_table != 0);
    if (check_table_access(thd, SELECT_ACL | INSERT_ACL, all_tables,
                           UINT_MAX, FALSE))
      goto error; /* purecov: inspected */
    thd->enable_slow_log= opt_log_slow_admin_statements;
    res= mysql_analyze_table(thd, first_table, &lex->check_opt);
    /* ! we write after unlocking the table */
    if (!res && !lex->no_write_to_binlog)
    {
      /*
        Presumably, ANALYZE and binlog writing doesn't require synchronization
      */
      res= write_bin_log(thd, TRUE, thd->query(), thd->query_length());
    }
    select_lex->table_list.first= (uchar*) first_table;
    lex->query_tables=all_tables;
    break;
  }

  case SQLCOM_OPTIMIZE:
  {
    DBUG_ASSERT(first_table == all_tables && first_table != 0);
    if (check_table_access(thd, SELECT_ACL | INSERT_ACL, all_tables,
                           UINT_MAX, FALSE))
      goto error; /* purecov: inspected */
    thd->enable_slow_log= opt_log_slow_admin_statements;
    res= (specialflag & (SPECIAL_SAFE_MODE | SPECIAL_NO_NEW_FUNC)) ?
      mysql_recreate_table(thd, first_table) :
      mysql_optimize_table(thd, first_table, &lex->check_opt);
    /* ! we write after unlocking the table */
    if (!res && !lex->no_write_to_binlog)
    {
      /*
        Presumably, OPTIMIZE and binlog writing doesn't require synchronization
      */
      res= write_bin_log(thd, TRUE, thd->query(), thd->query_length());
    }
    select_lex->table_list.first= (uchar*) first_table;
    lex->query_tables=all_tables;
    break;
  }
  case SQLCOM_UPDATE:
    DBUG_ASSERT(first_table == all_tables && first_table != 0);
    if (update_precheck(thd, all_tables))
      break;
    if (!thd->locked_tables &&
        !(need_start_waiting= !wait_if_global_read_lock(thd, 0, 1)))
      goto error;
    DBUG_ASSERT(select_lex->offset_limit == 0);
    unit->set_limit(select_lex);
    res= (up_result= mysql_update(thd, all_tables,
                                  select_lex->item_list,
                                  lex->value_list,
                                  select_lex->where,
                                  select_lex->order_list.elements,
                                  (ORDER *) select_lex->order_list.first,
                                  unit->select_limit_cnt,
                                  lex->duplicates, lex->ignore));
    /* mysql_update return 2 if we need to switch to multi-update */
    if (up_result != 2)
      break;
    /* Fall through */
  case SQLCOM_UPDATE_MULTI:
  {
    DBUG_ASSERT(first_table == all_tables && first_table != 0);
    /* if we switched from normal update, rights are checked */
    if (up_result != 2)
    {
      if ((res= multi_update_precheck(thd, all_tables)))
        break;
    }
    else
      res= 0;

    /*
      Protection might have already been risen if its a fall through
      from the SQLCOM_UPDATE case above.
    */
    if (!thd->locked_tables &&
        lex->sql_command == SQLCOM_UPDATE_MULTI &&
        !(need_start_waiting= !wait_if_global_read_lock(thd, 0, 1)))
      goto error;

    res= mysql_multi_update_prepare(thd);

#ifdef HAVE_REPLICATION
    /* Check slave filtering rules */
    if (unlikely(thd->slave_thread && !have_table_map_for_update))
    {
      if (all_tables_not_ok(thd, all_tables))
      {
        if (res!= 0)
        {
          res= 0;             /* don't care of prev failure  */
          thd->clear_error(); /* filters are of highest prior */
        }
        /* we warn the slave SQL thread */
        my_error(ER_SLAVE_IGNORED_TABLE, MYF(0));
        break;
      }
      if (res)
        break;
    }
    else
    {
#endif /* HAVE_REPLICATION */
      if (res)
        break;
      if (opt_readonly &&
	  !(thd->security_ctx->master_access & SUPER_ACL) &&
	  some_non_temp_table_to_be_updated(thd, all_tables))
      {
	my_error(ER_OPTION_PREVENTS_STATEMENT, MYF(0), "--read-only");
	break;
      }
#ifdef HAVE_REPLICATION
    }  /* unlikely */
#endif

    res= mysql_multi_update(thd, all_tables,
                            &select_lex->item_list,
                            &lex->value_list,
                            select_lex->where,
                            select_lex->options,
                            lex->duplicates, lex->ignore, unit, select_lex);
    break;
  }
  case SQLCOM_REPLACE:
#ifndef DBUG_OFF
    if (mysql_bin_log.is_open())
    {
      /*
        Generate an incident log event before writing the real event
        to the binary log.  We put this event is before the statement
        since that makes it simpler to check that the statement was
        not executed on the slave (since incidents usually stop the
        slave).

        Observe that any row events that are generated will be
        generated before.

        This is only for testing purposes and will not be present in a
        release build.
      */

      Incident incident= INCIDENT_NONE;
      DBUG_PRINT("debug", ("Just before generate_incident()"));
      DBUG_EXECUTE_IF("incident_database_resync_on_replace",
                      incident= INCIDENT_LOST_EVENTS;);
      if (incident)
      {
        Incident_log_event ev(thd, incident);
        (void) mysql_bin_log.write(&ev);        /* error is ignored */
        mysql_bin_log.rotate_and_purge(RP_FORCE_ROTATE);
      }
      DBUG_PRINT("debug", ("Just after generate_incident()"));
    }
#endif
  case SQLCOM_INSERT:
  {
    DBUG_ASSERT(first_table == all_tables && first_table != 0);
    if ((res= insert_precheck(thd, all_tables)))
      break;

    if (!thd->locked_tables &&
        !(need_start_waiting= !wait_if_global_read_lock(thd, 0, 1)))
    {
      res= 1;
      break;
    }

    res= mysql_insert(thd, all_tables, lex->field_list, lex->many_values,
		      lex->update_list, lex->value_list,
                      lex->duplicates, lex->ignore);

    /*
      If we have inserted into a VIEW, and the base table has
      AUTO_INCREMENT column, but this column is not accessible through
      a view, then we should restore LAST_INSERT_ID to the value it
      had before the statement.
    */
    if (first_table->view && !first_table->contain_auto_increment)
      thd->first_successful_insert_id_in_cur_stmt=
        thd->first_successful_insert_id_in_prev_stmt;

    break;
  }
  case SQLCOM_REPLACE_SELECT:
  case SQLCOM_INSERT_SELECT:
  {
    select_result *sel_result;
    DBUG_ASSERT(first_table == all_tables && first_table != 0);
    if ((res= insert_precheck(thd, all_tables)))
      break;

    /* Fix lock for first table */
    if (first_table->lock_type == TL_WRITE_DELAYED)
      first_table->lock_type= TL_WRITE;

    /* Don't unlock tables until command is written to binary log */
    select_lex->options|= SELECT_NO_UNLOCK;

    unit->set_limit(select_lex);

    if (! thd->locked_tables &&
        ! (need_start_waiting= ! wait_if_global_read_lock(thd, 0, 1)))
    {
      res= 1;
      break;
    }

    if (!(res= open_and_lock_tables(thd, all_tables)))
    {
      /* Skip first table, which is the table we are inserting in */
      TABLE_LIST *second_table= first_table->next_local;
      select_lex->table_list.first= (uchar*) second_table;
      select_lex->context.table_list= 
        select_lex->context.first_name_resolution_table= second_table;
      res= mysql_insert_select_prepare(thd);
      if (!res && (sel_result= new select_insert(first_table,
                                                 first_table->table,
                                                 &lex->field_list,
                                                 &lex->update_list,
                                                 &lex->value_list,
                                                 lex->duplicates,
                                                 lex->ignore)))
      {
	res= handle_select(thd, lex, sel_result, OPTION_SETUP_TABLES_DONE);
        /*
          Invalidate the table in the query cache if something changed
          after unlocking when changes become visible.
          TODO: this is workaround. right way will be move invalidating in
          the unlock procedure.
        */
        if (!res && first_table->lock_type ==  TL_WRITE_CONCURRENT_INSERT &&
            thd->lock)
        {
          /* INSERT ... SELECT should invalidate only the very first table */
          TABLE_LIST *save_table= first_table->next_local;
          first_table->next_local= 0;
          query_cache_invalidate3(thd, first_table, 1);
          first_table->next_local= save_table;
        }
        delete sel_result;
      }
      /* revert changes for SP */
      select_lex->table_list.first= (uchar*) first_table;
    }

    /*
      If we have inserted into a VIEW, and the base table has
      AUTO_INCREMENT column, but this column is not accessible through
      a view, then we should restore LAST_INSERT_ID to the value it
      had before the statement.
    */
    if (first_table->view && !first_table->contain_auto_increment)
      thd->first_successful_insert_id_in_cur_stmt=
        thd->first_successful_insert_id_in_prev_stmt;

    break;
  }
  case SQLCOM_TRUNCATE:
    if (end_active_trans(thd))
    {
      res= -1;
      break;
    }
    DBUG_ASSERT(first_table == all_tables && first_table != 0);
    if (check_one_table_access(thd, DROP_ACL, all_tables))
      goto error;
    /*
      Don't allow this within a transaction because we want to use
      re-generate table
    */
    if (thd->locked_tables || thd->active_transaction())
    {
      my_message(ER_LOCK_OR_ACTIVE_TRANSACTION,
                 ER(ER_LOCK_OR_ACTIVE_TRANSACTION), MYF(0));
      goto error;
    }
    if (!(need_start_waiting= !wait_if_global_read_lock(thd, 0, 1)))
      goto error;
    res= mysql_truncate(thd, first_table, 0);
    break;
  case SQLCOM_DELETE:
  {
    DBUG_ASSERT(first_table == all_tables && first_table != 0);
    if ((res= delete_precheck(thd, all_tables)))
      break;
    DBUG_ASSERT(select_lex->offset_limit == 0);
    unit->set_limit(select_lex);

    if (!thd->locked_tables &&
        !(need_start_waiting= !wait_if_global_read_lock(thd, 0, 1)))
    {
      res= 1;
      break;
    }

    res = mysql_delete(thd, all_tables, select_lex->where,
                       &select_lex->order_list,
                       unit->select_limit_cnt, select_lex->options,
                       FALSE);
    break;
  }
  case SQLCOM_DELETE_MULTI:
  {
    DBUG_ASSERT(first_table == all_tables && first_table != 0);
    TABLE_LIST *aux_tables=
      (TABLE_LIST *)thd->lex->auxiliary_table_list.first;
    multi_delete *del_result;

    if (!thd->locked_tables &&
        !(need_start_waiting= !wait_if_global_read_lock(thd, 0, 1)))
    {
      res= 1;
      break;
    }

    if ((res= multi_delete_precheck(thd, all_tables)))
      break;

    /* condition will be TRUE on SP re-excuting */
    if (select_lex->item_list.elements != 0)
      select_lex->item_list.empty();
    if (add_item_to_list(thd, new Item_null()))
      goto error;

    thd_proc_info(thd, "init");
    if ((res= open_and_lock_tables(thd, all_tables)))
      break;

    if ((res= mysql_multi_delete_prepare(thd)))
      goto error;

    if (!thd->is_fatal_error &&
        (del_result= new multi_delete(aux_tables, lex->table_count)))
    {
      res= mysql_select(thd, &select_lex->ref_pointer_array,
			select_lex->get_table_list(),
			select_lex->with_wild,
			select_lex->item_list,
			select_lex->where,
			0, (ORDER *)NULL, (ORDER *)NULL, (Item *)NULL,
			(ORDER *)NULL,
			(select_lex->options | thd->options |
			SELECT_NO_JOIN_CACHE | SELECT_NO_UNLOCK |
                        OPTION_SETUP_TABLES_DONE) & ~OPTION_BUFFER_RESULT,
			del_result, unit, select_lex);
      res|= thd->is_error();
      if (res)
        del_result->abort();
      delete del_result;
    }
    else
      res= TRUE;                                // Error
    break;
  }
  case SQLCOM_DROP_TABLE:
  {
    DBUG_ASSERT(first_table == all_tables && first_table != 0);
    if (!lex->drop_temporary)
    {
      if (check_table_access(thd, DROP_ACL, all_tables, UINT_MAX, FALSE))
	goto error;				/* purecov: inspected */
      if (end_active_trans(thd))
        goto error;
    }
    else
    {
      /* So that DROP TEMPORARY TABLE gets to binlog at commit/rollback */
      thd->options|= OPTION_KEEP_LOG;
    }
    /* DDL and binlog write order protected by LOCK_open */
    res= mysql_rm_table(thd, first_table, lex->drop_if_exists,
			lex->drop_temporary);
  }
  break;
  case SQLCOM_SHOW_PROCESSLIST:
    if (!thd->security_ctx->priv_user[0] &&
        check_global_access(thd,PROCESS_ACL))
      break;
    mysqld_list_processes(thd,
			  (thd->security_ctx->master_access & PROCESS_ACL ?
                           NullS :
                           thd->security_ctx->priv_user),
                          lex->verbose);
    break;
  case SQLCOM_SHOW_AUTHORS:
    res= mysqld_show_authors(thd);
    break;
  case SQLCOM_SHOW_CONTRIBUTORS:
    res= mysqld_show_contributors(thd);
    break;
  case SQLCOM_SHOW_PRIVILEGES:
    res= mysqld_show_privileges(thd);
    break;
  case SQLCOM_SHOW_COLUMN_TYPES:
    res= mysqld_show_column_types(thd);
    break;
  case SQLCOM_SHOW_ENGINE_LOGS:
#ifdef DONT_ALLOW_SHOW_COMMANDS
    my_message(ER_NOT_ALLOWED_COMMAND, ER(ER_NOT_ALLOWED_COMMAND),
               MYF(0));	/* purecov: inspected */
    goto error;
#else
    {
      if (check_access(thd, FILE_ACL, any_db,0,0,0,0))
	goto error;
      res= ha_show_status(thd, lex->create_info.db_type, HA_ENGINE_LOGS);
      break;
    }
#endif
  case SQLCOM_CHANGE_DB:
  {
    LEX_STRING db_str= { (char *) select_lex->db, strlen(select_lex->db) };

    if (!mysql_change_db(thd, &db_str, FALSE))
      my_ok(thd);

    break;
  }

  case SQLCOM_LOAD:
  {
    DBUG_ASSERT(first_table == all_tables && first_table != 0);
    uint privilege= (lex->duplicates == DUP_REPLACE ?
		     INSERT_ACL | DELETE_ACL : INSERT_ACL) |
                    (lex->local_file ? 0 : FILE_ACL);

    if (lex->local_file)
    {
      if (!(thd->client_capabilities & CLIENT_LOCAL_FILES) ||
          !opt_local_infile)
      {
	my_message(ER_NOT_ALLOWED_COMMAND, ER(ER_NOT_ALLOWED_COMMAND), MYF(0));
	goto error;
      }
    }

    if (check_one_table_access(thd, privilege, all_tables))
      goto error;

    if (!thd->locked_tables &&
        !(need_start_waiting= !wait_if_global_read_lock(thd, 0, 1)))
      goto error;

    res= mysql_load(thd, lex->exchange, first_table, lex->field_list,
                    lex->update_list, lex->value_list, lex->duplicates,
                    lex->ignore, (bool) lex->local_file);
    break;
  }

  case SQLCOM_SET_OPTION:
  {
    List<set_var_base> *lex_var_list= &lex->var_list;

    if (lex->autocommit && end_active_trans(thd))
      goto error;

    if ((check_table_access(thd, SELECT_ACL, all_tables, UINT_MAX, FALSE) ||
	 open_and_lock_tables(thd, all_tables)))
      goto error;
    if (lex->one_shot_set && not_all_support_one_shot(lex_var_list))
    {
      my_error(ER_RESERVED_SYNTAX, MYF(0), "SET ONE_SHOT");
      goto error;
    }
    if (!(res= sql_set_variables(thd, lex_var_list)))
    {
      /*
        If the previous command was a SET ONE_SHOT, we don't want to forget
        about the ONE_SHOT property of that SET. So we use a |= instead of = .
      */
      thd->one_shot_set|= lex->one_shot_set;
      my_ok(thd);
    }
    else
    {
      /*
        We encountered some sort of error, but no message was sent.
        Send something semi-generic here since we don't know which
        assignment in the list caused the error.
      */
      if (!thd->is_error())
        my_error(ER_WRONG_ARGUMENTS,MYF(0),"SET");
      goto error;
    }

    break;
  }

  case SQLCOM_UNLOCK_TABLES:
    /*
      It is critical for mysqldump --single-transaction --master-data that
      UNLOCK TABLES does not implicitely commit a connection which has only
      done FLUSH TABLES WITH READ LOCK + BEGIN. If this assumption becomes
      false, mysqldump will not work.
    */
    unlock_locked_tables(thd);
    if (thd->options & OPTION_TABLE_LOCK)
    {
      end_active_trans(thd);
      thd->options&= ~(OPTION_TABLE_LOCK);
    }
    if (thd->global_read_lock)
      unlock_global_read_lock(thd);
    my_ok(thd);
    break;
  case SQLCOM_LOCK_TABLES:
    unlock_locked_tables(thd);
    /* we must end the trasaction first, regardless of anything */
    if (end_active_trans(thd))
      goto error;
    if (check_table_access(thd, LOCK_TABLES_ACL | SELECT_ACL, all_tables,
                           UINT_MAX, FALSE))
      goto error;
    if (lex->protect_against_global_read_lock &&
        !(need_start_waiting= !wait_if_global_read_lock(thd, 0, 1)))
      goto error;
    thd->in_lock_tables=1;
    thd->options|= OPTION_TABLE_LOCK;

    if (!(res= simple_open_n_lock_tables(thd, all_tables)))
    {
#ifdef HAVE_QUERY_CACHE
      if (thd->variables.query_cache_wlock_invalidate)
	query_cache.invalidate_locked_for_write(first_table);
#endif /*HAVE_QUERY_CACHE*/
      thd->locked_tables=thd->lock;
      thd->lock=0;
      my_ok(thd);
    }
    else
    {
      /* 
        Need to end the current transaction, so the storage engine (InnoDB)
        can free its locks if LOCK TABLES locked some tables before finding
        that it can't lock a table in its list
      */
      ha_autocommit_or_rollback(thd, 1);
      end_active_trans(thd);
      thd->options&= ~(OPTION_TABLE_LOCK);
    }
    thd->in_lock_tables=0;
    break;
  case SQLCOM_CREATE_DB:
  {
    /*
      As mysql_create_db() may modify HA_CREATE_INFO structure passed to
      it, we need to use a copy of LEX::create_info to make execution
      prepared statement- safe.
    */
    HA_CREATE_INFO create_info(lex->create_info);
    if (end_active_trans(thd))
    {
      res= -1;
      break;
    }
    char *alias;
    if (!(alias=thd->strmake(lex->name.str, lex->name.length)) ||
        check_db_name(&lex->name))
    {
      my_error(ER_WRONG_DB_NAME, MYF(0), lex->name.str);
      break;
    }
    /*
      If in a slave thread :
      CREATE DATABASE DB was certainly not preceded by USE DB.
      For that reason, db_ok() in sql/slave.cc did not check the
      do_db/ignore_db. And as this query involves no tables, tables_ok()
      above was not called. So we have to check rules again here.
    */
#ifdef HAVE_REPLICATION
    if (thd->slave_thread && 
	(!rpl_filter->db_ok(lex->name.str) ||
	 !rpl_filter->db_ok_with_wild_table(lex->name.str)))
    {
      my_message(ER_SLAVE_IGNORED_TABLE, ER(ER_SLAVE_IGNORED_TABLE), MYF(0));
      break;
    }
#endif
    if (check_access(thd,CREATE_ACL,lex->name.str, 0, 1, 0,
                     is_schema_db(lex->name.str, lex->name.length)))
      break;
    res= mysql_create_db(thd,(lower_case_table_names == 2 ? alias :
                              lex->name.str), &create_info, 0);
    break;
  }
  case SQLCOM_DROP_DB:
  {
    if (end_active_trans(thd))
    {
      res= -1;
      break;
    }
    if (check_db_name(&lex->name))
    {
      my_error(ER_WRONG_DB_NAME, MYF(0), lex->name.str);
      break;
    }
    /*
      If in a slave thread :
      DROP DATABASE DB may not be preceded by USE DB.
      For that reason, maybe db_ok() in sql/slave.cc did not check the 
      do_db/ignore_db. And as this query involves no tables, tables_ok()
      above was not called. So we have to check rules again here.
    */
#ifdef HAVE_REPLICATION
    if (thd->slave_thread && 
	(!rpl_filter->db_ok(lex->name.str) ||
	 !rpl_filter->db_ok_with_wild_table(lex->name.str)))
    {
      my_message(ER_SLAVE_IGNORED_TABLE, ER(ER_SLAVE_IGNORED_TABLE), MYF(0));
      break;
    }
#endif
    if (check_access(thd,DROP_ACL,lex->name.str,0,1,0,
                     is_schema_db(lex->name.str, lex->name.length)))
      break;
    if (thd->locked_tables || thd->active_transaction())
    {
      my_message(ER_LOCK_OR_ACTIVE_TRANSACTION,
                 ER(ER_LOCK_OR_ACTIVE_TRANSACTION), MYF(0));
      goto error;
    }
    res= mysql_rm_db(thd, lex->name.str, lex->drop_if_exists, 0);
    break;
  }
  case SQLCOM_ALTER_DB_UPGRADE:
  {
    LEX_STRING *db= & lex->name;
    if (end_active_trans(thd))
    {
      res= 1;
      break;
    }
#ifdef HAVE_REPLICATION
    if (thd->slave_thread && 
       (!rpl_filter->db_ok(db->str) ||
        !rpl_filter->db_ok_with_wild_table(db->str)))
    {
      res= 1;
      my_message(ER_SLAVE_IGNORED_TABLE, ER(ER_SLAVE_IGNORED_TABLE), MYF(0));
      break;
    }
#endif
    if (check_db_name(db))
    {
      my_error(ER_WRONG_DB_NAME, MYF(0), db->str);
      break;
    }
    if (check_access(thd, ALTER_ACL, db->str, 0, 1, 0,
                     is_schema_db(db->str, db->length)) ||
        check_access(thd, DROP_ACL, db->str, 0, 1, 0,
                     is_schema_db(db->str, db->length)) ||
        check_access(thd, CREATE_ACL, db->str, 0, 1, 0,
                     is_schema_db(db->str, db->length)))
    {
      res= 1;
      break;
    }
    if (thd->locked_tables || thd->active_transaction())
    {
      res= 1;
      my_message(ER_LOCK_OR_ACTIVE_TRANSACTION,
                 ER(ER_LOCK_OR_ACTIVE_TRANSACTION), MYF(0));
      goto error;
    }

    res= mysql_upgrade_db(thd, db);
    if (!res)
      my_ok(thd);
    break;
  }
  case SQLCOM_ALTER_DB:
  {
    LEX_STRING *db= &lex->name;
    HA_CREATE_INFO create_info(lex->create_info);
    if (check_db_name(db))
    {
      my_error(ER_WRONG_DB_NAME, MYF(0), db->str);
      break;
    }
    /*
      If in a slave thread :
      ALTER DATABASE DB may not be preceded by USE DB.
      For that reason, maybe db_ok() in sql/slave.cc did not check the
      do_db/ignore_db. And as this query involves no tables, tables_ok()
      above was not called. So we have to check rules again here.
    */
#ifdef HAVE_REPLICATION
    if (thd->slave_thread &&
	(!rpl_filter->db_ok(db->str) ||
	 !rpl_filter->db_ok_with_wild_table(db->str)))
    {
      my_message(ER_SLAVE_IGNORED_TABLE, ER(ER_SLAVE_IGNORED_TABLE), MYF(0));
      break;
    }
#endif
    if (check_access(thd, ALTER_ACL, db->str, 0, 1, 0,
                     is_schema_db(db->str, db->length)))
      break;
    if (thd->locked_tables || thd->active_transaction())
    {
      my_message(ER_LOCK_OR_ACTIVE_TRANSACTION,
                 ER(ER_LOCK_OR_ACTIVE_TRANSACTION), MYF(0));
      goto error;
    }
    res= mysql_alter_db(thd, db->str, &create_info);
    break;
  }
  case SQLCOM_SHOW_CREATE_DB:
  {
    DBUG_EXECUTE_IF("4x_server_emul",
                    my_error(ER_UNKNOWN_ERROR, MYF(0)); goto error;);
    if (check_db_name(&lex->name))
    {
      my_error(ER_WRONG_DB_NAME, MYF(0), lex->name.str);
      break;
    }
    res= mysqld_show_create_db(thd, lex->name.str, &lex->create_info);
    break;
  }
  case SQLCOM_CREATE_EVENT:
  case SQLCOM_ALTER_EVENT:
  #ifdef HAVE_EVENT_SCHEDULER
  do
  {
    DBUG_ASSERT(lex->event_parse_data);
    if (lex->table_or_sp_used())
    {
      my_error(ER_NOT_SUPPORTED_YET, MYF(0), "Usage of subqueries or stored "
               "function calls as part of this statement");
      break;
    }

    res= sp_process_definer(thd);
    if (res)
      break;

    switch (lex->sql_command) {
    case SQLCOM_CREATE_EVENT:
    {
      bool if_not_exists= (lex->create_info.options &
                           HA_LEX_CREATE_IF_NOT_EXISTS);
      res= Events::create_event(thd, lex->event_parse_data, if_not_exists);
      break;
    }
    case SQLCOM_ALTER_EVENT:
      res= Events::update_event(thd, lex->event_parse_data,
                                lex->spname ? &lex->spname->m_db : NULL,
                                lex->spname ? &lex->spname->m_name : NULL);
      break;
    default:
      DBUG_ASSERT(0);
    }
    DBUG_PRINT("info",("DDL error code=%d", res));
    if (!res)
      my_ok(thd);

  } while (0);
  /* Don't do it, if we are inside a SP */
  if (!thd->spcont)
  {
    delete lex->sphead;
    lex->sphead= NULL;
  }
  /* lex->unit.cleanup() is called outside, no need to call it here */
  break;
  case SQLCOM_SHOW_CREATE_EVENT:
    res= Events::show_create_event(thd, lex->spname->m_db,
                                   lex->spname->m_name);
    break;
  case SQLCOM_DROP_EVENT:
    if (!(res= Events::drop_event(thd,
                                  lex->spname->m_db, lex->spname->m_name,
                                  lex->drop_if_exists)))
      my_ok(thd);
    break;
#else
    my_error(ER_NOT_SUPPORTED_YET,MYF(0),"embedded server");
    break;
#endif
  case SQLCOM_CREATE_FUNCTION:                  // UDF function
  {
    if (check_access(thd,INSERT_ACL,"mysql",0,1,0,0))
      break;
#ifdef HAVE_DLOPEN
    if (!(res = mysql_create_function(thd, &lex->udf)))
      my_ok(thd);
#else
    my_error(ER_CANT_OPEN_LIBRARY, MYF(0), lex->udf.dl, 0, "feature disabled");
    res= TRUE;
#endif
    break;
  }
#ifndef NO_EMBEDDED_ACCESS_CHECKS
  case SQLCOM_CREATE_USER:
  {
    if (check_access(thd, INSERT_ACL, "mysql", 0, 1, 1, 0) &&
        check_global_access(thd,CREATE_USER_ACL))
      break;
    if (end_active_trans(thd))
      goto error;
    /* Conditionally writes to binlog */
    if (!(res= mysql_create_user(thd, lex->users_list)))
      my_ok(thd);
    break;
  }
  case SQLCOM_DROP_USER:
  {
    if (check_access(thd, DELETE_ACL, "mysql", 0, 1, 1, 0) &&
        check_global_access(thd,CREATE_USER_ACL))
      break;
    if (end_active_trans(thd))
      goto error;
    /* Conditionally writes to binlog */
    if (!(res= mysql_drop_user(thd, lex->users_list)))
      my_ok(thd);
    break;
  }
  case SQLCOM_RENAME_USER:
  {
    if (check_access(thd, UPDATE_ACL, "mysql", 0, 1, 1, 0) &&
        check_global_access(thd,CREATE_USER_ACL))
      break;
    if (end_active_trans(thd))
      goto error;
    /* Conditionally writes to binlog */
    if (!(res= mysql_rename_user(thd, lex->users_list)))
      my_ok(thd);
    break;
  }
  case SQLCOM_REVOKE_ALL:
  {
    if (end_active_trans(thd))
      goto error;
    if (check_access(thd, UPDATE_ACL, "mysql", 0, 1, 1, 0) &&
        check_global_access(thd,CREATE_USER_ACL))
      break;
    /* Conditionally writes to binlog */
    if (!(res = mysql_revoke_all(thd, lex->users_list)))
      my_ok(thd);
    break;
  }
  case SQLCOM_REVOKE:
  case SQLCOM_GRANT:
  {
    if (end_active_trans(thd))
      goto error;

    if (check_access(thd, lex->grant | lex->grant_tot_col | GRANT_ACL,
		     first_table ?  first_table->db : select_lex->db,
		     first_table ? &first_table->grant.privilege : 0,
		     first_table ? 0 : 1, 0,
                     first_table ? (bool) first_table->schema_table :
                     select_lex->db ?
                     is_schema_db(select_lex->db) : 0))
      goto error;

    if (thd->security_ctx->user)              // If not replication
    {
      LEX_USER *user, *tmp_user;

      List_iterator <LEX_USER> user_list(lex->users_list);
      while ((tmp_user= user_list++))
      {
        if (!(user= get_current_user(thd, tmp_user)))
          goto error;
        if (specialflag & SPECIAL_NO_RESOLVE &&
            hostname_requires_resolving(user->host.str))
          push_warning_printf(thd, MYSQL_ERROR::WARN_LEVEL_WARN,
                              ER_WARN_HOSTNAME_WONT_WORK,
                              ER(ER_WARN_HOSTNAME_WONT_WORK),
                              user->host.str);
        // Are we trying to change a password of another user
        DBUG_ASSERT(user->host.str != 0);
        if (strcmp(thd->security_ctx->user, user->user.str) ||
            my_strcasecmp(system_charset_info,
                          user->host.str, thd->security_ctx->host_or_ip))
        {
          // TODO: use check_change_password()
          if (is_acl_user(user->host.str, user->user.str) &&
              user->password.str &&
              check_access(thd, UPDATE_ACL,"mysql",0,1,1,0))
          {
            my_message(ER_PASSWORD_NOT_ALLOWED,
                       ER(ER_PASSWORD_NOT_ALLOWED), MYF(0));
            goto error;
          }
        }
      }
    }
    if (first_table)
    {
      if (lex->type == TYPE_ENUM_PROCEDURE ||
          lex->type == TYPE_ENUM_FUNCTION)
      {
        uint grants= lex->all_privileges 
		   ? (PROC_ACLS & ~GRANT_ACL) | (lex->grant & GRANT_ACL)
		   : lex->grant;
        if (check_grant_routine(thd, grants | GRANT_ACL, all_tables,
                                lex->type == TYPE_ENUM_PROCEDURE, 0))
	  goto error;
        /* Conditionally writes to binlog */
        res= mysql_routine_grant(thd, all_tables,
                                 lex->type == TYPE_ENUM_PROCEDURE, 
                                 lex->users_list, grants,
                                 lex->sql_command == SQLCOM_REVOKE, TRUE);
        if (!res)
          my_ok(thd);
      }
      else
      {
	if (check_grant(thd,(lex->grant | lex->grant_tot_col | GRANT_ACL),
                        all_tables, 0, UINT_MAX, 0))
	  goto error;
        /* Conditionally writes to binlog */
        res= mysql_table_grant(thd, all_tables, lex->users_list,
			       lex->columns, lex->grant,
			       lex->sql_command == SQLCOM_REVOKE);
      }
    }
    else
    {
      if (lex->columns.elements || lex->type)
      {
	my_message(ER_ILLEGAL_GRANT_FOR_TABLE, ER(ER_ILLEGAL_GRANT_FOR_TABLE),
                   MYF(0));
        goto error;
      }
      else
	/* Conditionally writes to binlog */
	res = mysql_grant(thd, select_lex->db, lex->users_list, lex->grant,
			  lex->sql_command == SQLCOM_REVOKE);
      if (!res)
      {
	if (lex->sql_command == SQLCOM_GRANT)
	{
	  List_iterator <LEX_USER> str_list(lex->users_list);
	  LEX_USER *user, *tmp_user;
	  while ((tmp_user=str_list++))
          {
            if (!(user= get_current_user(thd, tmp_user)))
              goto error;
	    reset_mqh(user, 0);
          }
	}
      }
    }
    break;
  }
#endif /*!NO_EMBEDDED_ACCESS_CHECKS*/
  case SQLCOM_RESET:
    /*
      RESET commands are never written to the binary log, so we have to
      initialize this variable because RESET shares the same code as FLUSH
    */
    lex->no_write_to_binlog= 1;
  case SQLCOM_FLUSH:
  {
    bool write_to_binlog;
    if (check_global_access(thd,RELOAD_ACL))
      goto error;

    /*
      reload_acl_and_cache() will tell us if we are allowed to write to the
      binlog or not.
    */
    if (!reload_acl_and_cache(thd, lex->type, first_table, &write_to_binlog))
    {
      /*
        We WANT to write and we CAN write.
        ! we write after unlocking the table.
      */
      /*
        Presumably, RESET and binlog writing doesn't require synchronization
      */
      if (!lex->no_write_to_binlog && write_to_binlog)
      {
        if ((res= write_bin_log(thd, FALSE, thd->query(), thd->query_length())))
          break;
      }
      my_ok(thd);
    } 
    
    break;
  }
  case SQLCOM_KILL:
  {
    Item *it= (Item *)lex->value_list.head();

    if (lex->table_or_sp_used())
    {
      my_error(ER_NOT_SUPPORTED_YET, MYF(0), "Usage of subqueries or stored "
               "function calls as part of this statement");
      break;
    }

    if ((!it->fixed && it->fix_fields(lex->thd, &it)) || it->check_cols(1))
    {
      my_message(ER_SET_CONSTANTS_ONLY, ER(ER_SET_CONSTANTS_ONLY),
		 MYF(0));
      goto error;
    }
    sql_kill(thd, (ulong)it->val_int(), lex->type & ONLY_KILL_QUERY);
    break;
  }
#ifndef NO_EMBEDDED_ACCESS_CHECKS
  case SQLCOM_SHOW_GRANTS:
  {
    LEX_USER *grant_user= get_current_user(thd, lex->grant_user);
    if (!grant_user)
      goto error;
    if ((thd->security_ctx->priv_user &&
	 !strcmp(thd->security_ctx->priv_user, grant_user->user.str)) ||
	!check_access(thd, SELECT_ACL, "mysql",0,1,0,0))
    {
      res = mysql_show_grants(thd, grant_user);
    }
    break;
  }
#endif
  case SQLCOM_HA_OPEN:
    DBUG_ASSERT(first_table == all_tables && first_table != 0);
    if (check_table_access(thd, SELECT_ACL, all_tables, UINT_MAX, FALSE))
      goto error;
    res= mysql_ha_open(thd, first_table, 0);
    break;
  case SQLCOM_HA_CLOSE:
    DBUG_ASSERT(first_table == all_tables && first_table != 0);
    res= mysql_ha_close(thd, first_table);
    break;
  case SQLCOM_HA_READ:
    DBUG_ASSERT(first_table == all_tables && first_table != 0);
    /*
      There is no need to check for table permissions here, because
      if a user has no permissions to read a table, he won't be
      able to open it (with SQLCOM_HA_OPEN) in the first place.
    */
    unit->set_limit(select_lex);
    res= mysql_ha_read(thd, first_table, lex->ha_read_mode, lex->ident.str,
                       lex->insert_list, lex->ha_rkey_mode, select_lex->where,
                       unit->select_limit_cnt, unit->offset_limit_cnt);
    break;

  case SQLCOM_BEGIN:
    if (thd->transaction.xid_state.xa_state != XA_NOTR)
    {
      my_error(ER_XAER_RMFAIL, MYF(0),
               xa_state_names[thd->transaction.xid_state.xa_state]);
      break;
    }
    if (begin_trans(thd))
      goto error;
    if (lex->start_transaction_opt & MYSQL_START_TRANS_OPT_WITH_CONS_SNAPSHOT)
    {
      if (ha_start_consistent_snapshot(thd))
        goto error;
    }
    my_ok(thd);
    break;
  case SQLCOM_COMMIT:
    if (end_trans(thd, lex->tx_release ? COMMIT_RELEASE :
                              lex->tx_chain ? COMMIT_AND_CHAIN : COMMIT))
      goto error;
    my_ok(thd);
    break;
  case SQLCOM_ROLLBACK:
    if (end_trans(thd, lex->tx_release ? ROLLBACK_RELEASE :
                              lex->tx_chain ? ROLLBACK_AND_CHAIN : ROLLBACK))
      goto error;
    my_ok(thd);
    break;
  case SQLCOM_RELEASE_SAVEPOINT:
  {
    SAVEPOINT *sv;
    for (sv=thd->transaction.savepoints; sv; sv=sv->prev)
    {
      if (my_strnncoll(system_charset_info,
                       (uchar *)lex->ident.str, lex->ident.length,
                       (uchar *)sv->name, sv->length) == 0)
        break;
    }
    if (sv)
    {
      if (ha_release_savepoint(thd, sv))
        res= TRUE; // cannot happen
      else
        my_ok(thd);
      thd->transaction.savepoints=sv->prev;
    }
    else
      my_error(ER_SP_DOES_NOT_EXIST, MYF(0), "SAVEPOINT", lex->ident.str);
    break;
  }
  case SQLCOM_ROLLBACK_TO_SAVEPOINT:
  {
    SAVEPOINT *sv;
    for (sv=thd->transaction.savepoints; sv; sv=sv->prev)
    {
      if (my_strnncoll(system_charset_info,
                       (uchar *)lex->ident.str, lex->ident.length,
                       (uchar *)sv->name, sv->length) == 0)
        break;
    }
    if (sv)
    {
      if (ha_rollback_to_savepoint(thd, sv))
        res= TRUE; // cannot happen
      else
      {
        if (((thd->options & OPTION_KEEP_LOG) || 
             thd->transaction.all.modified_non_trans_table) &&
            !thd->slave_thread)
          push_warning(thd, MYSQL_ERROR::WARN_LEVEL_WARN,
                       ER_WARNING_NOT_COMPLETE_ROLLBACK,
                       ER(ER_WARNING_NOT_COMPLETE_ROLLBACK));
        my_ok(thd);
      }
      thd->transaction.savepoints=sv;
    }
    else
      my_error(ER_SP_DOES_NOT_EXIST, MYF(0), "SAVEPOINT", lex->ident.str);
    break;
  }
  case SQLCOM_SAVEPOINT:
    if (!(thd->options & (OPTION_NOT_AUTOCOMMIT | OPTION_BEGIN) ||
          thd->in_sub_stmt) || !opt_using_transactions)
      my_ok(thd);
    else
    {
      SAVEPOINT **sv, *newsv;
      for (sv=&thd->transaction.savepoints; *sv; sv=&(*sv)->prev)
      {
        if (my_strnncoll(system_charset_info,
                         (uchar *)lex->ident.str, lex->ident.length,
                         (uchar *)(*sv)->name, (*sv)->length) == 0)
          break;
      }
      if (*sv) /* old savepoint of the same name exists */
      {
        newsv=*sv;
        ha_release_savepoint(thd, *sv); // it cannot fail
        *sv=(*sv)->prev;
      }
      else if ((newsv=(SAVEPOINT *) alloc_root(&thd->transaction.mem_root,
                                               savepoint_alloc_size)) == 0)
      {
        my_error(ER_OUT_OF_RESOURCES, MYF(0));
        break;
      }
      newsv->name=strmake_root(&thd->transaction.mem_root,
                               lex->ident.str, lex->ident.length);
      newsv->length=lex->ident.length;
      /*
        if we'll get an error here, don't add new savepoint to the list.
        we'll lose a little bit of memory in transaction mem_root, but it'll
        be free'd when transaction ends anyway
      */
      if (ha_savepoint(thd, newsv))
        res= TRUE;
      else
      {
        newsv->prev=thd->transaction.savepoints;
        thd->transaction.savepoints=newsv;
        my_ok(thd);
      }
    }
    break;
  case SQLCOM_CREATE_PROCEDURE:
  case SQLCOM_CREATE_SPFUNCTION:
  {
    uint namelen;
    char *name;
    int sp_result= SP_INTERNAL_ERROR;

    DBUG_ASSERT(lex->sphead != 0);
    DBUG_ASSERT(lex->sphead->m_db.str); /* Must be initialized in the parser */
    /*
      Verify that the database name is allowed, optionally
      lowercase it.
    */
    if (check_db_name(&lex->sphead->m_db))
    {
      my_error(ER_WRONG_DB_NAME, MYF(0), lex->sphead->m_db.str);
      goto create_sp_error;
    }

    /*
      Check that a database directory with this name
      exists. Design note: This won't work on virtual databases
      like information_schema.
    */
    if (check_db_dir_existence(lex->sphead->m_db.str))
    {
      my_error(ER_BAD_DB_ERROR, MYF(0), lex->sphead->m_db.str);
      goto create_sp_error;
    }

    if (check_access(thd, CREATE_PROC_ACL, lex->sphead->m_db.str, 0, 0, 0,
                     is_schema_db(lex->sphead->m_db.str,
                                  lex->sphead->m_db.length)))
      goto create_sp_error;

    if (end_active_trans(thd))
      goto create_sp_error;

    name= lex->sphead->name(&namelen);
#ifdef HAVE_DLOPEN
    if (lex->sphead->m_type == TYPE_ENUM_FUNCTION)
    {
      udf_func *udf = find_udf(name, namelen);

      if (udf)
      {
        my_error(ER_UDF_EXISTS, MYF(0), name);
        goto create_sp_error;
      }
    }
#endif

    if (sp_process_definer(thd))
      goto create_sp_error;

    res= (sp_result= lex->sphead->create(thd));
    switch (sp_result) {
    case SP_OK: {
#ifndef NO_EMBEDDED_ACCESS_CHECKS
      /* only add privileges if really neccessary */

      Security_context security_context;
      bool restore_backup_context= false;
      Security_context *backup= NULL;
      LEX_USER *definer= thd->lex->definer;
      /*
        Check if the definer exists on slave, 
        then use definer privilege to insert routine privileges to mysql.procs_priv.

        For current user of SQL thread has GLOBAL_ACL privilege, 
        which doesn't any check routine privileges, 
        so no routine privilege record  will insert into mysql.procs_priv.
      */
      if (thd->slave_thread && is_acl_user(definer->host.str, definer->user.str))
      {
        security_context.change_security_context(thd, 
                                                 &thd->lex->definer->user,
                                                 &thd->lex->definer->host,
                                                 &thd->lex->sphead->m_db,
                                                 &backup);
        restore_backup_context= true;
      }

      if (sp_automatic_privileges && !opt_noacl &&
          check_routine_access(thd, DEFAULT_CREATE_PROC_ACLS,
                               lex->sphead->m_db.str, name,
                               lex->sql_command == SQLCOM_CREATE_PROCEDURE, 1))
      {
        if (sp_grant_privileges(thd, lex->sphead->m_db.str, name,
                                lex->sql_command == SQLCOM_CREATE_PROCEDURE))
          push_warning(thd, MYSQL_ERROR::WARN_LEVEL_WARN,
                       ER_PROC_AUTO_GRANT_FAIL,
                       ER(ER_PROC_AUTO_GRANT_FAIL));
      }

      /*
        Restore current user with GLOBAL_ACL privilege of SQL thread
      */ 
      if (restore_backup_context)
      {
        DBUG_ASSERT(thd->slave_thread == 1);
        thd->security_ctx->restore_security_context(thd, backup);
      }

#endif
    break;
    }
    case SP_WRITE_ROW_FAILED:
      my_error(ER_SP_ALREADY_EXISTS, MYF(0), SP_TYPE_STRING(lex), name);
    break;
    case SP_BAD_IDENTIFIER:
      my_error(ER_TOO_LONG_IDENT, MYF(0), name);
    break;
    case SP_BODY_TOO_LONG:
      my_error(ER_TOO_LONG_BODY, MYF(0), name);
    break;
    case SP_FLD_STORE_FAILED:
      my_error(ER_CANT_CREATE_SROUTINE, MYF(0), name);
      break;
    default:
      my_error(ER_SP_STORE_FAILED, MYF(0), SP_TYPE_STRING(lex), name);
    break;
    } /* end switch */

    /*
      Capture all errors within this CASE and
      clean up the environment.
    */
create_sp_error:
    if (sp_result != SP_OK )
      goto error;
    my_ok(thd);
    break; /* break super switch */
  } /* end case group bracket */
  case SQLCOM_CALL:
    {
      sp_head *sp;

      /*
        This will cache all SP and SF and open and lock all tables
        required for execution.
      */
      if (check_table_access(thd, SELECT_ACL, all_tables, UINT_MAX, FALSE) ||
	  open_and_lock_tables(thd, all_tables))
       goto error;

      /*
        By this moment all needed SPs should be in cache so no need to look 
        into DB. 
      */
      if (!(sp= sp_find_routine(thd, TYPE_ENUM_PROCEDURE, lex->spname,
                                &thd->sp_proc_cache, TRUE)))
      {
	my_error(ER_SP_DOES_NOT_EXIST, MYF(0), "PROCEDURE",
                 lex->spname->m_qname.str);
	goto error;
      }
      else
      {
	ha_rows select_limit;
        /* bits that should be cleared in thd->server_status */
	uint bits_to_be_cleared= 0;
        /*
          Check that the stored procedure doesn't contain Dynamic SQL
          and doesn't return result sets: such stored procedures can't
          be called from a function or trigger.
        */
        if (thd->in_sub_stmt)
        {
          const char *where= (thd->in_sub_stmt & SUB_STMT_TRIGGER ?
                              "trigger" : "function");
          if (sp->is_not_allowed_in_function(where))
            goto error;
        }

	if (sp->m_flags & sp_head::MULTI_RESULTS)
	{
	  if (! (thd->client_capabilities & CLIENT_MULTI_RESULTS))
	  {
            /*
              The client does not support multiple result sets being sent
              back
            */
	    my_error(ER_SP_BADSELECT, MYF(0), sp->m_qname.str);
	    goto error;
	  }
          /*
            If SERVER_MORE_RESULTS_EXISTS is not set,
            then remember that it should be cleared
          */
	  bits_to_be_cleared= (~thd->server_status &
                               SERVER_MORE_RESULTS_EXISTS);
	  thd->server_status|= SERVER_MORE_RESULTS_EXISTS;
	}

	if (check_routine_access(thd, EXECUTE_ACL,
				 sp->m_db.str, sp->m_name.str, TRUE, FALSE))
	{
	  goto error;
	}
	select_limit= thd->variables.select_limit;
	thd->variables.select_limit= HA_POS_ERROR;

        /* 
          We never write CALL statements into binlog:
           - If the mode is non-prelocked, each statement will be logged
             separately.
           - If the mode is prelocked, the invoking statement will care
             about writing into binlog.
          So just execute the statement.
        */
	res= sp->execute_procedure(thd, &lex->value_list);
	/*
          If warnings have been cleared, we have to clear total_warn_count
          too, otherwise the clients get confused.
	 */
	if (thd->warn_list.is_empty())
	  thd->total_warn_count= 0;

	thd->variables.select_limit= select_limit;

        thd->server_status&= ~bits_to_be_cleared;

	if (!res)
          my_ok(thd, (ulong) (thd->row_count_func < 0 ? 0 :
                              thd->row_count_func));
	else
        {
          DBUG_ASSERT(thd->is_error() || thd->killed);
	  goto error;		// Substatement should already have sent error
        }
      }
      break;
    }
  case SQLCOM_ALTER_PROCEDURE:
  case SQLCOM_ALTER_FUNCTION:
    {
      int sp_result;
      sp_head *sp;
      st_sp_chistics chistics;

      memcpy(&chistics, &lex->sp_chistics, sizeof(chistics));
      if (lex->sql_command == SQLCOM_ALTER_PROCEDURE)
        sp= sp_find_routine(thd, TYPE_ENUM_PROCEDURE, lex->spname,
                            &thd->sp_proc_cache, FALSE);
      else
        sp= sp_find_routine(thd, TYPE_ENUM_FUNCTION, lex->spname,
                            &thd->sp_func_cache, FALSE);
      mysql_reset_errors(thd, 0);
      if (! sp)
      {
	if (lex->spname->m_db.str)
	  sp_result= SP_KEY_NOT_FOUND;
	else
	{
	  my_message(ER_NO_DB_ERROR, ER(ER_NO_DB_ERROR), MYF(0));
	  goto error;
	}
      }
      else
      {
        if (check_routine_access(thd, ALTER_PROC_ACL, sp->m_db.str, 
				 sp->m_name.str,
                                 lex->sql_command == SQLCOM_ALTER_PROCEDURE, 0))
	  goto error;

        if (end_active_trans(thd)) 
          goto error;
	memcpy(&lex->sp_chistics, &chistics, sizeof(lex->sp_chistics));
        if ((sp->m_type == TYPE_ENUM_FUNCTION) &&
            !trust_function_creators &&  mysql_bin_log.is_open() &&
            !sp->m_chistics->detistic &&
            (chistics.daccess == SP_CONTAINS_SQL ||
             chistics.daccess == SP_MODIFIES_SQL_DATA))
        {
          my_message(ER_BINLOG_UNSAFE_ROUTINE,
		     ER(ER_BINLOG_UNSAFE_ROUTINE), MYF(0));
          sp_result= SP_INTERNAL_ERROR;
        }
        else
        {
          /*
            Note that if you implement the capability of ALTER FUNCTION to
            alter the body of the function, this command should be made to
            follow the restrictions that log-bin-trust-function-creators=0
            already puts on CREATE FUNCTION.
          */
          /* Conditionally writes to binlog */

          int type= lex->sql_command == SQLCOM_ALTER_PROCEDURE ?
                    TYPE_ENUM_PROCEDURE :
                    TYPE_ENUM_FUNCTION;

          sp_result= sp_update_routine(thd,
                                       type,
                                       lex->spname,
                                       &lex->sp_chistics);
        }
      }
      switch (sp_result)
      {
      case SP_OK:
	my_ok(thd);
	break;
      case SP_KEY_NOT_FOUND:
	my_error(ER_SP_DOES_NOT_EXIST, MYF(0),
                 SP_COM_STRING(lex), lex->spname->m_qname.str);
	goto error;
      default:
	my_error(ER_SP_CANT_ALTER, MYF(0),
                 SP_COM_STRING(lex), lex->spname->m_qname.str);
	goto error;
      }
      break;
    }
  case SQLCOM_DROP_PROCEDURE:
  case SQLCOM_DROP_FUNCTION:
    {
      int sp_result;
      int type= (lex->sql_command == SQLCOM_DROP_PROCEDURE ?
                 TYPE_ENUM_PROCEDURE : TYPE_ENUM_FUNCTION);

      sp_result= sp_routine_exists_in_table(thd, type, lex->spname);
      mysql_reset_errors(thd, 0);
      if (sp_result == SP_OK)
      {
        char *db= lex->spname->m_db.str;
	char *name= lex->spname->m_name.str;

	if (check_routine_access(thd, ALTER_PROC_ACL, db, name,
                                 lex->sql_command == SQLCOM_DROP_PROCEDURE, 0))
          goto error;

        if (end_active_trans(thd)) 
          goto error;
#ifndef NO_EMBEDDED_ACCESS_CHECKS
	if (sp_automatic_privileges && !opt_noacl &&
	    sp_revoke_privileges(thd, db, name, 
                                 lex->sql_command == SQLCOM_DROP_PROCEDURE))
	{
	  push_warning(thd, MYSQL_ERROR::WARN_LEVEL_WARN, 
		       ER_PROC_AUTO_REVOKE_FAIL,
		       ER(ER_PROC_AUTO_REVOKE_FAIL));
	}
#endif
        /* Conditionally writes to binlog */

        int type= lex->sql_command == SQLCOM_DROP_PROCEDURE ?
                  TYPE_ENUM_PROCEDURE :
                  TYPE_ENUM_FUNCTION;

        sp_result= sp_drop_routine(thd, type, lex->spname);
      }
      else
      {
#ifdef HAVE_DLOPEN
	if (lex->sql_command == SQLCOM_DROP_FUNCTION)
	{
          udf_func *udf = find_udf(lex->spname->m_name.str,
                                   lex->spname->m_name.length);
          if (udf)
          {
	    if (check_access(thd, DELETE_ACL, "mysql", 0, 1, 0, 0))
	      goto error;

	    if (!(res = mysql_drop_function(thd, &lex->spname->m_name)))
	    {
	      my_ok(thd);
	      break;
	    }
	  }
	}
#endif
	if (lex->spname->m_db.str)
	  sp_result= SP_KEY_NOT_FOUND;
	else
	{
	  my_message(ER_NO_DB_ERROR, ER(ER_NO_DB_ERROR), MYF(0));
	  goto error;
	}
      }
      res= sp_result;
      switch (sp_result) {
      case SP_OK:
	my_ok(thd);
	break;
      case SP_KEY_NOT_FOUND:
	if (lex->drop_if_exists)
	{
          res= write_bin_log(thd, TRUE, thd->query(), thd->query_length());
	  push_warning_printf(thd, MYSQL_ERROR::WARN_LEVEL_NOTE,
			      ER_SP_DOES_NOT_EXIST, ER(ER_SP_DOES_NOT_EXIST),
			      SP_COM_STRING(lex), lex->spname->m_name.str);
          if (!res)
            my_ok(thd);
	  break;
	}
	my_error(ER_SP_DOES_NOT_EXIST, MYF(0),
                 SP_COM_STRING(lex), lex->spname->m_qname.str);
	goto error;
      default:
	my_error(ER_SP_DROP_FAILED, MYF(0),
                 SP_COM_STRING(lex), lex->spname->m_qname.str);
	goto error;
      }
      break;
    }
  case SQLCOM_SHOW_CREATE_PROC:
    {
      if (sp_show_create_routine(thd, TYPE_ENUM_PROCEDURE, lex->spname))
      {
	my_error(ER_SP_DOES_NOT_EXIST, MYF(0),
                 SP_COM_STRING(lex), lex->spname->m_name.str);
	goto error;
      }
      break;
    }
  case SQLCOM_SHOW_CREATE_FUNC:
    {
      if (sp_show_create_routine(thd, TYPE_ENUM_FUNCTION, lex->spname))
      {
	my_error(ER_SP_DOES_NOT_EXIST, MYF(0),
                 SP_COM_STRING(lex), lex->spname->m_name.str);
	goto error;
      }
      break;
    }
#ifndef DBUG_OFF
  case SQLCOM_SHOW_PROC_CODE:
  case SQLCOM_SHOW_FUNC_CODE:
    {
      sp_head *sp;

      if (lex->sql_command == SQLCOM_SHOW_PROC_CODE)
        sp= sp_find_routine(thd, TYPE_ENUM_PROCEDURE, lex->spname,
                            &thd->sp_proc_cache, FALSE);
      else
        sp= sp_find_routine(thd, TYPE_ENUM_FUNCTION, lex->spname,
                            &thd->sp_func_cache, FALSE);
      if (!sp || sp->show_routine_code(thd))
      {
        /* We don't distinguish between errors for now */
        my_error(ER_SP_DOES_NOT_EXIST, MYF(0),
                 SP_COM_STRING(lex), lex->spname->m_name.str);
        goto error;
      }
      break;
    }
#endif // ifndef DBUG_OFF
  case SQLCOM_SHOW_CREATE_TRIGGER:
    {
      if (lex->spname->m_name.length > NAME_LEN)
      {
        my_error(ER_TOO_LONG_IDENT, MYF(0), lex->spname->m_name.str);
        goto error;
      }

      if (show_create_trigger(thd, lex->spname))
        goto error; /* Error has been already logged. */

      break;
    }
  case SQLCOM_CREATE_VIEW:
    {
      /*
        Note: SQLCOM_CREATE_VIEW also handles 'ALTER VIEW' commands
        as specified through the thd->lex->create_view_mode flag.
      */
      if (end_active_trans(thd))
        goto error;

      res= mysql_create_view(thd, first_table, thd->lex->create_view_mode);
      break;
    }
  case SQLCOM_DROP_VIEW:
    {
      if (check_table_access(thd, DROP_ACL, all_tables, UINT_MAX, FALSE) ||
          end_active_trans(thd))
        goto error;
      /* Conditionally writes to binlog. */
      res= mysql_drop_view(thd, first_table, thd->lex->drop_mode);
      break;
    }
  case SQLCOM_CREATE_TRIGGER:
  {
    if (end_active_trans(thd))
      goto error;

    /* Conditionally writes to binlog. */
    res= mysql_create_or_drop_trigger(thd, all_tables, 1);

    break;
  }
  case SQLCOM_DROP_TRIGGER:
  {
    if (end_active_trans(thd))
      goto error;

    /* Conditionally writes to binlog. */
    res= mysql_create_or_drop_trigger(thd, all_tables, 0);
    break;
  }
  case SQLCOM_XA_START:
    if (thd->transaction.xid_state.xa_state == XA_IDLE &&
        thd->lex->xa_opt == XA_RESUME)
    {
      if (! thd->transaction.xid_state.xid.eq(thd->lex->xid))
      {
        my_error(ER_XAER_NOTA, MYF(0));
        break;
      }
      thd->transaction.xid_state.xa_state=XA_ACTIVE;
      my_ok(thd);
      break;
    }
    if (thd->lex->xa_opt != XA_NONE)
    { // JOIN is not supported yet. TODO
      my_error(ER_XAER_INVAL, MYF(0));
      break;
    }
    if (thd->transaction.xid_state.xa_state != XA_NOTR)
    {
      my_error(ER_XAER_RMFAIL, MYF(0),
               xa_state_names[thd->transaction.xid_state.xa_state]);
      break;
    }
    if (thd->active_transaction() || thd->locked_tables)
    {
      my_error(ER_XAER_OUTSIDE, MYF(0));
      break;
    }
    if (xid_cache_search(thd->lex->xid))
    {
      my_error(ER_XAER_DUPID, MYF(0));
      break;
    }
    DBUG_ASSERT(thd->transaction.xid_state.xid.is_null());
    thd->transaction.xid_state.xa_state=XA_ACTIVE;
    thd->transaction.xid_state.rm_error= 0;
    thd->transaction.xid_state.xid.set(thd->lex->xid);
    xid_cache_insert(&thd->transaction.xid_state);
    thd->transaction.all.modified_non_trans_table= FALSE;
    thd->options= ((thd->options & ~(OPTION_KEEP_LOG)) | OPTION_BEGIN);
    thd->server_status|= SERVER_STATUS_IN_TRANS;
    my_ok(thd);
    break;
  case SQLCOM_XA_END:
    /* fake it */
    if (thd->lex->xa_opt != XA_NONE)
    { // SUSPEND and FOR MIGRATE are not supported yet. TODO
      my_error(ER_XAER_INVAL, MYF(0));
      break;
    }
    if (thd->transaction.xid_state.xa_state != XA_ACTIVE)
    {
      my_error(ER_XAER_RMFAIL, MYF(0),
               xa_state_names[thd->transaction.xid_state.xa_state]);
      break;
    }
    if (!thd->transaction.xid_state.xid.eq(thd->lex->xid))
    {
      my_error(ER_XAER_NOTA, MYF(0));
      break;
    }
    if (xa_trans_rolled_back(&thd->transaction.xid_state))
      break;
    thd->transaction.xid_state.xa_state=XA_IDLE;
    my_ok(thd);
    break;
  case SQLCOM_XA_PREPARE:
    if (thd->transaction.xid_state.xa_state != XA_IDLE)
    {
      my_error(ER_XAER_RMFAIL, MYF(0),
               xa_state_names[thd->transaction.xid_state.xa_state]);
      break;
    }
    if (!thd->transaction.xid_state.xid.eq(thd->lex->xid))
    {
      my_error(ER_XAER_NOTA, MYF(0));
      break;
    }
    if (ha_prepare(thd))
    {
      my_error(ER_XA_RBROLLBACK, MYF(0));
      xid_cache_delete(&thd->transaction.xid_state);
      thd->transaction.xid_state.xa_state=XA_NOTR;
      break;
    }
    thd->transaction.xid_state.xa_state=XA_PREPARED;
    my_ok(thd);
    break;
  case SQLCOM_XA_COMMIT:
    if (!thd->transaction.xid_state.xid.eq(thd->lex->xid))
    {
      XID_STATE *xs=xid_cache_search(thd->lex->xid);
      if (!xs || xs->in_thd)
        my_error(ER_XAER_NOTA, MYF(0));
      else if (xa_trans_rolled_back(xs))
      {
        ha_commit_or_rollback_by_xid(thd->lex->xid, 0);
        xid_cache_delete(xs);
        break;
      }
      else
      {
        ha_commit_or_rollback_by_xid(thd->lex->xid, 1);
        xid_cache_delete(xs);
        my_ok(thd);
      }
      break;
    }
    if (xa_trans_rolled_back(&thd->transaction.xid_state))
    {
      xa_trans_rollback(thd);
      break;
    }
    if (thd->transaction.xid_state.xa_state == XA_IDLE &&
        thd->lex->xa_opt == XA_ONE_PHASE)
    {
      int r;
      if ((r= ha_commit(thd)))
        my_error(r == 1 ? ER_XA_RBROLLBACK : ER_XAER_RMERR, MYF(0));
      else
        my_ok(thd);
    }
    else if (thd->transaction.xid_state.xa_state == XA_PREPARED &&
             thd->lex->xa_opt == XA_NONE)
    {
      if (wait_if_global_read_lock(thd, 0, 0))
      {
        ha_rollback(thd);
        my_error(ER_XAER_RMERR, MYF(0));
      }
      else
      {
        if (ha_commit_one_phase(thd, 1))
          my_error(ER_XAER_RMERR, MYF(0));
        else
          my_ok(thd);
        start_waiting_global_read_lock(thd);
      }
    }
    else
    {
      my_error(ER_XAER_RMFAIL, MYF(0),
               xa_state_names[thd->transaction.xid_state.xa_state]);
      break;
    }
    thd->options&= ~(OPTION_BEGIN | OPTION_KEEP_LOG);
    thd->transaction.all.modified_non_trans_table= FALSE;
    thd->server_status&= ~SERVER_STATUS_IN_TRANS;
    xid_cache_delete(&thd->transaction.xid_state);
    thd->transaction.xid_state.xa_state=XA_NOTR;
    break;
  case SQLCOM_XA_ROLLBACK:
    if (!thd->transaction.xid_state.xid.eq(thd->lex->xid))
    {
      XID_STATE *xs=xid_cache_search(thd->lex->xid);
      if (!xs || xs->in_thd)
        my_error(ER_XAER_NOTA, MYF(0));
      else
      {
        bool ok= !xa_trans_rolled_back(xs);
        ha_commit_or_rollback_by_xid(thd->lex->xid, 0);
        xid_cache_delete(xs);
        if (ok)
          my_ok(thd);
      }
      break;
    }
    if (thd->transaction.xid_state.xa_state != XA_IDLE &&
        thd->transaction.xid_state.xa_state != XA_PREPARED &&
        thd->transaction.xid_state.xa_state != XA_ROLLBACK_ONLY)
    {
      my_error(ER_XAER_RMFAIL, MYF(0),
               xa_state_names[thd->transaction.xid_state.xa_state]);
      break;
    }
    if (xa_trans_rollback(thd))
      my_error(ER_XAER_RMERR, MYF(0));
    else
      my_ok(thd);
    break;
  case SQLCOM_XA_RECOVER:
    res= mysql_xa_recover(thd);
    break;
  case SQLCOM_ALTER_TABLESPACE:
    if (check_access(thd, ALTER_ACL, thd->db, 0, 1, 0,
                     thd->db ? is_schema_db(thd->db, thd->db_length) : 0))
      break;
    if (!(res= mysql_alter_tablespace(thd, lex->alter_tablespace_info)))
      my_ok(thd);
    break;
  case SQLCOM_INSTALL_PLUGIN:
    if (! (res= mysql_install_plugin(thd, &thd->lex->comment,
                                     &thd->lex->ident)))
      my_ok(thd);
    break;
  case SQLCOM_UNINSTALL_PLUGIN:
    if (! (res= mysql_uninstall_plugin(thd, &thd->lex->comment)))
      my_ok(thd);
    break;
  case SQLCOM_BINLOG_BASE64_EVENT:
  {
#ifndef EMBEDDED_LIBRARY
    mysql_client_binlog_statement(thd);
#else /* EMBEDDED_LIBRARY */
    my_error(ER_OPTION_PREVENTS_STATEMENT, MYF(0), "embedded");
#endif /* EMBEDDED_LIBRARY */
    break;
  }
  case SQLCOM_CREATE_SERVER:
  {
    int error;
    LEX *lex= thd->lex;
    DBUG_PRINT("info", ("case SQLCOM_CREATE_SERVER"));

    if (check_global_access(thd, SUPER_ACL))
      break;

    if ((error= create_server(thd, &lex->server_options)))
    {
      DBUG_PRINT("info", ("problem creating server <%s>",
                          lex->server_options.server_name));
      my_error(error, MYF(0), lex->server_options.server_name);
      break;
    }
    my_ok(thd, 1);
    break;
  }
  case SQLCOM_ALTER_SERVER:
  {
    int error;
    LEX *lex= thd->lex;
    DBUG_PRINT("info", ("case SQLCOM_ALTER_SERVER"));

    if (check_global_access(thd, SUPER_ACL))
      break;

    if ((error= alter_server(thd, &lex->server_options)))
    {
      DBUG_PRINT("info", ("problem altering server <%s>",
                          lex->server_options.server_name));
      my_error(error, MYF(0), lex->server_options.server_name);
      break;
    }
    my_ok(thd, 1);
    break;
  }
  case SQLCOM_DROP_SERVER:
  {
    int err_code;
    LEX *lex= thd->lex;
    DBUG_PRINT("info", ("case SQLCOM_DROP_SERVER"));

    if (check_global_access(thd, SUPER_ACL))
      break;

    if ((err_code= drop_server(thd, &lex->server_options)))
    {
      if (! lex->drop_if_exists && err_code == ER_FOREIGN_SERVER_DOESNT_EXIST)
      {
        DBUG_PRINT("info", ("problem dropping server %s",
                            lex->server_options.server_name));
        my_error(err_code, MYF(0), lex->server_options.server_name);
      }
      else
      {
        my_ok(thd, 0);
      }
      break;
    }
    my_ok(thd, 1);
    break;
  }
  default:
#ifndef EMBEDDED_LIBRARY
    DBUG_ASSERT(0);                             /* Impossible */
#endif
    my_ok(thd);
    break;
  }
  thd_proc_info(thd, "query end");

  /*
    Binlog-related cleanup:
    Reset system variables temporarily modified by SET ONE SHOT.

    Exception: If this is a SET, do nothing. This is to allow
    mysqlbinlog to print many SET commands (in this case we want the
    charset temp setting to live until the real query). This is also
    needed so that SET CHARACTER_SET_CLIENT... does not cancel itself
    immediately.
  */
  if (thd->one_shot_set && lex->sql_command != SQLCOM_SET_OPTION)
    reset_one_shot_variables(thd);

  /*
    The return value for ROW_COUNT() is "implementation dependent" if the
    statement is not DELETE, INSERT or UPDATE, but -1 is what JDBC and ODBC
    wants. We also keep the last value in case of SQLCOM_CALL or
    SQLCOM_EXECUTE.
  */
  if (!(sql_command_flags[lex->sql_command] & CF_HAS_ROW_COUNT))
    thd->row_count_func= -1;

  goto finish;

error:
  res= TRUE;

finish:
  if (need_start_waiting)
  {
    /*
      Release the protection against the global read lock and wake
      everyone, who might want to set a global read lock.
    */
    start_waiting_global_read_lock(thd);
  }
  DBUG_RETURN(res || thd->is_error());
}


static bool execute_sqlcom_select(THD *thd, TABLE_LIST *all_tables)
{
  LEX	*lex= thd->lex;
  select_result *result=lex->result;
  bool res;
  /* assign global limit variable if limit is not given */
  {
    SELECT_LEX *param= lex->unit.global_parameters;
    if (!param->explicit_limit)
      param->select_limit=
        new Item_int((ulonglong) thd->variables.select_limit);
  }
  if (!(res= open_and_lock_tables(thd, all_tables)))
  {
    if (lex->describe)
    {
      /*
        We always use select_send for EXPLAIN, even if it's an EXPLAIN
        for SELECT ... INTO OUTFILE: a user application should be able
        to prepend EXPLAIN to any query and receive output for it,
        even if the query itself redirects the output.
      */
      if (!(result= new select_send()))
        return 1;                               /* purecov: inspected */
      thd->send_explain_fields(result);
      res= mysql_explain_union(thd, &thd->lex->unit, result);
      if (lex->describe & DESCRIBE_EXTENDED)
      {
        char buff[1024];
        String str(buff,(uint32) sizeof(buff), system_charset_info);
        str.length(0);
        thd->lex->unit.print(&str, QT_ORDINARY);
        str.append('\0');
        push_warning(thd, MYSQL_ERROR::WARN_LEVEL_NOTE,
                     ER_YES, str.ptr());
      }
      if (res)
        result->abort();
      else
        result->send_eof();
      delete result;
    }
    else
    {
      if (!result && !(result= new select_send()))
        return 1;                               /* purecov: inspected */
      query_cache_store_query(thd, all_tables);
      res= handle_select(thd, lex, result, 0);
      if (result != lex->result)
        delete result;
    }
  }
  return res;
}


#ifndef NO_EMBEDDED_ACCESS_CHECKS
/**
  Check grants for commands which work only with one table.

  @param thd                    Thread handler
  @param privilege              requested privilege
  @param all_tables             global table list of query
  @param no_errors              FALSE/TRUE - report/don't report error to
                            the client (using my_error() call).

  @retval
    0   OK
  @retval
    1   access denied, error is sent to client
*/

bool check_single_table_access(THD *thd, ulong privilege, 
                               TABLE_LIST *all_tables, bool no_errors)
{
  Security_context * backup_ctx= thd->security_ctx;

  /* we need to switch to the saved context (if any) */
  if (all_tables->security_ctx)
    thd->security_ctx= all_tables->security_ctx;

  const char *db_name;
  if ((all_tables->view || all_tables->field_translation) &&
      !all_tables->schema_table)
    db_name= all_tables->view_db.str;
  else
    db_name= all_tables->db;

  if (check_access(thd, privilege, db_name,
		   &all_tables->grant.privilege, 0, no_errors,
                   test(all_tables->schema_table)))
    goto deny;

  /* Show only 1 table for check_grant */
  if (!(all_tables->belong_to_view &&
        (thd->lex->sql_command == SQLCOM_SHOW_FIELDS)) &&
      check_grant(thd, privilege, all_tables, 0, 1, no_errors))
    goto deny;

  thd->security_ctx= backup_ctx;
  return 0;

deny:
  thd->security_ctx= backup_ctx;
  return 1;
}

/**
  Check grants for commands which work only with one table and all other
  tables belonging to subselects or implicitly opened tables.

  @param thd			Thread handler
  @param privilege		requested privilege
  @param all_tables		global table list of query

  @retval
    0   OK
  @retval
    1   access denied, error is sent to client
*/

bool check_one_table_access(THD *thd, ulong privilege, TABLE_LIST *all_tables)
{
  if (check_single_table_access (thd,privilege,all_tables, FALSE))
    return 1;

  /* Check rights on tables of subselects and implictly opened tables */
  TABLE_LIST *subselects_tables, *view= all_tables->view ? all_tables : 0;
  if ((subselects_tables= all_tables->next_global))
  {
    /*
      Access rights asked for the first table of a view should be the same
      as for the view
    */
    if (view && subselects_tables->belong_to_view == view)
    {
      if (check_single_table_access (thd, privilege, subselects_tables, FALSE))
        return 1;
      subselects_tables= subselects_tables->next_global;
    }
    if (subselects_tables &&
        (check_table_access(thd, SELECT_ACL, subselects_tables, UINT_MAX, FALSE)))
      return 1;
  }
  return 0;
}


/**
  Get the user (global) and database privileges for all used tables.

  @param save_priv    In this we store global and db level grants for the
                      table. Note that we don't store db level grants if the
                      global grants is enough to satisfy the request and the
                      global grants contains a SELECT grant.

  @note
    The idea of EXTRA_ACL is that one will be granted access to the table if
    one has the asked privilege on any column combination of the table; For
    example to be able to check a table one needs to have SELECT privilege on
    any column of the table.

  @retval
    0  ok
  @retval
    1  If we can't get the privileges and we don't use table/column
    grants.
*/
bool
check_access(THD *thd, ulong want_access, const char *db, ulong *save_priv,
	     bool dont_check_global_grants, bool no_errors, bool schema_db)
{
  Security_context *sctx= thd->security_ctx;
  ulong db_access;
  /*
    GRANT command:
    In case of database level grant the database name may be a pattern,
    in case of table|column level grant the database name can not be a pattern.
    We use 'dont_check_global_grants' as a flag to determine
    if it's database level grant command 
    (see SQLCOM_GRANT case, mysql_execute_command() function) and
    set db_is_pattern according to 'dont_check_global_grants' value.
  */
  bool  db_is_pattern= (test(want_access & GRANT_ACL) &&
                        dont_check_global_grants);
  ulong dummy;
  DBUG_ENTER("check_access");
  DBUG_PRINT("enter",("db: %s  want_access: %lu  master_access: %lu",
                      db ? db : "", want_access, sctx->master_access));
  if (save_priv)
    *save_priv=0;
  else
    save_priv= &dummy;

  thd_proc_info(thd, "checking permissions");
  if ((!db || !db[0]) && !thd->db && !dont_check_global_grants)
  {
    DBUG_PRINT("error",("No database"));
    if (!no_errors)
      my_message(ER_NO_DB_ERROR, ER(ER_NO_DB_ERROR),
                 MYF(0));                       /* purecov: tested */
    DBUG_RETURN(TRUE);				/* purecov: tested */
  }

  if (schema_db)
  {
    if ((!(sctx->master_access & FILE_ACL) && (want_access & FILE_ACL)) ||
        (want_access & ~(SELECT_ACL | EXTRA_ACL | FILE_ACL)))
    {
      if (!no_errors)
      {
        const char *db_name= db ? db : thd->db;
        my_error(ER_DBACCESS_DENIED_ERROR, MYF(0),
                 sctx->priv_user, sctx->priv_host, db_name);
      }
      DBUG_RETURN(TRUE);
    }
    else
    {
      *save_priv= SELECT_ACL;
      DBUG_RETURN(FALSE);
    }
  }

  if ((sctx->master_access & want_access) == want_access)
  {
    /*
      If we don't have a global SELECT privilege, we have to get the database
      specific access rights to be able to handle queries of type
      UPDATE t1 SET a=1 WHERE b > 0
    */
    db_access= sctx->db_access;
    if (!(sctx->master_access & SELECT_ACL) &&
	(db && (!thd->db || db_is_pattern || strcmp(db,thd->db))))
      db_access=acl_get(sctx->host, sctx->ip, sctx->priv_user, db,
                        db_is_pattern);
    *save_priv=sctx->master_access | db_access;
    DBUG_RETURN(FALSE);
  }
  if (((want_access & ~sctx->master_access) & ~(DB_ACLS | EXTRA_ACL)) ||
      (! db && dont_check_global_grants))
  {						// We can never grant this
    DBUG_PRINT("error",("No possible access"));
    if (!no_errors)
      my_error(ER_ACCESS_DENIED_ERROR, MYF(0),
               sctx->priv_user,
               sctx->priv_host,
               (thd->password ?
                ER(ER_YES) :
                ER(ER_NO)));                    /* purecov: tested */
    DBUG_RETURN(TRUE);				/* purecov: tested */
  }

  if (db == any_db)
    DBUG_RETURN(FALSE);				// Allow select on anything

  if (db && (!thd->db || db_is_pattern || strcmp(db,thd->db)))
    db_access= acl_get(sctx->host, sctx->ip, sctx->priv_user, db,
                       db_is_pattern);
  else
    db_access= sctx->db_access;
  DBUG_PRINT("info",("db_access: %lu", db_access));
  /* Remove SHOW attribute and access rights we already have */
  want_access &= ~(sctx->master_access | EXTRA_ACL);
  DBUG_PRINT("info",("db_access: %lu  want_access: %lu",
                     db_access, want_access));
  db_access= ((*save_priv=(db_access | sctx->master_access)) & want_access);

  if (db_access == want_access ||
      (!dont_check_global_grants &&
       !(want_access & ~(db_access | TABLE_ACLS | PROC_ACLS))))
    DBUG_RETURN(FALSE);				/* Ok */

  DBUG_PRINT("error",("Access denied"));
  if (!no_errors)
    my_error(ER_DBACCESS_DENIED_ERROR, MYF(0),
             sctx->priv_user, sctx->priv_host,
             (db ? db : (thd->db ?
                         thd->db :
                         "unknown")));          /* purecov: tested */
  DBUG_RETURN(TRUE);				/* purecov: tested */
}


static bool check_show_access(THD *thd, TABLE_LIST *table)
{
  switch (get_schema_table_idx(table->schema_table)) {
  case SCH_SCHEMATA:
    return (specialflag & SPECIAL_SKIP_SHOW_DB) &&
      check_global_access(thd, SHOW_DB_ACL);

  case SCH_TABLE_NAMES:
  case SCH_TABLES:
  case SCH_VIEWS:
  case SCH_TRIGGERS:
  case SCH_EVENTS:
  {
    const char *dst_db_name= table->schema_select_lex->db;

    DBUG_ASSERT(dst_db_name);

    if (check_access(thd, SELECT_ACL, dst_db_name,
                     &thd->col_access, FALSE, FALSE,
                     is_schema_db(dst_db_name)))
      return TRUE;

    if (!thd->col_access && check_grant_db(thd, dst_db_name))
    {
      my_error(ER_DBACCESS_DENIED_ERROR, MYF(0),
               thd->security_ctx->priv_user,
               thd->security_ctx->priv_host,
               dst_db_name);
      return TRUE;
    }

    return FALSE;
  }

  case SCH_COLUMNS:
  case SCH_STATISTICS:
  {
    TABLE_LIST *dst_table;
    dst_table= (TABLE_LIST *) table->schema_select_lex->table_list.first;

    DBUG_ASSERT(dst_table);

    if (check_access(thd, SELECT_ACL | EXTRA_ACL,
                     dst_table->db,
                     &dst_table->grant.privilege,
                     FALSE, FALSE,
                     test(dst_table->schema_table)))
      return FALSE;

    return (check_grant(thd, SELECT_ACL, dst_table, 2, UINT_MAX, FALSE));
  }
  default:
    break;
  }

  return FALSE;
}


/**
  Check the privilege for all used tables.

  @param    thd          Thread context
  @param    want_access  Privileges requested
  @param    tables       List of tables to be checked
  @param    number       Check at most this number of tables.
  @param    no_errors    FALSE/TRUE - report/don't report error to
                         the client (using my_error() call).

  @note
    Table privileges are cached in the table list for GRANT checking.
    This functions assumes that table list used and
    thd->lex->query_tables_own_last value correspond to each other
    (the latter should be either 0 or point to next_global member
    of one of elements of this table list).

  @retval  FALSE   OK
  @retval  TRUE    Access denied
*/

bool
check_table_access(THD *thd, ulong want_access,TABLE_LIST *tables,
		   uint number, bool no_errors)
{
  TABLE_LIST *org_tables= tables;
  TABLE_LIST *first_not_own_table= thd->lex->first_not_own_table();
  uint i= 0;
  Security_context *sctx= thd->security_ctx, *backup_ctx= thd->security_ctx;
  /*
    The check that first_not_own_table is not reached is for the case when
    the given table list refers to the list for prelocking (contains tables
    of other queries). For simple queries first_not_own_table is 0.
  */
  for (; i < number && tables != first_not_own_table;
       tables= tables->next_global, i++)
  {
    if (tables->security_ctx)
      sctx= tables->security_ctx;
    else
      sctx= backup_ctx;

    if (tables->schema_table && 
        (want_access & ~(SELECT_ACL | EXTRA_ACL | FILE_ACL)))
    {
      if (!no_errors)
        my_error(ER_DBACCESS_DENIED_ERROR, MYF(0),
                 sctx->priv_user, sctx->priv_host,
                 INFORMATION_SCHEMA_NAME.str);
      return TRUE;
    }
    /*
       Register access for view underlying table.
       Remove SHOW_VIEW_ACL, because it will be checked during making view
     */
    tables->grant.orig_want_privilege= (want_access & ~SHOW_VIEW_ACL);

    if (tables->schema_table_reformed)
    {
      if (check_show_access(thd, tables))
        goto deny;

      continue;
    }

    if (tables->is_anonymous_derived_table() ||
        (tables->table && (int)tables->table->s->tmp_table))
      continue;
    thd->security_ctx= sctx;
    if ((sctx->master_access & want_access) ==
        (want_access & ~EXTRA_ACL) &&
	thd->db)
      tables->grant.privilege= want_access;
    else if (tables->db && thd->db && strcmp(tables->db, thd->db) == 0)
    {
      if (check_access(thd, want_access, tables->get_db_name(),
                       &tables->grant.privilege, 0, no_errors, 
                       test(tables->schema_table)))
        goto deny;                            // Access denied
    }
    else if (check_access(thd, want_access, tables->get_db_name(),
                          &tables->grant.privilege, 0, no_errors, 
                          test(tables->schema_table)))
      goto deny;
  }
  thd->security_ctx= backup_ctx;
  return check_grant(thd,want_access & ~EXTRA_ACL,org_tables,
		       test(want_access & EXTRA_ACL), number, no_errors);
deny:
  thd->security_ctx= backup_ctx;
  return TRUE;
}


bool
check_routine_access(THD *thd, ulong want_access,char *db, char *name,
		     bool is_proc, bool no_errors)
{
  TABLE_LIST tables[1];
  
  bzero((char *)tables, sizeof(TABLE_LIST));
  tables->db= db;
  tables->table_name= tables->alias= name;
  
  /*
    The following test is just a shortcut for check_access() (to avoid
    calculating db_access) under the assumption that it's common to
    give persons global right to execute all stored SP (but not
    necessary to create them).
  */
  if ((thd->security_ctx->master_access & want_access) == want_access)
    tables->grant.privilege= want_access;
  else if (check_access(thd,want_access,db,&tables->grant.privilege,
			0, no_errors, 0))
    return TRUE;
  
    return check_grant_routine(thd, want_access, tables, is_proc, no_errors);
}


/**
  Check if the routine has any of the routine privileges.

  @param thd	       Thread handler
  @param db           Database name
  @param name         Routine name

  @retval
    0            ok
  @retval
    1            error
*/

bool check_some_routine_access(THD *thd, const char *db, const char *name,
                               bool is_proc)
{
  ulong save_priv;
  if (thd->security_ctx->master_access & SHOW_PROC_ACLS)
    return FALSE;
  /*
    There are no routines in information_schema db. So we can safely
    pass zero to last paramter of check_access function
  */
  if (!check_access(thd, SHOW_PROC_ACLS, db, &save_priv, 0, 1, 0) ||
      (save_priv & SHOW_PROC_ACLS))
    return FALSE;
  return check_routine_level_acl(thd, db, name, is_proc);
}


/*
  Check if the given table has any of the asked privileges

  @param thd		 Thread handler
  @param want_access	 Bitmap of possible privileges to check for

  @retval
    0  ok
  @retval
    1  error
*/

bool check_some_access(THD *thd, ulong want_access, TABLE_LIST *table)
{
  ulong access;
  DBUG_ENTER("check_some_access");

  /* This loop will work as long as we have less than 32 privileges */
  for (access= 1; access < want_access ; access<<= 1)
  {
    if (access & want_access)
    {
      if (!check_access(thd, access, table->db,
                        &table->grant.privilege, 0, 1,
                        test(table->schema_table)) &&
           !check_grant(thd, access, table, 0, 1, 1))
        DBUG_RETURN(0);
    }
  }
  DBUG_PRINT("exit",("no matching access rights"));
  DBUG_RETURN(1);
}

#endif /*NO_EMBEDDED_ACCESS_CHECKS*/


/**
  check for global access and give descriptive error message if it fails.

  @param thd			Thread handler
  @param want_access		Use should have any of these global rights

  @warning
    One gets access right if one has ANY of the rights in want_access.
    This is useful as one in most cases only need one global right,
    but in some case we want to check if the user has SUPER or
    REPL_CLIENT_ACL rights.

  @retval
    0	ok
  @retval
    1	Access denied.  In this case an error is sent to the client
*/

bool check_global_access(THD *thd, ulong want_access)
{
#ifndef NO_EMBEDDED_ACCESS_CHECKS
  char command[128];
  if ((thd->security_ctx->master_access & want_access))
    return 0;
  get_privilege_desc(command, sizeof(command), want_access);
  my_error(ER_SPECIFIC_ACCESS_DENIED_ERROR, MYF(0), command);
  return 1;
#else
  return 0;
#endif
}

/****************************************************************************
	Check stack size; Send error if there isn't enough stack to continue
****************************************************************************/

#ifndef EMBEDDED_LIBRARY

#if STACK_DIRECTION < 0
#define used_stack(A,B) (long) (A - B)
#else
#define used_stack(A,B) (long) (B - A)
#endif

#ifndef DBUG_OFF
long max_stack_used;
#endif

/**
  @note
  Note: The 'buf' parameter is necessary, even if it is unused here.
  - fix_fields functions has a "dummy" buffer large enough for the
    corresponding exec. (Thus we only have to check in fix_fields.)
  - Passing to check_stack_overrun() prevents the compiler from removing it.
*/
bool check_stack_overrun(THD *thd, long margin,
			 uchar *buf __attribute__((unused)))
{
  long stack_used;
  DBUG_ASSERT(thd == current_thd);
  if ((stack_used=used_stack(thd->thread_stack,(char*) &stack_used)) >=
      (long) (my_thread_stack_size - margin))
  {
    char ebuff[MYSQL_ERRMSG_SIZE];
    my_snprintf(ebuff, sizeof(ebuff), ER(ER_STACK_OVERRUN_NEED_MORE),
                stack_used, my_thread_stack_size, margin);
    my_message(ER_STACK_OVERRUN_NEED_MORE, ebuff, MYF(ME_FATALERROR));
    thd->fatal_error();
    return 1;
  }
#ifndef DBUG_OFF
  max_stack_used= max(max_stack_used, stack_used);
#endif
  return 0;
}
#endif /* EMBEDDED_LIBRARY */

#define MY_YACC_INIT 1000			// Start with big alloc
#define MY_YACC_MAX  32000			// Because of 'short'

bool my_yyoverflow(short **yyss, YYSTYPE **yyvs, ulong *yystacksize)
{
  Yacc_state *state= & current_thd->m_parser_state->m_yacc;
  ulong old_info=0;
  DBUG_ASSERT(state);
  if ((uint) *yystacksize >= MY_YACC_MAX)
    return 1;
  if (!state->yacc_yyvs)
    old_info= *yystacksize;
  *yystacksize= set_zone((*yystacksize)*2,MY_YACC_INIT,MY_YACC_MAX);
  if (!(state->yacc_yyvs= (uchar*)
        my_realloc(state->yacc_yyvs,
                   *yystacksize*sizeof(**yyvs),
                   MYF(MY_ALLOW_ZERO_PTR | MY_FREE_ON_ERROR))) ||
      !(state->yacc_yyss= (uchar*)
        my_realloc(state->yacc_yyss,
                   *yystacksize*sizeof(**yyss),
                   MYF(MY_ALLOW_ZERO_PTR | MY_FREE_ON_ERROR))))
    return 1;
  if (old_info)
  {
    /*
      Only copy the old stack on the first call to my_yyoverflow(),
      when replacing a static stack (YYINITDEPTH) by a dynamic stack.
      For subsequent calls, my_realloc already did preserve the old stack.
    */
    memcpy(state->yacc_yyss, *yyss, old_info*sizeof(**yyss));
    memcpy(state->yacc_yyvs, *yyvs, old_info*sizeof(**yyvs));
  }
  *yyss= (short*) state->yacc_yyss;
  *yyvs= (YYSTYPE*) state->yacc_yyvs;
  return 0;
}


/**
 Reset THD part responsible for command processing state.

   This needs to be called before execution of every statement
   (prepared or conventional).
   It is not called by substatements of routines.

  @todo
   Make it a method of THD and align its name with the rest of
   reset/end/start/init methods.
  @todo
   Call it after we use THD for queries, not before.
*/

void mysql_reset_thd_for_next_command(THD *thd)
{
  DBUG_ENTER("mysql_reset_thd_for_next_command");
  DBUG_ASSERT(!thd->spcont); /* not for substatements of routines */
  DBUG_ASSERT(! thd->in_sub_stmt);
  thd->free_list= 0;
  thd->select_number= 1;
  /*
    Those two lines below are theoretically unneeded as
    THD::cleanup_after_query() should take care of this already.
  */
  thd->auto_inc_intervals_in_cur_stmt_for_binlog.empty();
  thd->stmt_depends_on_first_successful_insert_id_in_prev_stmt= 0;

  thd->query_start_used= 0;
  thd->is_fatal_error= thd->time_zone_used= 0;
  /*
    Clear the status flag that are expected to be cleared at the
    beginning of each SQL statement.
  */
  thd->server_status&= ~SERVER_STATUS_CLEAR_SET;
  /*
    If in autocommit mode and not in a transaction, reset
    OPTION_STATUS_NO_TRANS_UPDATE | OPTION_KEEP_LOG to not get warnings
    in ha_rollback_trans() about some tables couldn't be rolled back.
  */
  if (!(thd->options & (OPTION_NOT_AUTOCOMMIT | OPTION_BEGIN)))
  {
    thd->options&= ~OPTION_KEEP_LOG;
    thd->transaction.all.modified_non_trans_table= FALSE;
  }
  DBUG_ASSERT(thd->security_ctx== &thd->main_security_ctx);
  thd->thread_specific_used= FALSE;

  if (opt_bin_log)
  {
    reset_dynamic(&thd->user_var_events);
    thd->user_var_events_alloc= thd->mem_root;
  }
  thd->clear_error();
  thd->main_da.reset_diagnostics_area();
  thd->total_warn_count=0;			// Warnings for this query
  thd->rand_used= 0;
  thd->sent_row_count= thd->examined_row_count= 0;

  /*
    Because we come here only for start of top-statements, binlog format is
    constant inside a complex statement (using stored functions) etc.
  */
  thd->reset_current_stmt_binlog_row_based();

  DBUG_PRINT("debug",
             ("current_stmt_binlog_row_based: %d",
              thd->current_stmt_binlog_row_based));

  DBUG_VOID_RETURN;
}


/**
  Resets the lex->current_select object.
  @note It is assumed that lex->current_select != NULL

  This function is a wrapper around select_lex->init_select() with an added
  check for the special situation when using INTO OUTFILE and LOAD DATA.
*/

void
mysql_init_select(LEX *lex)
{
  SELECT_LEX *select_lex= lex->current_select;
  select_lex->init_select();
  lex->wild= 0;
  if (select_lex == &lex->select_lex)
  {
    DBUG_ASSERT(lex->result == 0);
    lex->exchange= 0;
  }
}


/**
  Used to allocate a new SELECT_LEX object on the current thd mem_root and
  link it into the relevant lists.

  This function is always followed by mysql_init_select.

  @see mysql_init_select

  @retval TRUE An error occurred
  @retval FALSE The new SELECT_LEX was successfully allocated.
*/

bool
mysql_new_select(LEX *lex, bool move_down)
{
  SELECT_LEX *select_lex;
  THD *thd= lex->thd;
  DBUG_ENTER("mysql_new_select");

  if (!(select_lex= new (thd->mem_root) SELECT_LEX()))
    DBUG_RETURN(1);
  select_lex->select_number= ++thd->select_number;
  select_lex->parent_lex= lex; /* Used in init_query. */
  select_lex->init_query();
  select_lex->init_select();
  lex->nest_level++;
  if (lex->nest_level > (int) MAX_SELECT_NESTING)
  {
    my_error(ER_TOO_HIGH_LEVEL_OF_NESTING_FOR_SELECT,MYF(0),MAX_SELECT_NESTING);
    DBUG_RETURN(1);
  }
  select_lex->nest_level= lex->nest_level;
  /*
    Don't evaluate this subquery during statement prepare even if
    it's a constant one. The flag is switched off in the end of
    mysqld_stmt_prepare.
  */
  if (thd->stmt_arena->is_stmt_prepare())
    select_lex->uncacheable|= UNCACHEABLE_PREPARE;
  if (move_down)
  {
    SELECT_LEX_UNIT *unit;
    lex->subqueries= TRUE;
    /* first select_lex of subselect or derived table */
    if (!(unit= new (thd->mem_root) SELECT_LEX_UNIT()))
      DBUG_RETURN(1);

    unit->init_query();
    unit->init_select();
    unit->thd= thd;
    unit->include_down(lex->current_select);
    unit->link_next= 0;
    unit->link_prev= 0;
    unit->return_to= lex->current_select;
    select_lex->include_down(unit);
    /*
      By default we assume that it is usual subselect and we have outer name
      resolution context, if no we will assign it to 0 later
    */
    select_lex->context.outer_context= &select_lex->outer_select()->context;
  }
  else
  {
    if (lex->current_select->order_list.first && !lex->current_select->braces)
    {
      my_error(ER_WRONG_USAGE, MYF(0), "UNION", "ORDER BY");
      DBUG_RETURN(1);
    }
    select_lex->include_neighbour(lex->current_select);
    SELECT_LEX_UNIT *unit= select_lex->master_unit();                              
    if (!unit->fake_select_lex && unit->add_fake_select_lex(lex->thd))
      DBUG_RETURN(1);
    select_lex->context.outer_context= 
                unit->first_select()->context.outer_context;
  }

  select_lex->master_unit()->global_parameters= select_lex;
  select_lex->include_global((st_select_lex_node**)&lex->all_selects_list);
  lex->current_select= select_lex;
  /*
    in subquery is SELECT query and we allow resolution of names in SELECT
    list
  */
  select_lex->context.resolve_in_select_list= TRUE;
  DBUG_RETURN(0);
}

/**
  Create a select to return the same output as 'SELECT @@var_name'.

  Used for SHOW COUNT(*) [ WARNINGS | ERROR].

  This will crash with a core dump if the variable doesn't exists.

  @param var_name		Variable name
*/

void create_select_for_variable(const char *var_name)
{
  THD *thd;
  LEX *lex;
  LEX_STRING tmp, null_lex_string;
  Item *var;
  char buff[MAX_SYS_VAR_LENGTH*2+4+8], *end;
  DBUG_ENTER("create_select_for_variable");

  thd= current_thd;
  lex= thd->lex;
  mysql_init_select(lex);
  lex->sql_command= SQLCOM_SELECT;
  tmp.str= (char*) var_name;
  tmp.length=strlen(var_name);
  bzero((char*) &null_lex_string.str, sizeof(null_lex_string));
  /*
    We set the name of Item to @@session.var_name because that then is used
    as the column name in the output.
  */
  if ((var= get_system_var(thd, OPT_SESSION, tmp, null_lex_string)))
  {
    end= strxmov(buff, "@@session.", var_name, NullS);
    var->set_name(buff, end-buff, system_charset_info);
    add_item_to_list(thd, var);
  }
  DBUG_VOID_RETURN;
}


void mysql_init_multi_delete(LEX *lex)
{
  lex->sql_command=  SQLCOM_DELETE_MULTI;
  mysql_init_select(lex);
  lex->select_lex.select_limit= 0;
  lex->unit.select_limit_cnt= HA_POS_ERROR;
  lex->select_lex.table_list.save_and_clear(&lex->auxiliary_table_list);
  lex->lock_option= TL_READ_DEFAULT;
  lex->query_tables= 0;
  lex->query_tables_last= &lex->query_tables;
}


/*
  When you modify mysql_parse(), you may need to mofify
  mysql_test_parse_for_slave() in this same file.
*/

/**
  Parse a query.

  @param       thd     Current thread
  @param       inBuf   Begining of the query text
  @param       length  Length of the query text
  @param[out]  found_semicolon For multi queries, position of the character of
                               the next query in the query text.
*/

void mysql_parse(THD *thd, const char *inBuf, uint length,
                 const char ** found_semicolon)
{
  DBUG_ENTER("mysql_parse");

  DBUG_EXECUTE_IF("parser_debug", turn_parser_debug_on(););

  /*
    Warning.
    The purpose of query_cache_send_result_to_client() is to lookup the
    query in the query cache first, to avoid parsing and executing it.
    So, the natural implementation would be to:
    - first, call query_cache_send_result_to_client,
    - second, if caching failed, initialise the lexical and syntactic parser.
    The problem is that the query cache depends on a clean initialization
    of (among others) lex->safe_to_cache_query and thd->server_status,
    which are reset respectively in
    - lex_start()
    - mysql_reset_thd_for_next_command()
    So, initializing the lexical analyser *before* using the query cache
    is required for the cache to work properly.
    FIXME: cleanup the dependencies in the code to simplify this.
  */
  lex_start(thd);
  mysql_reset_thd_for_next_command(thd);

  if (query_cache_send_result_to_client(thd, (char*) inBuf, length) <= 0)
  {
    LEX *lex= thd->lex;

    sp_cache_flush_obsolete(&thd->sp_proc_cache);
    sp_cache_flush_obsolete(&thd->sp_func_cache);

    Parser_state parser_state(thd, inBuf, length);

    bool err= parse_sql(thd, & parser_state, NULL);
    *found_semicolon= parser_state.m_lip.found_semicolon;

    if (!err)
    {
#ifndef NO_EMBEDDED_ACCESS_CHECKS
      if (mqh_used && thd->user_connect &&
	  check_mqh(thd, lex->sql_command))
      {
	thd->net.error = 0;
      }
      else
#endif
      {
	if (! thd->is_error())
	{
          /*
            Binlog logs a string starting from thd->query and having length
            thd->query_length; so we set thd->query_length correctly (to not
            log several statements in one event, when we executed only first).
            We set it to not see the ';' (otherwise it would get into binlog
            and Query_log_event::print() would give ';;' output).
            This also helps display only the current query in SHOW
            PROCESSLIST.
            Note that we don't need LOCK_thread_count to modify query_length.
          */
          if (*found_semicolon && (ulong) (*found_semicolon - thd->query()))
            thd->set_query_inner(thd->query(),
                                 (uint32) (*found_semicolon -
                                           thd->query() - 1));
          /* Actually execute the query */
          if (*found_semicolon)
          {
            lex->safe_to_cache_query= 0;
            thd->server_status|= SERVER_MORE_RESULTS_EXISTS;
          }
          lex->set_trg_event_type_for_tables();
          mysql_execute_command(thd);
	}
      }
    }
    else
    {
      DBUG_ASSERT(thd->is_error());
      DBUG_PRINT("info",("Command aborted. Fatal_error: %d",
			 thd->is_fatal_error));

      query_cache_abort(&thd->net);
    }
    if (thd->lex->sphead)
    {
      delete thd->lex->sphead;
      thd->lex->sphead= 0;
    }
    lex->unit.cleanup();
    thd_proc_info(thd, "freeing items");
    thd->end_statement();
    thd->cleanup_after_query();
    DBUG_ASSERT(thd->change_list.is_empty());
  }
  else
  {
    /* There are no multi queries in the cache. */
    *found_semicolon= NULL;
  }

  DBUG_VOID_RETURN;
}


#ifdef HAVE_REPLICATION
/*
  Usable by the replication SQL thread only: just parse a query to know if it
  can be ignored because of replicate-*-table rules.

  @retval
    0	cannot be ignored
  @retval
    1	can be ignored
*/

bool mysql_test_parse_for_slave(THD *thd, char *inBuf, uint length)
{
  LEX *lex= thd->lex;
  bool error= 0;
  DBUG_ENTER("mysql_test_parse_for_slave");

  Parser_state parser_state(thd, inBuf, length);
  lex_start(thd);
  mysql_reset_thd_for_next_command(thd);

  if (!parse_sql(thd, & parser_state, NULL) &&
      all_tables_not_ok(thd,(TABLE_LIST*) lex->select_lex.table_list.first))
    error= 1;                  /* Ignore question */
  thd->end_statement();
  thd->cleanup_after_query();
  DBUG_RETURN(error);
}
#endif



/**
  Store field definition for create.

  @return
    Return 0 if ok
*/

bool add_field_to_list(THD *thd, LEX_STRING *field_name, enum_field_types type,
		       char *length, char *decimals,
		       uint type_modifier,
		       Item *default_value, Item *on_update_value,
                       LEX_STRING *comment,
		       char *change,
                       List<String> *interval_list, CHARSET_INFO *cs,
		       uint uint_geom_type)
{
  register Create_field *new_field;
  LEX  *lex= thd->lex;
  DBUG_ENTER("add_field_to_list");

  if (check_string_char_length(field_name, "", NAME_CHAR_LEN,
                               system_charset_info, 1))
  {
    my_error(ER_TOO_LONG_IDENT, MYF(0), field_name->str); /* purecov: inspected */
    DBUG_RETURN(1);				/* purecov: inspected */
  }
  if (type_modifier & PRI_KEY_FLAG)
  {
    Key *key;
    lex->col_list.push_back(new Key_part_spec(field_name->str, 0));
    key= new Key(Key::PRIMARY, NullS,
                      &default_key_create_info,
                      0, lex->col_list);
    lex->alter_info.key_list.push_back(key);
    lex->col_list.empty();
  }
  if (type_modifier & (UNIQUE_FLAG | UNIQUE_KEY_FLAG))
  {
    Key *key;
    lex->col_list.push_back(new Key_part_spec(field_name->str, 0));
    key= new Key(Key::UNIQUE, NullS,
                 &default_key_create_info, 0,
                 lex->col_list);
    lex->alter_info.key_list.push_back(key);
    lex->col_list.empty();
  }

  if (default_value)
  {
    /* 
      Default value should be literal => basic constants =>
      no need fix_fields()
      
      We allow only one function as part of default value - 
      NOW() as default for TIMESTAMP type.
    */
    if (default_value->type() == Item::FUNC_ITEM && 
        !(((Item_func*)default_value)->functype() == Item_func::NOW_FUNC &&
         type == MYSQL_TYPE_TIMESTAMP))
    {
      my_error(ER_INVALID_DEFAULT, MYF(0), field_name->str);
      DBUG_RETURN(1);
    }
    else if (default_value->type() == Item::NULL_ITEM)
    {
      default_value= 0;
      if ((type_modifier & (NOT_NULL_FLAG | AUTO_INCREMENT_FLAG)) ==
	  NOT_NULL_FLAG)
      {
	my_error(ER_INVALID_DEFAULT, MYF(0), field_name->str);
	DBUG_RETURN(1);
      }
    }
    else if (type_modifier & AUTO_INCREMENT_FLAG)
    {
      my_error(ER_INVALID_DEFAULT, MYF(0), field_name->str);
      DBUG_RETURN(1);
    }
  }

  if (on_update_value && type != MYSQL_TYPE_TIMESTAMP)
  {
    my_error(ER_INVALID_ON_UPDATE, MYF(0), field_name->str);
    DBUG_RETURN(1);
  }

  if (type == MYSQL_TYPE_TIMESTAMP && length)
  {
    /* Display widths are no longer supported for TIMSTAMP as of MySQL 4.1.
       In other words, for declarations such as TIMESTAMP(2), TIMESTAMP(4),
       and so on, the display width is ignored.
    */
    char buf[32];
    my_snprintf(buf, sizeof(buf), "TIMESTAMP(%s)", length);
    WARN_DEPRECATED(thd, "6.0", buf, "'TIMESTAMP'");
  }

  if (!(new_field= new Create_field()) ||
      new_field->init(thd, field_name->str, type, length, decimals, type_modifier,
                      default_value, on_update_value, comment, change,
                      interval_list, cs, uint_geom_type))
    DBUG_RETURN(1);

  lex->alter_info.create_list.push_back(new_field);
  lex->last_field=new_field;
  DBUG_RETURN(0);
}


/** Store position for column in ALTER TABLE .. ADD column. */

void store_position_for_column(const char *name)
{
  current_thd->lex->last_field->after=my_const_cast(char*) (name);
}

bool
add_proc_to_list(THD* thd, Item *item)
{
  ORDER *order;
  Item	**item_ptr;

  if (!(order = (ORDER *) thd->alloc(sizeof(ORDER)+sizeof(Item*))))
    return 1;
  item_ptr = (Item**) (order+1);
  *item_ptr= item;
  order->item=item_ptr;
  order->free_me=0;
  thd->lex->proc_list.link_in_list((uchar*) order,(uchar**) &order->next);
  return 0;
}


/**
  save order by and tables in own lists.
*/

bool add_to_list(THD *thd, SQL_LIST &list,Item *item,bool asc)
{
  ORDER *order;
  DBUG_ENTER("add_to_list");
  if (!(order = (ORDER *) thd->alloc(sizeof(ORDER))))
    DBUG_RETURN(1);
  order->item_ptr= item;
  order->item= &order->item_ptr;
  order->asc = asc;
  order->free_me=0;
  order->used=0;
  order->counter_used= 0;
  list.link_in_list((uchar*) order,(uchar**) &order->next);
  DBUG_RETURN(0);
}


/**
  Add a table to list of used tables.

  @param table		Table to add
  @param alias		alias for table (or null if no alias)
  @param table_options	A set of the following bits:
                         - TL_OPTION_UPDATING : Table will be updated
                         - TL_OPTION_FORCE_INDEX : Force usage of index
                         - TL_OPTION_ALIAS : an alias in multi table DELETE
  @param lock_type	How table should be locked
  @param use_index	List of indexed used in USE INDEX
  @param ignore_index	List of indexed used in IGNORE INDEX

  @retval
      0		Error
  @retval
    \#	Pointer to TABLE_LIST element added to the total table list
*/

TABLE_LIST *st_select_lex::add_table_to_list(THD *thd,
					     Table_ident *table,
					     LEX_STRING *alias,
					     ulong table_options,
					     thr_lock_type lock_type,
					     List<Index_hint> *index_hints_arg,
                                             LEX_STRING *option)
{
  register TABLE_LIST *ptr;
  TABLE_LIST *previous_table_ref; /* The table preceding the current one. */
  char *alias_str;
  LEX *lex= thd->lex;
  DBUG_ENTER("add_table_to_list");
  LINT_INIT(previous_table_ref);

  if (!table)
    DBUG_RETURN(0);				// End of memory
  alias_str= alias ? alias->str : table->table.str;
  if (!test(table_options & TL_OPTION_ALIAS) && 
      check_table_name(table->table.str, table->table.length, FALSE))
  {
    my_error(ER_WRONG_TABLE_NAME, MYF(0), table->table.str);
    DBUG_RETURN(0);
  }

  if (table->is_derived_table() == FALSE && table->db.str &&
      check_db_name(&table->db))
  {
    my_error(ER_WRONG_DB_NAME, MYF(0), table->db.str);
    DBUG_RETURN(0);
  }

  if (!alias)					/* Alias is case sensitive */
  {
    if (table->sel)
    {
      my_message(ER_DERIVED_MUST_HAVE_ALIAS,
                 ER(ER_DERIVED_MUST_HAVE_ALIAS), MYF(0));
      DBUG_RETURN(0);
    }
    if (!(alias_str= (char*) thd->memdup(alias_str,table->table.length+1)))
      DBUG_RETURN(0);
  }
  if (!(ptr = (TABLE_LIST *) thd->calloc(sizeof(TABLE_LIST))))
    DBUG_RETURN(0);				/* purecov: inspected */
  if (table->db.str)
  {
    ptr->db= table->db.str;
    ptr->db_length= table->db.length;
  }
  else if (lex->copy_db_to(&ptr->db, &ptr->db_length))
    DBUG_RETURN(0);

  ptr->alias= alias_str;
  if (lower_case_table_names && table->table.length)
    table->table.length= my_casedn_str(files_charset_info, table->table.str);
  ptr->table_name=table->table.str;
  ptr->table_name_length=table->table.length;
  ptr->lock_type=   lock_type;
  ptr->updating=    test(table_options & TL_OPTION_UPDATING);
  /* TODO: remove TL_OPTION_FORCE_INDEX as it looks like it's not used */
  ptr->force_index= test(table_options & TL_OPTION_FORCE_INDEX);
  ptr->ignore_leaves= test(table_options & TL_OPTION_IGNORE_LEAVES);
  ptr->derived=	    table->sel;
  if (!ptr->derived && is_schema_db(ptr->db, ptr->db_length))
  {
    ST_SCHEMA_TABLE *schema_table= find_schema_table(thd, ptr->table_name);
    if (!schema_table ||
        (schema_table->hidden && 
         ((sql_command_flags[lex->sql_command] & CF_STATUS_COMMAND) == 0 || 
          /*
            this check is used for show columns|keys from I_S hidden table
          */
          lex->sql_command == SQLCOM_SHOW_FIELDS ||
          lex->sql_command == SQLCOM_SHOW_KEYS)))
    {
      my_error(ER_UNKNOWN_TABLE, MYF(0),
               ptr->table_name, INFORMATION_SCHEMA_NAME.str);
      DBUG_RETURN(0);
    }
    ptr->schema_table_name= ptr->table_name;
    ptr->schema_table= schema_table;
  }
  ptr->select_lex=  lex->current_select;
  ptr->cacheable_table= 1;
  ptr->index_hints= index_hints_arg;
  ptr->option= option ? option->str : 0;
  /* check that used name is unique */
  if (lock_type != TL_IGNORE)
  {
    TABLE_LIST *first_table= (TABLE_LIST*) table_list.first;
    if (lex->sql_command == SQLCOM_CREATE_VIEW)
      first_table= first_table ? first_table->next_local : NULL;
    for (TABLE_LIST *tables= first_table ;
	 tables ;
	 tables=tables->next_local)
    {
      if (!my_strcasecmp(table_alias_charset, alias_str, tables->alias) &&
	  !strcmp(ptr->db, tables->db))
      {
	my_error(ER_NONUNIQ_TABLE, MYF(0), alias_str); /* purecov: tested */
	DBUG_RETURN(0);				/* purecov: tested */
      }
    }
  }
  /* Store the table reference preceding the current one. */
  if (table_list.elements > 0)
  {
    /*
      table_list.next points to the last inserted TABLE_LIST->next_local'
      element
      We don't use the offsetof() macro here to avoid warnings from gcc
    */
    previous_table_ref= (TABLE_LIST*) ((char*) table_list.next -
                                       ((char*) &(ptr->next_local) -
                                        (char*) ptr));
    /*
      Set next_name_resolution_table of the previous table reference to point
      to the current table reference. In effect the list
      TABLE_LIST::next_name_resolution_table coincides with
      TABLE_LIST::next_local. Later this may be changed in
      store_top_level_join_columns() for NATURAL/USING joins.
    */
    previous_table_ref->next_name_resolution_table= ptr;
  }

  /*
    Link the current table reference in a local list (list for current select).
    Notice that as a side effect here we set the next_local field of the
    previous table reference to 'ptr'. Here we also add one element to the
    list 'table_list'.
  */
  table_list.link_in_list((uchar*) ptr, (uchar**) &ptr->next_local);
  ptr->next_name_resolution_table= NULL;
  /* Link table in global list (all used tables) */
  lex->add_to_query_tables(ptr);
  DBUG_RETURN(ptr);
}


/**
  Initialize a new table list for a nested join.

    The function initializes a structure of the TABLE_LIST type
    for a nested join. It sets up its nested join list as empty.
    The created structure is added to the front of the current
    join list in the st_select_lex object. Then the function
    changes the current nest level for joins to refer to the newly
    created empty list after having saved the info on the old level
    in the initialized structure.

  @param thd         current thread

  @retval
    0   if success
  @retval
    1   otherwise
*/

bool st_select_lex::init_nested_join(THD *thd)
{
  TABLE_LIST *ptr;
  NESTED_JOIN *nested_join;
  DBUG_ENTER("init_nested_join");

  if (!(ptr= (TABLE_LIST*) thd->calloc(ALIGN_SIZE(sizeof(TABLE_LIST))+
                                       sizeof(NESTED_JOIN))))
    DBUG_RETURN(1);
  nested_join= ptr->nested_join=
    ((NESTED_JOIN*) ((uchar*) ptr + ALIGN_SIZE(sizeof(TABLE_LIST))));

  join_list->push_front(ptr);
  ptr->embedding= embedding;
  ptr->join_list= join_list;
  ptr->alias= (char*) "(nested_join)";
  embedding= ptr;
  join_list= &nested_join->join_list;
  join_list->empty();
  DBUG_RETURN(0);
}


/**
  End a nested join table list.

    The function returns to the previous join nest level.
    If the current level contains only one member, the function
    moves it one level up, eliminating the nest.

  @param thd         current thread

  @return
    - Pointer to TABLE_LIST element added to the total table list, if success
    - 0, otherwise
*/

TABLE_LIST *st_select_lex::end_nested_join(THD *thd)
{
  TABLE_LIST *ptr;
  NESTED_JOIN *nested_join;
  DBUG_ENTER("end_nested_join");

  DBUG_ASSERT(embedding);
  ptr= embedding;
  join_list= ptr->join_list;
  embedding= ptr->embedding;
  nested_join= ptr->nested_join;
  if (nested_join->join_list.elements == 1)
  {
    TABLE_LIST *embedded= nested_join->join_list.head();
    join_list->pop();
    embedded->join_list= join_list;
    embedded->embedding= embedding;
    join_list->push_front(embedded);
    ptr= embedded;
  }
  else if (nested_join->join_list.elements == 0)
  {
    join_list->pop();
    ptr= 0;                                     // return value
  }
  DBUG_RETURN(ptr);
}


/**
  Nest last join operation.

    The function nest last join operation as if it was enclosed in braces.

  @param thd         current thread

  @retval
    0  Error
  @retval
    \#  Pointer to TABLE_LIST element created for the new nested join
*/

TABLE_LIST *st_select_lex::nest_last_join(THD *thd)
{
  TABLE_LIST *ptr;
  NESTED_JOIN *nested_join;
  List<TABLE_LIST> *embedded_list;
  DBUG_ENTER("nest_last_join");

  if (!(ptr= (TABLE_LIST*) thd->calloc(ALIGN_SIZE(sizeof(TABLE_LIST))+
                                       sizeof(NESTED_JOIN))))
    DBUG_RETURN(0);
  nested_join= ptr->nested_join=
    ((NESTED_JOIN*) ((uchar*) ptr + ALIGN_SIZE(sizeof(TABLE_LIST))));

  ptr->embedding= embedding;
  ptr->join_list= join_list;
  ptr->alias= (char*) "(nest_last_join)";
  embedded_list= &nested_join->join_list;
  embedded_list->empty();

  for (uint i=0; i < 2; i++)
  {
    TABLE_LIST *table= join_list->pop();
    table->join_list= embedded_list;
    table->embedding= ptr;
    embedded_list->push_back(table);
    if (table->natural_join)
    {
      ptr->is_natural_join= TRUE;
      /*
        If this is a JOIN ... USING, move the list of joined fields to the
        table reference that describes the join.
      */
      if (prev_join_using)
        ptr->join_using_fields= prev_join_using;
    }
  }
  join_list->push_front(ptr);
  nested_join->used_tables= nested_join->not_null_tables= (table_map) 0;
  DBUG_RETURN(ptr);
}


/**
  Add a table to the current join list.

    The function puts a table in front of the current join list
    of st_select_lex object.
    Thus, joined tables are put into this list in the reverse order
    (the most outer join operation follows first).

  @param table       the table to add

  @return
    None
*/

void st_select_lex::add_joined_table(TABLE_LIST *table)
{
  DBUG_ENTER("add_joined_table");
  join_list->push_front(table);
  table->join_list= join_list;
  table->embedding= embedding;
  DBUG_VOID_RETURN;
}


/**
  Convert a right join into equivalent left join.

    The function takes the current join list t[0],t[1] ... and
    effectively converts it into the list t[1],t[0] ...
    Although the outer_join flag for the new nested table contains
    JOIN_TYPE_RIGHT, it will be handled as the inner table of a left join
    operation.

  EXAMPLES
  @verbatim
    SELECT * FROM t1 RIGHT JOIN t2 ON on_expr =>
      SELECT * FROM t2 LEFT JOIN t1 ON on_expr

    SELECT * FROM t1,t2 RIGHT JOIN t3 ON on_expr =>
      SELECT * FROM t1,t3 LEFT JOIN t2 ON on_expr

    SELECT * FROM t1,t2 RIGHT JOIN (t3,t4) ON on_expr =>
      SELECT * FROM t1,(t3,t4) LEFT JOIN t2 ON on_expr

    SELECT * FROM t1 LEFT JOIN t2 ON on_expr1 RIGHT JOIN t3  ON on_expr2 =>
      SELECT * FROM t3 LEFT JOIN (t1 LEFT JOIN t2 ON on_expr2) ON on_expr1
   @endverbatim

  @param thd         current thread

  @return
    - Pointer to the table representing the inner table, if success
    - 0, otherwise
*/

TABLE_LIST *st_select_lex::convert_right_join()
{
  TABLE_LIST *tab2= join_list->pop();
  TABLE_LIST *tab1= join_list->pop();
  DBUG_ENTER("convert_right_join");

  join_list->push_front(tab2);
  join_list->push_front(tab1);
  tab1->outer_join|= JOIN_TYPE_RIGHT;

  DBUG_RETURN(tab1);
}

/**
  Set lock for all tables in current select level.

  @param lock_type			Lock to set for tables

  @note
    If lock is a write lock, then tables->updating is set 1
    This is to get tables_ok to know that the table is updated by the
    query
*/

void st_select_lex::set_lock_for_tables(thr_lock_type lock_type)
{
  bool for_update= lock_type >= TL_READ_NO_INSERT;
  DBUG_ENTER("set_lock_for_tables");
  DBUG_PRINT("enter", ("lock_type: %d  for_update: %d", lock_type,
		       for_update));
  for (TABLE_LIST *tables= (TABLE_LIST*) table_list.first;
       tables;
       tables= tables->next_local)
  {
    tables->lock_type= lock_type;
    tables->updating=  for_update;
  }
  DBUG_VOID_RETURN;
}


/**
  Create a fake SELECT_LEX for a unit.

    The method create a fake SELECT_LEX object for a unit.
    This object is created for any union construct containing a union
    operation and also for any single select union construct of the form
    @verbatim
    (SELECT ... ORDER BY order_list [LIMIT n]) ORDER BY ... 
    @endvarbatim
    or of the form
    @varbatim
    (SELECT ... ORDER BY LIMIT n) ORDER BY ...
    @endvarbatim
  
  @param thd_arg		   thread handle

  @note
    The object is used to retrieve rows from the temporary table
    where the result on the union is obtained.

  @retval
    1     on failure to create the object
  @retval
    0     on success
*/

bool st_select_lex_unit::add_fake_select_lex(THD *thd_arg)
{
  SELECT_LEX *first_sl= first_select();
  DBUG_ENTER("add_fake_select_lex");
  DBUG_ASSERT(!fake_select_lex);

  if (!(fake_select_lex= new (thd_arg->mem_root) SELECT_LEX()))
      DBUG_RETURN(1);
  fake_select_lex->include_standalone(this, 
                                      (SELECT_LEX_NODE**)&fake_select_lex);
  fake_select_lex->select_number= INT_MAX;
  fake_select_lex->parent_lex= thd_arg->lex; /* Used in init_query. */
  fake_select_lex->make_empty_select();
  fake_select_lex->linkage= GLOBAL_OPTIONS_TYPE;
  fake_select_lex->select_limit= 0;

  fake_select_lex->context.outer_context=first_sl->context.outer_context;
  /* allow item list resolving in fake select for ORDER BY */
  fake_select_lex->context.resolve_in_select_list= TRUE;
  fake_select_lex->context.select_lex= fake_select_lex;

  if (!is_union())
  {
    /* 
      This works only for 
      (SELECT ... ORDER BY list [LIMIT n]) ORDER BY order_list [LIMIT m],
      (SELECT ... LIMIT n) ORDER BY order_list [LIMIT m]
      just before the parser starts processing order_list
    */ 
    global_parameters= fake_select_lex;
    fake_select_lex->no_table_names_allowed= 1;
    thd_arg->lex->current_select= fake_select_lex;
  }
  thd_arg->lex->pop_context();
  DBUG_RETURN(0);
}


/**
  Push a new name resolution context for a JOIN ... ON clause to the
  context stack of a query block.

    Create a new name resolution context for a JOIN ... ON clause,
    set the first and last leaves of the list of table references
    to be used for name resolution, and push the newly created
    context to the stack of contexts of the query.

  @param thd       pointer to current thread
  @param left_op   left  operand of the JOIN
  @param right_op  rigth operand of the JOIN

  @retval
    FALSE  if all is OK
  @retval
    TRUE   if a memory allocation error occured
*/

bool
push_new_name_resolution_context(THD *thd,
                                 TABLE_LIST *left_op, TABLE_LIST *right_op)
{
  Name_resolution_context *on_context;
  if (!(on_context= new (thd->mem_root) Name_resolution_context))
    return TRUE;
  on_context->init();
  on_context->first_name_resolution_table=
    left_op->first_leaf_for_name_resolution();
  on_context->last_name_resolution_table=
    right_op->last_leaf_for_name_resolution();
  return thd->lex->push_context(on_context);
}


/**
  Add an ON condition to the second operand of a JOIN ... ON.

    Add an ON condition to the right operand of a JOIN ... ON clause.

  @param b     the second operand of a JOIN ... ON
  @param expr  the condition to be added to the ON clause

  @retval
    FALSE  if there was some error
  @retval
    TRUE   if all is OK
*/

void add_join_on(TABLE_LIST *b, Item *expr)
{
  if (expr)
  {
    if (!b->on_expr)
      b->on_expr= expr;
    else
    {
      /*
        If called from the parser, this happens if you have both a
        right and left join. If called later, it happens if we add more
        than one condition to the ON clause.
      */
      b->on_expr= new Item_cond_and(b->on_expr,expr);
    }
    b->on_expr->top_level_item();
  }
}


/**
  Mark that there is a NATURAL JOIN or JOIN ... USING between two
  tables.

    This function marks that table b should be joined with a either via
    a NATURAL JOIN or via JOIN ... USING. Both join types are special
    cases of each other, so we treat them together. The function
    setup_conds() creates a list of equal condition between all fields
    of the same name for NATURAL JOIN or the fields in 'using_fields'
    for JOIN ... USING. The list of equality conditions is stored
    either in b->on_expr, or in JOIN::conds, depending on whether there
    was an outer join.

  EXAMPLE
  @verbatim
    SELECT * FROM t1 NATURAL LEFT JOIN t2
     <=>
    SELECT * FROM t1 LEFT JOIN t2 ON (t1.i=t2.i and t1.j=t2.j ... )

    SELECT * FROM t1 NATURAL JOIN t2 WHERE <some_cond>
     <=>
    SELECT * FROM t1, t2 WHERE (t1.i=t2.i and t1.j=t2.j and <some_cond>)

    SELECT * FROM t1 JOIN t2 USING(j) WHERE <some_cond>
     <=>
    SELECT * FROM t1, t2 WHERE (t1.j=t2.j and <some_cond>)
   @endverbatim

  @param a		  Left join argument
  @param b		  Right join argument
  @param using_fields    Field names from USING clause
*/

void add_join_natural(TABLE_LIST *a, TABLE_LIST *b, List<String> *using_fields,
                      SELECT_LEX *lex)
{
  b->natural_join= a;
  lex->prev_join_using= using_fields;
}


/**
  Reload/resets privileges and the different caches.

  @param thd Thread handler (can be NULL!)
  @param options What should be reset/reloaded (tables, privileges, slave...)
  @param tables Tables to flush (if any)
  @param write_to_binlog True if we can write to the binlog.
               
  @note Depending on 'options', it may be very bad to write the
    query to the binlog (e.g. FLUSH SLAVE); this is a
    pointer where reload_acl_and_cache() will put 0 if
    it thinks we really should not write to the binlog.
    Otherwise it will put 1.

  @return Error status code
    @retval 0 Ok
    @retval !=0  Error; thd->killed is set or thd->is_error() is true
*/

bool reload_acl_and_cache(THD *thd, ulong options, TABLE_LIST *tables,
                          bool *write_to_binlog)
{
  bool result=0;
  select_errors=0;				/* Write if more errors */
  bool tmp_write_to_binlog= 1;

  DBUG_ASSERT(!thd || !thd->in_sub_stmt);

#ifndef NO_EMBEDDED_ACCESS_CHECKS
  if (options & REFRESH_GRANT)
  {
    THD *tmp_thd= 0;
    /*
      If reload_acl_and_cache() is called from SIGHUP handler we have to
      allocate temporary THD for execution of acl_reload()/grant_reload().
    */
    if (!thd && (thd= (tmp_thd= new THD)))
    {
      thd->thread_stack= (char*) &tmp_thd;
      thd->store_globals();
      lex_start(thd);
    }

    if (thd)
    {
      bool reload_acl_failed= acl_reload(thd);
      bool reload_grants_failed= grant_reload(thd);
      bool reload_servers_failed= servers_reload(thd);

      if (reload_acl_failed || reload_grants_failed || reload_servers_failed)
      {
        result= 1;
        /*
          When an error is returned, my_message may have not been called and
          the client will hang waiting for a response.
        */
        my_error(ER_UNKNOWN_ERROR, MYF(0), "FLUSH PRIVILEGES failed");
      }
    }

    if (tmp_thd)
    {
      delete tmp_thd;
      /* Remember that we don't have a THD */
      my_pthread_setspecific_ptr(THR_THD,  0);
      thd= 0;
    }
    reset_mqh((LEX_USER *)NULL, TRUE);
  }
#endif
  if (options & REFRESH_LOG)
  {
    /*
      Flush the normal query log, the update log, the binary log,
      the slow query log, the relay log (if it exists) and the log
      tables.
    */

    /*
      Writing this command to the binlog may result in infinite loops
      when doing mysqlbinlog|mysql, and anyway it does not really make
      sense to log it automatically (would cause more trouble to users
      than it would help them)
    */
    tmp_write_to_binlog= 0;
    if( mysql_bin_log.is_open() )
    {
      mysql_bin_log.rotate_and_purge(RP_FORCE_ROTATE);
    }
#ifdef HAVE_REPLICATION
    pthread_mutex_lock(&LOCK_active_mi);
    rotate_relay_log(active_mi);
    pthread_mutex_unlock(&LOCK_active_mi);
#endif

    /* flush slow and general logs */
    logger.flush_logs(thd);

    if (ha_flush_logs(NULL))
      result=1;
    if (flush_error_log())
      result=1;
  }
#ifdef HAVE_QUERY_CACHE
  if (options & REFRESH_QUERY_CACHE_FREE)
  {
    query_cache.pack();				// FLUSH QUERY CACHE
    options &= ~REFRESH_QUERY_CACHE;    // Don't flush cache, just free memory
  }
  if (options & (REFRESH_TABLES | REFRESH_QUERY_CACHE))
  {
    query_cache.flush();			// RESET QUERY CACHE
  }
#endif /*HAVE_QUERY_CACHE*/
  /*
    Note that if REFRESH_READ_LOCK bit is set then REFRESH_TABLES is set too
    (see sql_yacc.yy)
  */
  if (options & (REFRESH_TABLES | REFRESH_READ_LOCK)) 
  {
    if ((options & REFRESH_READ_LOCK) && thd)
    {
      /*
        We must not try to aspire a global read lock if we have a write
        locked table. This would lead to a deadlock when trying to
        reopen (and re-lock) the table after the flush.
      */
      if (thd->locked_tables)
      {
        THR_LOCK_DATA **lock_p= thd->locked_tables->locks;
        THR_LOCK_DATA **end_p= lock_p + thd->locked_tables->lock_count;

        for (; lock_p < end_p; lock_p++)
        {
          if ((*lock_p)->type >= TL_WRITE_ALLOW_WRITE)
          {
            my_error(ER_LOCK_OR_ACTIVE_TRANSACTION, MYF(0));
            return 1;
          }
        }
      }
      /*
	Writing to the binlog could cause deadlocks, as we don't log
	UNLOCK TABLES
      */
      tmp_write_to_binlog= 0;
      if (lock_global_read_lock(thd))
	return 1;                               // Killed
      if (close_cached_tables(thd, tables, FALSE, (options & REFRESH_FAST) ?
                              FALSE : TRUE, TRUE))
          result= 1;
      
      if (make_global_read_lock_block_commit(thd)) // Killed
      {
        /* Don't leave things in a half-locked state */
        unlock_global_read_lock(thd);
        return 1;
      }
    }
    else
    {
      if (close_cached_tables(thd, tables, FALSE, (options & REFRESH_FAST) ?
                              FALSE : TRUE, FALSE))
        result= 1;
    }
    my_dbopt_cleanup();
  }
  if (options & REFRESH_HOSTS)
    hostname_cache_refresh();
  if (thd && (options & REFRESH_STATUS))
    refresh_status(thd);
  if (options & REFRESH_THREADS)
    flush_thread_cache();
#ifdef HAVE_REPLICATION
  if (options & REFRESH_MASTER)
  {
    DBUG_ASSERT(thd);
    tmp_write_to_binlog= 0;
    if (reset_master(thd))
    {
      result=1;
    }
  }
#endif
#ifdef OPENSSL
   if (options & REFRESH_DES_KEY_FILE)
   {
     if (des_key_file && load_des_key_file(des_key_file))
         result= 1;
   }
#endif
#ifdef HAVE_REPLICATION
 if (options & REFRESH_SLAVE)
 {
   tmp_write_to_binlog= 0;
   pthread_mutex_lock(&LOCK_active_mi);
   if (reset_slave(thd, active_mi))
     result=1;
   pthread_mutex_unlock(&LOCK_active_mi);
 }
#endif
 if (options & REFRESH_USER_RESOURCES)
   reset_mqh((LEX_USER *) NULL, 0);             /* purecov: inspected */
 *write_to_binlog= tmp_write_to_binlog;
 /*
   If the query was killed then this function must fail.
 */
 return result || (thd ? thd->killed : 0);
}


/**
  kill on thread.

  @param thd			Thread class
  @param id			Thread id
  @param only_kill_query        Should it kill the query or the connection

  @note
    This is written such that we have a short lock on LOCK_thread_count
*/

uint kill_one_thread(THD *thd, ulong id, bool only_kill_query)
{
  THD *tmp;
  uint error=ER_NO_SUCH_THREAD;
  DBUG_ENTER("kill_one_thread");
  DBUG_PRINT("enter", ("id=%lu only_kill=%d", id, only_kill_query));
  VOID(pthread_mutex_lock(&LOCK_thread_count)); // For unlink from list
  I_List_iterator<THD> it(threads);
  while ((tmp=it++))
  {
    if (tmp->command == COM_DAEMON)
      continue;
    if (tmp->thread_id == id)
    {
      pthread_mutex_lock(&tmp->LOCK_thd_data);	// Lock from delete
      break;
    }
  }
  VOID(pthread_mutex_unlock(&LOCK_thread_count));
  if (tmp)
  {

    /*
      If we're SUPER, we can KILL anything, including system-threads.
      No further checks.

      KILLer: thd->security_ctx->user could in theory be NULL while
      we're still in "unauthenticated" state. This is a theoretical
      case (the code suggests this could happen, so we play it safe).

      KILLee: tmp->security_ctx->user will be NULL for system threads.
      We need to check so Jane Random User doesn't crash the server
      when trying to kill a) system threads or b) unauthenticated users'
      threads (Bug#43748).

      If user of both killer and killee are non-NULL, proceed with
      slayage if both are string-equal.
    */

    if ((thd->security_ctx->master_access & SUPER_ACL) ||
        thd->security_ctx->user_matches(tmp->security_ctx))
    {
      tmp->awake(only_kill_query ? THD::KILL_QUERY : THD::KILL_CONNECTION);
      error=0;
    }
    else
      error=ER_KILL_DENIED_ERROR;
    pthread_mutex_unlock(&tmp->LOCK_thd_data);
  }
  DBUG_PRINT("exit", ("%d", error));
  DBUG_RETURN(error);
}


/*
  kills a thread and sends response

  SYNOPSIS
    sql_kill()
    thd			Thread class
    id			Thread id
    only_kill_query     Should it kill the query or the connection
*/

void sql_kill(THD *thd, ulong id, bool only_kill_query)
{
  uint error;
  if (!(error= kill_one_thread(thd, id, only_kill_query)))
    my_ok(thd);
  else
    my_error(error, MYF(0), id);
}


/** If pointer is not a null pointer, append filename to it. */

bool append_file_to_dir(THD *thd, const char **filename_ptr,
                        const char *table_name)
{
  char buff[FN_REFLEN],*ptr, *end;
  if (!*filename_ptr)
    return 0;					// nothing to do

  /* Check that the filename is not too long and it's a hard path */
  if (strlen(*filename_ptr)+strlen(table_name) >= FN_REFLEN-1 ||
      !test_if_hard_path(*filename_ptr))
  {
    my_error(ER_WRONG_TABLE_NAME, MYF(0), *filename_ptr);
    return 1;
  }
  /* Fix is using unix filename format on dos */
  strmov(buff,*filename_ptr);
  end=convert_dirname(buff, *filename_ptr, NullS);
  if (!(ptr= (char*) thd->alloc((size_t) (end-buff) + strlen(table_name)+1)))
    return 1;					// End of memory
  *filename_ptr=ptr;
  strxmov(ptr,buff,table_name,NullS);
  return 0;
}


/**
  Check if the select is a simple select (not an union).

  @retval
    0	ok
  @retval
    1	error	; In this case the error messege is sent to the client
*/

bool check_simple_select()
{
  THD *thd= current_thd;
  LEX *lex= thd->lex;
  if (lex->current_select != &lex->select_lex)
  {
    char command[80];
    Lex_input_stream *lip= & thd->m_parser_state->m_lip;
    strmake(command, lip->yylval->symbol.str,
	    min(lip->yylval->symbol.length, sizeof(command)-1));
    my_error(ER_CANT_USE_OPTION_HERE, MYF(0), command);
    return 1;
  }
  return 0;
}


Comp_creator *comp_eq_creator(bool invert)
{
  return invert?(Comp_creator *)&ne_creator:(Comp_creator *)&eq_creator;
}


Comp_creator *comp_ge_creator(bool invert)
{
  return invert?(Comp_creator *)&lt_creator:(Comp_creator *)&ge_creator;
}


Comp_creator *comp_gt_creator(bool invert)
{
  return invert?(Comp_creator *)&le_creator:(Comp_creator *)&gt_creator;
}


Comp_creator *comp_le_creator(bool invert)
{
  return invert?(Comp_creator *)&gt_creator:(Comp_creator *)&le_creator;
}


Comp_creator *comp_lt_creator(bool invert)
{
  return invert?(Comp_creator *)&ge_creator:(Comp_creator *)&lt_creator;
}


Comp_creator *comp_ne_creator(bool invert)
{
  return invert?(Comp_creator *)&eq_creator:(Comp_creator *)&ne_creator;
}


/**
  Construct ALL/ANY/SOME subquery Item.

  @param left_expr   pointer to left expression
  @param cmp         compare function creator
  @param all         true if we create ALL subquery
  @param select_lex  pointer on parsed subquery structure

  @return
    constructed Item (or 0 if out of memory)
*/
Item * all_any_subquery_creator(Item *left_expr,
				chooser_compare_func_creator cmp,
				bool all,
				SELECT_LEX *select_lex)
{
  if ((cmp == &comp_eq_creator) && !all)       //  = ANY <=> IN
    return new Item_in_subselect(left_expr, select_lex);

  if ((cmp == &comp_ne_creator) && all)        // <> ALL <=> NOT IN
    return new Item_func_not(new Item_in_subselect(left_expr, select_lex));

  Item_allany_subselect *it=
    new Item_allany_subselect(left_expr, cmp, select_lex, all);
  if (all)
    return it->upper_item= new Item_func_not_all(it);	/* ALL */

  return it->upper_item= new Item_func_nop_all(it);      /* ANY/SOME */
}


/**
  Multi update query pre-check.

  @param thd		Thread handler
  @param tables	Global/local table list (have to be the same)

  @retval
    FALSE OK
  @retval
    TRUE  Error
*/

bool multi_update_precheck(THD *thd, TABLE_LIST *tables)
{
  const char *msg= 0;
  TABLE_LIST *table;
  LEX *lex= thd->lex;
  SELECT_LEX *select_lex= &lex->select_lex;
  DBUG_ENTER("multi_update_precheck");

  if (select_lex->item_list.elements != lex->value_list.elements)
  {
    my_message(ER_WRONG_VALUE_COUNT, ER(ER_WRONG_VALUE_COUNT), MYF(0));
    DBUG_RETURN(TRUE);
  }
  /*
    Ensure that we have UPDATE or SELECT privilege for each table
    The exact privilege is checked in mysql_multi_update()
  */
  for (table= tables; table; table= table->next_local)
  {
    if (table->derived)
      table->grant.privilege= SELECT_ACL;
    else if ((check_access(thd, UPDATE_ACL, table->db,
                           &table->grant.privilege, 0, 1,
                           test(table->schema_table)) ||
              check_grant(thd, UPDATE_ACL, table, 0, 1, 1)) &&
             (check_access(thd, SELECT_ACL, table->db,
                           &table->grant.privilege, 0, 0,
                           test(table->schema_table)) ||
              check_grant(thd, SELECT_ACL, table, 0, 1, 0)))
      DBUG_RETURN(TRUE);

    table->table_in_first_from_clause= 1;
  }
  /*
    Is there tables of subqueries?
  */
  if (&lex->select_lex != lex->all_selects_list)
  {
    DBUG_PRINT("info",("Checking sub query list"));
    for (table= tables; table; table= table->next_global)
    {
      if (!table->table_in_first_from_clause)
      {
	if (check_access(thd, SELECT_ACL, table->db,
			 &table->grant.privilege, 0, 0,
                         test(table->schema_table)) ||
	    check_grant(thd, SELECT_ACL, table, 0, 1, 0))
	  DBUG_RETURN(TRUE);
      }
    }
  }

  if (select_lex->order_list.elements)
    msg= "ORDER BY";
  else if (select_lex->select_limit)
    msg= "LIMIT";
  if (msg)
  {
    my_error(ER_WRONG_USAGE, MYF(0), "UPDATE", msg);
    DBUG_RETURN(TRUE);
  }
  DBUG_RETURN(FALSE);
}

/**
  Multi delete query pre-check.

  @param thd			Thread handler
  @param tables		Global/local table list

  @retval
    FALSE OK
  @retval
    TRUE  error
*/

bool multi_delete_precheck(THD *thd, TABLE_LIST *tables)
{
  SELECT_LEX *select_lex= &thd->lex->select_lex;
  TABLE_LIST *aux_tables=
    (TABLE_LIST *)thd->lex->auxiliary_table_list.first;
  TABLE_LIST **save_query_tables_own_last= thd->lex->query_tables_own_last;
  DBUG_ENTER("multi_delete_precheck");

  /* sql_yacc guarantees that tables and aux_tables are not zero */
  DBUG_ASSERT(aux_tables != 0);
  if (check_table_access(thd, SELECT_ACL, tables, UINT_MAX, FALSE))
    DBUG_RETURN(TRUE);

  /*
    Since aux_tables list is not part of LEX::query_tables list we
    have to juggle with LEX::query_tables_own_last value to be able
    call check_table_access() safely.
  */
  thd->lex->query_tables_own_last= 0;
  if (check_table_access(thd, DELETE_ACL, aux_tables, UINT_MAX, FALSE))
  {
    thd->lex->query_tables_own_last= save_query_tables_own_last;
    DBUG_RETURN(TRUE);
  }
  thd->lex->query_tables_own_last= save_query_tables_own_last;

  if ((thd->options & OPTION_SAFE_UPDATES) && !select_lex->where)
  {
    my_message(ER_UPDATE_WITHOUT_KEY_IN_SAFE_MODE,
               ER(ER_UPDATE_WITHOUT_KEY_IN_SAFE_MODE), MYF(0));
    DBUG_RETURN(TRUE);
  }
  DBUG_RETURN(FALSE);
}


/**
  Link tables in auxilary table list of multi-delete with corresponding
  elements in main table list, and set proper locks for them.

  @param lex   pointer to LEX representing multi-delete

  @retval
    FALSE   success
  @retval
    TRUE    error
*/

bool multi_delete_set_locks_and_link_aux_tables(LEX *lex)
{
  TABLE_LIST *tables= (TABLE_LIST*)lex->select_lex.table_list.first;
  TABLE_LIST *target_tbl;
  DBUG_ENTER("multi_delete_set_locks_and_link_aux_tables");

  lex->table_count= 0;

  for (target_tbl= (TABLE_LIST *)lex->auxiliary_table_list.first;
       target_tbl; target_tbl= target_tbl->next_local)
  {
    lex->table_count++;
    /* All tables in aux_tables must be found in FROM PART */
    TABLE_LIST *walk;
    for (walk= tables; walk; walk= walk->next_local)
    {
      if (!my_strcasecmp(table_alias_charset,
			 target_tbl->alias, walk->alias) &&
	  !strcmp(walk->db, target_tbl->db))
	break;
    }
    if (!walk)
    {
      my_error(ER_UNKNOWN_TABLE, MYF(0),
               target_tbl->table_name, "MULTI DELETE");
      DBUG_RETURN(TRUE);
    }
    if (!walk->derived)
    {
      target_tbl->table_name= walk->table_name;
      target_tbl->table_name_length= walk->table_name_length;
    }
    walk->updating= target_tbl->updating;
    walk->lock_type= target_tbl->lock_type;
    target_tbl->correspondent_table= walk;	// Remember corresponding table
  }
  DBUG_RETURN(FALSE);
}


/**
  simple UPDATE query pre-check.

  @param thd		Thread handler
  @param tables	Global table list

  @retval
    FALSE OK
  @retval
    TRUE  Error
*/

bool update_precheck(THD *thd, TABLE_LIST *tables)
{
  DBUG_ENTER("update_precheck");
  if (thd->lex->select_lex.item_list.elements != thd->lex->value_list.elements)
  {
    my_message(ER_WRONG_VALUE_COUNT, ER(ER_WRONG_VALUE_COUNT), MYF(0));
    DBUG_RETURN(TRUE);
  }
  DBUG_RETURN(check_one_table_access(thd, UPDATE_ACL, tables));
}


/**
  simple DELETE query pre-check.

  @param thd		Thread handler
  @param tables	Global table list

  @retval
    FALSE  OK
  @retval
    TRUE   error
*/

bool delete_precheck(THD *thd, TABLE_LIST *tables)
{
  DBUG_ENTER("delete_precheck");
  if (check_one_table_access(thd, DELETE_ACL, tables))
    DBUG_RETURN(TRUE);
  /* Set privilege for the WHERE clause */
  tables->grant.want_privilege=(SELECT_ACL & ~tables->grant.privilege);
  DBUG_RETURN(FALSE);
}


/**
  simple INSERT query pre-check.

  @param thd		Thread handler
  @param tables	Global table list

  @retval
    FALSE  OK
  @retval
    TRUE   error
*/

bool insert_precheck(THD *thd, TABLE_LIST *tables)
{
  LEX *lex= thd->lex;
  DBUG_ENTER("insert_precheck");

  /*
    Check that we have modify privileges for the first table and
    select privileges for the rest
  */
  ulong privilege= (INSERT_ACL |
                    (lex->duplicates == DUP_REPLACE ? DELETE_ACL : 0) |
                    (lex->value_list.elements ? UPDATE_ACL : 0));

  if (check_one_table_access(thd, privilege, tables))
    DBUG_RETURN(TRUE);

  if (lex->update_list.elements != lex->value_list.elements)
  {
    my_message(ER_WRONG_VALUE_COUNT, ER(ER_WRONG_VALUE_COUNT), MYF(0));
    DBUG_RETURN(TRUE);
  }
  DBUG_RETURN(FALSE);
}


/**
    @brief  Check privileges for SHOW CREATE TABLE statement.

    @param  thd    Thread context
    @param  table  Target table

    @retval TRUE  Failure
    @retval FALSE Success
*/

static bool check_show_create_table_access(THD *thd, TABLE_LIST *table)
{
  return check_access(thd, SELECT_ACL | EXTRA_ACL, table->db,
                      &table->grant.privilege, 0, 0,
                      test(table->schema_table)) ||
         check_grant(thd, SELECT_ACL, table, 2, UINT_MAX, 0);
}


/**
  CREATE TABLE query pre-check.

  @param thd			Thread handler
  @param tables		Global table list
  @param create_table	        Table which will be created

  @retval
    FALSE   OK
  @retval
    TRUE   Error
*/

bool create_table_precheck(THD *thd, TABLE_LIST *tables,
                           TABLE_LIST *create_table)
{
  LEX *lex= thd->lex;
  SELECT_LEX *select_lex= &lex->select_lex;
  ulong want_priv;
  bool error= TRUE;                                 // Error message is given
  DBUG_ENTER("create_table_precheck");

  /*
    Require CREATE [TEMPORARY] privilege on new table; for
    CREATE TABLE ... SELECT, also require INSERT.
  */

  want_priv= ((lex->create_info.options & HA_LEX_CREATE_TMP_TABLE) ?
              CREATE_TMP_ACL : CREATE_ACL) |
             (select_lex->item_list.elements ? INSERT_ACL : 0);

  if (check_access(thd, want_priv, create_table->db,
		   &create_table->grant.privilege, 0, 0,
                   test(create_table->schema_table)) ||
      check_merge_table_access(thd, create_table->db,
			       (TABLE_LIST *)
			       lex->create_info.merge_list.first))
    goto err;
  if (want_priv != CREATE_TMP_ACL &&
      check_grant(thd, want_priv, create_table, 0, 1, 0))
    goto err;

  if (select_lex->item_list.elements)
  {
    /* Check permissions for used tables in CREATE TABLE ... SELECT */

#ifdef NOT_NECESSARY_TO_CHECK_CREATE_TABLE_EXIST_WHEN_PREPARING_STATEMENT
    /* This code throws an ill error for CREATE TABLE t1 SELECT * FROM t1 */
    /*
      Only do the check for PS, because we on execute we have to check that
      against the opened tables to ensure we don't use a table that is part
      of the view (which can only be done after the table has been opened).
    */
    if (thd->stmt_arena->is_stmt_prepare_or_first_sp_execute())
    {
      /*
        For temporary tables we don't have to check if the created table exists
      */
      if (!(lex->create_info.options & HA_LEX_CREATE_TMP_TABLE) &&
          find_table_in_global_list(tables, create_table->db,
                                    create_table->table_name))
      {
	error= FALSE;
        goto err;
      }
    }
#endif
    if (tables && check_table_access(thd, SELECT_ACL, tables, UINT_MAX, FALSE))
      goto err;
  }
  else if (lex->create_info.options & HA_LEX_CREATE_TABLE_LIKE)
  {
    if (check_show_create_table_access(thd, tables))
      goto err;
  }
  error= FALSE;

err:
  DBUG_RETURN(error);
}


/**
  negate given expression.

  @param thd  thread handler
  @param expr expression for negation

  @return
    negated expression
*/

Item *negate_expression(THD *thd, Item *expr)
{
  Item *negated;
  if (expr->type() == Item::FUNC_ITEM &&
      ((Item_func *) expr)->functype() == Item_func::NOT_FUNC)
  {
    /* it is NOT(NOT( ... )) */
    Item *arg= ((Item_func *) expr)->arguments()[0];
    enum_parsing_place place= thd->lex->current_select->parsing_place;
    if (arg->is_bool_func() || place == IN_WHERE || place == IN_HAVING)
      return arg;
    /*
      if it is not boolean function then we have to emulate value of
      not(not(a)), it will be a != 0
    */
    return new Item_func_ne(arg, new Item_int((char*) "0", 0, 1));
  }

  if ((negated= expr->neg_transformer(thd)) != 0)
    return negated;
  return new Item_func_not(expr);
}

/**
  Set the specified definer to the default value, which is the
  current user in the thread.
 
  @param[in]  thd       thread handler
  @param[out] definer   definer
*/
 
void get_default_definer(THD *thd, LEX_USER *definer)
{
  const Security_context *sctx= thd->security_ctx;

  definer->user.str= (char *) sctx->priv_user;
  definer->user.length= strlen(definer->user.str);

  definer->host.str= (char *) sctx->priv_host;
  definer->host.length= strlen(definer->host.str);

  definer->password.str= NULL;
  definer->password.length= 0;
}


/**
  Create default definer for the specified THD.

  @param[in] thd         thread handler

  @return
    - On success, return a valid pointer to the created and initialized
    LEX_USER, which contains definer information.
    - On error, return 0.
*/

LEX_USER *create_default_definer(THD *thd)
{
  LEX_USER *definer;

  if (! (definer= (LEX_USER*) thd->alloc(sizeof(LEX_USER))))
    return 0;

  get_default_definer(thd, definer);

  return definer;
}


/**
  Create definer with the given user and host names.

  @param[in] thd          thread handler
  @param[in] user_name    user name
  @param[in] host_name    host name

  @return
    - On success, return a valid pointer to the created and initialized
    LEX_USER, which contains definer information.
    - On error, return 0.
*/

LEX_USER *create_definer(THD *thd, LEX_STRING *user_name, LEX_STRING *host_name)
{
  LEX_USER *definer;

  /* Create and initialize. */

  if (! (definer= (LEX_USER*) thd->alloc(sizeof(LEX_USER))))
    return 0;

  definer->user= *user_name;
  definer->host= *host_name;
  definer->password.str= NULL;
  definer->password.length= 0;

  return definer;
}


/**
  Retuns information about user or current user.

  @param[in] thd          thread handler
  @param[in] user         user

  @return
    - On success, return a valid pointer to initialized
    LEX_USER, which contains user information.
    - On error, return 0.
*/

LEX_USER *get_current_user(THD *thd, LEX_USER *user)
{
  if (!user->user.str)  // current_user
    return create_default_definer(thd);

  return user;
}


/**
  Check that byte length of a string does not exceed some limit.

  @param str         string to be checked
  @param err_msg     error message to be displayed if the string is too long
  @param max_length  max length

  @retval
    FALSE   the passed string is not longer than max_length
  @retval
    TRUE    the passed string is longer than max_length

  NOTE
    The function is not used in existing code but can be useful later?
*/

bool check_string_byte_length(LEX_STRING *str, const char *err_msg,
                              uint max_byte_length)
{
  if (str->length <= max_byte_length)
    return FALSE;

  my_error(ER_WRONG_STRING_LENGTH, MYF(0), str->str, err_msg, max_byte_length);

  return TRUE;
}


/*
  Check that char length of a string does not exceed some limit.

  SYNOPSIS
  check_string_char_length()
      str              string to be checked
      err_msg          error message to be displayed if the string is too long
      max_char_length  max length in symbols
      cs               string charset

  RETURN
    FALSE   the passed string is not longer than max_char_length
    TRUE    the passed string is longer than max_char_length
*/


bool check_string_char_length(LEX_STRING *str, const char *err_msg,
                              uint max_char_length, CHARSET_INFO *cs,
                              bool no_error)
{
  int well_formed_error;
  uint res= cs->cset->well_formed_len(cs, str->str, str->str + str->length,
                                      max_char_length, &well_formed_error);

  if (!well_formed_error &&  str->length == res)
    return FALSE;

  if (!no_error)
    my_error(ER_WRONG_STRING_LENGTH, MYF(0), str->str, err_msg, max_char_length);
  return TRUE;
}


/*
  Check if path does not contain mysql data home directory
  SYNOPSIS
    test_if_data_home_dir()
    dir                     directory
    conv_home_dir           converted data home directory
    home_dir_len            converted data home directory length

  RETURN VALUES
    0	ok
    1	error  
*/
C_MODE_START

int test_if_data_home_dir(const char *dir)
{
  char path[FN_REFLEN];
  int dir_len;
  DBUG_ENTER("test_if_data_home_dir");

  if (!dir)
    DBUG_RETURN(0);

  (void) fn_format(path, dir, "", "",
                   (MY_RETURN_REAL_PATH|MY_RESOLVE_SYMLINKS));
  dir_len= strlen(path);
  if (mysql_unpacked_real_data_home_len<= dir_len)
  {
    if (dir_len > mysql_unpacked_real_data_home_len &&
        path[mysql_unpacked_real_data_home_len] != FN_LIBCHAR)
      DBUG_RETURN(0);

    if (lower_case_file_system)
    {
      if (!my_strnncoll(default_charset_info, (const uchar*) path,
                        mysql_unpacked_real_data_home_len,
                        (const uchar*) mysql_unpacked_real_data_home,
                        mysql_unpacked_real_data_home_len))
        DBUG_RETURN(1);
    }
    else if (!memcmp(path, mysql_unpacked_real_data_home,
                     mysql_unpacked_real_data_home_len))
      DBUG_RETURN(1);
  }
  DBUG_RETURN(0);
}

C_MODE_END


/**
  Check that host name string is valid.

  @param[in] str string to be checked

  @return             Operation status
    @retval  FALSE    host name is ok
    @retval  TRUE     host name string is longer than max_length or
                      has invalid symbols
*/

bool check_host_name(LEX_STRING *str)
{
  const char *name= str->str;
  const char *end= str->str + str->length;
  if (check_string_byte_length(str, ER(ER_HOSTNAME), HOSTNAME_LENGTH))
    return TRUE;

  while (name != end)
  {
    if (*name == '@')
    {
      my_printf_error(ER_UNKNOWN_ERROR, 
                      "Malformed hostname (illegal symbol: '%c')", MYF(0),
                      *name);
      return TRUE;
    }
    name++;
  }
  return FALSE;
}


extern int MYSQLparse(void *thd); // from sql_yacc.cc


/**
  This is a wrapper of MYSQLparse(). All the code should call parse_sql()
  instead of MYSQLparse().

  @param thd Thread context.
  @param parser_state Parser state.
  @param creation_ctx Object creation context.

  @return Error status.
    @retval FALSE on success.
    @retval TRUE on parsing error.
*/

bool parse_sql(THD *thd,
               Parser_state *parser_state,
               Object_creation_ctx *creation_ctx)
{
  DBUG_ASSERT(thd->m_parser_state == NULL);

  /* Backup creation context. */

  Object_creation_ctx *backup_ctx= NULL;

  if (creation_ctx)
    backup_ctx= creation_ctx->set_n_backup(thd);

  /* Set parser state. */

  thd->m_parser_state= parser_state;

  /* Parse the query. */

  bool mysql_parse_status= MYSQLparse(thd) != 0;

  /* Check that if MYSQLparse() failed, thd->is_error() is set. */

  DBUG_ASSERT(!mysql_parse_status ||
              (mysql_parse_status && thd->is_error()));

  /* Reset parser state. */

  thd->m_parser_state= NULL;

  /* Restore creation context. */

  if (creation_ctx)
    creation_ctx->restore_env(thd, backup_ctx);

  /* That's it. */

  return mysql_parse_status || thd->is_fatal_error;
}

/**
  @} (end of group Runtime_Environment)
*/<|MERGE_RESOLUTION|>--- conflicted
+++ resolved
@@ -1510,18 +1510,11 @@
       SHUTDOWN_DEFAULT is 0. If client is >= 4.1.3, the shutdown level is in
       packet[0].
     */
-<<<<<<< HEAD
-    enum mysql_enum_shutdown_level level=
-      (enum mysql_enum_shutdown_level) (uchar) packet[0];
-=======
     enum mysql_enum_shutdown_level level;
     if (!thd->is_valid_time())
       level= SHUTDOWN_DEFAULT;
     else
       level= (enum mysql_enum_shutdown_level) (uchar) packet[0];
-
-    DBUG_PRINT("quit",("Got shutdown command for level %u", level));
->>>>>>> cd99eee7
     if (level == SHUTDOWN_DEFAULT)
       level= SHUTDOWN_WAIT_ALL_BUFFERS; // soon default will be configurable
     else if (level != SHUTDOWN_WAIT_ALL_BUFFERS)
