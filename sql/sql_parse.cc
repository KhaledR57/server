/* Copyright 2000-2008 MySQL AB, 2008 Sun Microsystems, Inc.

   This program is free software; you can redistribute it and/or modify
   it under the terms of the GNU General Public License as published by
   the Free Software Foundation; version 2 of the License.

   This program is distributed in the hope that it will be useful,
   but WITHOUT ANY WARRANTY; without even the implied warranty of
   MERCHANTABILITY or FITNESS FOR A PARTICULAR PURPOSE.  See the
   GNU General Public License for more details.

   You should have received a copy of the GNU General Public License
   along with this program; if not, write to the Free Software
   Foundation, Inc., 59 Temple Place, Suite 330, Boston, MA  02111-1307  USA */

#define MYSQL_LEX 1
#include "mysql_priv.h"
#include "sql_repl.h"
#include "rpl_filter.h"
#include "repl_failsafe.h"
#include <m_ctype.h>
#include <myisam.h>
#include <my_dir.h>

#include "sp_head.h"
#include "sp.h"
#include "sp_cache.h"
#include "events.h"
#include "sql_trigger.h"

/**
  @defgroup Runtime_Environment Runtime Environment
  @{
*/

/* Used in error handling only */
#define SP_TYPE_STRING(LP) \
  ((LP)->sphead->m_type == TYPE_ENUM_FUNCTION ? "FUNCTION" : "PROCEDURE")
#define SP_COM_STRING(LP) \
  ((LP)->sql_command == SQLCOM_CREATE_SPFUNCTION || \
   (LP)->sql_command == SQLCOM_ALTER_FUNCTION || \
   (LP)->sql_command == SQLCOM_SHOW_CREATE_FUNC || \
   (LP)->sql_command == SQLCOM_DROP_FUNCTION ? \
   "FUNCTION" : "PROCEDURE")

static bool execute_sqlcom_select(THD *thd, TABLE_LIST *all_tables);
static bool check_show_create_table_access(THD *thd, TABLE_LIST *table);

const char *any_db="*any*";	// Special symbol for check_access

const LEX_STRING command_name[]={
  { C_STRING_WITH_LEN("Sleep") },
  { C_STRING_WITH_LEN("Quit") },
  { C_STRING_WITH_LEN("Init DB") },
  { C_STRING_WITH_LEN("Query") },
  { C_STRING_WITH_LEN("Field List") },
  { C_STRING_WITH_LEN("Create DB") },
  { C_STRING_WITH_LEN("Drop DB") },
  { C_STRING_WITH_LEN("Refresh") },
  { C_STRING_WITH_LEN("Shutdown") },
  { C_STRING_WITH_LEN("Statistics") },
  { C_STRING_WITH_LEN("Processlist") },
  { C_STRING_WITH_LEN("Connect") },
  { C_STRING_WITH_LEN("Kill") },
  { C_STRING_WITH_LEN("Debug") },
  { C_STRING_WITH_LEN("Ping") },
  { C_STRING_WITH_LEN("Time") },
  { C_STRING_WITH_LEN("Delayed insert") },
  { C_STRING_WITH_LEN("Change user") },
  { C_STRING_WITH_LEN("Binlog Dump") },
  { C_STRING_WITH_LEN("Table Dump") },
  { C_STRING_WITH_LEN("Connect Out") },
  { C_STRING_WITH_LEN("Register Slave") },
  { C_STRING_WITH_LEN("Prepare") },
  { C_STRING_WITH_LEN("Execute") },
  { C_STRING_WITH_LEN("Long Data") },
  { C_STRING_WITH_LEN("Close stmt") },
  { C_STRING_WITH_LEN("Reset stmt") },
  { C_STRING_WITH_LEN("Set option") },
  { C_STRING_WITH_LEN("Fetch") },
  { C_STRING_WITH_LEN("Daemon") },
  { C_STRING_WITH_LEN("Error") }  // Last command number
};

const char *xa_state_names[]={
  "NON-EXISTING", "ACTIVE", "IDLE", "PREPARED", "ROLLBACK ONLY"
};

/**
  Mark a XA transaction as rollback-only if the RM unilaterally
  rolled back the transaction branch.

  @note If a rollback was requested by the RM, this function sets
        the appropriate rollback error code and transits the state
        to XA_ROLLBACK_ONLY.

  @return TRUE if transaction was rolled back or if the transaction
          state is XA_ROLLBACK_ONLY. FALSE otherwise.
*/
static bool xa_trans_rolled_back(XID_STATE *xid_state)
{
  if (xid_state->rm_error)
  {
    switch (xid_state->rm_error) {
    case ER_LOCK_WAIT_TIMEOUT:
      my_error(ER_XA_RBTIMEOUT, MYF(0));
      break;
    case ER_LOCK_DEADLOCK:
      my_error(ER_XA_RBDEADLOCK, MYF(0));
      break;
    default:
      my_error(ER_XA_RBROLLBACK, MYF(0));
    }
    xid_state->xa_state= XA_ROLLBACK_ONLY;
  }

  return (xid_state->xa_state == XA_ROLLBACK_ONLY);
}

/**
  Rollback work done on behalf of at ransaction branch.
*/
static bool xa_trans_rollback(THD *thd)
{
  bool status= test(ha_rollback(thd));

  thd->options&= ~(ulong) OPTION_BEGIN;
  thd->transaction.all.modified_non_trans_table= FALSE;
  thd->server_status&= ~SERVER_STATUS_IN_TRANS;
  xid_cache_delete(&thd->transaction.xid_state);
  thd->transaction.xid_state.xa_state= XA_NOTR;
  thd->transaction.xid_state.rm_error= 0;

  return status;
}

static void unlock_locked_tables(THD *thd)
{
  if (thd->locked_tables)
  {
    thd->lock=thd->locked_tables;
    thd->locked_tables=0;			// Will be automatically closed
    close_thread_tables(thd);			// Free tables
  }
}


bool end_active_trans(THD *thd)
{
  int error=0;
  DBUG_ENTER("end_active_trans");
  if (unlikely(thd->in_sub_stmt))
  {
    my_error(ER_COMMIT_NOT_ALLOWED_IN_SF_OR_TRG, MYF(0));
    DBUG_RETURN(1);
  }
  if (thd->transaction.xid_state.xa_state != XA_NOTR)
  {
    my_error(ER_XAER_RMFAIL, MYF(0),
             xa_state_names[thd->transaction.xid_state.xa_state]);
    DBUG_RETURN(1);
  }
  if (thd->options & (OPTION_NOT_AUTOCOMMIT | OPTION_BEGIN |
		      OPTION_TABLE_LOCK))
  {
    DBUG_PRINT("info",("options: 0x%llx", thd->options));
    /* Safety if one did "drop table" on locked tables */
    if (!thd->locked_tables)
      thd->options&= ~OPTION_TABLE_LOCK;
    thd->server_status&= ~SERVER_STATUS_IN_TRANS;
    if (ha_commit(thd))
      error=1;
  }
  thd->options&= ~(OPTION_BEGIN | OPTION_KEEP_LOG);
  thd->transaction.all.modified_non_trans_table= FALSE;
  DBUG_RETURN(error);
}


bool begin_trans(THD *thd)
{
  int error=0;
  if (unlikely(thd->in_sub_stmt))
  {
    my_error(ER_COMMIT_NOT_ALLOWED_IN_SF_OR_TRG, MYF(0));
    return 1;
  }
  if (thd->locked_tables)
  {
    thd->lock=thd->locked_tables;
    thd->locked_tables=0;			// Will be automatically closed
    close_thread_tables(thd);			// Free tables
  }
  if (end_active_trans(thd))
    error= -1;
  else
  {
    LEX *lex= thd->lex;
    thd->options|= OPTION_BEGIN;
    thd->server_status|= SERVER_STATUS_IN_TRANS;
    if (lex->start_transaction_opt & MYSQL_START_TRANS_OPT_WITH_CONS_SNAPSHOT)
      error= ha_start_consistent_snapshot(thd);
  }
  return error;
}

#ifdef HAVE_REPLICATION
/**
  Returns true if all tables should be ignored.
*/
inline bool all_tables_not_ok(THD *thd, TABLE_LIST *tables)
{
  return rpl_filter->is_on() && tables && !thd->spcont &&
         !rpl_filter->tables_ok(thd->db, tables);
}
#endif


static bool some_non_temp_table_to_be_updated(THD *thd, TABLE_LIST *tables)
{
  for (TABLE_LIST *table= tables; table; table= table->next_global)
  {
    DBUG_ASSERT(table->db && table->table_name);
    if (table->updating &&
        !find_temporary_table(thd, table->db, table->table_name))
      return 1;
  }
  return 0;
}


/**
  Mark all commands that somehow changes a table.

  This is used to check number of updates / hour.

  sql_command is actually set to SQLCOM_END sometimes
  so we need the +1 to include it in the array.

  See COMMAND_FLAG_xxx for different type of commands
     2  - query that returns meaningful ROW_COUNT() -
          a number of modified rows
*/

uint sql_command_flags[SQLCOM_END+1];

void init_update_queries(void)
{
  bzero((uchar*) &sql_command_flags, sizeof(sql_command_flags));

  sql_command_flags[SQLCOM_CREATE_TABLE]=   CF_CHANGES_DATA | CF_REEXECUTION_FRAGILE;
  sql_command_flags[SQLCOM_CREATE_INDEX]=   CF_CHANGES_DATA;
  sql_command_flags[SQLCOM_ALTER_TABLE]=    CF_CHANGES_DATA | CF_WRITE_LOGS_COMMAND;
  sql_command_flags[SQLCOM_TRUNCATE]=       CF_CHANGES_DATA | CF_WRITE_LOGS_COMMAND;
  sql_command_flags[SQLCOM_DROP_TABLE]=     CF_CHANGES_DATA;
  sql_command_flags[SQLCOM_LOAD]=           CF_CHANGES_DATA | CF_REEXECUTION_FRAGILE;
  sql_command_flags[SQLCOM_CREATE_DB]=      CF_CHANGES_DATA;
  sql_command_flags[SQLCOM_DROP_DB]=        CF_CHANGES_DATA;
  sql_command_flags[SQLCOM_RENAME_TABLE]=   CF_CHANGES_DATA;
  sql_command_flags[SQLCOM_BACKUP_TABLE]=   CF_CHANGES_DATA;
  sql_command_flags[SQLCOM_RESTORE_TABLE]=  CF_CHANGES_DATA;
  sql_command_flags[SQLCOM_DROP_INDEX]=     CF_CHANGES_DATA;
  sql_command_flags[SQLCOM_CREATE_VIEW]=    CF_CHANGES_DATA | CF_REEXECUTION_FRAGILE;
  sql_command_flags[SQLCOM_DROP_VIEW]=      CF_CHANGES_DATA;
  sql_command_flags[SQLCOM_CREATE_EVENT]=   CF_CHANGES_DATA;
  sql_command_flags[SQLCOM_ALTER_EVENT]=    CF_CHANGES_DATA;
  sql_command_flags[SQLCOM_DROP_EVENT]=     CF_CHANGES_DATA;

  sql_command_flags[SQLCOM_UPDATE]=	    CF_CHANGES_DATA | CF_HAS_ROW_COUNT |
                                            CF_REEXECUTION_FRAGILE;
  sql_command_flags[SQLCOM_UPDATE_MULTI]=   CF_CHANGES_DATA | CF_HAS_ROW_COUNT |
                                            CF_REEXECUTION_FRAGILE;
  sql_command_flags[SQLCOM_INSERT]=	    CF_CHANGES_DATA | CF_HAS_ROW_COUNT |
                                            CF_REEXECUTION_FRAGILE;
  sql_command_flags[SQLCOM_INSERT_SELECT]=  CF_CHANGES_DATA | CF_HAS_ROW_COUNT |
                                            CF_REEXECUTION_FRAGILE;
  sql_command_flags[SQLCOM_DELETE]=         CF_CHANGES_DATA | CF_HAS_ROW_COUNT |
                                            CF_REEXECUTION_FRAGILE;
  sql_command_flags[SQLCOM_DELETE_MULTI]=   CF_CHANGES_DATA | CF_HAS_ROW_COUNT |
                                            CF_REEXECUTION_FRAGILE;
  sql_command_flags[SQLCOM_REPLACE]=        CF_CHANGES_DATA | CF_HAS_ROW_COUNT |
                                            CF_REEXECUTION_FRAGILE;
  sql_command_flags[SQLCOM_REPLACE_SELECT]= CF_CHANGES_DATA | CF_HAS_ROW_COUNT |
                                            CF_REEXECUTION_FRAGILE;
  sql_command_flags[SQLCOM_SELECT]=         CF_REEXECUTION_FRAGILE;
  sql_command_flags[SQLCOM_SET_OPTION]=     CF_REEXECUTION_FRAGILE;
  sql_command_flags[SQLCOM_DO]=             CF_REEXECUTION_FRAGILE;

  sql_command_flags[SQLCOM_SHOW_STATUS_PROC]= CF_STATUS_COMMAND | CF_REEXECUTION_FRAGILE;
  sql_command_flags[SQLCOM_SHOW_STATUS]=      CF_STATUS_COMMAND | CF_REEXECUTION_FRAGILE;
  sql_command_flags[SQLCOM_SHOW_DATABASES]=   CF_STATUS_COMMAND | CF_REEXECUTION_FRAGILE;
  sql_command_flags[SQLCOM_SHOW_TRIGGERS]=    CF_STATUS_COMMAND | CF_REEXECUTION_FRAGILE;
  sql_command_flags[SQLCOM_SHOW_EVENTS]=      CF_STATUS_COMMAND | CF_REEXECUTION_FRAGILE;
  sql_command_flags[SQLCOM_SHOW_OPEN_TABLES]= CF_STATUS_COMMAND | CF_REEXECUTION_FRAGILE;
  sql_command_flags[SQLCOM_SHOW_PLUGINS]=     CF_STATUS_COMMAND;
  sql_command_flags[SQLCOM_SHOW_FIELDS]=      CF_STATUS_COMMAND | CF_REEXECUTION_FRAGILE;
  sql_command_flags[SQLCOM_SHOW_KEYS]=        CF_STATUS_COMMAND | CF_REEXECUTION_FRAGILE;
  sql_command_flags[SQLCOM_SHOW_VARIABLES]=   CF_STATUS_COMMAND | CF_REEXECUTION_FRAGILE;
  sql_command_flags[SQLCOM_SHOW_CHARSETS]=    CF_STATUS_COMMAND | CF_REEXECUTION_FRAGILE;
  sql_command_flags[SQLCOM_SHOW_COLLATIONS]=  CF_STATUS_COMMAND | CF_REEXECUTION_FRAGILE;
  sql_command_flags[SQLCOM_SHOW_NEW_MASTER]= CF_STATUS_COMMAND;
  sql_command_flags[SQLCOM_SHOW_BINLOGS]= CF_STATUS_COMMAND;
  sql_command_flags[SQLCOM_SHOW_SLAVE_HOSTS]= CF_STATUS_COMMAND;
  sql_command_flags[SQLCOM_SHOW_BINLOG_EVENTS]= CF_STATUS_COMMAND;
  sql_command_flags[SQLCOM_SHOW_COLUMN_TYPES]= CF_STATUS_COMMAND;
  sql_command_flags[SQLCOM_SHOW_STORAGE_ENGINES]= CF_STATUS_COMMAND;
  sql_command_flags[SQLCOM_SHOW_AUTHORS]= CF_STATUS_COMMAND;
  sql_command_flags[SQLCOM_SHOW_CONTRIBUTORS]= CF_STATUS_COMMAND;
  sql_command_flags[SQLCOM_SHOW_PRIVILEGES]= CF_STATUS_COMMAND;
  sql_command_flags[SQLCOM_SHOW_WARNS]= CF_STATUS_COMMAND;
  sql_command_flags[SQLCOM_SHOW_ERRORS]= CF_STATUS_COMMAND;
  sql_command_flags[SQLCOM_SHOW_ENGINE_STATUS]= CF_STATUS_COMMAND;
  sql_command_flags[SQLCOM_SHOW_ENGINE_MUTEX]= CF_STATUS_COMMAND;
  sql_command_flags[SQLCOM_SHOW_ENGINE_LOGS]= CF_STATUS_COMMAND;
  sql_command_flags[SQLCOM_SHOW_PROCESSLIST]= CF_STATUS_COMMAND;
  sql_command_flags[SQLCOM_SHOW_GRANTS]=  CF_STATUS_COMMAND;
  sql_command_flags[SQLCOM_SHOW_CREATE_DB]=  CF_STATUS_COMMAND;
  sql_command_flags[SQLCOM_SHOW_CREATE]=  CF_STATUS_COMMAND;
  sql_command_flags[SQLCOM_SHOW_MASTER_STAT]=  CF_STATUS_COMMAND;
  sql_command_flags[SQLCOM_SHOW_SLAVE_STAT]=  CF_STATUS_COMMAND;
  sql_command_flags[SQLCOM_SHOW_CREATE_PROC]=  CF_STATUS_COMMAND;
  sql_command_flags[SQLCOM_SHOW_CREATE_FUNC]=  CF_STATUS_COMMAND;
  sql_command_flags[SQLCOM_SHOW_CREATE_TRIGGER]=  CF_STATUS_COMMAND;
  sql_command_flags[SQLCOM_SHOW_STATUS_FUNC]=  CF_STATUS_COMMAND | CF_REEXECUTION_FRAGILE;
  sql_command_flags[SQLCOM_SHOW_PROC_CODE]=  CF_STATUS_COMMAND;
  sql_command_flags[SQLCOM_SHOW_FUNC_CODE]=  CF_STATUS_COMMAND;
  sql_command_flags[SQLCOM_SHOW_CREATE_EVENT]=  CF_STATUS_COMMAND;
  sql_command_flags[SQLCOM_SHOW_PROFILES]= CF_STATUS_COMMAND;
  sql_command_flags[SQLCOM_SHOW_PROFILE]= CF_STATUS_COMMAND;

   sql_command_flags[SQLCOM_SHOW_TABLES]=       (CF_STATUS_COMMAND |
                                                 CF_SHOW_TABLE_COMMAND |
                                                 CF_REEXECUTION_FRAGILE);
  sql_command_flags[SQLCOM_SHOW_TABLE_STATUS]= (CF_STATUS_COMMAND |
                                                CF_SHOW_TABLE_COMMAND |
                                                CF_REEXECUTION_FRAGILE);

  /*
    The following is used to preserver CF_ROW_COUNT during the
    a CALL or EXECUTE statement, so the value generated by the
    last called (or executed) statement is preserved.
    See mysql_execute_command() for how CF_ROW_COUNT is used.
  */
  sql_command_flags[SQLCOM_CALL]= 		CF_HAS_ROW_COUNT | CF_REEXECUTION_FRAGILE;
  sql_command_flags[SQLCOM_EXECUTE]= 		CF_HAS_ROW_COUNT;

  /*
    The following admin table operations are allowed
    on log tables.
  */
  sql_command_flags[SQLCOM_REPAIR]=           CF_WRITE_LOGS_COMMAND;
  sql_command_flags[SQLCOM_OPTIMIZE]=         CF_WRITE_LOGS_COMMAND;
  sql_command_flags[SQLCOM_ANALYZE]=          CF_WRITE_LOGS_COMMAND;
}


bool is_update_query(enum enum_sql_command command)
{
  DBUG_ASSERT(command >= 0 && command <= SQLCOM_END);
  return (sql_command_flags[command] & CF_CHANGES_DATA) != 0;
}

/**
  Check if a sql command is allowed to write to log tables.
  @param command The SQL command
  @return true if writing is allowed
*/
bool is_log_table_write_query(enum enum_sql_command command)
{
  DBUG_ASSERT(command >= 0 && command <= SQLCOM_END);
  return (sql_command_flags[command] & CF_WRITE_LOGS_COMMAND) != 0;
}

void execute_init_command(THD *thd, sys_var_str *init_command_var,
			  rw_lock_t *var_mutex)
{
  Vio* save_vio;
  ulong save_client_capabilities;

#if defined(ENABLED_PROFILING) && defined(COMMUNITY_SERVER)
  thd->profiling.start_new_query();
  thd->profiling.set_query_source(init_command_var->value,
                                  init_command_var->value_length);
#endif

  thd_proc_info(thd, "Execution of init_command");
  /*
    We need to lock init_command_var because
    during execution of init_command_var query
    values of init_command_var can't be changed
  */
  rw_rdlock(var_mutex);
  save_client_capabilities= thd->client_capabilities;
  thd->client_capabilities|= CLIENT_MULTI_QUERIES;
  /*
    We don't need return result of execution to client side.
    To forbid this we should set thd->net.vio to 0.
  */
  save_vio= thd->net.vio;
  thd->net.vio= 0;
  dispatch_command(COM_QUERY, thd,
                   init_command_var->value,
                   init_command_var->value_length);
  rw_unlock(var_mutex);
  thd->client_capabilities= save_client_capabilities;
  thd->net.vio= save_vio;

#if defined(ENABLED_PROFILING) && defined(COMMUNITY_SERVER)
  thd->profiling.finish_current_query();
#endif
}


/**
  Execute commands from bootstrap_file.

  Used when creating the initial grant tables.
*/

pthread_handler_t handle_bootstrap(void *arg)
{
  THD *thd=(THD*) arg;
  FILE *file=bootstrap_file;
  char *buff;
  const char* found_semicolon= NULL;

  /* The following must be called before DBUG_ENTER */
  thd->thread_stack= (char*) &thd;
  if (my_thread_init() || thd->store_globals())
  {
#ifndef EMBEDDED_LIBRARY
    close_connection(thd, ER_OUT_OF_RESOURCES, 1);
#endif
    thd->fatal_error();
    goto end;
  }
  DBUG_ENTER("handle_bootstrap");

#ifndef EMBEDDED_LIBRARY
  pthread_detach_this_thread();
  thd->thread_stack= (char*) &thd;
#endif /* EMBEDDED_LIBRARY */

  if (thd->variables.max_join_size == HA_POS_ERROR)
    thd->options |= OPTION_BIG_SELECTS;

  thd_proc_info(thd, 0);
  thd->version=refresh_version;
  thd->security_ctx->priv_user=
    thd->security_ctx->user= (char*) my_strdup("boot", MYF(MY_WME));
  thd->security_ctx->priv_host[0]=0;
  /*
    Make the "client" handle multiple results. This is necessary
    to enable stored procedures with SELECTs and Dynamic SQL
    in init-file.
  */
  thd->client_capabilities|= CLIENT_MULTI_RESULTS;

  buff= (char*) thd->net.buff;
  thd->init_for_queries();
  while (fgets(buff, thd->net.max_packet, file))
  {
    /* strlen() can't be deleted because fgets() doesn't return length */
    ulong length= (ulong) strlen(buff);
    while (buff[length-1] != '\n' && !feof(file))
    {
      /*
        We got only a part of the current string. Will try to increase
        net buffer then read the rest of the current string.
      */
      /* purecov: begin tested */
      if (net_realloc(&(thd->net), 2 * thd->net.max_packet))
      {
        net_end_statement(thd);
        bootstrap_error= 1;
        break;
      }
      buff= (char*) thd->net.buff;
      fgets(buff + length, thd->net.max_packet - length, file);
      length+= (ulong) strlen(buff + length);
      /* purecov: end */
    }
    if (bootstrap_error)
      break;                                    /* purecov: inspected */

    while (length && (my_isspace(thd->charset(), buff[length-1]) ||
                      buff[length-1] == ';'))
      length--;
    buff[length]=0;

    /* Skip lines starting with delimiter */
    if (strncmp(buff, STRING_WITH_LEN("delimiter")) == 0)
      continue;

    thd->query_length=length;
    thd->query= (char*) thd->memdup_w_gap(buff, length+1, 
                                          thd->db_length+1+
                                          QUERY_CACHE_FLAGS_SIZE);
    thd->query[length] = '\0';
    DBUG_PRINT("query",("%-.4096s",thd->query));
#if defined(ENABLED_PROFILING) && defined(COMMUNITY_SERVER)
    thd->profiling.start_new_query();
    thd->profiling.set_query_source(thd->query, length);
#endif

    /*
      We don't need to obtain LOCK_thread_count here because in bootstrap
      mode we have only one thread.
    */
    thd->query_id=next_query_id();
    thd->set_time();
    mysql_parse(thd, thd->query, length, & found_semicolon);
    close_thread_tables(thd);			// Free tables

    bootstrap_error= thd->is_error();
    net_end_statement(thd);

#if defined(ENABLED_PROFILING) && defined(COMMUNITY_SERVER)
    thd->profiling.finish_current_query();
#endif

    if (bootstrap_error)
      break;

    free_root(thd->mem_root,MYF(MY_KEEP_PREALLOC));
#ifdef USING_TRANSACTIONS
    free_root(&thd->transaction.mem_root,MYF(MY_KEEP_PREALLOC));
#endif
  }

end:
  net_end(&thd->net);
  thd->cleanup();
  delete thd;

#ifndef EMBEDDED_LIBRARY
  (void) pthread_mutex_lock(&LOCK_thread_count);
  thread_count--;
  (void) pthread_mutex_unlock(&LOCK_thread_count);
  (void) pthread_cond_broadcast(&COND_thread_count);
  my_thread_end();
  pthread_exit(0);
#endif
  DBUG_RETURN(0);
}


/**
  @brief Check access privs for a MERGE table and fix children lock types.

  @param[in]        thd         thread handle
  @param[in]        db          database name
  @param[in,out]    table_list  list of child tables (merge_list)
                                lock_type and optionally db set per table

  @return           status
    @retval         0           OK
    @retval         != 0        Error

  @detail
    This function is used for write access to MERGE tables only
    (CREATE TABLE, ALTER TABLE ... UNION=(...)). Set TL_WRITE for
    every child. Set 'db' for every child if not present.
*/
#ifndef NO_EMBEDDED_ACCESS_CHECKS
static bool check_merge_table_access(THD *thd, char *db,
                                     TABLE_LIST *table_list)
{
  int error= 0;

  if (table_list)
  {
    /* Check that all tables use the current database */
    TABLE_LIST *tlist;

    for (tlist= table_list; tlist; tlist= tlist->next_local)
    {
      if (!tlist->db || !tlist->db[0])
        tlist->db= db; /* purecov: inspected */
    }
    error= check_table_access(thd, SELECT_ACL | UPDATE_ACL | DELETE_ACL,
                              table_list, UINT_MAX, FALSE);
  }
  return error;
}
#endif

/* This works because items are allocated with sql_alloc() */

void free_items(Item *item)
{
  Item *next;
  DBUG_ENTER("free_items");
  for (; item ; item=next)
  {
    next=item->next;
    item->delete_self();
  }
  DBUG_VOID_RETURN;
}

/* This works because items are allocated with sql_alloc() */

void cleanup_items(Item *item)
{
  DBUG_ENTER("cleanup_items");  
  for (; item ; item=item->next)
    item->cleanup();
  DBUG_VOID_RETURN;
}

/**
  Handle COM_TABLE_DUMP command.

  @param thd           thread handle
  @param db            database name or an empty string. If empty,
                       the current database of the connection is used
  @param tbl_name      name of the table to dump

  @note
    This function is written to handle one specific command only.

  @retval
    0               success
  @retval
    1               error, the error message is set in THD
*/

static
int mysql_table_dump(THD *thd, LEX_STRING *db, char *tbl_name)
{
  TABLE* table;
  TABLE_LIST* table_list;
  int error = 0;
  DBUG_ENTER("mysql_table_dump");
  if (db->length == 0)
  {
    db->str= thd->db;            /* purecov: inspected */
    db->length= thd->db_length;  /* purecov: inspected */
  }
  if (!(table_list = (TABLE_LIST*) thd->calloc(sizeof(TABLE_LIST))))
    DBUG_RETURN(1); // out of memory
  table_list->db= db->str;
  table_list->table_name= table_list->alias= tbl_name;
  table_list->lock_type= TL_READ_NO_INSERT;
  table_list->prev_global= &table_list;	// can be removed after merge with 4.1

  if (check_db_name(db))
  {
    /* purecov: begin inspected */
    my_error(ER_WRONG_DB_NAME ,MYF(0), db->str ? db->str : "NULL");
    goto err;
    /* purecov: end */
  }
  if (lower_case_table_names)
    my_casedn_str(files_charset_info, tbl_name);

  if (!(table=open_ltable(thd, table_list, TL_READ_NO_INSERT, 0)))
    DBUG_RETURN(1);

  if (check_one_table_access(thd, SELECT_ACL, table_list))
    goto err;
  thd->free_list = 0;
  thd->query_length=(uint) strlen(tbl_name);
  thd->query = tbl_name;
  if ((error = mysqld_dump_create_info(thd, table_list, -1)))
  {
    my_error(ER_GET_ERRNO, MYF(0), my_errno);
    goto err;
  }
  net_flush(&thd->net);
  if ((error= table->file->dump(thd,-1)))
    my_error(ER_GET_ERRNO, MYF(0), error);

err:
  DBUG_RETURN(error);
}

/**
  Ends the current transaction and (maybe) begin the next.

  @param thd            Current thread
  @param completion     Completion type

  @retval
    0   OK
*/

int end_trans(THD *thd, enum enum_mysql_completiontype completion)
{
  bool do_release= 0;
  int res= 0;
  DBUG_ENTER("end_trans");

  if (unlikely(thd->in_sub_stmt))
  {
    my_error(ER_COMMIT_NOT_ALLOWED_IN_SF_OR_TRG, MYF(0));
    DBUG_RETURN(1);
  }
  if (thd->transaction.xid_state.xa_state != XA_NOTR)
  {
    my_error(ER_XAER_RMFAIL, MYF(0),
             xa_state_names[thd->transaction.xid_state.xa_state]);
    DBUG_RETURN(1);
  }
  switch (completion) {
  case COMMIT:
    /*
     We don't use end_active_trans() here to ensure that this works
     even if there is a problem with the OPTION_AUTO_COMMIT flag
     (Which of course should never happen...)
    */
    thd->server_status&= ~SERVER_STATUS_IN_TRANS;
    res= ha_commit(thd);
    thd->options&= ~(OPTION_BEGIN | OPTION_KEEP_LOG);
    thd->transaction.all.modified_non_trans_table= FALSE;
    break;
  case COMMIT_RELEASE:
    do_release= 1; /* fall through */
  case COMMIT_AND_CHAIN:
    res= end_active_trans(thd);
    if (!res && completion == COMMIT_AND_CHAIN)
      res= begin_trans(thd);
    break;
  case ROLLBACK_RELEASE:
    do_release= 1; /* fall through */
  case ROLLBACK:
  case ROLLBACK_AND_CHAIN:
  {
    thd->server_status&= ~SERVER_STATUS_IN_TRANS;
    if (ha_rollback(thd))
      res= -1;
    thd->options&= ~(OPTION_BEGIN | OPTION_KEEP_LOG);
    thd->transaction.all.modified_non_trans_table= FALSE;
    if (!res && (completion == ROLLBACK_AND_CHAIN))
      res= begin_trans(thd);
    break;
  }
  default:
    res= -1;
    my_error(ER_UNKNOWN_COM_ERROR, MYF(0));
    DBUG_RETURN(-1);
  }

  if (res < 0)
    my_error(thd->killed_errno(), MYF(0));
  else if ((res == 0) && do_release)
    thd->killed= THD::KILL_CONNECTION;

  DBUG_RETURN(res);
}

#ifndef EMBEDDED_LIBRARY

/**
  Read one command from connection and execute it (query or simple command).
  This function is called in loop from thread function.

  For profiling to work, it must never be called recursively.

  @retval
    0  success
  @retval
    1  request of thread shutdown (see dispatch_command() description)
*/

bool do_command(THD *thd)
{
  bool return_value;
  char *packet= 0;
  ulong packet_length;
  NET *net= &thd->net;
  enum enum_server_command command;
  DBUG_ENTER("do_command");

  /*
    indicator of uninitialized lex => normal flow of errors handling
    (see my_message_sql)
  */
  thd->lex->current_select= 0;

  /*
    This thread will do a blocking read from the client which
    will be interrupted when the next command is received from
    the client, the connection is closed or "net_wait_timeout"
    number of seconds has passed
  */
  my_net_set_read_timeout(net, thd->variables.net_wait_timeout);

  /*
    XXX: this code is here only to clear possible errors of init_connect. 
    Consider moving to init_connect() instead.
  */
  thd->clear_error();				// Clear error message
  thd->main_da.reset_diagnostics_area();

  net_new_transaction(net);

  packet_length= my_net_read(net);
#if defined(ENABLED_PROFILING) && defined(COMMUNITY_SERVER)
  thd->profiling.start_new_query();
#endif
  if (packet_length == packet_error)
  {
    DBUG_PRINT("info",("Got error %d reading command from socket %s",
		       net->error,
		       vio_description(net->vio)));

    /* Check if we can continue without closing the connection */

    /* The error must be set. */
    DBUG_ASSERT(thd->is_error());
    net_end_statement(thd);

    if (net->error != 3)
    {
      return_value= TRUE;                       // We have to close it.
      goto out;
    }

    net->error= 0;
    return_value= FALSE;
    goto out;
  }

  packet= (char*) net->read_pos;
  /*
    'packet_length' contains length of data, as it was stored in packet
    header. In case of malformed header, my_net_read returns zero.
    If packet_length is not zero, my_net_read ensures that the returned
    number of bytes was actually read from network.
    There is also an extra safety measure in my_net_read:
    it sets packet[packet_length]= 0, but only for non-zero packets.
  */
  if (packet_length == 0)                       /* safety */
  {
    /* Initialize with COM_SLEEP packet */
    packet[0]= (uchar) COM_SLEEP;
    packet_length= 1;
  }
  /* Do not rely on my_net_read, extra safety against programming errors. */
  packet[packet_length]= '\0';                  /* safety */

  command= (enum enum_server_command) (uchar) packet[0];

  if (command >= COM_END)
    command= COM_END;				// Wrong command

  DBUG_PRINT("info",("Command on %s = %d (%s)",
                     vio_description(net->vio), command,
                     command_name[command].str));

  /* Restore read timeout value */
  my_net_set_read_timeout(net, thd->variables.net_read_timeout);

  DBUG_ASSERT(packet_length);
  return_value= dispatch_command(command, thd, packet+1, (uint) (packet_length-1));

out:
#if defined(ENABLED_PROFILING) && defined(COMMUNITY_SERVER)
  thd->profiling.finish_current_query();
#endif
  DBUG_RETURN(return_value);
}
#endif  /* EMBEDDED_LIBRARY */

/**
  @brief Determine if an attempt to update a non-temporary table while the
    read-only option was enabled has been made.

  This is a helper function to mysql_execute_command.

  @note SQLCOM_MULTI_UPDATE is an exception and delt with elsewhere.

  @see mysql_execute_command
  @returns Status code
    @retval TRUE The statement should be denied.
    @retval FALSE The statement isn't updating any relevant tables.
*/

static my_bool deny_updates_if_read_only_option(THD *thd,
                                                TABLE_LIST *all_tables)
{
  DBUG_ENTER("deny_updates_if_read_only_option");

  if (!opt_readonly)
    DBUG_RETURN(FALSE);

  LEX *lex= thd->lex;

  const my_bool user_is_super=
    ((ulong)(thd->security_ctx->master_access & SUPER_ACL) ==
     (ulong)SUPER_ACL);

  if (user_is_super)
    DBUG_RETURN(FALSE);

  if (!(sql_command_flags[lex->sql_command] & CF_CHANGES_DATA))
    DBUG_RETURN(FALSE);

  /* Multi update is an exception and is dealt with later. */
  if (lex->sql_command == SQLCOM_UPDATE_MULTI)
    DBUG_RETURN(FALSE);

  const my_bool create_temp_tables= 
    (lex->sql_command == SQLCOM_CREATE_TABLE) &&
    (lex->create_info.options & HA_LEX_CREATE_TMP_TABLE);

  const my_bool drop_temp_tables= 
    (lex->sql_command == SQLCOM_DROP_TABLE) &&
    lex->drop_temporary;

  const my_bool update_real_tables=
    some_non_temp_table_to_be_updated(thd, all_tables) &&
    !(create_temp_tables || drop_temp_tables);


  const my_bool create_or_drop_databases=
    (lex->sql_command == SQLCOM_CREATE_DB) ||
    (lex->sql_command == SQLCOM_DROP_DB);

  if (update_real_tables || create_or_drop_databases)
  {
      /*
        An attempt was made to modify one or more non-temporary tables.
      */
      DBUG_RETURN(TRUE);
  }


  /* Assuming that only temporary tables are modified. */
  DBUG_RETURN(FALSE);
}

/**
  Perform one connection-level (COM_XXXX) command.

  @param command         type of command to perform
  @param thd             connection handle
  @param packet          data for the command, packet is always null-terminated
  @param packet_length   length of packet + 1 (to show that data is
                         null-terminated) except for COM_SLEEP, where it
                         can be zero.

  @todo
    set thd->lex->sql_command to SQLCOM_END here.
  @todo
    The following has to be changed to an 8 byte integer

  @retval
    0   ok
  @retval
    1   request of thread shutdown, i. e. if command is
        COM_QUIT/COM_SHUTDOWN
*/
bool dispatch_command(enum enum_server_command command, THD *thd,
		      char* packet, uint packet_length)
{
  NET *net= &thd->net;
  bool error= 0;
  DBUG_ENTER("dispatch_command");
  DBUG_PRINT("info",("packet: '%*.s'; command: %d", packet_length, packet, command));

  thd->command=command;
  /*
    Commands which always take a long time are logged into
    the slow log only if opt_log_slow_admin_statements is set.
  */
  thd->enable_slow_log= TRUE;
  thd->lex->sql_command= SQLCOM_END; /* to avoid confusing VIEW detectors */
  thd->set_time();
  VOID(pthread_mutex_lock(&LOCK_thread_count));
  thd->query_id= global_query_id;

  switch( command ) {
  /* Ignore these statements. */
  case COM_STATISTICS:
  case COM_PING:
    break;
  /* Only increase id on these statements but don't count them. */
  case COM_STMT_PREPARE: 
  case COM_STMT_CLOSE:
  case COM_STMT_RESET:
    next_query_id();
    break;
  /* Increase id and count all other statements. */
  default:
    statistic_increment(thd->status_var.questions, &LOCK_status);
    next_query_id();
  }

  thread_running++;
  /* TODO: set thd->lex->sql_command to SQLCOM_END here */
  VOID(pthread_mutex_unlock(&LOCK_thread_count));

  /**
    Clear the set of flags that are expected to be cleared at the
    beginning of each command.
  */
  thd->server_status&= ~SERVER_STATUS_CLEAR_SET;
  switch (command) {
  case COM_INIT_DB:
  {
    LEX_STRING tmp;
    status_var_increment(thd->status_var.com_stat[SQLCOM_CHANGE_DB]);
    thd->convert_string(&tmp, system_charset_info,
			packet, packet_length, thd->charset());
    if (!mysql_change_db(thd, &tmp, FALSE))
    {
      general_log_write(thd, command, thd->db, thd->db_length);
      my_ok(thd);
    }
    break;
  }
#ifdef HAVE_REPLICATION
  case COM_REGISTER_SLAVE:
  {
    if (!register_slave(thd, (uchar*)packet, packet_length))
      my_ok(thd);
    break;
  }
#endif
  case COM_TABLE_DUMP:
  {
    char *tbl_name;
    LEX_STRING db;
    /* Safe because there is always a trailing \0 at the end of the packet */
    uint db_len= *(uchar*) packet;
    if (db_len + 1 > packet_length || db_len > NAME_LEN)
    {
      my_message(ER_UNKNOWN_COM_ERROR, ER(ER_UNKNOWN_COM_ERROR), MYF(0));
      break;
    }
    /* Safe because there is always a trailing \0 at the end of the packet */
    uint tbl_len= *(uchar*) (packet + db_len + 1);
    if (db_len + tbl_len + 2 > packet_length || tbl_len > NAME_LEN)
    {
      my_message(ER_UNKNOWN_COM_ERROR, ER(ER_UNKNOWN_COM_ERROR), MYF(0));
      break;
    }

    status_var_increment(thd->status_var.com_other);
    thd->enable_slow_log= opt_log_slow_admin_statements;
    db.str= (char*) thd->alloc(db_len + tbl_len + 2);
    if (!db.str)
    {
      my_message(ER_OUT_OF_RESOURCES, ER(ER_OUT_OF_RESOURCES), MYF(0));
      break;
    }
    db.length= db_len;
    tbl_name= strmake(db.str, packet + 1, db_len)+1;
    strmake(tbl_name, packet + db_len + 2, tbl_len);
    if (mysql_table_dump(thd, &db, tbl_name) == 0)
      thd->main_da.disable_status();
    break;
  }
  case COM_CHANGE_USER:
  {
    status_var_increment(thd->status_var.com_other);
    char *user= (char*) packet, *packet_end= packet + packet_length;
    /* Safe because there is always a trailing \0 at the end of the packet */
    char *passwd= strend(user)+1;

    thd->change_user();
    thd->clear_error();                         // if errors from rollback

    /*
      Old clients send null-terminated string ('\0' for empty string) for
      password.  New clients send the size (1 byte) + string (not null
      terminated, so also '\0' for empty string).

      Cast *passwd to an unsigned char, so that it doesn't extend the sign
      for *passwd > 127 and become 2**32-127 after casting to uint.
    */
    char db_buff[NAME_LEN+1];                 // buffer to store db in utf8
    char *db= passwd;
    char *save_db;
    /*
      If there is no password supplied, the packet must contain '\0',
      in any type of handshake (4.1 or pre-4.1).
     */
    if (passwd >= packet_end)
    {
      my_message(ER_UNKNOWN_COM_ERROR, ER(ER_UNKNOWN_COM_ERROR), MYF(0));
      break;
    }
    uint passwd_len= (thd->client_capabilities & CLIENT_SECURE_CONNECTION ?
                      (uchar)(*passwd++) : strlen(passwd));
    uint dummy_errors, save_db_length, db_length;
    int res;
    Security_context save_security_ctx= *thd->security_ctx;
    USER_CONN *save_user_connect;

    db+= passwd_len + 1;
    /*
      Database name is always NUL-terminated, so in case of empty database
      the packet must contain at least the trailing '\0'.
    */
    if (db >= packet_end)
    {
      my_message(ER_UNKNOWN_COM_ERROR, ER(ER_UNKNOWN_COM_ERROR), MYF(0));
      break;
    }
    db_length= strlen(db);

    char *ptr= db + db_length + 1;
    uint cs_number= 0;

    if (ptr < packet_end)
    {
      if (ptr + 2 > packet_end)
      {
        my_message(ER_UNKNOWN_COM_ERROR, ER(ER_UNKNOWN_COM_ERROR), MYF(0));
        break;
      }

      cs_number= uint2korr(ptr);
    }

    /* Convert database name to utf8 */
    db_buff[copy_and_convert(db_buff, sizeof(db_buff)-1,
                             system_charset_info, db, db_length,
                             thd->charset(), &dummy_errors)]= 0;
    db= db_buff;

    /* Save user and privileges */
    save_db_length= thd->db_length;
    save_db= thd->db;
    save_user_connect= thd->user_connect;

    if (!(thd->security_ctx->user= my_strdup(user, MYF(0))))
    {
      thd->security_ctx->user= save_security_ctx.user;
      my_message(ER_OUT_OF_RESOURCES, ER(ER_OUT_OF_RESOURCES), MYF(0));
      break;
    }

    /* Clear variables that are allocated */
    thd->user_connect= 0;
    thd->security_ctx->priv_user= thd->security_ctx->user;
    res= check_user(thd, COM_CHANGE_USER, passwd, passwd_len, db, FALSE);

    if (res)
    {
      x_free(thd->security_ctx->user);
      *thd->security_ctx= save_security_ctx;
      thd->user_connect= save_user_connect;
      thd->db= save_db;
      thd->db_length= save_db_length;
    }
    else
    {
#ifndef NO_EMBEDDED_ACCESS_CHECKS
      /* we've authenticated new user */
      if (save_user_connect)
	decrease_user_connections(save_user_connect);
#endif /* NO_EMBEDDED_ACCESS_CHECKS */
      x_free(save_db);
      x_free(save_security_ctx.user);

      if (cs_number)
      {
        thd_init_client_charset(thd, cs_number);
        thd->update_charset();
      }
    }
    break;
  }
  case COM_STMT_EXECUTE:
  {
    mysql_stmt_execute(thd, packet, packet_length);
    break;
  }
  case COM_STMT_FETCH:
  {
    mysql_stmt_fetch(thd, packet, packet_length);
    break;
  }
  case COM_STMT_SEND_LONG_DATA:
  {
    mysql_stmt_get_longdata(thd, packet, packet_length);
    break;
  }
  case COM_STMT_PREPARE:
  {
    mysql_stmt_prepare(thd, packet, packet_length);
    break;
  }
  case COM_STMT_CLOSE:
  {
    mysql_stmt_close(thd, packet);
    break;
  }
  case COM_STMT_RESET:
  {
    mysql_stmt_reset(thd, packet);
    break;
  }
  case COM_QUERY:
  {
    if (alloc_query(thd, packet, packet_length))
      break;					// fatal error is set
    char *packet_end= thd->query + thd->query_length;
    /* 'b' stands for 'buffer' parameter', special for 'my_snprintf' */
    const char* end_of_stmt= NULL;

    general_log_write(thd, command, thd->query, thd->query_length);
    DBUG_PRINT("query",("%-.4096s",thd->query));
#if defined(ENABLED_PROFILING) && defined(COMMUNITY_SERVER)
    thd->profiling.set_query_source(thd->query, thd->query_length);
#endif

    if (!(specialflag & SPECIAL_NO_PRIOR))
      my_pthread_setprio(pthread_self(),QUERY_PRIOR);

    mysql_parse(thd, thd->query, thd->query_length, &end_of_stmt);

    while (!thd->killed && (end_of_stmt != NULL) && ! thd->is_error())
    {
      char *beginning_of_next_stmt= (char*) end_of_stmt;

      net_end_statement(thd);
      query_cache_end_of_result(thd);
      /*
        Multiple queries exits, execute them individually
      */
      close_thread_tables(thd);
      ulong length= (ulong)(packet_end - beginning_of_next_stmt);

      log_slow_statement(thd);

      /* Remove garbage at start of query */
      while (length > 0 && my_isspace(thd->charset(), *beginning_of_next_stmt))
      {
        beginning_of_next_stmt++;
        length--;
      }

#if defined(ENABLED_PROFILING) && defined(COMMUNITY_SERVER)
      thd->profiling.finish_current_query();
      thd->profiling.start_new_query("continuing");
      thd->profiling.set_query_source(beginning_of_next_stmt, length);
#endif

      VOID(pthread_mutex_lock(&LOCK_thread_count));
      thd->query_length= length;
      thd->query= beginning_of_next_stmt;
      /*
        Count each statement from the client.
      */
      statistic_increment(thd->status_var.questions, &LOCK_status);
      thd->query_id= next_query_id();
      thd->set_time(); /* Reset the query start time. */
      /* TODO: set thd->lex->sql_command to SQLCOM_END here */
      VOID(pthread_mutex_unlock(&LOCK_thread_count));
      mysql_parse(thd, beginning_of_next_stmt, length, &end_of_stmt);
    }

    if (!(specialflag & SPECIAL_NO_PRIOR))
      my_pthread_setprio(pthread_self(),WAIT_PRIOR);
    DBUG_PRINT("info",("query ready"));
    break;
  }
  case COM_FIELD_LIST:				// This isn't actually needed
#ifdef DONT_ALLOW_SHOW_COMMANDS
    my_message(ER_NOT_ALLOWED_COMMAND, ER(ER_NOT_ALLOWED_COMMAND),
               MYF(0));	/* purecov: inspected */
    break;
#else
  {
    char *fields, *packet_end= packet + packet_length, *arg_end;
    /* Locked closure of all tables */
    TABLE_LIST table_list;
    LEX_STRING conv_name;

    /* used as fields initializator */
    lex_start(thd);

    status_var_increment(thd->status_var.com_stat[SQLCOM_SHOW_FIELDS]);
    bzero((char*) &table_list,sizeof(table_list));
    if (thd->copy_db_to(&table_list.db, &table_list.db_length))
      break;
    /*
      We have name + wildcard in packet, separated by endzero
    */
    arg_end= strend(packet);
    thd->convert_string(&conv_name, system_charset_info,
			packet, (uint) (arg_end - packet), thd->charset());
    table_list.alias= table_list.table_name= conv_name.str;
    packet= arg_end + 1;

    if (!my_strcasecmp(system_charset_info, table_list.db,
                       INFORMATION_SCHEMA_NAME.str))
    {
      ST_SCHEMA_TABLE *schema_table= find_schema_table(thd, table_list.alias);
      if (schema_table)
        table_list.schema_table= schema_table;
    }

    thd->query_length= (uint) (packet_end - packet); // Don't count end \0
    if (!(thd->query=fields= (char*) thd->memdup(packet,thd->query_length+1)))
      break;
    general_log_print(thd, command, "%s %s", table_list.table_name, fields);
    if (lower_case_table_names)
      my_casedn_str(files_charset_info, table_list.table_name);

    if (check_access(thd,SELECT_ACL,table_list.db,&table_list.grant.privilege,
		     0, 0, test(table_list.schema_table)))
      break;
    if (check_grant(thd, SELECT_ACL, &table_list, 2, UINT_MAX, 0))
      break;
    /* init structures for VIEW processing */
    table_list.select_lex= &(thd->lex->select_lex);

    lex_start(thd);
    mysql_reset_thd_for_next_command(thd);

    thd->lex->
      select_lex.table_list.link_in_list((uchar*) &table_list,
                                         (uchar**) &table_list.next_local);
    thd->lex->add_to_query_tables(&table_list);

    /* switch on VIEW optimisation: do not fill temporary tables */
    thd->lex->sql_command= SQLCOM_SHOW_FIELDS;
    mysqld_list_fields(thd,&table_list,fields);
    thd->lex->unit.cleanup();
    thd->cleanup_after_query();
    break;
  }
#endif
  case COM_QUIT:
    /* We don't calculate statistics for this command */
    general_log_print(thd, command, NullS);
    net->error=0;				// Don't give 'abort' message
    thd->main_da.disable_status();              // Don't send anything back
    error=TRUE;					// End server
    break;

#ifdef REMOVED
  case COM_CREATE_DB:				// QQ: To be removed
    {
      LEX_STRING db, alias;
      HA_CREATE_INFO create_info;

      status_var_increment(thd->status_var.com_stat[SQLCOM_CREATE_DB]);
      if (thd->make_lex_string(&db, packet, packet_length, FALSE) ||
          thd->make_lex_string(&alias, db.str, db.length, FALSE) ||
          check_db_name(&db))
      {
	my_error(ER_WRONG_DB_NAME, MYF(0), db.str ? db.str : "NULL");
	break;
      }
      if (check_access(thd, CREATE_ACL, db.str , 0, 1, 0,
                       is_schema_db(db.str)))
	break;
      general_log_print(thd, command, packet);
      bzero(&create_info, sizeof(create_info));
      mysql_create_db(thd, (lower_case_table_names == 2 ? alias.str : db.str),
                      &create_info, 0);
      break;
    }
  case COM_DROP_DB:				// QQ: To be removed
    {
      status_var_increment(thd->status_var.com_stat[SQLCOM_DROP_DB]);
      LEX_STRING db;

      if (thd->make_lex_string(&db, packet, packet_length, FALSE) ||
          check_db_name(&db))
      {
	my_error(ER_WRONG_DB_NAME, MYF(0), db.str ? db.str : "NULL");
	break;
      }
      if (check_access(thd, DROP_ACL, db.str, 0, 1, 0, is_schema_db(db.str)))
	break;
      if (thd->locked_tables || thd->active_transaction())
      {
	my_message(ER_LOCK_OR_ACTIVE_TRANSACTION,
                   ER(ER_LOCK_OR_ACTIVE_TRANSACTION), MYF(0));
	break;
      }
      general_log_write(thd, command, db.str, db.length);
      mysql_rm_db(thd, db.str, 0, 0);
      break;
    }
#endif
#ifndef EMBEDDED_LIBRARY
  case COM_BINLOG_DUMP:
    {
      ulong pos;
      ushort flags;
      uint32 slave_server_id;

      status_var_increment(thd->status_var.com_other);
      thd->enable_slow_log= opt_log_slow_admin_statements;
      if (check_global_access(thd, REPL_SLAVE_ACL))
	break;

      /* TODO: The following has to be changed to an 8 byte integer */
      pos = uint4korr(packet);
      flags = uint2korr(packet + 4);
      thd->server_id=0; /* avoid suicide */
      if ((slave_server_id= uint4korr(packet+6))) // mysqlbinlog.server_id==0
	kill_zombie_dump_threads(slave_server_id);
      thd->server_id = slave_server_id;

      general_log_print(thd, command, "Log: '%s'  Pos: %ld", packet+10,
                      (long) pos);
      mysql_binlog_send(thd, thd->strdup(packet + 10), (my_off_t) pos, flags);
      unregister_slave(thd,1,1);
      /*  fake COM_QUIT -- if we get here, the thread needs to terminate */
      error = TRUE;
      break;
    }
#endif
  case COM_REFRESH:
  {
    bool not_used;
    status_var_increment(thd->status_var.com_stat[SQLCOM_FLUSH]);
    ulong options= (ulong) (uchar) packet[0];
    if (check_global_access(thd,RELOAD_ACL))
      break;
    general_log_print(thd, command, NullS);
    if (!reload_acl_and_cache(thd, options, (TABLE_LIST*) 0, &not_used))
      my_ok(thd);
    break;
  }
#ifndef EMBEDDED_LIBRARY
  case COM_SHUTDOWN:
  {
    status_var_increment(thd->status_var.com_other);
    if (check_global_access(thd,SHUTDOWN_ACL))
      break; /* purecov: inspected */
    /*
      If the client is < 4.1.3, it is going to send us no argument; then
      packet_length is 0, packet[0] is the end 0 of the packet. Note that
      SHUTDOWN_DEFAULT is 0. If client is >= 4.1.3, the shutdown level is in
      packet[0].
    */
    enum mysql_enum_shutdown_level level=
      (enum mysql_enum_shutdown_level) (uchar) packet[0];
    if (level == SHUTDOWN_DEFAULT)
      level= SHUTDOWN_WAIT_ALL_BUFFERS; // soon default will be configurable
    else if (level != SHUTDOWN_WAIT_ALL_BUFFERS)
    {
      my_error(ER_NOT_SUPPORTED_YET, MYF(0), "this shutdown level");
      break;
    }
    DBUG_PRINT("quit",("Got shutdown command for level %u", level));
    general_log_print(thd, command, NullS);
    my_eof(thd);
    close_thread_tables(thd);			// Free before kill
    kill_mysql();
    error=TRUE;
    break;
  }
#endif
  case COM_STATISTICS:
  {
    STATUS_VAR current_global_status_var;
    ulong uptime;
    uint length;
    ulonglong queries_per_second1000;
    char buff[250];
    uint buff_len= sizeof(buff);

    general_log_print(thd, command, NullS);
    status_var_increment(thd->status_var.com_stat[SQLCOM_SHOW_STATUS]);
    calc_sum_of_all_status(&current_global_status_var);
    if (!(uptime= (ulong) (thd->start_time - server_start_time)))
      queries_per_second1000= 0;
    else
      queries_per_second1000= thd->query_id * LL(1000) / uptime;

    length= my_snprintf((char*) buff, buff_len - 1,
                        "Uptime: %lu  Threads: %d  Questions: %lu  "
                        "Slow queries: %lu  Opens: %lu  Flush tables: %lu  "
                        "Open tables: %u  Queries per second avg: %u.%u",
                        uptime,
                        (int) thread_count, (ulong) thd->query_id,
                        current_global_status_var.long_query_count,
                        current_global_status_var.opened_tables,
                        refresh_version,
                        cached_open_tables(),
                        (uint) (queries_per_second1000 / 1000),
                        (uint) (queries_per_second1000 % 1000));
#ifdef EMBEDDED_LIBRARY
    /* Store the buffer in permanent memory */
    my_ok(thd, 0, 0, buff);
#endif
#ifdef SAFEMALLOC
    if (sf_malloc_cur_memory)				// Using SAFEMALLOC
    {
      char *end= buff + length;
      length+= my_snprintf(end, buff_len - length - 1,
                           end,"  Memory in use: %ldK  Max memory used: %ldK",
                           (sf_malloc_cur_memory+1023L)/1024L,
                           (sf_malloc_max_memory+1023L)/1024L);
    }
#endif
#ifndef EMBEDDED_LIBRARY
    VOID(my_net_write(net, (uchar*) buff, length));
    VOID(net_flush(net));
    thd->main_da.disable_status();
#endif
    break;
  }
  case COM_PING:
    status_var_increment(thd->status_var.com_other);
    my_ok(thd);				// Tell client we are alive
    break;
  case COM_PROCESS_INFO:
    status_var_increment(thd->status_var.com_stat[SQLCOM_SHOW_PROCESSLIST]);
    if (!thd->security_ctx->priv_user[0] &&
        check_global_access(thd, PROCESS_ACL))
      break;
    general_log_print(thd, command, NullS);
    mysqld_list_processes(thd,
			  thd->security_ctx->master_access & PROCESS_ACL ? 
			  NullS : thd->security_ctx->priv_user, 0);
    break;
  case COM_PROCESS_KILL:
  {
    status_var_increment(thd->status_var.com_stat[SQLCOM_KILL]);
    ulong id=(ulong) uint4korr(packet);
    sql_kill(thd,id,false);
    break;
  }
  case COM_SET_OPTION:
  {
    status_var_increment(thd->status_var.com_stat[SQLCOM_SET_OPTION]);
    uint opt_command= uint2korr(packet);

    switch (opt_command) {
    case (int) MYSQL_OPTION_MULTI_STATEMENTS_ON:
      thd->client_capabilities|= CLIENT_MULTI_STATEMENTS;
      my_eof(thd);
      break;
    case (int) MYSQL_OPTION_MULTI_STATEMENTS_OFF:
      thd->client_capabilities&= ~CLIENT_MULTI_STATEMENTS;
      my_eof(thd);
      break;
    default:
      my_message(ER_UNKNOWN_COM_ERROR, ER(ER_UNKNOWN_COM_ERROR), MYF(0));
      break;
    }
    break;
  }
  case COM_DEBUG:
    status_var_increment(thd->status_var.com_other);
    if (check_global_access(thd, SUPER_ACL))
      break;					/* purecov: inspected */
    mysql_print_status();
    general_log_print(thd, command, NullS);
    my_eof(thd);
    break;
  case COM_SLEEP:
  case COM_CONNECT:				// Impossible here
  case COM_TIME:				// Impossible from client
  case COM_DELAYED_INSERT:
  case COM_END:
  default:
    my_message(ER_UNKNOWN_COM_ERROR, ER(ER_UNKNOWN_COM_ERROR), MYF(0));
    break;
  }

  /* If commit fails, we should be able to reset the OK status. */
  thd->main_da.can_overwrite_status= TRUE;
  ha_autocommit_or_rollback(thd, thd->is_error());
  thd->main_da.can_overwrite_status= FALSE;

  thd->transaction.stmt.reset();


  /* report error issued during command execution */
  if (thd->killed_errno())
  {
    if (! thd->main_da.is_set())
      thd->send_kill_message();
  }
  if (thd->killed == THD::KILL_QUERY || thd->killed == THD::KILL_BAD_DATA)
  {
    thd->killed= THD::NOT_KILLED;
    thd->mysys_var->abort= 0;
  }

  net_end_statement(thd);
  query_cache_end_of_result(thd);

  thd->proc_info= "closing tables";
  /* Free tables */
  close_thread_tables(thd);

  log_slow_statement(thd);

  thd_proc_info(thd, "cleaning up");
  VOID(pthread_mutex_lock(&LOCK_thread_count)); // For process list
  thd_proc_info(thd, 0);
  thd->command=COM_SLEEP;
  thd->query=0;
  thd->query_length=0;
  thread_running--;
  VOID(pthread_mutex_unlock(&LOCK_thread_count));
  thd->packet.shrink(thd->variables.net_buffer_length);	// Reclaim some memory
  free_root(thd->mem_root,MYF(MY_KEEP_PREALLOC));
  DBUG_RETURN(error);
}


void log_slow_statement(THD *thd)
{
  DBUG_ENTER("log_slow_statement");

  /*
    The following should never be true with our current code base,
    but better to keep this here so we don't accidently try to log a
    statement in a trigger or stored function
  */
  if (unlikely(thd->in_sub_stmt))
    DBUG_VOID_RETURN;                           // Don't set time for sub stmt

  /*
    Do not log administrative statements unless the appropriate option is
    set; do not log into slow log if reading from backup.
  */
  if (thd->enable_slow_log && !thd->user_time)
  {
    ulonglong end_utime_of_query= thd->current_utime();
    thd_proc_info(thd, "logging slow query");

    if (((end_utime_of_query - thd->utime_after_lock) >
         thd->variables.long_query_time ||
         ((thd->server_status &
           (SERVER_QUERY_NO_INDEX_USED | SERVER_QUERY_NO_GOOD_INDEX_USED)) &&
          opt_log_queries_not_using_indexes &&
           !(sql_command_flags[thd->lex->sql_command] & CF_STATUS_COMMAND))) &&
        thd->examined_row_count >= thd->variables.min_examined_row_limit)
    {
      thd_proc_info(thd, "logging slow query");
      thd->status_var.long_query_count++;
      slow_log_print(thd, thd->query, thd->query_length, end_utime_of_query);
    }
  }
  DBUG_VOID_RETURN;
}


/**
  Create a TABLE_LIST object for an INFORMATION_SCHEMA table.

    This function is used in the parser to convert a SHOW or DESCRIBE
    table_name command to a SELECT from INFORMATION_SCHEMA.
    It prepares a SELECT_LEX and a TABLE_LIST object to represent the
    given command as a SELECT parse tree.

  @param thd              thread handle
  @param lex              current lex
  @param table_ident      table alias if it's used
  @param schema_table_idx the type of the INFORMATION_SCHEMA table to be
                          created

  @note
    Due to the way this function works with memory and LEX it cannot
    be used outside the parser (parse tree transformations outside
    the parser break PS and SP).

  @retval
    0                 success
  @retval
    1                 out of memory or SHOW commands are not allowed
                      in this version of the server.
*/

int prepare_schema_table(THD *thd, LEX *lex, Table_ident *table_ident,
                         enum enum_schema_tables schema_table_idx)
{
  SELECT_LEX *schema_select_lex= NULL;
  DBUG_ENTER("prepare_schema_table");

  switch (schema_table_idx) {
  case SCH_SCHEMATA:
#if defined(DONT_ALLOW_SHOW_COMMANDS)
    my_message(ER_NOT_ALLOWED_COMMAND,
               ER(ER_NOT_ALLOWED_COMMAND), MYF(0));   /* purecov: inspected */
    DBUG_RETURN(1);
#else
    break;
#endif

  case SCH_TABLE_NAMES:
  case SCH_TABLES:
  case SCH_VIEWS:
  case SCH_TRIGGERS:
  case SCH_EVENTS:
#ifdef DONT_ALLOW_SHOW_COMMANDS
    my_message(ER_NOT_ALLOWED_COMMAND,
               ER(ER_NOT_ALLOWED_COMMAND), MYF(0)); /* purecov: inspected */
    DBUG_RETURN(1);
#else
    {
      LEX_STRING db;
      size_t dummy;
      if (lex->select_lex.db == NULL &&
          lex->copy_db_to(&lex->select_lex.db, &dummy))
      {
        DBUG_RETURN(1);
      }
      schema_select_lex= new SELECT_LEX();
      db.str= schema_select_lex->db= lex->select_lex.db;
      schema_select_lex->table_list.first= NULL;
      db.length= strlen(db.str);

      if (check_db_name(&db))
      {
        my_error(ER_WRONG_DB_NAME, MYF(0), db.str);
        DBUG_RETURN(1);
      }
      break;
    }
#endif
  case SCH_COLUMNS:
  case SCH_STATISTICS:
  {
#ifdef DONT_ALLOW_SHOW_COMMANDS
    my_message(ER_NOT_ALLOWED_COMMAND,
               ER(ER_NOT_ALLOWED_COMMAND), MYF(0)); /* purecov: inspected */
    DBUG_RETURN(1);
#else
    DBUG_ASSERT(table_ident);
    TABLE_LIST **query_tables_last= lex->query_tables_last;
    schema_select_lex= new SELECT_LEX();
    /* 'parent_lex' is used in init_query() so it must be before it. */
    schema_select_lex->parent_lex= lex;
    schema_select_lex->init_query();
    if (!schema_select_lex->add_table_to_list(thd, table_ident, 0, 0, TL_READ))
      DBUG_RETURN(1);
    lex->query_tables_last= query_tables_last;
    break;
  }
#endif
  case SCH_PROFILES:
    /* 
      Mark this current profiling record to be discarded.  We don't
      wish to have SHOW commands show up in profiling.
    */
#if defined(ENABLED_PROFILING) && defined(COMMUNITY_SERVER)
    thd->profiling.discard_current_query();
#endif
    break;
  case SCH_OPEN_TABLES:
  case SCH_VARIABLES:
  case SCH_STATUS:
  case SCH_PROCEDURES:
  case SCH_CHARSETS:
  case SCH_ENGINES:
  case SCH_COLLATIONS:
  case SCH_COLLATION_CHARACTER_SET_APPLICABILITY:
  case SCH_USER_PRIVILEGES:
  case SCH_SCHEMA_PRIVILEGES:
  case SCH_TABLE_PRIVILEGES:
  case SCH_COLUMN_PRIVILEGES:
  case SCH_TABLE_CONSTRAINTS:
  case SCH_KEY_COLUMN_USAGE:
  default:
    break;
  }
  
  SELECT_LEX *select_lex= lex->current_select;
  if (make_schema_select(thd, select_lex, schema_table_idx))
  {
    DBUG_RETURN(1);
  }
  TABLE_LIST *table_list= (TABLE_LIST*) select_lex->table_list.first;
  table_list->schema_select_lex= schema_select_lex;
  table_list->schema_table_reformed= 1;
  DBUG_RETURN(0);
}


/**
  Read query from packet and store in thd->query.
  Used in COM_QUERY and COM_STMT_PREPARE.

    Sets the following THD variables:
  - query
  - query_length

  @retval
    FALSE ok
  @retval
    TRUE  error;  In this case thd->fatal_error is set
*/

bool alloc_query(THD *thd, const char *packet, uint packet_length)
{
  /* Remove garbage at start and end of query */
  while (packet_length > 0 && my_isspace(thd->charset(), packet[0]))
  {
    packet++;
    packet_length--;
  }
  const char *pos= packet + packet_length;     // Point at end null
  while (packet_length > 0 &&
	 (pos[-1] == ';' || my_isspace(thd->charset() ,pos[-1])))
  {
    pos--;
    packet_length--;
  }
  /* We must allocate some extra memory for query cache */
  thd->query_length= 0;                        // Extra safety: Avoid races
  if (!(thd->query= (char*) thd->memdup_w_gap((uchar*) (packet),
					      packet_length,
					      thd->db_length+ 1 +
					      QUERY_CACHE_FLAGS_SIZE)))
    return TRUE;
  thd->query[packet_length]=0;
  thd->query_length= packet_length;

  /* Reclaim some memory */
  thd->packet.shrink(thd->variables.net_buffer_length);
  thd->convert_buffer.shrink(thd->variables.net_buffer_length);

  return FALSE;
}

static void reset_one_shot_variables(THD *thd) 
{
  thd->variables.character_set_client=
    global_system_variables.character_set_client;
  thd->variables.collation_connection=
    global_system_variables.collation_connection;
  thd->variables.collation_database=
    global_system_variables.collation_database;
  thd->variables.collation_server=
    global_system_variables.collation_server;
  thd->update_charset();
  thd->variables.time_zone=
    global_system_variables.time_zone;
  thd->variables.lc_time_names= &my_locale_en_US;
  thd->one_shot_set= 0;
}


static
bool sp_process_definer(THD *thd)
{
  DBUG_ENTER("sp_process_definer");

  LEX *lex= thd->lex;

  /*
    If the definer is not specified, this means that CREATE-statement missed
    DEFINER-clause. DEFINER-clause can be missed in two cases:

      - The user submitted a statement w/o the clause. This is a normal
        case, we should assign CURRENT_USER as definer.

      - Our slave received an updated from the master, that does not
        replicate definer for stored rountines. We should also assign
        CURRENT_USER as definer here, but also we should mark this routine
        as NON-SUID. This is essential for the sake of backward
        compatibility.

        The problem is the slave thread is running under "special" user (@),
        that actually does not exist. In the older versions we do not fail
        execution of a stored routine if its definer does not exist and
        continue the execution under the authorization of the invoker
        (BUG#13198). And now if we try to switch to slave-current-user (@),
        we will fail.

        Actually, this leads to the inconsistent state of master and
        slave (different definers, different SUID behaviour), but it seems,
        this is the best we can do.
  */

  if (!lex->definer)
  {
    Query_arena original_arena;
    Query_arena *ps_arena= thd->activate_stmt_arena_if_needed(&original_arena);

    lex->definer= create_default_definer(thd);

    if (ps_arena)
      thd->restore_active_arena(ps_arena, &original_arena);

    /* Error has been already reported. */
    if (lex->definer == NULL)
      DBUG_RETURN(TRUE);

    if (thd->slave_thread && lex->sphead)
      lex->sphead->m_chistics->suid= SP_IS_NOT_SUID;
  }
  else
  {
    /*
      If the specified definer differs from the current user, we
      should check that the current user has SUPER privilege (in order
      to create a stored routine under another user one must have
      SUPER privilege).
    */
    if ((strcmp(lex->definer->user.str, thd->security_ctx->priv_user) ||
         my_strcasecmp(system_charset_info, lex->definer->host.str,
                       thd->security_ctx->priv_host)) &&
        check_global_access(thd, SUPER_ACL))
    {
      my_error(ER_SPECIFIC_ACCESS_DENIED_ERROR, MYF(0), "SUPER");
      DBUG_RETURN(TRUE);
    }
  }

  /* Check that the specified definer exists. Emit a warning if not. */

#ifndef NO_EMBEDDED_ACCESS_CHECKS
  if (!is_acl_user(lex->definer->host.str, lex->definer->user.str))
  {
    push_warning_printf(thd,
                        MYSQL_ERROR::WARN_LEVEL_NOTE,
                        ER_NO_SUCH_USER,
                        ER(ER_NO_SUCH_USER),
                        lex->definer->user.str,
                        lex->definer->host.str);
  }
#endif /* NO_EMBEDDED_ACCESS_CHECKS */

  DBUG_RETURN(FALSE);
}


/**
  Execute command saved in thd and lex->sql_command.

    Before every operation that can request a write lock for a table
    wait if a global read lock exists. However do not wait if this
    thread has locked tables already. No new locks can be requested
    until the other locks are released. The thread that requests the
    global read lock waits for write locked tables to become unlocked.

    Note that wait_if_global_read_lock() sets a protection against a new
    global read lock when it succeeds. This needs to be released by
    start_waiting_global_read_lock() after the operation.

  @param thd                       Thread handle

  @todo
    - Invalidate the table in the query cache if something changed
    after unlocking when changes become visible.
    TODO: this is workaround. right way will be move invalidating in
    the unlock procedure.
    - TODO: use check_change_password()
    - JOIN is not supported yet. TODO
    - SUSPEND and FOR MIGRATE are not supported yet. TODO

  @retval
    FALSE       OK
  @retval
    TRUE        Error
*/

int
mysql_execute_command(THD *thd)
{
  int res= FALSE;
  bool need_start_waiting= FALSE; // have protection against global read lock
  int  up_result= 0;
  LEX  *lex= thd->lex;
  /* first SELECT_LEX (have special meaning for many of non-SELECTcommands) */
  SELECT_LEX *select_lex= &lex->select_lex;
  /* first table of first SELECT_LEX */
  TABLE_LIST *first_table= (TABLE_LIST*) select_lex->table_list.first;
  /* list of all tables in query */
  TABLE_LIST *all_tables;
  /* most outer SELECT_LEX_UNIT of query */
  SELECT_LEX_UNIT *unit= &lex->unit;
#ifdef HAVE_REPLICATION
  /* have table map for update for multi-update statement (BUG#37051) */
  bool have_table_map_for_update= FALSE;
#endif
  /* Saved variable value */
  DBUG_ENTER("mysql_execute_command");
#ifdef WITH_PARTITION_STORAGE_ENGINE
  thd->work_part_info= 0;
#endif

  /*
    In many cases first table of main SELECT_LEX have special meaning =>
    check that it is first table in global list and relink it first in 
    queries_tables list if it is necessary (we need such relinking only
    for queries with subqueries in select list, in this case tables of
    subqueries will go to global list first)

    all_tables will differ from first_table only if most upper SELECT_LEX
    do not contain tables.

    Because of above in place where should be at least one table in most
    outer SELECT_LEX we have following check:
    DBUG_ASSERT(first_table == all_tables);
    DBUG_ASSERT(first_table == all_tables && first_table != 0);
  */
  lex->first_lists_tables_same();
  /* should be assigned after making first tables same */
  all_tables= lex->query_tables;
  /* set context for commands which do not use setup_tables */
  select_lex->
    context.resolve_in_table_list_only((TABLE_LIST*)select_lex->
                                       table_list.first);

  /*
    Reset warning count for each query that uses tables
    A better approach would be to reset this for any commands
    that is not a SHOW command or a select that only access local
    variables, but for now this is probably good enough.
    Don't reset warnings when executing a stored routine.
  */
  if ((all_tables || !lex->is_single_level_stmt()) && !thd->spcont)
    mysql_reset_errors(thd, 0);

#ifdef HAVE_REPLICATION
  if (unlikely(thd->slave_thread))
  {
    if (lex->sql_command == SQLCOM_DROP_TRIGGER)
    {
      /*
        When dropping a trigger, we need to load its table name
        before checking slave filter rules.
      */
      add_table_for_trigger(thd, thd->lex->spname, 1, &all_tables);
      
      if (!all_tables)
      {
        /*
          If table name cannot be loaded,
          it means the trigger does not exists possibly because
          CREATE TRIGGER was previously skipped for this trigger
          according to slave filtering rules.
          Returning success without producing any errors in this case.
        */
        DBUG_RETURN(0);
      }
      
      // force searching in slave.cc:tables_ok() 
      all_tables->updating= 1;
    }

    /*
      For fix of BUG#37051, the master stores the table map for update
      in the Query_log_event, and the value is assigned to
      thd->variables.table_map_for_update before executing the update
      query.

      If thd->variables.table_map_for_update is set, then we are
      replicating from a new master, we can use this value to apply
      filter rules without opening all the tables. However If
      thd->variables.table_map_for_update is not set, then we are
      replicating from an old master, so we just skip this and
      continue with the old method. And of course, the bug would still
      exist for old masters.
    */
    if (lex->sql_command == SQLCOM_UPDATE_MULTI &&
        thd->table_map_for_update)
    {
      have_table_map_for_update= TRUE;
      table_map table_map_for_update= thd->table_map_for_update;
      uint nr= 0;
      TABLE_LIST *table;
      for (table=all_tables; table; table=table->next_global, nr++)
      {
        if (table_map_for_update & ((table_map)1 << nr))
          table->updating= TRUE;
        else
          table->updating= FALSE;
      }

      if (all_tables_not_ok(thd, all_tables))
      {
        /* we warn the slave SQL thread */
        my_message(ER_SLAVE_IGNORED_TABLE, ER(ER_SLAVE_IGNORED_TABLE), MYF(0));
        if (thd->one_shot_set)
          reset_one_shot_variables(thd);
        DBUG_RETURN(0);
      }
      
      for (table=all_tables; table; table=table->next_global)
        table->updating= TRUE;
    }
    
    /*
      Check if statment should be skipped because of slave filtering
      rules

      Exceptions are:
      - UPDATE MULTI: For this statement, we want to check the filtering
        rules later in the code
      - SET: we always execute it (Not that many SET commands exists in
        the binary log anyway -- only 4.1 masters write SET statements,
	in 5.0 there are no SET statements in the binary log)
      - DROP TEMPORARY TABLE IF EXISTS: we always execute it (otherwise we
        have stale files on slave caused by exclusion of one tmp table).
    */
    if (!(lex->sql_command == SQLCOM_UPDATE_MULTI) &&
	!(lex->sql_command == SQLCOM_SET_OPTION) &&
	!(lex->sql_command == SQLCOM_DROP_TABLE &&
          lex->drop_temporary && lex->drop_if_exists) &&
        all_tables_not_ok(thd, all_tables))
    {
      /* we warn the slave SQL thread */
      my_message(ER_SLAVE_IGNORED_TABLE, ER(ER_SLAVE_IGNORED_TABLE), MYF(0));
      if (thd->one_shot_set)
      {
        /*
          It's ok to check thd->one_shot_set here:

          The charsets in a MySQL 5.0 slave can change by both a binlogged
          SET ONE_SHOT statement and the event-internal charset setting, 
          and these two ways to change charsets do not seems to work
          together.

          At least there seems to be problems in the rli cache for
          charsets if we are using ONE_SHOT.  Note that this is normally no
          problem because either the >= 5.0 slave reads a 4.1 binlog (with
          ONE_SHOT) *or* or 5.0 binlog (without ONE_SHOT) but never both."
        */
        reset_one_shot_variables(thd);
      }
      DBUG_RETURN(0);
    }
  }
  else
  {
#endif /* HAVE_REPLICATION */
    /*
      When option readonly is set deny operations which change non-temporary
      tables. Except for the replication thread and the 'super' users.
    */
    if (deny_updates_if_read_only_option(thd, all_tables))
    {
      my_error(ER_OPTION_PREVENTS_STATEMENT, MYF(0), "--read-only");
      DBUG_RETURN(-1);
    }
#ifdef HAVE_REPLICATION
  } /* endif unlikely slave */
#endif
  status_var_increment(thd->status_var.com_stat[lex->sql_command]);

  DBUG_ASSERT(thd->transaction.stmt.modified_non_trans_table == FALSE);
  
  switch (lex->sql_command) {

  case SQLCOM_SHOW_EVENTS:
#ifndef HAVE_EVENT_SCHEDULER
    my_error(ER_NOT_SUPPORTED_YET, MYF(0), "embedded server");
    break;
#endif
  case SQLCOM_SHOW_STATUS_PROC:
  case SQLCOM_SHOW_STATUS_FUNC:
    if (!(res= check_table_access(thd, SELECT_ACL, all_tables, UINT_MAX, FALSE)))
      res= execute_sqlcom_select(thd, all_tables);
    break;
  case SQLCOM_SHOW_STATUS:
  {
    system_status_var old_status_var= thd->status_var;
    thd->initial_status_var= &old_status_var;
    if (!(res= check_table_access(thd, SELECT_ACL, all_tables, UINT_MAX, FALSE)))
      res= execute_sqlcom_select(thd, all_tables);
    /* Don't log SHOW STATUS commands to slow query log */
    thd->server_status&= ~(SERVER_QUERY_NO_INDEX_USED |
                           SERVER_QUERY_NO_GOOD_INDEX_USED);
    /*
      restore status variables, as we don't want 'show status' to cause
      changes
    */
    pthread_mutex_lock(&LOCK_status);
    add_diff_to_status(&global_status_var, &thd->status_var,
                       &old_status_var);
    thd->status_var= old_status_var;
    pthread_mutex_unlock(&LOCK_status);
    break;
  }
  case SQLCOM_SHOW_DATABASES:
  case SQLCOM_SHOW_TABLES:
  case SQLCOM_SHOW_TRIGGERS:
  case SQLCOM_SHOW_TABLE_STATUS:
  case SQLCOM_SHOW_OPEN_TABLES:
  case SQLCOM_SHOW_PLUGINS:
  case SQLCOM_SHOW_FIELDS:
  case SQLCOM_SHOW_KEYS:
  case SQLCOM_SHOW_VARIABLES:
  case SQLCOM_SHOW_CHARSETS:
  case SQLCOM_SHOW_COLLATIONS:
  case SQLCOM_SHOW_STORAGE_ENGINES:
  case SQLCOM_SHOW_PROFILE:
  case SQLCOM_SELECT:
    thd->status_var.last_query_cost= 0.0;
    if (all_tables)
    {
      res= check_table_access(thd,
                              lex->exchange ? SELECT_ACL | FILE_ACL :
                              SELECT_ACL,
                              all_tables, UINT_MAX, FALSE);
    }
    else
      res= check_access(thd,
                        lex->exchange ? SELECT_ACL | FILE_ACL : SELECT_ACL,
                        any_db, 0, 0, 0, 0);
    if (!res)
      res= execute_sqlcom_select(thd, all_tables);
    break;
  case SQLCOM_PREPARE:
  {
    mysql_sql_stmt_prepare(thd);
    break;
  }
  case SQLCOM_EXECUTE:
  {
    mysql_sql_stmt_execute(thd);
    break;
  }
  case SQLCOM_DEALLOCATE_PREPARE:
  {
    mysql_sql_stmt_close(thd);
    break;
  }
  case SQLCOM_DO:
    if (check_table_access(thd, SELECT_ACL, all_tables, UINT_MAX, FALSE) ||
        open_and_lock_tables(thd, all_tables))
      goto error;

    res= mysql_do(thd, *lex->insert_list);
    break;

  case SQLCOM_EMPTY_QUERY:
    my_ok(thd);
    break;

  case SQLCOM_HELP:
    res= mysqld_help(thd,lex->help_arg);
    break;

#ifndef EMBEDDED_LIBRARY
  case SQLCOM_PURGE:
  {
    if (check_global_access(thd, SUPER_ACL))
      goto error;
    /* PURGE MASTER LOGS TO 'file' */
    res = purge_master_logs(thd, lex->to_log);
    break;
  }
  case SQLCOM_PURGE_BEFORE:
  {
    Item *it;

    if (check_global_access(thd, SUPER_ACL))
      goto error;
    /* PURGE MASTER LOGS BEFORE 'data' */
    it= (Item *)lex->value_list.head();
    if ((!it->fixed && it->fix_fields(lex->thd, &it)) ||
        it->check_cols(1))
    {
      my_error(ER_WRONG_ARGUMENTS, MYF(0), "PURGE LOGS BEFORE");
      goto error;
    }
    it= new Item_func_unix_timestamp(it);
    /*
      it is OK only emulate fix_fieds, because we need only
      value of constant
    */
    it->quick_fix_field();
    res = purge_master_logs_before_date(thd, (ulong)it->val_int());
    break;
  }
#endif
  case SQLCOM_SHOW_WARNS:
  {
    res= mysqld_show_warnings(thd, (ulong)
			      ((1L << (uint) MYSQL_ERROR::WARN_LEVEL_NOTE) |
			       (1L << (uint) MYSQL_ERROR::WARN_LEVEL_WARN) |
			       (1L << (uint) MYSQL_ERROR::WARN_LEVEL_ERROR)
			       ));
    break;
  }
  case SQLCOM_SHOW_ERRORS:
  {
    res= mysqld_show_warnings(thd, (ulong)
			      (1L << (uint) MYSQL_ERROR::WARN_LEVEL_ERROR));
    break;
  }
  case SQLCOM_SHOW_PROFILES:
  {
#if defined(ENABLED_PROFILING) && defined(COMMUNITY_SERVER)
    thd->profiling.discard_current_query();
    res= thd->profiling.show_profiles();
    if (res)
      goto error;
#else
    my_error(ER_FEATURE_DISABLED, MYF(0), "SHOW PROFILES", "enable-profiling");
    goto error;
#endif
    break;
  }
  case SQLCOM_SHOW_NEW_MASTER:
  {
    if (check_global_access(thd, REPL_SLAVE_ACL))
      goto error;
    /* This query don't work now. See comment in repl_failsafe.cc */
#ifndef WORKING_NEW_MASTER
    my_error(ER_NOT_SUPPORTED_YET, MYF(0), "SHOW NEW MASTER");
    goto error;
#else
    res = show_new_master(thd);
    break;
#endif
  }

#ifdef HAVE_REPLICATION
  case SQLCOM_SHOW_SLAVE_HOSTS:
  {
    if (check_global_access(thd, REPL_SLAVE_ACL))
      goto error;
    res = show_slave_hosts(thd);
    break;
  }
  case SQLCOM_SHOW_BINLOG_EVENTS:
  {
    if (check_global_access(thd, REPL_SLAVE_ACL))
      goto error;
    res = mysql_show_binlog_events(thd);
    break;
  }
#endif

  case SQLCOM_BACKUP_TABLE:
  {
    DBUG_ASSERT(first_table == all_tables && first_table != 0);
    if (check_table_access(thd, SELECT_ACL, all_tables, UINT_MAX, FALSE) ||
	check_global_access(thd, FILE_ACL))
      goto error; /* purecov: inspected */
    thd->enable_slow_log= opt_log_slow_admin_statements;
    res = mysql_backup_table(thd, first_table);
    select_lex->table_list.first= (uchar*) first_table;
    lex->query_tables=all_tables;
    break;
  }
  case SQLCOM_RESTORE_TABLE:
  {
    DBUG_ASSERT(first_table == all_tables && first_table != 0);
    if (check_table_access(thd, INSERT_ACL, all_tables, UINT_MAX, FALSE) ||
	check_global_access(thd, FILE_ACL))
      goto error; /* purecov: inspected */
    thd->enable_slow_log= opt_log_slow_admin_statements;
    res = mysql_restore_table(thd, first_table);
    select_lex->table_list.first= (uchar*) first_table;
    lex->query_tables=all_tables;
    break;
  }
  case SQLCOM_ASSIGN_TO_KEYCACHE:
  {
    DBUG_ASSERT(first_table == all_tables && first_table != 0);
    if (check_access(thd, INDEX_ACL, first_table->db,
                     &first_table->grant.privilege, 0, 0,
                     test(first_table->schema_table)))
      goto error;
    res= mysql_assign_to_keycache(thd, first_table, &lex->ident);
    break;
  }
  case SQLCOM_PRELOAD_KEYS:
  {
    DBUG_ASSERT(first_table == all_tables && first_table != 0);
    if (check_access(thd, INDEX_ACL, first_table->db,
                     &first_table->grant.privilege, 0, 0,
                     test(first_table->schema_table)))
      goto error;
    res = mysql_preload_keys(thd, first_table);
    break;
  }
#ifdef HAVE_REPLICATION
  case SQLCOM_CHANGE_MASTER:
  {
    if (check_global_access(thd, SUPER_ACL))
      goto error;
    pthread_mutex_lock(&LOCK_active_mi);
    res = change_master(thd,active_mi);
    pthread_mutex_unlock(&LOCK_active_mi);
    break;
  }
  case SQLCOM_SHOW_SLAVE_STAT:
  {
    /* Accept one of two privileges */
    if (check_global_access(thd, SUPER_ACL | REPL_CLIENT_ACL))
      goto error;
    pthread_mutex_lock(&LOCK_active_mi);
    if (active_mi != NULL)
    {
      res = show_master_info(thd, active_mi);
    }
    else
    {
      push_warning(thd, MYSQL_ERROR::WARN_LEVEL_WARN,
                   WARN_NO_MASTER_INFO, ER(WARN_NO_MASTER_INFO));
      my_ok(thd);
    }
    pthread_mutex_unlock(&LOCK_active_mi);
    break;
  }
  case SQLCOM_SHOW_MASTER_STAT:
  {
    /* Accept one of two privileges */
    if (check_global_access(thd, SUPER_ACL | REPL_CLIENT_ACL))
      goto error;
    res = show_binlog_info(thd);
    break;
  }

  case SQLCOM_LOAD_MASTER_DATA: // sync with master
    if (check_global_access(thd, SUPER_ACL))
      goto error;
    if (end_active_trans(thd))
      goto error;
    res = load_master_data(thd);
    break;
#endif /* HAVE_REPLICATION */
  case SQLCOM_SHOW_ENGINE_STATUS:
    {
      if (check_global_access(thd, PROCESS_ACL))
        goto error;
      res = ha_show_status(thd, lex->create_info.db_type, HA_ENGINE_STATUS);
      break;
    }
  case SQLCOM_SHOW_ENGINE_MUTEX:
    {
      if (check_global_access(thd, PROCESS_ACL))
        goto error;
      res = ha_show_status(thd, lex->create_info.db_type, HA_ENGINE_MUTEX);
      break;
    }
#ifdef HAVE_REPLICATION
  case SQLCOM_LOAD_MASTER_TABLE:
  {
    DBUG_ASSERT(first_table == all_tables && first_table != 0);
    DBUG_ASSERT(first_table->db); /* Must be set in the parser */

    if (check_access(thd, CREATE_ACL, first_table->db,
		     &first_table->grant.privilege, 0, 0,
                     test(first_table->schema_table)))
      goto error;				/* purecov: inspected */
    /* Check that the first table has CREATE privilege */
    if (check_grant(thd, CREATE_ACL, all_tables, 0, 1, 0))
      goto error;

    pthread_mutex_lock(&LOCK_active_mi);
    /*
      fetch_master_table will send the error to the client on failure.
      Give error if the table already exists.
    */
    if (!fetch_master_table(thd, first_table->db, first_table->table_name,
			    active_mi, 0, 0))
    {
      my_ok(thd);
    }
    pthread_mutex_unlock(&LOCK_active_mi);
    break;
  }
#endif /* HAVE_REPLICATION */

  case SQLCOM_CREATE_TABLE:
  {
    /* If CREATE TABLE of non-temporary table, do implicit commit */
    if (!(lex->create_info.options & HA_LEX_CREATE_TMP_TABLE))
    {
      if (end_active_trans(thd))
      {
	res= -1;
	break;
      }
    }
    DBUG_ASSERT(first_table == all_tables && first_table != 0);
    bool link_to_local;
    // Skip first table, which is the table we are creating
    TABLE_LIST *create_table= lex->unlink_first_table(&link_to_local);
    TABLE_LIST *select_tables= lex->query_tables;
    /*
      Code below (especially in mysql_create_table() and select_create
      methods) may modify HA_CREATE_INFO structure in LEX, so we have to
      use a copy of this structure to make execution prepared statement-
      safe. A shallow copy is enough as this code won't modify any memory
      referenced from this structure.
    */
    HA_CREATE_INFO create_info(lex->create_info);
    /*
      We need to copy alter_info for the same reasons of re-execution
      safety, only in case of Alter_info we have to do (almost) a deep
      copy.
    */
    Alter_info alter_info(lex->alter_info, thd->mem_root);

    if (thd->is_fatal_error)
    {
      /* If out of memory when creating a copy of alter_info. */
      res= 1;
      goto end_with_restore_list;
    }

    if ((res= create_table_precheck(thd, select_tables, create_table)))
      goto end_with_restore_list;

    /* Might have been updated in create_table_precheck */
    create_info.alias= create_table->alias;

#ifdef HAVE_READLINK
    /* Fix names if symlinked tables */
    if (append_file_to_dir(thd, &create_info.data_file_name,
			   create_table->table_name) ||
	append_file_to_dir(thd, &create_info.index_file_name,
			   create_table->table_name))
      goto end_with_restore_list;
#endif
    /*
      If we are using SET CHARSET without DEFAULT, add an implicit
      DEFAULT to not confuse old users. (This may change).
    */
    if ((create_info.used_fields &
	 (HA_CREATE_USED_DEFAULT_CHARSET | HA_CREATE_USED_CHARSET)) ==
	HA_CREATE_USED_CHARSET)
    {
      create_info.used_fields&= ~HA_CREATE_USED_CHARSET;
      create_info.used_fields|= HA_CREATE_USED_DEFAULT_CHARSET;
      create_info.default_table_charset= create_info.table_charset;
      create_info.table_charset= 0;
    }
    /*
      The create-select command will open and read-lock the select table
      and then create, open and write-lock the new table. If a global
      read lock steps in, we get a deadlock. The write lock waits for
      the global read lock, while the global read lock waits for the
      select table to be closed. So we wait until the global readlock is
      gone before starting both steps. Note that
      wait_if_global_read_lock() sets a protection against a new global
      read lock when it succeeds. This needs to be released by
      start_waiting_global_read_lock(). We protect the normal CREATE
      TABLE in the same way. That way we avoid that a new table is
      created during a gobal read lock.
    */
    if (!thd->locked_tables &&
        !(need_start_waiting= !wait_if_global_read_lock(thd, 0, 1)))
    {
      res= 1;
      goto end_with_restore_list;
    }
#ifdef WITH_PARTITION_STORAGE_ENGINE
    {
      partition_info *part_info= thd->lex->part_info;
      if (part_info && !(part_info= thd->lex->part_info->get_clone()))
      {
        res= -1;
        goto end_with_restore_list;
      }
      thd->work_part_info= part_info;
    }
#endif
    if (select_lex->item_list.elements)		// With select
    {
<<<<<<< HEAD
      select_result *result;
=======
      /*
        If:
        a) we inside an SP and there was NAME_CONST substitution,
        b) binlogging is on,
        c) we log the SP as separate statements
        raise a warning, as it may cause problems
        (see 'NAME_CONST issues' in 'Binary Logging of Stored Programs')
       */
      if (thd->query_name_consts && 
          mysql_bin_log.is_open() &&
          !mysql_bin_log.is_query_in_union(thd, thd->query_id))
      {
        List_iterator_fast<Item> it(select_lex->item_list);
        Item *item;
        uint splocal_refs= 0;
        /* Count SP local vars in the top-level SELECT list */
        while ((item= it++))
        {
          if (item->is_splocal())
            splocal_refs++;
        }
        /*
          If it differs from number of NAME_CONST substitution applied,
          we may have a SOME_FUNC(NAME_CONST()) in the SELECT list,
          that may cause a problem with binary log (see BUG#35383),
          raise a warning. 
        */
        if (splocal_refs != thd->query_name_consts)
          push_warning(thd, 
                       MYSQL_ERROR::WARN_LEVEL_WARN,
                       ER_UNKNOWN_ERROR,
"Invoked routine ran a statement that may cause problems with "
"binary log, see 'NAME_CONST issues' in 'Binary Logging of Stored Programs' "
"section of the manual.");
      }
      
      select_result *sel_result;
>>>>>>> 63821b17

      select_lex->options|= SELECT_NO_UNLOCK;
      unit->set_limit(select_lex);

      /*
        Disable non-empty MERGE tables with CREATE...SELECT. Too
        complicated. See Bug #26379. Empty MERGE tables are read-only
        and don't allow CREATE...SELECT anyway.
      */
      if (create_info.used_fields & HA_CREATE_USED_UNION)
      {
        my_error(ER_WRONG_OBJECT, MYF(0), create_table->db,
                 create_table->table_name, "BASE TABLE");
        res= 1;
        goto end_with_restore_list;
      }

      if (!(create_info.options & HA_LEX_CREATE_TMP_TABLE))
      {
        lex->link_first_table_back(create_table, link_to_local);
        create_table->create= TRUE;
      }

      if (!(res= open_and_lock_tables(thd, lex->query_tables)))
      {
        /*
          Is table which we are changing used somewhere in other parts
          of query
        */
        if (!(create_info.options & HA_LEX_CREATE_TMP_TABLE))
        {
          TABLE_LIST *duplicate;
          create_table= lex->unlink_first_table(&link_to_local);
          if ((duplicate= unique_table(thd, create_table, select_tables, 0)))
          {
            update_non_unique_table_error(create_table, "CREATE", duplicate);
            res= 1;
            goto end_with_restore_list;
          }
        }
        /* If we create merge table, we have to test tables in merge, too */
        if (create_info.used_fields & HA_CREATE_USED_UNION)
        {
          TABLE_LIST *tab;
          for (tab= (TABLE_LIST*) create_info.merge_list.first;
               tab;
               tab= tab->next_local)
          {
            TABLE_LIST *duplicate;
            if ((duplicate= unique_table(thd, tab, select_tables, 0)))
            {
              update_non_unique_table_error(tab, "CREATE", duplicate);
              res= 1;
              goto end_with_restore_list;
            }
          }
        }

        /*
          select_create is currently not re-execution friendly and
          needs to be created for every execution of a PS/SP.
        */
        if ((result= new select_create(create_table,
                                       &create_info,
                                       &alter_info,
                                       select_lex->item_list,
                                       lex->duplicates,
                                       lex->ignore,
                                       select_tables)))
        {
          /*
            CREATE from SELECT give its SELECT_LEX for SELECT,
            and item_list belong to SELECT
          */
          res= handle_select(thd, lex, result, 0);
          delete result;
        }
      }
      else if (!(create_info.options & HA_LEX_CREATE_TMP_TABLE))
        create_table= lex->unlink_first_table(&link_to_local);

    }
    else
    {
      /* So that CREATE TEMPORARY TABLE gets to binlog at commit/rollback */
      if (create_info.options & HA_LEX_CREATE_TMP_TABLE)
        thd->options|= OPTION_KEEP_LOG;
      /* regular create */
      if (create_info.options & HA_LEX_CREATE_TABLE_LIKE)
        res= mysql_create_like_table(thd, create_table, select_tables,
                                     &create_info);
      else
      {
        res= mysql_create_table(thd, create_table->db,
                                create_table->table_name, &create_info,
                                &alter_info, 0, 0);
      }
      if (!res)
	my_ok(thd);
    }

    /* put tables back for PS rexecuting */
end_with_restore_list:
    lex->link_first_table_back(create_table, link_to_local);
    break;
  }
  case SQLCOM_CREATE_INDEX:
    /* Fall through */
  case SQLCOM_DROP_INDEX:
  /*
    CREATE INDEX and DROP INDEX are implemented by calling ALTER
    TABLE with proper arguments.

    In the future ALTER TABLE will notice that the request is to
    only add indexes and create these one by one for the existing
    table without having to do a full rebuild.
  */
  {
    /* Prepare stack copies to be re-execution safe */
    HA_CREATE_INFO create_info;
    Alter_info alter_info(lex->alter_info, thd->mem_root);

    if (thd->is_fatal_error) /* out of memory creating a copy of alter_info */
      goto error;

    DBUG_ASSERT(first_table == all_tables && first_table != 0);
    if (check_one_table_access(thd, INDEX_ACL, all_tables))
      goto error; /* purecov: inspected */
    if (end_active_trans(thd))
      goto error;
    /*
      Currently CREATE INDEX or DROP INDEX cause a full table rebuild
      and thus classify as slow administrative statements just like
      ALTER TABLE.
    */
    thd->enable_slow_log= opt_log_slow_admin_statements;

    bzero((char*) &create_info, sizeof(create_info));
    create_info.db_type= 0;
    create_info.row_type= ROW_TYPE_NOT_USED;
    create_info.default_table_charset= thd->variables.collation_database;

    res= mysql_alter_table(thd, first_table->db, first_table->table_name,
                           &create_info, first_table, &alter_info,
                           0, (ORDER*) 0, 0);
    break;
  }
#ifdef HAVE_REPLICATION
  case SQLCOM_SLAVE_START:
  {
    pthread_mutex_lock(&LOCK_active_mi);
    start_slave(thd,active_mi,1 /* net report*/);
    pthread_mutex_unlock(&LOCK_active_mi);
    break;
  }
  case SQLCOM_SLAVE_STOP:
  /*
    If the client thread has locked tables, a deadlock is possible.
    Assume that
    - the client thread does LOCK TABLE t READ.
    - then the master updates t.
    - then the SQL slave thread wants to update t,
      so it waits for the client thread because t is locked by it.
    - then the client thread does SLAVE STOP.
      SLAVE STOP waits for the SQL slave thread to terminate its
      update t, which waits for the client thread because t is locked by it.
    To prevent that, refuse SLAVE STOP if the
    client thread has locked tables
  */
  if (thd->locked_tables || thd->active_transaction() || thd->global_read_lock)
  {
    my_message(ER_LOCK_OR_ACTIVE_TRANSACTION,
               ER(ER_LOCK_OR_ACTIVE_TRANSACTION), MYF(0));
    goto error;
  }
  {
    pthread_mutex_lock(&LOCK_active_mi);
    stop_slave(thd,active_mi,1/* net report*/);
    pthread_mutex_unlock(&LOCK_active_mi);
    break;
  }
#endif /* HAVE_REPLICATION */

  case SQLCOM_ALTER_TABLE:
    DBUG_ASSERT(first_table == all_tables && first_table != 0);
    {
      ulong priv=0;
      ulong priv_needed= ALTER_ACL;
      /*
        Code in mysql_alter_table() may modify its HA_CREATE_INFO argument,
        so we have to use a copy of this structure to make execution
        prepared statement- safe. A shallow copy is enough as no memory
        referenced from this structure will be modified.
      */
      HA_CREATE_INFO create_info(lex->create_info);
      Alter_info alter_info(lex->alter_info, thd->mem_root);

      if (thd->is_fatal_error) /* out of memory creating a copy of alter_info */
        goto error;
      /*
        We also require DROP priv for ALTER TABLE ... DROP PARTITION, as well
        as for RENAME TO, as being done by SQLCOM_RENAME_TABLE
      */
      if (alter_info.flags & (ALTER_DROP_PARTITION | ALTER_RENAME))
        priv_needed|= DROP_ACL;

      /* Must be set in the parser */
      DBUG_ASSERT(select_lex->db);
      if (check_access(thd, priv_needed, first_table->db,
		       &first_table->grant.privilege, 0, 0,
                       test(first_table->schema_table)) ||
	  check_access(thd,INSERT_ACL | CREATE_ACL,select_lex->db,&priv,0,0,
                       is_schema_db(select_lex->db))||
	  check_merge_table_access(thd, first_table->db,
				   (TABLE_LIST *)
				   create_info.merge_list.first))
	goto error;				/* purecov: inspected */
      if (check_grant(thd, priv_needed, all_tables, 0, UINT_MAX, 0))
        goto error;
      if (lex->name.str && !test_all_bits(priv,INSERT_ACL | CREATE_ACL))
      { // Rename of table
          TABLE_LIST tmp_table;
          bzero((char*) &tmp_table,sizeof(tmp_table));
          tmp_table.table_name= lex->name.str;
          tmp_table.db=select_lex->db;
          tmp_table.grant.privilege=priv;
          if (check_grant(thd, INSERT_ACL | CREATE_ACL, &tmp_table, 0,
              UINT_MAX, 0))
            goto error;
      }

      /* Don't yet allow changing of symlinks with ALTER TABLE */
      if (create_info.data_file_name)
        push_warning_printf(thd, MYSQL_ERROR::WARN_LEVEL_WARN,
                            WARN_OPTION_IGNORED, ER(WARN_OPTION_IGNORED),
                            "DATA DIRECTORY");
      if (create_info.index_file_name)
        push_warning_printf(thd, MYSQL_ERROR::WARN_LEVEL_WARN,
                            WARN_OPTION_IGNORED, ER(WARN_OPTION_IGNORED),
                            "INDEX DIRECTORY");
      create_info.data_file_name= create_info.index_file_name= NULL;
      /* ALTER TABLE ends previous transaction */
      if (end_active_trans(thd))
	goto error;

      if (!thd->locked_tables &&
          !(need_start_waiting= !wait_if_global_read_lock(thd, 0, 1)))
      {
        res= 1;
        break;
      }

      thd->enable_slow_log= opt_log_slow_admin_statements;
      res= mysql_alter_table(thd, select_lex->db, lex->name.str,
                             &create_info,
                             first_table,
                             &alter_info,
                             select_lex->order_list.elements,
                             (ORDER *) select_lex->order_list.first,
                             lex->ignore);
      break;
    }
  case SQLCOM_RENAME_TABLE:
  {
    DBUG_ASSERT(first_table == all_tables && first_table != 0);
    TABLE_LIST *table;
    for (table= first_table; table; table= table->next_local->next_local)
    {
      if (check_access(thd, ALTER_ACL | DROP_ACL, table->db,
		       &table->grant.privilege,0,0, test(table->schema_table)) ||
	  check_access(thd, INSERT_ACL | CREATE_ACL, table->next_local->db,
		       &table->next_local->grant.privilege, 0, 0,
                       test(table->next_local->schema_table)))
	goto error;
      TABLE_LIST old_list, new_list;
      /*
        we do not need initialize old_list and new_list because we will
        come table[0] and table->next[0] there
      */
      old_list= table[0];
      new_list= table->next_local[0];
      if (check_grant(thd, ALTER_ACL | DROP_ACL, &old_list, 0, 1, 0) ||
         (!test_all_bits(table->next_local->grant.privilege,
                         INSERT_ACL | CREATE_ACL) &&
          check_grant(thd, INSERT_ACL | CREATE_ACL, &new_list, 0, 1, 0)))
        goto error;
    }

    if (end_active_trans(thd) || mysql_rename_tables(thd, first_table, 0))
      goto error;
    break;
  }
#ifndef EMBEDDED_LIBRARY
  case SQLCOM_SHOW_BINLOGS:
#ifdef DONT_ALLOW_SHOW_COMMANDS
    my_message(ER_NOT_ALLOWED_COMMAND, ER(ER_NOT_ALLOWED_COMMAND),
               MYF(0)); /* purecov: inspected */
    goto error;
#else
    {
      if (check_global_access(thd, SUPER_ACL))
	goto error;
      res = show_binlogs(thd);
      break;
    }
#endif
#endif /* EMBEDDED_LIBRARY */
  case SQLCOM_SHOW_CREATE:
    DBUG_ASSERT(first_table == all_tables && first_table != 0);
#ifdef DONT_ALLOW_SHOW_COMMANDS
    my_message(ER_NOT_ALLOWED_COMMAND, ER(ER_NOT_ALLOWED_COMMAND),
               MYF(0)); /* purecov: inspected */
    goto error;
#else
    {
      /* Ignore temporary tables if this is "SHOW CREATE VIEW" */
      if (lex->only_view)
        first_table->skip_temporary= 1;
      if (check_show_create_table_access(thd, first_table))
	goto error;
      res= mysqld_show_create(thd, first_table);
      break;
    }
#endif
  case SQLCOM_CHECKSUM:
  {
    DBUG_ASSERT(first_table == all_tables && first_table != 0);
    if (check_table_access(thd, SELECT_ACL | EXTRA_ACL, all_tables,
                           UINT_MAX, FALSE))
      goto error; /* purecov: inspected */
    res = mysql_checksum_table(thd, first_table, &lex->check_opt);
    break;
  }
  case SQLCOM_REPAIR:
  {
    DBUG_ASSERT(first_table == all_tables && first_table != 0);
    if (check_table_access(thd, SELECT_ACL | INSERT_ACL, all_tables,
                           UINT_MAX, FALSE))
      goto error; /* purecov: inspected */
    thd->enable_slow_log= opt_log_slow_admin_statements;
    res= mysql_repair_table(thd, first_table, &lex->check_opt);
    /* ! we write after unlocking the table */
    if (!res && !lex->no_write_to_binlog)
    {
      /*
        Presumably, REPAIR and binlog writing doesn't require synchronization
      */
      write_bin_log(thd, TRUE, thd->query, thd->query_length);
    }
    select_lex->table_list.first= (uchar*) first_table;
    lex->query_tables=all_tables;
    break;
  }
  case SQLCOM_CHECK:
  {
    DBUG_ASSERT(first_table == all_tables && first_table != 0);
    if (check_table_access(thd, SELECT_ACL | EXTRA_ACL , all_tables,
                           UINT_MAX, FALSE))
      goto error; /* purecov: inspected */
    thd->enable_slow_log= opt_log_slow_admin_statements;
    res = mysql_check_table(thd, first_table, &lex->check_opt);
    select_lex->table_list.first= (uchar*) first_table;
    lex->query_tables=all_tables;
    break;
  }
  case SQLCOM_ANALYZE:
  {
    DBUG_ASSERT(first_table == all_tables && first_table != 0);
    if (check_table_access(thd, SELECT_ACL | INSERT_ACL, all_tables,
                           UINT_MAX, FALSE))
      goto error; /* purecov: inspected */
    thd->enable_slow_log= opt_log_slow_admin_statements;
    res= mysql_analyze_table(thd, first_table, &lex->check_opt);
    /* ! we write after unlocking the table */
    if (!res && !lex->no_write_to_binlog)
    {
      /*
        Presumably, ANALYZE and binlog writing doesn't require synchronization
      */
      write_bin_log(thd, TRUE, thd->query, thd->query_length);
    }
    select_lex->table_list.first= (uchar*) first_table;
    lex->query_tables=all_tables;
    break;
  }

  case SQLCOM_OPTIMIZE:
  {
    DBUG_ASSERT(first_table == all_tables && first_table != 0);
    if (check_table_access(thd, SELECT_ACL | INSERT_ACL, all_tables,
                           UINT_MAX, FALSE))
      goto error; /* purecov: inspected */
    thd->enable_slow_log= opt_log_slow_admin_statements;
    res= (specialflag & (SPECIAL_SAFE_MODE | SPECIAL_NO_NEW_FUNC)) ?
      mysql_recreate_table(thd, first_table) :
      mysql_optimize_table(thd, first_table, &lex->check_opt);
    /* ! we write after unlocking the table */
    if (!res && !lex->no_write_to_binlog)
    {
      /*
        Presumably, OPTIMIZE and binlog writing doesn't require synchronization
      */
      write_bin_log(thd, TRUE, thd->query, thd->query_length);
    }
    select_lex->table_list.first= (uchar*) first_table;
    lex->query_tables=all_tables;
    break;
  }
  case SQLCOM_UPDATE:
    DBUG_ASSERT(first_table == all_tables && first_table != 0);
    if (update_precheck(thd, all_tables))
      break;
    DBUG_ASSERT(select_lex->offset_limit == 0);
    unit->set_limit(select_lex);
    res= (up_result= mysql_update(thd, all_tables,
                                  select_lex->item_list,
                                  lex->value_list,
                                  select_lex->where,
                                  select_lex->order_list.elements,
                                  (ORDER *) select_lex->order_list.first,
                                  unit->select_limit_cnt,
                                  lex->duplicates, lex->ignore));
    /* mysql_update return 2 if we need to switch to multi-update */
    if (up_result != 2)
      break;
    /* Fall through */
  case SQLCOM_UPDATE_MULTI:
  {
    DBUG_ASSERT(first_table == all_tables && first_table != 0);
    /* if we switched from normal update, rights are checked */
    if (up_result != 2)
    {
      if ((res= multi_update_precheck(thd, all_tables)))
        break;
    }
    else
      res= 0;

    res= mysql_multi_update_prepare(thd);

#ifdef HAVE_REPLICATION
    /* Check slave filtering rules */
    if (unlikely(thd->slave_thread && !have_table_map_for_update))
    {
      if (all_tables_not_ok(thd, all_tables))
      {
        if (res!= 0)
        {
          res= 0;             /* don't care of prev failure  */
          thd->clear_error(); /* filters are of highest prior */
        }
        /* we warn the slave SQL thread */
        my_error(ER_SLAVE_IGNORED_TABLE, MYF(0));
        break;
      }
      if (res)
        break;
    }
    else
    {
#endif /* HAVE_REPLICATION */
      if (res)
        break;
      if (opt_readonly &&
	  !(thd->security_ctx->master_access & SUPER_ACL) &&
	  some_non_temp_table_to_be_updated(thd, all_tables))
      {
	my_error(ER_OPTION_PREVENTS_STATEMENT, MYF(0), "--read-only");
	break;
      }
#ifdef HAVE_REPLICATION
    }  /* unlikely */
#endif

    res= mysql_multi_update(thd, all_tables,
                            &select_lex->item_list,
                            &lex->value_list,
                            select_lex->where,
                            select_lex->options,
                            lex->duplicates, lex->ignore, unit, select_lex);
    break;
  }
  case SQLCOM_REPLACE:
#ifndef DBUG_OFF
    if (mysql_bin_log.is_open())
    {
      /*
        Generate an incident log event before writing the real event
        to the binary log.  We put this event is before the statement
        since that makes it simpler to check that the statement was
        not executed on the slave (since incidents usually stop the
        slave).

        Observe that any row events that are generated will be
        generated before.

        This is only for testing purposes and will not be present in a
        release build.
      */

      Incident incident= INCIDENT_NONE;
      DBUG_PRINT("debug", ("Just before generate_incident()"));
      DBUG_EXECUTE_IF("incident_database_resync_on_replace",
                      incident= INCIDENT_LOST_EVENTS;);
      if (incident)
      {
        Incident_log_event ev(thd, incident);
        mysql_bin_log.write(&ev);
        mysql_bin_log.rotate_and_purge(RP_FORCE_ROTATE);
      }
      DBUG_PRINT("debug", ("Just after generate_incident()"));
    }
#endif
  case SQLCOM_INSERT:
  {
    DBUG_ASSERT(first_table == all_tables && first_table != 0);
    if ((res= insert_precheck(thd, all_tables)))
      break;

    if (!thd->locked_tables &&
        !(need_start_waiting= !wait_if_global_read_lock(thd, 0, 1)))
    {
      res= 1;
      break;
    }

    res= mysql_insert(thd, all_tables, lex->field_list, lex->many_values,
		      lex->update_list, lex->value_list,
                      lex->duplicates, lex->ignore);

    /*
      If we have inserted into a VIEW, and the base table has
      AUTO_INCREMENT column, but this column is not accessible through
      a view, then we should restore LAST_INSERT_ID to the value it
      had before the statement.
    */
    if (first_table->view && !first_table->contain_auto_increment)
      thd->first_successful_insert_id_in_cur_stmt=
        thd->first_successful_insert_id_in_prev_stmt;

    break;
  }
  case SQLCOM_REPLACE_SELECT:
  case SQLCOM_INSERT_SELECT:
  {
    select_result *sel_result;
    DBUG_ASSERT(first_table == all_tables && first_table != 0);
    if ((res= insert_precheck(thd, all_tables)))
      break;

    /* Fix lock for first table */
    if (first_table->lock_type == TL_WRITE_DELAYED)
      first_table->lock_type= TL_WRITE;

    /* Don't unlock tables until command is written to binary log */
    select_lex->options|= SELECT_NO_UNLOCK;

    unit->set_limit(select_lex);

    if (! thd->locked_tables &&
        ! (need_start_waiting= ! wait_if_global_read_lock(thd, 0, 1)))
    {
      res= 1;
      break;
    }

    if (!(res= open_and_lock_tables(thd, all_tables)))
    {
      /* Skip first table, which is the table we are inserting in */
      TABLE_LIST *second_table= first_table->next_local;
      select_lex->table_list.first= (uchar*) second_table;
      select_lex->context.table_list= 
        select_lex->context.first_name_resolution_table= second_table;
      res= mysql_insert_select_prepare(thd);
      if (!res && (sel_result= new select_insert(first_table,
                                                 first_table->table,
                                                 &lex->field_list,
                                                 &lex->update_list,
                                                 &lex->value_list,
                                                 lex->duplicates,
                                                 lex->ignore)))
      {
	res= handle_select(thd, lex, sel_result, OPTION_SETUP_TABLES_DONE);
        /*
          Invalidate the table in the query cache if something changed
          after unlocking when changes become visible.
          TODO: this is workaround. right way will be move invalidating in
          the unlock procedure.
        */
        if (first_table->lock_type ==  TL_WRITE_CONCURRENT_INSERT &&
            thd->lock)
        {
          /* INSERT ... SELECT should invalidate only the very first table */
          TABLE_LIST *save_table= first_table->next_local;
          first_table->next_local= 0;
          query_cache_invalidate3(thd, first_table, 1);
          first_table->next_local= save_table;
        }
        delete sel_result;
      }
      /* revert changes for SP */
      select_lex->table_list.first= (uchar*) first_table;
    }

    /*
      If we have inserted into a VIEW, and the base table has
      AUTO_INCREMENT column, but this column is not accessible through
      a view, then we should restore LAST_INSERT_ID to the value it
      had before the statement.
    */
    if (first_table->view && !first_table->contain_auto_increment)
      thd->first_successful_insert_id_in_cur_stmt=
        thd->first_successful_insert_id_in_prev_stmt;

    break;
  }
  case SQLCOM_TRUNCATE:
    if (end_active_trans(thd))
    {
      res= -1;
      break;
    }
    DBUG_ASSERT(first_table == all_tables && first_table != 0);
    if (check_one_table_access(thd, DROP_ACL, all_tables))
      goto error;
    /*
      Don't allow this within a transaction because we want to use
      re-generate table
    */
    if (thd->locked_tables || thd->active_transaction())
    {
      my_message(ER_LOCK_OR_ACTIVE_TRANSACTION,
                 ER(ER_LOCK_OR_ACTIVE_TRANSACTION), MYF(0));
      goto error;
    }

    res= mysql_truncate(thd, first_table, 0);
    break;
  case SQLCOM_DELETE:
  {
    DBUG_ASSERT(first_table == all_tables && first_table != 0);
    if ((res= delete_precheck(thd, all_tables)))
      break;
    DBUG_ASSERT(select_lex->offset_limit == 0);
    unit->set_limit(select_lex);

    if (!thd->locked_tables &&
        !(need_start_waiting= !wait_if_global_read_lock(thd, 0, 1)))
    {
      res= 1;
      break;
    }

    res = mysql_delete(thd, all_tables, select_lex->where,
                       &select_lex->order_list,
                       unit->select_limit_cnt, select_lex->options,
                       FALSE);
    break;
  }
  case SQLCOM_DELETE_MULTI:
  {
    DBUG_ASSERT(first_table == all_tables && first_table != 0);
    TABLE_LIST *aux_tables=
      (TABLE_LIST *)thd->lex->auxiliary_table_list.first;
    multi_delete *del_result;

    if (!thd->locked_tables &&
        !(need_start_waiting= !wait_if_global_read_lock(thd, 0, 1)))
    {
      res= 1;
      break;
    }

    if ((res= multi_delete_precheck(thd, all_tables)))
      break;

    /* condition will be TRUE on SP re-excuting */
    if (select_lex->item_list.elements != 0)
      select_lex->item_list.empty();
    if (add_item_to_list(thd, new Item_null()))
      goto error;

    thd_proc_info(thd, "init");
    if ((res= open_and_lock_tables(thd, all_tables)))
      break;

    if ((res= mysql_multi_delete_prepare(thd)))
      goto error;

    if (!thd->is_fatal_error &&
        (del_result= new multi_delete(aux_tables, lex->table_count)))
    {
      res= mysql_select(thd, &select_lex->ref_pointer_array,
			select_lex->get_table_list(),
			select_lex->with_wild,
			select_lex->item_list,
			select_lex->where,
			0, (ORDER *)NULL, (ORDER *)NULL, (Item *)NULL,
			(ORDER *)NULL,
			select_lex->options | thd->options |
			SELECT_NO_JOIN_CACHE | SELECT_NO_UNLOCK |
                        OPTION_SETUP_TABLES_DONE,
			del_result, unit, select_lex);
      res|= thd->is_error();
      if (res)
        del_result->abort();
      delete del_result;
    }
    else
      res= TRUE;                                // Error
    break;
  }
  case SQLCOM_DROP_TABLE:
  {
    DBUG_ASSERT(first_table == all_tables && first_table != 0);
    if (!lex->drop_temporary)
    {
      if (check_table_access(thd, DROP_ACL, all_tables, UINT_MAX, FALSE))
	goto error;				/* purecov: inspected */
      if (end_active_trans(thd))
        goto error;
    }
    else
    {
      /*
	If this is a slave thread, we may sometimes execute some 
	DROP / * 40005 TEMPORARY * / TABLE
	that come from parts of binlogs (likely if we use RESET SLAVE or CHANGE
	MASTER TO), while the temporary table has already been dropped.
	To not generate such irrelevant "table does not exist errors",
	we silently add IF EXISTS if TEMPORARY was used.
      */
      if (thd->slave_thread)
        lex->drop_if_exists= 1;

      /* So that DROP TEMPORARY TABLE gets to binlog at commit/rollback */
      thd->options|= OPTION_KEEP_LOG;
    }
    /* DDL and binlog write order protected by LOCK_open */
    res= mysql_rm_table(thd, first_table, lex->drop_if_exists,
			lex->drop_temporary);
  }
  break;
  case SQLCOM_SHOW_PROCESSLIST:
    if (!thd->security_ctx->priv_user[0] &&
        check_global_access(thd,PROCESS_ACL))
      break;
    mysqld_list_processes(thd,
			  (thd->security_ctx->master_access & PROCESS_ACL ?
                           NullS :
                           thd->security_ctx->priv_user),
                          lex->verbose);
    break;
  case SQLCOM_SHOW_AUTHORS:
    res= mysqld_show_authors(thd);
    break;
  case SQLCOM_SHOW_CONTRIBUTORS:
    res= mysqld_show_contributors(thd);
    break;
  case SQLCOM_SHOW_PRIVILEGES:
    res= mysqld_show_privileges(thd);
    break;
  case SQLCOM_SHOW_COLUMN_TYPES:
    res= mysqld_show_column_types(thd);
    break;
  case SQLCOM_SHOW_ENGINE_LOGS:
#ifdef DONT_ALLOW_SHOW_COMMANDS
    my_message(ER_NOT_ALLOWED_COMMAND, ER(ER_NOT_ALLOWED_COMMAND),
               MYF(0));	/* purecov: inspected */
    goto error;
#else
    {
      if (check_access(thd, FILE_ACL, any_db,0,0,0,0))
	goto error;
      res= ha_show_status(thd, lex->create_info.db_type, HA_ENGINE_LOGS);
      break;
    }
#endif
  case SQLCOM_CHANGE_DB:
  {
    LEX_STRING db_str= { (char *) select_lex->db, strlen(select_lex->db) };

    if (!mysql_change_db(thd, &db_str, FALSE))
      my_ok(thd);

    break;
  }

  case SQLCOM_LOAD:
  {
    DBUG_ASSERT(first_table == all_tables && first_table != 0);
    uint privilege= (lex->duplicates == DUP_REPLACE ?
		     INSERT_ACL | DELETE_ACL : INSERT_ACL) |
                    (lex->local_file ? 0 : FILE_ACL);

    if (lex->local_file)
    {
      if (!(thd->client_capabilities & CLIENT_LOCAL_FILES) ||
          !opt_local_infile)
      {
	my_message(ER_NOT_ALLOWED_COMMAND, ER(ER_NOT_ALLOWED_COMMAND), MYF(0));
	goto error;
      }
    }

    if (check_one_table_access(thd, privilege, all_tables))
      goto error;

    res= mysql_load(thd, lex->exchange, first_table, lex->field_list,
                    lex->update_list, lex->value_list, lex->duplicates,
                    lex->ignore, (bool) lex->local_file);
    break;
  }

  case SQLCOM_SET_OPTION:
  {
    List<set_var_base> *lex_var_list= &lex->var_list;

    if (lex->autocommit && end_active_trans(thd))
      goto error;

    if ((check_table_access(thd, SELECT_ACL, all_tables, UINT_MAX, FALSE) ||
	 open_and_lock_tables(thd, all_tables)))
      goto error;
    if (lex->one_shot_set && not_all_support_one_shot(lex_var_list))
    {
      my_error(ER_RESERVED_SYNTAX, MYF(0), "SET ONE_SHOT");
      goto error;
    }
    if (!(res= sql_set_variables(thd, lex_var_list)))
    {
      /*
        If the previous command was a SET ONE_SHOT, we don't want to forget
        about the ONE_SHOT property of that SET. So we use a |= instead of = .
      */
      thd->one_shot_set|= lex->one_shot_set;
      my_ok(thd);
    }
    else
    {
      /*
        We encountered some sort of error, but no message was sent.
        Send something semi-generic here since we don't know which
        assignment in the list caused the error.
      */
      if (!thd->is_error())
        my_error(ER_WRONG_ARGUMENTS,MYF(0),"SET");
      goto error;
    }

    break;
  }

  case SQLCOM_UNLOCK_TABLES:
    /*
      It is critical for mysqldump --single-transaction --master-data that
      UNLOCK TABLES does not implicitely commit a connection which has only
      done FLUSH TABLES WITH READ LOCK + BEGIN. If this assumption becomes
      false, mysqldump will not work.
    */
    unlock_locked_tables(thd);
    if (thd->options & OPTION_TABLE_LOCK)
    {
      end_active_trans(thd);
      thd->options&= ~(OPTION_TABLE_LOCK);
    }
    if (thd->global_read_lock)
      unlock_global_read_lock(thd);
    my_ok(thd);
    break;
  case SQLCOM_LOCK_TABLES:
    unlock_locked_tables(thd);
    /* we must end the trasaction first, regardless of anything */
    if (end_active_trans(thd))
      goto error;
    if (check_table_access(thd, LOCK_TABLES_ACL | SELECT_ACL, all_tables,
                           UINT_MAX, FALSE))
      goto error;
    thd->in_lock_tables=1;
    thd->options|= OPTION_TABLE_LOCK;

    if (!(res= simple_open_n_lock_tables(thd, all_tables)))
    {
#ifdef HAVE_QUERY_CACHE
      if (thd->variables.query_cache_wlock_invalidate)
	query_cache.invalidate_locked_for_write(first_table);
#endif /*HAVE_QUERY_CACHE*/
      thd->locked_tables=thd->lock;
      thd->lock=0;
      my_ok(thd);
    }
    else
    {
      /* 
        Need to end the current transaction, so the storage engine (InnoDB)
        can free its locks if LOCK TABLES locked some tables before finding
        that it can't lock a table in its list
      */
      ha_autocommit_or_rollback(thd, 1);
      end_active_trans(thd);
      thd->options&= ~(OPTION_TABLE_LOCK);
    }
    thd->in_lock_tables=0;
    break;
  case SQLCOM_CREATE_DB:
  {
    /*
      As mysql_create_db() may modify HA_CREATE_INFO structure passed to
      it, we need to use a copy of LEX::create_info to make execution
      prepared statement- safe.
    */
    HA_CREATE_INFO create_info(lex->create_info);
    if (end_active_trans(thd))
    {
      res= -1;
      break;
    }
    char *alias;
    if (!(alias=thd->strmake(lex->name.str, lex->name.length)) ||
        check_db_name(&lex->name))
    {
      my_error(ER_WRONG_DB_NAME, MYF(0), lex->name.str);
      break;
    }
    /*
      If in a slave thread :
      CREATE DATABASE DB was certainly not preceded by USE DB.
      For that reason, db_ok() in sql/slave.cc did not check the
      do_db/ignore_db. And as this query involves no tables, tables_ok()
      above was not called. So we have to check rules again here.
    */
#ifdef HAVE_REPLICATION
    if (thd->slave_thread && 
	(!rpl_filter->db_ok(lex->name.str) ||
	 !rpl_filter->db_ok_with_wild_table(lex->name.str)))
    {
      my_message(ER_SLAVE_IGNORED_TABLE, ER(ER_SLAVE_IGNORED_TABLE), MYF(0));
      break;
    }
#endif
    if (check_access(thd,CREATE_ACL,lex->name.str, 0, 1, 0,
                     is_schema_db(lex->name.str)))
      break;
    res= mysql_create_db(thd,(lower_case_table_names == 2 ? alias :
                              lex->name.str), &create_info, 0);
    break;
  }
  case SQLCOM_DROP_DB:
  {
    if (end_active_trans(thd))
    {
      res= -1;
      break;
    }
    if (check_db_name(&lex->name))
    {
      my_error(ER_WRONG_DB_NAME, MYF(0), lex->name.str);
      break;
    }
    /*
      If in a slave thread :
      DROP DATABASE DB may not be preceded by USE DB.
      For that reason, maybe db_ok() in sql/slave.cc did not check the 
      do_db/ignore_db. And as this query involves no tables, tables_ok()
      above was not called. So we have to check rules again here.
    */
#ifdef HAVE_REPLICATION
    if (thd->slave_thread && 
	(!rpl_filter->db_ok(lex->name.str) ||
	 !rpl_filter->db_ok_with_wild_table(lex->name.str)))
    {
      my_message(ER_SLAVE_IGNORED_TABLE, ER(ER_SLAVE_IGNORED_TABLE), MYF(0));
      break;
    }
#endif
    if (check_access(thd,DROP_ACL,lex->name.str,0,1,0,
                     is_schema_db(lex->name.str)))
      break;
    if (thd->locked_tables || thd->active_transaction())
    {
      my_message(ER_LOCK_OR_ACTIVE_TRANSACTION,
                 ER(ER_LOCK_OR_ACTIVE_TRANSACTION), MYF(0));
      goto error;
    }
    res= mysql_rm_db(thd, lex->name.str, lex->drop_if_exists, 0);
    break;
  }
  case SQLCOM_ALTER_DB_UPGRADE:
  {
    LEX_STRING *db= & lex->name;
    if (end_active_trans(thd))
    {
      res= 1;
      break;
    }
#ifdef HAVE_REPLICATION
    if (thd->slave_thread && 
       (!rpl_filter->db_ok(db->str) ||
        !rpl_filter->db_ok_with_wild_table(db->str)))
    {
      res= 1;
      my_message(ER_SLAVE_IGNORED_TABLE, ER(ER_SLAVE_IGNORED_TABLE), MYF(0));
      break;
    }
#endif
    if (check_db_name(db))
    {
      my_error(ER_WRONG_DB_NAME, MYF(0), db->str);
      break;
    }
    if (check_access(thd, ALTER_ACL, db->str, 0, 1, 0, is_schema_db(db->str)) ||
        check_access(thd, DROP_ACL, db->str, 0, 1, 0, is_schema_db(db->str)) ||
        check_access(thd, CREATE_ACL, db->str, 0, 1, 0, is_schema_db(db->str)))
    {
      res= 1;
      break;
    }
    if (thd->locked_tables || thd->active_transaction())
    {
      res= 1;
      my_message(ER_LOCK_OR_ACTIVE_TRANSACTION,
                 ER(ER_LOCK_OR_ACTIVE_TRANSACTION), MYF(0));
      goto error;
    }

    res= mysql_upgrade_db(thd, db);
    if (!res)
      my_ok(thd);
    break;
  }
  case SQLCOM_ALTER_DB:
  {
    LEX_STRING *db= &lex->name;
    HA_CREATE_INFO create_info(lex->create_info);
    if (check_db_name(db))
    {
      my_error(ER_WRONG_DB_NAME, MYF(0), db->str);
      break;
    }
    /*
      If in a slave thread :
      ALTER DATABASE DB may not be preceded by USE DB.
      For that reason, maybe db_ok() in sql/slave.cc did not check the
      do_db/ignore_db. And as this query involves no tables, tables_ok()
      above was not called. So we have to check rules again here.
    */
#ifdef HAVE_REPLICATION
    if (thd->slave_thread &&
	(!rpl_filter->db_ok(db->str) ||
	 !rpl_filter->db_ok_with_wild_table(db->str)))
    {
      my_message(ER_SLAVE_IGNORED_TABLE, ER(ER_SLAVE_IGNORED_TABLE), MYF(0));
      break;
    }
#endif
    if (check_access(thd, ALTER_ACL, db->str, 0, 1, 0, is_schema_db(db->str)))
      break;
    if (thd->locked_tables || thd->active_transaction())
    {
      my_message(ER_LOCK_OR_ACTIVE_TRANSACTION,
                 ER(ER_LOCK_OR_ACTIVE_TRANSACTION), MYF(0));
      goto error;
    }
    res= mysql_alter_db(thd, db->str, &create_info);
    break;
  }
  case SQLCOM_SHOW_CREATE_DB:
  {
    DBUG_EXECUTE_IF("4x_server_emul",
                    my_error(ER_UNKNOWN_ERROR, MYF(0)); goto error;);
    if (check_db_name(&lex->name))
    {
      my_error(ER_WRONG_DB_NAME, MYF(0), lex->name.str);
      break;
    }
    res= mysqld_show_create_db(thd, lex->name.str, &lex->create_info);
    break;
  }
  case SQLCOM_CREATE_EVENT:
  case SQLCOM_ALTER_EVENT:
  #ifdef HAVE_EVENT_SCHEDULER
  do
  {
    DBUG_ASSERT(lex->event_parse_data);
    if (lex->table_or_sp_used())
    {
      my_error(ER_NOT_SUPPORTED_YET, MYF(0), "Usage of subqueries or stored "
               "function calls as part of this statement");
      break;
    }

    res= sp_process_definer(thd);
    if (res)
      break;

    switch (lex->sql_command) {
    case SQLCOM_CREATE_EVENT:
    {
      bool if_not_exists= (lex->create_info.options &
                           HA_LEX_CREATE_IF_NOT_EXISTS);
      res= Events::create_event(thd, lex->event_parse_data, if_not_exists);
      break;
    }
    case SQLCOM_ALTER_EVENT:
      res= Events::update_event(thd, lex->event_parse_data,
                                lex->spname ? &lex->spname->m_db : NULL,
                                lex->spname ? &lex->spname->m_name : NULL);
      break;
    default:
      DBUG_ASSERT(0);
    }
    DBUG_PRINT("info",("DDL error code=%d", res));
    if (!res)
      my_ok(thd);

  } while (0);
  /* Don't do it, if we are inside a SP */
  if (!thd->spcont)
  {
    delete lex->sphead;
    lex->sphead= NULL;
  }
  /* lex->unit.cleanup() is called outside, no need to call it here */
  break;
  case SQLCOM_SHOW_CREATE_EVENT:
    res= Events::show_create_event(thd, lex->spname->m_db,
                                   lex->spname->m_name);
    break;
  case SQLCOM_DROP_EVENT:
    if (!(res= Events::drop_event(thd,
                                  lex->spname->m_db, lex->spname->m_name,
                                  lex->drop_if_exists)))
      my_ok(thd);
    break;
#else
    my_error(ER_NOT_SUPPORTED_YET,MYF(0),"embedded server");
    break;
#endif
  case SQLCOM_CREATE_FUNCTION:                  // UDF function
  {
    if (check_access(thd,INSERT_ACL,"mysql",0,1,0,0))
      break;
#ifdef HAVE_DLOPEN
    if (!(res = mysql_create_function(thd, &lex->udf)))
      my_ok(thd);
#else
    my_error(ER_CANT_OPEN_LIBRARY, MYF(0), lex->udf.dl, 0, "feature disabled");
    res= TRUE;
#endif
    break;
  }
#ifndef NO_EMBEDDED_ACCESS_CHECKS
  case SQLCOM_CREATE_USER:
  {
    if (check_access(thd, INSERT_ACL, "mysql", 0, 1, 1, 0) &&
        check_global_access(thd,CREATE_USER_ACL))
      break;
    if (end_active_trans(thd))
      goto error;
    /* Conditionally writes to binlog */
    if (!(res= mysql_create_user(thd, lex->users_list)))
      my_ok(thd);
    break;
  }
  case SQLCOM_DROP_USER:
  {
    if (check_access(thd, DELETE_ACL, "mysql", 0, 1, 1, 0) &&
        check_global_access(thd,CREATE_USER_ACL))
      break;
    if (end_active_trans(thd))
      goto error;
    /* Conditionally writes to binlog */
    if (!(res= mysql_drop_user(thd, lex->users_list)))
      my_ok(thd);
    break;
  }
  case SQLCOM_RENAME_USER:
  {
    if (check_access(thd, UPDATE_ACL, "mysql", 0, 1, 1, 0) &&
        check_global_access(thd,CREATE_USER_ACL))
      break;
    if (end_active_trans(thd))
      goto error;
    /* Conditionally writes to binlog */
    if (!(res= mysql_rename_user(thd, lex->users_list)))
      my_ok(thd);
    break;
  }
  case SQLCOM_REVOKE_ALL:
  {
    if (end_active_trans(thd))
      goto error;
    if (check_access(thd, UPDATE_ACL, "mysql", 0, 1, 1, 0) &&
        check_global_access(thd,CREATE_USER_ACL))
      break;
    /* Conditionally writes to binlog */
    if (!(res = mysql_revoke_all(thd, lex->users_list)))
      my_ok(thd);
    break;
  }
  case SQLCOM_REVOKE:
  case SQLCOM_GRANT:
  {
    if (end_active_trans(thd))
      goto error;

    if (check_access(thd, lex->grant | lex->grant_tot_col | GRANT_ACL,
		     first_table ?  first_table->db : select_lex->db,
		     first_table ? &first_table->grant.privilege : 0,
		     first_table ? 0 : 1, 0,
                     first_table ? (bool) first_table->schema_table :
                     select_lex->db ? is_schema_db(select_lex->db) : 0))
      goto error;

    if (thd->security_ctx->user)              // If not replication
    {
      LEX_USER *user, *tmp_user;

      List_iterator <LEX_USER> user_list(lex->users_list);
      while ((tmp_user= user_list++))
      {
        if (!(user= get_current_user(thd, tmp_user)))
          goto error;
        if (specialflag & SPECIAL_NO_RESOLVE &&
            hostname_requires_resolving(user->host.str))
          push_warning_printf(thd, MYSQL_ERROR::WARN_LEVEL_WARN,
                              ER_WARN_HOSTNAME_WONT_WORK,
                              ER(ER_WARN_HOSTNAME_WONT_WORK),
                              user->host.str);
        // Are we trying to change a password of another user
        DBUG_ASSERT(user->host.str != 0);
        if (strcmp(thd->security_ctx->user, user->user.str) ||
            my_strcasecmp(system_charset_info,
                          user->host.str, thd->security_ctx->host_or_ip))
        {
          // TODO: use check_change_password()
          if (is_acl_user(user->host.str, user->user.str) &&
              user->password.str &&
              check_access(thd, UPDATE_ACL,"mysql",0,1,1,0))
          {
            my_message(ER_PASSWORD_NOT_ALLOWED,
                       ER(ER_PASSWORD_NOT_ALLOWED), MYF(0));
            goto error;
          }
        }
      }
    }
    if (first_table)
    {
      if (lex->type == TYPE_ENUM_PROCEDURE ||
          lex->type == TYPE_ENUM_FUNCTION)
      {
        uint grants= lex->all_privileges 
		   ? (PROC_ACLS & ~GRANT_ACL) | (lex->grant & GRANT_ACL)
		   : lex->grant;
        if (check_grant_routine(thd, grants | GRANT_ACL, all_tables,
                                lex->type == TYPE_ENUM_PROCEDURE, 0))
	  goto error;
        /* Conditionally writes to binlog */
        res= mysql_routine_grant(thd, all_tables,
                                 lex->type == TYPE_ENUM_PROCEDURE, 
                                 lex->users_list, grants,
                                 lex->sql_command == SQLCOM_REVOKE, 0);
      }
      else
      {
	if (check_grant(thd,(lex->grant | lex->grant_tot_col | GRANT_ACL),
                        all_tables, 0, UINT_MAX, 0))
	  goto error;
        /* Conditionally writes to binlog */
        res= mysql_table_grant(thd, all_tables, lex->users_list,
			       lex->columns, lex->grant,
			       lex->sql_command == SQLCOM_REVOKE);
      }
    }
    else
    {
      if (lex->columns.elements || lex->type)
      {
	my_message(ER_ILLEGAL_GRANT_FOR_TABLE, ER(ER_ILLEGAL_GRANT_FOR_TABLE),
                   MYF(0));
        goto error;
      }
      else
	/* Conditionally writes to binlog */
	res = mysql_grant(thd, select_lex->db, lex->users_list, lex->grant,
			  lex->sql_command == SQLCOM_REVOKE);
      if (!res)
      {
	if (lex->sql_command == SQLCOM_GRANT)
	{
	  List_iterator <LEX_USER> str_list(lex->users_list);
	  LEX_USER *user, *tmp_user;
	  while ((tmp_user=str_list++))
          {
            if (!(user= get_current_user(thd, tmp_user)))
              goto error;
	    reset_mqh(user, 0);
          }
	}
      }
    }
    break;
  }
#endif /*!NO_EMBEDDED_ACCESS_CHECKS*/
  case SQLCOM_RESET:
    /*
      RESET commands are never written to the binary log, so we have to
      initialize this variable because RESET shares the same code as FLUSH
    */
    lex->no_write_to_binlog= 1;
  case SQLCOM_FLUSH:
  {
    bool write_to_binlog;
    if (check_global_access(thd,RELOAD_ACL))
      goto error;

    /*
      reload_acl_and_cache() will tell us if we are allowed to write to the
      binlog or not.
    */
    if (!reload_acl_and_cache(thd, lex->type, first_table, &write_to_binlog))
    {
      /*
        We WANT to write and we CAN write.
        ! we write after unlocking the table.
      */
      /*
        Presumably, RESET and binlog writing doesn't require synchronization
      */
      if (!lex->no_write_to_binlog && write_to_binlog)
      {
        write_bin_log(thd, FALSE, thd->query, thd->query_length);
      }
      my_ok(thd);
    } 
    
    break;
  }
  case SQLCOM_KILL:
  {
    Item *it= (Item *)lex->value_list.head();

    if (lex->table_or_sp_used())
    {
      my_error(ER_NOT_SUPPORTED_YET, MYF(0), "Usage of subqueries or stored "
               "function calls as part of this statement");
      break;
    }

    if ((!it->fixed && it->fix_fields(lex->thd, &it)) || it->check_cols(1))
    {
      my_message(ER_SET_CONSTANTS_ONLY, ER(ER_SET_CONSTANTS_ONLY),
		 MYF(0));
      goto error;
    }
    sql_kill(thd, (ulong)it->val_int(), lex->type & ONLY_KILL_QUERY);
    break;
  }
#ifndef NO_EMBEDDED_ACCESS_CHECKS
  case SQLCOM_SHOW_GRANTS:
  {
    LEX_USER *grant_user= get_current_user(thd, lex->grant_user);
    if (!grant_user)
      goto error;
    if ((thd->security_ctx->priv_user &&
	 !strcmp(thd->security_ctx->priv_user, grant_user->user.str)) ||
	!check_access(thd, SELECT_ACL, "mysql",0,1,0,0))
    {
      res = mysql_show_grants(thd, grant_user);
    }
    break;
  }
#endif
  case SQLCOM_HA_OPEN:
    DBUG_ASSERT(first_table == all_tables && first_table != 0);
    if (check_table_access(thd, SELECT_ACL, all_tables, UINT_MAX, FALSE))
      goto error;
    res= mysql_ha_open(thd, first_table, 0);
    break;
  case SQLCOM_HA_CLOSE:
    DBUG_ASSERT(first_table == all_tables && first_table != 0);
    res= mysql_ha_close(thd, first_table);
    break;
  case SQLCOM_HA_READ:
    DBUG_ASSERT(first_table == all_tables && first_table != 0);
    /*
      There is no need to check for table permissions here, because
      if a user has no permissions to read a table, he won't be
      able to open it (with SQLCOM_HA_OPEN) in the first place.
    */
    unit->set_limit(select_lex);
    res= mysql_ha_read(thd, first_table, lex->ha_read_mode, lex->ident.str,
                       lex->insert_list, lex->ha_rkey_mode, select_lex->where,
                       unit->select_limit_cnt, unit->offset_limit_cnt);
    break;

  case SQLCOM_BEGIN:
    if (thd->transaction.xid_state.xa_state != XA_NOTR)
    {
      my_error(ER_XAER_RMFAIL, MYF(0),
               xa_state_names[thd->transaction.xid_state.xa_state]);
      break;
    }
    if (begin_trans(thd))
      goto error;
    my_ok(thd);
    break;
  case SQLCOM_COMMIT:
    if (end_trans(thd, lex->tx_release ? COMMIT_RELEASE :
                              lex->tx_chain ? COMMIT_AND_CHAIN : COMMIT))
      goto error;
    my_ok(thd);
    break;
  case SQLCOM_ROLLBACK:
    if (end_trans(thd, lex->tx_release ? ROLLBACK_RELEASE :
                              lex->tx_chain ? ROLLBACK_AND_CHAIN : ROLLBACK))
      goto error;
    my_ok(thd);
    break;
  case SQLCOM_RELEASE_SAVEPOINT:
  {
    SAVEPOINT *sv;
    for (sv=thd->transaction.savepoints; sv; sv=sv->prev)
    {
      if (my_strnncoll(system_charset_info,
                       (uchar *)lex->ident.str, lex->ident.length,
                       (uchar *)sv->name, sv->length) == 0)
        break;
    }
    if (sv)
    {
      if (ha_release_savepoint(thd, sv))
        res= TRUE; // cannot happen
      else
        my_ok(thd);
      thd->transaction.savepoints=sv->prev;
    }
    else
      my_error(ER_SP_DOES_NOT_EXIST, MYF(0), "SAVEPOINT", lex->ident.str);
    break;
  }
  case SQLCOM_ROLLBACK_TO_SAVEPOINT:
  {
    SAVEPOINT *sv;
    for (sv=thd->transaction.savepoints; sv; sv=sv->prev)
    {
      if (my_strnncoll(system_charset_info,
                       (uchar *)lex->ident.str, lex->ident.length,
                       (uchar *)sv->name, sv->length) == 0)
        break;
    }
    if (sv)
    {
      if (ha_rollback_to_savepoint(thd, sv))
        res= TRUE; // cannot happen
      else
      {
        if (((thd->options & OPTION_KEEP_LOG) || 
             thd->transaction.all.modified_non_trans_table) &&
            !thd->slave_thread)
          push_warning(thd, MYSQL_ERROR::WARN_LEVEL_WARN,
                       ER_WARNING_NOT_COMPLETE_ROLLBACK,
                       ER(ER_WARNING_NOT_COMPLETE_ROLLBACK));
        my_ok(thd);
      }
      thd->transaction.savepoints=sv;
    }
    else
      my_error(ER_SP_DOES_NOT_EXIST, MYF(0), "SAVEPOINT", lex->ident.str);
    break;
  }
  case SQLCOM_SAVEPOINT:
    if (!(thd->options & (OPTION_NOT_AUTOCOMMIT | OPTION_BEGIN) ||
          thd->in_sub_stmt) || !opt_using_transactions)
      my_ok(thd);
    else
    {
      SAVEPOINT **sv, *newsv;
      for (sv=&thd->transaction.savepoints; *sv; sv=&(*sv)->prev)
      {
        if (my_strnncoll(system_charset_info,
                         (uchar *)lex->ident.str, lex->ident.length,
                         (uchar *)(*sv)->name, (*sv)->length) == 0)
          break;
      }
      if (*sv) /* old savepoint of the same name exists */
      {
        newsv=*sv;
        ha_release_savepoint(thd, *sv); // it cannot fail
        *sv=(*sv)->prev;
      }
      else if ((newsv=(SAVEPOINT *) alloc_root(&thd->transaction.mem_root,
                                               savepoint_alloc_size)) == 0)
      {
        my_error(ER_OUT_OF_RESOURCES, MYF(0));
        break;
      }
      newsv->name=strmake_root(&thd->transaction.mem_root,
                               lex->ident.str, lex->ident.length);
      newsv->length=lex->ident.length;
      /*
        if we'll get an error here, don't add new savepoint to the list.
        we'll lose a little bit of memory in transaction mem_root, but it'll
        be free'd when transaction ends anyway
      */
      if (ha_savepoint(thd, newsv))
        res= TRUE;
      else
      {
        newsv->prev=thd->transaction.savepoints;
        thd->transaction.savepoints=newsv;
        my_ok(thd);
      }
    }
    break;
  case SQLCOM_CREATE_PROCEDURE:
  case SQLCOM_CREATE_SPFUNCTION:
  {
    uint namelen;
    char *name;
    int sp_result= SP_INTERNAL_ERROR;

    DBUG_ASSERT(lex->sphead != 0);
    DBUG_ASSERT(lex->sphead->m_db.str); /* Must be initialized in the parser */
    /*
      Verify that the database name is allowed, optionally
      lowercase it.
    */
    if (check_db_name(&lex->sphead->m_db))
    {
      my_error(ER_WRONG_DB_NAME, MYF(0), lex->sphead->m_db.str);
      goto create_sp_error;
    }

    /*
      Check that a database directory with this name
      exists. Design note: This won't work on virtual databases
      like information_schema.
    */
    if (check_db_dir_existence(lex->sphead->m_db.str))
    {
      my_error(ER_BAD_DB_ERROR, MYF(0), lex->sphead->m_db.str);
      goto create_sp_error;
    }

    if (check_access(thd, CREATE_PROC_ACL, lex->sphead->m_db.str, 0, 0, 0,
                     is_schema_db(lex->sphead->m_db.str)))
      goto create_sp_error;

    if (end_active_trans(thd))
      goto create_sp_error;

    name= lex->sphead->name(&namelen);
#ifdef HAVE_DLOPEN
    if (lex->sphead->m_type == TYPE_ENUM_FUNCTION)
    {
      udf_func *udf = find_udf(name, namelen);

      if (udf)
      {
        my_error(ER_UDF_EXISTS, MYF(0), name);
        goto create_sp_error;
      }
    }
#endif

    if (sp_process_definer(thd))
      goto create_sp_error;

    res= (sp_result= lex->sphead->create(thd));
    switch (sp_result) {
    case SP_OK: {
#ifndef NO_EMBEDDED_ACCESS_CHECKS
      /* only add privileges if really neccessary */

      Security_context security_context;
      bool restore_backup_context= false;
      Security_context *backup= NULL;
      LEX_USER *definer= thd->lex->definer;
      /*
        Check if the definer exists on slave, 
        then use definer privilege to insert routine privileges to mysql.procs_priv.

        For current user of SQL thread has GLOBAL_ACL privilege, 
        which doesn't any check routine privileges, 
        so no routine privilege record  will insert into mysql.procs_priv.
      */
      if (thd->slave_thread && is_acl_user(definer->host.str, definer->user.str))
      {
        security_context.change_security_context(thd, 
                                                 &thd->lex->definer->user,
                                                 &thd->lex->definer->host,
                                                 &thd->lex->sphead->m_db,
                                                 &backup);
        restore_backup_context= true;
      }

      if (sp_automatic_privileges && !opt_noacl &&
          check_routine_access(thd, DEFAULT_CREATE_PROC_ACLS,
                               lex->sphead->m_db.str, name,
                               lex->sql_command == SQLCOM_CREATE_PROCEDURE, 1))
      {
        if (sp_grant_privileges(thd, lex->sphead->m_db.str, name,
                                lex->sql_command == SQLCOM_CREATE_PROCEDURE))
          push_warning(thd, MYSQL_ERROR::WARN_LEVEL_WARN,
                       ER_PROC_AUTO_GRANT_FAIL,
                       ER(ER_PROC_AUTO_GRANT_FAIL));
      }

      /*
        Restore current user with GLOBAL_ACL privilege of SQL thread
      */ 
      if (restore_backup_context)
      {
        DBUG_ASSERT(thd->slave_thread == 1);
        thd->security_ctx->restore_security_context(thd, backup);
      }

#endif
    break;
    }
    case SP_WRITE_ROW_FAILED:
      my_error(ER_SP_ALREADY_EXISTS, MYF(0), SP_TYPE_STRING(lex), name);
    break;
    case SP_BAD_IDENTIFIER:
      my_error(ER_TOO_LONG_IDENT, MYF(0), name);
    break;
    case SP_BODY_TOO_LONG:
      my_error(ER_TOO_LONG_BODY, MYF(0), name);
    break;
    case SP_FLD_STORE_FAILED:
      my_error(ER_CANT_CREATE_SROUTINE, MYF(0), name);
      break;
    default:
      my_error(ER_SP_STORE_FAILED, MYF(0), SP_TYPE_STRING(lex), name);
    break;
    } /* end switch */

    /*
      Capture all errors within this CASE and
      clean up the environment.
    */
create_sp_error:
    if (sp_result != SP_OK )
      goto error;
    my_ok(thd);
    break; /* break super switch */
  } /* end case group bracket */
  case SQLCOM_CALL:
    {
      sp_head *sp;

      /*
        This will cache all SP and SF and open and lock all tables
        required for execution.
      */
      if (check_table_access(thd, SELECT_ACL, all_tables, UINT_MAX, FALSE) ||
	  open_and_lock_tables(thd, all_tables))
       goto error;

      /*
        By this moment all needed SPs should be in cache so no need to look 
        into DB. 
      */
      if (!(sp= sp_find_routine(thd, TYPE_ENUM_PROCEDURE, lex->spname,
                                &thd->sp_proc_cache, TRUE)))
      {
	my_error(ER_SP_DOES_NOT_EXIST, MYF(0), "PROCEDURE",
                 lex->spname->m_qname.str);
	goto error;
      }
      else
      {
	ha_rows select_limit;
        /* bits that should be cleared in thd->server_status */
	uint bits_to_be_cleared= 0;
        /*
          Check that the stored procedure doesn't contain Dynamic SQL
          and doesn't return result sets: such stored procedures can't
          be called from a function or trigger.
        */
        if (thd->in_sub_stmt)
        {
          const char *where= (thd->in_sub_stmt & SUB_STMT_TRIGGER ?
                              "trigger" : "function");
          if (sp->is_not_allowed_in_function(where))
            goto error;
        }

	if (sp->m_flags & sp_head::MULTI_RESULTS)
	{
	  if (! (thd->client_capabilities & CLIENT_MULTI_RESULTS))
	  {
            /*
              The client does not support multiple result sets being sent
              back
            */
	    my_error(ER_SP_BADSELECT, MYF(0), sp->m_qname.str);
	    goto error;
	  }
          /*
            If SERVER_MORE_RESULTS_EXISTS is not set,
            then remember that it should be cleared
          */
	  bits_to_be_cleared= (~thd->server_status &
                               SERVER_MORE_RESULTS_EXISTS);
	  thd->server_status|= SERVER_MORE_RESULTS_EXISTS;
	}

	if (check_routine_access(thd, EXECUTE_ACL,
				 sp->m_db.str, sp->m_name.str, TRUE, FALSE))
	{
	  goto error;
	}
	select_limit= thd->variables.select_limit;
	thd->variables.select_limit= HA_POS_ERROR;

        /* 
          We never write CALL statements into binlog:
           - If the mode is non-prelocked, each statement will be logged
             separately.
           - If the mode is prelocked, the invoking statement will care
             about writing into binlog.
          So just execute the statement.
        */
	res= sp->execute_procedure(thd, &lex->value_list);
	/*
          If warnings have been cleared, we have to clear total_warn_count
          too, otherwise the clients get confused.
	 */
	if (thd->warn_list.is_empty())
	  thd->total_warn_count= 0;

	thd->variables.select_limit= select_limit;

        thd->server_status&= ~bits_to_be_cleared;

	if (!res)
          my_ok(thd, (ulong) (thd->row_count_func < 0 ? 0 :
                              thd->row_count_func));
	else
        {
          DBUG_ASSERT(thd->is_error() || thd->killed);
	  goto error;		// Substatement should already have sent error
        }
      }
      break;
    }
  case SQLCOM_ALTER_PROCEDURE:
  case SQLCOM_ALTER_FUNCTION:
    {
      int sp_result;
      sp_head *sp;
      st_sp_chistics chistics;

      memcpy(&chistics, &lex->sp_chistics, sizeof(chistics));
      if (lex->sql_command == SQLCOM_ALTER_PROCEDURE)
        sp= sp_find_routine(thd, TYPE_ENUM_PROCEDURE, lex->spname,
                            &thd->sp_proc_cache, FALSE);
      else
        sp= sp_find_routine(thd, TYPE_ENUM_FUNCTION, lex->spname,
                            &thd->sp_func_cache, FALSE);
      mysql_reset_errors(thd, 0);
      if (! sp)
      {
	if (lex->spname->m_db.str)
	  sp_result= SP_KEY_NOT_FOUND;
	else
	{
	  my_message(ER_NO_DB_ERROR, ER(ER_NO_DB_ERROR), MYF(0));
	  goto error;
	}
      }
      else
      {
        if (check_routine_access(thd, ALTER_PROC_ACL, sp->m_db.str, 
				 sp->m_name.str,
                                 lex->sql_command == SQLCOM_ALTER_PROCEDURE, 0))
	  goto error;

        if (end_active_trans(thd)) 
          goto error;
	memcpy(&lex->sp_chistics, &chistics, sizeof(lex->sp_chistics));
        if ((sp->m_type == TYPE_ENUM_FUNCTION) &&
            !trust_function_creators &&  mysql_bin_log.is_open() &&
            !sp->m_chistics->detistic &&
            (chistics.daccess == SP_CONTAINS_SQL ||
             chistics.daccess == SP_MODIFIES_SQL_DATA))
        {
          my_message(ER_BINLOG_UNSAFE_ROUTINE,
		     ER(ER_BINLOG_UNSAFE_ROUTINE), MYF(0));
          sp_result= SP_INTERNAL_ERROR;
        }
        else
        {
          /*
            Note that if you implement the capability of ALTER FUNCTION to
            alter the body of the function, this command should be made to
            follow the restrictions that log-bin-trust-function-creators=0
            already puts on CREATE FUNCTION.
          */
          /* Conditionally writes to binlog */

          int type= lex->sql_command == SQLCOM_ALTER_PROCEDURE ?
                    TYPE_ENUM_PROCEDURE :
                    TYPE_ENUM_FUNCTION;

          sp_result= sp_update_routine(thd,
                                       type,
                                       lex->spname,
                                       &lex->sp_chistics);
        }
      }
      switch (sp_result)
      {
      case SP_OK:
	my_ok(thd);
	break;
      case SP_KEY_NOT_FOUND:
	my_error(ER_SP_DOES_NOT_EXIST, MYF(0),
                 SP_COM_STRING(lex), lex->spname->m_qname.str);
	goto error;
      default:
	my_error(ER_SP_CANT_ALTER, MYF(0),
                 SP_COM_STRING(lex), lex->spname->m_qname.str);
	goto error;
      }
      break;
    }
  case SQLCOM_DROP_PROCEDURE:
  case SQLCOM_DROP_FUNCTION:
    {
      int sp_result;
      int type= (lex->sql_command == SQLCOM_DROP_PROCEDURE ?
                 TYPE_ENUM_PROCEDURE : TYPE_ENUM_FUNCTION);

      sp_result= sp_routine_exists_in_table(thd, type, lex->spname);
      mysql_reset_errors(thd, 0);
      if (sp_result == SP_OK)
      {
        char *db= lex->spname->m_db.str;
	char *name= lex->spname->m_name.str;

	if (check_routine_access(thd, ALTER_PROC_ACL, db, name,
                                 lex->sql_command == SQLCOM_DROP_PROCEDURE, 0))
          goto error;

        if (end_active_trans(thd)) 
          goto error;
#ifndef NO_EMBEDDED_ACCESS_CHECKS
	if (sp_automatic_privileges && !opt_noacl &&
	    sp_revoke_privileges(thd, db, name, 
                                 lex->sql_command == SQLCOM_DROP_PROCEDURE))
	{
	  push_warning(thd, MYSQL_ERROR::WARN_LEVEL_WARN, 
		       ER_PROC_AUTO_REVOKE_FAIL,
		       ER(ER_PROC_AUTO_REVOKE_FAIL));
	}
#endif
        /* Conditionally writes to binlog */

        int type= lex->sql_command == SQLCOM_DROP_PROCEDURE ?
                  TYPE_ENUM_PROCEDURE :
                  TYPE_ENUM_FUNCTION;

        sp_result= sp_drop_routine(thd, type, lex->spname);
      }
      else
      {
#ifdef HAVE_DLOPEN
	if (lex->sql_command == SQLCOM_DROP_FUNCTION)
	{
          udf_func *udf = find_udf(lex->spname->m_name.str,
                                   lex->spname->m_name.length);
          if (udf)
          {
	    if (check_access(thd, DELETE_ACL, "mysql", 0, 1, 0, 0))
	      goto error;

	    if (!(res = mysql_drop_function(thd, &lex->spname->m_name)))
	    {
	      my_ok(thd);
	      break;
	    }
	  }
	}
#endif
	if (lex->spname->m_db.str)
	  sp_result= SP_KEY_NOT_FOUND;
	else
	{
	  my_message(ER_NO_DB_ERROR, ER(ER_NO_DB_ERROR), MYF(0));
	  goto error;
	}
      }
      res= sp_result;
      switch (sp_result) {
      case SP_OK:
	my_ok(thd);
	break;
      case SP_KEY_NOT_FOUND:
	if (lex->drop_if_exists)
	{
          write_bin_log(thd, TRUE, thd->query, thd->query_length);
	  push_warning_printf(thd, MYSQL_ERROR::WARN_LEVEL_NOTE,
			      ER_SP_DOES_NOT_EXIST, ER(ER_SP_DOES_NOT_EXIST),
			      SP_COM_STRING(lex), lex->spname->m_name.str);
	  res= FALSE;
	  my_ok(thd);
	  break;
	}
	my_error(ER_SP_DOES_NOT_EXIST, MYF(0),
                 SP_COM_STRING(lex), lex->spname->m_qname.str);
	goto error;
      default:
	my_error(ER_SP_DROP_FAILED, MYF(0),
                 SP_COM_STRING(lex), lex->spname->m_qname.str);
	goto error;
      }
      break;
    }
  case SQLCOM_SHOW_CREATE_PROC:
    {
      if (sp_show_create_routine(thd, TYPE_ENUM_PROCEDURE, lex->spname))
      {
	my_error(ER_SP_DOES_NOT_EXIST, MYF(0),
                 SP_COM_STRING(lex), lex->spname->m_name.str);
	goto error;
      }
      break;
    }
  case SQLCOM_SHOW_CREATE_FUNC:
    {
      if (sp_show_create_routine(thd, TYPE_ENUM_FUNCTION, lex->spname))
      {
	my_error(ER_SP_DOES_NOT_EXIST, MYF(0),
                 SP_COM_STRING(lex), lex->spname->m_name.str);
	goto error;
      }
      break;
    }
#ifndef DBUG_OFF
  case SQLCOM_SHOW_PROC_CODE:
  case SQLCOM_SHOW_FUNC_CODE:
    {
      sp_head *sp;

      if (lex->sql_command == SQLCOM_SHOW_PROC_CODE)
        sp= sp_find_routine(thd, TYPE_ENUM_PROCEDURE, lex->spname,
                            &thd->sp_proc_cache, FALSE);
      else
        sp= sp_find_routine(thd, TYPE_ENUM_FUNCTION, lex->spname,
                            &thd->sp_func_cache, FALSE);
      if (!sp || sp->show_routine_code(thd))
      {
        /* We don't distinguish between errors for now */
        my_error(ER_SP_DOES_NOT_EXIST, MYF(0),
                 SP_COM_STRING(lex), lex->spname->m_name.str);
        goto error;
      }
      break;
    }
#endif // ifndef DBUG_OFF
  case SQLCOM_SHOW_CREATE_TRIGGER:
    {
      if (lex->spname->m_name.length > NAME_LEN)
      {
        my_error(ER_TOO_LONG_IDENT, MYF(0), lex->spname->m_name.str);
        goto error;
      }

      if (show_create_trigger(thd, lex->spname))
        goto error; /* Error has been already logged. */

      break;
    }
  case SQLCOM_CREATE_VIEW:
    {
      /*
        Note: SQLCOM_CREATE_VIEW also handles 'ALTER VIEW' commands
        as specified through the thd->lex->create_view_mode flag.
      */
      if (end_active_trans(thd))
        goto error;

      res= mysql_create_view(thd, first_table, thd->lex->create_view_mode);
      break;
    }
  case SQLCOM_DROP_VIEW:
    {
      if (check_table_access(thd, DROP_ACL, all_tables, UINT_MAX, FALSE) ||
          end_active_trans(thd))
        goto error;
      /* Conditionally writes to binlog. */
      res= mysql_drop_view(thd, first_table, thd->lex->drop_mode);
      break;
    }
  case SQLCOM_CREATE_TRIGGER:
  {
    if (end_active_trans(thd))
      goto error;

    /* Conditionally writes to binlog. */
    res= mysql_create_or_drop_trigger(thd, all_tables, 1);

    break;
  }
  case SQLCOM_DROP_TRIGGER:
  {
    if (end_active_trans(thd))
      goto error;

    /* Conditionally writes to binlog. */
    res= mysql_create_or_drop_trigger(thd, all_tables, 0);
    break;
  }
  case SQLCOM_XA_START:
    if (thd->transaction.xid_state.xa_state == XA_IDLE &&
        thd->lex->xa_opt == XA_RESUME)
    {
      if (! thd->transaction.xid_state.xid.eq(thd->lex->xid))
      {
        my_error(ER_XAER_NOTA, MYF(0));
        break;
      }
      thd->transaction.xid_state.xa_state=XA_ACTIVE;
      my_ok(thd);
      break;
    }
    if (thd->lex->xa_opt != XA_NONE)
    { // JOIN is not supported yet. TODO
      my_error(ER_XAER_INVAL, MYF(0));
      break;
    }
    if (thd->transaction.xid_state.xa_state != XA_NOTR)
    {
      my_error(ER_XAER_RMFAIL, MYF(0),
               xa_state_names[thd->transaction.xid_state.xa_state]);
      break;
    }
    if (thd->active_transaction() || thd->locked_tables)
    {
      my_error(ER_XAER_OUTSIDE, MYF(0));
      break;
    }
    if (xid_cache_search(thd->lex->xid))
    {
      my_error(ER_XAER_DUPID, MYF(0));
      break;
    }
    DBUG_ASSERT(thd->transaction.xid_state.xid.is_null());
    thd->transaction.xid_state.xa_state=XA_ACTIVE;
    thd->transaction.xid_state.rm_error= 0;
    thd->transaction.xid_state.xid.set(thd->lex->xid);
    xid_cache_insert(&thd->transaction.xid_state);
    thd->transaction.all.modified_non_trans_table= FALSE;
    thd->options= ((thd->options & ~(OPTION_KEEP_LOG)) | OPTION_BEGIN);
    thd->server_status|= SERVER_STATUS_IN_TRANS;
    my_ok(thd);
    break;
  case SQLCOM_XA_END:
    /* fake it */
    if (thd->lex->xa_opt != XA_NONE)
    { // SUSPEND and FOR MIGRATE are not supported yet. TODO
      my_error(ER_XAER_INVAL, MYF(0));
      break;
    }
    if (thd->transaction.xid_state.xa_state != XA_ACTIVE)
    {
      my_error(ER_XAER_RMFAIL, MYF(0),
               xa_state_names[thd->transaction.xid_state.xa_state]);
      break;
    }
    if (!thd->transaction.xid_state.xid.eq(thd->lex->xid))
    {
      my_error(ER_XAER_NOTA, MYF(0));
      break;
    }
    if (xa_trans_rolled_back(&thd->transaction.xid_state))
      break;
    thd->transaction.xid_state.xa_state=XA_IDLE;
    my_ok(thd);
    break;
  case SQLCOM_XA_PREPARE:
    if (thd->transaction.xid_state.xa_state != XA_IDLE)
    {
      my_error(ER_XAER_RMFAIL, MYF(0),
               xa_state_names[thd->transaction.xid_state.xa_state]);
      break;
    }
    if (!thd->transaction.xid_state.xid.eq(thd->lex->xid))
    {
      my_error(ER_XAER_NOTA, MYF(0));
      break;
    }
    if (ha_prepare(thd))
    {
      my_error(ER_XA_RBROLLBACK, MYF(0));
      xid_cache_delete(&thd->transaction.xid_state);
      thd->transaction.xid_state.xa_state=XA_NOTR;
      break;
    }
    thd->transaction.xid_state.xa_state=XA_PREPARED;
    my_ok(thd);
    break;
  case SQLCOM_XA_COMMIT:
    if (!thd->transaction.xid_state.xid.eq(thd->lex->xid))
    {
      XID_STATE *xs=xid_cache_search(thd->lex->xid);
      if (!xs || xs->in_thd)
        my_error(ER_XAER_NOTA, MYF(0));
      else if (xa_trans_rolled_back(xs))
      {
        ha_commit_or_rollback_by_xid(thd->lex->xid, 0);
        xid_cache_delete(xs);
        break;
      }
      else
      {
        ha_commit_or_rollback_by_xid(thd->lex->xid, 1);
        xid_cache_delete(xs);
        my_ok(thd);
      }
      break;
    }
    if (xa_trans_rolled_back(&thd->transaction.xid_state))
    {
      xa_trans_rollback(thd);
      break;
    }
    if (thd->transaction.xid_state.xa_state == XA_IDLE &&
        thd->lex->xa_opt == XA_ONE_PHASE)
    {
      int r;
      if ((r= ha_commit(thd)))
        my_error(r == 1 ? ER_XA_RBROLLBACK : ER_XAER_RMERR, MYF(0));
      else
        my_ok(thd);
    }
    else if (thd->transaction.xid_state.xa_state == XA_PREPARED &&
             thd->lex->xa_opt == XA_NONE)
    {
      if (wait_if_global_read_lock(thd, 0, 0))
      {
        ha_rollback(thd);
        my_error(ER_XAER_RMERR, MYF(0));
      }
      else
      {
        if (ha_commit_one_phase(thd, 1))
          my_error(ER_XAER_RMERR, MYF(0));
        else
          my_ok(thd);
        start_waiting_global_read_lock(thd);
      }
    }
    else
    {
      my_error(ER_XAER_RMFAIL, MYF(0),
               xa_state_names[thd->transaction.xid_state.xa_state]);
      break;
    }
    thd->options&= ~(OPTION_BEGIN | OPTION_KEEP_LOG);
    thd->transaction.all.modified_non_trans_table= FALSE;
    thd->server_status&= ~SERVER_STATUS_IN_TRANS;
    xid_cache_delete(&thd->transaction.xid_state);
    thd->transaction.xid_state.xa_state=XA_NOTR;
    break;
  case SQLCOM_XA_ROLLBACK:
    if (!thd->transaction.xid_state.xid.eq(thd->lex->xid))
    {
      XID_STATE *xs=xid_cache_search(thd->lex->xid);
      if (!xs || xs->in_thd)
        my_error(ER_XAER_NOTA, MYF(0));
      else
      {
        bool ok= !xa_trans_rolled_back(xs);
        ha_commit_or_rollback_by_xid(thd->lex->xid, 0);
        xid_cache_delete(xs);
        if (ok)
          my_ok(thd);
      }
      break;
    }
    if (thd->transaction.xid_state.xa_state != XA_IDLE &&
        thd->transaction.xid_state.xa_state != XA_PREPARED &&
        thd->transaction.xid_state.xa_state != XA_ROLLBACK_ONLY)
    {
      my_error(ER_XAER_RMFAIL, MYF(0),
               xa_state_names[thd->transaction.xid_state.xa_state]);
      break;
    }
    if (xa_trans_rollback(thd))
      my_error(ER_XAER_RMERR, MYF(0));
    else
      my_ok(thd);
    break;
  case SQLCOM_XA_RECOVER:
    res= mysql_xa_recover(thd);
    break;
  case SQLCOM_ALTER_TABLESPACE:
    if (check_access(thd, ALTER_ACL, thd->db, 0, 1, 0, thd->db ? is_schema_db(thd->db) : 0))
      break;
    if (!(res= mysql_alter_tablespace(thd, lex->alter_tablespace_info)))
      my_ok(thd);
    break;
  case SQLCOM_INSTALL_PLUGIN:
    if (! (res= mysql_install_plugin(thd, &thd->lex->comment,
                                     &thd->lex->ident)))
      my_ok(thd);
    break;
  case SQLCOM_UNINSTALL_PLUGIN:
    if (! (res= mysql_uninstall_plugin(thd, &thd->lex->comment)))
      my_ok(thd);
    break;
  case SQLCOM_BINLOG_BASE64_EVENT:
  {
#ifndef EMBEDDED_LIBRARY
    mysql_client_binlog_statement(thd);
#else /* EMBEDDED_LIBRARY */
    my_error(ER_OPTION_PREVENTS_STATEMENT, MYF(0), "embedded");
#endif /* EMBEDDED_LIBRARY */
    break;
  }
  case SQLCOM_CREATE_SERVER:
  {
    int error;
    LEX *lex= thd->lex;
    DBUG_PRINT("info", ("case SQLCOM_CREATE_SERVER"));

    if (check_global_access(thd, SUPER_ACL))
      break;

    if ((error= create_server(thd, &lex->server_options)))
    {
      DBUG_PRINT("info", ("problem creating server <%s>",
                          lex->server_options.server_name));
      my_error(error, MYF(0), lex->server_options.server_name);
      break;
    }
    my_ok(thd, 1);
    break;
  }
  case SQLCOM_ALTER_SERVER:
  {
    int error;
    LEX *lex= thd->lex;
    DBUG_PRINT("info", ("case SQLCOM_ALTER_SERVER"));

    if (check_global_access(thd, SUPER_ACL))
      break;

    if ((error= alter_server(thd, &lex->server_options)))
    {
      DBUG_PRINT("info", ("problem altering server <%s>",
                          lex->server_options.server_name));
      my_error(error, MYF(0), lex->server_options.server_name);
      break;
    }
    my_ok(thd, 1);
    break;
  }
  case SQLCOM_DROP_SERVER:
  {
    int err_code;
    LEX *lex= thd->lex;
    DBUG_PRINT("info", ("case SQLCOM_DROP_SERVER"));

    if (check_global_access(thd, SUPER_ACL))
      break;

    if ((err_code= drop_server(thd, &lex->server_options)))
    {
      if (! lex->drop_if_exists && err_code == ER_FOREIGN_SERVER_DOESNT_EXIST)
      {
        DBUG_PRINT("info", ("problem dropping server %s",
                            lex->server_options.server_name));
        my_error(err_code, MYF(0), lex->server_options.server_name);
      }
      else
      {
        my_ok(thd, 0);
      }
      break;
    }
    my_ok(thd, 1);
    break;
  }
  default:
#ifndef EMBEDDED_LIBRARY
    DBUG_ASSERT(0);                             /* Impossible */
#endif
    my_ok(thd);
    break;
  }
  thd_proc_info(thd, "query end");

  /*
    Binlog-related cleanup:
    Reset system variables temporarily modified by SET ONE SHOT.

    Exception: If this is a SET, do nothing. This is to allow
    mysqlbinlog to print many SET commands (in this case we want the
    charset temp setting to live until the real query). This is also
    needed so that SET CHARACTER_SET_CLIENT... does not cancel itself
    immediately.
  */
  if (thd->one_shot_set && lex->sql_command != SQLCOM_SET_OPTION)
    reset_one_shot_variables(thd);

  /*
    The return value for ROW_COUNT() is "implementation dependent" if the
    statement is not DELETE, INSERT or UPDATE, but -1 is what JDBC and ODBC
    wants. We also keep the last value in case of SQLCOM_CALL or
    SQLCOM_EXECUTE.
  */
  if (!(sql_command_flags[lex->sql_command] & CF_HAS_ROW_COUNT))
    thd->row_count_func= -1;

  goto finish;

error:
  res= TRUE;

finish:
  if (need_start_waiting)
  {
    /*
      Release the protection against the global read lock and wake
      everyone, who might want to set a global read lock.
    */
    start_waiting_global_read_lock(thd);
  }
  DBUG_RETURN(res || thd->is_error());
}


static bool execute_sqlcom_select(THD *thd, TABLE_LIST *all_tables)
{
  LEX	*lex= thd->lex;
  select_result *result=lex->result;
  bool res;
  /* assign global limit variable if limit is not given */
  {
    SELECT_LEX *param= lex->unit.global_parameters;
    if (!param->explicit_limit)
      param->select_limit=
        new Item_int((ulonglong) thd->variables.select_limit);
  }
  if (!(res= open_and_lock_tables(thd, all_tables)))
  {
    if (lex->describe)
    {
      /*
        We always use select_send for EXPLAIN, even if it's an EXPLAIN
        for SELECT ... INTO OUTFILE: a user application should be able
        to prepend EXPLAIN to any query and receive output for it,
        even if the query itself redirects the output.
      */
      if (!(result= new select_send()))
        return 1;                               /* purecov: inspected */
      thd->send_explain_fields(result);
      res= mysql_explain_union(thd, &thd->lex->unit, result);
      if (lex->describe & DESCRIBE_EXTENDED)
      {
        char buff[1024];
        String str(buff,(uint32) sizeof(buff), system_charset_info);
        str.length(0);
        thd->lex->unit.print(&str, QT_ORDINARY);
        str.append('\0');
        push_warning(thd, MYSQL_ERROR::WARN_LEVEL_NOTE,
                     ER_YES, str.ptr());
      }
      if (res)
        result->abort();
      else
        result->send_eof();
      delete result;
    }
    else
    {
      if (!result && !(result= new select_send()))
        return 1;                               /* purecov: inspected */
      query_cache_store_query(thd, all_tables);
      res= handle_select(thd, lex, result, 0);
      if (result != lex->result)
        delete result;
    }
  }
  return res;
}


#ifndef NO_EMBEDDED_ACCESS_CHECKS
/**
  Check grants for commands which work only with one table.

  @param thd                    Thread handler
  @param privilege              requested privilege
  @param all_tables             global table list of query
  @param no_errors              FALSE/TRUE - report/don't report error to
                            the client (using my_error() call).

  @retval
    0   OK
  @retval
    1   access denied, error is sent to client
*/

bool check_single_table_access(THD *thd, ulong privilege, 
                               TABLE_LIST *all_tables, bool no_errors)
{
  Security_context * backup_ctx= thd->security_ctx;

  /* we need to switch to the saved context (if any) */
  if (all_tables->security_ctx)
    thd->security_ctx= all_tables->security_ctx;

  const char *db_name;
  if ((all_tables->view || all_tables->field_translation) &&
      !all_tables->schema_table)
    db_name= all_tables->view_db.str;
  else
    db_name= all_tables->db;

  if (check_access(thd, privilege, db_name,
		   &all_tables->grant.privilege, 0, no_errors,
                   test(all_tables->schema_table)))
    goto deny;

  /* Show only 1 table for check_grant */
  if (!(all_tables->belong_to_view &&
        (thd->lex->sql_command == SQLCOM_SHOW_FIELDS)) &&
      !(all_tables->view &&
        all_tables->effective_algorithm == VIEW_ALGORITHM_TMPTABLE) &&
      check_grant(thd, privilege, all_tables, 0, 1, no_errors))
    goto deny;

  thd->security_ctx= backup_ctx;
  return 0;

deny:
  thd->security_ctx= backup_ctx;
  return 1;
}

/**
  Check grants for commands which work only with one table and all other
  tables belonging to subselects or implicitly opened tables.

  @param thd			Thread handler
  @param privilege		requested privilege
  @param all_tables		global table list of query

  @retval
    0   OK
  @retval
    1   access denied, error is sent to client
*/

bool check_one_table_access(THD *thd, ulong privilege, TABLE_LIST *all_tables)
{
  if (check_single_table_access (thd,privilege,all_tables, FALSE))
    return 1;

  /* Check rights on tables of subselects and implictly opened tables */
  TABLE_LIST *subselects_tables, *view= all_tables->view ? all_tables : 0;
  if ((subselects_tables= all_tables->next_global))
  {
    /*
      Access rights asked for the first table of a view should be the same
      as for the view
    */
    if (view && subselects_tables->belong_to_view == view)
    {
      if (check_single_table_access (thd, privilege, subselects_tables, FALSE))
        return 1;
      subselects_tables= subselects_tables->next_global;
    }
    if (subselects_tables &&
        (check_table_access(thd, SELECT_ACL, subselects_tables, UINT_MAX, FALSE)))
      return 1;
  }
  return 0;
}


/**
  Get the user (global) and database privileges for all used tables.

  @param save_priv    In this we store global and db level grants for the
                      table. Note that we don't store db level grants if the
                      global grants is enough to satisfy the request and the
                      global grants contains a SELECT grant.

  @note
    The idea of EXTRA_ACL is that one will be granted access to the table if
    one has the asked privilege on any column combination of the table; For
    example to be able to check a table one needs to have SELECT privilege on
    any column of the table.

  @retval
    0  ok
  @retval
    1  If we can't get the privileges and we don't use table/column
    grants.
*/
bool
check_access(THD *thd, ulong want_access, const char *db, ulong *save_priv,
	     bool dont_check_global_grants, bool no_errors, bool schema_db)
{
  Security_context *sctx= thd->security_ctx;
  ulong db_access;
  /*
    GRANT command:
    In case of database level grant the database name may be a pattern,
    in case of table|column level grant the database name can not be a pattern.
    We use 'dont_check_global_grants' as a flag to determine
    if it's database level grant command 
    (see SQLCOM_GRANT case, mysql_execute_command() function) and
    set db_is_pattern according to 'dont_check_global_grants' value.
  */
  bool  db_is_pattern= (test(want_access & GRANT_ACL) &&
                        dont_check_global_grants);
  ulong dummy;
  DBUG_ENTER("check_access");
  DBUG_PRINT("enter",("db: %s  want_access: %lu  master_access: %lu",
                      db ? db : "", want_access, sctx->master_access));
  if (save_priv)
    *save_priv=0;
  else
    save_priv= &dummy;

  thd_proc_info(thd, "checking permissions");
  if ((!db || !db[0]) && !thd->db && !dont_check_global_grants)
  {
    DBUG_PRINT("error",("No database"));
    if (!no_errors)
      my_message(ER_NO_DB_ERROR, ER(ER_NO_DB_ERROR),
                 MYF(0));                       /* purecov: tested */
    DBUG_RETURN(TRUE);				/* purecov: tested */
  }

  if (schema_db)
  {
    if (!(sctx->master_access & FILE_ACL) && (want_access & FILE_ACL) ||
        (want_access & ~(SELECT_ACL | EXTRA_ACL | FILE_ACL)))
    {
      if (!no_errors)
      {
        const char *db_name= db ? db : thd->db;
        my_error(ER_DBACCESS_DENIED_ERROR, MYF(0),
                 sctx->priv_user, sctx->priv_host, db_name);
      }
      DBUG_RETURN(TRUE);
    }
    else
    {
      *save_priv= SELECT_ACL;
      DBUG_RETURN(FALSE);
    }
  }

  if ((sctx->master_access & want_access) == want_access)
  {
    /*
      If we don't have a global SELECT privilege, we have to get the database
      specific access rights to be able to handle queries of type
      UPDATE t1 SET a=1 WHERE b > 0
    */
    db_access= sctx->db_access;
    if (!(sctx->master_access & SELECT_ACL) &&
	(db && (!thd->db || db_is_pattern || strcmp(db,thd->db))))
      db_access=acl_get(sctx->host, sctx->ip, sctx->priv_user, db,
                        db_is_pattern);
    *save_priv=sctx->master_access | db_access;
    DBUG_RETURN(FALSE);
  }
  if (((want_access & ~sctx->master_access) & ~(DB_ACLS | EXTRA_ACL)) ||
      ! db && dont_check_global_grants)
  {						// We can never grant this
    DBUG_PRINT("error",("No possible access"));
    if (!no_errors)
      my_error(ER_ACCESS_DENIED_ERROR, MYF(0),
               sctx->priv_user,
               sctx->priv_host,
               (thd->password ?
                ER(ER_YES) :
                ER(ER_NO)));                    /* purecov: tested */
    DBUG_RETURN(TRUE);				/* purecov: tested */
  }

  if (db == any_db)
    DBUG_RETURN(FALSE);				// Allow select on anything

  if (db && (!thd->db || db_is_pattern || strcmp(db,thd->db)))
    db_access= acl_get(sctx->host, sctx->ip, sctx->priv_user, db,
                       db_is_pattern);
  else
    db_access= sctx->db_access;
  DBUG_PRINT("info",("db_access: %lu", db_access));
  /* Remove SHOW attribute and access rights we already have */
  want_access &= ~(sctx->master_access | EXTRA_ACL);
  DBUG_PRINT("info",("db_access: %lu  want_access: %lu",
                     db_access, want_access));
  db_access= ((*save_priv=(db_access | sctx->master_access)) & want_access);

  if (db_access == want_access ||
      (!dont_check_global_grants &&
       !(want_access & ~(db_access | TABLE_ACLS | PROC_ACLS))))
    DBUG_RETURN(FALSE);				/* Ok */

  DBUG_PRINT("error",("Access denied"));
  if (!no_errors)
    my_error(ER_DBACCESS_DENIED_ERROR, MYF(0),
             sctx->priv_user, sctx->priv_host,
             (db ? db : (thd->db ?
                         thd->db :
                         "unknown")));          /* purecov: tested */
  DBUG_RETURN(TRUE);				/* purecov: tested */
}


static bool check_show_access(THD *thd, TABLE_LIST *table)
{
  switch (get_schema_table_idx(table->schema_table)) {
  case SCH_SCHEMATA:
    return (specialflag & SPECIAL_SKIP_SHOW_DB) &&
      check_global_access(thd, SHOW_DB_ACL);

  case SCH_TABLE_NAMES:
  case SCH_TABLES:
  case SCH_VIEWS:
  case SCH_TRIGGERS:
  case SCH_EVENTS:
  {
    const char *dst_db_name= table->schema_select_lex->db;

    DBUG_ASSERT(dst_db_name);

    if (check_access(thd, SELECT_ACL, dst_db_name,
                     &thd->col_access, FALSE, FALSE,
                     is_schema_db(dst_db_name)))
      return TRUE;

    if (!thd->col_access && check_grant_db(thd, dst_db_name))
    {
      my_error(ER_DBACCESS_DENIED_ERROR, MYF(0),
               thd->security_ctx->priv_user,
               thd->security_ctx->priv_host,
               dst_db_name);
      return TRUE;
    }

    return FALSE;
  }

  case SCH_COLUMNS:
  case SCH_STATISTICS:
  {
    TABLE_LIST *dst_table;
    dst_table= (TABLE_LIST *) table->schema_select_lex->table_list.first;

    DBUG_ASSERT(dst_table);

    if (check_access(thd, SELECT_ACL | EXTRA_ACL,
                     dst_table->db,
                     &dst_table->grant.privilege,
                     FALSE, FALSE,
                     test(dst_table->schema_table)))
      return FALSE;

    return (check_grant(thd, SELECT_ACL, dst_table, 2, UINT_MAX, FALSE));
  }
  default:
    break;
  }

  return FALSE;
}


/**
  Check the privilege for all used tables.

  @param    thd          Thread context
  @param    want_access  Privileges requested
  @param    tables       List of tables to be checked
  @param    number       Check at most this number of tables.
  @param    no_errors    FALSE/TRUE - report/don't report error to
                         the client (using my_error() call).

  @note
    Table privileges are cached in the table list for GRANT checking.
    This functions assumes that table list used and
    thd->lex->query_tables_own_last value correspond to each other
    (the latter should be either 0 or point to next_global member
    of one of elements of this table list).

  @retval  FALSE   OK
  @retval  TRUE    Access denied
*/

bool
check_table_access(THD *thd, ulong want_access,TABLE_LIST *tables,
		   uint number, bool no_errors)
{
  TABLE_LIST *org_tables= tables;
  TABLE_LIST *first_not_own_table= thd->lex->first_not_own_table();
  uint i= 0;
  Security_context *sctx= thd->security_ctx, *backup_ctx= thd->security_ctx;
  /*
    The check that first_not_own_table is not reached is for the case when
    the given table list refers to the list for prelocking (contains tables
    of other queries). For simple queries first_not_own_table is 0.
  */
  for (; i < number && tables != first_not_own_table;
       tables= tables->next_global, i++)
  {
    if (tables->security_ctx)
      sctx= tables->security_ctx;
    else
      sctx= backup_ctx;

    if (tables->schema_table && 
        (want_access & ~(SELECT_ACL | EXTRA_ACL | FILE_ACL)))
    {
      if (!no_errors)
        my_error(ER_DBACCESS_DENIED_ERROR, MYF(0),
                 sctx->priv_user, sctx->priv_host,
                 INFORMATION_SCHEMA_NAME.str);
      return TRUE;
    }
    /*
       Register access for view underlying table.
       Remove SHOW_VIEW_ACL, because it will be checked during making view
     */
    tables->grant.orig_want_privilege= (want_access & ~SHOW_VIEW_ACL);

    if (tables->schema_table_reformed)
    {
      if (check_show_access(thd, tables))
        goto deny;

      continue;
    }

    if (tables->is_anonymous_derived_table() ||
        (tables->table && (int)tables->table->s->tmp_table))
      continue;
    thd->security_ctx= sctx;
    if ((sctx->master_access & want_access) ==
        (want_access & ~EXTRA_ACL) &&
	thd->db)
      tables->grant.privilege= want_access;
    else if (tables->db && thd->db && strcmp(tables->db, thd->db) == 0)
    {
      if (check_access(thd, want_access, tables->get_db_name(),
                       &tables->grant.privilege, 0, no_errors, 
                       test(tables->schema_table)))
        goto deny;                            // Access denied
    }
    else if (check_access(thd, want_access, tables->get_db_name(),
                          &tables->grant.privilege, 0, no_errors, 
                          test(tables->schema_table)))
      goto deny;
  }
  thd->security_ctx= backup_ctx;
  return check_grant(thd,want_access & ~EXTRA_ACL,org_tables,
		       test(want_access & EXTRA_ACL), number, no_errors);
deny:
  thd->security_ctx= backup_ctx;
  return TRUE;
}


bool
check_routine_access(THD *thd, ulong want_access,char *db, char *name,
		     bool is_proc, bool no_errors)
{
  TABLE_LIST tables[1];
  
  bzero((char *)tables, sizeof(TABLE_LIST));
  tables->db= db;
  tables->table_name= tables->alias= name;
  
  /*
    The following test is just a shortcut for check_access() (to avoid
    calculating db_access) under the assumption that it's common to
    give persons global right to execute all stored SP (but not
    necessary to create them).
  */
  if ((thd->security_ctx->master_access & want_access) == want_access)
    tables->grant.privilege= want_access;
  else if (check_access(thd,want_access,db,&tables->grant.privilege,
			0, no_errors, 0))
    return TRUE;
  
    return check_grant_routine(thd, want_access, tables, is_proc, no_errors);
}


/**
  Check if the routine has any of the routine privileges.

  @param thd	       Thread handler
  @param db           Database name
  @param name         Routine name

  @retval
    0            ok
  @retval
    1            error
*/

bool check_some_routine_access(THD *thd, const char *db, const char *name,
                               bool is_proc)
{
  ulong save_priv;
  if (thd->security_ctx->master_access & SHOW_PROC_ACLS)
    return FALSE;
  /*
    There are no routines in information_schema db. So we can safely
    pass zero to last paramter of check_access function
  */
  if (!check_access(thd, SHOW_PROC_ACLS, db, &save_priv, 0, 1, 0) ||
      (save_priv & SHOW_PROC_ACLS))
    return FALSE;
  return check_routine_level_acl(thd, db, name, is_proc);
}


/*
  Check if the given table has any of the asked privileges

  @param thd		 Thread handler
  @param want_access	 Bitmap of possible privileges to check for

  @retval
    0  ok
  @retval
    1  error
*/

bool check_some_access(THD *thd, ulong want_access, TABLE_LIST *table)
{
  ulong access;
  DBUG_ENTER("check_some_access");

  /* This loop will work as long as we have less than 32 privileges */
  for (access= 1; access < want_access ; access<<= 1)
  {
    if (access & want_access)
    {
      if (!check_access(thd, access, table->db,
                        &table->grant.privilege, 0, 1,
                        test(table->schema_table)) &&
          !check_grant(thd, access, table, 0, 1, 1))
        DBUG_RETURN(0);
    }
  }
  DBUG_PRINT("exit",("no matching access rights"));
  DBUG_RETURN(1);
}

#endif /*NO_EMBEDDED_ACCESS_CHECKS*/


/**
  check for global access and give descriptive error message if it fails.

  @param thd			Thread handler
  @param want_access		Use should have any of these global rights

  @warning
    One gets access right if one has ANY of the rights in want_access.
    This is useful as one in most cases only need one global right,
    but in some case we want to check if the user has SUPER or
    REPL_CLIENT_ACL rights.

  @retval
    0	ok
  @retval
    1	Access denied.  In this case an error is sent to the client
*/

bool check_global_access(THD *thd, ulong want_access)
{
#ifndef NO_EMBEDDED_ACCESS_CHECKS
  char command[128];
  if ((thd->security_ctx->master_access & want_access))
    return 0;
  get_privilege_desc(command, sizeof(command), want_access);
  my_error(ER_SPECIFIC_ACCESS_DENIED_ERROR, MYF(0), command);
  return 1;
#else
  return 0;
#endif
}

/****************************************************************************
	Check stack size; Send error if there isn't enough stack to continue
****************************************************************************/

#ifndef EMBEDDED_LIBRARY

#if STACK_DIRECTION < 0
#define used_stack(A,B) (long) (A - B)
#else
#define used_stack(A,B) (long) (B - A)
#endif

#ifndef DBUG_OFF
long max_stack_used;
#endif

/**
  @note
  Note: The 'buf' parameter is necessary, even if it is unused here.
  - fix_fields functions has a "dummy" buffer large enough for the
    corresponding exec. (Thus we only have to check in fix_fields.)
  - Passing to check_stack_overrun() prevents the compiler from removing it.
*/
bool check_stack_overrun(THD *thd, long margin,
			 uchar *buf __attribute__((unused)))
{
  long stack_used;
  DBUG_ASSERT(thd == current_thd);
  if ((stack_used=used_stack(thd->thread_stack,(char*) &stack_used)) >=
      (long) (my_thread_stack_size - margin))
  {
    char ebuff[MYSQL_ERRMSG_SIZE];
    my_snprintf(ebuff, sizeof(ebuff), ER(ER_STACK_OVERRUN_NEED_MORE),
                stack_used, my_thread_stack_size, margin);
    my_message(ER_STACK_OVERRUN_NEED_MORE, ebuff, MYF(ME_FATALERROR));
    thd->fatal_error();
    return 1;
  }
#ifndef DBUG_OFF
  max_stack_used= max(max_stack_used, stack_used);
#endif
  return 0;
}
#endif /* EMBEDDED_LIBRARY */

#define MY_YACC_INIT 1000			// Start with big alloc
#define MY_YACC_MAX  32000			// Because of 'short'

bool my_yyoverflow(short **yyss, YYSTYPE **yyvs, ulong *yystacksize)
{
  Yacc_state *state= & current_thd->m_parser_state->m_yacc;
  ulong old_info=0;
  DBUG_ASSERT(state);
  if ((uint) *yystacksize >= MY_YACC_MAX)
    return 1;
  if (!state->yacc_yyvs)
    old_info= *yystacksize;
  *yystacksize= set_zone((*yystacksize)*2,MY_YACC_INIT,MY_YACC_MAX);
  if (!(state->yacc_yyvs= (uchar*)
        my_realloc(state->yacc_yyvs,
                   *yystacksize*sizeof(**yyvs),
                   MYF(MY_ALLOW_ZERO_PTR | MY_FREE_ON_ERROR))) ||
      !(state->yacc_yyss= (uchar*)
        my_realloc(state->yacc_yyss,
                   *yystacksize*sizeof(**yyss),
                   MYF(MY_ALLOW_ZERO_PTR | MY_FREE_ON_ERROR))))
    return 1;
  if (old_info)
  {
    /*
      Only copy the old stack on the first call to my_yyoverflow(),
      when replacing a static stack (YYINITDEPTH) by a dynamic stack.
      For subsequent calls, my_realloc already did preserve the old stack.
    */
    memcpy(state->yacc_yyss, *yyss, old_info*sizeof(**yyss));
    memcpy(state->yacc_yyvs, *yyvs, old_info*sizeof(**yyvs));
  }
  *yyss= (short*) state->yacc_yyss;
  *yyvs= (YYSTYPE*) state->yacc_yyvs;
  return 0;
}


/**
 Reset THD part responsible for command processing state.

   This needs to be called before execution of every statement
   (prepared or conventional).
   It is not called by substatements of routines.

  @todo
   Make it a method of THD and align its name with the rest of
   reset/end/start/init methods.
  @todo
   Call it after we use THD for queries, not before.
*/

void mysql_reset_thd_for_next_command(THD *thd)
{
  DBUG_ENTER("mysql_reset_thd_for_next_command");
  DBUG_ASSERT(!thd->spcont); /* not for substatements of routines */
  DBUG_ASSERT(! thd->in_sub_stmt);
  thd->free_list= 0;
  thd->select_number= 1;
  /*
    Those two lines below are theoretically unneeded as
    THD::cleanup_after_query() should take care of this already.
  */
  thd->auto_inc_intervals_in_cur_stmt_for_binlog.empty();
  thd->stmt_depends_on_first_successful_insert_id_in_prev_stmt= 0;

  thd->query_start_used= 0;
  thd->is_fatal_error= thd->time_zone_used= 0;
  /*
    Clear the status flag that are expected to be cleared at the
    beginning of each SQL statement.
  */
  thd->server_status&= ~SERVER_STATUS_CLEAR_SET;
  /*
    If in autocommit mode and not in a transaction, reset
    OPTION_STATUS_NO_TRANS_UPDATE | OPTION_KEEP_LOG to not get warnings
    in ha_rollback_trans() about some tables couldn't be rolled back.
  */
  if (!(thd->options & (OPTION_NOT_AUTOCOMMIT | OPTION_BEGIN)))
  {
    thd->options&= ~OPTION_KEEP_LOG;
    thd->transaction.all.modified_non_trans_table= FALSE;
  }
  DBUG_ASSERT(thd->security_ctx== &thd->main_security_ctx);
  thd->thread_specific_used= FALSE;

  if (opt_bin_log)
  {
    reset_dynamic(&thd->user_var_events);
    thd->user_var_events_alloc= thd->mem_root;
  }
  thd->clear_error();
  thd->main_da.reset_diagnostics_area();
  thd->total_warn_count=0;			// Warnings for this query
  thd->rand_used= 0;
  thd->sent_row_count= thd->examined_row_count= 0;

  /*
    Because we come here only for start of top-statements, binlog format is
    constant inside a complex statement (using stored functions) etc.
  */
  thd->reset_current_stmt_binlog_row_based();

  DBUG_PRINT("debug",
             ("current_stmt_binlog_row_based: %d",
              thd->current_stmt_binlog_row_based));

  DBUG_VOID_RETURN;
}


/**
  Resets the lex->current_select object.
  @note It is assumed that lex->current_select != NULL

  This function is a wrapper around select_lex->init_select() with an added
  check for the special situation when using INTO OUTFILE and LOAD DATA.
*/

void
mysql_init_select(LEX *lex)
{
  SELECT_LEX *select_lex= lex->current_select;
  select_lex->init_select();
  lex->wild= 0;
  if (select_lex == &lex->select_lex)
  {
    DBUG_ASSERT(lex->result == 0);
    lex->exchange= 0;
  }
}


/**
  Used to allocate a new SELECT_LEX object on the current thd mem_root and
  link it into the relevant lists.

  This function is always followed by mysql_init_select.

  @see mysql_init_select

  @retval TRUE An error occurred
  @retval FALSE The new SELECT_LEX was successfully allocated.
*/

bool
mysql_new_select(LEX *lex, bool move_down)
{
  SELECT_LEX *select_lex;
  THD *thd= lex->thd;
  DBUG_ENTER("mysql_new_select");

  if (!(select_lex= new (thd->mem_root) SELECT_LEX()))
    DBUG_RETURN(1);
  select_lex->select_number= ++thd->select_number;
  select_lex->parent_lex= lex; /* Used in init_query. */
  select_lex->init_query();
  select_lex->init_select();
  lex->nest_level++;
  if (lex->nest_level > (int) MAX_SELECT_NESTING)
  {
    my_error(ER_TOO_HIGH_LEVEL_OF_NESTING_FOR_SELECT,MYF(0),MAX_SELECT_NESTING);
    DBUG_RETURN(1);
  }
  select_lex->nest_level= lex->nest_level;
  /*
    Don't evaluate this subquery during statement prepare even if
    it's a constant one. The flag is switched off in the end of
    mysql_stmt_prepare.
  */
  if (thd->stmt_arena->is_stmt_prepare())
    select_lex->uncacheable|= UNCACHEABLE_PREPARE;
  if (move_down)
  {
    SELECT_LEX_UNIT *unit;
    lex->subqueries= TRUE;
    /* first select_lex of subselect or derived table */
    if (!(unit= new (thd->mem_root) SELECT_LEX_UNIT()))
      DBUG_RETURN(1);

    unit->init_query();
    unit->init_select();
    unit->thd= thd;
    unit->include_down(lex->current_select);
    unit->link_next= 0;
    unit->link_prev= 0;
    unit->return_to= lex->current_select;
    select_lex->include_down(unit);
    /*
      By default we assume that it is usual subselect and we have outer name
      resolution context, if no we will assign it to 0 later
    */
    select_lex->context.outer_context= &select_lex->outer_select()->context;
  }
  else
  {
    if (lex->current_select->order_list.first && !lex->current_select->braces)
    {
      my_error(ER_WRONG_USAGE, MYF(0), "UNION", "ORDER BY");
      DBUG_RETURN(1);
    }
    select_lex->include_neighbour(lex->current_select);
    SELECT_LEX_UNIT *unit= select_lex->master_unit();                              
    if (!unit->fake_select_lex && unit->add_fake_select_lex(lex->thd))
      DBUG_RETURN(1);
    select_lex->context.outer_context= 
                unit->first_select()->context.outer_context;
  }

  select_lex->master_unit()->global_parameters= select_lex;
  select_lex->include_global((st_select_lex_node**)&lex->all_selects_list);
  lex->current_select= select_lex;
  /*
    in subquery is SELECT query and we allow resolution of names in SELECT
    list
  */
  select_lex->context.resolve_in_select_list= TRUE;
  DBUG_RETURN(0);
}

/**
  Create a select to return the same output as 'SELECT @@var_name'.

  Used for SHOW COUNT(*) [ WARNINGS | ERROR].

  This will crash with a core dump if the variable doesn't exists.

  @param var_name		Variable name
*/

void create_select_for_variable(const char *var_name)
{
  THD *thd;
  LEX *lex;
  LEX_STRING tmp, null_lex_string;
  Item *var;
  char buff[MAX_SYS_VAR_LENGTH*2+4+8], *end;
  DBUG_ENTER("create_select_for_variable");

  thd= current_thd;
  lex= thd->lex;
  mysql_init_select(lex);
  lex->sql_command= SQLCOM_SELECT;
  tmp.str= (char*) var_name;
  tmp.length=strlen(var_name);
  bzero((char*) &null_lex_string.str, sizeof(null_lex_string));
  /*
    We set the name of Item to @@session.var_name because that then is used
    as the column name in the output.
  */
  if ((var= get_system_var(thd, OPT_SESSION, tmp, null_lex_string)))
  {
    end= strxmov(buff, "@@session.", var_name, NullS);
    var->set_name(buff, end-buff, system_charset_info);
    add_item_to_list(thd, var);
  }
  DBUG_VOID_RETURN;
}


void mysql_init_multi_delete(LEX *lex)
{
  lex->sql_command=  SQLCOM_DELETE_MULTI;
  mysql_init_select(lex);
  lex->select_lex.select_limit= 0;
  lex->unit.select_limit_cnt= HA_POS_ERROR;
  lex->select_lex.table_list.save_and_clear(&lex->auxiliary_table_list);
  lex->lock_option= TL_READ_DEFAULT;
  lex->query_tables= 0;
  lex->query_tables_last= &lex->query_tables;
}


/*
  When you modify mysql_parse(), you may need to mofify
  mysql_test_parse_for_slave() in this same file.
*/

/**
  Parse a query.

  @param       thd     Current thread
  @param       inBuf   Begining of the query text
  @param       length  Length of the query text
  @param[out]  found_semicolon For multi queries, position of the character of
                               the next query in the query text.
*/

void mysql_parse(THD *thd, const char *inBuf, uint length,
                 const char ** found_semicolon)
{
  DBUG_ENTER("mysql_parse");

  DBUG_EXECUTE_IF("parser_debug", turn_parser_debug_on(););

  /*
    Warning.
    The purpose of query_cache_send_result_to_client() is to lookup the
    query in the query cache first, to avoid parsing and executing it.
    So, the natural implementation would be to:
    - first, call query_cache_send_result_to_client,
    - second, if caching failed, initialise the lexical and syntactic parser.
    The problem is that the query cache depends on a clean initialization
    of (among others) lex->safe_to_cache_query and thd->server_status,
    which are reset respectively in
    - lex_start()
    - mysql_reset_thd_for_next_command()
    So, initializing the lexical analyser *before* using the query cache
    is required for the cache to work properly.
    FIXME: cleanup the dependencies in the code to simplify this.
  */
  lex_start(thd);
  mysql_reset_thd_for_next_command(thd);

  if (query_cache_send_result_to_client(thd, (char*) inBuf, length) <= 0)
  {
    LEX *lex= thd->lex;

    sp_cache_flush_obsolete(&thd->sp_proc_cache);
    sp_cache_flush_obsolete(&thd->sp_func_cache);

    Parser_state parser_state(thd, inBuf, length);

    bool err= parse_sql(thd, & parser_state, NULL);
    *found_semicolon= parser_state.m_lip.found_semicolon;

    if (!err)
    {
#ifndef NO_EMBEDDED_ACCESS_CHECKS
      if (mqh_used && thd->user_connect &&
	  check_mqh(thd, lex->sql_command))
      {
	thd->net.error = 0;
      }
      else
#endif
      {
	if (! thd->is_error())
	{
          /*
            Binlog logs a string starting from thd->query and having length
            thd->query_length; so we set thd->query_length correctly (to not
            log several statements in one event, when we executed only first).
            We set it to not see the ';' (otherwise it would get into binlog
            and Query_log_event::print() would give ';;' output).
            This also helps display only the current query in SHOW
            PROCESSLIST.
            Note that we don't need LOCK_thread_count to modify query_length.
          */
          if (*found_semicolon &&
              (thd->query_length= (ulong)(*found_semicolon - thd->query)))
            thd->query_length--;
          /* Actually execute the query */
          if (*found_semicolon)
          {
            lex->safe_to_cache_query= 0;
            thd->server_status|= SERVER_MORE_RESULTS_EXISTS;
          }
          lex->set_trg_event_type_for_tables();
          mysql_execute_command(thd);
	}
      }
    }
    else
    {
      DBUG_ASSERT(thd->is_error());
      DBUG_PRINT("info",("Command aborted. Fatal_error: %d",
			 thd->is_fatal_error));

      query_cache_abort(&thd->net);
    }
    if (thd->lex->sphead)
    {
      delete thd->lex->sphead;
      thd->lex->sphead= 0;
    }
    lex->unit.cleanup();
    thd_proc_info(thd, "freeing items");
    thd->end_statement();
    thd->cleanup_after_query();
    DBUG_ASSERT(thd->change_list.is_empty());
  }
  else
  {
    /* There are no multi queries in the cache. */
    *found_semicolon= NULL;
  }

  DBUG_VOID_RETURN;
}


#ifdef HAVE_REPLICATION
/*
  Usable by the replication SQL thread only: just parse a query to know if it
  can be ignored because of replicate-*-table rules.

  @retval
    0	cannot be ignored
  @retval
    1	can be ignored
*/

bool mysql_test_parse_for_slave(THD *thd, char *inBuf, uint length)
{
  LEX *lex= thd->lex;
  bool error= 0;
  DBUG_ENTER("mysql_test_parse_for_slave");

  Parser_state parser_state(thd, inBuf, length);
  lex_start(thd);
  mysql_reset_thd_for_next_command(thd);

  if (!parse_sql(thd, & parser_state, NULL) &&
      all_tables_not_ok(thd,(TABLE_LIST*) lex->select_lex.table_list.first))
    error= 1;                  /* Ignore question */
  thd->end_statement();
  thd->cleanup_after_query();
  DBUG_RETURN(error);
}
#endif



/**
  Store field definition for create.

  @return
    Return 0 if ok
*/

bool add_field_to_list(THD *thd, LEX_STRING *field_name, enum_field_types type,
		       char *length, char *decimals,
		       uint type_modifier,
		       Item *default_value, Item *on_update_value,
                       LEX_STRING *comment,
		       char *change,
                       List<String> *interval_list, CHARSET_INFO *cs,
		       uint uint_geom_type)
{
  register Create_field *new_field;
  LEX  *lex= thd->lex;
  DBUG_ENTER("add_field_to_list");

  if (check_string_char_length(field_name, "", NAME_CHAR_LEN,
                               system_charset_info, 1))
  {
    my_error(ER_TOO_LONG_IDENT, MYF(0), field_name->str); /* purecov: inspected */
    DBUG_RETURN(1);				/* purecov: inspected */
  }
  if (type_modifier & PRI_KEY_FLAG)
  {
    Key *key;
    lex->col_list.push_back(new Key_part_spec(field_name->str, 0));
    key= new Key(Key::PRIMARY, NullS,
                      &default_key_create_info,
                      0, lex->col_list);
    lex->alter_info.key_list.push_back(key);
    lex->col_list.empty();
  }
  if (type_modifier & (UNIQUE_FLAG | UNIQUE_KEY_FLAG))
  {
    Key *key;
    lex->col_list.push_back(new Key_part_spec(field_name->str, 0));
    key= new Key(Key::UNIQUE, NullS,
                 &default_key_create_info, 0,
                 lex->col_list);
    lex->alter_info.key_list.push_back(key);
    lex->col_list.empty();
  }

  if (default_value)
  {
    /* 
      Default value should be literal => basic constants =>
      no need fix_fields()
      
      We allow only one function as part of default value - 
      NOW() as default for TIMESTAMP type.
    */
    if (default_value->type() == Item::FUNC_ITEM && 
        !(((Item_func*)default_value)->functype() == Item_func::NOW_FUNC &&
         type == MYSQL_TYPE_TIMESTAMP))
    {
      my_error(ER_INVALID_DEFAULT, MYF(0), field_name->str);
      DBUG_RETURN(1);
    }
    else if (default_value->type() == Item::NULL_ITEM)
    {
      default_value= 0;
      if ((type_modifier & (NOT_NULL_FLAG | AUTO_INCREMENT_FLAG)) ==
	  NOT_NULL_FLAG)
      {
	my_error(ER_INVALID_DEFAULT, MYF(0), field_name->str);
	DBUG_RETURN(1);
      }
    }
    else if (type_modifier & AUTO_INCREMENT_FLAG)
    {
      my_error(ER_INVALID_DEFAULT, MYF(0), field_name->str);
      DBUG_RETURN(1);
    }
  }

  if (on_update_value && type != MYSQL_TYPE_TIMESTAMP)
  {
    my_error(ER_INVALID_ON_UPDATE, MYF(0), field_name->str);
    DBUG_RETURN(1);
  }

  if (type == MYSQL_TYPE_TIMESTAMP && length)
  {
    /* Display widths are no longer supported for TIMSTAMP as of MySQL 4.1.
       In other words, for declarations such as TIMESTAMP(2), TIMESTAMP(4),
       and so on, the display width is ignored.
    */
    char buf[32];
    my_snprintf(buf, sizeof(buf), "TIMESTAMP(%s)", length);
    WARN_DEPRECATED(thd, "6.0", buf, "'TIMESTAMP'");
  }

  if (!(new_field= new Create_field()) ||
      new_field->init(thd, field_name->str, type, length, decimals, type_modifier,
                      default_value, on_update_value, comment, change,
                      interval_list, cs, uint_geom_type))
    DBUG_RETURN(1);

  lex->alter_info.create_list.push_back(new_field);
  lex->last_field=new_field;
  DBUG_RETURN(0);
}


/** Store position for column in ALTER TABLE .. ADD column. */

void store_position_for_column(const char *name)
{
  current_thd->lex->last_field->after=my_const_cast(char*) (name);
}

bool
add_proc_to_list(THD* thd, Item *item)
{
  ORDER *order;
  Item	**item_ptr;

  if (!(order = (ORDER *) thd->alloc(sizeof(ORDER)+sizeof(Item*))))
    return 1;
  item_ptr = (Item**) (order+1);
  *item_ptr= item;
  order->item=item_ptr;
  order->free_me=0;
  thd->lex->proc_list.link_in_list((uchar*) order,(uchar**) &order->next);
  return 0;
}


/**
  save order by and tables in own lists.
*/

bool add_to_list(THD *thd, SQL_LIST &list,Item *item,bool asc)
{
  ORDER *order;
  DBUG_ENTER("add_to_list");
  if (!(order = (ORDER *) thd->alloc(sizeof(ORDER))))
    DBUG_RETURN(1);
  order->item_ptr= item;
  order->item= &order->item_ptr;
  order->asc = asc;
  order->free_me=0;
  order->used=0;
  order->counter_used= 0;
  list.link_in_list((uchar*) order,(uchar**) &order->next);
  DBUG_RETURN(0);
}


/**
  Add a table to list of used tables.

  @param table		Table to add
  @param alias		alias for table (or null if no alias)
  @param table_options	A set of the following bits:
                         - TL_OPTION_UPDATING : Table will be updated
                         - TL_OPTION_FORCE_INDEX : Force usage of index
                         - TL_OPTION_ALIAS : an alias in multi table DELETE
  @param lock_type	How table should be locked
  @param use_index	List of indexed used in USE INDEX
  @param ignore_index	List of indexed used in IGNORE INDEX

  @retval
      0		Error
  @retval
    \#	Pointer to TABLE_LIST element added to the total table list
*/

TABLE_LIST *st_select_lex::add_table_to_list(THD *thd,
					     Table_ident *table,
					     LEX_STRING *alias,
					     ulong table_options,
					     thr_lock_type lock_type,
					     List<Index_hint> *index_hints_arg,
                                             LEX_STRING *option)
{
  register TABLE_LIST *ptr;
  TABLE_LIST *previous_table_ref; /* The table preceding the current one. */
  char *alias_str;
  LEX *lex= thd->lex;
  DBUG_ENTER("add_table_to_list");
  LINT_INIT(previous_table_ref);

  if (!table)
    DBUG_RETURN(0);				// End of memory
  alias_str= alias ? alias->str : table->table.str;
  if (!test(table_options & TL_OPTION_ALIAS) && 
      check_table_name(table->table.str, table->table.length))
  {
    my_error(ER_WRONG_TABLE_NAME, MYF(0), table->table.str);
    DBUG_RETURN(0);
  }

  if (table->is_derived_table() == FALSE && table->db.str &&
      check_db_name(&table->db))
  {
    my_error(ER_WRONG_DB_NAME, MYF(0), table->db.str);
    DBUG_RETURN(0);
  }

  if (!alias)					/* Alias is case sensitive */
  {
    if (table->sel)
    {
      my_message(ER_DERIVED_MUST_HAVE_ALIAS,
                 ER(ER_DERIVED_MUST_HAVE_ALIAS), MYF(0));
      DBUG_RETURN(0);
    }
    if (!(alias_str= (char*) thd->memdup(alias_str,table->table.length+1)))
      DBUG_RETURN(0);
  }
  if (!(ptr = (TABLE_LIST *) thd->calloc(sizeof(TABLE_LIST))))
    DBUG_RETURN(0);				/* purecov: inspected */
  if (table->db.str)
  {
    ptr->db= table->db.str;
    ptr->db_length= table->db.length;
  }
  else if (lex->copy_db_to(&ptr->db, &ptr->db_length))
    DBUG_RETURN(0);

  ptr->alias= alias_str;
  if (lower_case_table_names && table->table.length)
    table->table.length= my_casedn_str(files_charset_info, table->table.str);
  ptr->table_name=table->table.str;
  ptr->table_name_length=table->table.length;
  ptr->lock_type=   lock_type;
  ptr->updating=    test(table_options & TL_OPTION_UPDATING);
  ptr->force_index= test(table_options & TL_OPTION_FORCE_INDEX);
  ptr->ignore_leaves= test(table_options & TL_OPTION_IGNORE_LEAVES);
  ptr->derived=	    table->sel;
  if (!ptr->derived && !my_strcasecmp(system_charset_info, ptr->db,
                                      INFORMATION_SCHEMA_NAME.str))
  {
    ST_SCHEMA_TABLE *schema_table= find_schema_table(thd, ptr->table_name);
    if (!schema_table ||
        (schema_table->hidden && 
         ((sql_command_flags[lex->sql_command] & CF_STATUS_COMMAND) == 0 || 
          /*
            this check is used for show columns|keys from I_S hidden table
          */
          lex->sql_command == SQLCOM_SHOW_FIELDS ||
          lex->sql_command == SQLCOM_SHOW_KEYS)))
    {
      my_error(ER_UNKNOWN_TABLE, MYF(0),
               ptr->table_name, INFORMATION_SCHEMA_NAME.str);
      DBUG_RETURN(0);
    }
    ptr->schema_table_name= ptr->table_name;
    ptr->schema_table= schema_table;
  }
  ptr->select_lex=  lex->current_select;
  ptr->cacheable_table= 1;
  ptr->index_hints= index_hints_arg;
  ptr->option= option ? option->str : 0;
  /* check that used name is unique */
  if (lock_type != TL_IGNORE)
  {
    TABLE_LIST *first_table= (TABLE_LIST*) table_list.first;
    if (lex->sql_command == SQLCOM_CREATE_VIEW)
      first_table= first_table ? first_table->next_local : NULL;
    for (TABLE_LIST *tables= first_table ;
	 tables ;
	 tables=tables->next_local)
    {
      if (!my_strcasecmp(table_alias_charset, alias_str, tables->alias) &&
	  !strcmp(ptr->db, tables->db))
      {
	my_error(ER_NONUNIQ_TABLE, MYF(0), alias_str); /* purecov: tested */
	DBUG_RETURN(0);				/* purecov: tested */
      }
    }
  }
  /* Store the table reference preceding the current one. */
  if (table_list.elements > 0)
  {
    /*
      table_list.next points to the last inserted TABLE_LIST->next_local'
      element
      We don't use the offsetof() macro here to avoid warnings from gcc
    */
    previous_table_ref= (TABLE_LIST*) ((char*) table_list.next -
                                       ((char*) &(ptr->next_local) -
                                        (char*) ptr));
    /*
      Set next_name_resolution_table of the previous table reference to point
      to the current table reference. In effect the list
      TABLE_LIST::next_name_resolution_table coincides with
      TABLE_LIST::next_local. Later this may be changed in
      store_top_level_join_columns() for NATURAL/USING joins.
    */
    previous_table_ref->next_name_resolution_table= ptr;
  }

  /*
    Link the current table reference in a local list (list for current select).
    Notice that as a side effect here we set the next_local field of the
    previous table reference to 'ptr'. Here we also add one element to the
    list 'table_list'.
  */
  table_list.link_in_list((uchar*) ptr, (uchar**) &ptr->next_local);
  ptr->next_name_resolution_table= NULL;
  /* Link table in global list (all used tables) */
  lex->add_to_query_tables(ptr);
  DBUG_RETURN(ptr);
}


/**
  Initialize a new table list for a nested join.

    The function initializes a structure of the TABLE_LIST type
    for a nested join. It sets up its nested join list as empty.
    The created structure is added to the front of the current
    join list in the st_select_lex object. Then the function
    changes the current nest level for joins to refer to the newly
    created empty list after having saved the info on the old level
    in the initialized structure.

  @param thd         current thread

  @retval
    0   if success
  @retval
    1   otherwise
*/

bool st_select_lex::init_nested_join(THD *thd)
{
  TABLE_LIST *ptr;
  NESTED_JOIN *nested_join;
  DBUG_ENTER("init_nested_join");

  if (!(ptr= (TABLE_LIST*) thd->calloc(ALIGN_SIZE(sizeof(TABLE_LIST))+
                                       sizeof(NESTED_JOIN))))
    DBUG_RETURN(1);
  nested_join= ptr->nested_join=
    ((NESTED_JOIN*) ((uchar*) ptr + ALIGN_SIZE(sizeof(TABLE_LIST))));

  join_list->push_front(ptr);
  ptr->embedding= embedding;
  ptr->join_list= join_list;
  ptr->alias= (char*) "(nested_join)";
  embedding= ptr;
  join_list= &nested_join->join_list;
  join_list->empty();
  DBUG_RETURN(0);
}


/**
  End a nested join table list.

    The function returns to the previous join nest level.
    If the current level contains only one member, the function
    moves it one level up, eliminating the nest.

  @param thd         current thread

  @return
    - Pointer to TABLE_LIST element added to the total table list, if success
    - 0, otherwise
*/

TABLE_LIST *st_select_lex::end_nested_join(THD *thd)
{
  TABLE_LIST *ptr;
  NESTED_JOIN *nested_join;
  DBUG_ENTER("end_nested_join");

  DBUG_ASSERT(embedding);
  ptr= embedding;
  join_list= ptr->join_list;
  embedding= ptr->embedding;
  nested_join= ptr->nested_join;
  if (nested_join->join_list.elements == 1)
  {
    TABLE_LIST *embedded= nested_join->join_list.head();
    join_list->pop();
    embedded->join_list= join_list;
    embedded->embedding= embedding;
    join_list->push_front(embedded);
    ptr= embedded;
  }
  else if (nested_join->join_list.elements == 0)
  {
    join_list->pop();
    ptr= 0;                                     // return value
  }
  DBUG_RETURN(ptr);
}


/**
  Nest last join operation.

    The function nest last join operation as if it was enclosed in braces.

  @param thd         current thread

  @retval
    0  Error
  @retval
    \#  Pointer to TABLE_LIST element created for the new nested join
*/

TABLE_LIST *st_select_lex::nest_last_join(THD *thd)
{
  TABLE_LIST *ptr;
  NESTED_JOIN *nested_join;
  List<TABLE_LIST> *embedded_list;
  DBUG_ENTER("nest_last_join");

  if (!(ptr= (TABLE_LIST*) thd->calloc(ALIGN_SIZE(sizeof(TABLE_LIST))+
                                       sizeof(NESTED_JOIN))))
    DBUG_RETURN(0);
  nested_join= ptr->nested_join=
    ((NESTED_JOIN*) ((uchar*) ptr + ALIGN_SIZE(sizeof(TABLE_LIST))));

  ptr->embedding= embedding;
  ptr->join_list= join_list;
  ptr->alias= (char*) "(nest_last_join)";
  embedded_list= &nested_join->join_list;
  embedded_list->empty();

  for (uint i=0; i < 2; i++)
  {
    TABLE_LIST *table= join_list->pop();
    table->join_list= embedded_list;
    table->embedding= ptr;
    embedded_list->push_back(table);
    if (table->natural_join)
    {
      ptr->is_natural_join= TRUE;
      /*
        If this is a JOIN ... USING, move the list of joined fields to the
        table reference that describes the join.
      */
      if (prev_join_using)
        ptr->join_using_fields= prev_join_using;
    }
  }
  join_list->push_front(ptr);
  nested_join->used_tables= nested_join->not_null_tables= (table_map) 0;
  DBUG_RETURN(ptr);
}


/**
  Add a table to the current join list.

    The function puts a table in front of the current join list
    of st_select_lex object.
    Thus, joined tables are put into this list in the reverse order
    (the most outer join operation follows first).

  @param table       the table to add

  @return
    None
*/

void st_select_lex::add_joined_table(TABLE_LIST *table)
{
  DBUG_ENTER("add_joined_table");
  join_list->push_front(table);
  table->join_list= join_list;
  table->embedding= embedding;
  DBUG_VOID_RETURN;
}


/**
  Convert a right join into equivalent left join.

    The function takes the current join list t[0],t[1] ... and
    effectively converts it into the list t[1],t[0] ...
    Although the outer_join flag for the new nested table contains
    JOIN_TYPE_RIGHT, it will be handled as the inner table of a left join
    operation.

  EXAMPLES
  @verbatim
    SELECT * FROM t1 RIGHT JOIN t2 ON on_expr =>
      SELECT * FROM t2 LEFT JOIN t1 ON on_expr

    SELECT * FROM t1,t2 RIGHT JOIN t3 ON on_expr =>
      SELECT * FROM t1,t3 LEFT JOIN t2 ON on_expr

    SELECT * FROM t1,t2 RIGHT JOIN (t3,t4) ON on_expr =>
      SELECT * FROM t1,(t3,t4) LEFT JOIN t2 ON on_expr

    SELECT * FROM t1 LEFT JOIN t2 ON on_expr1 RIGHT JOIN t3  ON on_expr2 =>
      SELECT * FROM t3 LEFT JOIN (t1 LEFT JOIN t2 ON on_expr2) ON on_expr1
   @endverbatim

  @param thd         current thread

  @return
    - Pointer to the table representing the inner table, if success
    - 0, otherwise
*/

TABLE_LIST *st_select_lex::convert_right_join()
{
  TABLE_LIST *tab2= join_list->pop();
  TABLE_LIST *tab1= join_list->pop();
  DBUG_ENTER("convert_right_join");

  join_list->push_front(tab2);
  join_list->push_front(tab1);
  tab1->outer_join|= JOIN_TYPE_RIGHT;

  DBUG_RETURN(tab1);
}

/**
  Set lock for all tables in current select level.

  @param lock_type			Lock to set for tables

  @note
    If lock is a write lock, then tables->updating is set 1
    This is to get tables_ok to know that the table is updated by the
    query
*/

void st_select_lex::set_lock_for_tables(thr_lock_type lock_type)
{
  bool for_update= lock_type >= TL_READ_NO_INSERT;
  DBUG_ENTER("set_lock_for_tables");
  DBUG_PRINT("enter", ("lock_type: %d  for_update: %d", lock_type,
		       for_update));
  for (TABLE_LIST *tables= (TABLE_LIST*) table_list.first;
       tables;
       tables= tables->next_local)
  {
    tables->lock_type= lock_type;
    tables->updating=  for_update;
  }
  DBUG_VOID_RETURN;
}


/**
  Create a fake SELECT_LEX for a unit.

    The method create a fake SELECT_LEX object for a unit.
    This object is created for any union construct containing a union
    operation and also for any single select union construct of the form
    @verbatim
    (SELECT ... ORDER BY order_list [LIMIT n]) ORDER BY ... 
    @endvarbatim
    or of the form
    @varbatim
    (SELECT ... ORDER BY LIMIT n) ORDER BY ...
    @endvarbatim
  
  @param thd_arg		   thread handle

  @note
    The object is used to retrieve rows from the temporary table
    where the result on the union is obtained.

  @retval
    1     on failure to create the object
  @retval
    0     on success
*/

bool st_select_lex_unit::add_fake_select_lex(THD *thd_arg)
{
  SELECT_LEX *first_sl= first_select();
  DBUG_ENTER("add_fake_select_lex");
  DBUG_ASSERT(!fake_select_lex);

  if (!(fake_select_lex= new (thd_arg->mem_root) SELECT_LEX()))
      DBUG_RETURN(1);
  fake_select_lex->include_standalone(this, 
                                      (SELECT_LEX_NODE**)&fake_select_lex);
  fake_select_lex->select_number= INT_MAX;
  fake_select_lex->parent_lex= thd_arg->lex; /* Used in init_query. */
  fake_select_lex->make_empty_select();
  fake_select_lex->linkage= GLOBAL_OPTIONS_TYPE;
  fake_select_lex->select_limit= 0;

  fake_select_lex->context.outer_context=first_sl->context.outer_context;
  /* allow item list resolving in fake select for ORDER BY */
  fake_select_lex->context.resolve_in_select_list= TRUE;
  fake_select_lex->context.select_lex= fake_select_lex;

  if (!is_union())
  {
    /* 
      This works only for 
      (SELECT ... ORDER BY list [LIMIT n]) ORDER BY order_list [LIMIT m],
      (SELECT ... LIMIT n) ORDER BY order_list [LIMIT m]
      just before the parser starts processing order_list
    */ 
    global_parameters= fake_select_lex;
    fake_select_lex->no_table_names_allowed= 1;
    thd_arg->lex->current_select= fake_select_lex;
  }
  thd_arg->lex->pop_context();
  DBUG_RETURN(0);
}


/**
  Push a new name resolution context for a JOIN ... ON clause to the
  context stack of a query block.

    Create a new name resolution context for a JOIN ... ON clause,
    set the first and last leaves of the list of table references
    to be used for name resolution, and push the newly created
    context to the stack of contexts of the query.

  @param thd       pointer to current thread
  @param left_op   left  operand of the JOIN
  @param right_op  rigth operand of the JOIN

  @retval
    FALSE  if all is OK
  @retval
    TRUE   if a memory allocation error occured
*/

bool
push_new_name_resolution_context(THD *thd,
                                 TABLE_LIST *left_op, TABLE_LIST *right_op)
{
  Name_resolution_context *on_context;
  if (!(on_context= new (thd->mem_root) Name_resolution_context))
    return TRUE;
  on_context->init();
  on_context->first_name_resolution_table=
    left_op->first_leaf_for_name_resolution();
  on_context->last_name_resolution_table=
    right_op->last_leaf_for_name_resolution();
  return thd->lex->push_context(on_context);
}


/**
  Add an ON condition to the second operand of a JOIN ... ON.

    Add an ON condition to the right operand of a JOIN ... ON clause.

  @param b     the second operand of a JOIN ... ON
  @param expr  the condition to be added to the ON clause

  @retval
    FALSE  if there was some error
  @retval
    TRUE   if all is OK
*/

void add_join_on(TABLE_LIST *b, Item *expr)
{
  if (expr)
  {
    if (!b->on_expr)
      b->on_expr= expr;
    else
    {
      /*
        If called from the parser, this happens if you have both a
        right and left join. If called later, it happens if we add more
        than one condition to the ON clause.
      */
      b->on_expr= new Item_cond_and(b->on_expr,expr);
    }
    b->on_expr->top_level_item();
  }
}


/**
  Mark that there is a NATURAL JOIN or JOIN ... USING between two
  tables.

    This function marks that table b should be joined with a either via
    a NATURAL JOIN or via JOIN ... USING. Both join types are special
    cases of each other, so we treat them together. The function
    setup_conds() creates a list of equal condition between all fields
    of the same name for NATURAL JOIN or the fields in 'using_fields'
    for JOIN ... USING. The list of equality conditions is stored
    either in b->on_expr, or in JOIN::conds, depending on whether there
    was an outer join.

  EXAMPLE
  @verbatim
    SELECT * FROM t1 NATURAL LEFT JOIN t2
     <=>
    SELECT * FROM t1 LEFT JOIN t2 ON (t1.i=t2.i and t1.j=t2.j ... )

    SELECT * FROM t1 NATURAL JOIN t2 WHERE <some_cond>
     <=>
    SELECT * FROM t1, t2 WHERE (t1.i=t2.i and t1.j=t2.j and <some_cond>)

    SELECT * FROM t1 JOIN t2 USING(j) WHERE <some_cond>
     <=>
    SELECT * FROM t1, t2 WHERE (t1.j=t2.j and <some_cond>)
   @endverbatim

  @param a		  Left join argument
  @param b		  Right join argument
  @param using_fields    Field names from USING clause
*/

void add_join_natural(TABLE_LIST *a, TABLE_LIST *b, List<String> *using_fields,
                      SELECT_LEX *lex)
{
  b->natural_join= a;
  lex->prev_join_using= using_fields;
}


/**
  Reload/resets privileges and the different caches.

  @param thd Thread handler (can be NULL!)
  @param options What should be reset/reloaded (tables, privileges, slave...)
  @param tables Tables to flush (if any)
  @param write_to_binlog True if we can write to the binlog.
               
  @note Depending on 'options', it may be very bad to write the
    query to the binlog (e.g. FLUSH SLAVE); this is a
    pointer where reload_acl_and_cache() will put 0 if
    it thinks we really should not write to the binlog.
    Otherwise it will put 1.

  @return Error status code
    @retval 0 Ok
    @retval !=0  Error; thd->killed is set or thd->is_error() is true
*/

bool reload_acl_and_cache(THD *thd, ulong options, TABLE_LIST *tables,
                          bool *write_to_binlog)
{
  bool result=0;
  select_errors=0;				/* Write if more errors */
  bool tmp_write_to_binlog= 1;

  DBUG_ASSERT(!thd || !thd->in_sub_stmt);

#ifndef NO_EMBEDDED_ACCESS_CHECKS
  if (options & REFRESH_GRANT)
  {
    THD *tmp_thd= 0;
    /*
      If reload_acl_and_cache() is called from SIGHUP handler we have to
      allocate temporary THD for execution of acl_reload()/grant_reload().
    */
    if (!thd && (thd= (tmp_thd= new THD)))
    {
      thd->thread_stack= (char*) &tmp_thd;
      thd->store_globals();
      lex_start(thd);
    }
    
    if (thd)
    {
      bool reload_acl_failed= acl_reload(thd);
      bool reload_grants_failed= grant_reload(thd);
      bool reload_servers_failed= servers_reload(thd);
      
      if (reload_acl_failed || reload_grants_failed || reload_servers_failed)
      {
        result= 1;
        /*
          When an error is returned, my_message may have not been called and
          the client will hang waiting for a response.
        */
        my_error(ER_UNKNOWN_ERROR, MYF(0), "FLUSH PRIVILEGES failed");
      }
    }

    if (tmp_thd)
    {
      delete tmp_thd;
      /* Remember that we don't have a THD */
      my_pthread_setspecific_ptr(THR_THD,  0);
      thd= 0;
    }
    reset_mqh((LEX_USER *)NULL, TRUE);
  }
#endif
  if (options & REFRESH_LOG)
  {
    /*
      Flush the normal query log, the update log, the binary log,
      the slow query log, the relay log (if it exists) and the log
      tables.
    */

    /*
      Writing this command to the binlog may result in infinite loops
      when doing mysqlbinlog|mysql, and anyway it does not really make
      sense to log it automatically (would cause more trouble to users
      than it would help them)
    */
    tmp_write_to_binlog= 0;
    if( mysql_bin_log.is_open() )
    {
      mysql_bin_log.rotate_and_purge(RP_FORCE_ROTATE);
    }
#ifdef HAVE_REPLICATION
    pthread_mutex_lock(&LOCK_active_mi);
    rotate_relay_log(active_mi);
    pthread_mutex_unlock(&LOCK_active_mi);
#endif

    /* flush slow and general logs */
    logger.flush_logs(thd);

    if (ha_flush_logs(NULL))
      result=1;
    if (flush_error_log())
      result=1;
  }
#ifdef HAVE_QUERY_CACHE
  if (options & REFRESH_QUERY_CACHE_FREE)
  {
    query_cache.pack();				// FLUSH QUERY CACHE
    options &= ~REFRESH_QUERY_CACHE;    // Don't flush cache, just free memory
  }
  if (options & (REFRESH_TABLES | REFRESH_QUERY_CACHE))
  {
    query_cache.flush();			// RESET QUERY CACHE
  }
#endif /*HAVE_QUERY_CACHE*/
  /*
    Note that if REFRESH_READ_LOCK bit is set then REFRESH_TABLES is set too
    (see sql_yacc.yy)
  */
  if (options & (REFRESH_TABLES | REFRESH_READ_LOCK)) 
  {
    if ((options & REFRESH_READ_LOCK) && thd)
    {
      /*
        We must not try to aspire a global read lock if we have a write
        locked table. This would lead to a deadlock when trying to
        reopen (and re-lock) the table after the flush.
      */
      if (thd->locked_tables)
      {
        THR_LOCK_DATA **lock_p= thd->locked_tables->locks;
        THR_LOCK_DATA **end_p= lock_p + thd->locked_tables->lock_count;

        for (; lock_p < end_p; lock_p++)
        {
          if ((*lock_p)->type >= TL_WRITE_ALLOW_WRITE)
          {
            my_error(ER_LOCK_OR_ACTIVE_TRANSACTION, MYF(0));
            return 1;
          }
        }
      }
      /*
	Writing to the binlog could cause deadlocks, as we don't log
	UNLOCK TABLES
      */
      tmp_write_to_binlog= 0;
      if (lock_global_read_lock(thd))
	return 1;                               // Killed
      if (close_cached_tables(thd, tables, FALSE, (options & REFRESH_FAST) ?
                              FALSE : TRUE, TRUE))
          result= 1;
      
      if (make_global_read_lock_block_commit(thd)) // Killed
      {
        /* Don't leave things in a half-locked state */
        unlock_global_read_lock(thd);
        return 1;
      }
    }
    else
    {
      if (close_cached_tables(thd, tables, FALSE, (options & REFRESH_FAST) ?
                              FALSE : TRUE, FALSE))
        result= 1;
    }
    my_dbopt_cleanup();
  }
  if (options & REFRESH_HOSTS)
    hostname_cache_refresh();
  if (thd && (options & REFRESH_STATUS))
    refresh_status(thd);
  if (options & REFRESH_THREADS)
    flush_thread_cache();
#ifdef HAVE_REPLICATION
  if (options & REFRESH_MASTER)
  {
    DBUG_ASSERT(thd);
    tmp_write_to_binlog= 0;
    if (reset_master(thd))
    {
      result=1;
    }
  }
#endif
#ifdef OPENSSL
   if (options & REFRESH_DES_KEY_FILE)
   {
     if (des_key_file && load_des_key_file(des_key_file))
         result= 1;
   }
#endif
#ifdef HAVE_REPLICATION
 if (options & REFRESH_SLAVE)
 {
   tmp_write_to_binlog= 0;
   pthread_mutex_lock(&LOCK_active_mi);
   if (reset_slave(thd, active_mi))
     result=1;
   pthread_mutex_unlock(&LOCK_active_mi);
 }
#endif
 if (options & REFRESH_USER_RESOURCES)
   reset_mqh((LEX_USER *) NULL, 0);             /* purecov: inspected */
 *write_to_binlog= tmp_write_to_binlog;
 return result;
}


/**
  kill on thread.

  @param thd			Thread class
  @param id			Thread id
  @param only_kill_query        Should it kill the query or the connection

  @note
    This is written such that we have a short lock on LOCK_thread_count
*/

uint kill_one_thread(THD *thd, ulong id, bool only_kill_query)
{
  THD *tmp;
  uint error=ER_NO_SUCH_THREAD;
  DBUG_ENTER("kill_one_thread");
  DBUG_PRINT("enter", ("id=%lu only_kill=%d", id, only_kill_query));
  VOID(pthread_mutex_lock(&LOCK_thread_count)); // For unlink from list
  I_List_iterator<THD> it(threads);
  while ((tmp=it++))
  {
    if (tmp->command == COM_DAEMON)
      continue;
    if (tmp->thread_id == id)
    {
      pthread_mutex_lock(&tmp->LOCK_delete);	// Lock from delete
      break;
    }
  }
  VOID(pthread_mutex_unlock(&LOCK_thread_count));
  if (tmp)
  {

    /*
      If we're SUPER, we can KILL anything, including system-threads.
      No further checks.

      KILLer: thd->security_ctx->user could in theory be NULL while
      we're still in "unauthenticated" state. This is a theoretical
      case (the code suggests this could happen, so we play it safe).

      KILLee: tmp->security_ctx->user will be NULL for system threads.
      We need to check so Jane Random User doesn't crash the server
      when trying to kill a) system threads or b) unauthenticated users'
      threads (Bug#43748).

      If user of both killer and killee are non-NULL, proceed with
      slayage if both are string-equal.
    */

    if ((thd->security_ctx->master_access & SUPER_ACL) ||
        thd->security_ctx->user_matches(tmp->security_ctx))
    {
      tmp->awake(only_kill_query ? THD::KILL_QUERY : THD::KILL_CONNECTION);
      error=0;
    }
    else
      error=ER_KILL_DENIED_ERROR;
    pthread_mutex_unlock(&tmp->LOCK_delete);
  }
  DBUG_PRINT("exit", ("%d", error));
  DBUG_RETURN(error);
}


/*
  kills a thread and sends response

  SYNOPSIS
    sql_kill()
    thd			Thread class
    id			Thread id
    only_kill_query     Should it kill the query or the connection
*/

void sql_kill(THD *thd, ulong id, bool only_kill_query)
{
  uint error;
  if (!(error= kill_one_thread(thd, id, only_kill_query)))
    my_ok(thd);
  else
    my_error(error, MYF(0), id);
}


/** If pointer is not a null pointer, append filename to it. */

bool append_file_to_dir(THD *thd, const char **filename_ptr,
                        const char *table_name)
{
  char buff[FN_REFLEN],*ptr, *end;
  if (!*filename_ptr)
    return 0;					// nothing to do

  /* Check that the filename is not too long and it's a hard path */
  if (strlen(*filename_ptr)+strlen(table_name) >= FN_REFLEN-1 ||
      !test_if_hard_path(*filename_ptr))
  {
    my_error(ER_WRONG_TABLE_NAME, MYF(0), *filename_ptr);
    return 1;
  }
  /* Fix is using unix filename format on dos */
  strmov(buff,*filename_ptr);
  end=convert_dirname(buff, *filename_ptr, NullS);
  if (!(ptr= (char*) thd->alloc((size_t) (end-buff) + strlen(table_name)+1)))
    return 1;					// End of memory
  *filename_ptr=ptr;
  strxmov(ptr,buff,table_name,NullS);
  return 0;
}


/**
  Check if the select is a simple select (not an union).

  @retval
    0	ok
  @retval
    1	error	; In this case the error messege is sent to the client
*/

bool check_simple_select()
{
  THD *thd= current_thd;
  LEX *lex= thd->lex;
  if (lex->current_select != &lex->select_lex)
  {
    char command[80];
    Lex_input_stream *lip= & thd->m_parser_state->m_lip;
    strmake(command, lip->yylval->symbol.str,
	    min(lip->yylval->symbol.length, sizeof(command)-1));
    my_error(ER_CANT_USE_OPTION_HERE, MYF(0), command);
    return 1;
  }
  return 0;
}


Comp_creator *comp_eq_creator(bool invert)
{
  return invert?(Comp_creator *)&ne_creator:(Comp_creator *)&eq_creator;
}


Comp_creator *comp_ge_creator(bool invert)
{
  return invert?(Comp_creator *)&lt_creator:(Comp_creator *)&ge_creator;
}


Comp_creator *comp_gt_creator(bool invert)
{
  return invert?(Comp_creator *)&le_creator:(Comp_creator *)&gt_creator;
}


Comp_creator *comp_le_creator(bool invert)
{
  return invert?(Comp_creator *)&gt_creator:(Comp_creator *)&le_creator;
}


Comp_creator *comp_lt_creator(bool invert)
{
  return invert?(Comp_creator *)&ge_creator:(Comp_creator *)&lt_creator;
}


Comp_creator *comp_ne_creator(bool invert)
{
  return invert?(Comp_creator *)&eq_creator:(Comp_creator *)&ne_creator;
}


/**
  Construct ALL/ANY/SOME subquery Item.

  @param left_expr   pointer to left expression
  @param cmp         compare function creator
  @param all         true if we create ALL subquery
  @param select_lex  pointer on parsed subquery structure

  @return
    constructed Item (or 0 if out of memory)
*/
Item * all_any_subquery_creator(Item *left_expr,
				chooser_compare_func_creator cmp,
				bool all,
				SELECT_LEX *select_lex)
{
  if ((cmp == &comp_eq_creator) && !all)       //  = ANY <=> IN
    return new Item_in_subselect(left_expr, select_lex);

  if ((cmp == &comp_ne_creator) && all)        // <> ALL <=> NOT IN
    return new Item_func_not(new Item_in_subselect(left_expr, select_lex));

  Item_allany_subselect *it=
    new Item_allany_subselect(left_expr, cmp, select_lex, all);
  if (all)
    return it->upper_item= new Item_func_not_all(it);	/* ALL */

  return it->upper_item= new Item_func_nop_all(it);      /* ANY/SOME */
}


/**
  Multi update query pre-check.

  @param thd		Thread handler
  @param tables	Global/local table list (have to be the same)

  @retval
    FALSE OK
  @retval
    TRUE  Error
*/

bool multi_update_precheck(THD *thd, TABLE_LIST *tables)
{
  const char *msg= 0;
  TABLE_LIST *table;
  LEX *lex= thd->lex;
  SELECT_LEX *select_lex= &lex->select_lex;
  DBUG_ENTER("multi_update_precheck");

  if (select_lex->item_list.elements != lex->value_list.elements)
  {
    my_message(ER_WRONG_VALUE_COUNT, ER(ER_WRONG_VALUE_COUNT), MYF(0));
    DBUG_RETURN(TRUE);
  }
  /*
    Ensure that we have UPDATE or SELECT privilege for each table
    The exact privilege is checked in mysql_multi_update()
  */
  for (table= tables; table; table= table->next_local)
  {
    if (table->derived)
      table->grant.privilege= SELECT_ACL;
    else if ((check_access(thd, UPDATE_ACL, table->db,
                           &table->grant.privilege, 0, 1,
                           test(table->schema_table)) ||
              check_grant(thd, UPDATE_ACL, table, 0, 1, 1)) &&
             (check_access(thd, SELECT_ACL, table->db,
                           &table->grant.privilege, 0, 0,
                           test(table->schema_table)) ||
              check_grant(thd, SELECT_ACL, table, 0, 1, 0)))
      DBUG_RETURN(TRUE);

    table->table_in_first_from_clause= 1;
  }
  /*
    Is there tables of subqueries?
  */
  if (&lex->select_lex != lex->all_selects_list)
  {
    DBUG_PRINT("info",("Checking sub query list"));
    for (table= tables; table; table= table->next_global)
    {
      if (!table->table_in_first_from_clause)
      {
	if (check_access(thd, SELECT_ACL, table->db,
			 &table->grant.privilege, 0, 0,
                         test(table->schema_table)) ||
	    check_grant(thd, SELECT_ACL, table, 0, 1, 0))
	  DBUG_RETURN(TRUE);
      }
    }
  }

  if (select_lex->order_list.elements)
    msg= "ORDER BY";
  else if (select_lex->select_limit)
    msg= "LIMIT";
  if (msg)
  {
    my_error(ER_WRONG_USAGE, MYF(0), "UPDATE", msg);
    DBUG_RETURN(TRUE);
  }
  DBUG_RETURN(FALSE);
}

/**
  Multi delete query pre-check.

  @param thd			Thread handler
  @param tables		Global/local table list

  @retval
    FALSE OK
  @retval
    TRUE  error
*/

bool multi_delete_precheck(THD *thd, TABLE_LIST *tables)
{
  SELECT_LEX *select_lex= &thd->lex->select_lex;
  TABLE_LIST *aux_tables=
    (TABLE_LIST *)thd->lex->auxiliary_table_list.first;
  TABLE_LIST **save_query_tables_own_last= thd->lex->query_tables_own_last;
  DBUG_ENTER("multi_delete_precheck");

  /* sql_yacc guarantees that tables and aux_tables are not zero */
  DBUG_ASSERT(aux_tables != 0);
  if (check_table_access(thd, SELECT_ACL, tables, UINT_MAX, FALSE))
    DBUG_RETURN(TRUE);

  /*
    Since aux_tables list is not part of LEX::query_tables list we
    have to juggle with LEX::query_tables_own_last value to be able
    call check_table_access() safely.
  */
  thd->lex->query_tables_own_last= 0;
  if (check_table_access(thd, DELETE_ACL, aux_tables, UINT_MAX, FALSE))
  {
    thd->lex->query_tables_own_last= save_query_tables_own_last;
    DBUG_RETURN(TRUE);
  }
  thd->lex->query_tables_own_last= save_query_tables_own_last;

  if ((thd->options & OPTION_SAFE_UPDATES) && !select_lex->where)
  {
    my_message(ER_UPDATE_WITHOUT_KEY_IN_SAFE_MODE,
               ER(ER_UPDATE_WITHOUT_KEY_IN_SAFE_MODE), MYF(0));
    DBUG_RETURN(TRUE);
  }
  DBUG_RETURN(FALSE);
}


/**
  Link tables in auxilary table list of multi-delete with corresponding
  elements in main table list, and set proper locks for them.

  @param lex   pointer to LEX representing multi-delete

  @retval
    FALSE   success
  @retval
    TRUE    error
*/

bool multi_delete_set_locks_and_link_aux_tables(LEX *lex)
{
  TABLE_LIST *tables= (TABLE_LIST*)lex->select_lex.table_list.first;
  TABLE_LIST *target_tbl;
  DBUG_ENTER("multi_delete_set_locks_and_link_aux_tables");

  lex->table_count= 0;

  for (target_tbl= (TABLE_LIST *)lex->auxiliary_table_list.first;
       target_tbl; target_tbl= target_tbl->next_local)
  {
    lex->table_count++;
    /* All tables in aux_tables must be found in FROM PART */
    TABLE_LIST *walk;
    for (walk= tables; walk; walk= walk->next_local)
    {
      if (!my_strcasecmp(table_alias_charset,
			 target_tbl->alias, walk->alias) &&
	  !strcmp(walk->db, target_tbl->db))
	break;
    }
    if (!walk)
    {
      my_error(ER_UNKNOWN_TABLE, MYF(0),
               target_tbl->table_name, "MULTI DELETE");
      DBUG_RETURN(TRUE);
    }
    if (!walk->derived)
    {
      target_tbl->table_name= walk->table_name;
      target_tbl->table_name_length= walk->table_name_length;
    }
    walk->updating= target_tbl->updating;
    walk->lock_type= target_tbl->lock_type;
    target_tbl->correspondent_table= walk;	// Remember corresponding table
  }
  DBUG_RETURN(FALSE);
}


/**
  simple UPDATE query pre-check.

  @param thd		Thread handler
  @param tables	Global table list

  @retval
    FALSE OK
  @retval
    TRUE  Error
*/

bool update_precheck(THD *thd, TABLE_LIST *tables)
{
  DBUG_ENTER("update_precheck");
  if (thd->lex->select_lex.item_list.elements != thd->lex->value_list.elements)
  {
    my_message(ER_WRONG_VALUE_COUNT, ER(ER_WRONG_VALUE_COUNT), MYF(0));
    DBUG_RETURN(TRUE);
  }
  DBUG_RETURN(check_one_table_access(thd, UPDATE_ACL, tables));
}


/**
  simple DELETE query pre-check.

  @param thd		Thread handler
  @param tables	Global table list

  @retval
    FALSE  OK
  @retval
    TRUE   error
*/

bool delete_precheck(THD *thd, TABLE_LIST *tables)
{
  DBUG_ENTER("delete_precheck");
  if (check_one_table_access(thd, DELETE_ACL, tables))
    DBUG_RETURN(TRUE);
  /* Set privilege for the WHERE clause */
  tables->grant.want_privilege=(SELECT_ACL & ~tables->grant.privilege);
  DBUG_RETURN(FALSE);
}


/**
  simple INSERT query pre-check.

  @param thd		Thread handler
  @param tables	Global table list

  @retval
    FALSE  OK
  @retval
    TRUE   error
*/

bool insert_precheck(THD *thd, TABLE_LIST *tables)
{
  LEX *lex= thd->lex;
  DBUG_ENTER("insert_precheck");

  /*
    Check that we have modify privileges for the first table and
    select privileges for the rest
  */
  ulong privilege= (INSERT_ACL |
                    (lex->duplicates == DUP_REPLACE ? DELETE_ACL : 0) |
                    (lex->value_list.elements ? UPDATE_ACL : 0));

  if (check_one_table_access(thd, privilege, tables))
    DBUG_RETURN(TRUE);

  if (lex->update_list.elements != lex->value_list.elements)
  {
    my_message(ER_WRONG_VALUE_COUNT, ER(ER_WRONG_VALUE_COUNT), MYF(0));
    DBUG_RETURN(TRUE);
  }
  DBUG_RETURN(FALSE);
}


/**
    @brief  Check privileges for SHOW CREATE TABLE statement.

    @param  thd    Thread context
    @param  table  Target table

    @retval TRUE  Failure
    @retval FALSE Success
*/

static bool check_show_create_table_access(THD *thd, TABLE_LIST *table)
{
  return check_access(thd, SELECT_ACL | EXTRA_ACL, table->db,
                      &table->grant.privilege, 0, 0,
                      test(table->schema_table)) ||
         check_grant(thd, SELECT_ACL, table, 2, UINT_MAX, 0);
}


/**
  CREATE TABLE query pre-check.

  @param thd			Thread handler
  @param tables		Global table list
  @param create_table	        Table which will be created

  @retval
    FALSE   OK
  @retval
    TRUE   Error
*/

bool create_table_precheck(THD *thd, TABLE_LIST *tables,
                           TABLE_LIST *create_table)
{
  LEX *lex= thd->lex;
  SELECT_LEX *select_lex= &lex->select_lex;
  ulong want_priv;
  bool error= TRUE;                                 // Error message is given
  DBUG_ENTER("create_table_precheck");

  /*
    Require CREATE [TEMPORARY] privilege on new table; for
    CREATE TABLE ... SELECT, also require INSERT.
  */

  want_priv= ((lex->create_info.options & HA_LEX_CREATE_TMP_TABLE) ?
              CREATE_TMP_ACL : CREATE_ACL) |
             (select_lex->item_list.elements ? INSERT_ACL : 0);

  if (check_access(thd, want_priv, create_table->db,
		   &create_table->grant.privilege, 0, 0,
                   test(create_table->schema_table)) ||
      check_merge_table_access(thd, create_table->db,
			       (TABLE_LIST *)
			       lex->create_info.merge_list.first))
    goto err;
  if (want_priv != CREATE_TMP_ACL &&
      check_grant(thd, want_priv, create_table, 0, 1, 0))
    goto err;

  if (select_lex->item_list.elements)
  {
    /* Check permissions for used tables in CREATE TABLE ... SELECT */

#ifdef NOT_NECESSARY_TO_CHECK_CREATE_TABLE_EXIST_WHEN_PREPARING_STATEMENT
    /* This code throws an ill error for CREATE TABLE t1 SELECT * FROM t1 */
    /*
      Only do the check for PS, because we on execute we have to check that
      against the opened tables to ensure we don't use a table that is part
      of the view (which can only be done after the table has been opened).
    */
    if (thd->stmt_arena->is_stmt_prepare_or_first_sp_execute())
    {
      /*
        For temporary tables we don't have to check if the created table exists
      */
      if (!(lex->create_info.options & HA_LEX_CREATE_TMP_TABLE) &&
          find_table_in_global_list(tables, create_table->db,
                                    create_table->table_name))
      {
	error= FALSE;
        goto err;
      }
    }
#endif
    if (tables && check_table_access(thd, SELECT_ACL, tables, UINT_MAX, FALSE))
      goto err;
  }
  else if (lex->create_info.options & HA_LEX_CREATE_TABLE_LIKE)
  {
    if (check_show_create_table_access(thd, tables))
      goto err;
  }
  error= FALSE;

err:
  DBUG_RETURN(error);
}


/**
  negate given expression.

  @param thd  thread handler
  @param expr expression for negation

  @return
    negated expression
*/

Item *negate_expression(THD *thd, Item *expr)
{
  Item *negated;
  if (expr->type() == Item::FUNC_ITEM &&
      ((Item_func *) expr)->functype() == Item_func::NOT_FUNC)
  {
    /* it is NOT(NOT( ... )) */
    Item *arg= ((Item_func *) expr)->arguments()[0];
    enum_parsing_place place= thd->lex->current_select->parsing_place;
    if (arg->is_bool_func() || place == IN_WHERE || place == IN_HAVING)
      return arg;
    /*
      if it is not boolean function then we have to emulate value of
      not(not(a)), it will be a != 0
    */
    return new Item_func_ne(arg, new Item_int((char*) "0", 0, 1));
  }

  if ((negated= expr->neg_transformer(thd)) != 0)
    return negated;
  return new Item_func_not(expr);
}

/**
  Set the specified definer to the default value, which is the
  current user in the thread.
 
  @param[in]  thd       thread handler
  @param[out] definer   definer
*/
 
void get_default_definer(THD *thd, LEX_USER *definer)
{
  const Security_context *sctx= thd->security_ctx;

  definer->user.str= (char *) sctx->priv_user;
  definer->user.length= strlen(definer->user.str);

  definer->host.str= (char *) sctx->priv_host;
  definer->host.length= strlen(definer->host.str);
}


/**
  Create default definer for the specified THD.

  @param[in] thd         thread handler

  @return
    - On success, return a valid pointer to the created and initialized
    LEX_USER, which contains definer information.
    - On error, return 0.
*/

LEX_USER *create_default_definer(THD *thd)
{
  LEX_USER *definer;

  if (! (definer= (LEX_USER*) thd->alloc(sizeof(LEX_USER))))
    return 0;

  get_default_definer(thd, definer);

  return definer;
}


/**
  Create definer with the given user and host names.

  @param[in] thd          thread handler
  @param[in] user_name    user name
  @param[in] host_name    host name

  @return
    - On success, return a valid pointer to the created and initialized
    LEX_USER, which contains definer information.
    - On error, return 0.
*/

LEX_USER *create_definer(THD *thd, LEX_STRING *user_name, LEX_STRING *host_name)
{
  LEX_USER *definer;

  /* Create and initialize. */

  if (! (definer= (LEX_USER*) thd->alloc(sizeof(LEX_USER))))
    return 0;

  definer->user= *user_name;
  definer->host= *host_name;

  return definer;
}


/**
  Retuns information about user or current user.

  @param[in] thd          thread handler
  @param[in] user         user

  @return
    - On success, return a valid pointer to initialized
    LEX_USER, which contains user information.
    - On error, return 0.
*/

LEX_USER *get_current_user(THD *thd, LEX_USER *user)
{
  if (!user->user.str)  // current_user
    return create_default_definer(thd);

  return user;
}


/**
  Check that byte length of a string does not exceed some limit.

  @param str         string to be checked
  @param err_msg     error message to be displayed if the string is too long
  @param max_length  max length

  @retval
    FALSE   the passed string is not longer than max_length
  @retval
    TRUE    the passed string is longer than max_length

  NOTE
    The function is not used in existing code but can be useful later?
*/

bool check_string_byte_length(LEX_STRING *str, const char *err_msg,
                              uint max_byte_length)
{
  if (str->length <= max_byte_length)
    return FALSE;

  my_error(ER_WRONG_STRING_LENGTH, MYF(0), str->str, err_msg, max_byte_length);

  return TRUE;
}


/*
  Check that char length of a string does not exceed some limit.

  SYNOPSIS
  check_string_char_length()
      str              string to be checked
      err_msg          error message to be displayed if the string is too long
      max_char_length  max length in symbols
      cs               string charset

  RETURN
    FALSE   the passed string is not longer than max_char_length
    TRUE    the passed string is longer than max_char_length
*/


bool check_string_char_length(LEX_STRING *str, const char *err_msg,
                              uint max_char_length, CHARSET_INFO *cs,
                              bool no_error)
{
  int well_formed_error;
  uint res= cs->cset->well_formed_len(cs, str->str, str->str + str->length,
                                      max_char_length, &well_formed_error);

  if (!well_formed_error &&  str->length == res)
    return FALSE;

  if (!no_error)
    my_error(ER_WRONG_STRING_LENGTH, MYF(0), str->str, err_msg, max_char_length);
  return TRUE;
}


/*
  Check if path does not contain mysql data home directory
  SYNOPSIS
    test_if_data_home_dir()
    dir                     directory
    conv_home_dir           converted data home directory
    home_dir_len            converted data home directory length

  RETURN VALUES
    0	ok
    1	error  
*/
C_MODE_START

int test_if_data_home_dir(const char *dir)
{
  char path[FN_REFLEN];
  int dir_len;
  DBUG_ENTER("test_if_data_home_dir");

  if (!dir)
    DBUG_RETURN(0);

  (void) fn_format(path, dir, "", "",
                   (MY_RETURN_REAL_PATH|MY_RESOLVE_SYMLINKS));
  dir_len= strlen(path);
  if (mysql_unpacked_real_data_home_len<= dir_len)
  {
    if (dir_len > mysql_unpacked_real_data_home_len &&
        path[mysql_unpacked_real_data_home_len] != FN_LIBCHAR)
      DBUG_RETURN(0);

    if (lower_case_file_system)
    {
      if (!my_strnncoll(default_charset_info, (const uchar*) path,
                        mysql_unpacked_real_data_home_len,
                        (const uchar*) mysql_unpacked_real_data_home,
                        mysql_unpacked_real_data_home_len))
        DBUG_RETURN(1);
    }
    else if (!memcmp(path, mysql_unpacked_real_data_home,
                     mysql_unpacked_real_data_home_len))
      DBUG_RETURN(1);
  }
  DBUG_RETURN(0);
}

C_MODE_END


/**
  Check that host name string is valid.

  @param[in] str string to be checked

  @return             Operation status
    @retval  FALSE    host name is ok
    @retval  TRUE     host name string is longer than max_length or
                      has invalid symbols
*/

bool check_host_name(LEX_STRING *str)
{
  const char *name= str->str;
  const char *end= str->str + str->length;
  if (check_string_byte_length(str, ER(ER_HOSTNAME), HOSTNAME_LENGTH))
    return TRUE;

  while (name != end)
  {
    if (*name == '@')
    {
      my_printf_error(ER_UNKNOWN_ERROR, 
                      "Malformed hostname (illegal symbol: '%c')", MYF(0),
                      *name);
      return TRUE;
    }
    name++;
  }
  return FALSE;
}


extern int MYSQLparse(void *thd); // from sql_yacc.cc


/**
  This is a wrapper of MYSQLparse(). All the code should call parse_sql()
  instead of MYSQLparse().

  @param thd Thread context.
  @param parser_state Parser state.
  @param creation_ctx Object creation context.

  @return Error status.
    @retval FALSE on success.
    @retval TRUE on parsing error.
*/

bool parse_sql(THD *thd,
               Parser_state *parser_state,
               Object_creation_ctx *creation_ctx)
{
  DBUG_ASSERT(thd->m_parser_state == NULL);

  /* Backup creation context. */

  Object_creation_ctx *backup_ctx= NULL;

  if (creation_ctx)
    backup_ctx= creation_ctx->set_n_backup(thd);

  /* Set parser state. */

  thd->m_parser_state= parser_state;

  /* Parse the query. */

  bool mysql_parse_status= MYSQLparse(thd) != 0;

  /* Check that if MYSQLparse() failed, thd->is_error() is set. */

  DBUG_ASSERT(!mysql_parse_status ||
              mysql_parse_status && thd->is_error());

  /* Reset parser state. */

  thd->m_parser_state= NULL;

  /* Restore creation context. */

  if (creation_ctx)
    creation_ctx->restore_env(thd, backup_ctx);

  /* That's it. */

  return mysql_parse_status || thd->is_fatal_error;
}

/**
  @} (end of group Runtime_Environment)
*/<|MERGE_RESOLUTION|>--- conflicted
+++ resolved
@@ -2556,19 +2556,19 @@
 #endif
     if (select_lex->item_list.elements)		// With select
     {
-<<<<<<< HEAD
       select_result *result;
-=======
+
       /*
         If:
         a) we inside an SP and there was NAME_CONST substitution,
-        b) binlogging is on,
+        b) binlogging is on (STMT mode),
         c) we log the SP as separate statements
         raise a warning, as it may cause problems
         (see 'NAME_CONST issues' in 'Binary Logging of Stored Programs')
        */
       if (thd->query_name_consts && 
           mysql_bin_log.is_open() &&
+          thd->variables.binlog_format == BINLOG_FORMAT_STMT &&
           !mysql_bin_log.is_query_in_union(thd, thd->query_id))
       {
         List_iterator_fast<Item> it(select_lex->item_list);
@@ -2595,9 +2595,6 @@
 "section of the manual.");
       }
       
-      select_result *sel_result;
->>>>>>> 63821b17
-
       select_lex->options|= SELECT_NO_UNLOCK;
       unit->set_limit(select_lex);
 
