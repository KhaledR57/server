/* Copyright (C) 2000 MySQL AB & MySQL Finland AB & TCX DataKonsult AB

   This program is free software; you can redistribute it and/or modify
   it under the terms of the GNU General Public License as published by
   the Free Software Foundation; either version 2 of the License, or
   (at your option) any later version.

   This program is distributed in the hope that it will be useful,
   but WITHOUT ANY WARRANTY; without even the implied warranty of
   MERCHANTABILITY or FITNESS FOR A PARTICULAR PURPOSE.  See the
   GNU General Public License for more details.

   You should have received a copy of the GNU General Public License
   along with this program; if not, write to the Free Software
   Foundation, Inc., 59 Temple Place, Suite 330, Boston, MA  02111-1307  USA */


/* create and drop of databases */

#include "mysql_priv.h"
#include "sql_acl.h"
#include <my_dir.h>
#include <m_ctype.h>
#ifdef __WIN__
#include <direct.h>
#endif

static long mysql_rm_known_files(THD *thd, MY_DIR *dirp,
				 const char *db, const char *path,
				 uint level);

/* db-name is already validated when we come here */

int mysql_create_db(THD *thd, char *db, uint create_options, bool silent)
{
  char	 path[FN_REFLEN+16];
  MY_DIR *dirp;
  long result=1;
  int error = 0;
  DBUG_ENTER("mysql_create_db");

  VOID(pthread_mutex_lock(&LOCK_mysql_create_db));

  // do not create database if another thread is holding read lock
  if (wait_if_global_read_lock(thd,0))
  {
    error= -1;
    goto exit2;
  }

  /* Check directory */
  (void)sprintf(path,"%s/%s", mysql_data_home, db);
  unpack_dirname(path,path);			// Convert if not unix
  if ((dirp = my_dir(path,MYF(MY_DONT_SORT))))
  {
    my_dirend(dirp);
    if (!(create_options & HA_LEX_CREATE_IF_NOT_EXISTS))
    {
      my_error(ER_DB_CREATE_EXISTS,MYF(0),db);
      error = -1;
      goto exit;
    }
    result = 0;
  }
  else
  {
    strend(path)[-1]=0;				// Remove last '/' from path
    if (my_mkdir(path,0777,MYF(0)) < 0)
    {
      my_error(ER_CANT_CREATE_DB,MYF(0),db,my_errno);
      error = -1;
      goto exit;
    }
  }

  if (!silent)
  {
    if (!thd->query)
    {
      thd->query = path;
      thd->query_length = (uint) (strxmov(path,"create database ", db, NullS)-
				  path);
    }
    {
      mysql_update_log.write(thd,thd->query, thd->query_length);
      if (mysql_bin_log.is_open())
      {
	Query_log_event qinfo(thd, thd->query);
	mysql_bin_log.write(&qinfo);
      }
    }
    if (thd->query == path)
    {
      thd->query = 0; // just in case
      thd->query_length = 0;
    }
    send_ok(&thd->net, result);
  }

exit:
  start_waiting_global_read_lock(thd);
exit2:
  VOID(pthread_mutex_unlock(&LOCK_mysql_create_db));
  DBUG_RETURN(error);
}

const char *del_exts[]= {".frm", ".BAK", ".TMD", NullS};
static TYPELIB deletable_extentions=
{array_elements(del_exts)-1,"del_exts", del_exts};

const char *known_exts[]=
{".ISM",".ISD",".ISM",".MRG",".MYI",".MYD",".db",NullS};
static TYPELIB known_extentions=
{array_elements(known_exts)-1,"known_exts", known_exts};

/*
  Drop all tables in a database.

  db-name is already validated when we come here
  If thd == 0, do not write any messages; This is useful in replication
  when we want to remove a stale database before replacing it with the new one
*/


int mysql_rm_db(THD *thd,char *db,bool if_exists, bool silent)
{
  long deleted=0;
  int error = 0;
  char	path[FN_REFLEN+16];
  MY_DIR *dirp;
  DBUG_ENTER("mysql_rm_db");

  VOID(pthread_mutex_lock(&LOCK_mysql_create_db));

  // do not drop database if another thread is holding read lock
  if (wait_if_global_read_lock(thd,0))
  {
    error= -1;
    goto exit2;
  }

  (void) sprintf(path,"%s/%s",mysql_data_home,db);
  unpack_dirname(path,path);			// Convert if not unix
  /* See if the directory exists */
  if (!(dirp = my_dir(path,MYF(MY_DONT_SORT))))
  {
    if (!if_exists)
    {
      error= -1;
      my_error(ER_DB_DROP_EXISTS,MYF(0),db);
    }
    else if (!silent)
      send_ok(&thd->net,0);
    goto exit;
  }
  remove_db_from_cache(db);

  error = -1;
  if ((deleted=mysql_rm_known_files(thd, dirp, db, path,0)) >= 0 && thd)
  {
    ha_drop_database(path);
    query_cache_invalidate1(db);  
    if (!silent)
    {
      if (!thd->query)
      {
	thd->query = path;
	thd->query_length = (uint) (strxmov(path,"drop database ", db, NullS)-
				    path);
      }
      mysql_update_log.write(thd, thd->query, thd->query_length);
      if (mysql_bin_log.is_open())
      {
	Query_log_event qinfo(thd, thd->query);
	mysql_bin_log.write(&qinfo);
      }
      if (thd->query == path)
      {
	thd->query = 0; // just in case
	thd->query_length = 0;
      }
      send_ok(&thd->net,(ulong) deleted);
    }
    error = 0;
  }

exit:
  start_waiting_global_read_lock(thd);
exit2:
  VOID(pthread_mutex_unlock(&LOCK_mysql_create_db));

  DBUG_RETURN(error);
}

/*
  Removes files with known extensions plus all found subdirectories that
  are 2 digits (raid directories).
  thd MUST be set when calling this function!
*/

static long mysql_rm_known_files(THD *thd, MY_DIR *dirp, const char *db,
				 const char *org_path, uint level)
{
  long deleted=0;
  ulong found_other_files=0;
  char filePath[FN_REFLEN];
  TABLE_LIST *tot_list=0, **tot_list_next;
  DBUG_ENTER("mysql_rm_known_files");
  DBUG_PRINT("enter",("path: %s", org_path));

  tot_list_next= &tot_list;

  for (uint idx=2 ;
       idx < (uint) dirp->number_off_files && !thd->killed ;
       idx++)
  {
    FILEINFO *file=dirp->dir_entry+idx;
    DBUG_PRINT("info",("Examining: %s", file->name));

    /* Check if file is a raid directory */
    if (isdigit(file->name[0]) && isdigit(file->name[1]) &&
	!file->name[2] && !level)
    {
      char newpath[FN_REFLEN];
      MY_DIR *new_dirp;
      strxmov(newpath,org_path,"/",file->name,NullS);
      unpack_filename(newpath,newpath);
      if ((new_dirp = my_dir(newpath,MYF(MY_DONT_SORT))))
      {
	DBUG_PRINT("my",("New subdir found: %s", newpath));
	if ((mysql_rm_known_files(thd, new_dirp, NullS, newpath,1)) < 0)
	{
	  my_dirend(dirp);
	  DBUG_RETURN(-1);
	}
      }
      continue;
    }
    if (find_type(fn_ext(file->name),&deletable_extentions,1+2) <= 0)
    {
      if (find_type(fn_ext(file->name),&known_extentions,1+2) <= 0)
	found_other_files++;
      continue;
    }
    strxmov(filePath,org_path,"/",file->name,NullS);
    if (db && !my_strcasecmp(fn_ext(file->name), reg_ext))
    {
      /* Drop the table nicely */
      *fn_ext(file->name)=0;			// Remove extension
      TABLE_LIST *table_list=(TABLE_LIST*)
	thd->calloc(sizeof(*table_list)+ strlen(db)+strlen(file->name)+2);
      if (!table_list)
      {
	my_dirend(dirp);
	DBUG_RETURN(-1);
      }
      table_list->db= (char*) (table_list+1);
      strmov(table_list->real_name=strmov(table_list->db,db)+1,
	     file->name);
      /* Link into list */
      (*tot_list_next)= table_list;
      tot_list_next= &table_list->next;
    }
    else
    {

      if (my_delete_with_symlink(filePath,MYF(MY_WME)))
      {
	my_dirend(dirp);
	DBUG_RETURN(-1);
      }
      deleted++;
    }
  }
  my_dirend(dirp);

  if (thd->killed || (tot_list && mysql_rm_table_part2(thd, tot_list, 1, 1)))
    DBUG_RETURN(-1);

  /*
    If the directory is a symbolic link, remove the link first, then
    remove the directory the symbolic link pointed at
  */
  if (!found_other_files)
  {
    char tmp_path[FN_REFLEN], *pos;
    char *path=unpack_filename(tmp_path,org_path);
#ifdef HAVE_READLINK
    int error;
<<<<<<< HEAD
    
=======

>>>>>>> 74d29a07
    /* Remove end FN_LIBCHAR as this causes problem on Linux in readlink */
    pos=strend(path);
    if (pos > path && pos[-1] == FN_LIBCHAR)
      *--pos=0;

    if ((error=my_readlink(filePath, path, MYF(MY_WME))) < 0)
      DBUG_RETURN(-1);
    if (!error)
    {
      if (my_delete(path,MYF(!level ? MY_WME : 0)))
      {
	/* Don't give errors if we can't delete 'RAID' directory */
	if (level)
	  DBUG_RETURN(deleted);
	DBUG_RETURN(-1);
      }
      /* Delete directory symbolic link pointed at */
      path= filePath;
    }
#endif
<<<<<<< HEAD
    /* Remove last FN_LIBCHAR to not cause a problem on OS/2 */
=======
    /* Remove last FN_LIBCHAR to not cause a probelm on OS/2 */
>>>>>>> 74d29a07
    pos=strend(path);
    if (pos > path && pos[-1] == FN_LIBCHAR)
      *--pos=0;
    /* Don't give errors if we can't delete 'RAID' directory */
    if (rmdir(path) < 0 && !level)
    {
      my_error(ER_DB_DROP_RMDIR, MYF(0), path, errno);
      DBUG_RETURN(-1);
    }
  }
  DBUG_RETURN(deleted);
}


bool mysql_change_db(THD *thd,const char *name)
{
  int length, db_length;
  char *dbname=my_strdup((char*) name,MYF(MY_WME));
  char	path[FN_REFLEN];
  uint db_access;
  DBUG_ENTER("mysql_change_db");

  if (!dbname || !(db_length=stripp_sp(dbname)))
  {
    x_free(dbname);				/* purecov: inspected */
    send_error(&thd->net,ER_NO_DB_ERROR);	/* purecov: inspected */
    DBUG_RETURN(1);				/* purecov: inspected */
  }
  if ((db_length > NAME_LEN) || check_db_name(dbname))
  {
    net_printf(&thd->net,ER_WRONG_DB_NAME, dbname);
    x_free(dbname);
    DBUG_RETURN(1);
  }
  DBUG_PRINT("info",("Use database: %s", dbname));
  if (test_all_bits(thd->master_access,DB_ACLS))
    db_access=DB_ACLS;
  else
    db_access= (acl_get(thd->host,thd->ip,(char*) &thd->remote.sin_addr,
			thd->priv_user,dbname) |
		thd->master_access);
  if (!(db_access & DB_ACLS) && (!grant_option || check_grant_db(thd,dbname)))
  {
    net_printf(&thd->net,ER_DBACCESS_DENIED_ERROR,
	       thd->priv_user,
	       thd->host_or_ip,
	       dbname);
    mysql_log.write(thd,COM_INIT_DB,ER(ER_DBACCESS_DENIED_ERROR),
		    thd->priv_user,
		    thd->host_or_ip,
		    dbname);
    my_free(dbname,MYF(0));
    DBUG_RETURN(1);
  }

  (void) sprintf(path,"%s/%s",mysql_data_home,dbname);
  length=unpack_dirname(path,path);		// Convert if not unix
  if (length && path[length-1] == FN_LIBCHAR)
    path[length-1]=0;				// remove ending '\'
  if (access(path,F_OK))
  {
    net_printf(&thd->net,ER_BAD_DB_ERROR,dbname);
    my_free(dbname,MYF(0));
    DBUG_RETURN(1);
  }
  send_ok(&thd->net);
  x_free(thd->db);
  thd->db=dbname;
  thd->db_length=db_length;
  thd->db_access=db_access;
  DBUG_RETURN(0);
}<|MERGE_RESOLUTION|>--- conflicted
+++ resolved
@@ -287,11 +287,7 @@
     char *path=unpack_filename(tmp_path,org_path);
 #ifdef HAVE_READLINK
     int error;
-<<<<<<< HEAD
     
-=======
-
->>>>>>> 74d29a07
     /* Remove end FN_LIBCHAR as this causes problem on Linux in readlink */
     pos=strend(path);
     if (pos > path && pos[-1] == FN_LIBCHAR)
@@ -312,12 +308,9 @@
       path= filePath;
     }
 #endif
-<<<<<<< HEAD
     /* Remove last FN_LIBCHAR to not cause a problem on OS/2 */
-=======
-    /* Remove last FN_LIBCHAR to not cause a probelm on OS/2 */
->>>>>>> 74d29a07
     pos=strend(path);
+
     if (pos > path && pos[-1] == FN_LIBCHAR)
       *--pos=0;
     /* Don't give errors if we can't delete 'RAID' directory */
