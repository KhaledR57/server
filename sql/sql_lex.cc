/* Copyright (c) 2000, 2019, Oracle and/or its affiliates.
   Copyright (c) 2009, 2022, MariaDB Corporation.

   This program is free software; you can redistribute it and/or modify
   it under the terms of the GNU General Public License as published by
   the Free Software Foundation; version 2 of the License.

   This program is distributed in the hope that it will be useful,
   but WITHOUT ANY WARRANTY; without even the implied warranty of
   MERCHANTABILITY or FITNESS FOR A PARTICULAR PURPOSE.  See the
   GNU General Public License for more details.

   You should have received a copy of the GNU General Public License
   along with this program; if not, write to the Free Software
   Foundation, Inc., 51 Franklin St, Fifth Floor, Boston, MA 02110-1335  USA */


/* A lexical scanner on a temporary buffer with a yacc interface */

#define MYSQL_LEX 1
#include "mariadb.h"
#include "sql_priv.h"
#include "sql_class.h"                          // sql_lex.h: SQLCOM_END
#include "sql_lex.h"
#include "sql_parse.h"                          // add_to_list
#include "item_create.h"
#include <m_ctype.h>
#include <hash.h>
#include "sp_head.h"
#include "sp.h"
#include "sp_instr.h"                          // class sp_instr, ...
#include "sql_select.h"
#include "sql_cte.h"
#include "sql_signal.h"
#include "sql_derived.h"
#include "sql_truncate.h"                      // Sql_cmd_truncate_table
#include "sql_admin.h"                         // Sql_cmd_analyze/Check..._table
#include "sql_partition.h"
#include "sql_partition_admin.h"               // Sql_cmd_alter_table_*_part
#include "event_parse_data.h"
#ifdef WITH_WSREP
#include "mysql/service_wsrep.h"
#endif

void LEX::parse_error(uint err_number)
{
  thd->parse_error(err_number);
}


/**
  LEX_STRING constant for null-string to be used in parser and other places.
*/
const LEX_STRING empty_lex_str=   {(char *) "", 0};
const LEX_CSTRING null_clex_str=  {NULL, 0};
const LEX_CSTRING empty_clex_str= {"", 0};
const LEX_CSTRING star_clex_str=  {"*", 1};
const LEX_CSTRING param_clex_str= {"?", 1};
const LEX_CSTRING NULL_clex_str=  {STRING_WITH_LEN("NULL")};
const LEX_CSTRING error_clex_str= {STRING_WITH_LEN("error")};

/**
  Helper action for a case expression statement (the expr in 'CASE expr').
  This helper is used for 'searched' cases only.
  @param lex the parser lex context
  @param expr the parsed expression
  @return 0 on success
*/

int sp_expr_lex::case_stmt_action_expr()
{
  int case_expr_id= spcont->register_case_expr();
  sp_instr_set_case_expr *i;

  if (spcont->push_case_expr_id(case_expr_id))
    return 1;

  i= new (thd->mem_root)
    sp_instr_set_case_expr(sphead->instructions(), spcont, case_expr_id,
                           get_item(), this, m_expr_str);

  sphead->add_cont_backpatch(i);
  return sphead->add_instr(i);
}

/**
  Helper action for a case when condition.
  This helper is used for both 'simple' and 'searched' cases.
  @param lex the parser lex context
  @param when the parsed expression for the WHEN clause
  @param simple true for simple cases, false for searched cases
*/

int sp_expr_lex::case_stmt_action_when(bool simple)
{
  uint ip= sphead->instructions();
  sp_instr_jump_if_not *i;
  Item_case_expr *var;
  Item *expr;

  if (simple)
  {
    var= new (thd->mem_root)
         Item_case_expr(thd, spcont->get_current_case_expr_id());

#ifdef DBUG_ASSERT_EXISTS
    if (var)
    {
      var->m_sp= sphead;
    }
#endif

    expr= new (thd->mem_root) Item_func_eq(thd, var, get_item());
    i= new (thd->mem_root) sp_instr_jump_if_not(ip, spcont, expr, this,
                                                m_expr_str);
  }
  else
    i= new (thd->mem_root) sp_instr_jump_if_not(ip, spcont, get_item(), this,
                                                m_expr_str);

  /*
    BACKPATCH: Registering forward jump from
    "case_stmt_action_when" to "case_stmt_action_then"
    (jump_if_not from instruction 2 to 5, 5 to 8 ... in the example)
  */

  return
    !MY_TEST(i) ||
    sphead->push_backpatch(thd, i, spcont->push_label(thd, &empty_clex_str, 0)) ||
    sphead->add_cont_backpatch(i) ||
    sphead->add_instr(i);
}

/**
  Helper action for a case then statements.
  This helper is used for both 'simple' and 'searched' cases.
  @param lex the parser lex context
*/

int LEX::case_stmt_action_then()
{
  uint ip= sphead->instructions();
  sp_instr_jump *i= new (thd->mem_root) sp_instr_jump(ip, spcont);
  if (!MY_TEST(i) || sphead->add_instr(i))
    return 1;

  /*
    BACKPATCH: Resolving forward jump from
    "case_stmt_action_when" to "case_stmt_action_then"
    (jump_if_not from instruction 2 to 5, 5 to 8 ... in the example)
  */

  sphead->backpatch(spcont->pop_label());

  /*
    BACKPATCH: Registering forward jump from
    "case_stmt_action_then" to after END CASE
    (jump from instruction 4 to 12, 7 to 12 ... in the example)
  */

  return sphead->push_backpatch(thd, i, spcont->last_label());
}


/**
  Helper action for a SET statement.
  Used to push a system variable into the assignment list.

  @param tmp      the system variable with base name
  @param var_type the scope of the variable
  @param val      the value being assigned to the variable

  @return TRUE if error, FALSE otherwise.
*/

bool
LEX::set_system_variable(enum enum_var_type var_type,
                         sys_var *sysvar, const Lex_ident_sys_st *base_name,
                         Item *val)
{
  set_var *setvar;

  /* No AUTOCOMMIT from a stored function or trigger. */
  if (spcont && sysvar == Sys_autocommit_ptr)
    sphead->m_flags|= sp_head::HAS_SET_AUTOCOMMIT_STMT;

  if (val && val->type() == Item::FIELD_ITEM &&
      ((Item_field*)val)->table_name.str)
  {
    my_error(ER_WRONG_TYPE_FOR_VAR, MYF(0), sysvar->name.str);
    return TRUE;
  }

  if (!(setvar= new (thd->mem_root) set_var(thd, var_type, sysvar,
                                            base_name, val)))
    return TRUE;

  return var_list.push_back(setvar, thd->mem_root);
}


/**
  Helper action for a SET statement.
  Used to SET a field of NEW row.

  @param name     the field name
  @param val      the value being assigned to the row

  @return TRUE if error, FALSE otherwise.
*/

bool LEX::set_trigger_new_row(const LEX_CSTRING *name, Item *val,
                              const LEX_CSTRING &expr_str)
{
  Item_trigger_field *trg_fld;
  sp_instr_set_trigger_field *sp_fld;

  /* QQ: Shouldn't this be field's default value ? */
  if (! val)
    val= new (thd->mem_root) Item_null(thd);

  DBUG_ASSERT(trg_chistics.action_time == TRG_ACTION_BEFORE &&
              (trg_chistics.event == TRG_EVENT_INSERT ||
               trg_chistics.event == TRG_EVENT_UPDATE));

  trg_fld= new (thd->mem_root)
            Item_trigger_field(thd, current_context(),
                               Item_trigger_field::NEW_ROW,
                               *name, UPDATE_ACL, FALSE);

  if (unlikely(trg_fld == NULL))
    return TRUE;

  sp_fld= new (thd->mem_root)
        sp_instr_set_trigger_field(sphead->instructions(),
                                   spcont, trg_fld, val, this, expr_str);

  if (unlikely(sp_fld == NULL))
    return TRUE;

  /*
    Let us add this item to list of all Item_trigger_field
    objects in trigger.
  */
  sphead->m_cur_instr_trig_field_items.link_in_list(trg_fld,
                                                    &trg_fld->next_trg_field);

  return sphead->add_instr(sp_fld);
}


/**
  Create an object to represent a SP variable in the Item-hierarchy.

  @param  name        The SP variable name.
  @param  spvar       The SP variable (optional).
  @param  start_in_q  Start position of the SP variable name in the query.
  @param  end_in_q    End position of the SP variable name in the query.

  @remark If spvar is not specified, the name is used to search for the
          variable in the parse-time context. If the variable does not
          exist, a error is set and NULL is returned to the caller.

  @return An Item_splocal object representing the SP variable, or NULL on error.
*/
Item_splocal*
LEX::create_item_for_sp_var(const Lex_ident_cli_st *cname, sp_variable *spvar)
{
  const Sp_rcontext_handler *rh;
  Item_splocal *item;
  const char *start_in_q= cname->pos();
  const char *end_in_q= cname->end();
  uint pos_in_q, len_in_q;
  Lex_ident_sys name(thd, cname);

  if (name.is_null())
    return NULL;  // EOM

  /* If necessary, look for the variable. */
  if (spcont && !spvar)
    spvar= find_variable(&name, &rh);

  if (!spvar)
  {
    my_error(ER_SP_UNDECLARED_VAR, MYF(0), name.str);
    return NULL;
  }

  DBUG_ASSERT(spcont && spvar);

  /* Position and length of the SP variable name in the query. */
  pos_in_q= (uint)(start_in_q - sphead->m_tmp_query);
  len_in_q= (uint)(end_in_q - start_in_q);

  item= new (thd->mem_root)
    Item_splocal(thd, rh, &name, spvar->offset, spvar->type_handler(),
                 pos_in_q, len_in_q);

#ifdef DBUG_ASSERT_EXISTS
  if (item)
    item->m_sp= sphead;
#endif

  return item;
}


/**
  Helper to resolve the SQL:2003 Syntax exception 1) in <in predicate>.
  See SQL:2003, Part 2, section 8.4 <in predicate>, Note 184, page 383.
  This function returns the proper item for the SQL expression
  <code>left [NOT] IN ( expr )</code>
  @param thd the current thread
  @param left the in predicand
  @param equal true for IN predicates, false for NOT IN predicates
  @param expr first and only expression of the in value list
  @return an expression representing the IN predicate.
*/
Item* handle_sql2003_note184_exception(THD *thd, Item* left, bool equal,
                                       Item *expr)
{
  /*
    Relevant references for this issue:
    - SQL:2003, Part 2, section 8.4 <in predicate>, page 383,
    - SQL:2003, Part 2, section 7.2 <row value expression>, page 296,
    - SQL:2003, Part 2, section 6.3 <value expression primary>, page 174,
    - SQL:2003, Part 2, section 7.15 <subquery>, page 370,
    - SQL:2003 Feature F561, "Full value expressions".

    The exception in SQL:2003 Note 184 means:
    Item_singlerow_subselect, which corresponds to a <scalar subquery>,
    should be re-interpreted as an Item_in_subselect, which corresponds
    to a <table subquery> when used inside an <in predicate>.

    Our reading of Note 184 is reccursive, so that all:
    - IN (( <subquery> ))
    - IN ((( <subquery> )))
    - IN '('^N <subquery> ')'^N
    - etc
    should be interpreted as a <table subquery>, no matter how deep in the
    expression the <subquery> is.
  */

  Item *result;

  DBUG_ENTER("handle_sql2003_note184_exception");

  if (expr->type() == Item::SUBSELECT_ITEM)
  {
    Item_subselect *expr2 = (Item_subselect*) expr;

    if (expr2->substype() == Item_subselect::SINGLEROW_SUBS)
    {
      Item_singlerow_subselect *expr3 = (Item_singlerow_subselect*) expr2;
      st_select_lex *subselect;

      /*
        Implement the mandated change, by altering the semantic tree:
          left IN Item_singlerow_subselect(subselect)
        is modified to
          left IN (subselect)
        which is represented as
          Item_in_subselect(left, subselect)
      */
      subselect= expr3->invalidate_and_restore_select_lex();
      result= new (thd->mem_root) Item_in_subselect(thd, left, subselect);

      if (! equal)
        result = negate_expression(thd, result);

      DBUG_RETURN(result);
    }
  }

  if (equal)
    result= new (thd->mem_root) Item_func_eq(thd, left, expr);
  else
    result= new (thd->mem_root) Item_func_ne(thd, left, expr);

  DBUG_RETURN(result);
}

/**
  Create a separate LEX for each assignment if in SP.

  If we are in SP we want have own LEX for each assignment.
  This is mostly because it is hard for several sp_instr_set
  and sp_instr_set_trigger instructions share one LEX.
  (Well, it is theoretically possible but adds some extra
  overhead on preparation for execution stage and IMO less
  robust).

  QQ: May be we should simply prohibit group assignments in SP?

  @see sp_create_assignment_instr

  @param thd           Thread context
  @param pos           The position in the raw SQL buffer
*/


bool sp_create_assignment_lex(THD *thd, const char *pos)
{
  if (thd->lex->sphead)
  {
    if (thd->lex->sphead->is_invoked())
      /*
        sphead->is_invoked() is true in case the assignment statement
        is re-parsed. In this case, a new lex for re-parsing the statement
        has been already created by sp_lex_instr::parse_expr and it should
        be used for parsing the assignment SP instruction.
      */
      return false;

    sp_lex_local *new_lex;
    if (!(new_lex= new (thd->mem_root) sp_lex_set_var(thd, thd->lex)) ||
        new_lex->main_select_push())
      return true;
    new_lex->sphead->m_tmp_query= pos;
    return thd->lex->sphead->reset_lex(thd, new_lex);
  }
  else
    if (thd->lex->main_select_push(false))
      return true;
  return false;
}


/**
  Create a SP instruction for a SET assignment.

  @see sp_create_assignment_lex

  @param thd              - Thread context
  @param no_lookahead     - True if the parser has no lookahead
  @param rhs_value_str    - a string value for right hand side of assignment
  @param need_set_keyword - if a SET statement "SET a=10",
                            or a direct assignment overwise "a:=10"
  @return false if success, true otherwise.
*/

bool sp_create_assignment_instr(THD *thd, bool no_lookahead,
                                bool need_set_keyword)
{
  LEX *lex= thd->lex;

  if (lex->sphead)
  {
    if (lex->sphead->is_invoked())
      /*
        Don't create a new SP assignment instruction in case the current
        one is re-parsed by reasoning of metadata changes. Since in that case
        a new lex is also not instantiated (@sa sp_create_assignment_lex)
        it is safe to just return without restoring old lex that was active
        before calling SP instruction.
      */
      return false;

    if (!lex->var_list.is_empty())
    {
      /*
        - Every variable assignment from the same SET command, e.g.:
            SET @var1=expr1, @var2=expr2;
          produce each own sp_create_assignment_instr() call
          lex->var_list.elements is 1 in this case.
        - This query:
            SET TRANSACTION READ ONLY, ISOLATION LEVEL SERIALIZABLE;
          in translated to:
            SET transaction_read_only=1, transaction_isolation=ISO_SERIALIZABLE;
          but produces a single sp_create_assignment_instr() call
          which includes the query fragment covering both options.
      */
      DBUG_ASSERT(lex->var_list.elements >= 1 && lex->var_list.elements <= 2);
      /*
        sql_mode=ORACLE's direct assignment of a global variable
        is not possible by the grammar.
      */
      DBUG_ASSERT(lex->option_type != OPT_GLOBAL || need_set_keyword);
      /*
        We have assignment to user or system variable or
        option setting, so we should construct sp_instr_stmt
        for it.
      */
      Lex_input_stream *lip= &thd->m_parser_state->m_lip;

      /*
        Extract the query statement from the tokenizer.  The
        end is either lip->ptr, if there was no lookahead,
        lip->tok_end otherwise.
      */
      static const LEX_CSTRING setlc= { STRING_WITH_LEN("SET ") };
      static const LEX_CSTRING setgl= { STRING_WITH_LEN("SET GLOBAL ") };
      const char *qend= no_lookahead ? lip->get_ptr() : lip->get_tok_end();
      Lex_cstring qbuf(lex->sphead->m_tmp_query, qend);
      if (lex->new_sp_instr_stmt(thd,
                                 lex->option_type == OPT_GLOBAL ? setgl :
                                 need_set_keyword ?               setlc :
                                                                  null_clex_str,
                                 qbuf))
        return true;
    }
    lex->pop_select();
    if (lex->check_main_unit_semantics())
    {
      /*
        "lex" can be referrenced by:
        - sp_instr_set                          SET a= expr;
        - sp_instr_set_row_field                SET r.a= expr;
        - sp_instr_stmt (just generated above)  SET @a= expr;
        In this case, "lex" is fully owned by sp_instr_xxx and it will
        be deleted by the destructor ~sp_instr_xxx().
        So we should remove "lex" from the stack sp_head::m_lex,
        to avoid double free.
      */
      lex->sphead->restore_lex(thd);
      /*
        No needs for "delete lex" here: "lex" is already linked
        to the sp_instr_stmt (using sp_lex_keeper) instance created by
        the call for new_sp_instr_stmt() above. It will be freed
        by ~sp_head/~sp_instr/~sp_lex_keeper during THD::end_statement().
      */
      DBUG_ASSERT(lex->sp_lex_in_use); // used by sp_instr_stmt
      return true;
    }
    enum_var_type inner_option_type= lex->option_type;
    if (lex->sphead->restore_lex(thd))
      return true;
    /* Copy option_type to outer lex in case it has changed. */
    thd->lex->option_type= inner_option_type;
  }
  else
    lex->pop_select();
  return false;
}


void LEX::add_key_to_list(LEX_CSTRING *field_name,
                          enum Key::Keytype type, bool check_exists)
{
  Key *key;
  MEM_ROOT *mem_root= thd->mem_root;
  key= new (mem_root)
        Key(type, &null_clex_str, HA_KEY_ALG_UNDEF, false,
             DDL_options(check_exists ?
                         DDL_options::OPT_IF_NOT_EXISTS :
                         DDL_options::OPT_NONE));
  key->columns.push_back(new (mem_root) Key_part_spec(field_name, 0),
                         mem_root);
  alter_info.key_list.push_back(key, mem_root);
}


bool LEX::add_alter_list(LEX_CSTRING name, Virtual_column_info *expr,
                         bool exists)
{
  MEM_ROOT *mem_root= thd->mem_root;
  Alter_column *ac= new (mem_root) Alter_column(name, expr, exists);
  if (unlikely(ac == NULL))
    return true;
  alter_info.alter_list.push_back(ac, mem_root);
  alter_info.flags|= ALTER_CHANGE_COLUMN_DEFAULT;
  return false;
}

bool Alter_info::add_alter_list(THD *thd, LEX_CSTRING name,
                                LEX_CSTRING new_name, bool exists)
{
  Alter_column *ac= new (thd->mem_root) Alter_column(name, new_name, exists);
  if (unlikely(ac == NULL))
    return true;
  alter_list.push_back(ac, thd->mem_root);
  flags|= ALTER_RENAME_COLUMN;
  return false;
}


void LEX::init_last_field(Column_definition *field,
                          const LEX_CSTRING *field_name)
{
  last_field= field;
  field->field_name= Lex_ident_column(*field_name);
}


Virtual_column_info *add_virtual_expression(THD *thd, Item *expr)
{
  Virtual_column_info *v= new (thd->mem_root) Virtual_column_info();
  if (unlikely(!v))
     return 0;
   v->expr= expr;
   v->utf8= 0;  /* connection charset */
   return v;
}



/**
  @note The order of the elements of this array must correspond to
  the order of elements in enum_binlog_stmt_unsafe.
*/
const int
Query_tables_list::binlog_stmt_unsafe_errcode[BINLOG_STMT_UNSAFE_COUNT] =
{
  ER_BINLOG_UNSAFE_LIMIT,
  ER_BINLOG_UNSAFE_INSERT_DELAYED,
  ER_BINLOG_UNSAFE_SYSTEM_TABLE,
  ER_BINLOG_UNSAFE_AUTOINC_COLUMNS,
  ER_BINLOG_UNSAFE_UDF,
  ER_BINLOG_UNSAFE_SYSTEM_VARIABLE,
  ER_BINLOG_UNSAFE_SYSTEM_FUNCTION,
  ER_BINLOG_UNSAFE_NONTRANS_AFTER_TRANS,
  ER_BINLOG_UNSAFE_MULTIPLE_ENGINES_AND_SELF_LOGGING_ENGINE,
  ER_BINLOG_UNSAFE_MIXED_STATEMENT,
  ER_BINLOG_UNSAFE_INSERT_IGNORE_SELECT,
  ER_BINLOG_UNSAFE_INSERT_SELECT_UPDATE,
  ER_BINLOG_UNSAFE_WRITE_AUTOINC_SELECT,
  ER_BINLOG_UNSAFE_REPLACE_SELECT,
  ER_BINLOG_UNSAFE_CREATE_IGNORE_SELECT,
  ER_BINLOG_UNSAFE_CREATE_REPLACE_SELECT,
  ER_BINLOG_UNSAFE_CREATE_SELECT_AUTOINC,
  ER_BINLOG_UNSAFE_UPDATE_IGNORE,
  ER_BINLOG_UNSAFE_INSERT_TWO_KEYS,
  ER_BINLOG_UNSAFE_AUTOINC_NOT_FIRST,
  /*
    There is no need to add new error code as we plan to get rid of auto
    increment lock mode variable, so we use existing error code below, add
    the correspondent text to the existing error message during merging to
    non-GA release.
  */
  ER_BINLOG_UNSAFE_SYSTEM_VARIABLE,
  ER_BINLOG_UNSAFE_SKIP_LOCKED
};


/* Longest standard keyword name */

#define TOCK_NAME_LENGTH 24

/*
  The following data is based on the latin1 character set, and is only
  used when comparing keywords
*/

static uchar to_upper_lex[]=
{
    0,  1,  2,  3,  4,  5,  6,  7,  8,  9, 10, 11, 12, 13, 14, 15,
   16, 17, 18, 19, 20, 21, 22, 23, 24, 25, 26, 27, 28, 29, 30, 31,
   32, 33, 34, 35, 36, 37, 38, 39, 40, 41, 42, 43, 44, 45, 46, 47,
   48, 49, 50, 51, 52, 53, 54, 55, 56, 57, 58, 59, 60, 61, 62, 63,
   64, 65, 66, 67, 68, 69, 70, 71, 72, 73, 74, 75, 76, 77, 78, 79,
   80, 81, 82, 83, 84, 85, 86, 87, 88, 89, 90, 91, 92, 93, 94, 95,
   96, 65, 66, 67, 68, 69, 70, 71, 72, 73, 74, 75, 76, 77, 78, 79,
   80, 81, 82, 83, 84, 85, 86, 87, 88, 89, 90,123,124,125,126,127,
  128,129,130,131,132,133,134,135,136,137,138,139,140,141,142,143,
  144,145,146,147,148,149,150,151,152,153,154,155,156,157,158,159,
  160,161,162,163,164,165,166,167,168,169,170,171,172,173,174,175,
  176,177,178,179,180,181,182,183,184,185,186,187,188,189,190,191,
  192,193,194,195,196,197,198,199,200,201,202,203,204,205,206,207,
  208,209,210,211,212,213,214,215,216,217,218,219,220,221,222,223,
  192,193,194,195,196,197,198,199,200,201,202,203,204,205,206,207,
  208,209,210,211,212,213,214,247,216,217,218,219,220,221,222,255
};

/* 
  Names of the index hints (for error messages). Keep in sync with 
  index_hint_type 
*/

const char * index_hint_type_name[] =
{
  "IGNORE INDEX", 
  "USE INDEX", 
  "FORCE INDEX"
};

inline int lex_casecmp(const char *s, const char *t, uint len)
{
  while (len-- != 0 &&
         to_upper_lex[(uchar) *s++] == to_upper_lex[(uchar) *t++]) ;
  return (int) len+1;
}

#include <lex_hash.h>


void lex_init(void)
{
  uint i;
  DBUG_ENTER("lex_init");
  for (i=0 ; i < array_elements(symbols) ; i++)
    symbols[i].length=(uchar) strlen(symbols[i].name);
  for (i=0 ; i < array_elements(sql_functions) ; i++)
    sql_functions[i].length=(uchar) strlen(sql_functions[i].name);

  DBUG_VOID_RETURN;
}


void lex_free(void)
{                                        // Call this when daemon ends
  DBUG_ENTER("lex_free");
  DBUG_VOID_RETURN;
}

/**
  Initialize lex object for use in fix_fields and parsing.

  SYNOPSIS
    init_lex_with_single_table()
    @param thd                 The thread object
    @param table               The table object
  @return Operation status
    @retval TRUE                An error occurred, memory allocation error
    @retval FALSE               Ok

  DESCRIPTION
    This function is used to initialize a lex object on the
    stack for use by fix_fields and for parsing. In order to
    work properly it also needs to initialize the
    Name_resolution_context object of the lexer.
    Finally it needs to set a couple of variables to ensure
    proper functioning of fix_fields.
*/

int
init_lex_with_single_table(THD *thd, TABLE *table, LEX *lex)
{
  TABLE_LIST *table_list;
  Table_ident *table_ident;
  SELECT_LEX *select_lex= lex->first_select_lex();
  Name_resolution_context *context= &select_lex->context;
  /*
    We will call the parser to create a part_info struct based on the
    partition string stored in the frm file.
    We will use a local lex object for this purpose. However we also
    need to set the Name_resolution_object for this lex object. We
    do this by using add_table_to_list where we add the table that
    we're working with to the Name_resolution_context.
  */
  thd->lex= lex;
  lex_start(thd);
  context->init();
  if (unlikely((!(table_ident= new Table_ident(thd,
                                               &table->s->db,
                                               &table->s->table_name,
                                               TRUE)))) ||
      (unlikely(!(table_list= select_lex->add_table_to_list(thd,
                                                            table_ident,
                                                            NULL,
                                                            0)))))
    return TRUE;
  context->resolve_in_table_list_only(table_list);
  lex->use_only_table_context= TRUE;
  select_lex->cur_pos_in_select_list= UNDEF_POS;
  table->map= 1; //To ensure correct calculation of const item
  table_list->table= table;
  table_list->cacheable_table= false;
  lex->create_last_non_select_table= table_list;
  return FALSE;
}

/**
  End use of local lex with single table

  SYNOPSIS
    end_lex_with_single_table()
    @param thd               The thread object
    @param table             The table object
    @param old_lex           The real lex object connected to THD

  DESCRIPTION
    This function restores the real lex object after calling
    init_lex_with_single_table and also restores some table
    variables temporarily set.
*/

void
end_lex_with_single_table(THD *thd, TABLE *table, LEX *old_lex)
{
  LEX *lex= thd->lex;
  table->map= 0;
  table->get_fields_in_item_tree= FALSE;
  lex_end(lex);
  thd->lex= old_lex;
}


void
st_parsing_options::reset()
{
  allows_variable= TRUE;
  lookup_keywords_after_qualifier= false;
}


/**
  Perform initialization of Lex_input_stream instance.

  Basically, a buffer for pre-processed query. This buffer should be large
  enough to keep multi-statement query. The allocation is done once in
  Lex_input_stream::init() in order to prevent memory pollution when
  the server is processing large multi-statement queries.
*/

bool Lex_input_stream::init(THD *thd,
                            char* buff,
                            size_t length)
{
  DBUG_EXECUTE_IF("bug42064_simulate_oom",
                  DBUG_SET("+d,simulate_out_of_memory"););

  m_cpp_buf= thd->alloc(length + 1);

  DBUG_EXECUTE_IF("bug42064_simulate_oom",
                  DBUG_SET("-d,bug42064_simulate_oom");); 

  if (m_cpp_buf == NULL)
    return true;

  m_thd= thd;
  reset(buff, length);

  return false;
}


/**
  Prepare Lex_input_stream instance state for use for handling next SQL statement.

  It should be called between two statements in a multi-statement query.
  The operation resets the input stream to the beginning-of-parse state,
  but does not reallocate m_cpp_buf.
*/

void
Lex_input_stream::reset(char *buffer, size_t length)
{
  yylineno= 1;
  lookahead_token= -1;
  lookahead_yylval= NULL;
  m_ptr= buffer;
  m_tok_start= NULL;
  m_tok_end= NULL;
  m_end_of_query= buffer + length;
  m_tok_start_prev= NULL;
  m_buf= buffer;
  m_buf_length= length;
  m_echo= TRUE;
  m_cpp_tok_start= NULL;
  m_cpp_tok_start_prev= NULL;
  m_cpp_tok_end= NULL;
  m_body_utf8= NULL;
  m_cpp_utf8_processed_ptr= NULL;
  next_state= MY_LEX_START;
  found_semicolon= NULL;
  ignore_space= MY_TEST(m_thd->variables.sql_mode & MODE_IGNORE_SPACE);
  stmt_prepare_mode= FALSE;
  multi_statements= TRUE;
  in_comment=NO_COMMENT;
  m_underscore_cs= NULL;
  m_cpp_ptr= m_cpp_buf;
}


/**
  The operation is called from the parser in order to
  1) designate the intention to have utf8 body;
  1) Indicate to the lexer that we will need a utf8 representation of this
     statement;
  2) Determine the beginning of the body.

  @param thd        Thread context.
  @param begin_ptr  Pointer to the start of the body in the pre-processed
                    buffer.
*/

void Lex_input_stream::body_utf8_start(THD *thd, const char *begin_ptr)
{
  DBUG_ASSERT(begin_ptr);
  DBUG_ASSERT(m_cpp_buf <= begin_ptr && begin_ptr <= m_cpp_buf + m_buf_length);

  size_t body_utf8_length= get_body_utf8_maximum_length(thd);

  m_body_utf8= thd->alloc(body_utf8_length + 1);
  m_body_utf8_ptr= m_body_utf8;
  *m_body_utf8_ptr= 0;

  m_cpp_utf8_processed_ptr= begin_ptr;
}


size_t Lex_input_stream::get_body_utf8_maximum_length(THD *thd) const
{
  /*
    String literals can grow during escaping:
    1a. Character string '<TAB>' can grow to '\t', 3 bytes to 4 bytes growth.
    1b. Character string '1000 times <TAB>' grows from
        1002 to 2002 bytes (including quotes), which gives a little bit
        less than 2 times growth.
    "2" should be a reasonable multiplier that safely covers escaping needs.
  */
  return (m_buf_length / thd->variables.character_set_client->mbminlen) *
          my_charset_utf8mb3_bin.mbmaxlen * 2/*for escaping*/;
}


/**
  @brief The operation appends unprocessed part of pre-processed buffer till
  the given pointer (ptr) and sets m_cpp_utf8_processed_ptr to end_ptr.

  The idea is that some tokens in the pre-processed buffer (like character
  set introducers) should be skipped.

  Example:
    CPP buffer: SELECT 'str1', _latin1 'str2';
    m_cpp_utf8_processed_ptr -- points at the "SELECT ...";
    In order to skip "_latin1", the following call should be made:
      body_utf8_append(<pointer to "_latin1 ...">, <pointer to " 'str2'...">)

  @param ptr      Pointer in the pre-processed buffer, which specifies the
                  end of the chunk, which should be appended to the utf8
                  body.
  @param end_ptr  Pointer in the pre-processed buffer, to which
                  m_cpp_utf8_processed_ptr will be set in the end of the
                  operation.
*/

void Lex_input_stream::body_utf8_append(const char *ptr,
                                        const char *end_ptr)
{
  DBUG_ASSERT(m_cpp_buf <= ptr && ptr <= m_cpp_buf + m_buf_length);
  DBUG_ASSERT(m_cpp_buf <= end_ptr && end_ptr <= m_cpp_buf + m_buf_length);

  if (!m_body_utf8)
    return;

  if (m_cpp_utf8_processed_ptr >= ptr)
    return;

  size_t bytes_to_copy= ptr - m_cpp_utf8_processed_ptr;

  memcpy(m_body_utf8_ptr, m_cpp_utf8_processed_ptr, bytes_to_copy);
  m_body_utf8_ptr += bytes_to_copy;
  *m_body_utf8_ptr= 0;

  m_cpp_utf8_processed_ptr= end_ptr;
}

/**
  The operation appends unprocessed part of the pre-processed buffer till
  the given pointer (ptr) and sets m_cpp_utf8_processed_ptr to ptr.

  @param ptr  Pointer in the pre-processed buffer, which specifies the end
              of the chunk, which should be appended to the utf8 body.
*/

void Lex_input_stream::body_utf8_append(const char *ptr)
{
  body_utf8_append(ptr, ptr);
}

/**
  The operation converts the specified text literal to the utf8 and appends
  the result to the utf8-body.

  @param thd      Thread context.
  @param txt      Text literal.
  @param txt_cs   Character set of the text literal.
  @param end_ptr  Pointer in the pre-processed buffer, to which
                  m_cpp_utf8_processed_ptr will be set in the end of the
                  operation.
*/

void
Lex_input_stream::body_utf8_append_ident(THD *thd,
                                         const Lex_string_with_metadata_st *txt,
                                         const char *end_ptr)
{
  if (!m_cpp_utf8_processed_ptr)
    return;

  LEX_CSTRING utf_txt;
  thd->make_text_string_sys(&utf_txt, txt); // QQ: check return value?

  /* NOTE: utf_txt.length is in bytes, not in symbols. */
  memcpy(m_body_utf8_ptr, utf_txt.str, utf_txt.length);
  m_body_utf8_ptr += utf_txt.length;
  *m_body_utf8_ptr= 0;

  m_cpp_utf8_processed_ptr= end_ptr;
}




extern "C" {

/**
  Escape a character. Consequently puts "escape" and "wc" characters into
  the destination utf8 string.
  @param cs     - the character set (utf8)
  @param escape - the escape character (backslash, single quote, double quote)
  @param wc     - the character to be escaped
  @param str    - the destination string
  @param end    - the end of the destination string
  @returns      - a code according to the wc_mb() convension.
*/
int my_wc_mb_utf8mb3_with_escape(CHARSET_INFO *cs, my_wc_t escape, my_wc_t wc,
                                 uchar *str, uchar *end)
{
  DBUG_ASSERT(escape > 0);
  if (str + 1 >= end)
    return MY_CS_TOOSMALL2;  // Not enough space, need at least two bytes.
  *str= (uchar)escape;
  int cnvres= my_charset_utf8mb3_handler.wc_mb(cs, wc, str + 1, end);
  if (cnvres > 0)
    return cnvres + 1;       // The character was normally put
  if (cnvres == MY_CS_ILUNI)
    return MY_CS_ILUNI;      // Could not encode "wc" (e.g. non-BMP character)
  DBUG_ASSERT(cnvres <= MY_CS_TOOSMALL);
  return cnvres - 1;         // Not enough space
}


/**
  Optionally escape a character.
  If "escape" is non-zero, then both "escape" and "wc" are put to
  the destination string. Otherwise, only "wc" is put.
  @param cs     - the character set (utf8)
  @param wc     - the character to be optionally escaped
  @param escape - the escape character, or 0
  @param ewc    - the escaped replacement of "wc" (e.g. 't' for '\t')
  @param str    - the destination string
  @param end    - the end of the destination string
  @returns      - a code according to the wc_mb() conversion.
*/
int my_wc_mb_utf8mb3_opt_escape(CHARSET_INFO *cs,
                                my_wc_t wc, my_wc_t escape, my_wc_t ewc,
                                uchar *str, uchar *end)
{
  return escape ? my_wc_mb_utf8mb3_with_escape(cs, escape, ewc, str, end) :
                  my_charset_utf8mb3_handler.wc_mb(cs, wc, str, end);
}

/**
  Encode a character with optional backlash escaping and quote escaping.
  Quote marks are escaped using another quote mark.
  Additionally, if "escape" is non-zero, then special characters are
  also escaped using "escape".
  Otherwise (if "escape" is zero, e.g. in case of MODE_NO_BACKSLASH_ESCAPES),
  then special characters are not escaped and handled as normal characters.

  @param cs        - the character set (utf8)
  @param wc        - the character to be encoded
  @param str       - the destination string
  @param end       - the end of the destination string
  @param sep       - the string delimiter (e.g. ' or ")
  @param escape    - the escape character (backslash, or 0)
  @returns         - a code according to the wc_mb() convension.
*/
int my_wc_mb_utf8mb3_escape(CHARSET_INFO *cs, my_wc_t wc,
                            uchar *str, uchar *end,
                            my_wc_t sep, my_wc_t escape)
{
  DBUG_ASSERT(escape == 0 || escape == '\\');
  DBUG_ASSERT(sep == '"' || sep == '\'');
  switch (wc) {
  case 0:      return my_wc_mb_utf8mb3_opt_escape(cs, wc, escape, '0', str, end);
  case '\t':   return my_wc_mb_utf8mb3_opt_escape(cs, wc, escape, 't', str, end);
  case '\r':   return my_wc_mb_utf8mb3_opt_escape(cs, wc, escape, 'r', str, end);
  case '\n':   return my_wc_mb_utf8mb3_opt_escape(cs, wc, escape, 'n', str, end);
  case '\032': return my_wc_mb_utf8mb3_opt_escape(cs, wc, escape, 'Z', str, end);
  case '\'':
  case '\"':
    if (wc == sep)
      return my_wc_mb_utf8mb3_with_escape(cs, wc, wc, str, end);
  }
  return my_charset_utf8mb3_handler.wc_mb(cs, wc, str, end); // No escaping needed
}


/** wc_mb() compatible routines for all sql_mode and delimiter combinations */
int my_wc_mb_utf8mb3_escape_single_quote_and_backslash(CHARSET_INFO *cs,
                                                    my_wc_t wc,
                                                    uchar *str, uchar *end)
{
  return my_wc_mb_utf8mb3_escape(cs, wc, str, end, '\'', '\\');
}


int my_wc_mb_utf8mb3_escape_double_quote_and_backslash(CHARSET_INFO *cs,
                                                    my_wc_t wc,
                                                    uchar *str, uchar *end)
{
  return my_wc_mb_utf8mb3_escape(cs, wc, str, end, '"', '\\');
}


int my_wc_mb_utf8mb3_escape_single_quote(CHARSET_INFO *cs, my_wc_t wc,
                                      uchar *str, uchar *end)
{
  return my_wc_mb_utf8mb3_escape(cs, wc, str, end, '\'', 0);
}


int my_wc_mb_utf8mb3_escape_double_quote(CHARSET_INFO *cs, my_wc_t wc,
                                      uchar *str, uchar *end)
{
  return my_wc_mb_utf8mb3_escape(cs, wc, str, end, '"', 0);
}

}; // End of extern "C"


/**
  Get an escaping function, depending on the current sql_mode and the
  string separator.
*/
my_charset_conv_wc_mb
Lex_input_stream::get_escape_func(THD *thd, my_wc_t sep) const
{
  return thd->backslash_escapes() ?
         (sep == '"' ? my_wc_mb_utf8mb3_escape_double_quote_and_backslash:
                       my_wc_mb_utf8mb3_escape_single_quote_and_backslash) :
         (sep == '"' ? my_wc_mb_utf8mb3_escape_double_quote:
                       my_wc_mb_utf8mb3_escape_single_quote);
}


/**
  Append a text literal to the end of m_body_utf8.
  The string is escaped according to the current sql_mode and the
  string delimiter (e.g. ' or ").

  @param thd       - current THD
  @param txt       - the string to be appended to m_body_utf8.
                     Note, the string must be already unescaped.
  @param cs        - the character set of the string
  @param end_ptr   - m_cpp_utf8_processed_ptr will be set to this value
                     (see body_utf8_append_ident for details)
  @param sep       - the string delimiter (single or double quote)
*/
void Lex_input_stream::body_utf8_append_escape(THD *thd,
                                               const LEX_CSTRING *txt,
                                               CHARSET_INFO *cs,
                                               const char *end_ptr,
                                               my_wc_t sep)
{
  DBUG_ASSERT(sep == '\'' || sep == '"');
  if (!m_cpp_utf8_processed_ptr)
    return;
  uint errors;
  /**
    We previously alloced m_body_utf8 to be able to store the query with all
    strings properly escaped. See get_body_utf8_maximum_length().
    So here we have guaranteedly enough space to append any string literal
    with escaping. Passing txt->length*2 as "available space" is always safe.
    For better safety purposes we could calculate get_body_utf8_maximum_length()
    every time we append a string, but this would affect performance negatively,
    so let's check that we don't get beyond the allocated buffer in
    debug build only.
  */
  DBUG_ASSERT(m_body_utf8 + get_body_utf8_maximum_length(thd) >=
              m_body_utf8_ptr + txt->length * 2);
  uint32 cnv_length= my_convert_using_func(m_body_utf8_ptr, txt->length * 2,
                                           &my_charset_utf8mb3_general_ci,
                                           get_escape_func(thd, sep),
                                           txt->str, txt->length,
                                           cs, cs->cset->mb_wc,
                                           &errors);
  m_body_utf8_ptr+= cnv_length;
  *m_body_utf8_ptr= 0;
  m_cpp_utf8_processed_ptr= end_ptr;
}


void Lex_input_stream::add_digest_token(uint token, LEX_YYSTYPE yylval)
{
  if (m_digest != NULL)
  {
    m_digest= digest_add_token(m_digest, token, yylval);
  }
}

void Lex_input_stream::reduce_digest_token(uint token_left, uint token_right)
{
  if (m_digest != NULL)
  {
    m_digest= digest_reduce_token(m_digest, token_left, token_right);
  }
}

/**
  lex starting operations for builtin select collected together
*/

void SELECT_LEX::lex_start(LEX *plex)
{
  SELECT_LEX_UNIT *unit= &plex->unit;
  /* 'parent_lex' is used in init_query() so it must be before it. */
  parent_lex= plex;
  init_query();
  master= unit;
  prev= &unit->slave;
  link_next= slave= next= 0;
  link_prev= (st_select_lex_node**)&(plex->all_selects_list);
  DBUG_ASSERT(!group_list_ptrs);
  select_number= 1;
  in_sum_expr=0;
  ftfunc_list_alloc.empty();
  ftfunc_list= &ftfunc_list_alloc;
  group_list.empty();
  order_list.empty();
  gorder_list.empty();
}

void lex_start(THD *thd)
{
  DBUG_ENTER("lex_start");
  thd->lex->start(thd);
  DBUG_VOID_RETURN;
}


/*
  This is called before every query that is to be parsed.
  Because of this, it's critical to not do too much things here.
  (We already do too much here)
*/

void LEX::start(THD *thd_arg)
{
  DBUG_ENTER("LEX::start");
  DBUG_PRINT("info", ("This: %p thd_arg->lex: %p", this, thd_arg->lex));

  thd= unit.thd= thd_arg;
  stmt_lex= this; // default, should be rewritten for VIEWs And CTEs

  DBUG_ASSERT(!explain);

  builtin_select.lex_start(this);
  lex_options= 0;
  context_stack.empty();
  //empty select_stack
  select_stack_top= 0;
  select_stack_outer_barrier= 0;
  unit.init_query();
  current_select_number= 0;
  curr_with_clause= 0;
  with_clauses_list= 0;
  with_clauses_list_last_next= &with_clauses_list;
  clone_spec_offset= 0;
  create_view= NULL;
  field_list.empty();
  value_list.empty();
  update_list.empty();
  set_var_list.empty();
  param_list.empty();
  view_list.empty();
  with_persistent_for_clause= FALSE;
  column_list= NULL;
  index_list= NULL;
  prepared_stmt.lex_start();
  auxiliary_table_list.empty();
  unit.next= unit.master= unit.link_next= unit.return_to= 0;
  unit.prev= unit.link_prev= 0;
  unit.slave= current_select= all_selects_list= &builtin_select;
  sql_cache= LEX::SQL_CACHE_UNSPECIFIED;
  describe= 0;
  context_analysis_only= 0;
  derived_tables= 0;
  with_cte_resolution= false;
  only_cte_resolution= false;
  parsing_options.reset();
  part_info= 0;
  m_sql_cmd= NULL;
  duplicates= DUP_ERROR;
  spname= NULL;
  spcont= NULL;
  proc_list.first= 0;
  query_tables= 0;
  reset_query_tables_list(FALSE);
  clause_that_disallows_subselect= NULL;

  /* reset bool variables */
  is_shutdown_wait_for_slaves= 0;
  selects_allow_procedure= 0;
  parse_vcol_expr= 0;
  analyze_stmt= 0;
  explain_json= 0;
  local_file= 0;
  check_exists= 0;
  verbose= 0;
  safe_to_cache_query= 1;
  ignore= 0;
  next_is_main= 0;
  next_is_down= 0;
  empty_field_list_on_rset= 0;
  use_only_table_context= 0;
  escape_used= 0;
  default_used= 0;
  with_rownum= FALSE;
  is_lex_started= 1;
  without_validation= 0;

  create_info.lex_start();
  name= null_clex_str;
  event_parse_data= NULL;
  profile_options= PROFILE_NONE;
  nest_level= 0;
  builtin_select.nest_level_base= &unit;
  allow_sum_func.clear_all();
  in_sum_func= NULL;

  used_tables= 0;
  table_type= TABLE_TYPE_UNKNOWN;
  reset_slave_info.all= false;
  limit_rows_examined= 0;
  limit_rows_examined_cnt= ULONGLONG_MAX;
  var_list.empty();
  stmt_var_list.empty();
  proc_list.elements=0;

  win_ref= NULL;
  win_frame= NULL;
  frame_top_bound= NULL;
  frame_bottom_bound= NULL;
  win_spec= NULL;

  upd_del_where= NULL;

  vers_conditions.empty();
  period_conditions.empty();

  wild= 0;
  exchange= 0;

  table_count_update= 0;

  memset(&trg_chistics, 0, sizeof(trg_chistics));
  DBUG_VOID_RETURN;
}

void lex_end(LEX *lex)
{
  DBUG_ENTER("lex_end");
  DBUG_PRINT("enter", ("lex: %p", lex));

  lex_unlock_plugins(lex);
  lex_end_nops(lex);

  DBUG_VOID_RETURN;
}

void lex_unlock_plugins(LEX *lex)
{
  DBUG_ENTER("lex_unlock_plugins");

  /* release used plugins */
  if (lex->plugins.elements) /* No function call and no mutex if no plugins. */
  {
    plugin_unlock_list(0, (plugin_ref*)lex->plugins.buffer,
                       lex->plugins.elements);
  }
  reset_dynamic(&lex->plugins);
  DBUG_VOID_RETURN;
}

/*
  Don't delete lex->sphead, it'll be needed for EXECUTE.
  Note that of all statements that populate lex->sphead
  only SQLCOM_COMPOUND can be PREPAREd

  MASTER INFO parameters (or state) is normally cleared towards the end
  of a statement. But in case of PS, the state needs to be preserved during
  its lifetime and should only be cleared on PS close or deallocation.
*/
void lex_end_nops(LEX *lex)
{
  DBUG_ENTER("lex_end_nops");
  sp_head::destroy(lex->sphead);
  lex->sphead= NULL;

  /* Reset LEX_MASTER_INFO */
  lex->mi.reset(lex->sql_command == SQLCOM_CHANGE_MASTER);
  delete_dynamic(&lex->delete_gtid_domain);

  DBUG_VOID_RETURN;
}

Yacc_state::~Yacc_state()
{
  if (yacc_yyss)
  {
    my_free(yacc_yyss);
    my_free(yacc_yyvs);
  }
}

int Lex_input_stream::find_keyword(Lex_ident_cli_st *kwd,
                                   uint len, bool function) const
{
  const char *tok= m_tok_start;

  SYMBOL *symbol= get_hash_symbol(tok, len, function);
  if (symbol)
  {
    kwd->set_keyword(tok, len);
    DBUG_ASSERT(tok >= get_buf());
    DBUG_ASSERT(tok < get_end_of_query());

    if (m_thd->variables.sql_mode & MODE_ORACLE)
    {
      switch (symbol->tok) {
      case BEGIN_MARIADB_SYM:          return BEGIN_ORACLE_SYM;
      case BLOB_MARIADB_SYM:           return BLOB_ORACLE_SYM;
      case BODY_MARIADB_SYM:           return BODY_ORACLE_SYM;
      case CLOB_MARIADB_SYM:           return CLOB_ORACLE_SYM;
      case CONTINUE_MARIADB_SYM:       return CONTINUE_ORACLE_SYM;
      case DECLARE_MARIADB_SYM:        return DECLARE_ORACLE_SYM;
      case ELSEIF_MARIADB_SYM:         return ELSEIF_ORACLE_SYM;
      case ELSIF_MARIADB_SYM:          return ELSIF_ORACLE_SYM;
      case EXCEPTION_MARIADB_SYM:      return EXCEPTION_ORACLE_SYM;
      case EXIT_MARIADB_SYM:           return EXIT_ORACLE_SYM;
      case GOTO_MARIADB_SYM:           return GOTO_ORACLE_SYM;
      case MINUS_ORACLE_SYM:           return EXCEPT_SYM;
      case NUMBER_MARIADB_SYM:         return NUMBER_ORACLE_SYM;
      case OTHERS_MARIADB_SYM:         return OTHERS_ORACLE_SYM;
      case PACKAGE_MARIADB_SYM:        return PACKAGE_ORACLE_SYM;
      case RAISE_MARIADB_SYM:          return RAISE_ORACLE_SYM;
      case RAW_MARIADB_SYM:            return RAW_ORACLE_SYM;
      case RETURN_MARIADB_SYM:         return RETURN_ORACLE_SYM;
      case ROWTYPE_MARIADB_SYM:        return ROWTYPE_ORACLE_SYM;
      case VARCHAR2_MARIADB_SYM:       return VARCHAR2_ORACLE_SYM;
      }
    }

    if ((symbol->tok == NOT_SYM) &&
        (m_thd->variables.sql_mode & MODE_HIGH_NOT_PRECEDENCE))
      return NOT2_SYM;
    if ((symbol->tok == OR2_SYM) &&
        (m_thd->variables.sql_mode & MODE_PIPES_AS_CONCAT))
    {
      return (m_thd->variables.sql_mode & MODE_ORACLE) ?
             ORACLE_CONCAT_SYM : MYSQL_CONCAT_SYM;
    }

    return symbol->tok;
  }
  return 0;
}

/*
  Check if name is a keyword

  SYNOPSIS
    is_keyword()
    name      checked name (must not be empty)
    len       length of checked name

  RETURN VALUES
    0         name is a keyword
    1         name isn't a keyword
*/

bool is_keyword(const char *name, uint len)
{
  DBUG_ASSERT(len != 0);
  return get_hash_symbol(name,len,0)!=0;
}

/**
  Check if name is a sql function

    @param name      checked name

    @return is this a native function or not
    @retval 0         name is a function
    @retval 1         name isn't a function
*/

bool is_lex_native_function(const LEX_CSTRING *name)
{
  DBUG_ASSERT(name != NULL);
  return (get_hash_symbol(name->str, (uint) name->length, 1) != 0);
}


bool is_native_function(THD *thd, const LEX_CSTRING *name)
{
  if (mariadb_schema.find_native_function_builder(thd, *name))
    return true;

  if (is_lex_native_function(name))
    return true;

  if (Type_handler::handler_by_name(thd, *name))
    return true;

  return false;
}


bool is_native_function_with_warn(THD *thd, const LEX_CSTRING *name)
{
  if (!is_native_function(thd, name))
    return false;
  /*
    This warning will be printed when
    [1] A client query is parsed,
    [2] A stored function is loaded by db_load_routine.
    Printing the warning for [2] is intentional, to cover the
    following scenario:
    - A user define a SF 'foo' using MySQL 5.N
    - An application uses select foo(), and works.
    - MySQL 5.{N+1} defines a new native function 'foo', as
    part of a new feature.
    - MySQL 5.{N+1} documentation is updated, and should mention
    that there is a potential incompatible change in case of
    existing stored function named 'foo'.
    - The user deploys 5.{N+1}. At this point, 'select foo()'
    means something different, and the user code is most likely
    broken (it's only safe if the code is 'select db.foo()').
    With a warning printed when the SF is loaded (which has to
    occur before the call), the warning will provide a hint
    explaining the root cause of a later failure of 'select foo()'.
    With no warning printed, the user code will fail with no
    apparent reason.
    Printing a warning each time db_load_routine is executed for
    an ambiguous function is annoying, since that can happen a lot,
    but in practice should not happen unless there *are* name
    collisions.
    If a collision exists, it should not be silenced but fixed.
  */
  push_warning_printf(thd,
                      Sql_condition::WARN_LEVEL_NOTE,
                      ER_NATIVE_FCT_NAME_COLLISION,
                      ER_THD(thd, ER_NATIVE_FCT_NAME_COLLISION),
                      name->str);
  return true;
}


/* make a copy of token before ptr and set yytoklen */

LEX_CSTRING Lex_input_stream::get_token(uint skip, uint length)
{
  LEX_CSTRING tmp;
  yyUnget();                       // ptr points now after last token char
  tmp.length= length;
  tmp.str= m_thd->strmake(m_tok_start + skip, tmp.length);

  m_cpp_text_start= m_cpp_tok_start + skip;
  m_cpp_text_end= m_cpp_text_start + tmp.length;

  return tmp;
}


static size_t
my_unescape(CHARSET_INFO *cs, char *to, const char *str, const char *end,
            int sep, bool backslash_escapes)
{
  char *start= to;
  for ( ; str != end ; str++)
  {
#ifdef USE_MB
    int l;
    if (cs->use_mb() && (l= my_ismbchar(cs, str, end)))
    {
      while (l--)
        *to++ = *str++;
      str--;
      continue;
    }
#endif
    if (backslash_escapes && *str == '\\' && str + 1 != end)
    {
      switch(*++str) {
      case 'n':
        *to++='\n';
        break;
      case 't':
        *to++= '\t';
        break;
      case 'r':
        *to++ = '\r';
        break;
      case 'b':
        *to++ = '\b';
        break;
      case '0':
        *to++= 0;                      // Ascii null
        break;
      case 'Z':                        // ^Z must be escaped on Win32
        *to++='\032';
        break;
      case '_':
      case '%':
        *to++= '\\';                   // remember prefix for wildcard
        /* Fall through */
      default:
        *to++= *str;
        break;
      }
    }
    else if (*str == sep)
      *to++= *str++;                // Two ' or "
    else
      *to++ = *str;
  }
  *to= 0;
  return to - start;
}


size_t
Lex_input_stream::unescape(CHARSET_INFO *cs, char *to,
                           const char *str, const char *end,
                           int sep)
{
  return my_unescape(cs, to, str, end, sep, m_thd->backslash_escapes());
}


/*
  Return an unescaped text literal without quotes
  Fix sometimes to do only one scan of the string
*/

bool Lex_input_stream::get_text(Lex_string_with_metadata_st *dst, uint sep,
                                int pre_skip, int post_skip)
{
  uchar c;
  uint found_escape=0;
  CHARSET_INFO *cs= m_thd->charset();
  bool is_8bit= false;

  while (! eof())
  {
    c= yyGet();
    if (c & 0x80)
      is_8bit= true;
#ifdef USE_MB
    {
      int l;
      if (cs->use_mb() &&
          (l = my_ismbchar(cs,
                           get_ptr() -1,
                           get_end_of_query()))) {
        skip_binary(l-1);
        continue;
      }
    }
#endif
    if (c == '\\' &&
        !(m_thd->variables.sql_mode & MODE_NO_BACKSLASH_ESCAPES))
    {                                        // Escaped character
      found_escape=1;
      if (eof())
        return true;
      yySkip();
    }
    else if (c == sep)
    {
      if (c == yyGet())                 // Check if two separators in a row
      {
        found_escape=1;                 // duplicate. Remember for delete
        continue;
      }
      else
        yyUnget();

      /* Found end. Unescape and return string */
      const char *str, *end;
      char *to;

      str= m_tok_start;
      end= get_ptr();
      /* Extract the text from the token */
      str += pre_skip;
      end -= post_skip;
      DBUG_ASSERT(end >= str);

      if (!(to= m_thd->alloc((uint) (end - str) + 1)))
      {
        dst->set(&empty_clex_str, 0, '\0');
        return true;                   // Sql_alloc has set error flag
      }

      m_cpp_text_start= m_cpp_tok_start + pre_skip;
      m_cpp_text_end= get_cpp_ptr() - post_skip;

      if (!found_escape)
      {
        size_t len= (end - str);
        memcpy(to, str, len);
        to[len]= '\0';
        dst->set(to, len, is_8bit, '\0');
      }
      else
      {
        size_t len= unescape(cs, to, str, end, sep);
        dst->set(to, len, is_8bit, '\0');
      }
      return false;
    }
  }
  return true;                         // unexpected end of query
}


/*
** Calc type of integer; long integer, longlong integer or real.
** Returns smallest type that match the string.
** When using unsigned long long values the result is converted to a real
** because else they will be unexpected sign changes because all calculation
** is done with longlong or double.
*/

static const char *long_str="2147483647";
static const uint long_len=10;
static const char *signed_long_str="-2147483648";
static const char *longlong_str="9223372036854775807";
static const uint longlong_len=19;
static const char *signed_longlong_str="-9223372036854775808";
static const uint signed_longlong_len=19;
static const char *unsigned_longlong_str="18446744073709551615";
static const uint unsigned_longlong_len=20;

static inline uint int_token(const char *str,uint length)
{
  if (length < long_len)                        // quick normal case
    return NUM;
  bool neg=0;

  if (*str == '+')                              // Remove sign and pre-zeros
  {
    str++; length--;
  }
  else if (*str == '-')
  {
    str++; length--;
    neg=1;
  }
  while (*str == '0' && length)
  {
    str++; length --;
  }
  if (length < long_len)
    return NUM;

  uint smaller,bigger;
  const char *cmp;
  if (neg)
  {
    if (length == long_len)
    {
      cmp= signed_long_str + 1;
      smaller= NUM;                                   // If <= signed_long_str
      bigger= LONG_NUM;                               // If >= signed_long_str
    }
    else if (length < signed_longlong_len)
      return LONG_NUM;
    else if (length > signed_longlong_len)
      return DECIMAL_NUM;
    else
    {
      cmp= signed_longlong_str + 1;
      smaller= LONG_NUM;                              // If <= signed_longlong_str
      bigger=DECIMAL_NUM;
    }
  }
  else
  {
    if (length == long_len)
    {
      cmp= long_str;
      smaller=NUM;
      bigger=LONG_NUM;
    }
    else if (length < longlong_len)
      return LONG_NUM;
    else if (length > longlong_len)
    {
      if (length > unsigned_longlong_len)
        return DECIMAL_NUM;
      cmp=unsigned_longlong_str;
      smaller=ULONGLONG_NUM;
      bigger=DECIMAL_NUM;
    }
    else
    {
      cmp=longlong_str;
      smaller=LONG_NUM;
      bigger= ULONGLONG_NUM;
    }
  }
  while (*cmp && *cmp++ == *str++) ;
  return ((uchar) str[-1] <= (uchar) cmp[-1]) ? smaller : bigger;
}


/**
  Given a stream that is advanced to the first contained character in 
  an open comment, consume the comment.  Optionally, if we are allowed, 
  recurse so that we understand comments within this current comment.

  At this level, we do not support version-condition comments.  We might 
  have been called with having just passed one in the stream, though.  In 
  that case, we probably want to tolerate mundane comments inside.  Thus,
  the case for recursion.

  @retval  Whether EOF reached before comment is closed.
*/
bool Lex_input_stream::consume_comment(int remaining_recursions_permitted)
{
  // only one level of nested comments are allowed
  DBUG_ASSERT(remaining_recursions_permitted == 0 ||
              remaining_recursions_permitted == 1);
  uchar c;
  while (!eof())
  {
    c= yyGet();

    if (remaining_recursions_permitted == 1)
    {
      if ((c == '/') && (yyPeek() == '*'))
      {
        yyUnput('(');  // Replace nested "/*..." with "(*..."
        yySkip();      // and skip "("

        yySkip(); /* Eat asterisk */
        if (consume_comment(0))
          return true;

        yyUnput(')');  // Replace "...*/" with "...*)"
        yySkip();      // and skip ")"
        continue;
      }
    }

    if (c == '*')
    {
      if (yyPeek() == '/')
      {
        yySkip(); // Eat slash
        return FALSE;
      }
    }

    if (c == '\n')
      yylineno++;
  }

  return TRUE;
}


/*
  MYSQLlex remember the following states from the following MYSQLlex()

  @param yylval         [out]  semantic value of the token being parsed (yylval)
  @param thd            THD

  - MY_LEX_EOQ                  Found end of query
  - MY_LEX_OPERATOR_OR_IDENT    Last state was an ident, text or number
                                (which can't be followed by a signed number)
*/

int MYSQLlex(YYSTYPE *yylval, THD *thd)
{
  return thd->m_parser_state->m_lip.lex_token(yylval, thd);
}


int ORAlex(YYSTYPE *yylval, THD *thd)
{
  return thd->m_parser_state->m_lip.lex_token(yylval, thd);
}


int Lex_input_stream::lex_token(YYSTYPE *yylval, THD *thd)
{
  int token;
  const int left_paren= (int) '(';

  if (lookahead_token >= 0)
  {
    /*
      The next token was already parsed in advance,
      return it.
    */
    token= lookahead_token;
    lookahead_token= -1;
    *yylval= *(lookahead_yylval);
    lookahead_yylval= NULL;
    return token;
  }

  token= lex_one_token(yylval, thd);
  add_digest_token(token, yylval);

  SELECT_LEX *curr_sel= thd->lex->current_select;

  switch(token) {
  case WITH:
    /*
      Parsing 'WITH' 'ROLLUP' or 'WITH' 'CUBE' requires 2 look ups,
      which makes the grammar LALR(2).
      Replace by a single 'WITH_ROLLUP' or 'WITH_CUBE' token,
      to transform the grammar into a LALR(1) grammar,
      which sql_yacc.yy can process.
    */
    token= lex_one_token(yylval, thd);
    add_digest_token(token, yylval);
    switch(token) {
    case CUBE_SYM:
      return WITH_CUBE_SYM;
    case ROLLUP_SYM:
      return WITH_ROLLUP_SYM;
    case SYSTEM:
      return WITH_SYSTEM_SYM;
    default:
      /*
        Save the token following 'WITH'
      */
      lookahead_yylval= yylval;
      lookahead_token= token;
      return WITH;
    }
    break;
  case FOR_SYM:
    /*
     * Additional look-ahead to resolve doubtful cases like:
     * SELECT ... FOR UPDATE
     * SELECT ... FOR SYSTEM_TIME ... .
     */
    token= lex_one_token(yylval, thd);
    add_digest_token(token, yylval);
    switch(token) {
    case SYSTEM_TIME_SYM:
      return FOR_SYSTEM_TIME_SYM;
    default:
      /*
        Save the token following 'FOR_SYM'
      */
      lookahead_yylval= yylval;
      lookahead_token= token;
      return FOR_SYM;
    }
    break;
  case VALUES:
    if (curr_sel &&
        (curr_sel->parsing_place == BEFORE_OPT_LIST ||
         curr_sel->parsing_place == AFTER_LIST))
    {
      curr_sel->parsing_place= NO_MATTER;
      break;
    }
    if (curr_sel &&
        (curr_sel->parsing_place == IN_UPDATE_ON_DUP_KEY ||
         curr_sel->parsing_place == IN_PART_FUNC))
      return VALUE_SYM;
    token= lex_one_token(yylval, thd);
    add_digest_token(token, yylval);
    switch(token) {
    case LESS_SYM:
      return VALUES_LESS_SYM;
    case IN_SYM:
      return VALUES_IN_SYM;
    default:
      lookahead_yylval= yylval;
      lookahead_token= token;
      return VALUES;
    }
  case VALUE_SYM:
    if (curr_sel &&
        (curr_sel->parsing_place == BEFORE_OPT_LIST ||
         curr_sel->parsing_place == AFTER_LIST))
    {
      curr_sel->parsing_place= NO_MATTER;
      return VALUES;
    }
    break;
  case PARTITION_SYM:
  case SELECT_SYM:
  case UNION_SYM:
    if (curr_sel &&
        (curr_sel->parsing_place == BEFORE_OPT_LIST ||
         curr_sel->parsing_place == AFTER_LIST))
    {
      curr_sel->parsing_place= NO_MATTER;
    }
    break;
  case left_paren:
    if (!curr_sel ||
        curr_sel->parsing_place != BEFORE_OPT_LIST)
      return token;
    token= lex_one_token(yylval, thd);
    add_digest_token(token, yylval);
    lookahead_yylval= yylval;
    yylval= NULL;
    lookahead_token= token;
    curr_sel->parsing_place= NO_MATTER;
    if (token == LIKE)
      return LEFT_PAREN_LIKE;
    if (token == WITH)
      return LEFT_PAREN_WITH;
    if (token != left_paren && token != SELECT_SYM && token != VALUES)
      return LEFT_PAREN_ALT;
    else
      return left_paren;
    break;
  default:
    break;
  }
  return token;
}


int Lex_input_stream::lex_one_token(YYSTYPE *yylval, THD *thd)
{
  uchar UNINIT_VAR(c);
  bool comment_closed;
  int tokval;
  uint length;
  enum my_lex_states state;
  LEX *lex= thd->lex;
  CHARSET_INFO *const cs= thd->charset();
  const uchar *const state_map= cs->state_map;
  const uchar *const ident_map= cs->ident_map;

  start_token();
  state= next_state;
  next_state= MY_LEX_OPERATOR_OR_IDENT;
  for (;;)
  {
    switch (state) {
    case MY_LEX_OPERATOR_OR_IDENT:        // Next is operator or keyword
    case MY_LEX_START:                    // Start of token
      // Skip starting whitespace
      while(state_map[c= yyPeek()] == MY_LEX_SKIP)
      {
        if (c == '\n')
          yylineno++;

        yySkip();
      }

      /* Start of real token */
      restart_token();
      c= yyGet();
      state= (enum my_lex_states) state_map[c];
      break;
    case MY_LEX_ESCAPE:
      if (!eof() && yyGet() == 'N')
      {                                        // Allow \N as shortcut for NULL
        yylval->lex_str.str= (char*) "\\N";
        yylval->lex_str.length= 2;
        return NULL_SYM;
      }
      /* Fall through */
    case MY_LEX_CHAR:                          // Unknown or single char token
      if (c == '%' && (m_thd->variables.sql_mode & MODE_ORACLE))
      {
        next_state= MY_LEX_START;
        return PERCENT_ORACLE_SYM;
      }
      if (c == '[' && (m_thd->variables.sql_mode & MODE_MSSQL))
        return scan_ident_delimited(thd, &yylval->ident_cli, ']');
      /* Fall through */
    case MY_LEX_SKIP:                          // This should not happen
      if (c != ')')
        next_state= MY_LEX_START;         // Allow signed numbers
      yylval->kwd.set_keyword(m_tok_start, 1);
      return((int) c);

    case MY_LEX_MINUS_OR_COMMENT:
      if (yyPeek() == '-' &&
          (my_isspace(cs,yyPeekn(1)) ||
           my_iscntrl(cs,yyPeekn(1))))
      {
        state=MY_LEX_COMMENT;
        break;
      }
      next_state= MY_LEX_START;        // Allow signed numbers
      return((int) c);

    case MY_LEX_PLACEHOLDER:
      /*
        Check for a placeholder: it should not precede a possible identifier
        because of binlogging: when a placeholder is replaced with
        its value in a query for the binlog, the query must stay
        grammatically correct.
      */
      next_state= MY_LEX_START;        // Allow signed numbers
      if (stmt_prepare_mode && !ident_map[(uchar) yyPeek()])
        return(PARAM_MARKER);
      return((int) c);

    case MY_LEX_COMMA:
      next_state= MY_LEX_START;        // Allow signed numbers
      /*
        Warning:
        This is a work around, to make the "remember_name" rule in
        sql/sql_yacc.yy work properly.
        The problem is that, when parsing "select expr1, expr2",
        the code generated by bison executes the *pre* action
        remember_name (see select_item) *before* actually parsing the
        first token of expr2.
      */
      restart_token();
      return((int) c);

    case MY_LEX_IDENT_OR_NCHAR:
    {
      uint sep;
      if (yyPeek() != '\'')
      {
        state= MY_LEX_IDENT;
        break;
      }
      /* Found N'string' */
      yySkip();                         // Skip '
      if (get_text(&yylval->lex_string_with_metadata, (sep= yyGetLast()), 2, 1))
      {
        state= MY_LEX_CHAR;                    // Read char by char
        break;
      }

      body_utf8_append(m_cpp_text_start);
      body_utf8_append_escape(thd, &yylval->lex_string_with_metadata,
                                   national_charset_info,
                                   m_cpp_text_end, sep);
      return(NCHAR_STRING);
    }
    case MY_LEX_IDENT_OR_HEX:
      if (yyPeek() == '\'')
      {                                      // Found x'hex-number'
        state= MY_LEX_HEX_NUMBER;
        break;
      }
      /* fall through */
    case MY_LEX_IDENT_OR_BIN:
      if (yyPeek() == '\'')
      {                                 // Found b'bin-number'
        state= MY_LEX_BIN_NUMBER;
        break;
      }
      /* fall through */
    case MY_LEX_IDENT:
    {
      tokval= scan_ident_middle(thd, &yylval->ident_cli,
                                &yylval->charset, &state);
      if (!tokval)
        continue;
      if (tokval == UNDERSCORE_CHARSET)
        m_underscore_cs= yylval->charset;
      return tokval;
    }

    case MY_LEX_IDENT_SEP:                  // Found ident and now '.'
      yylval->lex_str.str= (char*) get_ptr();
      yylval->lex_str.length= 1;
      c= yyGet();                          // should be '.'
      if (lex->parsing_options.lookup_keywords_after_qualifier)
        next_state= MY_LEX_IDENT_OR_KEYWORD;
      else
      {
        /*
          Next is:
          - A qualified func with a special syntax:
            mariadb_schema.REPLACE('a','b','c')
            mariadb_schema.SUSTRING('a',1,2)
            mariadb_schema.TRIM('a')
          - Or an identifier otherwise. No keyword lookup is done,
            all keywords are treated as identifiers.
        */
        next_state= MY_LEX_IDENT_OR_QUALIFIED_SPECIAL_FUNC;
      }
      if (!ident_map[(uchar) yyPeek()])    // Probably ` or "
        next_state= MY_LEX_START;
      return((int) c);

    case MY_LEX_NUMBER_IDENT:                   // number or ident which num-start
      if (yyGetLast() == '0')
      {
        c= yyGet();
        if (c == 'x')
        {
          while (my_isxdigit(cs, (c = yyGet()))) ;
          if ((yyLength() >= 3) && !ident_map[c])
          {
            /* skip '0x' */
            yylval->lex_str= get_token(2, yyLength() - 2);
            return (HEX_NUM);
          }
          yyUnget();
          state= MY_LEX_IDENT_START;
          break;
        }
        else if (c == 'b')
        {
          while ((c= yyGet()) == '0' || c == '1')
            ;
          if ((yyLength() >= 3) && !ident_map[c])
          {
            /* Skip '0b' */
            yylval->lex_str= get_token(2, yyLength() - 2);
            return (BIN_NUM);
          }
          yyUnget();
          state= MY_LEX_IDENT_START;
          break;
        }
        yyUnget();
      }

      while (my_isdigit(cs, (c= yyGet()))) ;
      if (!ident_map[c])
      {                                        // Can't be identifier
        state=MY_LEX_INT_OR_REAL;
        break;
      }
      if (c == 'e' || c == 'E')
      {
        // The following test is written this way to allow numbers of type 1e1
        if (my_isdigit(cs, yyPeek()) ||
            (c=(yyGet())) == '+' || c == '-')
        {                                       // Allow 1E+10
          if (my_isdigit(cs, yyPeek()))         // Number must have digit after sign
          {
            yySkip();
            while (my_isdigit(cs, yyGet())) ;
            yylval->lex_str= get_token(0, yyLength());
            return(FLOAT_NUM);
          }
        }
        /*
          We've found:
          - A sequence of digits
          - Followed by 'e' or 'E'
          - Followed by some byte XX which is not a known mantissa start,
            and it's known to be a valid identifier part.
            XX can be either a 8bit identifier character, or a multi-byte head.
        */
        yyUnget();
        return scan_ident_start(thd, &yylval->ident_cli);
      }
      /*
        We've found:
        - A sequence of digits
        - Followed by some character XX, which is neither 'e' nor 'E',
          and it's known to be a valid identifier part.
          XX can be a 8bit identifier character, or a multi-byte head.
      */
      yyUnget();
      return scan_ident_start(thd, &yylval->ident_cli);

    case MY_LEX_IDENT_START:                    // We come here after '.'
      return scan_ident_start(thd, &yylval->ident_cli);

    case MY_LEX_USER_VARIABLE_DELIMITER:        // Found quote char
      return scan_ident_delimited(thd, &yylval->ident_cli, m_tok_start[0]);

    case MY_LEX_INT_OR_REAL:                    // Complete int or incomplete real
      if (c != '.' || yyPeek() == '.')
      {
        /*
          Found a complete integer number:
          - the number is either not followed by a dot at all, or
          - the number is followed by a double dot as in: FOR i IN 1..10
        */
        yylval->lex_str= get_token(0, yyLength());
        return int_token(yylval->lex_str.str, (uint) yylval->lex_str.length);
      }
      // fall through
    case MY_LEX_REAL:                           // Incomplete real number
      while (my_isdigit(cs, c= yyGet())) ;

      if (c == 'e' || c == 'E')
      {
        c= yyGet();
        if (c == '-' || c == '+')
          c= yyGet();                           // Skip sign
        if (!my_isdigit(cs, c))
	  return ABORT_SYM; // No digit after sign
        while (my_isdigit(cs, yyGet())) ;
        yylval->lex_str= get_token(0, yyLength());
        return(FLOAT_NUM);
      }
      yylval->lex_str= get_token(0, yyLength());
      return(DECIMAL_NUM);

    case MY_LEX_HEX_NUMBER:             // Found x'hexstring'
      yySkip();                    // Accept opening '
      while (my_isxdigit(cs, (c= yyGet()))) ;
      if (c != '\'')
        return(ABORT_SYM);              // Illegal hex constant
      yySkip();                    // Accept closing '
      length= yyLength();          // Length of hexnum+3
      if ((length % 2) == 0)
        return(ABORT_SYM);              // odd number of hex digits
      yylval->lex_str= get_token(2,            // skip x'
                                 length - 3);  // don't count x' and last '
      return HEX_STRING;

    case MY_LEX_BIN_NUMBER:           // Found b'bin-string'
      yySkip();                  // Accept opening '
      while ((c= yyGet()) == '0' || c == '1')
        ;
      if (c != '\'')
        return(ABORT_SYM);            // Illegal hex constant
      yySkip();                  // Accept closing '
      length= yyLength();        // Length of bin-num + 3
      yylval->lex_str= get_token(2,           // skip b'
                                 length - 3); // don't count b' and last '
      return (BIN_NUM);

    case MY_LEX_CMP_OP:                     // Incomplete comparison operator
      next_state= MY_LEX_START;        // Allow signed numbers
      if (state_map[(uchar) yyPeek()] == MY_LEX_CMP_OP ||
          state_map[(uchar) yyPeek()] == MY_LEX_LONG_CMP_OP)
      {
        yySkip();
        if ((tokval= find_keyword(&yylval->kwd, 2, 0)))
          return(tokval);
        yyUnget();
      }
      return(c);

    case MY_LEX_LONG_CMP_OP:                // Incomplete comparison operator
      next_state= MY_LEX_START;
      if (state_map[(uchar) yyPeek()] == MY_LEX_CMP_OP ||
          state_map[(uchar) yyPeek()] == MY_LEX_LONG_CMP_OP)
      {
        yySkip();
        if (state_map[(uchar) yyPeek()] == MY_LEX_CMP_OP)
        {
          yySkip();
          if ((tokval= find_keyword(&yylval->kwd, 3, 0)))
            return(tokval);
          yyUnget();
        }
        if ((tokval= find_keyword(&yylval->kwd, 2, 0)))
          return(tokval);
        yyUnget();
      }
      return(c);

    case MY_LEX_BOOL:
      if (c != yyPeek())
      {
        state= MY_LEX_CHAR;
        break;
      }
      yySkip();
      tokval= find_keyword(&yylval->kwd, 2, 0);  // Is a bool operator
      next_state= MY_LEX_START;                  // Allow signed numbers
      return(tokval);

    case MY_LEX_STRING_OR_DELIMITER:
      if (thd->variables.sql_mode & MODE_ANSI_QUOTES)
      {
        state= MY_LEX_USER_VARIABLE_DELIMITER;
        break;
      }
      /* " used for strings */
      /* fall through */
    case MY_LEX_STRING:                        // Incomplete text string
    {
      uint sep;
      if (get_text(&yylval->lex_string_with_metadata, (sep= yyGetLast()), 1, 1))
      {
        state= MY_LEX_CHAR;                     // Read char by char
        break;
      }
      CHARSET_INFO *strcs= m_underscore_cs ? m_underscore_cs : cs;
      body_utf8_append(m_cpp_text_start);

      body_utf8_append_escape(thd, &yylval->lex_string_with_metadata,
                                   strcs, m_cpp_text_end, sep);
      m_underscore_cs= NULL;
      return(TEXT_STRING);
    }
    case MY_LEX_COMMENT:                       //  Comment
      lex->lex_options|= OPTION_LEX_FOUND_COMMENT;
      while ((c= yyGet()) != '\n' && c) ;
      yyUnget();                          // Safety against eof
      state= MY_LEX_START;                     // Try again
      break;
    case MY_LEX_LONG_COMMENT:                  // Long C comment?
      if (yyPeek() != '*')
      {
        state= MY_LEX_CHAR;                     // Probable division
        break;
      }
      lex->lex_options|= OPTION_LEX_FOUND_COMMENT;
      /* Reject '/' '*', since we might need to turn off the echo */
      yyUnget();

      save_in_comment_state();

      if (yyPeekn(2) == '!' ||
          (yyPeekn(2) == 'M' && yyPeekn(3) == '!'))
      {
        bool maria_comment_syntax= yyPeekn(2) == 'M';
        in_comment= DISCARD_COMMENT;
        /* Accept '/' '*' '!', but do not keep this marker. */
        set_echo(FALSE);
        yySkipn(maria_comment_syntax ? 4 : 3);

        /*
          The special comment format is very strict:
          '/' '*' '!', followed by an optional 'M' and exactly
          1-2 digits (major), 2 digits (minor), then 2 digits (dot).
          32302  -> 3.23.02
          50032  -> 5.0.32
          50114  -> 5.1.14
          100000 -> 10.0.0
        */
        if (  my_isdigit(cs, yyPeekn(0))
           && my_isdigit(cs, yyPeekn(1))
           && my_isdigit(cs, yyPeekn(2))
           && my_isdigit(cs, yyPeekn(3))
           && my_isdigit(cs, yyPeekn(4))
           )
        {
          ulong version;
          uint length= 5;
          char *end_ptr= (char*) get_ptr() + length;
          int error;
          if (my_isdigit(cs, yyPeekn(5)))
          {
            end_ptr++;                          // 6 digit number
            length++;
          }

          version= (ulong) my_strtoll10(get_ptr(), &end_ptr, &error);

          /*
            MySQL-5.7 has new features and might have new SQL syntax that
            MariaDB-10.0 does not understand. Ignore all versioned comments
            with MySQL versions in the range 50700-999999, but
            do not ignore MariaDB specific comments for the same versions.
          */ 
          if (version <= MYSQL_VERSION_ID &&
              (version < 50700 || version > 99999 || maria_comment_syntax))
          {
            /* Accept 'M' 'm' 'm' 'd' 'd' */
            yySkipn(length);
            /* Expand the content of the special comment as real code */
            set_echo(TRUE);
            state=MY_LEX_START;
            break;  /* Do not treat contents as a comment.  */
          }
          else
          {
#ifdef WITH_WSREP
            if (WSREP(thd) && version == 99997 && wsrep_thd_is_local(thd))
            {
              WSREP_DEBUG("consistency check: %s", thd->query());
              thd->wsrep_consistency_check= CONSISTENCY_CHECK_DECLARED;
              yySkipn(5);
              set_echo(TRUE);
              state= MY_LEX_START;
              break;  /* Do not treat contents as a comment.  */
            }
#endif /* WITH_WSREP */
            /*
              Patch and skip the conditional comment to avoid it
              being propagated infinitely (eg. to a slave).
            */
            char *pcom= yyUnput(' ');
            comment_closed= ! consume_comment(1);
            if (! comment_closed)
            {
              *pcom= '!';
            }
            /* version allowed to have one level of comment inside. */
          }
        }
        else
        {
          /* Not a version comment. */
          state=MY_LEX_START;
          set_echo(TRUE);
          break;
        }
      }
      else
      {
        in_comment= PRESERVE_COMMENT;
        yySkip();                  // Accept /
        yySkip();                  // Accept *
        comment_closed= ! consume_comment(0);
        /* regular comments can have zero comments inside. */
      }
      /*
        Discard:
        - regular '/' '*' comments,
        - special comments '/' '*' '!' for a future version,
        by scanning until we find a closing '*' '/' marker.

        Nesting regular comments isn't allowed.  The first 
        '*' '/' returns the parser to the previous state.

        /#!VERSI oned containing /# regular #/ is allowed #/

                Inside one versioned comment, another versioned comment
                is treated as a regular discardable comment.  It gets
                no special parsing.
      */

      /* Unbalanced comments with a missing '*' '/' are a syntax error */
      if (! comment_closed)
        return (ABORT_SYM);
      state = MY_LEX_START;             // Try again
      restore_in_comment_state();
      break;
    case MY_LEX_END_LONG_COMMENT:
      if ((in_comment != NO_COMMENT) && yyPeek() == '/')
      {
        /* Reject '*' '/' */
        yyUnget();
        /* Accept '*' '/', with the proper echo */
        set_echo(in_comment == PRESERVE_COMMENT);
        yySkipn(2);
        /* And start recording the tokens again */
        set_echo(TRUE);
        in_comment= NO_COMMENT;
        state=MY_LEX_START;
      }
      else
        state= MY_LEX_CHAR;              // Return '*'
      break;
    case MY_LEX_SET_VAR:                // Check if ':='
      if (yyPeek() != '=')
      {
        next_state= MY_LEX_START;
        if (m_thd->variables.sql_mode & MODE_ORACLE)
        {
          yylval->kwd.set_keyword(m_tok_start, 1);
          return COLON_ORACLE_SYM;
        }
        return (int) ':';
      }
      yySkip();
      return (SET_VAR);
    case MY_LEX_SEMICOLON:              // optional line terminator
      state= MY_LEX_CHAR;               // Return ';'
      break;
    case MY_LEX_EOL:
      if (eof())
      {
        yyUnget();                 // Reject the last '\0'
        set_echo(FALSE);
        yySkip();
        set_echo(TRUE);
        /* Unbalanced comments with a missing '*' '/' are a syntax error */
        if (in_comment != NO_COMMENT)
          return (ABORT_SYM);
        next_state= MY_LEX_END;     // Mark for next loop
        return(END_OF_INPUT);
      }
      state=MY_LEX_CHAR;
      break;
    case MY_LEX_END:
      next_state= MY_LEX_END;
      return(0);                        // We found end of input last time

      /* Actually real shouldn't start with . but allow them anyhow */
    case MY_LEX_REAL_OR_POINT:
      if (my_isdigit(cs, (c= yyPeek())))
        state = MY_LEX_REAL;            // Real
      else if (c == '.')
      {
        yySkip();
        return DOT_DOT_SYM;
      }
      else
      {
        state= MY_LEX_IDENT_SEP;        // return '.'
        yyUnget();                 // Put back '.'
      }
      break;
    case MY_LEX_USER_END:               // end '@' of user@hostname
      switch (state_map[(uchar) yyPeek()]) {
      case MY_LEX_STRING:
      case MY_LEX_USER_VARIABLE_DELIMITER:
      case MY_LEX_STRING_OR_DELIMITER:
        break;
      case MY_LEX_USER_END:
        next_state= MY_LEX_SYSTEM_VAR;
        break;
      default:
        next_state= MY_LEX_HOSTNAME;
        break;
      }
      yylval->lex_str.str= (char*) get_ptr() - 1;
      yylval->lex_str.length= 1;
      return((int) '@');
    case MY_LEX_HOSTNAME:               // end '@' of user@hostname
      for (c= yyGet() ;
           my_isalnum(cs, c) || c == '.' || c == '_' ||  c == '$';
           c= yyGet()) ;
      yylval->lex_str= get_token(0, yyLength());
      return(LEX_HOSTNAME);
    case MY_LEX_SYSTEM_VAR:
      yylval->lex_str.str= (char*) get_ptr();
      yylval->lex_str.length= 1;
      yySkip();                                    // Skip '@'
      next_state= (state_map[(uchar) yyPeek()] ==
                        MY_LEX_USER_VARIABLE_DELIMITER ?
                        MY_LEX_OPERATOR_OR_IDENT :
                        MY_LEX_IDENT_OR_KEYWORD);
      return((int) '@');
    case MY_LEX_IDENT_OR_KEYWORD:
      /*
        We come here when we have found two '@' in a row.
        We should now be able to handle:
        [(global | local | session) .]variable_name
      */
      return scan_ident_common(thd, &yylval->ident_cli,
                               GENERAL_KEYWORD_OR_FUNC_LPAREN);

    case MY_LEX_IDENT_OR_QUALIFIED_SPECIAL_FUNC:
      return scan_ident_common(thd, &yylval->ident_cli,
                               QUALIFIED_SPECIAL_FUNC_LPAREN);
    }
  }
}


bool Lex_input_stream::get_7bit_or_8bit_ident(THD *thd, uchar *last_char)
{
  uchar c;
  CHARSET_INFO *const cs= thd->charset();
  const uchar *const ident_map= cs->ident_map;
  bool is_8bit= false;
  for ( ; ident_map[c= yyGet()]; )
  {
    if (c & 0x80)
      is_8bit= true; // will convert
  }
  *last_char= c;
  return is_8bit;
}


/*
  Resolve special SQL functions that have a qualified syntax in sql_yacc.yy.
  These functions are not listed in the native function registry
  because of a special syntax, or a reserved keyword:

    mariadb_schema.SUBSTRING('a' FROM 1 FOR 2)   -- Special syntax
    mariadb_schema.TRIM(BOTH ' ' FROM 'a')       -- Special syntax
    mariadb_schema.REPLACE('a','b','c')          -- Verb keyword
*/

int Lex_input_stream::find_keyword_qualified_special_func(Lex_ident_cli_st *str,
                                                          uint length) const
{
  /*
    There are many other special functions, see the following grammar rules:
      function_call_keyword
      function_call_nonkeyword
    Here we resolve only those that have a qualified syntax to handle
    different behavior in different @@sql_mode settings.

    Other special functions do not work in qualified context:
      SELECT mariadb_schema.year(now()); -- Function year is not defined
      SELECT mariadb_schema.now();       -- Function now is not defined

    We don't resolve TRIM_ORACLE here, because it does not have
    a qualified syntax yet. Search for "trim_operands" in sql_yacc.yy
    to find more comments.
  */
  static LEX_CSTRING funcs[]=
  {
    {STRING_WITH_LEN("SUBSTRING")},
    {STRING_WITH_LEN("SUBSTR")},
    {STRING_WITH_LEN("TRIM")},
    {STRING_WITH_LEN("REPLACE")}
  };

  int tokval= find_keyword(str, length, true);
  if (!tokval)
    return 0;
  for (size_t i= 0; i < array_elements(funcs); i++)
  {
    CHARSET_INFO *cs= system_charset_info;
    /*
      Check length equality to avoid non-ASCII variants
      compared as equal to ASCII variants.
    */
    if (length == funcs[i].length &&
        !cs->coll->strnncollsp(cs,
                               (const uchar *) m_tok_start, length,
                               (const uchar *) funcs[i].str, funcs[i].length))
      return tokval;
  }
  return 0;
}


int Lex_input_stream::scan_ident_common(THD *thd, Lex_ident_cli_st *str,
                                        Ident_mode mode)
{
  uchar last_char;
  uint length;
  int tokval;
  bool is_8bit;
  DBUG_ASSERT(m_tok_start == m_ptr);

  is_8bit= get_7bit_or_8bit_ident(thd, &last_char);

  if (last_char == '.')
    next_state= MY_LEX_IDENT_SEP;
  if (!(length= yyLength()))
    return ABORT_SYM;                  // Names must be nonempty.

  switch (mode) {
  case GENERAL_KEYWORD_OR_FUNC_LPAREN:
    /*
      We can come here inside a system variable after "@@",
      e.g. @@global.character_set_client.
      We resolve all general purpose keywords here.

      We can come here when LEX::parsing_options.lookup_keywords_after_qualifier
      is true, i.e. within the "field_spec" Bison rule.
      We need to resolve functions that have special rules inside sql_yacc.yy,
      such as SUBSTR, REPLACE, TRIM, to make this work:
        c2 varchar(4) GENERATED ALWAYS AS (mariadb_schema.substr(c1,1,4))
    */
    if ((tokval= find_keyword(str, length, last_char == '(')))
    {
      yyUnget();                         // Put back 'c'
      return tokval;                     // Was keyword
    }
    break;
  case QUALIFIED_SPECIAL_FUNC_LPAREN:
    /*
      We come here after '.' in various contexts:
        SELECT @@global.character_set_client;
        SELECT t1.a FROM t1;
        SELECT test.f1() FROM t1;
        SELECT mariadb_schema.trim('a');
    */
    if (last_char == '(' &&
        (tokval= find_keyword_qualified_special_func(str, length)))
    {
      yyUnget();                         // Put back 'c'
      return tokval;                     // Was keyword
    }
    break;
  }

  yyUnget();                       // ptr points now after last token char
  str->set_ident(m_tok_start, length, is_8bit);

  m_cpp_text_start= m_cpp_tok_start;
  m_cpp_text_end= m_cpp_text_start + length;
  body_utf8_append(m_cpp_text_start);
  body_utf8_append_ident(thd, str, m_cpp_text_end);

  return is_8bit ? IDENT_QUOTED : IDENT;
}


/*
  We can come here if different parsing stages:
  - In an identifier chain:
       SELECT t1.cccc FROM t1;
    (when the "cccc" part starts)
    In this case both m_tok_start and m_ptr point to "cccc".
  - When a sequence of digits has changed to something else,
    therefore the token becomes an identifier rather than a number:
       SELECT 12345_6 FROM t1;
    In this case m_tok_start points to the entire "12345_678",
    while m_ptr points to "678".
*/
int Lex_input_stream::scan_ident_start(THD *thd, Lex_ident_cli_st *str)
{
  uchar c;
  bool is_8bit;
  CHARSET_INFO *const cs= thd->charset();
  const uchar *const ident_map= cs->ident_map;
  DBUG_ASSERT(m_tok_start <= m_ptr);

  if (cs->use_mb())
  {
    is_8bit= true;
    while (ident_map[c= yyGet()])
    {
      int char_length= cs->charlen(get_ptr() - 1, get_end_of_query());
      if (char_length <= 0)
        break;
      skip_binary(char_length - 1);
    }
  }
  else
  {
    is_8bit= get_7bit_or_8bit_ident(thd, &c);
  }
  if (c == '.' && ident_map[(uchar) yyPeek()])
    next_state= MY_LEX_IDENT_SEP;// Next is '.'

  uint length= yyLength();
  yyUnget(); // ptr points now after last token char
  str->set_ident(m_tok_start, length, is_8bit);
  m_cpp_text_start= m_cpp_tok_start;
  m_cpp_text_end= m_cpp_text_start + length;
  body_utf8_append(m_cpp_text_start);
  body_utf8_append_ident(thd, str, m_cpp_text_end);
  return is_8bit ? IDENT_QUOTED : IDENT;
}


int Lex_input_stream::scan_ident_middle(THD *thd, Lex_ident_cli_st *str,
                                        CHARSET_INFO **introducer,
                                        my_lex_states *st)
{
  CHARSET_INFO *const cs= thd->charset();
  const uchar *const ident_map= cs->ident_map;
  const uchar *const state_map= cs->state_map;
  const char *start;
  uint length;
  uchar c;
  bool is_8bit;
  bool resolve_introducer= true;
  DBUG_ASSERT(m_ptr == m_tok_start + 1); // m_ptr points to the second byte

  if (cs->use_mb())
  {
    is_8bit= true;
    int char_length= cs->charlen(get_ptr() - 1, get_end_of_query());
    if (char_length <= 0)
    {
      *st= MY_LEX_CHAR;
      return 0;
    }
    skip_binary(char_length - 1);

    while (ident_map[c= yyGet()])
    {
      char_length= cs->charlen(get_ptr() - 1, get_end_of_query());
      if (char_length <= 0)
        break;
      if (char_length > 1 || (c & 0x80))
        resolve_introducer= false;
      skip_binary(char_length - 1);
    }
  }
  else
  {
    is_8bit= get_7bit_or_8bit_ident(thd, &c) || (m_tok_start[0] & 0x80);
    resolve_introducer= !is_8bit;
  }
  length= yyLength();
  start= get_ptr();
  if (ignore_space)
  {
    /*
      If we find a space then this can't be an identifier. We notice this
      below by checking start != lex->ptr.
    */
    for (; state_map[(uchar) c] == MY_LEX_SKIP ; c= yyGet())
    {
      if (c == '\n')
        yylineno++;
    }
  }
  if (start == get_ptr() && c == '.' && ident_map[(uchar) yyPeek()])
    next_state= MY_LEX_IDENT_SEP;
  else
  {                                    // '(' must follow directly if function
    int tokval;
    yyUnget();
    if ((tokval= find_keyword(str, length, c == '(')))
    {
      next_state= MY_LEX_START;        // Allow signed numbers
      return(tokval);                  // Was keyword
    }
    yySkip();                  // next state does a unget
  }

  yyUnget();                       // ptr points now after last token char
  str->set_ident(m_tok_start, length, is_8bit);
  m_cpp_text_start= m_cpp_tok_start;
  m_cpp_text_end= m_cpp_text_start + length;

  /*
     Note: "SELECT _bla AS 'alias'"
     _bla should be considered as a IDENT if charset haven't been found.
     So we don't use MYF(MY_WME) with get_charset_by_csname to avoid
     producing an error.
  */
  DBUG_ASSERT(length > 0);
  if (resolve_introducer && m_tok_start[0] == '_')
  {
    ErrConvString csname(str->str + 1, str->length - 1, &my_charset_bin);
    myf utf8_flag= thd->get_utf8_flag();
    CHARSET_INFO *cs= get_charset_by_csname(csname.ptr(),
                                                 MY_CS_PRIMARY,
                                             MYF(utf8_flag));
    if (cs)
    {
      body_utf8_append(m_cpp_text_start, m_cpp_tok_start + length);
      *introducer= cs;
      return UNDERSCORE_CHARSET;
    }
  }

  body_utf8_append(m_cpp_text_start);
  body_utf8_append_ident(thd, str, m_cpp_text_end);
  return is_8bit ? IDENT_QUOTED : IDENT;
}


int Lex_input_stream::scan_ident_delimited(THD *thd,
                                           Lex_ident_cli_st *str,
                                           uchar quote_char)
{
  CHARSET_INFO *const cs= thd->charset();
  uchar c;
  DBUG_ASSERT(m_ptr == m_tok_start + 1);

  for ( ; ; )
  {
    if (!(c= yyGet()))
    {
      /*
        End-of-query or straight 0x00 inside a delimited identifier.
        Return the quote character, to have the parser fail on syntax error.
      */
      m_ptr= (char *) m_tok_start + 1;
      if (m_echo)
        m_cpp_ptr= (char *) m_cpp_tok_start + 1;
      return quote_char;
    }
    int var_length= cs->charlen(get_ptr() - 1, get_end_of_query());
    if (var_length == 1)
    {
      if (c == quote_char)
      {
        if (yyPeek() != quote_char)
          break;
        c= yyGet();
        continue;
      }
    }
    else if (var_length > 1)
    {
      skip_binary(var_length - 1);
    }
  }

  str->set_ident_quoted(m_tok_start + 1, yyLength() - 1, true, quote_char);
  yyUnget();                       // ptr points now after last token char

  m_cpp_text_start= m_cpp_tok_start + 1;
  m_cpp_text_end= m_cpp_text_start + str->length;

  if (c == quote_char)
    yySkip();                  // Skip end `
  next_state= MY_LEX_START;
  body_utf8_append(m_cpp_text_start);
  // QQQ: shouldn't it add unescaped version ????
  body_utf8_append_ident(thd, str, m_cpp_text_end);
  return IDENT_QUOTED;
}


/*
  st_select_lex structures initialisations
*/

void st_select_lex_node::init_query_common()
{
  options= 0;
  set_linkage(UNSPECIFIED_TYPE);
  distinct= FALSE;
  no_table_names_allowed= 0;
  uncacheable= 0;
}

void st_select_lex_unit::init_query()
{
  init_query_common();
  set_linkage(GLOBAL_OPTIONS_TYPE);
  lim.clear();
  union_distinct= 0;
  item= 0;
  union_result= 0;
  table= 0;
  fake_select_lex= 0;
  saved_fake_select_lex= 0;
  item_list.empty();
  found_rows_for_union= 0;
  derived= 0;
  with_clause= 0;
  with_element= 0;

  /* reset all bit fields */
  prepared= 0;
  optimized= 0;
  optimized_2= 0;
  executed= 0;
  cleaned= 0;
  bag_set_op_optimized= 0;
  optimize_started= 0;
  have_except_all_or_intersect_all= 0;
  with_wrapped_tvc= 0;
  is_view= 0;
  describe= 0;
  cloned_from= 0;
  columns_are_renamed= 0;
}

void st_select_lex::init_query()
{
  init_query_common();
  table_list.empty();
  top_join_list.empty();
  join_list= &top_join_list;
  embedding= 0;
  leaf_tables_prep.empty();
  leaf_tables.empty();
  item_list.empty();
  fix_after_optimize.empty();
  min_max_opt_list.empty();
  limit_params.clear();
  join= 0;
  cur_pos_in_select_list= UNDEF_POS;
  having= prep_having= where= prep_where= 0;
  cond_pushed_into_where= cond_pushed_into_having= 0;
  attach_to_conds.empty();
  olap= UNSPECIFIED_OLAP_TYPE;

  /* reset all bit fields */
  is_item_list_lookup= 0;
  have_merged_subqueries= 0;
  is_set_query_expr_tail= 0;
  with_sum_func= with_rownum= 0;
  braces= 0;
  automatic_brackets= 0;
  having_fix_field= 0;
  having_fix_field_for_pushed_cond= 0;
  subquery_in_having= 0;
  is_item_list_lookup= 0;
  with_all_modifier= 0;
  is_correlated= 0;
  first_natural_join_processing= 1;
  first_cond_optimization= 1;
  first_rownum_optimization= true;
  leaf_tables_saved= false;
  no_wrap_view_item= 0;
  exclude_from_table_unique_test= 0;
  in_tvc= 0;
  skip_locked= 0;
  m_non_agg_field_used= 0;
  m_agg_func_used= 0;
  m_custom_agg_func_used= 0;
  is_service_select= 0;

  context.select_lex= this;
  context.init();
  cond_count= between_count= with_wild= 0;
  max_equal_elems= 0;
  ref_pointer_array.reset();
  select_n_where_fields= 0;
  order_group_num= 0;
  select_n_reserved= 0;
  select_n_having_items= 0;
  n_sum_items= 0;
  n_child_sum_items= 0;
  hidden_bit_fields= 0;
  fields_in_window_functions= 0;
  changed_elements= 0;
  parsing_place= NO_MATTER;
  save_parsing_place= NO_MATTER;
  context_analysis_place= NO_MATTER;
  nest_level= 0;
  link_next= 0;
  prep_leaf_list_state= UNINIT;
  bzero((char*) expr_cache_may_be_used, sizeof(expr_cache_may_be_used));
  select_list_tables= 0;
  rownum_in_field_list= 0;

  window_specs.empty();
  window_funcs.empty();
  is_win_spec_list_built= false;
  tvc= 0;
  versioned_tables= 0;
  pushdown_select= 0;
  orig_names_of_item_list_elems= 0;
}

void st_select_lex::init_select()
{
  sj_nests.empty();
  sj_subselects.empty();
  group_list.empty();
  if (group_list_ptrs)
    group_list_ptrs->clear();
  type= 0;
  db= null_clex_str;
  having= 0;
  table_join_options= 0;
  select_lock= select_lock_type::NONE;
  in_sum_expr= with_wild= 0;
  options= 0;
  ftfunc_list_alloc.empty();
  inner_sum_func_list= 0;
  ftfunc_list= &ftfunc_list_alloc;
  order_list.empty();
  /* Set limit and offset to default values */
  limit_params.clear();

  /* Reset bit fields */
  is_set_query_expr_tail= 0;
  with_sum_func= 0;
  with_all_modifier= 0;
  is_correlated= 0;
  in_tvc= 0;
  skip_locked= 0;
  m_non_agg_field_used= 0;
  m_agg_func_used= 0;
  m_custom_agg_func_used= 0;

  cur_pos_in_select_list= UNDEF_POS;
  cond_value= having_value= Item::COND_UNDEF;
  inner_refs_list.empty();
  insert_tables= 0;
  merged_into= 0;
  name_visibility_map.clear_all();
  with_dep= 0;
  join= 0;
  lock_type= TL_READ_DEFAULT;
  save_many_values.empty();
  save_insert_list= 0;
  tvc= 0;
  in_funcs.empty();
  curr_tvc_name= 0;
  versioned_tables= 0;
  is_tvc_wrapper= false;
  nest_flags= 0;
  orig_names_of_item_list_elems= 0;
  item_list_usage= MARK_COLUMNS_READ;
}

/*
  st_select_lex structures linking
*/

/* include on level down */
void st_select_lex_node::include_down(st_select_lex_node *upper)
{
  if ((next= upper->slave))
    next->prev= &next;
  prev= &upper->slave;
  upper->slave= this;
  master= upper;
  slave= 0;
}


void st_select_lex_node::attach_single(st_select_lex_node *slave_arg)
{
  DBUG_ASSERT(slave == 0);
  {
    slave= slave_arg;
    slave_arg->master= this;
    slave->prev= &master->slave;
    slave->next= 0;
  }
}

void st_select_lex_node::link_chain_down(st_select_lex_node *first)
{
  st_select_lex_node *last_node;
  st_select_lex_node *node= first;
  do
  {
    last_node= node;
    node->master= this;
    node= node->next;
  } while (node);
  if ((last_node->next= slave))
  {
    slave->prev= &last_node->next;
  }
  first->prev= &slave;
  slave= first;
}

/*
  @brief
    Substitute this node in select tree for a newly creates node

  @param  subst the node to substitute for

  @details
    The function substitute this node in the select tree for a newly
    created node subst. This node is just removed from the tree but all
    its link fields and the attached sub-tree remain untouched.
*/

void st_select_lex_node::substitute_in_tree(st_select_lex_node *subst)
{
  if ((subst->next= next))
    next->prev= &subst->next;
  subst->prev= prev;
  (*prev)= subst;
  subst->master= master;
}

/*
  include on level down (but do not link)

  SYNOPSYS
    st_select_lex_node::include_standalone()
    upper - reference on node underr which this node should be included
    ref - references on reference on this node
*/
void st_select_lex_node::include_standalone(st_select_lex_node *upper,
                                            st_select_lex_node **ref)
{
  next= 0;
  prev= ref;
  master= upper;
  slave= 0;
}

/* include neighbour (on same level) */
void st_select_lex_node::include_neighbour(st_select_lex_node *before)
{
  if ((next= before->next))
    next->prev= &next;
  prev= &before->next;
  before->next= this;
  master= before->master;
  slave= 0;
}

/* including in global SELECT_LEX list */
void st_select_lex_node::include_global(st_select_lex_node **plink)
{
  if ((link_next= *plink))
    link_next->link_prev= &link_next;
  link_prev= plink;
  *plink= this;
}

//excluding from global list (internal function)
void st_select_lex_node::fast_exclude()
{
  if (link_prev)
  {
    if ((*link_prev= link_next))
      link_next->link_prev= link_prev;
  }
  // Remove slave structure
  for (; slave; slave= slave->next)
    slave->fast_exclude();

  prev= NULL; // to ensure correct behavior of st_select_lex_unit::is_excluded()
}


/**
  @brief
    Insert a new chain of nodes into another chain before a particular link

  @param in/out
    ptr_pos_to_insert  the address of the chain pointer pointing to the link
                       before which the subchain has to be inserted
  @param   
    end_chain_node     the last link of the subchain to be inserted

  @details
    The method inserts the chain of nodes starting from this node and ending
    with the node nd_chain_node into another chain of nodes before the node
    pointed to by *ptr_pos_to_insert.
    It is assumed that ptr_pos_to_insert belongs to the chain where we insert.
    So it must be updated.

  @retval
    The method returns the pointer to the first link of the inserted chain
*/

st_select_lex_node *st_select_lex_node:: insert_chain_before(
                                         st_select_lex_node **ptr_pos_to_insert,
                                         st_select_lex_node *end_chain_node)
{
  end_chain_node->link_next= *ptr_pos_to_insert;
  (*ptr_pos_to_insert)->link_prev= &end_chain_node->link_next;
  link_prev= ptr_pos_to_insert;
  return this;
}


/*
  Detach the node from its master and attach it to a new master
*/

void st_select_lex_node::move_as_slave(st_select_lex_node *new_master)
{
  exclude_from_tree();
  if (new_master->slave)
  {
    st_select_lex_node *curr= new_master->slave;
    for ( ; curr->next ; curr= curr->next) ;
    prev= &curr->next;
  }
  else
    prev= &new_master->slave;
  *prev= this;
  next= 0;
  master= new_master;
}


/*
  Exclude a node from the tree lex structure, but leave it in the global
  list of nodes.
*/

void st_select_lex_node::exclude_from_tree()
{
  if ((*prev= next))
    next->prev= prev;
}


/*
  Exclude select_lex structure (except first (first select can't be
  deleted, because it is most upper select))
*/
void st_select_lex_node::exclude()
{
  /* exclude the node from the tree  */
  exclude_from_tree();
  /* 
     We do not need following statements, because prev pointer of first 
     list element point to master->slave
     if (master->slave == this)
       master->slave= next;
  */
  /* exclude all nodes under this excluded node */
  fast_exclude();
}


/*
  Exclude level of current unit from tree of SELECTs

  SYNOPSYS
    st_select_lex_unit::exclude_level()

  NOTE: units which belong to current will be brought up on level of
  currernt unit 
*/
void st_select_lex_unit::exclude_level()
{
  SELECT_LEX_UNIT *units= 0, **units_last= &units;
  for (SELECT_LEX *sl= first_select(); sl; sl= sl->next_select())
  {
    // unlink current level from global SELECTs list
    if (sl->link_prev && (*sl->link_prev= sl->link_next))
      sl->link_next->link_prev= sl->link_prev;

    // bring up underlay levels
    SELECT_LEX_UNIT **last= 0;
    for (SELECT_LEX_UNIT *u= sl->first_inner_unit(); u; u= u->next_unit())
    {
      u->master= master;
      last= (SELECT_LEX_UNIT**)&(u->next);
    }
    if (last)
    {
      (*units_last)= sl->first_inner_unit();
      units_last= last;
    }
  }
  if (units)
  {
    // include brought up levels in place of current
    (*prev)= units;
    (*units_last)= (SELECT_LEX_UNIT*)next;
    if (next)
      next->prev= (SELECT_LEX_NODE**)units_last;
    units->prev= prev;
  }
  else
  {
    // exclude currect unit from list of nodes
    (*prev)= next;
    if (next)
      next->prev= prev;
  }
  // Mark it excluded
  prev= NULL;
}



/*
  st_select_lex_node::mark_as_dependent mark all st_select_lex struct from 
  this to 'last' as dependent

  SYNOPSIS
    last - pointer to last st_select_lex struct, before which all 
           st_select_lex have to be marked as dependent

  NOTE
    'last' should be reachable from this st_select_lex_node
*/

bool st_select_lex::mark_as_dependent(THD *thd, st_select_lex *last,
                                      Item_ident *dependency)
{

  DBUG_ASSERT(this != last);

  /*
    Mark all selects from resolved to 1 before select where was
    found table as depended (of select where was found table)

    We move by name resolution context, bacause during merge can some select
    be excleded from SELECT tree
  */
  Name_resolution_context *c= &this->context;
  do
  {
    SELECT_LEX *s= c->select_lex;
    if (!(s->uncacheable & UNCACHEABLE_DEPENDENT_GENERATED))
    {
      // Select is dependent of outer select
      s->uncacheable= (s->uncacheable & ~UNCACHEABLE_UNITED) |
                       UNCACHEABLE_DEPENDENT_GENERATED;
      SELECT_LEX_UNIT *munit= s->master_unit();
      munit->uncacheable= (munit->uncacheable & ~UNCACHEABLE_UNITED) |
                       UNCACHEABLE_DEPENDENT_GENERATED;
      for (SELECT_LEX *sl= munit->first_select(); sl ; sl= sl->next_select())
      {
        if (sl != s &&
            !(sl->uncacheable & (UNCACHEABLE_DEPENDENT_GENERATED |
                                 UNCACHEABLE_UNITED)))
          sl->uncacheable|= UNCACHEABLE_UNITED;
      }
    }

    Item_subselect *subquery_expr= s->master_unit()->item;
    if (subquery_expr && subquery_expr->mark_as_dependent(thd, last, 
                                                          dependency))
      return TRUE;
  } while ((c= c->outer_context) != NULL && (c->select_lex != last));
  is_correlated= TRUE;
  master_unit()->item->is_correlated= TRUE;
  return FALSE;
}

/*
  prohibit using LIMIT clause
*/
bool st_select_lex::test_limit()
{
  if (limit_params.select_limit)
  {
    my_error(ER_NOT_SUPPORTED_YET, MYF(0),
             "LIMIT & IN/ALL/ANY/SOME subquery");
    return(1);
  }
  return(0);
}



st_select_lex* st_select_lex_unit::outer_select() const
{
  return (st_select_lex*) master;
}


ha_rows st_select_lex::get_offset()
{
  ha_rows val= 0;

  Item *offset_limit= limit_params.offset_limit;
  if (offset_limit)
  {
    // see comment for st_select_lex::get_limit()
    bool err= offset_limit->fix_fields_if_needed(master_unit()->thd, NULL);
    DBUG_ASSERT(!err);
    val= err ? HA_POS_ERROR : (ha_rows)offset_limit->val_uint();
  }

  return val;
}


ha_rows st_select_lex::get_limit()
{
  ha_rows val= HA_POS_ERROR;

  Item *select_limit= limit_params.select_limit;
  if (select_limit)
  {
    /*
      fix_fields() has not been called for select_limit. That's due to the
      historical reasons -- this item could be only of type Item_int, and
      Item_int does not require fix_fields(). Thus, fix_fields() was never
      called for select_limit.

      Some time ago, Item_splocal was also allowed for LIMIT / OFFSET clauses.
      However, the fix_fields() behavior was not updated, which led to a crash
      in some cases.

      There is no single place where to call fix_fields() for LIMIT / OFFSET
      items during the fix-fields-phase. Thus, for the sake of readability,
      it was decided to do it here, on the evaluation phase (which is a
      violation of design, but we chose the lesser of two evils).

      We can call fix_fields() here, because select_limit can be of two
      types only: Item_int and Item_splocal. Item_int::fix_fields() is trivial,
      and Item_splocal::fix_fields() (or rather Item_sp_variable::fix_fields())
      has the following properties:
        1) it does not affect other items;
        2) it does not fail.

      Nevertheless DBUG_ASSERT was added to catch future changes in
      fix_fields() implementation. Also added runtime check against a result
      of fix_fields() in order to handle error condition in non-debug build.
    */
    bool err= select_limit->fix_fields_if_needed(master_unit()->thd, NULL);
    DBUG_ASSERT(!err);
    val= err ? HA_POS_ERROR : (ha_rows) select_limit->val_uint();
  }

  return val;
}


bool st_select_lex::add_order_to_list(THD *thd, Item *item, bool asc)
{
  return add_to_list(thd, order_list, item, asc);
}


bool st_select_lex::add_gorder_to_list(THD *thd, Item *item, bool asc)
{
  return add_to_list(thd, gorder_list, item, asc);
}


bool st_select_lex::add_item_to_list(THD *thd, Item *item)
{
  DBUG_ENTER("st_select_lex::add_item_to_list");
  DBUG_PRINT("info", ("Item: %p", item));
  DBUG_RETURN(item_list.push_back(item, thd->mem_root));
}


bool st_select_lex::add_group_to_list(THD *thd, Item *item, bool asc)
{
  return add_to_list(thd, group_list, item, asc);
}


bool st_select_lex::add_ftfunc_to_list(THD *thd, Item_func_match *func)
{
  return !func || ftfunc_list->push_back(func, thd->mem_root); // end of memory?
}


st_select_lex* st_select_lex::outer_select()
{
  return (st_select_lex*) master->get_master();
}


bool st_select_lex::inc_in_sum_expr()
{
  in_sum_expr++;
  return 0;
}


uint st_select_lex::get_in_sum_expr()
{
  return in_sum_expr;
}


TABLE_LIST* st_select_lex::get_table_list()
{
  return table_list.first;
}

List<Item>* st_select_lex::get_item_list()
{
  return &item_list;
}


/**
  @brief
    Replace the name of each item in the item_list with a new name.

  @param
    new_names     pointer to a List of Lex_ident_sys from which replacement
    names are taken.

  @details
    This is used in derived tables to optionally set the names in the item_list.
    Usually called in unit::prepare().

  @retval
    true:  an error occurred
    false: success
*/

bool st_select_lex::set_item_list_names(List<Lex_ident_sys> *new_names)
{
  if (item_list.elements != new_names->elements)
  {
    my_error(ER_INCORRECT_COLUMN_NAME_COUNT, MYF(0));
    return true;
  }

  List_iterator<Lex_ident_sys> it(*new_names);
  List_iterator_fast<Item> li(item_list);
  Item *item;

  while ((item= li++))
    lex_string_set( &item->name, (it++)->str);

  return false;
}


uint st_select_lex::get_cardinality_of_ref_ptrs_slice(uint order_group_num_arg)
{
  if (!((options & SELECT_DISTINCT) && !group_list.elements))
    hidden_bit_fields= 0;

  if (!order_group_num)
    order_group_num= order_group_num_arg;

  /*
    find_order_in_list() may need some extra space,
    so multiply order_group_num by 2
  */
  uint n= n_sum_items +
          n_child_sum_items +
          item_list.elements +
          select_n_reserved +
          select_n_having_items +
          select_n_where_fields +
          order_group_num * 2 +
          hidden_bit_fields +
          fields_in_window_functions + 1;
  return n;
}


bool st_select_lex::setup_ref_array(THD *thd, uint order_group_num)
{
  uint n_elems= get_cardinality_of_ref_ptrs_slice(order_group_num) * 5;
  if (!ref_pointer_array.is_null())
    return false;

<<<<<<< HEAD
  Item **array= static_cast<Item**>(
    thd->active_stmt_arena_to_use()->calloc(sizeof(Item*) * n_elems));
=======
  Item **array= thd->active_stmt_arena_to_use()->alloc<Item*>(n_elems);
>>>>>>> 7aa28a2a
  if (likely(array != NULL))
    ref_pointer_array= Ref_ptr_array(array, n_elems);
  return array == NULL;
}


/*
  @brief
    Print the whole statement

    @param str         Print into this string
    @param query_type  Flags describing how to print

  @detail
    The intent is to allow to eventually print back any query.

    This is useful e.g. for storage engines that take over diferrent kinds of
    queries
*/

void LEX::print(String *str, enum_query_type query_type)
{
  if (sql_command == SQLCOM_UPDATE)
  {
    SELECT_LEX *sel= first_select_lex();
    str->append(STRING_WITH_LEN("UPDATE "));
    if (ignore)
      str->append(STRING_WITH_LEN("IGNORE "));
    // table name. If the query was using a view, we need
    // the underlying table name, not the view name
    TABLE_LIST *base_tbl= query_tables->table->pos_in_table_list;
    base_tbl->print(thd, table_map(0), str, query_type);
    str->append(STRING_WITH_LEN(" SET "));
    // print item assignments
    List_iterator<Item> it(sel->item_list);
    List_iterator<Item> it2(value_list);
    Item *col_ref, *value;
    bool first= true;
    while ((col_ref= it++) && (value= it2++))
    {
      if (first)
        first= false;
      else
        str->append(STRING_WITH_LEN(", "));
      col_ref->print(str, query_type);
      str->append(STRING_WITH_LEN("="));
      value->print(str, query_type);
    }

    if (sel->where)
    {
      str->append(STRING_WITH_LEN(" WHERE "));
      sel->where->print(str, query_type);
    }

    if (sel->order_list.elements)
    {
      str->append(STRING_WITH_LEN(" ORDER BY "));
      for (ORDER *ord= sel->order_list.first; ord; ord= ord->next)
      {
        if (ord != sel->order_list.first)
          str->append(STRING_WITH_LEN(", "));
        (*ord->item)->print(str, query_type);
      }
    }
    if (sel->limit_params.select_limit)
    {
      str->append(STRING_WITH_LEN(" LIMIT "));
      sel->limit_params.select_limit->print(str, query_type);
    }
  }
  else if (sql_command == SQLCOM_DELETE)
  {
    SELECT_LEX *sel= first_select_lex();
    str->append(STRING_WITH_LEN("DELETE "));
    if (ignore)
      str->append(STRING_WITH_LEN("IGNORE "));

    str->append(STRING_WITH_LEN("FROM "));
    // table name. If the query was using a view, we need
    // the underlying table name, not the view name
    TABLE_LIST *base_tbl= query_tables->table->pos_in_table_list;
    base_tbl->print(thd, table_map(0), str, query_type);

    if (sel->where)
    {
      str->append(STRING_WITH_LEN(" WHERE "));
      sel->where->print(str, query_type);
    }

    if (sel->order_list.elements)
    {
      str->append(STRING_WITH_LEN(" ORDER BY "));
      for (ORDER *ord= sel->order_list.first; ord; ord= ord->next)
      {
        if (ord != sel->order_list.first)
          str->append(STRING_WITH_LEN(", "));
        (*ord->item)->print(str, query_type);
      }
    }
    if (sel->limit_params.select_limit)
    {
      str->append(STRING_WITH_LEN(" LIMIT "));
      sel->limit_params.select_limit->print(str, query_type);
    }
  }
  else
    DBUG_ASSERT(0); // Not implemented yet
}

void st_select_lex_unit::print(String *str, enum_query_type query_type)
{
  if (with_clause)
    with_clause->print(thd, str, query_type);
  for (SELECT_LEX *sl= first_select(); sl; sl= sl->next_select())
  {
    if (sl != first_select())
    {
      switch (sl->linkage)
      {
      default:
        DBUG_ASSERT(0);
        /* fall through */
      case UNION_TYPE:
        str->append(STRING_WITH_LEN(" union "));
        break;
      case INTERSECT_TYPE:
        str->append(STRING_WITH_LEN(" intersect "));
        break;
      case EXCEPT_TYPE:
        str->append(STRING_WITH_LEN(" except "));
        break;
      }
      if (!sl->distinct)
        str->append(STRING_WITH_LEN("all "));
    }
    if (sl->braces)
      str->append('(');
    sl->print(thd, str, query_type);
    if (sl->braces)
      str->append(')');
  }
  if (fake_select_lex)
  {
    if (fake_select_lex->order_list.elements)
    {
      str->append(STRING_WITH_LEN(" order by "));
      fake_select_lex->print_order(str,
        fake_select_lex->order_list.first,
        query_type);
    }
    fake_select_lex->print_limit(thd, str, query_type);
  }
  else if (saved_fake_select_lex)
    saved_fake_select_lex->print_limit(thd, str, query_type);

  print_lock_from_the_last_select(str);
}


void st_select_lex::print_order(String *str,
                                ORDER *order,
                                enum_query_type query_type)
{
  for (; order; order= order->next)
  {
    if (order->counter_used)
    {
      char buffer[20];
      size_t length= my_snprintf(buffer, 20, "%d", order->counter);
      str->append(buffer, (uint) length);
    }
    else
    {
      /* replace numeric reference with equivalent for ORDER constant */
      if (order->item[0]->is_order_clause_position())
      {
        /* make it expression instead of integer constant */
        str->append(STRING_WITH_LEN("''"));
      }
      else
        (*order->item)->print(str, query_type);
    }
    if (order->direction == ORDER::ORDER_DESC)
       str->append(STRING_WITH_LEN(" desc"));
    if (order->next)
      str->append(',');
  }
}
 

void st_select_lex::print_limit(THD *thd,
                                String *str,
                                enum_query_type query_type)
{
  SELECT_LEX_UNIT *unit= master_unit();
  Item_subselect *item= unit->item;

  if (item && unit->global_parameters() == this)
  {
    Item_subselect::subs_type subs_type= item->substype();
    if (subs_type == Item_subselect::IN_SUBS ||
        subs_type == Item_subselect::ALL_SUBS)
    {
      return;
    }
  }
  if (limit_params.explicit_limit &&
      limit_params.select_limit)
  {
    /*
      [OFFSET n]
      FETCH FIRST n ROWS WITH TIES

      For FETCH FIRST n ROWS ONLY we fall back to the "limit" specification
      as it's identical.
    */
    if (limit_params.with_ties)
    {
      if (limit_params.offset_limit)
      {
        str->append(STRING_WITH_LEN(" offset "));
        limit_params.offset_limit->print(str, query_type);
        str->append(STRING_WITH_LEN(" rows "));
      }
      str->append(STRING_WITH_LEN(" fetch first "));
      limit_params.select_limit->print(str, query_type);
      str->append(STRING_WITH_LEN(" rows with ties"));
    }
    else
    {
      str->append(STRING_WITH_LEN(" limit "));
      if (limit_params.offset_limit)
      {
        limit_params.offset_limit->print(str, query_type);
        str->append(',');
      }
      limit_params.select_limit->print(str, query_type);
    }
  }
}


/**
  @brief Restore the LEX and THD in case of a parse error.

  This is a clean up call that is invoked by the Bison generated
  parser before returning an error from MYSQLparse. If your
  semantic actions manipulate with the global thread state (which
  is a very bad practice and should not normally be employed) and
  need a clean-up in case of error, and you can not use %destructor
  rule in the grammar file itself, this function should be used
  to implement the clean up.
*/

void LEX::cleanup_lex_after_parse_error(THD *thd)
{
  /*
    Don't delete an instance of the class sp_head pointed by the data member
    thd->lex->sphead since sp_head's destructor deletes every instruction
    created during parsing the stored routine. One of deleted instruction
    is used later in the method sp_head::execute by the following
    construction
      ctx->handle_sql_condition(thd, &ip, i)
    Here the variable 'i' references to the instruction that could be deleted
    by sp_head's destructor and it would result in server abnormal termination.
    This use case can theoretically happen in case the current stored routine's
    instruction causes re-compilation of a SP intruction's statement and
    internal parse error happens during this process.

    Rather, just restore the original LEX object used before parser has been
    run.
  */
  if (thd->lex->sphead)
  {
    sp_package *pkg;
    thd->lex->sphead->restore_thd_mem_root(thd);
    if ((pkg= thd->lex->sphead->m_parent))
    {
      /*
        If a syntax error happened inside a package routine definition,
        then thd->lex points to the routine sublex. We need to restore to
        the top level LEX.
      */
      DBUG_ASSERT(pkg->m_top_level_lex);
      DBUG_ASSERT(pkg == pkg->m_top_level_lex->sphead);
      pkg->restore_thd_mem_root(thd);
      LEX *top= pkg->m_top_level_lex;
      sp_package::destroy(pkg);
      thd->lex= top;
      thd->lex->sphead= NULL;
    }
    else
      thd->lex->sphead->unwind_aux_lexes_and_restore_original_lex();
  }
  else if (thd->lex->sp_mem_root_ptr)
  {
    /*
      A memory root pointed by the data member thd->lex->sp_mem_root_ptr
      is allocated on compilation of a stored routine. In case the stored
      routine name is incorrect an instance of the class sp_head hasn't been
      assigned yet at the moment the error is reported. So, we free here
      a memory root that allocated for the stored routine having incorrect name.
    */
    free_root(thd->lex->sp_mem_root_ptr, MYF(0));
    thd->lex->sp_mem_root_ptr= nullptr;
  }
  /*
    json_table must be NULL before the query.
    Didn't want to overload LEX::start, it's enough to put it here.
  */
  thd->lex->json_table= 0;
}

/*
  Initialize (or reset) Query_tables_list object.

  SYNOPSIS
    reset_query_tables_list()
      init  TRUE  - we should perform full initialization of object with
                    allocating needed memory
            FALSE - object is already initialized so we should only reset
                    its state so it can be used for parsing/processing
                    of new statement

  DESCRIPTION
    This method initializes Query_tables_list so it can be used as part
    of LEX object for parsing/processing of statement. One can also use
    this method to reset state of already initialized Query_tables_list
    so it can be used for processing of new statement.
*/

void Query_tables_list::reset_query_tables_list(bool init)
{
  sql_command= SQLCOM_END;
  if (!init && query_tables)
  {
    TABLE_LIST *table= query_tables;
    for (;;)
    {
      delete table->view;
      if (query_tables_last == &table->next_global ||
          !(table= table->next_global))
        break;
    }
  }
  query_tables= 0;
  query_tables_last= &query_tables;
  query_tables_own_last= 0;
  if (init)
  {
    /*
      We delay real initialization of hash (and therefore related
      memory allocation) until first insertion into this hash.
    */
    my_hash_clear(&sroutines);
  }
  else if (sroutines.records)
  {
    /* Non-zero sroutines.records means that hash was initialized. */
    my_hash_reset(&sroutines);
  }
  sroutines_list.empty();
  sroutines_list_own_last= sroutines_list.next;
  sroutines_list_own_elements= 0;
  binlog_stmt_flags= 0;
  stmt_accessed_table_flag= 0;
}


/*
  Destroy Query_tables_list object with freeing all resources used by it.

  SYNOPSIS
    destroy_query_tables_list()
*/

void Query_tables_list::destroy_query_tables_list()
{
  my_hash_free(&sroutines);
}


/*
  Initialize LEX object.

  SYNOPSIS
    LEX::LEX()

  NOTE
    LEX object initialized with this constructor can be used as part of
    THD object for which one can safely call open_tables(), lock_tables()
    and close_thread_tables() functions. But it is not yet ready for
    statement parsing. On should use lex_start() function to prepare LEX
    for this.
*/

LEX::LEX()
  : explain(NULL), result(0), part_info(NULL), arena_for_set_stmt(0),
    mem_root_for_set_stmt(0), json_table(NULL), analyze_stmt(0),
    default_used(0),
    with_rownum(0), is_lex_started(0), without_validation(0), option_type(OPT_DEFAULT),
    context_analysis_only(0), sphead(0), sp_mem_root_ptr(nullptr),
    limit_rows_examined_cnt(ULONGLONG_MAX)
{

  init_dynamic_array2(PSI_INSTRUMENT_ME, &plugins, sizeof(plugin_ref),
                      plugins_static_buffer, INITIAL_LEX_PLUGIN_LIST_SIZE,
                      INITIAL_LEX_PLUGIN_LIST_SIZE, 0);
  reset_query_tables_list(TRUE);
  mi.init();
  init_dynamic_array2(PSI_INSTRUMENT_ME, &delete_gtid_domain, sizeof(uint32),
                      gtid_domain_static_buffer,
                      initial_gtid_domain_buffer_size,
                      initial_gtid_domain_buffer_size, 0);
  unit.slave= &builtin_select;
}


bool LEX::can_be_merged()
{
  return unit.can_be_merged();
}


/*
  Check whether the merging algorithm can be used for this unit

  SYNOPSIS
    st_select_lex_unit::can_be_merged()

  DESCRIPTION
    We can apply merge algorithm for a unit if it is single SELECT with
    subqueries only in WHERE clauses or in ON conditions or in select list
    (we do not count SELECTs of underlying  views/derived tables/CTEs and
    second level subqueries) and we have no grouping, ordering, HAVING
    clause, aggregate functions, DISTINCT clause, LIMIT clause.

  RETURN
    FALSE - only temporary table algorithm can be used
    TRUE  - merge algorithm can be used
*/

bool st_select_lex_unit::can_be_merged()
{
  // TODO: do not forget implement case when select_lex.table_list.elements==0

  /* find non VIEW subqueries/unions */
  st_select_lex *fs= first_select();

  if (fs->next_select() ||
      (fs->uncacheable & UNCACHEABLE_RAND) ||
      (fs->options & SELECT_DISTINCT) ||
      fs->group_list.elements || fs->having ||
      fs->with_sum_func ||
      fs->table_list.elements < 1 ||
      fs->limit_params.select_limit)
    return false;
  for (SELECT_LEX_UNIT *tmp_unit= fs->first_inner_unit();
       tmp_unit;
       tmp_unit= tmp_unit->next_unit())
    if ((tmp_unit->item != 0 &&
         (tmp_unit->item->place() != IN_WHERE &&
          tmp_unit->item->place() != IN_ON &&
          tmp_unit->item->place() != SELECT_LIST)))
      return false;
  return true;
}


/*
  check if command can use VIEW with MERGE algorithm (for top VIEWs)

  SYNOPSIS
    LEX::can_use_merged()

  DESCRIPTION
    Only listed here commands can use merge algorithm in top level
    SELECT_LEX (for subqueries will be used merge algorithm if
    LEX::can_not_use_merged() is not TRUE).

  RETURN
    FALSE - command can't use merged VIEWs
    TRUE  - VIEWs with MERGE algorithms can be used
*/

bool LEX::can_use_merged()
{
  switch (sql_command)
  {
  case SQLCOM_SELECT:
  case SQLCOM_CREATE_TABLE:
  case SQLCOM_UPDATE:
  case SQLCOM_UPDATE_MULTI:
  case SQLCOM_DELETE:
  case SQLCOM_DELETE_MULTI:
  case SQLCOM_INSERT:
  case SQLCOM_INSERT_SELECT:
  case SQLCOM_REPLACE:
  case SQLCOM_REPLACE_SELECT:
  case SQLCOM_LOAD:
    return TRUE;
  default:
    return FALSE;
  }
}

/*
  Check if command can't use merged views in any part of command

  SYNOPSIS
    LEX::can_not_use_merged()

  DESCRIPTION
    Temporary table algorithm will be used on all SELECT levels for queries
    listed here (see also LEX::can_use_merged()).

  RETURN
    FALSE - command can't use merged VIEWs
    TRUE  - VIEWs with MERGE algorithms can be used
*/

bool LEX::can_not_use_merged()
{
  switch (sql_command) {
  case SQLCOM_CREATE_VIEW:
  case SQLCOM_SHOW_CREATE:
  /*
    SQLCOM_SHOW_FIELDS is necessary to make 
    information schema tables working correctly with views.
    see get_schema_tables_result function
  */
  case SQLCOM_SHOW_FIELDS:
    return TRUE;

  default:
    return FALSE;
  }
}

/**
  Detect that we need only table structure of derived table/view.

  Also used by I_S tables (@see create_schema_table) to detect that
  they need a full table structure and cannot optimize unused columns away

  @retval TRUE yes, we need only structure
  @retval FALSE no, we need data
*/

bool LEX::only_view_structure()
{
  switch (sql_command) {
  case SQLCOM_SHOW_CREATE:
  case SQLCOM_CHECKSUM:
  case SQLCOM_SHOW_TABLES:
  case SQLCOM_SHOW_FIELDS:
  case SQLCOM_REVOKE_ALL:
  case SQLCOM_REVOKE:
  case SQLCOM_GRANT:
  case SQLCOM_CREATE_VIEW:
    return TRUE;
  case SQLCOM_CREATE_TABLE:
    return create_info.like();
  default:
    return FALSE;
  }
}


/*
  Should Items_ident be printed correctly

  SYNOPSIS
    need_correct_ident()

  RETURN
    TRUE yes, we need only structure
    FALSE no, we need data
*/


bool LEX::need_correct_ident()
{
  switch(sql_command)
  {
  case SQLCOM_SHOW_CREATE:
  case SQLCOM_SHOW_TABLES:
  case SQLCOM_CREATE_VIEW:
    return TRUE;
  default:
    return FALSE;
  }
}

/*
  Get effective type of CHECK OPTION for given view

  SYNOPSIS
    get_effective_with_check()
    view    given view

  NOTE
    It have not sense to set CHECK OPTION for SELECT satement or subqueries,
    so we do not.

  RETURN
    VIEW_CHECK_NONE      no need CHECK OPTION
    VIEW_CHECK_LOCAL     CHECK OPTION LOCAL
    VIEW_CHECK_CASCADED  CHECK OPTION CASCADED
*/

uint8 LEX::get_effective_with_check(TABLE_LIST *view)
{
  if (view->select_lex->master_unit() == &unit &&
      which_check_option_applicable())
    return (uint8)view->with_check;
  return VIEW_CHECK_NONE;
}


/**
  This method should be called only during parsing.
  It is aware of compound statements (stored routine bodies)
  and will initialize the destination with the default
  database of the stored routine, rather than the default
  database of the connection it is parsed in.
  E.g. if one has no current database selected, or current database 
  set to 'bar' and then issues:

  CREATE PROCEDURE foo.p1() BEGIN SELECT * FROM t1 END//

  t1 is meant to refer to foo.t1, not to bar.t1.

  This method is needed to support this rule.

  @return TRUE in case of error (parsing should be aborted, FALSE in
  case of success
*/

bool LEX::copy_db_to(LEX_CSTRING *to)
{
  if (!sphead || !sphead->m_name.str)
    return thd->copy_db_to(to);

  DBUG_ASSERT(sphead->m_db.str);
  DBUG_ASSERT(sphead->m_db.length);

  /*
    It is safe to assign the string by-pointer, both sphead and
    its statements reside in the same memory root.
  */
  *to= sphead->m_db;
  return FALSE;
}


Lex_ident_db_normalized LEX::copy_db_normalized()
{
  if (sphead && sphead->m_name.str)
  {
    DBUG_ASSERT(sphead->m_db.str);
    DBUG_ASSERT(sphead->m_db.length);
    return thd->to_ident_db_normalized_with_error(sphead->m_db);
  }
  return thd->copy_db_normalized();
}


/**
  Initialize offset and limit counters.

  @param sl SELECT_LEX to get offset and limit from.
*/

void st_select_lex_unit::set_limit(st_select_lex *sl)
{
  DBUG_ASSERT(!thd->stmt_arena->is_stmt_prepare());

  lim.set_limit(sl->get_limit(), sl->get_offset(), sl->limit_params.with_ties);
}

/**
  Decide if a temporary table is needed for the UNION.

  @retval true  A temporary table is needed.
  @retval false A temporary table is not needed.
 */

bool st_select_lex_unit::union_needs_tmp_table()
{
  if (with_element && with_element->is_recursive)
    return true;
  if (!with_wrapped_tvc)
  {
    for (st_select_lex *sl= first_select(); sl; sl=sl->next_select())
    {
      if (sl->tvc && sl->tvc->to_be_wrapped_as_with_tail())
      {
        with_wrapped_tvc= true;
        break;
      }
      if (sl != first_select() && sl->linkage != UNION_TYPE)
        return true;
    }
  }
  if (with_wrapped_tvc)
    return true;
  return union_distinct != NULL ||
    global_parameters()->order_list.elements != 0 ||
    thd->lex->sql_command == SQLCOM_INSERT_SELECT ||
    thd->lex->sql_command == SQLCOM_REPLACE_SELECT;
}  

/**
  @brief Set the initial purpose of this TABLE_LIST object in the list of used
    tables.

  We need to track this information on table-by-table basis, since when this
  table becomes an element of the pre-locked list, it's impossible to identify
  which SQL sub-statement it has been originally used in.

  E.g.:

  User request:                 SELECT * FROM t1 WHERE f1();
  FUNCTION f1():                DELETE FROM t2; RETURN 1;
  BEFORE DELETE trigger on t2:  INSERT INTO t3 VALUES (old.a);

  For this user request, the pre-locked list will contain t1, t2, t3
  table elements, each needed for different DML.

  The trigger event map is updated to reflect INSERT, UPDATE, DELETE,
  REPLACE, LOAD DATA, CREATE TABLE .. SELECT, CREATE TABLE ..
  REPLACE SELECT statements, and additionally ON DUPLICATE KEY UPDATE
  clause.
*/

void LEX::set_trg_event_type_for_tables()
{
  uint8 new_trg_event_map= 0;
  DBUG_ENTER("LEX::set_trg_event_type_for_tables");

  /*
    Some auxiliary operations
    (e.g. GRANT processing) create TABLE_LIST instances outside
    the parser. Additionally, some commands (e.g. OPTIMIZE) change
    the lock type for a table only after parsing is done. Luckily,
    these do not fire triggers and do not need to pre-load them.
    For these TABLE_LISTs set_trg_event_type is never called, and
    trg_event_map is always empty. That means that the pre-locking
    algorithm will ignore triggers defined on these tables, if
    any, and the execution will either fail with an assert in
    sql_trigger.cc or with an error that a used table was not
    pre-locked, in case of a production build.

    TODO: this usage pattern creates unnecessary module dependencies
    and should be rewritten to go through the parser.
    Table list instances created outside the parser in most cases
    refer to mysql.* system tables. It is not allowed to have
    a trigger on a system table, but keeping track of
    initialization provides extra safety in case this limitation
    is circumvented.
  */

  switch (sql_command) {
  case SQLCOM_LOCK_TABLES:
  /*
    On a LOCK TABLE, all triggers must be pre-loaded for this TABLE_LIST
    when opening an associated TABLE.
  */
    new_trg_event_map= trg2bit(TRG_EVENT_INSERT) | trg2bit(TRG_EVENT_UPDATE) |
                       trg2bit(TRG_EVENT_DELETE);
    break;
  /*
    Basic INSERT. If there is an additional ON DUPLIATE KEY UPDATE
    clause, it will be handled later in this method.
  */
  case SQLCOM_INSERT:                           /* fall through */
  case SQLCOM_INSERT_SELECT:
  /*
    LOAD DATA ... INFILE is expected to fire BEFORE/AFTER INSERT
    triggers.
    If the statement also has REPLACE clause, it will be
    handled later in this method.
  */
  case SQLCOM_LOAD:                             /* fall through */
  /*
    REPLACE is semantically equivalent to INSERT. In case
    of a primary or unique key conflict, it deletes the old
    record and inserts a new one. So we also may need to
    fire ON DELETE triggers. This functionality is handled
    later in this method.
  */
  case SQLCOM_REPLACE:                          /* fall through */
  case SQLCOM_REPLACE_SELECT:
  /*
    CREATE TABLE ... SELECT defaults to INSERT if the table or
    view already exists. REPLACE option of CREATE TABLE ...
    REPLACE SELECT is handled later in this method.
  */
  case SQLCOM_CREATE_TABLE:
  case SQLCOM_CREATE_SEQUENCE:
    new_trg_event_map|= trg2bit(TRG_EVENT_INSERT);
    break;
  /* Basic update and multi-update */
  case SQLCOM_UPDATE:                           /* fall through */
  case SQLCOM_UPDATE_MULTI:
    new_trg_event_map|= trg2bit(TRG_EVENT_UPDATE);
    break;
  /* Basic delete and multi-delete */
  case SQLCOM_DELETE:                           /* fall through */
  case SQLCOM_DELETE_MULTI:
    new_trg_event_map|= trg2bit(TRG_EVENT_DELETE);
    break;
  default:
    break;
  }

  switch (duplicates) {
  case DUP_UPDATE:
    new_trg_event_map|= trg2bit(TRG_EVENT_UPDATE);
    break;
  case DUP_REPLACE:
    new_trg_event_map|= trg2bit(TRG_EVENT_DELETE);
    break;
  case DUP_ERROR:
  default:
    break;
  }

  if (period_conditions.is_set())
  {
    switch (sql_command)
    {
    case SQLCOM_DELETE:
    case SQLCOM_UPDATE:
    case SQLCOM_REPLACE:
      new_trg_event_map |= trg2bit(TRG_EVENT_INSERT);
    default:
      break;
    }
  }


  /*
    Do not iterate over sub-selects, only the tables in the outermost
    SELECT_LEX can be modified, if any.
  */
  TABLE_LIST *tables= first_select_lex()->get_table_list();

  while (tables)
  {
    /*
      This is a fast check to filter out statements that do
      not change data, or tables  on the right side, in case of
      INSERT .. SELECT, CREATE TABLE .. SELECT and so on.
      Here we also filter out OPTIMIZE statement and non-updateable
      views, for which lock_type is TL_UNLOCK or TL_READ after
      parsing.
    */
    if (static_cast<int>(tables->lock_type) >=
        static_cast<int>(TL_FIRST_WRITE))
      tables->trg_event_map= new_trg_event_map;
    tables= tables->next_local;
  }
  DBUG_VOID_RETURN;
}


/*
  Unlink the first table from the global table list and the first table from
  outer select (lex->select_lex) local list

  SYNOPSIS
    unlink_first_table()
    link_to_local   Set to 1 if caller should link this table to local list

  NOTES
    We assume that first tables in both lists is the same table or the local
    list is empty.

  RETURN
    0      If 'query_tables' == 0
    unlinked table
      In this case link_to_local is set.

*/
TABLE_LIST *LEX::unlink_first_table(bool *link_to_local)
{
  TABLE_LIST *first;
  if ((first= query_tables))
  {
    /*
      Exclude from global table list
    */
    if ((query_tables= query_tables->next_global))
      query_tables->prev_global= &query_tables;
    else
      query_tables_last= &query_tables;
    first->next_global= 0;

    /*
      and from local list if it is not empty
    */
    if ((*link_to_local= MY_TEST(first_select_lex()->table_list.first)))
    {
      first_select_lex()->context.table_list=
         first_select_lex()->context.first_name_resolution_table=
         first->next_local;
      first_select_lex()->table_list.first= first->next_local;
      first_select_lex()->table_list.elements--;  //safety
      first->next_local= 0;
      /*
        Ensure that the global list has the same first table as the local
        list.
      */
      first_lists_tables_same();
    }
  }
  return first;
}


/*
  Bring first local table of first most outer select to first place in global
  table list

  SYNOPSYS
     LEX::first_lists_tables_same()

  NOTES
    In many cases (for example, usual INSERT/DELETE/...) the first table of
    main SELECT_LEX have special meaning => check that it is the first table
    in global list and re-link to be first in the global list if it is
    necessary.  We need such re-linking only for queries with sub-queries in
    the select list, as only in this case tables of sub-queries will go to
    the global list first.
*/

void LEX::first_lists_tables_same()
{
  TABLE_LIST *first_table= first_select_lex()->table_list.first;
  if (query_tables != first_table && first_table != 0)
  {
    TABLE_LIST *next;
    if (query_tables_last == &first_table->next_global)
      query_tables_last= first_table->prev_global;

    if (query_tables_own_last == &first_table->next_global)
      query_tables_own_last= first_table->prev_global;

    if ((next= *first_table->prev_global= first_table->next_global))
      next->prev_global= first_table->prev_global;
    /* include in new place */
    first_table->next_global= query_tables;
    /*
       We are sure that query_tables is not 0, because first_table was not
       first table in the global list => we can use
       query_tables->prev_global without check of query_tables
    */
    query_tables->prev_global= &first_table->next_global;
    first_table->prev_global= &query_tables;
    query_tables= first_table;
  }
}

void LEX::fix_first_select_number()
{
  SELECT_LEX *first= first_select_lex();
  if (first && first->select_number != 1)
  {
    uint num= first->select_number;
    for (SELECT_LEX *sel= all_selects_list;
         sel;
         sel= sel->next_select_in_list())
    {
      if (sel->select_number < num)
        sel->select_number++;
    }
    first->select_number= 1;
  }
}


/*
  Link table back that was unlinked with unlink_first_table()

  SYNOPSIS
    link_first_table_back()
    link_to_local        do we need link this table to local

  RETURN
    global list
*/

void LEX::link_first_table_back(TABLE_LIST *first,
                                bool link_to_local)
{
  if (first)
  {
    if ((first->next_global= query_tables))
      query_tables->prev_global= &first->next_global;
    else
      query_tables_last= &first->next_global;
    query_tables= first;

    if (link_to_local)
    {
      first->next_local= first_select_lex()->table_list.first;
      first_select_lex()->context.table_list= first;
      first_select_lex()->table_list.first= first;
      first_select_lex()->table_list.elements++; //safety
    }
  }
}



/*
  cleanup lex for case when we open table by table for processing

  SYNOPSIS
    LEX::cleanup_after_one_table_open()

  NOTE
    This method is mostly responsible for cleaning up of selects lists and
    derived tables state. To rollback changes in Query_tables_list one has
    to call Query_tables_list::reset_query_tables_list(FALSE).
*/

void LEX::cleanup_after_one_table_open()
{
  /*
    thd->lex->derived_tables & additional units may be set if we open
    a view. It is necessary to clear thd->lex->derived_tables flag
    to prevent processing of derived tables during next open_and_lock_tables
    if next table is a real table and cleanup & remove underlying units
    NOTE: all units will be connected to thd->lex->select_lex, because we
    have not UNION on most upper level.
    */
  if (all_selects_list != first_select_lex())
  {
    derived_tables= 0;
    first_select_lex()->exclude_from_table_unique_test= false;
    /* cleunup underlying units (units of VIEW) */
    for (SELECT_LEX_UNIT *un= first_select_lex()->first_inner_unit();
         un;
         un= un->next_unit())
      un->cleanup();
    /* reduce all selects list to default state */
    all_selects_list= first_select_lex();
    /* remove underlying units (units of VIEW) subtree */
    first_select_lex()->cut_subtree();
  }
}


/*
  Save current state of Query_tables_list for this LEX, and prepare it
  for processing of new statemnt.

  SYNOPSIS
    reset_n_backup_query_tables_list()
      backup  Pointer to Query_tables_list instance to be used for backup
*/

void LEX::reset_n_backup_query_tables_list(Query_tables_list *backup)
{
  backup->set_query_tables_list(this);
  /*
    We have to perform full initialization here since otherwise we
    will damage backed up state.
  */
  reset_query_tables_list(TRUE);
}


/*
  Restore state of Query_tables_list for this LEX from backup.

  SYNOPSIS
    restore_backup_query_tables_list()
      backup  Pointer to Query_tables_list instance used for backup
*/

void LEX::restore_backup_query_tables_list(Query_tables_list *backup)
{
  destroy_query_tables_list();
  set_query_tables_list(backup);
}


/*
  Checks for usage of routines and/or tables in a parsed statement

  SYNOPSIS
    LEX:table_or_sp_used()

  RETURN
    FALSE  No routines and tables used
    TRUE   Either or both routines and tables are used.
*/

bool LEX::table_or_sp_used()
{
  DBUG_ENTER("table_or_sp_used");

  if (sroutines.records || query_tables)
    DBUG_RETURN(TRUE);

  DBUG_RETURN(FALSE);
}


/*
  Do end-of-prepare fixup for list of tables and their merge-VIEWed tables

  SYNOPSIS
    fix_prepare_info_in_table_list()
      thd  Thread handle
      tbl  List of tables to process

  DESCRIPTION
    Perform end-end-of prepare fixup for list of tables, if any of the tables
    is a merge-algorithm VIEW, recursively fix up its underlying tables as
    well.

*/

static void fix_prepare_info_in_table_list(THD *thd, TABLE_LIST *tbl)
{
  for (; tbl; tbl= tbl->next_local)
  {
    if (tbl->on_expr && !tbl->prep_on_expr)
    {
      thd->check_and_register_item_tree(&tbl->prep_on_expr, &tbl->on_expr);
      tbl->on_expr= tbl->on_expr->copy_andor_structure(thd);
    }
    if (tbl->is_view_or_derived() && tbl->is_merged_derived())
    {
      SELECT_LEX *sel= tbl->get_single_select();
      fix_prepare_info_in_table_list(thd, sel->get_table_list());
    }
  }
}


/*
  Save WHERE/HAVING/ON clauses and replace them with disposable copies

  SYNOPSIS
    st_select_lex::fix_prepare_information
      thd          thread handler
      conds        in/out pointer to WHERE condition to be met at execution
      having_conds in/out pointer to HAVING condition to be met at execution
  
  DESCRIPTION
    The passed WHERE and HAVING are to be saved for the future executions.
    This function saves it, and returns a copy which can be thrashed during
    this execution of the statement. By saving/thrashing here we mean only
    We also save the chain of ORDER::next in group_list, in case
    the list is modified by remove_const().
    AND/OR trees.
    The function also calls fix_prepare_info_in_table_list that saves all
    ON expressions.    
*/

void st_select_lex::fix_prepare_information(THD *thd, Item **conds, 
                                            Item **having_conds)
{
  Query_arena *active_arena= thd->active_stmt_arena_to_use();

  DBUG_ENTER("st_select_lex::fix_prepare_information");

  if (!active_arena->is_conventional() &&
      !(changed_elements & TOUCHED_SEL_COND))
  {
    Query_arena_stmt on_stmt_arena(thd);
    changed_elements|= TOUCHED_SEL_COND;
    /*
      TODO: return after MDEV-33218 fix
    DBUG_ASSERT(
      active_arena->is_stmt_prepare_or_first_stmt_execute() ||
      active_arena->state == Query_arena::STMT_SP_QUERY_ARGUMENTS);
    */
    if (group_list.first)
    {
      if (!group_list_ptrs)
      {
        void *mem= active_arena->alloc<Group_list_ptrs>(1);
        group_list_ptrs= new (mem) Group_list_ptrs(active_arena->mem_root);
      }
      group_list_ptrs->reserve(group_list.elements);
      for (ORDER *order= group_list.first; order; order= order->next)
      {
        group_list_ptrs->push_back(order);
      }
    }
    if (*conds)
    {
      thd->check_and_register_item_tree(&prep_where, conds);
      *conds= where= prep_where->copy_andor_structure(thd);
    }
    if (*having_conds)
    {
      thd->check_and_register_item_tree(&prep_having, having_conds);
      *having_conds= having= prep_having->copy_andor_structure(thd);
    }
    fix_prepare_info_in_table_list(thd, table_list.first);
  }
  DBUG_VOID_RETURN;
}


/*
  There are st_select_lex::add_table_to_list &
  st_select_lex::set_lock_for_tables are in sql_parse.cc

  st_select_lex::print is in sql_select.cc

  st_select_lex_unit::prepare, st_select_lex_unit::exec,
  st_select_lex_unit::cleanup, st_select_lex_unit::reinit_exec_mechanism,
  st_select_lex_unit::change_result
  are in sql_union.cc
*/

/*
  Sets the kind of hints to be added by the calls to add_index_hint().

  SYNOPSIS
    set_index_hint_type()
      type_arg     The kind of hints to be added from now on.
      clause       The clause to use for hints to be added from now on.

  DESCRIPTION
    Used in filling up the tagged hints list.
    This list is filled by first setting the kind of the hint as a 
    context variable and then adding hints of the current kind.
    Then the context variable index_hint_type can be reset to the
    next hint type.
*/
void st_select_lex::set_index_hint_type(enum index_hint_type type_arg,
                                        index_clause_map clause)
{ 
  current_index_hint_type= type_arg;
  current_index_hint_clause= clause;
}


/*
  Makes an array to store index usage hints (ADD/FORCE/IGNORE INDEX).

  SYNOPSIS
    alloc_index_hints()
      thd         current thread.
*/

void st_select_lex::alloc_index_hints (THD *thd)
{ 
  index_hints= new (thd->mem_root) List<Index_hint>(); 
}



/*
  adds an element to the array storing index usage hints 
  (ADD/FORCE/IGNORE INDEX).

  SYNOPSIS
    add_index_hint()
      thd         current thread.
      str         name of the index.
      length      number of characters in str.

  RETURN VALUE
    0 on success, non-zero otherwise
*/
bool st_select_lex::add_index_hint (THD *thd, const char *str, size_t length)
{
  return index_hints->push_front(new (thd->mem_root) 
                                 Index_hint(current_index_hint_type,
                                            current_index_hint_clause,
                                            str, length), thd->mem_root);
}


/**
  Optimize all subqueries that have not been flattened into semi-joins.

  @details
  This functionality is a method of SELECT_LEX instead of JOIN because
  SQL statements as DELETE/UPDATE do not have a corresponding JOIN object.

  @see JOIN::optimize_unflattened_subqueries

  @param const_only  Restrict subquery optimization to constant subqueries

  @return Operation status
  @retval FALSE     success.
  @retval TRUE      error occurred.
*/

bool st_select_lex::optimize_unflattened_subqueries(bool const_only)
{
  SELECT_LEX_UNIT *next_unit= NULL;
  for (SELECT_LEX_UNIT *un= first_inner_unit();
       un;
       un= next_unit ? next_unit : un->next_unit())
  {
    Item_subselect *subquery_predicate= un->item;
    next_unit= NULL;

    if (subquery_predicate)
    {
      if (!subquery_predicate->fixed())
      {
        /*
         This subquery was excluded as part of some expression so it is
         invisible from all prepared expression.
       */
        next_unit= un->next_unit();
        un->exclude_level();
        if (next_unit)
          continue;
        break;
      }
      if (subquery_predicate->substype() == Item_subselect::IN_SUBS)
      {
        Item_in_subselect *in_subs= subquery_predicate->get_IN_subquery();
        if (in_subs->is_jtbm_merged)
          continue;
      }

      if (const_only && !subquery_predicate->const_item())
      {
        /* Skip non-constant subqueries if the caller asked so. */
        continue;
      }

      bool empty_union_result= true;
      bool is_correlated_unit= false;
      bool first= true;
      bool union_plan_saved= false;
      /*
        If the subquery is a UNION, optimize all the subqueries in the UNION. If
        there is no UNION, then the loop will execute once for the subquery.
      */
      for (SELECT_LEX *sl= un->first_select(); sl; sl= sl->next_select())
      {
        JOIN *inner_join= sl->join;
        if (first)
          first= false;
        else
        {
          if (!union_plan_saved)
          {
            union_plan_saved= true;
            if (un->save_union_explain(un->thd->lex->explain))
              return true; /* Failure */
          }
        }
        if (!inner_join)
          continue;
        SELECT_LEX *save_select= un->thd->lex->current_select;
        ulonglong save_options;
        int res;
        /* We need only 1 row to determine existence */
        un->set_limit(un->global_parameters());
        un->thd->lex->current_select= sl;
        save_options= inner_join->select_options;
        if (options & SELECT_DESCRIBE)
        {
          /* Optimize the subquery in the context of EXPLAIN. */
          sl->set_explain_type(FALSE);
          sl->options|= SELECT_DESCRIBE;
          inner_join->select_options|= SELECT_DESCRIBE;
        }
        if ((res= inner_join->optimize()))
          return TRUE;
        if (!inner_join->cleaned)
          sl->update_used_tables();
        sl->update_correlated_cache();
        is_correlated_unit|= sl->is_correlated;
        inner_join->select_options= save_options;
        un->thd->lex->current_select= save_select;

        Explain_query *eq;
        if ((eq= inner_join->thd->lex->explain))
        {
          Explain_select *expl_sel;
          if ((expl_sel= eq->get_select(inner_join->select_lex->select_number)))
          {
            sl->set_explain_type(TRUE);
            expl_sel->select_type= sl->type;
          }
        }

        if (empty_union_result)
        {
          /*
            If at least one subquery in a union is non-empty, the UNION result
            is non-empty. If there is no UNION, the only subquery is non-empy.
          */
          empty_union_result= inner_join->empty_result();
        }
        if (res)
          return TRUE;
      }
      if (empty_union_result)
        subquery_predicate->no_rows_in_result();

      if (is_correlated_unit)
      {
        /*
          Some parts of UNION are not correlated. This means we will need to
          re-execute the whole UNION every time. Mark all parts of the UNION
          as correlated so that they are prepared to be executed multiple
          times (if we don't do that, some part of the UNION may free its
          execution data at the end of first execution and crash on the second
          execution)
        */
        for (SELECT_LEX *sl= un->first_select(); sl; sl= sl->next_select())
          sl->uncacheable |= UNCACHEABLE_DEPENDENT;
      }
      else
        un->uncacheable&= ~UNCACHEABLE_DEPENDENT;
      subquery_predicate->is_correlated= is_correlated_unit;
    }
  }
  return FALSE;
}



/**
  @brief Process all derived tables/views of the SELECT.

  @param lex    LEX of this thread
  @param phase  phases to run derived tables/views through

  @details
  This function runs specified 'phases' on all tables from the
  table_list of this select.

  @return FALSE ok.
  @return TRUE an error occur.
*/

bool st_select_lex::handle_derived(LEX *lex, uint phases)
{
  return lex->handle_list_of_derived(table_list.first, phases);
}


/**
  @brief
  Returns first unoccupied table map and table number

  @param map     [out] return found map
  @param tablenr [out] return found tablenr

  @details
  Returns first unoccupied table map and table number in this select.
  Map and table are returned in *'map' and *'tablenr' accordingly.

  @retrun TRUE  no free table map/table number
  @return FALSE found free table map/table number
*/

bool st_select_lex::get_free_table_map(table_map *map, uint *tablenr)
{
  *map= 0;
  *tablenr= 0;
  TABLE_LIST *tl;
  List_iterator<TABLE_LIST> ti(leaf_tables);
  while ((tl= ti++))
  {
    if (tl->table->map > *map)
      *map= tl->table->map;
    if (tl->table->tablenr > *tablenr)
      *tablenr= tl->table->tablenr;
  }
  (*map)<<= 1;
  (*tablenr)++;
  if (*tablenr >= MAX_TABLES)
    return TRUE;
  return FALSE;
}


/**
  @brief
  Append given table to the leaf_tables list.

  @param link  Offset to which list in table structure to use
  @param table Table to append

  @details
  Append given 'table' to the leaf_tables list using the 'link' offset.
  If the 'table' is linked with other tables through next_leaf/next_local
  chains then whole list will be appended.
*/

void st_select_lex::append_table_to_list(TABLE_LIST *TABLE_LIST::*link,
                                         TABLE_LIST *table)
{
  TABLE_LIST *tl;
  for (tl= leaf_tables.head(); tl->*link; tl= tl->*link) ;
  tl->*link= table;
}


/*
  @brief
  Replace given table from the leaf_tables list for a list of tables 

  @param table Table to replace
  @param list  List to substititute the table for

  @details
  Replace 'table' from the leaf_tables list for a list of tables 'tbl_list'.
*/

void st_select_lex::replace_leaf_table(TABLE_LIST *table, List<TABLE_LIST> &tbl_list)
{
  TABLE_LIST *tl;
  List_iterator<TABLE_LIST> ti(leaf_tables);
  while ((tl= ti++))
  {
    if (tl == table)
    {
      ti.replace(tbl_list);
      break;
    }
  }
}


/**
  @brief
  Assigns new table maps to tables in the leaf_tables list

  @param derived    Derived table to take initial table map from
  @param map        table map to begin with
  @param tablenr    table number to begin with
  @param parent_lex new parent select_lex

  @details
  Assign new table maps/table numbers to all tables in the leaf_tables list.
  'map'/'tablenr' are used for the first table and shifted to left/
  increased for each consequent table in the leaf_tables list.
  If the 'derived' table is given then it's table map/number is used for the
  first table in the list and 'map'/'tablenr' are used for the second and
  all consequent tables.
  The 'parent_lex' is set as the new parent select_lex for all tables in the
  list.
*/

void st_select_lex::remap_tables(TABLE_LIST *derived, table_map map,
                                 uint tablenr, SELECT_LEX *parent_lex)
{
  bool first_table= TRUE;
  bool has_table_function= FALSE;
  TABLE_LIST *tl;
  table_map first_map;
  uint first_tablenr;

  if (derived && derived->table)
  {
    first_map= derived->table->map;
    first_tablenr= derived->table->tablenr;
  }
  else
  {
    first_map= map;
    map<<= 1;
    first_tablenr= tablenr++;
  }
  /*
    Assign table bit/table number.
    To the first table of the subselect the table bit/tablenr of the
    derived table is assigned. The rest of tables are getting bits
    sequentially, starting from the provided table map/tablenr.
  */
  List_iterator<TABLE_LIST> ti(leaf_tables);
  while ((tl= ti++))
  {
    if (first_table)
    {
      first_table= FALSE;
      tl->table->set_table_map(first_map, first_tablenr);
    }
    else
    {
      tl->table->set_table_map(map, tablenr);
      tablenr++;
      map<<= 1;
    }
    SELECT_LEX *old_sl= tl->select_lex;
    tl->select_lex= parent_lex;
    for(TABLE_LIST *emb= tl->embedding;
        emb && emb->select_lex == old_sl;
        emb= emb->embedding)
      emb->select_lex= parent_lex;

    if (tl->table_function)
      has_table_function= TRUE;
  }

  if (has_table_function)
  {
    ti.rewind();
    while ((tl= ti++))
    {
      if (tl->table_function)
        tl->table_function->fix_after_pullout(tl, parent_lex, true);
    }
  }
}

/**
  @brief
  Merge a subquery into this select.

  @param derived     derived table of the subquery to be merged
  @param subq_select select_lex of the subquery
  @param map         table map for assigning to merged tables from subquery
  @param table_no    table number for assigning to merged tables from subquery

  @details
  This function merges a subquery into its parent select. In short the
  merge operation appends the subquery FROM table list to the parent's
  FROM table list. In more details:
    .) the top_join_list of the subquery is wrapped into a join_nest
       and attached to 'derived'
    .) subquery's leaf_tables list  is merged with the leaf_tables
       list of this select_lex
    .) the table maps and table numbers of the tables merged from
       the subquery are adjusted to reflect their new binding to
       this select

  @return TRUE  an error occur
  @return FALSE ok
*/

bool SELECT_LEX::merge_subquery(THD *thd, TABLE_LIST *derived,
                                SELECT_LEX *subq_select,
                                uint table_no, table_map map)
{
  derived->wrap_into_nested_join(subq_select->top_join_list);

  ftfunc_list->append(subq_select->ftfunc_list);
  if (join ||
      thd->lex->sql_command == SQLCOM_UPDATE_MULTI ||
      thd->lex->sql_command == SQLCOM_DELETE_MULTI)
  {
    List_iterator_fast<Item_in_subselect> li(subq_select->sj_subselects);
    Item_in_subselect *in_subq;
    while ((in_subq= li++))
    {
      sj_subselects.push_back(in_subq, thd->mem_root);
      if (in_subq->emb_on_expr_nest == NO_JOIN_NEST)
         in_subq->emb_on_expr_nest= derived;
    }

    uint cnt= sizeof(expr_cache_may_be_used)/sizeof(bool);
    for (uint i= 0; i < cnt; i++)
    {
      if (subq_select->expr_cache_may_be_used[i])
        expr_cache_may_be_used[i]= true;
    }

    List_iterator_fast<Item_func_in> it(subq_select->in_funcs);
    Item_func_in *in_func;
    while ((in_func= it++))
    {
      in_funcs.push_back(in_func, thd->mem_root);
      if (in_func->emb_on_expr_nest == NO_JOIN_NEST)
        in_func->emb_on_expr_nest= derived;
    }
  }

  /* Walk through child's tables and adjust table map, tablenr,
   * parent_lex */
  subq_select->remap_tables(derived, map, table_no, this);
  subq_select->merged_into= this;

  replace_leaf_table(derived, subq_select->leaf_tables);

  return FALSE;
}


/**
  @brief
  Mark tables from the leaf_tables list as belong to a derived table.

  @param derived   tables will be marked as belonging to this derived

  @details
  Run through the leaf_list and mark all tables as belonging to the 'derived'.
*/

void SELECT_LEX::mark_as_belong_to_derived(TABLE_LIST *derived)
{
  /* Mark tables as belonging to this DT */
  TABLE_LIST *tl;
  List_iterator<TABLE_LIST> ti(leaf_tables);
  while ((tl= ti++))
    tl->belong_to_derived= derived;
}


/**
  @brief
  Update used_tables cache for this select

  @details
  This function updates used_tables cache of ON expressions of all tables
  in the leaf_tables list and of the conds expression (if any).
*/

void SELECT_LEX::update_used_tables()
{
  TABLE_LIST *tl;
  List_iterator<TABLE_LIST> ti(leaf_tables);

  while ((tl= ti++))
  {
    if (tl->table && !tl->is_view_or_derived())
    {
      TABLE_LIST *embedding= tl->embedding;
      for (embedding= tl->embedding; embedding; embedding=embedding->embedding)
      {
        if (embedding->is_view_or_derived())
        {
          DBUG_ASSERT(embedding->is_merged_derived());
          TABLE *tab= tl->table;
          tab->covering_keys= tab->s->keys_for_keyread;
          tab->covering_keys.intersect(tab->keys_in_use_for_query);
          /*
            View/derived was merged. Need to recalculate read_set
            bitmaps here. For example:
              CREATE VIEW v1 AS SELECT f1,f2,f3 FROM t1;
              SELECT f1 FROM v1;
            Initially, the view definition will put all f1,f2,f3 in the
            read_set for t1. But after the view is merged, only f1 should
            be in the read_set.
          */
          bitmap_clear_all(tab->read_set);
          break;
        }
      }
    }
  }

  ti.rewind();
  while ((tl= ti++))
  {
    TABLE_LIST *embedding= tl;
    if (!is_eliminated_table(join->eliminated_tables, tl))
    {
      do
      {
        bool maybe_null;
        if ((maybe_null= MY_TEST(embedding->outer_join)))
        {
          tl->table->maybe_null= maybe_null;
          break;
        }
      }
      while ((embedding= embedding->embedding));
    }

    if (tl->on_expr && !is_eliminated_table(join->eliminated_tables, tl))
    {
      tl->on_expr->update_used_tables();
      tl->on_expr->walk(&Item::eval_not_null_tables, 0, NULL);
    }
    /*
      - There is no need to check sj_on_expr, because merged semi-joins inject
        sj_on_expr into the parent's WHERE clase.
      - For non-merged semi-joins (aka JTBMs), we need to check their
        left_expr. There is no need to check the rest of the subselect, we know
        it is uncorrelated and so cannot refer to any tables in this select.
    */
    if (tl->jtbm_subselect)
    {
      Item *left_expr= tl->jtbm_subselect->left_exp();
      left_expr->walk(&Item::update_table_bitmaps_processor, FALSE, NULL);
    }

    if (tl->table_function)
      tl->table_function->update_used_tables();

    embedding= tl->embedding;
    while (embedding)
    {
      if (embedding->on_expr && 
          embedding->nested_join->join_list.head() == tl)
      {
        if (!is_eliminated_table(join->eliminated_tables, embedding))
        {
          embedding->on_expr->update_used_tables();
          embedding->on_expr->walk(&Item::eval_not_null_tables, 0, NULL);
        }
      }
      tl= embedding;
      embedding= tl->embedding;
    }
  }

  if (join->conds)
  {
    join->conds->update_used_tables();
    join->conds->walk(&Item::eval_not_null_tables, 0, NULL);
  }
  if (join->having)
  {
    join->having->update_used_tables();
  }

  Item *item;
  List_iterator_fast<Item> it(join->all_fields);
  select_list_tables= 0;
  while ((item= it++))
  {
    item->update_used_tables();
    select_list_tables|= item->used_tables();
  }
  Item_outer_ref *ref;
  List_iterator_fast<Item_outer_ref> ref_it(inner_refs_list);
  while ((ref= ref_it++))
  {
    item= ref->outer_ref;
    item->update_used_tables();
  }
  for (ORDER *order= group_list.first; order; order= order->next)
    (*order->item)->update_used_tables();
  if (!master_unit()->is_unit_op() ||
      master_unit()->global_parameters() != this)
  {
    for (ORDER *order= order_list.first; order; order= order->next)
      (*order->item)->update_used_tables();
  }
  join->result->update_used_tables();
}


/**
  @brief
  Update is_correlated cache for this select

  @details
*/

void st_select_lex::update_correlated_cache()
{
  TABLE_LIST *tl;
  List_iterator<TABLE_LIST> ti(leaf_tables);

  is_correlated= false;

  while ((tl= ti++))
  {
    if (tl->table_function)
      is_correlated|= MY_TEST(tl->table_function->used_tables() &
                                OUTER_REF_TABLE_BIT);
    //    is_correlated|= tl->is_with_table_recursive_reference();
    if (tl->on_expr)
      is_correlated|= MY_TEST(tl->on_expr->used_tables() & OUTER_REF_TABLE_BIT);
    for (TABLE_LIST *embedding= tl->embedding ; embedding ;
         embedding= embedding->embedding)
    {
      if (embedding->on_expr)
        is_correlated|= MY_TEST(embedding->on_expr->used_tables() &
                                OUTER_REF_TABLE_BIT);
    }
  }

  if (join->conds)
    is_correlated|= MY_TEST(join->conds->used_tables() & OUTER_REF_TABLE_BIT);

  is_correlated|= join->having_is_correlated;

  if (join->having)
    is_correlated|= MY_TEST(join->having->used_tables() & OUTER_REF_TABLE_BIT);

  if (join->tmp_having)
    is_correlated|= MY_TEST(join->tmp_having->used_tables() &
                            OUTER_REF_TABLE_BIT);

  Item *item;
  List_iterator_fast<Item> it(join->fields_list);
  while ((item= it++))
    is_correlated|= MY_TEST(item->used_tables() & OUTER_REF_TABLE_BIT);

  for (ORDER *order= group_list.first; order; order= order->next)
    is_correlated|= MY_TEST((*order->item)->used_tables() &
                            OUTER_REF_TABLE_BIT);

  if (!master_unit()->is_unit_op())
  {
    for (ORDER *order= order_list.first; order; order= order->next)
      is_correlated|= MY_TEST((*order->item)->used_tables() &
                              OUTER_REF_TABLE_BIT);
  }

  if (!is_correlated)
    uncacheable&= ~UNCACHEABLE_DEPENDENT;
}


/**
  Set the EXPLAIN type for this subquery.
  
  @param on_the_fly  TRUE<=> We're running a SHOW EXPLAIN command, so we must 
                     not change any variables
*/

void st_select_lex::set_explain_type(bool on_the_fly)
{
  bool is_primary= FALSE;
  if (next_select())
    is_primary= TRUE;

  if (!is_primary && first_inner_unit())
  {
    /*
      If there is at least one materialized derived|view then it's a PRIMARY select.
      Otherwise, all derived tables/views were merged and this select is a SIMPLE one.
    */
    for (SELECT_LEX_UNIT *un= first_inner_unit(); un; un= un->next_unit())
    {
      if ((!un->derived || un->derived->is_materialized_derived()))
      {
        is_primary= TRUE;
        break;
      }
    }
  }

  if (on_the_fly && !is_primary && have_merged_subqueries)
    is_primary= TRUE;

  SELECT_LEX *first= master_unit()->first_select();
  /* drop UNCACHEABLE_EXPLAIN, because it is for internal usage only */
  uint8 is_uncacheable= (uncacheable & ~UNCACHEABLE_EXPLAIN);
  
  bool using_materialization= FALSE;
  Item_subselect *parent_item;
  if ((parent_item= master_unit()->item) &&
      parent_item->substype() == Item_subselect::IN_SUBS)
  {
    Item_in_subselect *in_subs= parent_item->get_IN_subquery();
    /*
      Surprisingly, in_subs->is_set_strategy() can return FALSE here,
      even for the last invocation of this function for the select.
    */
    if (in_subs->test_strategy(SUBS_MATERIALIZATION))
      using_materialization= TRUE;
  }

  if (!on_the_fly)
    options|= SELECT_DESCRIBE;

  if (pushdown_select)
  {
    type= pushed_select_text;
    return;
  }

  if (master_unit()->thd->lex->first_select_lex() == this)
  {
    type= is_primary ? "PRIMARY" : "SIMPLE";
  }
  else
  {
    if (this == first)
    {
      /* If we're a direct child of a UNION, we're the first sibling there */
      if (linkage == DERIVED_TABLE_TYPE)
      {
        bool is_pushed_master_unit= master_unit()->derived &&
                                    master_unit()->derived->pushdown_derived;
        if (is_pushed_master_unit)
          type= pushed_derived_text;
        else if (is_uncacheable & UNCACHEABLE_DEPENDENT)
          type= "LATERAL DERIVED";
        else
          type= "DERIVED";
      }
      else if (using_materialization)
        type= "MATERIALIZED";
      else
      {
        if (is_uncacheable & UNCACHEABLE_DEPENDENT)
          type= "DEPENDENT SUBQUERY";
        else
          type= is_uncacheable ? "UNCACHEABLE SUBQUERY" : "SUBQUERY";
      }
    }
    else
    {
      switch (linkage)
      {
      case INTERSECT_TYPE:
        type= "INTERSECT";
        break;
      case EXCEPT_TYPE:
        type= "EXCEPT";
        break;
      default:
        /* This a non-first sibling in UNION */
        if (is_uncacheable & UNCACHEABLE_DEPENDENT)
          type= "DEPENDENT UNION";
        else if (using_materialization)
          type= "MATERIALIZED UNION";
        else
        {
          type= is_uncacheable ? "UNCACHEABLE UNION": "UNION";
          if (this == master_unit()->fake_select_lex)
            type=
                master_unit()->pushdown_unit
                    ? pushed_unit_operation_text[master_unit()->common_op()]
                    : unit_operation_text[master_unit()->common_op()];
          /*
            join below may be =NULL when this functions is called at an early
            stage. It will be later called again and we will set the correct
            value.
          */
          if (join)
          {
            bool uses_cte= false;
            for (JOIN_TAB *tab= first_linear_tab(join, WITHOUT_BUSH_ROOTS,
                                                       WITH_CONST_TABLES);
                 tab;
                 tab= next_linear_tab(join, tab, WITHOUT_BUSH_ROOTS))
            {
              /*
                pos_in_table_list=NULL for e.g. post-join aggregation JOIN_TABs.
              */
              if (!(tab->table && tab->table->pos_in_table_list))
                continue;
              TABLE_LIST *tbl= tab->table->pos_in_table_list;
              if (tbl->with && tbl->with->is_recursive &&
                  tbl->is_with_table_recursive_reference())
              {
                uses_cte= true;
                break;
              }
            }
            if (uses_cte)
              type= "RECURSIVE UNION";
          }
        }
        break;
      }
    }
  }
}


/**
  @brief
  Increase estimated number of records for a derived table/view

  @param records  number of records to increase estimate by

  @details
  This function increases estimated number of records by the 'records'
  for the derived table to which this select belongs to.
*/

void SELECT_LEX::increase_derived_records(ha_rows records)
{
  SELECT_LEX_UNIT *unit= master_unit();
  DBUG_ASSERT(unit->derived);

  if (unit->with_element && unit->with_element->is_recursive)
  {
    st_select_lex *first_recursive= unit->with_element->first_recursive;
    st_select_lex *sl= unit->first_select();
    for ( ; sl != first_recursive; sl= sl->next_select())
    {
      if (sl == this)
        break;
    }
    if (sl == first_recursive)
      return; 
  }
  
  select_result *result= unit->result;
  switch (linkage)
  {
  case INTERSECT_TYPE:
    // result of intersect can't be more then one of components
    set_if_smaller(result->est_records, records);
  case EXCEPT_TYPE:
    // in worse case none of record will be removed
    break;
  default:
    // usual UNION
    if (HA_ROWS_MAX - records > result->est_records)
      result->est_records+= records;
    else
      result->est_records= HA_ROWS_MAX;
    break;
  }
}


/**
  @brief
  Mark select's derived table as a const one.

  @param empty Whether select has an empty result set

  @details
  Mark derived table/view of this select as a constant one (to
  materialize it at the optimization phase) unless this select belongs to a
  union. Estimated number of rows is incremented if this select has non empty
  result set.
*/

void SELECT_LEX::mark_const_derived(bool empty)
{
  TABLE_LIST *derived= master_unit()->derived;
  /* join == NULL in  DELETE ... RETURNING */
  if (!(join && join->thd->lex->describe) && derived)
  {
    if (!empty)
      increase_derived_records(1);
    if (!master_unit()->is_unit_op() && !derived->is_merged_derived() &&
        !(join && join->with_two_phase_optimization))
      derived->fill_me= TRUE;
  }
}


bool st_select_lex::save_leaf_tables(THD *thd)
{
  Query_arena *arena, backup;
  arena= thd->activate_stmt_arena_if_needed(&backup);

  List_iterator_fast<TABLE_LIST> li(leaf_tables);
  TABLE_LIST *table;
  while ((table= li++))
  {
    if (leaf_tables_exec.push_back(table, thd->mem_root))
      return 1;
    table->tablenr_exec= table->get_tablenr();
    table->map_exec= table->get_map();
    if (join && (join->select_options & SELECT_DESCRIBE))
      table->maybe_null_exec= 0;
    else
      table->maybe_null_exec= table->table?  table->table->maybe_null: 0;
  }
  if (arena)
    thd->restore_active_arena(arena, &backup);

  return 0;
}


bool LEX::save_prep_leaf_tables()
{
  if (!thd->save_prep_leaf_list)
    return FALSE;

  Query_arena *arena= thd->stmt_arena, backup;
  arena= thd->activate_stmt_arena_if_needed(&backup);
  //It is used for DETETE/UPDATE so top level has only one SELECT
  DBUG_ASSERT(first_select_lex()->next_select() == NULL);
  bool res= first_select_lex()->save_prep_leaf_tables(thd);

  if (arena)
    thd->restore_active_arena(arena, &backup);

  if (res)
    return TRUE;

  thd->save_prep_leaf_list= FALSE;
  return FALSE;
}


bool st_select_lex::save_prep_leaf_tables(THD *thd)
{
  if (prep_leaf_list_state == SAVED)
    return FALSE;

  List_iterator_fast<TABLE_LIST> li(leaf_tables);
  TABLE_LIST *table;

  /*
    Check that the SELECT_LEX was really prepared and so tables are setup.

    It can be subquery in SET clause of UPDATE which was not prepared yet, so
    its tables are not yet setup and ready for storing.
  */
  if (prep_leaf_list_state != READY)
    return FALSE;

  while ((table= li++))
  {
    if (leaf_tables_prep.push_back(table))
      return TRUE;
  }
  prep_leaf_list_state= SAVED;
  for (SELECT_LEX_UNIT *u= first_inner_unit(); u; u= u->next_unit())
  {
    for (SELECT_LEX *sl= u->first_select(); sl; sl= sl->next_select())
    {
      if (sl->save_prep_leaf_tables(thd))
        return TRUE;
    }
  }

  return FALSE;
}


/**
  Set exclude_from_table_unique_test for selects of this select and all selects
  belonging to the underlying units of derived tables or views
*/

void st_select_lex::set_unique_exclude()
{
  exclude_from_table_unique_test= TRUE;
  for (SELECT_LEX_UNIT *unit= first_inner_unit();
       unit;
       unit= unit->next_unit())
  {
    if (unit->derived && unit->derived->is_view_or_derived())
    {
      for (SELECT_LEX *sl= unit->first_select(); sl; sl= sl->next_select())
        sl->set_unique_exclude();
    }
  }
}


/*
  Return true if this select_lex has been converted into a semi-join nest
  within 'ancestor'.

  We need a loop to check this because there could be several nested
  subselects, like

    SELECT ... FROM grand_parent 
      WHERE expr1 IN (SELECT ... FROM parent 
                        WHERE expr2 IN ( SELECT ... FROM child)

  which were converted into:
  
    SELECT ... 
    FROM grand_parent SEMI_JOIN (parent JOIN child) 
    WHERE 
      expr1 AND expr2

  In this case, both parent and child selects were merged into the parent.
*/

bool st_select_lex::is_merged_child_of(st_select_lex *ancestor)
{
  bool all_merged= TRUE;
  for (SELECT_LEX *sl= this; sl && sl!=ancestor;
       sl=sl->outer_select())
  {
    Item *subs= sl->master_unit()->item;
    Item_in_subselect *in_subs= (subs ? subs->get_IN_subquery() : NULL);
    if (in_subs &&
        ((Item_subselect*)subs)->substype() == Item_subselect::IN_SUBS &&
        in_subs->test_strategy(SUBS_SEMI_JOIN))
    {
      continue;
    }

    if (sl->master_unit()->derived &&
      sl->master_unit()->derived->is_merged_derived())
    {
      continue;
    }
    all_merged= FALSE;
    break;
  }
  return all_merged;
}

/* 
  This is used by SHOW EXPLAIN|ANALYZE. It assumes query plan has been already
  collected into QPF structures and we only need to print it out.
*/

int LEX::print_explain(select_result_sink *output, uint8 explain_flags,
                       bool is_analyze, bool is_json_format,
                       bool *printed_anything)
{
  int res;
  if (explain && explain->have_query_plan())
  {
    if (is_json_format)
    {
      auto now= microsecond_interval_timer();
      auto start_time= thd->start_utime;
      auto query_time_in_progress_ms= 0ULL;
      if (likely(now > start_time))
        query_time_in_progress_ms=
          (now - start_time) / (HRTIME_RESOLUTION / 1000);
      res= explain->print_explain_json(output, is_analyze,
                                       query_time_in_progress_ms);
    }
    else
    {
      res= explain->print_explain(output, explain_flags, is_analyze);
    }
    *printed_anything= true;
  }
  else
  {
    res= 0;
    *printed_anything= false;
  }
  return res;
}


/**
  Allocates and set arena for SET STATEMENT old values.

  @param backup          where to save backup of arena.

  @retval 1 Error
  @retval 0 OK
*/

bool LEX::set_arena_for_set_stmt(Query_arena *backup)
{
  DBUG_ENTER("LEX::set_arena_for_set_stmt");
  DBUG_ASSERT(arena_for_set_stmt== 0);
  if (!mem_root_for_set_stmt)
  {
    mem_root_for_set_stmt= new MEM_ROOT();
    if (unlikely(!(mem_root_for_set_stmt)))
      DBUG_RETURN(1);
    init_sql_alloc(PSI_INSTRUMENT_ME, mem_root_for_set_stmt, ALLOC_ROOT_SET,
                   ALLOC_ROOT_SET, MYF(MY_THREAD_SPECIFIC));
  }
  if (unlikely(!(arena_for_set_stmt= new(mem_root_for_set_stmt)
                 Query_arena_memroot(mem_root_for_set_stmt,
                                     Query_arena::STMT_INITIALIZED))))
    DBUG_RETURN(1);
  DBUG_PRINT("info", ("mem_root: %p  arena: %p",
                      mem_root_for_set_stmt,
                      arena_for_set_stmt));
  thd->set_n_backup_active_arena(arena_for_set_stmt, backup);
  DBUG_RETURN(0);
}


void LEX::reset_arena_for_set_stmt(Query_arena *backup)
{
  DBUG_ENTER("LEX::reset_arena_for_set_stmt");
  DBUG_ASSERT(arena_for_set_stmt);
  thd->restore_active_arena(arena_for_set_stmt, backup);
  DBUG_PRINT("info", ("mem_root: %p  arena: %p",
                      arena_for_set_stmt->mem_root,
                      arena_for_set_stmt));
  DBUG_VOID_RETURN;
}


void LEX::free_arena_for_set_stmt()
{
  DBUG_ENTER("LEX::free_arena_for_set_stmt");
  if (!arena_for_set_stmt)
    return;
  DBUG_PRINT("info", ("mem_root: %p  arena: %p",
                      arena_for_set_stmt->mem_root,
                      arena_for_set_stmt));
  arena_for_set_stmt->free_items();
  delete(arena_for_set_stmt);
  free_root(mem_root_for_set_stmt, MYF(MY_KEEP_PREALLOC));
  arena_for_set_stmt= 0;
  DBUG_VOID_RETURN;
}

bool LEX::restore_set_statement_var()
{
  bool err= false;
  DBUG_ENTER("LEX::restore_set_statement_var");
  if (!old_var_list.is_empty())
  {
    DBUG_PRINT("info", ("vars: %d", old_var_list.elements));
    err= sql_set_variables(thd, &old_var_list, false);
    old_var_list.empty();
    free_arena_for_set_stmt();
  }
  DBUG_ASSERT(!is_arena_for_set_stmt());
  DBUG_RETURN(err);
}

unit_common_op st_select_lex_unit::common_op()
{
  SELECT_LEX *first= first_select();
  bool first_op= TRUE;
  unit_common_op operation= OP_MIX; // if no op
  for (SELECT_LEX *sl= first; sl; sl= sl->next_select())
  {
    if (sl != first)
    {
      unit_common_op op;
      switch (sl->linkage)
      {
      case INTERSECT_TYPE:
        op= OP_INTERSECT;
        break;
      case EXCEPT_TYPE:
        op= OP_EXCEPT;
        break;
      default:
        op= OP_UNION;
        break;
      }
      if (first_op)
      {
        operation= op;
        first_op= FALSE;
      }
      else
      {
        if (operation != op)
          return OP_MIX;
      }
    }
  }
  return operation;
}
/*
  Save explain structures of a UNION. The only variable member is whether the 
  union has "Using filesort".

  There is also save_union_explain_part2() function, which is called before we
  read UNION's output.

  The reason for it is examples like this:

     SELECT col1 FROM t1 UNION SELECT col2 FROM t2
     ORDER BY (select ... from t3 ...)

  Here, the (select ... from t3 ...) subquery must be a child of UNION's
  st_select_lex. However, it is not connected as child until a very late 
  stage in execution.
*/

int st_select_lex_unit::save_union_explain(Explain_query *output)
{
  SELECT_LEX *first= first_select();

  if (output->get_union(first->select_number))
    return 0; /* Already added */
    
  Explain_union *eu= 
    new (output->mem_root) Explain_union(output->mem_root, 
                                         thd->lex->analyze_stmt);
  if (unlikely(!eu))
    return 0;

  if (with_element && with_element->is_recursive)
    eu->is_recursive_cte= true;
 
  if (derived)
    eu->connection_type= Explain_node::EXPLAIN_NODE_DERIVED;
  /* 
    Note: Non-merged semi-joins cannot be made out of UNIONs currently, so we
    don't ever set EXPLAIN_NODE_NON_MERGED_SJ.
  */
  for (SELECT_LEX *sl= first; sl; sl= sl->next_select())
    eu->add_select(sl->select_number);

  eu->is_pushed_down_to_engine= (pushdown_unit != nullptr);
  eu->fake_select_type= pushdown_unit ?
    pushed_unit_operation_text[eu->operation= common_op()] :
    unit_operation_text[eu->operation= common_op()];
  eu->using_filesort= MY_TEST(global_parameters()->order_list.first);
  eu->using_tmp= union_needs_tmp_table();

  // Save the UNION node
  output->add_node(eu);

  if (eu->get_select_id() == 1)
    output->query_plan_ready();

  return 0;
}


/*
  @see  st_select_lex_unit::save_union_explain
*/

int st_select_lex_unit::save_union_explain_part2(Explain_query *output)
{
  Explain_union *eu= output->get_union(first_select()->select_number);
  if (fake_select_lex)
  {
    for (SELECT_LEX_UNIT *unit= fake_select_lex->first_inner_unit(); 
         unit; unit= unit->next_unit())
    {
      if (unit->explainable())
        eu->add_child(unit->first_select()->select_number);
    }
    fake_select_lex->join->explain= &eu->fake_select_lex_explain;
  }
  return 0;
}


/**
  A routine used by the parser to decide whether we are specifying a full
  partitioning or if only partitions to add or to split.

  @note  This needs to be outside of WITH_PARTITION_STORAGE_ENGINE since it
  is used from the sql parser that doesn't have any ifdef's

  @retval  TRUE    Yes, it is part of a management partition command
  @retval  FALSE          No, not a management partition command
*/

bool LEX::is_partition_management() const
{
  return (sql_command == SQLCOM_ALTER_TABLE &&
          (alter_info.partition_flags & (ALTER_PARTITION_ADD |
                                         ALTER_PARTITION_CONVERT_IN |
                                         ALTER_PARTITION_CONVERT_OUT |
                                         ALTER_PARTITION_REORGANIZE)));
}


/**
  Exclude last added SELECT_LEX (current) in the UNIT and return pointer in it
  (previous become currect)

  @return detached SELECT_LEX or NULL in case of error
*/

SELECT_LEX *LEX::exclude_last_select()
{
  return exclude_not_first_select(current_select);
}

SELECT_LEX *LEX::exclude_not_first_select(SELECT_LEX *exclude)
{
  DBUG_ENTER("LEX::exclude_not_first_select");
  DBUG_PRINT("enter", ("exclude %p #%u", exclude, exclude->select_number));
  SELECT_LEX_UNIT *unit= exclude->master_unit();
  SELECT_LEX *sl;
  DBUG_ASSERT(unit->first_select() != exclude);
  /* we should go through the list to correctly set current_select */
  for(sl= unit->first_select();
      sl->next_select() && sl->next_select() != exclude;
      sl= sl->next_select());
  DBUG_PRINT("info", ("excl: %p  unit: %p  prev: %p", exclude, unit, sl));
  if (!sl)
    DBUG_RETURN(NULL);
  DBUG_ASSERT(&sl->next == exclude->prev);

  exclude->prev= NULL;

  current_select= sl;
  DBUG_RETURN(exclude);
}


SELECT_LEX_UNIT *LEX::alloc_unit()
{
  SELECT_LEX_UNIT *unit;
  DBUG_ENTER("LEX::alloc_unit");
  if (!(unit= new (thd->mem_root) SELECT_LEX_UNIT()))
    DBUG_RETURN(NULL);

  unit->init_query();
  /* TODO: reentrant problem */
  unit->thd= thd;
  unit->link_next= 0;
  unit->link_prev= 0;
  /* TODO: remove return_to */
  unit->return_to= NULL;
  DBUG_RETURN(unit);
}


SELECT_LEX *LEX::alloc_select(bool select)
{
  SELECT_LEX *select_lex;
  DBUG_ENTER("LEX::alloc_select");
  if (!(select_lex= new (thd->mem_root) SELECT_LEX()))
    DBUG_RETURN(NULL);
  DBUG_PRINT("info", ("Allocate select: %p #%u  statement lex: %p",
                      select_lex, thd->lex->stmt_lex->current_select_number,
                      thd->lex->stmt_lex));
  /*
    TODO: move following init to constructor when we get rid of builtin
    select
  */
  select_lex->select_number= ++thd->lex->stmt_lex->current_select_number;
  select_lex->parent_lex= this; /* Used in init_query. */
  select_lex->init_query();
  if (select)
    select_lex->init_select();
  select_lex->nest_level_base= &this->unit;
  select_lex->include_global((st_select_lex_node**)&all_selects_list);
  select_lex->context.resolve_in_select_list= TRUE;
  DBUG_RETURN(select_lex);
}

SELECT_LEX_UNIT *
LEX::create_unit(SELECT_LEX *first_sel)
{
  SELECT_LEX_UNIT *unit;
  DBUG_ENTER("LEX::create_unit");

  unit = first_sel->master_unit();

  if (!unit && !(unit= alloc_unit()))
    DBUG_RETURN(NULL);

  unit->register_select_chain(first_sel);
  if (first_sel->next_select())
  {
    unit->reset_distinct();
    DBUG_ASSERT(!unit->fake_select_lex);
    if (unit->add_fake_select_lex(thd))
      DBUG_RETURN(NULL);
  }
  DBUG_RETURN(unit);
}

SELECT_LEX_UNIT *
SELECT_LEX::attach_selects_chain(SELECT_LEX *first_sel,
                                 Name_resolution_context *context)
{
  SELECT_LEX_UNIT *unit;
  DBUG_ENTER("SELECT_LEX::attach_select_chain");

  if (!(unit= parent_lex->alloc_unit()))
    DBUG_RETURN(NULL);

  unit->register_select_chain(first_sel);
  register_unit(unit, context);
  if (first_sel->next_select())
  {
    unit->reset_distinct();
    DBUG_ASSERT(!unit->fake_select_lex);
    if (unit->add_fake_select_lex(parent_lex->thd))
      DBUG_RETURN(NULL);
  }

  DBUG_RETURN(unit);
}

SELECT_LEX *
LEX::wrap_unit_into_derived(SELECT_LEX_UNIT *unit)
{
  SELECT_LEX *wrapping_sel;
  Table_ident *ti;
  DBUG_ENTER("LEX::wrap_unit_into_derived");

  if (!(wrapping_sel= alloc_select(TRUE)))
    DBUG_RETURN(NULL);
  Name_resolution_context *context= &wrapping_sel->context;
  context->init();
  wrapping_sel->automatic_brackets= FALSE;
  wrapping_sel->mark_as_unit_nest();
  wrapping_sel->register_unit(unit, context);

  /* stuff dummy SELECT * FROM (...) */

  if (push_select(wrapping_sel)) // for Items & TABLE_LIST
    DBUG_RETURN(NULL);

  /* add SELECT list*/
  {
    Item *item= new (thd->mem_root) Item_field(thd, context, star_clex_str);
    if (item == NULL)
      goto err;
    if (add_item_to_list(thd, item))
      goto err;
    (wrapping_sel->with_wild)++;
  }

  unit->first_select()->set_linkage(DERIVED_TABLE_TYPE);

  ti= new (thd->mem_root) Table_ident(unit);
  if (ti == NULL)
    goto err;
  {
    TABLE_LIST *table_list;
    LEX_CSTRING alias;
    if (wrapping_sel->make_unique_derived_name(thd, &alias))
      goto err;

    if (!(table_list= wrapping_sel->add_table_to_list(thd, ti, &alias,
                                                      0, TL_READ,
                                                      MDL_SHARED_READ)))
      goto err;

    context->resolve_in_table_list_only(table_list);
    wrapping_sel->add_joined_table(table_list);
  }

  pop_select();

  derived_tables|= DERIVED_SUBQUERY;

  DBUG_RETURN(wrapping_sel);

err:
  pop_select();
  DBUG_RETURN(NULL);
}

SELECT_LEX *LEX::wrap_select_chain_into_derived(SELECT_LEX *sel)
{
  SELECT_LEX *dummy_select;
  SELECT_LEX_UNIT *unit;
  Table_ident *ti;
  DBUG_ENTER("LEX::wrap_select_chain_into_derived");

  if (!(dummy_select= alloc_select(TRUE)))
     DBUG_RETURN(NULL);
  Name_resolution_context *context= &dummy_select->context;
  dummy_select->automatic_brackets= FALSE;
  sel->distinct= TRUE; // First select has not this attribute (safety)

  if (!(unit= dummy_select->attach_selects_chain(sel, context)))
    DBUG_RETURN(NULL);

  /* stuff dummy SELECT * FROM (...) */

  if (push_select(dummy_select)) // for Items & TABLE_LIST
    DBUG_RETURN(NULL);

  /* add SELECT list*/
  {
    Item *item= new (thd->mem_root) Item_field(thd, context, star_clex_str);
    if (item == NULL)
      goto err;
    if (add_item_to_list(thd, item))
      goto err;
    (dummy_select->with_wild)++;
  }

  sel->set_linkage(DERIVED_TABLE_TYPE);

  ti= new (thd->mem_root) Table_ident(unit);
  if (ti == NULL)
    goto err;
  {
    TABLE_LIST *table_list;
    LEX_CSTRING alias;
    if (dummy_select->make_unique_derived_name(thd, &alias))
      goto err;

    if (!(table_list= dummy_select->add_table_to_list(thd, ti, &alias,
                                                      0, TL_READ,
                                                      MDL_SHARED_READ)))
      goto err;

    context->resolve_in_table_list_only(table_list);
    dummy_select->add_joined_table(table_list);
  }

  pop_select();

  derived_tables|= DERIVED_SUBQUERY;

  DBUG_RETURN(dummy_select);

err:
  pop_select();
  DBUG_RETURN(NULL);
}

bool LEX::push_context(Name_resolution_context *context)
{
  DBUG_ENTER("LEX::push_context");
  DBUG_PRINT("info", ("Context: %p Select: %p (%d)",
                       context, context->select_lex,
                       (context->select_lex ?
                        context->select_lex->select_number:
                        0)));
  bool res= context_stack.push_front(context, thd->mem_root);
  DBUG_RETURN(res);
}


Name_resolution_context *LEX::pop_context()
{
  DBUG_ENTER("LEX::pop_context");
  Name_resolution_context *context= context_stack.pop();
  DBUG_PRINT("info", ("Context: %p Select: %p (%d)",
                       context, context->select_lex,
                       (context->select_lex ?
                        context->select_lex->select_number:
                        0)));
  DBUG_RETURN(context);
}


SELECT_LEX *LEX::create_priority_nest(SELECT_LEX *first_in_nest)
{
  DBUG_ENTER("LEX::create_priority_nest");
  DBUG_ASSERT(first_in_nest->first_nested);
  enum sub_select_type wr_unit_type= first_in_nest->get_linkage();
  bool wr_distinct= first_in_nest->distinct;
  SELECT_LEX *attach_to= first_in_nest->first_nested;
  attach_to->cut_next();
  SELECT_LEX *wrapper= wrap_select_chain_into_derived(first_in_nest);
  if (wrapper)
  {
    first_in_nest->first_nested= NULL;
    wrapper->set_linkage_and_distinct(wr_unit_type, wr_distinct);
    wrapper->first_nested= attach_to->first_nested;
    wrapper->set_master_unit(attach_to->master_unit());
    attach_to->link_neighbour(wrapper);
  }
  DBUG_RETURN(wrapper);
}


/**
  Checks if we need finish "automatic brackets" mode

  INTERSECT has higher priority then UNION and EXCEPT, so when it is need we
  automatically create lower layer for INTERSECT (automatic brackets) and
  here we check if we should return back one level up during parsing procedure.
*/

void LEX::check_automatic_up(enum sub_select_type type)
{
  if (type != INTERSECT_TYPE &&
      current_select->get_linkage() == INTERSECT_TYPE &&
      current_select->outer_select() &&
      current_select->outer_select()->automatic_brackets)
  {
    nest_level--;
    current_select= current_select->outer_select();
  }
}


sp_variable *LEX::sp_param_init(LEX_CSTRING *name)
{
  if (spcont->find_variable(name, true))
  {
    my_error(ER_SP_DUP_PARAM, MYF(0), name->str);
    return NULL;
  }
  sp_variable *spvar= spcont->add_variable(thd, name);
  init_last_field(&spvar->field_def, name);
  return spvar;
}


bool LEX::sp_param_fill_definition(sp_variable *spvar,
                                   const Lex_field_type_st &def)
{
  return
    last_field->set_attributes(thd, def, COLUMN_DEFINITION_ROUTINE_PARAM) ||
    sphead->fill_spvar_definition(thd, last_field, &spvar->name);
}


bool LEX::sf_return_fill_definition(const Lex_field_type_st &def)
{
  return
    last_field->set_attributes(thd, def, COLUMN_DEFINITION_FUNCTION_RETURN) ||
    sphead->fill_field_definition(thd, last_field);
}


bool LEX::sf_return_fill_definition_row(Row_definition_list *def)
{
  sphead->m_return_field_def.set_row_field_definitions(def);
  return sphead->fill_spvar_definition(thd, &sphead->m_return_field_def) ||
         sphead->row_fill_field_definitions(thd, def);
}


bool
LEX::sf_return_fill_definition_rowtype_of(const Qualified_column_ident &ref)
{
  // RETURN xxx.yyy.zzz%ROWTYPE is not possible in the grammar
  DBUG_ASSERT(!ref.db.str);

  // Make sure sp_rcontext is created using the invoker security context:
  sphead->m_flags|= sp_head::HAS_COLUMN_TYPE_REFS;
  Table_ident *table_ref;
  if (unlikely(!(table_ref= new (thd->mem_root)
                            Table_ident(thd, &ref.table, &ref.m_column,
                                        false))))
    return true;
  sphead->m_return_field_def.set_table_rowtype_ref(table_ref);
  return sphead->fill_spvar_definition(thd, &sphead->m_return_field_def);
}


bool LEX::sf_return_fill_definition_type_of(const Qualified_column_ident &ref)
{
  DBUG_ASSERT(ref.table.str);
  DBUG_ASSERT(ref.m_column.str);
  // Make sure sp_rcontext is created using the invoker security context:
  sphead->m_flags|= sp_head::HAS_COLUMN_TYPE_REFS;
  Qualified_column_ident *ref2;
  if (unlikely(!(ref2= new (thd->mem_root)  Qualified_column_ident(ref))))
    return true;
  sphead->m_return_field_def.set_column_type_ref(ref2);
  return false;
}


void LEX::set_stmt_init()
{
  sql_command= SQLCOM_SET_OPTION;
  init_select();
  option_type= OPT_SESSION;
  autocommit= 0;
  var_list.empty();
};


/**
  Find a local or a package body variable by name.
  @param IN  name    - the variable name
  @param OUT ctx     - NULL, if the variable was not found,
                       or LEX::spcont (if a local variable was found)
                       or the package top level context
                       (if a package variable was found)
  @param OUT handler - NULL, if the variable was not found,
                       or a pointer to rcontext handler
  @retval            - the variable (if found), or NULL otherwise.
*/
sp_variable *
LEX::find_variable(const LEX_CSTRING *name,
                   sp_pcontext **ctx,
                   const Sp_rcontext_handler **rh) const
{
  sp_variable *spv;
  if (spcont && (spv= spcont->find_variable(name, false)))
  {
    *ctx= spcont;
    *rh= &sp_rcontext_handler_local;
    return spv;
  }
  sp_package *pkg= sphead ? sphead->m_parent : NULL;
  if (pkg && (spv= pkg->find_package_variable(name)))
  {
    *ctx= pkg->get_parse_context()->child_context(0);
    *rh= &sp_rcontext_handler_package_body;
    return spv;
  }
  *ctx= NULL;
  *rh= NULL;
  return NULL;
}


static bool is_new(const char *str)
{
  return (str[0] == 'n' || str[0] == 'N') &&
         (str[1] == 'e' || str[1] == 'E') &&
         (str[2] == 'w' || str[2] == 'W');
}

static bool is_old(const char *str)
{
  return (str[0] == 'o' || str[0] == 'O') &&
         (str[1] == 'l' || str[1] == 'L') &&
         (str[2] == 'd' || str[2] == 'D');
}


bool LEX::is_trigger_new_or_old_reference(const LEX_CSTRING *name) const
{
  // "name" is not necessarily NULL-terminated!
  return sphead && sphead->m_handler->type() == SP_TYPE_TRIGGER &&
         name->length == 3 && (is_new(name->str) || is_old(name->str));
}


void LEX::sp_variable_declarations_init(THD *thd, int nvars)
{
  sp_variable *spvar= spcont->get_last_context_variable();

  sphead->reset_lex(thd);
  spcont->declare_var_boundary(nvars);
  thd->lex->init_last_field(&spvar->field_def, &spvar->name);
}


bool LEX::sp_variable_declarations_set_default(THD *thd, int nvars,
                                               Item *dflt_value_item,
                                               const LEX_CSTRING &expr_str)
{
  bool has_default_clause= dflt_value_item != NULL;
  if (!has_default_clause &&
      unlikely(!(dflt_value_item= new (thd->mem_root) Item_null(thd))))
    return true;

  sp_variable *first_spvar = NULL;

  for (uint i= 0 ; i < (uint) nvars ; i++)
  {
    sp_variable *spvar= spcont->get_last_context_variable((uint) nvars - 1 - i);

    if (i == 0) {
      first_spvar = spvar;
    } else if (has_default_clause) {
      Item_splocal *item =
              new (thd->mem_root)
                      Item_splocal(thd, &sp_rcontext_handler_local,
                                   &first_spvar->name, first_spvar->offset,
                                   first_spvar->type_handler(), 0, 0);
      if (item == NULL)
        return true; // OOM
#ifndef DBUG_OFF
      item->m_sp = sphead;
#endif
      dflt_value_item = item;
    }

    bool last= i + 1 == (uint) nvars;
    spvar->default_value= dflt_value_item;
    /* The last instruction is responsible for freeing LEX. */
    sp_instr_set *is= new (thd->mem_root)
                      sp_instr_set(sphead->instructions(),
                                   spcont, &sp_rcontext_handler_local,
                                   spvar->offset, dflt_value_item,
                                   this, last, expr_str);
    if (unlikely(is == NULL || sphead->add_instr(is)))
      return true;
  }
  return false;
}


bool
LEX::sp_variable_declarations_copy_type_finalize(THD *thd, int nvars,
                                                 const Column_definition &ref,
                                                 Row_definition_list *fields,
                                                 Item *default_value,
                                                 const LEX_CSTRING &expr_str)
{
  for (uint i= 0 ; i < (uint) nvars; i++)
  {
    sp_variable *spvar= spcont->get_last_context_variable((uint) nvars - 1 - i);
    spvar->field_def.set_type(ref);
    if (fields)
    {
      DBUG_ASSERT(ref.type_handler() == &type_handler_row);
      spvar->field_def.set_row_field_definitions(fields);
    }
    spvar->field_def.field_name= spvar->name;
  }
  if (unlikely(sp_variable_declarations_set_default(thd, nvars,
                                                    default_value, expr_str)))
    return true;
  spcont->declare_var_boundary(0);
  return sphead->restore_lex(thd);
}


bool LEX::sp_variable_declarations_finalize(THD *thd, int nvars,
                                            const Column_definition *cdef,
                                            Item *dflt_value_item,
                                            const LEX_CSTRING &expr_str)
{
  DBUG_ASSERT(cdef);
  Column_definition tmp(*cdef);
  if (sphead->fill_spvar_definition(thd, &tmp))
    return true;
  return sp_variable_declarations_copy_type_finalize(thd, nvars, tmp, NULL,
                                                     dflt_value_item, expr_str);
}


bool LEX::sp_variable_declarations_row_finalize(THD *thd, int nvars,
                                                Row_definition_list *row,
                                                Item *dflt_value_item,
                                                const LEX_CSTRING &expr_str)
{
  DBUG_ASSERT(row);
  /*
    Prepare all row fields.
    Note, we do it only one time outside of the below loop.
    The converted list in "row" is further reused by all variable
    declarations processed by the current call.
    Example:
      DECLARE
        a, b, c ROW(x VARCHAR(10) CHARACTER SET utf8);
      BEGIN
        ...
      END;
  */
  if (sphead->row_fill_field_definitions(thd, row))
    return true;

  for (uint i= 0 ; i < (uint) nvars ; i++)
  {
    sp_variable *spvar= spcont->get_last_context_variable((uint) nvars - 1 - i);
    spvar->field_def.set_row_field_definitions(row);
    if (sphead->fill_spvar_definition(thd, &spvar->field_def, &spvar->name))
      return true;
  }

  if (sp_variable_declarations_set_default(thd, nvars, dflt_value_item,
                                           expr_str))
    return true;
  spcont->declare_var_boundary(0);
  return sphead->restore_lex(thd);
}


/**
  Finalize a %ROWTYPE declaration, e.g.:
    DECLARE a,b,c,d t1%ROWTYPE := ROW(1,2,3);

  @param thd   - the current thd
  @param nvars - the number of variables in the declaration
  @param ref   - the table or cursor name (see comments below)
  @param def   - the default value, e.g., ROW(1,2,3), or NULL (no default).
*/
bool
LEX::sp_variable_declarations_rowtype_finalize(THD *thd, int nvars,
                                               Qualified_column_ident *ref,
                                               Item *def,
                                               const LEX_CSTRING &expr_str)
{
  uint coffp;
  const sp_pcursor *pcursor= ref->table.str && ref->db.str ? NULL :
                             spcont->find_cursor(&ref->m_column, &coffp,
                                                 false);
  if (pcursor)
    return sp_variable_declarations_cursor_rowtype_finalize(thd, nvars,
                                                            coffp, def,
                                                            expr_str);
  /*
    When parsing a qualified identifier chain, the parser does not know yet
    if it's going to be a qualified column name (for %TYPE),
    or a qualified table name (for %ROWTYPE). So it collects the chain
    into Qualified_column_ident.
    Now we know that it was actually a qualified table name (%ROWTYPE).
    Create a new Table_ident from Qualified_column_ident,
    shifting fields as follows:
    - ref->m_column becomes table_ref->table
    - ref->table    becomes table_ref->db
  */
  return sp_variable_declarations_table_rowtype_finalize(thd, nvars,
                                                         ref->table,
                                                         ref->m_column,
                                                         def, expr_str);
}


bool
LEX::sp_variable_declarations_table_rowtype_finalize(THD *thd, int nvars,
                                                     const LEX_CSTRING &db,
                                                     const LEX_CSTRING &table,
                                                     Item *def,
                                                     const LEX_CSTRING &expr_str)
{
  Table_ident *table_ref;
  if (unlikely(!(table_ref=
                 new (thd->mem_root) Table_ident(thd, &db, &table, false))))
    return true;
  // Loop through all variables in the same declaration
  for (uint i= 0 ; i < (uint) nvars; i++)
  {
    sp_variable *spvar= spcont->get_last_context_variable((uint) nvars - 1 - i);
    spvar->field_def.set_table_rowtype_ref(table_ref);
    sphead->fill_spvar_definition(thd, &spvar->field_def, &spvar->name);
  }
  if (sp_variable_declarations_set_default(thd, nvars, def, expr_str))
    return true;
  // Make sure sp_rcontext is created using the invoker security context:
  sphead->m_flags|= sp_head::HAS_COLUMN_TYPE_REFS;
  spcont->declare_var_boundary(0);
  return sphead->restore_lex(thd);
}


bool
LEX::sp_variable_declarations_cursor_rowtype_finalize(THD *thd, int nvars,
                                                      uint offset,
                                                      Item *def,
                                                      const LEX_CSTRING &expr_str)
{
  const sp_pcursor *pcursor= spcont->find_cursor(offset);

  // Loop through all variables in the same declaration
  for (uint i= 0 ; i < (uint) nvars; i++)
  {
    sp_variable *spvar= spcont->get_last_context_variable((uint) nvars - 1 - i);

    spvar->field_def.set_cursor_rowtype_ref(offset);
    sp_instr_cursor_copy_struct *instr=
      new (thd->mem_root) sp_instr_cursor_copy_struct(sphead->instructions(),
                                                      spcont, offset,
                                                      pcursor->lex(),
                                                      spvar->offset);
    if (instr == NULL || sphead->add_instr(instr))
     return true;

    sphead->fill_spvar_definition(thd, &spvar->field_def, &spvar->name);
  }
  if (unlikely(sp_variable_declarations_set_default(thd, nvars, def,
                                                    expr_str)))
    return true;
  // Make sure sp_rcontext is created using the invoker security context:
  sphead->m_flags|= sp_head::HAS_COLUMN_TYPE_REFS;
  spcont->declare_var_boundary(0);
  return sphead->restore_lex(thd);
}


/*
  Add declarations for table column and SP variable anchor types:
  - DECLARE spvar1 TYPE OF db1.table1.column1;
  - DECLARE spvar1 TYPE OF table1.column1;
  - DECLARE spvar1 TYPE OF spvar0;
*/
bool
LEX::sp_variable_declarations_with_ref_finalize(THD *thd, int nvars,
                                                Qualified_column_ident *ref,
                                                Item *def,
                                                const LEX_CSTRING &expr_str)
{
  return ref->db.length == 0 && ref->table.length == 0 ?
    sp_variable_declarations_vartype_finalize(thd, nvars, ref->m_column, def,
                                              expr_str) :
    sp_variable_declarations_column_type_finalize(thd, nvars, ref, def,
                                                  expr_str);
}


bool
LEX::sp_variable_declarations_column_type_finalize(THD *thd, int nvars,
                                              const Qualified_column_ident *ref,
                                              Item *def,
                                              const LEX_CSTRING &expr_str)
{
  for (uint i= 0 ; i < (uint) nvars; i++)
  {
    sp_variable *spvar= spcont->get_last_context_variable((uint) nvars - 1 - i);
    spvar->field_def.set_column_type_ref(ref);
    spvar->field_def.field_name= spvar->name;
  }
  sphead->m_flags|= sp_head::HAS_COLUMN_TYPE_REFS;
  if (sp_variable_declarations_set_default(thd, nvars, def, expr_str))
    return true;
  spcont->declare_var_boundary(0);
  return sphead->restore_lex(thd);
}


bool
LEX::sp_variable_declarations_vartype_finalize(THD *thd, int nvars,
                                               const LEX_CSTRING &ref,
                                               Item *default_value,
                                               const LEX_CSTRING &expr_str)
{
  sp_variable *t;
  if (!spcont || !(t= spcont->find_variable(&ref, false)))
  {
    my_error(ER_SP_UNDECLARED_VAR, MYF(0), ref.str);
    return true;
  }

  if (t->field_def.is_cursor_rowtype_ref())
  {
    uint offset= t->field_def.cursor_rowtype_offset();
    return sp_variable_declarations_cursor_rowtype_finalize(thd, nvars,
                                                            offset,
                                                            default_value,
                                                            expr_str);
  }

  if (t->field_def.is_column_type_ref())
  {
    const Qualified_column_ident *tmp= t->field_def.column_type_ref();
    return sp_variable_declarations_column_type_finalize(thd, nvars, tmp,
                                                         default_value,
                                                         expr_str);
  }

  if (t->field_def.is_table_rowtype_ref())
  {
    const Table_ident *tmp= t->field_def.table_rowtype_ref();
    return sp_variable_declarations_table_rowtype_finalize(thd, nvars,
                                                           tmp->db,
                                                           tmp->table,
                                                           default_value,
                                                           expr_str);
  }

  // A reference to a scalar or a row variable with an explicit data type
  return sp_variable_declarations_copy_type_finalize(thd, nvars,
                                                     t->field_def,
                                                     t->field_def.
                                                       row_field_definitions(),
                                                     default_value,
                                                     expr_str);
}


/**********************************************************************
  The FOR LOOP statement

  This syntax:
    FOR i IN lower_bound .. upper_bound
    LOOP
      statements;
    END LOOP;

  is translated into:

    DECLARE
      i INT := lower_bound;
      j INT := upper_bound;
    BEGIN
      WHILE i <= j
      LOOP
        statements;
        i:= i + 1;
      END LOOP;
    END;
*/


sp_variable *LEX::sp_add_for_loop_variable(THD *thd, const LEX_CSTRING *name,
                                           Item *value,
                                           const LEX_CSTRING &expr_str)
{
  sp_variable *spvar= spcont->add_variable(thd, name);
  spcont->declare_var_boundary(1);
  spvar->field_def.field_name= spvar->name;
  spvar->field_def.set_handler(&type_handler_slonglong);
  type_handler_slonglong.Column_definition_prepare_stage2(&spvar->field_def,
                                                          NULL, HA_CAN_GEOMETRY);
  if (!value && unlikely(!(value= new (thd->mem_root) Item_null(thd))))
    return NULL;

  spvar->default_value= value;
  sp_instr_set *is= new (thd->mem_root)
                    sp_instr_set(sphead->instructions(),
                                 spcont, &sp_rcontext_handler_local,
                                 spvar->offset, value,
                                 this, true, expr_str);
  if (unlikely(is == NULL || sphead->add_instr(is)))
    return NULL;
  spcont->declare_var_boundary(0);
  return spvar;
}


bool LEX::sp_for_loop_implicit_cursor_statement(THD *thd,
                                                Lex_for_loop_bounds_st *bounds,
                                                sp_lex_cursor *cur)
{
  Item *item;
  DBUG_ASSERT(sphead);
  LEX_CSTRING name= {STRING_WITH_LEN("[implicit_cursor]") };
  if (sp_declare_cursor(thd, &name, cur, NULL, true))
    return true;
  DBUG_ASSERT(thd->lex == this);
  if (unlikely(!(bounds->m_index=
                 new (thd->mem_root) sp_assignment_lex(thd, this))))
    return true;
  sphead->reset_lex(thd, bounds->m_index);
  DBUG_ASSERT(thd->lex != this);
  /*
    We pass NULL as Name_resolution_context here.
    It's OK, fix_fields() will not be called for this Item_field created.
    Item_field is only needed for LEX::sp_for_loop_cursor_declarations()
    and is used to transfer the loop index variable name, "rec" in this example:
      FOR rec IN (SELECT * FROM t1)
      DO
        SELECT rec.a, rec.b;
      END FOR;
  */
  if (!(item= new (thd->mem_root) Item_field(thd, NULL, name)))
    return true;
  bounds->m_index->set_item_and_free_list(item, NULL);
  if (thd->lex->sphead->restore_lex(thd))
    return true;
  DBUG_ASSERT(thd->lex == this);
  bounds->m_direction= 1;
  bounds->m_target_bound= NULL;
  bounds->m_implicit_cursor= true;
  return false;
}

sp_variable *
LEX::sp_add_for_loop_cursor_variable(THD *thd,
                                     const LEX_CSTRING *name,
                                     const sp_pcursor *pcursor,
                                     uint coffset,
                                     sp_assignment_lex *param_lex,
                                     Item_args *parameters)
{
  sp_variable *spvar= spcont->add_variable(thd, name);
  if (!spvar)
    return NULL;
  spcont->declare_var_boundary(1);
  sphead->fill_spvar_definition(thd, &spvar->field_def, &spvar->name);
  if (unlikely(!(spvar->default_value= new (thd->mem_root) Item_null(thd))))
    return NULL;

  spvar->field_def.set_cursor_rowtype_ref(coffset);

  if (unlikely(sphead->add_for_loop_open_cursor(thd, spcont, spvar, pcursor,
                                                coffset,
                                                param_lex, parameters)))
    return NULL;

  spcont->declare_var_boundary(0);
  return spvar;
}


/**
  Generate a code for a FOR loop condition:
  - Make Item_splocal for the FOR loop index variable
  - Make Item_splocal for the FOR loop upper bound variable
  - Make a comparison function item on top of these two variables
*/
bool LEX::sp_for_loop_condition(THD *thd, const Lex_for_loop_st &loop)
{
  Item_splocal *args[2];
  for (uint i= 0 ; i < 2; i++)
  {
    sp_variable *src= i == 0 ? loop.m_index : loop.m_target_bound;
    args[i]= new (thd->mem_root)
              Item_splocal(thd, &sp_rcontext_handler_local,
                           &src->name, src->offset, src->type_handler());
    if (unlikely(args[i] == NULL))
      return true;
#ifdef DBUG_ASSERT_EXISTS
    args[i]->m_sp= sphead;
#endif
  }

  Item *expr= loop.m_direction > 0 ?
    (Item *) new (thd->mem_root) Item_func_le(thd, args[0], args[1]) :
    (Item *) new (thd->mem_root) Item_func_ge(thd, args[0], args[1]);
  return unlikely(!expr) || unlikely(sp_while_loop_expression(thd, expr,
                                                              empty_clex_str));
}


/**
  Generate the FOR LOOP condition code in its own lex
*/
bool LEX::sp_for_loop_intrange_condition_test(THD *thd,
                                              const Lex_for_loop_st &loop)
{
  spcont->set_for_loop(loop);
  sphead->reset_lex(thd);
  if (unlikely(thd->lex->sp_for_loop_condition(thd, loop)))
    return true;
  return thd->lex->sphead->restore_lex(thd);
}


bool LEX::sp_for_loop_cursor_condition_test(THD *thd,
                                            const Lex_for_loop_st &loop)
{
  const LEX_CSTRING *cursor_name;
  Item *expr;
  spcont->set_for_loop(loop);
  sphead->reset_lex(thd);
  cursor_name= spcont->find_cursor(loop.m_cursor_offset);
  DBUG_ASSERT(cursor_name);
  if (unlikely(!(expr=
                 new (thd->mem_root)
                 Item_func_cursor_found(thd, cursor_name,
                                        loop.m_cursor_offset))))
    return true;
  if (thd->lex->sp_while_loop_expression(thd, expr, empty_clex_str))
    return true;
  return thd->lex->sphead->restore_lex(thd);
}


bool LEX::sp_for_loop_intrange_declarations(THD *thd, Lex_for_loop_st *loop,
                                            const LEX_CSTRING *index,
                                            const Lex_for_loop_bounds_st &bounds)
{
  Item *item;
  if ((item= bounds.m_index->get_item())->type() == Item::FIELD_ITEM)
  {
    // We're here is the lower bound is unknown identifier
    my_error(ER_SP_UNDECLARED_VAR, MYF(0), item->full_name());
    return true;
  }
  if ((item= bounds.m_target_bound->get_item())->type() == Item::FIELD_ITEM)
  {
    // We're here is the upper bound is unknown identifier
    my_error(ER_SP_UNDECLARED_VAR, MYF(0), item->full_name());
    return true;
  }
  if (!(loop->m_index=
        bounds.m_index->sp_add_for_loop_variable(thd, index,
                                                 bounds.m_index->get_item(),
                                                 bounds.m_index->get_expr_str())
                                                 ))
    return true;
  if (unlikely(!(loop->m_target_bound=
                 bounds.m_target_bound->
                 sp_add_for_loop_target_bound(thd,
                                              bounds.
                                              m_target_bound->get_item(),
                                              bounds.
                                              m_target_bound->get_expr_str()
                                              ))))
     return true;
  loop->m_direction= bounds.m_direction;
  loop->m_implicit_cursor= 0;
  return false;
}


bool LEX::sp_for_loop_cursor_declarations(THD *thd,
                                          Lex_for_loop_st *loop,
                                          const LEX_CSTRING *index,
                                          const Lex_for_loop_bounds_st &bounds)
{
  Item *item= bounds.m_index->get_item();
  Item_splocal *item_splocal;
  Item_field *item_field;
  Item_func_sp *item_func_sp= NULL;
  LEX_CSTRING name;
  uint coffs, param_count= 0;
  const sp_pcursor *pcursor;
  DBUG_ENTER("LEX::sp_for_loop_cursor_declarations");

  if ((item_splocal= item->get_item_splocal()))
    name= item_splocal->m_name;
  else if ((item_field= item->type() == Item::FIELD_ITEM ?
                        static_cast<Item_field *>(item) : NULL) &&
           item_field->table_name.str == NULL)
    name= item_field->field_name;
  else if (item->type() == Item::FUNC_ITEM &&
           static_cast<Item_func*>(item)->functype() == Item_func::FUNC_SP &&
           !static_cast<Item_func_sp*>(item)->get_sp_name()->m_explicit_name)
  {
    /*
      When a FOR LOOP for a cursor with parameters is parsed:
        FOR index IN cursor(1,2,3) LOOP
          statements;
        END LOOP;
      the parser scans "cursor(1,2,3)" using the "expr" rule,
      so it thinks that cursor(1,2,3) is a stored function call.
      It's not easy to implement this without using "expr" because
      of grammar conflicts.
      As a side effect, the Item_func_sp and its arguments in the parentheses
      belong to the same LEX. This is different from an explicit
      "OPEN cursor(1,2,3)" where every expression belongs to a separate LEX.
    */
    item_func_sp= static_cast<Item_func_sp*>(item);
    name= item_func_sp->get_sp_name()->m_name;
    param_count= item_func_sp->argument_count();
  }
  else
  {
    thd->parse_error();
    DBUG_RETURN(true);
  }
  if (unlikely(!(pcursor= spcont->find_cursor_with_error(&name, &coffs,
                                                         false)) ||
               pcursor->check_param_count_with_error(param_count)))
    DBUG_RETURN(true);

  if (!(loop->m_index= sp_add_for_loop_cursor_variable(thd, index,
                                                       pcursor, coffs,
                                                       bounds.m_index,
                                                       item_func_sp)))
    DBUG_RETURN(true);
  loop->m_target_bound= NULL;
  loop->m_direction= bounds.m_direction;
  loop->m_cursor_offset= coffs;
  loop->m_implicit_cursor= bounds.m_implicit_cursor;
  DBUG_RETURN(false);
}


/**
  Generate a code for a FOR loop index increment
*/
bool LEX::sp_for_loop_increment(THD *thd, const Lex_for_loop_st &loop)
{
  Item_splocal *splocal= new (thd->mem_root)
    Item_splocal(thd, &sp_rcontext_handler_local,
                      &loop.m_index->name, loop.m_index->offset,
                      loop.m_index->type_handler());
  if (unlikely(splocal == NULL))
    return true;
#ifdef DBUG_ASSERT_EXISTS
  splocal->m_sp= sphead;
#endif
  Item_int *inc= new (thd->mem_root) Item_int(thd, loop.m_direction);
  if (unlikely(!inc))
    return true;
  Item *expr= new (thd->mem_root) Item_func_plus(thd, splocal, inc);
  if (unlikely(!expr) ||
      unlikely(sphead->set_local_variable(thd, spcont,
                                          &sp_rcontext_handler_local,
                                          loop.m_index, expr, this, true,
                                          empty_clex_str)))
    return true;
  return false;
}


bool LEX::sp_for_loop_intrange_iterate(THD *thd, const Lex_for_loop_st &loop)
{
  sphead->reset_lex(thd);

  // Generate FOR LOOP index increment in its own lex
  DBUG_ASSERT(this != thd->lex);
  if (unlikely(thd->lex->sp_for_loop_increment(thd, loop) ||
               thd->lex->sphead->restore_lex(thd)))
    return true;

  return false;
}


bool LEX::sp_for_loop_cursor_iterate(THD *thd, const Lex_for_loop_st &loop)
{
  sp_instr_cfetch *instr=
    new (thd->mem_root) sp_instr_cfetch(sphead->instructions(),
                                        spcont, loop.m_cursor_offset, false);
  if (unlikely(instr == NULL) || unlikely(sphead->add_instr(instr)))
    return true;
  instr->add_to_varlist(loop.m_index);
  return false;
}


bool LEX::sp_for_loop_outer_block_finalize(THD *thd,
                                           const Lex_for_loop_st &loop)
{
  Lex_spblock tmp;
  tmp.curs= MY_TEST(loop.m_implicit_cursor);
  if (unlikely(sp_block_finalize(thd, tmp))) // The outer DECLARE..BEGIN..END
    return true;
  if (!loop.is_for_loop_explicit_cursor())
    return false;
  /*
    Explicit cursor FOR loop must close the cursor automatically.
    Note, implicit cursor FOR loop does not need to close the cursor,
    it's closed by sp_instr_cpop.
  */
  sp_instr_cclose *ic= new (thd->mem_root)
                       sp_instr_cclose(sphead->instructions(), spcont,
                                       loop.m_cursor_offset);
  return ic == NULL || sphead->add_instr(ic);
}

/***************************************************************************/

bool LEX::sp_declare_cursor(THD *thd, const LEX_CSTRING *name,
                            sp_lex_cursor *cursor_stmt,
                            sp_pcontext *param_ctx, bool add_cpush_instr)

{
  uint offp;
  sp_instr_cpush *i;

  /* In some cases param_ctx can be NULL. e.g.: FOR rec IN (SELECT...) */
  if (param_ctx)
  {
    for (uint prm= 0; prm < param_ctx->context_var_count(); prm++)
    {
      const sp_variable *param= param_ctx->get_context_variable(prm);
      if (param->mode != sp_variable::MODE_IN)
      {
        /*
          PL/SQL supports the IN keyword in cursor parameters.
          We also support this for compatibility. Note, OUT/INOUT parameters
          will unlikely be ever supported. So "YET" may sound confusing here.
          But it should be better than using a generic error. Adding a dedicated
          error message for this small issue is not desirable.
        */
        my_error(ER_NOT_SUPPORTED_YET, MYF(0), "OUT/INOUT cursor parameter");
        return true;
      }
    }
  }

  if (spcont->find_cursor(name, &offp, true))
  {
    my_error(ER_SP_DUP_CURS, MYF(0), name->str);
    return true;
  }

  if (unlikely(spcont->add_cursor(name, param_ctx, cursor_stmt)))
    return true;

  if (add_cpush_instr)
  {
    i= new (thd->mem_root)
         sp_instr_cpush(sphead->instructions(), spcont, cursor_stmt,
                        spcont->current_cursor_count() - 1);
    return unlikely(i == NULL) || unlikely(sphead->add_instr(i));
  }
  return false;
}


/**
  Generate an SP code for an "OPEN cursor_name" statement.
  @param thd
  @param name       - Name of the cursor
  @param parameters - Cursor parameters, e.g. OPEN c(1,2,3)
  @returns          - false on success, true on error
*/
bool LEX::sp_open_cursor(THD *thd, const LEX_CSTRING *name,
                         List<sp_assignment_lex> *parameters)
{
  uint offset;
  const sp_pcursor *pcursor;
  uint param_count= parameters ? parameters->elements : 0;
  return !(pcursor= spcont->find_cursor_with_error(name, &offset, false)) ||
         pcursor->check_param_count_with_error(param_count) ||
         sphead->add_open_cursor(thd, spcont, offset,
                                 pcursor->param_context(), parameters);
}


bool LEX::sp_handler_declaration_init(THD *thd, int type)
{
  sp_handler *h= spcont->add_handler(thd, (sp_handler::enum_type) type);

  spcont= spcont->push_context(thd, sp_pcontext::HANDLER_SCOPE);

  sp_instr_hpush_jump *i=
    new (thd->mem_root) sp_instr_hpush_jump(sphead->instructions(), spcont, h);

  if (unlikely(i == NULL) || unlikely(sphead->add_instr(i)))
    return true;

  /* For continue handlers, mark end of handler scope. */
  if (type == sp_handler::CONTINUE &&
      unlikely(sphead->push_backpatch(thd, i, spcont->last_label())))
    return true;

  if (unlikely(sphead->push_backpatch(thd, i,
                                      spcont->push_label(thd, &empty_clex_str,
                                                         0))))
    return true;

  return false;
}


bool LEX::sp_handler_declaration_finalize(THD *thd, int type)
{
  sp_label *hlab= spcont->pop_label(); /* After this hdlr */
  sp_instr_hreturn *i;

  if (type == sp_handler::CONTINUE)
  {
    i= new (thd->mem_root) sp_instr_hreturn(sphead->instructions(), spcont);
    if (unlikely(i == NULL) ||
        unlikely(sphead->add_instr(i)))
      return true;
  }
  else
  {  /* EXIT or UNDO handler, just jump to the end of the block */
    i= new (thd->mem_root) sp_instr_hreturn(sphead->instructions(), spcont);
    if (unlikely(i == NULL) ||
        unlikely(sphead->add_instr(i)) ||
        unlikely(sphead->push_backpatch(thd, i, spcont->last_label()))) /* Block end */
      return true;
  }
  sphead->backpatch(hlab);
  spcont= spcont->pop_context();
  return false;
}


void LEX::sp_block_init(THD *thd, const LEX_CSTRING *label)
{
  spcont->push_label(thd, label, sphead->instructions(), sp_label::BEGIN);
  spcont= spcont->push_context(thd, sp_pcontext::REGULAR_SCOPE);
}


bool LEX::sp_block_finalize(THD *thd, const Lex_spblock_st spblock,
                                      class sp_label **splabel)
{
  sp_head *sp= sphead;
  sp_pcontext *ctx= spcont;
  sp_instr *i;

  sp->backpatch(ctx->last_label()); /* We always have a label */
  if (spblock.hndlrs)
  {
    i= new (thd->mem_root)
      sp_instr_hpop(sp->instructions(), ctx, spblock.hndlrs);
    if (unlikely(i == NULL) ||
        unlikely(sp->add_instr(i)))
      return true;
  }
  if (spblock.curs)
  {
    i= new (thd->mem_root)
      sp_instr_cpop(sp->instructions(), ctx, spblock.curs);
    if (unlikely(i == NULL) ||
        unlikely(sp->add_instr(i)))
      return true;
  }
  spcont= ctx->pop_context();
  *splabel= spcont->pop_label();
  return false;
}


bool LEX::sp_block_finalize(THD *thd, const Lex_spblock_st spblock,
                            const LEX_CSTRING *end_label)
{
  sp_label *splabel;
  if (unlikely(sp_block_finalize(thd, spblock, &splabel)))
    return true;
  if (unlikely(end_label->str && !splabel->name.streq(*end_label)))
  {
    my_error(ER_SP_LABEL_MISMATCH, MYF(0), end_label->str);
    return true;
  }
  return false;
}


sp_name *LEX::make_sp_name(THD *thd, const Lex_ident_sys_st &name)
{
  sp_name *res;
  Lex_ident_db_normalized db;
  if (unlikely(Lex_ident_routine::check_name_with_error(name)) ||
      unlikely(!(db= copy_db_normalized()).str) ||
      unlikely((!(res= new (thd->mem_root) sp_name(db, name, false)))))
    return NULL;
  return res;
}


/**
  When a package routine name is stored in memory in Database_qualified_name,
  the dot character is used to delimit package name from the routine name,
  e.g.:
    m_db=   'test';   -- database 'test'
    m_name= 'p1.p1';  -- package 'p1', routine 'p1'
  See database_qualified_name::make_package_routine_name() for details.
  Disallow package routine names with dots,
  to avoid ambiguity when interpreting m_name='p1.p1.p1', between:
    a.  package 'p1.p1' + routine 'p1'
    b.  package 'p1'    + routine 'p1.p1'
  m_name='p1.p1.p1' will always mean (a).
*/
sp_name *LEX::make_sp_name_package_routine(THD *thd,
                                           const Lex_ident_sys_st &name)
{
  sp_name *res= make_sp_name(thd, name);
  if (likely(res) && unlikely(strchr(res->m_name.str, '.')))
  {
    my_error(ER_SP_WRONG_NAME, MYF(0), res->m_name.str);
    res= NULL;
  }
  return res;
}


sp_name *LEX::make_sp_name(THD *thd, const Lex_ident_sys_st &name1,
                                     const Lex_ident_sys_st &name2)
{
  DBUG_ASSERT(name1.str);
  sp_name *res;
  const Lex_ident_db_normalized norm_name1=
    thd->to_ident_db_normalized_with_error(name1);
  if (unlikely(!norm_name1.str) ||
      unlikely(Lex_ident_routine::check_name_with_error(name2)) ||
      unlikely(!(res= new (thd->mem_root) sp_name(norm_name1, name2, true))))
    return NULL;
  return res;
}


sp_lex_local *LEX::package_routine_start(THD *thd,
                                         const Sp_handler *sph,
                                         const Lex_ident_sys_st &name)
{
  DBUG_ASSERT(sphead);
  DBUG_ASSERT(sphead->get_package());
  thd->m_parser_state->m_yacc.reset_before_substatement();

  sp_lex_local *sublex= new (thd->mem_root) sp_lex_local(thd, this);
  if (!unlikely(sublex))
    return NULL;

  sublex->sql_command= sph->sqlcom_create();
  sp_name *spname= make_sp_name_package_routine(thd, name);
  if (unlikely(!spname))
    return NULL;

  if (sublex->sql_command == SQLCOM_CREATE_FUNCTION)
    (void) is_native_function_with_warn(thd, &name);

  enum_sp_aggregate_type atype= sublex->sql_command == SQLCOM_CREATE_FUNCTION ?
                                NOT_AGGREGATE : DEFAULT_AGGREGATE;
  if (unlikely(!sublex->make_sp_head_no_recursive(thd, spname, sph, atype)))
    return NULL;
  sphead->get_package()->m_current_routine= sublex;
  return sublex;
}


sp_head *LEX::make_sp_head(THD *thd, const sp_name *name,
                           const Sp_handler *sph,
                           enum_sp_aggregate_type agg_type)
{
  sp_package *package= get_sp_package();
  sp_head *sp;

  /* Order is important here: new - reset - init */
  if (likely((sp= sp_head::create(package, sph, agg_type,
                                  thd->variables.sql_mode,
                                  sp_mem_root_ptr))))
  {
    sp->reset_thd_mem_root(thd);
    sp->init(this);
    if (name)
    {
      if (package)
        sp->make_package_routine_name(sp->get_main_mem_root(),
                                      package->m_db,
                                      package->m_name,
                                      name->m_name);
      else
        sp->init_sp_name(name);
      if (!(sp->m_qname=
              sp->to_identifier_chain2().
                 make_qname_casedn_part1(sp->get_main_mem_root())).str)
        return NULL;
    }
    sphead= sp;
  }
  sp_chistics.init();
  return sp;
}


sp_head *LEX::make_sp_head_no_recursive(THD *thd, const sp_name *name,
                                        const Sp_handler *sph,
                                        enum_sp_aggregate_type agg_type)
{
  sp_package *package= thd->lex->get_sp_package();
  /*
    Sp_handler::sp_clone_and_link_routine() generates a standalone-alike
    statement to clone package routines for recursion, e.g.:
      CREATE PROCEDURE p1 AS BEGIN NULL; END;
    Translate a standalone routine handler to the corresponding
    package routine handler if we're cloning a package routine, e.g.:
      sp_handler_procedure -> sp_handler_package_procedure
      sp_handler_function  -> sp_handler_package_function
  */
  if (package && package->m_is_cloning_routine)
    sph= sph->package_routine_handler();
  if (!sphead ||
      (package &&
       (sph == &sp_handler_package_procedure ||
        sph == &sp_handler_package_function)))
    return make_sp_head(thd, name, sph, agg_type);
  my_error(ER_SP_NO_RECURSIVE_CREATE, MYF(0), sph->type_str());
  return NULL;
}


bool LEX::sp_body_finalize_routine(THD *thd)
{
  if (sphead->check_unresolved_goto())
    return true;
  sphead->set_stmt_end(thd, thd->m_parser_state->m_lip.get_cpp_tok_start());
  sphead->restore_thd_mem_root(thd);
  return false;
}


bool LEX::sp_body_finalize_procedure(THD *thd)
{
  return sphead->check_group_aggregate_instructions_forbid() ||
         sp_body_finalize_routine(thd);
}


bool LEX::sp_body_finalize_procedure_standalone(THD *thd,
                                                const sp_name *end_name)
{
  return sp_body_finalize_procedure(thd) ||
         sphead->check_standalone_routine_end_name(end_name);
}


bool LEX::sp_body_finalize_function(THD *thd)
{
  if (sphead->is_not_allowed_in_function("function") ||
      sphead->check_group_aggregate_instructions_function())
    return true;
  if (!(sphead->m_flags & sp_head::HAS_RETURN))
  {
    my_error(ER_SP_NORETURN, MYF(0), ErrConvDQName(sphead).ptr());
    return true;
  }
  if (sp_body_finalize_routine(thd))
    return true;
  (void) is_native_function_with_warn(thd, &sphead->m_name);
  return false;
}


bool LEX::sp_body_finalize_trigger(THD *thd)
{
  return sphead->is_not_allowed_in_function("trigger") ||
         sp_body_finalize_procedure(thd);
}


bool LEX::sp_body_finalize_event(THD *thd)
{
  event_parse_data->body_changed= true;
  return sp_body_finalize_procedure(thd);
}


bool LEX::stmt_create_stored_function_finalize_standalone(const sp_name *end_name)
{
  if (sphead->check_standalone_routine_end_name(end_name))
    return true;
  stmt_create_routine_finalize();
  return false;
}


bool LEX::sp_block_with_exceptions_finalize_declarations(THD *thd)
{
  /*
    [ DECLARE declarations ]
    BEGIN executable_section
    [ EXCEPTION exceptions ]
    END

    We are now at the "BEGIN" keyword.
    We have collected all declarations, including DECLARE HANDLER directives.
    But there will be possibly more handlers in the EXCEPTION section.

    Generate a forward jump from the end of the DECLARE section to the
    beginning of the EXCEPTION section, over the executable section.
  */
  return sphead->add_instr_jump(thd, spcont);
}


bool
LEX::sp_block_with_exceptions_finalize_executable_section(THD *thd,
                                         uint executable_section_ip)
{
  /*
    We're now at the end of "executable_section" of the block,
    near the "EXCEPTION" or the "END" keyword.
    Generate a jump to the END of the block over the EXCEPTION section.
  */
  if (sphead->add_instr_jump_forward_with_backpatch(thd, spcont))
    return true;
  /*
    Set the destination for the jump that we added in
    sp_block_with_exceptions_finalize_declarations().
  */
  sp_instr *instr= sphead->get_instr(executable_section_ip - 1);
  instr->backpatch(sphead->instructions(), spcont);
  return false;
}


bool
LEX::sp_block_with_exceptions_finalize_exceptions(THD *thd,
                                                  uint executable_section_ip,
                                                  uint exception_count)
{
  if (!exception_count)
  {
    /*
      The jump from the end of DECLARE section to
      the beginning of the EXCEPTION section that we added in
      sp_block_with_exceptions_finalize_declarations() is useless
      if there were no exceptions.
      Replace it to "no operation".
    */
    return sphead->replace_instr_to_nop(thd, executable_section_ip - 1);
  }
  /*
    Generate a jump from the end of the EXCEPTION code
    to the executable section.
  */
  return sphead->add_instr_jump(thd, spcont, executable_section_ip);
}


bool LEX::sp_block_with_exceptions_add_empty(THD *thd)
{
  uint ip= sphead->instructions();
  return sp_block_with_exceptions_finalize_executable_section(thd, ip) ||
         sp_block_with_exceptions_finalize_exceptions(thd, ip, 0);
}


bool LEX::sp_change_context(THD *thd, const sp_pcontext *ctx, bool exclusive)
{
  uint n;
  uint ip= sphead->instructions();
  if ((n= spcont->diff_handlers(ctx, exclusive)))
  {
    sp_instr_hpop *hpop= new (thd->mem_root) sp_instr_hpop(ip++, spcont, n);
    if (unlikely(hpop == NULL) || unlikely(sphead->add_instr(hpop)))
      return true;
  }
  if ((n= spcont->diff_cursors(ctx, exclusive)))
  {
    sp_instr_cpop *cpop= new (thd->mem_root) sp_instr_cpop(ip++, spcont, n);
    if (unlikely(cpop == NULL) || unlikely(sphead->add_instr(cpop)))
      return true;
  }
  return false;
}


bool LEX::sp_leave_statement(THD *thd, const LEX_CSTRING *label_name)
{
  sp_label *lab= spcont->find_label(label_name);
  if (unlikely(!lab))
  {
    my_error(ER_SP_LILABEL_MISMATCH, MYF(0), "LEAVE", label_name->str);
    return true;
  }
  return sp_exit_block(thd, lab, NULL, empty_clex_str);
}

bool LEX::sp_goto_statement(THD *thd, const LEX_CSTRING *label_name)
{
  sp_label *lab= spcont->find_goto_label(label_name);
  if (!lab || lab->ip == 0)
  {
    sp_label *delayedlabel;
    if (!lab)
    {
      // Label not found --> add forward jump to an unknown label
      spcont->push_goto_label(thd, label_name, 0, sp_label::GOTO);
      delayedlabel= spcont->last_goto_label();
    }
    else
    {
      delayedlabel= lab;
    }
    return sphead->push_backpatch_goto(thd, spcont, delayedlabel);
  }
  else
  {
    // Label found (backward goto)
    return sp_change_context(thd, lab->ctx, false) ||
           sphead->add_instr_jump(thd, spcont, lab->ip); /* Jump back */
  }
  return false;
}

bool LEX::sp_push_goto_label(THD *thd, const LEX_CSTRING *label_name)
{
  sp_label *lab= spcont->find_goto_label(label_name, false);
  if (lab)
  {
    if (unlikely(lab->ip != 0))
    {
      my_error(ER_SP_LABEL_REDEFINE, MYF(0), label_name->str);
      return true;
    }
    lab->ip= sphead->instructions();

    sp_label *beginblocklabel= spcont->find_label(&empty_clex_str);
    sphead->backpatch_goto(thd, lab, beginblocklabel);
  }
  else
  {
    spcont->push_goto_label(thd, label_name, sphead->instructions());
  }
  return false;
}

bool LEX::sp_exit_block(THD *thd, sp_label *lab)
{
  /*
    When jumping to a BEGIN-END block end, the target jump
    points to the block hpop/cpop cleanup instructions,
    so we should exclude the block context here.
    When jumping to something else (i.e., SP_LAB_ITER),
    there are no hpop/cpop at the jump destination,
    so we should include the block context here for cleanup.
  */
  bool exclusive= (lab->type == sp_label::BEGIN);
  return sp_change_context(thd, lab->ctx, exclusive) ||
         sphead->add_instr_jump_forward_with_backpatch(thd, spcont, lab);
}


bool LEX::sp_exit_block(THD *thd, sp_label *lab, Item *when,
                        const LEX_CSTRING &expr_str)
{
  if (!when)
    return sp_exit_block(thd, lab);

  DBUG_ASSERT(sphead == thd->lex->sphead);
  DBUG_ASSERT(spcont == thd->lex->spcont);
  sp_instr_jump_if_not *i= new (thd->mem_root)
                           sp_instr_jump_if_not(sphead->instructions(),
                                                spcont,
                                                when, this, expr_str);
  if (unlikely(i == NULL) ||
      unlikely(sphead->add_instr(i)) ||
      unlikely(sp_exit_block(thd, lab)))
    return true;
  i->backpatch(sphead->instructions(), spcont);
  return false;
}


bool LEX::sp_exit_statement(THD *thd, Item *item, const LEX_CSTRING &expr_str)
{
  sp_label *lab= spcont->find_label_current_loop_start();
  if (unlikely(!lab))
  {
    my_error(ER_SP_LILABEL_MISMATCH, MYF(0), "EXIT", "");
    return true;
  }
  DBUG_ASSERT(lab->type == sp_label::ITERATION);
  return sp_exit_block(thd, lab, item, expr_str);
}


bool LEX::sp_exit_statement(THD *thd, const LEX_CSTRING *label_name,
                            Item *item, const LEX_CSTRING &expr_str)
{
  sp_label *lab= spcont->find_label(label_name);
  if (unlikely(!lab || lab->type != sp_label::ITERATION))
  {
    my_error(ER_SP_LILABEL_MISMATCH, MYF(0), "EXIT", label_name->str);
    return true;
  }
  return sp_exit_block(thd, lab, item, expr_str);
}


bool LEX::sp_iterate_statement(THD *thd, const LEX_CSTRING *label_name)
{
  sp_label *lab= spcont->find_label(label_name);
  if (unlikely(!lab || lab->type != sp_label::ITERATION))
  {
    my_error(ER_SP_LILABEL_MISMATCH, MYF(0), "ITERATE", label_name->str);
    return true;
  }
  return sp_continue_loop(thd, lab);
}


bool LEX::sp_continue_loop(THD *thd, sp_label *lab)
{
  const sp_pcontext::Lex_for_loop &for_loop= lab->ctx->for_loop();
  /*
    FOR loops need some additional instructions (e.g. an integer increment or
    a cursor fetch) before the "jump to the start of the body" instruction.
    We need to check two things here:
    - If we're in a FOR loop at all.
    - If the label pointed by "lab" belongs exactly to the nearest FOR loop,
      rather than to a nested LOOP/WHILE/REPEAT inside the FOR.
  */
  if (for_loop.m_index /* we're in some FOR loop */ &&
      for_loop.m_start_label == lab /* lab belongs to the FOR loop */)
  {
    // We're in a FOR loop, and "ITERATE loop_label" belongs to this FOR loop.
    if (for_loop.is_for_loop_cursor() ?
        sp_for_loop_cursor_iterate(thd, for_loop) :
        sp_for_loop_intrange_iterate(thd, for_loop))
      return true;
  }
  return sp_change_context(thd, lab->ctx, false) ||
         sphead->add_instr_jump(thd, spcont, lab->ip); /* Jump back */
}


bool LEX::sp_continue_statement(THD *thd)
{
  sp_label *lab= spcont->find_label_current_loop_start();
  if (unlikely(!lab))
  {
    my_error(ER_SP_LILABEL_MISMATCH, MYF(0), "CONTINUE", "");
    return true;
  }
  DBUG_ASSERT(lab->type == sp_label::ITERATION);
  return sp_continue_loop(thd, lab);
}


bool LEX::sp_continue_statement(THD *thd, const LEX_CSTRING *label_name)
{
  sp_label *lab= spcont->find_label(label_name);
  if (!lab || lab->type != sp_label::ITERATION)
  {
    my_error(ER_SP_LILABEL_MISMATCH, MYF(0), "CONTINUE", label_name->str);
    return true;
  }
  return sp_continue_loop(thd, lab);
}


bool LEX::sp_continue_loop(THD *thd, sp_label *lab, Item *when,
                           const LEX_CSTRING &expr_str)
{
  DBUG_ASSERT(when);
  DBUG_ASSERT(sphead == thd->lex->sphead);
  DBUG_ASSERT(spcont == thd->lex->spcont);
  sp_instr_jump_if_not *i= new (thd->mem_root)
                           sp_instr_jump_if_not(sphead->instructions(),
                                                spcont,
                                                when, this, expr_str);
  if (unlikely(i == NULL) ||
      unlikely(sphead->add_instr(i)) ||
      unlikely(sp_continue_loop(thd, lab)))
    return true;
  i->backpatch(sphead->instructions(), spcont);
  return false;
}


bool sp_expr_lex::sp_continue_when_statement(THD *thd)
{
  sp_label *lab= spcont->find_label_current_loop_start();
  if (unlikely(!lab))
  {
    my_error(ER_SP_LILABEL_MISMATCH, MYF(0), "CONTINUE", "");
    return true;
  }
  DBUG_ASSERT(lab->type == sp_label::ITERATION);
  return sp_continue_loop(thd, lab, get_item(), m_expr_str);
}


bool sp_expr_lex::sp_continue_when_statement(THD *thd,
                                             const LEX_CSTRING *label_name)
{
  sp_label *lab= spcont->find_label(label_name);
  if (!lab || lab->type != sp_label::ITERATION)
  {
    my_error(ER_SP_LILABEL_MISMATCH, MYF(0), "CONTINUE", label_name->str);
    return true;
  }
  return sp_continue_loop(thd, lab, get_item(), m_expr_str);
}


bool LEX::maybe_start_compound_statement(THD *thd)
{
  if (!sphead)
  {
    if (!make_sp_head(thd, NULL, &sp_handler_procedure, DEFAULT_AGGREGATE))
      return true;
    sphead->set_suid(SP_IS_NOT_SUID);
    sphead->set_body_start(thd, thd->m_parser_state->m_lip.get_cpp_tok_start());
  }
  return false;
}


bool LEX::sp_push_loop_label(THD *thd, const LEX_CSTRING *label_name)
{
  sp_label *lab= spcont->find_label(label_name);
  if (lab)
  {
    my_error(ER_SP_LABEL_REDEFINE, MYF(0), label_name->str);
    return true;
  }
  spcont->push_label(thd, label_name, sphead->instructions(),
                     sp_label::ITERATION);
  return false;
}


bool LEX::sp_push_loop_empty_label(THD *thd)
{
  if (maybe_start_compound_statement(thd))
    return true;
  /* Unlabeled controls get an empty label. */
  spcont->push_label(thd, &empty_clex_str, sphead->instructions(),
                     sp_label::ITERATION);
  return false;
}


bool LEX::sp_pop_loop_label(THD *thd, const LEX_CSTRING *label_name)
{
  sp_label *lab= spcont->pop_label();
  sphead->backpatch(lab);
  if (label_name->str && !lab->name.streq(*label_name))
  {
    my_error(ER_SP_LABEL_MISMATCH, MYF(0), label_name->str);
    return true;
  }
  return false;
}


void LEX::sp_pop_loop_empty_label(THD *thd)
{
  sp_label *lab= spcont->pop_label();
  sphead->backpatch(lab);
  DBUG_ASSERT(lab->name.length == 0);
}


bool LEX::sp_while_loop_expression(THD *thd, Item *item,
                                   const LEX_CSTRING &expr_str)
{
  sp_instr_jump_if_not *i= new (thd->mem_root)
    sp_instr_jump_if_not(sphead->instructions(), spcont, item, this, expr_str);
  return (unlikely(i == NULL) ||
          /* Jumping forward */
          unlikely(sphead->push_backpatch(thd, i, spcont->last_label())) ||
          unlikely(sphead->new_cont_backpatch(i)) ||
          unlikely(sphead->add_instr(i)));
}


bool LEX::sp_while_loop_finalize(THD *thd)
{
  sp_label *lab= spcont->last_label();  /* Jumping back */
  sp_instr_jump *i= new (thd->mem_root)
    sp_instr_jump(sphead->instructions(), spcont, lab->ip);
  if (unlikely(i == NULL) ||
      unlikely(sphead->add_instr(i)))
    return true;
  sphead->do_cont_backpatch();
  return false;
}


Item *LEX::create_and_link_Item_trigger_field(THD *thd,
                                              const LEX_CSTRING *name,
                                              bool new_row)
{
  Item_trigger_field *trg_fld;

  if (unlikely(trg_chistics.event == TRG_EVENT_INSERT && !new_row))
  {
    my_error(ER_TRG_NO_SUCH_ROW_IN_TRG, MYF(0), "OLD", "on INSERT");
    return NULL;
  }

  if (unlikely(trg_chistics.event == TRG_EVENT_DELETE && new_row))
  {
    my_error(ER_TRG_NO_SUCH_ROW_IN_TRG, MYF(0), "NEW", "on DELETE");
    return NULL;
  }

  DBUG_ASSERT(!new_row ||
              (trg_chistics.event == TRG_EVENT_INSERT ||
               trg_chistics.event == TRG_EVENT_UPDATE));

  const bool tmp_read_only=
    !(new_row && trg_chistics.action_time == TRG_ACTION_BEFORE);
  trg_fld= new (thd->mem_root)
             Item_trigger_field(thd, current_context(),
                                new_row ?
                                  Item_trigger_field::NEW_ROW:
                                  Item_trigger_field::OLD_ROW,
                                *name, SELECT_ACL, tmp_read_only);
  /*
    Let us add this item to list of all Item_trigger_field objects
    in trigger.
  */
  if (likely(trg_fld))
    sphead->m_cur_instr_trig_field_items.link_in_list(trg_fld,
                                                      &trg_fld->next_trg_field);

  return trg_fld;
}


Item *LEX::make_item_colon_ident_ident(THD *thd,
                                       const Lex_ident_cli_st *ca,
                                       const Lex_ident_cli_st *cb)
{
  Lex_ident_sys a(thd, ca), b(thd, cb);
  if (a.is_null() || b.is_null())
    return NULL; // OEM
  if (!is_trigger_new_or_old_reference(&a))
  {
    thd->parse_error();
    return NULL;
  }
  bool new_row= (a.str[0] == 'N' || a.str[0] == 'n');
  return create_and_link_Item_trigger_field(thd, &b, new_row);
}


Item *LEX::make_item_plsql_cursor_attr(THD *thd, const LEX_CSTRING *name,
                                       plsql_cursor_attr_t attr)
{
  uint offset;
  if (unlikely(!spcont || !spcont->find_cursor(name, &offset, false)))
  {
    my_error(ER_SP_CURSOR_MISMATCH, MYF(0), name->str);
    return NULL;
  }
  switch (attr) {
  case PLSQL_CURSOR_ATTR_ISOPEN:
    return new (thd->mem_root) Item_func_cursor_isopen(thd, name, offset);
  case PLSQL_CURSOR_ATTR_FOUND:
    return new (thd->mem_root) Item_func_cursor_found(thd, name, offset);
  case PLSQL_CURSOR_ATTR_NOTFOUND:
    return new (thd->mem_root) Item_func_cursor_notfound(thd, name, offset);
  case PLSQL_CURSOR_ATTR_ROWCOUNT:
    return new (thd->mem_root) Item_func_cursor_rowcount(thd, name, offset);
  }
  DBUG_ASSERT(0);
  return NULL;
}


Item *LEX::make_item_sysvar(THD *thd,
                            enum_var_type type,
                            const LEX_CSTRING *name,
                            const LEX_CSTRING *component)

{
  Item *item;
  DBUG_ASSERT(name->str);
  /*
    "SELECT @@global.global.variable" is not allowed
    Note, "global" can come through TEXT_STRING_sys.
  */
  if (component->str && unlikely(check_reserved_words(name)))
  {
    thd->parse_error();
    return NULL;
  }
  if (unlikely(!(item= get_system_var(thd, type, name, component))))
    return NULL;
  if (!((Item_func_get_system_var*) item)->is_written_to_binlog())
    set_stmt_unsafe(LEX::BINLOG_STMT_UNSAFE_SYSTEM_VARIABLE);
  return item;
}


static bool param_push_or_clone(THD *thd, LEX *lex, Item_param *item)
{
  return !lex->clone_spec_offset ?
         lex->param_list.push_back(item, thd->mem_root) :
         item->add_as_clone(thd);
}


Item_param *LEX::add_placeholder(THD *thd, const LEX_CSTRING *name,
                                 const char *start, const char *end)
{
  if (unlikely(!thd->m_parser_state->m_lip.stmt_prepare_mode))
  {
    thd->parse_error(ER_SYNTAX_ERROR, start);
    return NULL;
  }
  if (unlikely(!parsing_options.allows_variable))
  {
    my_error(ER_VIEW_SELECT_VARIABLE, MYF(0));
    return NULL;
  }
  Query_fragment pos(thd, sphead, start, end);
  Item_param *item= new (thd->mem_root) Item_param(thd, name,
                                                   pos.pos(), pos.length());
  if (unlikely(!item) || unlikely(param_push_or_clone(thd, this, item)))
  {
    my_error(ER_OUT_OF_RESOURCES, MYF(0));
    return NULL;
  }
  return item;
}


bool LEX::add_signal_statement(THD *thd, const sp_condition_value *v)
{
  Yacc_state *state= &thd->m_parser_state->m_yacc;
  sql_command= SQLCOM_SIGNAL;
  m_sql_cmd= new (thd->mem_root) Sql_cmd_signal(v, state->m_set_signal_info);
  return m_sql_cmd == NULL;
}


bool LEX::add_resignal_statement(THD *thd, const sp_condition_value *v)
{
  Yacc_state *state= &thd->m_parser_state->m_yacc;
  sql_command= SQLCOM_RESIGNAL;
  m_sql_cmd= new (thd->mem_root) Sql_cmd_resignal(v, state->m_set_signal_info);
  return m_sql_cmd == NULL;
}


/*
  Make an Item when an identifier is found in the FOR loop bounds:
    FOR rec IN cursor
    FOR var IN var1 .. xxx
    FOR var IN row1.field1 .. xxx
  When we parse the first expression after the "IN" keyword,
  we don't know yet if it's a cursor name, or a scalar SP variable name,
  or a field of a ROW SP variable. Here we create Item_field to remember
  the fully qualified name. Later sp_for_loop_cursor_declarations()
  detects how to treat this name properly.
*/
Item *LEX::create_item_for_loop_bound(THD *thd,
                                      const LEX_CSTRING *a,
                                      const LEX_CSTRING *b,
                                      const LEX_CSTRING *c)
{
  /*
    Pass NULL as the name resolution context.
    This is OK, fix_fields() won't be called for this Item_field.
  */
  return new (thd->mem_root) Item_field(thd, NULL, *a, *b, *c);
}


bool LEX::check_expr_allows_fields_or_error(THD *thd, const char *name) const
{
  if (select_stack_top > 0)
    return false; // OK, fields are allowed
  my_error(ER_BAD_FIELD_ERROR, MYF(0), name, thd_where(thd));
  return true;    // Error, fields are not allowed
}

Item *LEX::create_item_ident_nospvar(THD *thd,
                                     const Lex_ident_sys_st *a,
                                     const Lex_ident_sys_st *b)
{
  DBUG_ASSERT(this == thd->lex);
  /*
    FIXME This will work ok in simple_ident_nospvar case because
    we can't meet simple_ident_nospvar in trigger now. But it
    should be changed in future.
  */
  if (is_trigger_new_or_old_reference(a))
  {
    bool new_row= (a->str[0]=='N' || a->str[0]=='n');

    return create_and_link_Item_trigger_field(thd, b, new_row);
  }

  if (unlikely(current_select->no_table_names_allowed))
  {
    my_error(ER_TABLENAME_NOT_ALLOWED_HERE, MYF(0), a->str, thd_where(thd));
    return NULL;
  }

  if (current_select->parsing_place == FOR_LOOP_BOUND)
    return create_item_for_loop_bound(thd, &null_clex_str, a, b);

  return create_item_ident_field(thd, Lex_ident_sys(), *a, *b);
}


Item_splocal *LEX::create_item_spvar_row_field(THD *thd,
                                               const Sp_rcontext_handler *rh,
                                               const Lex_ident_sys *a,
                                               const Lex_ident_sys *b,
                                               sp_variable *spv,
                                               const char *start,
                                               const char *end)
{
  if (unlikely(!parsing_options.allows_variable))
  {
    my_error(ER_VIEW_SELECT_VARIABLE, MYF(0));
    return NULL;
  }

  Query_fragment pos(thd, sphead, start, end);
  Item_splocal *item;
  if (spv->field_def.is_table_rowtype_ref() ||
      spv->field_def.is_cursor_rowtype_ref())
  {
    if (unlikely(!(item= new (thd->mem_root)
                   Item_splocal_row_field_by_name(thd, rh, a, b, spv->offset,
                                                  &type_handler_null,
                                                  pos.pos(), pos.length()))))
      return NULL;
  }
  else
  {
    uint row_field_offset;
    const Spvar_definition *def;
    if (unlikely(!(def= spv->find_row_field(a, b, &row_field_offset))))
      return NULL;

    if (unlikely(!(item= new (thd->mem_root)
                   Item_splocal_row_field(thd, rh, a, b,
                                          spv->offset, row_field_offset,
                                          def->type_handler(),
                                          pos.pos(), pos.length()))))
      return NULL;
  }
#ifdef DBUG_ASSERT_EXISTS
  item->m_sp= sphead;
#endif
  safe_to_cache_query=0;
  return item;
}


my_var *LEX::create_outvar(THD *thd, const LEX_CSTRING *name)
{
  const Sp_rcontext_handler *rh;
  sp_variable *spv;
  if (likely((spv= find_variable(name, &rh))))
    return result ? new (thd->mem_root)
                    my_var_sp(rh, name, spv->offset,
                              spv->type_handler(), sphead) :
                    NULL /* EXPLAIN */;
  my_error(ER_SP_UNDECLARED_VAR, MYF(0), name->str);
  return NULL;
}


my_var *LEX::create_outvar(THD *thd,
                           const LEX_CSTRING *a,
                           const LEX_CSTRING *b)
{
  const Sp_rcontext_handler *rh;
  sp_variable *t;
  if (unlikely(!(t= find_variable(a, &rh))))
  {
    my_error(ER_SP_UNDECLARED_VAR, MYF(0), a->str);
    return NULL;
  }
  uint row_field_offset;
  if (!t->find_row_field(a, b, &row_field_offset))
    return NULL;
  return result ?
    new (thd->mem_root) my_var_sp_row_field(rh, a, b, t->offset,
                                            row_field_offset, sphead) :
    NULL /* EXPLAIN */;
}


Item *LEX::create_item_func_nextval(THD *thd, Table_ident *table_ident)
{
  TABLE_LIST *table;
  if (unlikely(!(table= current_select->add_table_to_list(thd, table_ident, 0,
                                                          TL_OPTION_SEQUENCE,
                                                          TL_WRITE_ALLOW_WRITE,
                                                          MDL_SHARED_WRITE))))
    return NULL;
  thd->lex->set_stmt_unsafe(LEX::BINLOG_STMT_UNSAFE_SYSTEM_FUNCTION);
  return new (thd->mem_root) Item_func_nextval(thd, table);
}


Item *LEX::create_item_func_lastval(THD *thd, Table_ident *table_ident)
{
  TABLE_LIST *table;
  if (unlikely(!(table= current_select->add_table_to_list(thd, table_ident, 0,
                                                          TL_OPTION_SEQUENCE,
                                                          TL_READ,
                                                          MDL_SHARED_READ))))
    return NULL;
  thd->lex->set_stmt_unsafe(LEX::BINLOG_STMT_UNSAFE_SYSTEM_FUNCTION);
  return new (thd->mem_root) Item_func_lastval(thd, table);
}


Item *LEX::create_item_func_nextval(THD *thd,
                                    const LEX_CSTRING *db,
                                    const LEX_CSTRING *name)
{
  Table_ident *table_ident;
  if (unlikely(!(table_ident=
                 new (thd->mem_root) Table_ident(thd, db, name, false))))
    return NULL;
  return create_item_func_nextval(thd, table_ident);
}


Item *LEX::create_item_func_lastval(THD *thd,
                                    const LEX_CSTRING *db,
                                    const LEX_CSTRING *name)
{
  Table_ident *table_ident;
  if (unlikely(!(table_ident=
                 new (thd->mem_root) Table_ident(thd, db, name, false))))
    return NULL;
  return create_item_func_lastval(thd, table_ident);
}


Item *LEX::create_item_func_setval(THD *thd, Table_ident *table_ident,
                                   Longlong_hybrid nextval, ulonglong round,
                                   bool is_used)
{
  TABLE_LIST *table;
  if (unlikely(!(table= current_select->add_table_to_list(thd, table_ident, 0,
                                                          TL_OPTION_SEQUENCE,
                                                          TL_WRITE_ALLOW_WRITE,
                                                          MDL_SHARED_WRITE))))
    return NULL;
  return new (thd->mem_root) Item_func_setval(thd, table, nextval, round,
                                              is_used);
}


Item *LEX::create_item_ident(THD *thd,
                             const Lex_ident_cli_st *ca,
                             const Lex_ident_cli_st *cb)
{
  const char *start= ca->pos();
  const char *end= cb->end();
  const Sp_rcontext_handler *rh;
  sp_variable *spv;
  DBUG_ASSERT(thd->m_parser_state->m_lip.get_buf() <= start);
  DBUG_ASSERT(start <= end);
  DBUG_ASSERT(end <= thd->m_parser_state->m_lip.get_end_of_query());
  Lex_ident_sys a(thd, ca), b(thd, cb);
  if (a.is_null() || b.is_null())
    return NULL; // OEM
  if ((spv= find_variable(&a, &rh)) &&
      (spv->field_def.is_row() ||
       spv->field_def.is_table_rowtype_ref() ||
       spv->field_def.is_cursor_rowtype_ref()))
    return create_item_spvar_row_field(thd, rh, &a, &b, spv, start, end);

  if ((thd->variables.sql_mode & MODE_ORACLE) && b.length == 7)
  {
    if (Lex_ident_column(b).streq("NEXTVAL"_Lex_ident_column))
      return create_item_func_nextval(thd, &null_clex_str, &a);
    else if (Lex_ident_column(b).streq("CURRVAL"_Lex_ident_column))
      return create_item_func_lastval(thd, &null_clex_str, &a);
  }

  return create_item_ident_nospvar(thd, &a, &b);
}


Item *LEX::create_item_ident(THD *thd,
                             const Lex_ident_sys_st *a,
                             const Lex_ident_sys_st *b,
                             const Lex_ident_sys_st *c)
{
  Lex_ident_sys_st schema= thd->client_capabilities & CLIENT_NO_SCHEMA ?
                           Lex_ident_sys() : *a;
  if ((thd->variables.sql_mode & MODE_ORACLE) && c->length == 7)
  {
    if (Lex_ident_column(*c).streq("NEXTVAL"_Lex_ident_column))
      return create_item_func_nextval(thd, a, b);
    else if (Lex_ident_column(*c).streq("CURRVAL"_Lex_ident_column))
      return create_item_func_lastval(thd, a, b);
  }

  if (current_select->no_table_names_allowed)
  {
    my_error(ER_TABLENAME_NOT_ALLOWED_HERE, MYF(0), b->str, thd_where(thd));
    return NULL;
  }

  if (current_select->parsing_place == FOR_LOOP_BOUND)
    return create_item_for_loop_bound(thd, &null_clex_str, b, c);

  return create_item_ident_field(thd, schema, *b, *c);
}


Item *LEX::create_item_limit(THD *thd, const Lex_ident_cli_st *ca)
{
  DBUG_ASSERT(thd->m_parser_state->m_lip.get_buf() <= ca->pos());
  DBUG_ASSERT(ca->pos() <= ca->end());
  DBUG_ASSERT(ca->end() <= thd->m_parser_state->m_lip.get_end_of_query());

  const Sp_rcontext_handler *rh;
  sp_variable *spv;
  Lex_ident_sys sa(thd, ca);
  if (sa.is_null())
    return NULL; // EOM
  if (!(spv= find_variable(&sa, &rh)))
  {
    my_error(ER_SP_UNDECLARED_VAR, MYF(0), sa.str);
    return NULL;
  }

  Query_fragment pos(thd, sphead, ca->pos(), ca->end());
  Item_splocal *item;
  if (unlikely(!(item= new (thd->mem_root)
                 Item_splocal(thd, rh, &sa,
                              spv->offset, spv->type_handler(),
                              clone_spec_offset ? 0 : pos.pos(),
                              clone_spec_offset ? 0 : pos.length()))))
    return NULL;
#ifdef DBUG_ASSERT_EXISTS
  item->m_sp= sphead;
#endif
  safe_to_cache_query= 0;

  if (!item->is_valid_limit_clause_variable_with_error())
    return NULL;

  item->limit_clause_param= true;
  return item;
}


Item *LEX::create_item_limit(THD *thd,
                             const Lex_ident_cli_st *ca,
                             const Lex_ident_cli_st *cb)
{
  DBUG_ASSERT(thd->m_parser_state->m_lip.get_buf() <= ca->pos());
  DBUG_ASSERT(ca->pos() <= cb->end());
  DBUG_ASSERT(cb->end() <= thd->m_parser_state->m_lip.get_end_of_query());

  const Sp_rcontext_handler *rh;
  sp_variable *spv;
  Lex_ident_sys sa(thd, ca), sb(thd, cb);
  if (unlikely(sa.is_null() || sb.is_null()))
    return NULL; // EOM
  if (!(spv= find_variable(&sa, &rh)))
  {
    my_error(ER_SP_UNDECLARED_VAR, MYF(0), sa.str);
    return NULL;
  }
  // Qualified %TYPE variables are not possible
  DBUG_ASSERT(!spv->field_def.column_type_ref());
  Item_splocal *item;
  if (unlikely(!(item= create_item_spvar_row_field(thd, rh, &sa, &sb, spv,
                                                   ca->pos(), cb->end()))))
    return NULL;
  if (!item->is_valid_limit_clause_variable_with_error())
    return NULL;
  item->limit_clause_param= true;
  return item;
}


bool LEX::set_user_variable(THD *thd, const LEX_CSTRING *name, Item *val)
{
  Item_func_set_user_var *item;
  set_var_user *var;
  if (unlikely(!(item= new (thd->mem_root) Item_func_set_user_var(thd, name,
                                                                  val))) ||
      unlikely(!(var= new (thd->mem_root) set_var_user(item))))
    return true;
  if (unlikely(var_list.push_back(var, thd->mem_root)))
    return true;
  return false;
}


Item *LEX::create_item_ident_field(THD *thd,
                                   const Lex_ident_sys_st &db,
                                   const Lex_ident_sys_st &table,
                                   const Lex_ident_sys_st &name)
{
  if (check_expr_allows_fields_or_error(thd, name.str))
    return NULL;

  if (current_select->parsing_place != IN_HAVING ||
      current_select->get_in_sum_expr() > 0)
    return new (thd->mem_root) Item_field(thd, current_context(),
                                          db, table, name);

  return new (thd->mem_root) Item_ref(thd, current_context(),
                                      db, table, name);
}


Item *LEX::create_item_ident_sp(THD *thd, Lex_ident_sys_st *name,
                                const char *start,
                                const char *end)
{
  DBUG_ASSERT(thd->m_parser_state->m_lip.get_buf() <= start);
  DBUG_ASSERT(start <= end);
  DBUG_ASSERT(end <= thd->m_parser_state->m_lip.get_end_of_query());

  const Sp_rcontext_handler *rh;
  sp_variable *spv;
  uint unused_off;
  DBUG_ASSERT(spcont);
  DBUG_ASSERT(sphead);
  if ((spv= find_variable(name, &rh)))
  {
    /* We're compiling a stored procedure and found a variable */
    if (!parsing_options.allows_variable)
    {
      my_error(ER_VIEW_SELECT_VARIABLE, MYF(0));
      return NULL;
    }

    Query_fragment pos(thd, sphead, start, end);
    uint f_pos= clone_spec_offset ? 0 : pos.pos();
    uint f_length= clone_spec_offset ? 0 : pos.length();
    Item_splocal *splocal= spv->field_def.is_column_type_ref() ?
      new (thd->mem_root) Item_splocal_with_delayed_data_type(thd, rh, name,
                                                              spv->offset,
                                                              f_pos, f_length) :
      new (thd->mem_root) Item_splocal(thd, rh, name,
                                       spv->offset, spv->type_handler(),
                                       f_pos, f_length);
    if (unlikely(splocal == NULL))
      return NULL;
#ifdef DBUG_ASSERT_EXISTS
    splocal->m_sp= sphead;
#endif
    safe_to_cache_query= 0;
    return splocal;
  }

  if (thd->variables.sql_mode & MODE_ORACLE)
  {
    if (lex_string_eq(name, STRING_WITH_LEN("SQLCODE")))
      return new (thd->mem_root) Item_func_sqlcode(thd);
    if (lex_string_eq(name, STRING_WITH_LEN("SQLERRM")))
      return new (thd->mem_root) Item_func_sqlerrm(thd);
  }

  if (fields_are_impossible() &&
      (current_select->parsing_place != FOR_LOOP_BOUND ||
       spcont->find_cursor(name, &unused_off, false) == NULL))
  {
    // we are out of SELECT or FOR so it is syntax error
    my_error(ER_SP_UNDECLARED_VAR, MYF(0), name->str);
    return NULL;
  }

  if (current_select->parsing_place == FOR_LOOP_BOUND)
    return create_item_for_loop_bound(thd, &null_clex_str, &null_clex_str,
                                      name);

  return create_item_ident_nosp(thd, name);
}



bool LEX::set_variable(const Lex_ident_sys_st *name, Item *item,
                       const LEX_CSTRING &expr_str)
{
  sp_pcontext *ctx;
  const Sp_rcontext_handler *rh;
  sp_variable *spv= find_variable(name, &ctx, &rh);
  return spv ? sphead->set_local_variable(thd, ctx, rh, spv, item, this, true,
                                          expr_str) :
               set_system_variable(option_type, name, item);
}


/**
  Generate instructions for:
    SET x.y= expr;
*/
bool LEX::set_variable(const Lex_ident_sys_st *name1,
                       const Lex_ident_sys_st *name2,
                       Item *item, const LEX_CSTRING &expr_str)
{
  const Sp_rcontext_handler *rh;
  sp_pcontext *ctx;
  sp_variable *spv;
  if (spcont && (spv= find_variable(name1, &ctx, &rh)))
  {
    if (spv->field_def.is_table_rowtype_ref() ||
        spv->field_def.is_cursor_rowtype_ref())
      return sphead->set_local_variable_row_field_by_name(thd, ctx,
                                                          rh,
                                                          spv, name2,
                                                          item, this,
                                                          expr_str);
    // A field of a ROW variable
    uint row_field_offset;
    return !spv->find_row_field(name1, name2, &row_field_offset) ||
           sphead->set_local_variable_row_field(thd, ctx, rh,
                                                spv, row_field_offset,
                                                item, this, expr_str);
  }

  if (is_trigger_new_or_old_reference(name1))
    return set_trigger_field(name1, name2, item, expr_str);

  return set_system_variable(thd, option_type, name1, name2, item);
}


bool LEX::set_default_system_variable(enum_var_type var_type,
                                      const Lex_ident_sys_st *name,
                                      Item *val)
{
  static Lex_ident_sys default_base_name= {STRING_WITH_LEN("default")};
  sys_var *var= find_sys_var(thd, name->str, name->length);
  if (!var)
    return true;
  if (unlikely(!var->is_struct()))
  {
    my_error(ER_VARIABLE_IS_NOT_STRUCT, MYF(0), name->str);
    return true;
  }
  return set_system_variable(var_type, var, &default_base_name, val);
}


bool LEX::set_system_variable(enum_var_type var_type,
                              const Lex_ident_sys_st *name,
                              Item *val)
{
  sys_var *var= find_sys_var(thd, name->str, name->length);
  DBUG_ASSERT(thd->is_error() || var != NULL);
  static Lex_ident_sys null_str;
  return likely(var) ? set_system_variable(var_type, var, &null_str, val) : true;
}


bool LEX::set_system_variable(THD *thd, enum_var_type var_type,
                              const Lex_ident_sys_st *name1,
                              const Lex_ident_sys_st *name2,
                              Item *val)
{
  sys_var *tmp;
  if (unlikely(check_reserved_words(name1)) ||
      unlikely(!(tmp= find_sys_var(thd, name2->str, name2->length, true))))
  {
    my_error(ER_UNKNOWN_STRUCTURED_VARIABLE, MYF(0),
             (int) name1->length, name1->str);
    return true;
  }
  if (unlikely(!tmp->is_struct()))
  {
    my_error(ER_VARIABLE_IS_NOT_STRUCT, MYF(0), name2->str);
    return true;
  }
  return set_system_variable(var_type, tmp, name1, val);
}


bool LEX::set_trigger_field(const LEX_CSTRING *name1, const LEX_CSTRING *name2,
                            Item *val, const LEX_CSTRING &expr_str)
{
  DBUG_ASSERT(is_trigger_new_or_old_reference(name1));
  if (unlikely(name1->str[0]=='O' || name1->str[0]=='o'))
  {
    my_error(ER_TRG_CANT_CHANGE_ROW, MYF(0), "OLD", "");
    return true;
  }
  if (unlikely(trg_chistics.event == TRG_EVENT_DELETE))
  {
    my_error(ER_TRG_NO_SUCH_ROW_IN_TRG, MYF(0), "NEW", "on DELETE");
    return true;
  }
  if (unlikely(trg_chistics.action_time == TRG_ACTION_AFTER))
  {
    my_error(ER_TRG_CANT_CHANGE_ROW, MYF(0), "NEW", "after ");
    return true;
  }
  return set_trigger_new_row(name2, val, expr_str);
}


#ifdef MYSQL_SERVER
uint binlog_unsafe_map[256];

#define UNSAFE(a, b, c) \
  { \
  DBUG_PRINT("unsafe_mixed_statement", ("SETTING BASE VALUES: %s, %s, %02X", \
    LEX::stmt_accessed_table_string(a), \
    LEX::stmt_accessed_table_string(b), \
    c)); \
  unsafe_mixed_statement(a, b, c); \
  }

/*
  Sets the combination given by "a" and "b" and automatically combinations
  given by other types of access, i.e. 2^(8 - 2), as unsafe.

  It may happen a colision when automatically defining a combination as unsafe.
  For that reason, a combination has its unsafe condition redefined only when
  the new_condition is greater then the old. For instance,
  
     . (BINLOG_DIRECT_ON & TRX_CACHE_NOT_EMPTY) is never overwritten by 
     . (BINLOG_DIRECT_ON | BINLOG_DIRECT_OFF).
*/
void unsafe_mixed_statement(LEX::enum_stmt_accessed_table a,
                            LEX::enum_stmt_accessed_table b, uint condition)
{
  int type= 0;
  int index= (1U << a) | (1U << b);
  
  
  for (type= 0; type < 256; type++)
  {
    if ((type & index) == index)
    {
      binlog_unsafe_map[type] |= condition;
    }
  }
}
/*
  The BINLOG_* AND TRX_CACHE_* values can be combined by using '&' or '|',
  which means that both conditions need to be satisfied or any of them is
  enough. For example, 
    
    . BINLOG_DIRECT_ON & TRX_CACHE_NOT_EMPTY means that the statment is
    unsafe when the option is on and trx-cache is not empty;

    . BINLOG_DIRECT_ON | BINLOG_DIRECT_OFF means the statement is unsafe
    in all cases.

    . TRX_CACHE_EMPTY | TRX_CACHE_NOT_EMPTY means the statement is unsafe
    in all cases. Similar as above.
*/
void binlog_unsafe_map_init()
{
  memset((void*) binlog_unsafe_map, 0, sizeof(uint) * 256);

  /*
    Classify a statement as unsafe when there is a mixed statement and an
    on-going transaction at any point of the execution if:

      1. The mixed statement is about to update a transactional table and
      a non-transactional table.

      2. The mixed statement is about to update a transactional table and
      read from a non-transactional table.

      3. The mixed statement is about to update a non-transactional table
      and temporary transactional table.

      4. The mixed statement is about to update a temporary transactional
      table and read from a non-transactional table.

      5. The mixed statement is about to update a transactional table and
      a temporary non-transactional table.
     
      6. The mixed statement is about to update a transactional table and
      read from a temporary non-transactional table.

      7. The mixed statement is about to update a temporary transactional
      table and temporary non-transactional table.

      8. The mixed statement is about to update a temporary transactional
      table and read from a temporary non-transactional table.

    After updating a transactional table if:

      9. The mixed statement is about to update a non-transactional table
      and read from a transactional table.

      10. The mixed statement is about to update a non-transactional table
      and read from a temporary transactional table.

      11. The mixed statement is about to update a temporary non-transactional
      table and read from a transactional table.
      
      12. The mixed statement is about to update a temporary non-transactional
      table and read from a temporary transactional table.

      13. The mixed statement is about to update a temporary non-transactional
      table and read from a non-transactional table.

    The reason for this is that locks acquired may not protected a concurrent
    transaction of interfering in the current execution and by consequence in
    the result.
  */
  /* Case 1. */
  UNSAFE(LEX::STMT_WRITES_TRANS_TABLE, LEX::STMT_WRITES_NON_TRANS_TABLE,
    BINLOG_DIRECT_ON | BINLOG_DIRECT_OFF);
  /* Case 2. */
  UNSAFE(LEX::STMT_WRITES_TRANS_TABLE, LEX::STMT_READS_NON_TRANS_TABLE,
    BINLOG_DIRECT_ON | BINLOG_DIRECT_OFF);
  /* Case 3. */
  UNSAFE(LEX::STMT_WRITES_NON_TRANS_TABLE, LEX::STMT_WRITES_TEMP_TRANS_TABLE,
    BINLOG_DIRECT_ON | BINLOG_DIRECT_OFF);
  /* Case 4. */
  UNSAFE(LEX::STMT_WRITES_TEMP_TRANS_TABLE, LEX::STMT_READS_NON_TRANS_TABLE,
    BINLOG_DIRECT_ON | BINLOG_DIRECT_OFF);
  /* Case 5. */
  UNSAFE(LEX::STMT_WRITES_TRANS_TABLE, LEX::STMT_WRITES_TEMP_NON_TRANS_TABLE,
    BINLOG_DIRECT_ON);
  /* Case 6. */
  UNSAFE(LEX::STMT_WRITES_TRANS_TABLE, LEX::STMT_READS_TEMP_NON_TRANS_TABLE,
    BINLOG_DIRECT_ON);
  /* Case 7. */
  UNSAFE(LEX::STMT_WRITES_TEMP_TRANS_TABLE, LEX::STMT_WRITES_TEMP_NON_TRANS_TABLE,
    BINLOG_DIRECT_ON);
  /* Case 8. */
  UNSAFE(LEX::STMT_WRITES_TEMP_TRANS_TABLE, LEX::STMT_READS_TEMP_NON_TRANS_TABLE,
    BINLOG_DIRECT_ON);
  /* Case 9. */
  UNSAFE(LEX::STMT_WRITES_NON_TRANS_TABLE, LEX::STMT_READS_TRANS_TABLE,
    (BINLOG_DIRECT_ON | BINLOG_DIRECT_OFF) & TRX_CACHE_NOT_EMPTY);
  /* Case 10 */
  UNSAFE(LEX::STMT_WRITES_NON_TRANS_TABLE, LEX::STMT_READS_TEMP_TRANS_TABLE,
    (BINLOG_DIRECT_ON | BINLOG_DIRECT_OFF) & TRX_CACHE_NOT_EMPTY);
  /* Case 11. */
  UNSAFE(LEX::STMT_WRITES_TEMP_NON_TRANS_TABLE, LEX::STMT_READS_TRANS_TABLE,
    BINLOG_DIRECT_ON & TRX_CACHE_NOT_EMPTY);
  /* Case 12. */
  UNSAFE(LEX::STMT_WRITES_TEMP_NON_TRANS_TABLE, LEX::STMT_READS_TEMP_TRANS_TABLE,
    BINLOG_DIRECT_ON & TRX_CACHE_NOT_EMPTY);
  /* Case 13. */
  UNSAFE(LEX::STMT_WRITES_TEMP_NON_TRANS_TABLE, LEX::STMT_READS_NON_TRANS_TABLE,
     BINLOG_DIRECT_OFF & TRX_CACHE_NOT_EMPTY);
}
#endif


/**
  @brief
    Collect fiels that are used in the GROUP BY of this st_select_lex
    
  @param thd  The thread handle

  @details
    This method looks through the fields that are used in the GROUP BY of this
    st_select_lex and saves info on these fields.
*/

void st_select_lex::collect_grouping_fields_for_derived(THD *thd,
                                                        ORDER *grouping_list)
{
  grouping_tmp_fields.empty();
  List_iterator<Item> li(join->fields_list);
  Item *item= li++;
  for (uint i= 0; i < master_unit()->derived->table->s->fields;
       i++, (item=li++))
  {
    for (ORDER *ord= grouping_list; ord; ord= ord->next)
    {
      if ((*ord->item)->eq((Item*)item, 0))
      {
        Field_pair *grouping_tmp_field=
          new Field_pair(master_unit()->derived->table->field[i], item);
        grouping_tmp_fields.push_back(grouping_tmp_field);
      }
    }
  }
}


/**
  Collect fields that are used in the GROUP BY of this SELECT
*/

bool st_select_lex::collect_grouping_fields(THD *thd)
{
  grouping_tmp_fields.empty();

  for (ORDER *ord= group_list.first; ord; ord= ord->next)
  {
    Item *item= *ord->item;
    if (item->type() != Item::FIELD_ITEM &&
        !(item->type() == Item::REF_ITEM &&
          item->real_type() == Item::FIELD_ITEM &&
          ((((Item_ref *) item)->ref_type() == Item_ref::VIEW_REF) ||
           (((Item_ref *) item)->ref_type() == Item_ref::REF))))
      continue;

    Field_pair *grouping_tmp_field=
      new Field_pair(((Item_field *)item->real_item())->field, item);
    if (grouping_tmp_fields.push_back(grouping_tmp_field, thd->mem_root))
      return false;
  }
  if (grouping_tmp_fields.elements)
    return false;
  return true;
}


/**
  @brief
   For a condition check possibility of exraction a formula over grouping fields 

  @param thd      The thread handle
  @param cond     The condition whose subformulas are to be analyzed
  @param checker  The checker callback function to be applied to the nodes
                  of the tree of the object
  
  @details
    This method traverses the AND-OR condition cond and for each subformula of
    the condition it checks whether it can be usable for the extraction of a
    condition over the grouping fields of this select. The method uses
    the call-back parameter checker to check whether a primary formula
    depends only on grouping fields.
    The subformulas that are not usable are marked with the flag MARKER_NO_EXTRACTION.
    The subformulas that can be entierly extracted are marked with the flag 
    MARKER_FULL_EXTRACTION.
  @note
    This method is called before any call of extract_cond_for_grouping_fields.
    The flag MARKER_NO_EXTRACTION set in a subformula allows to avoid building clone
    for the subformula when extracting the pushable condition.
    The flag MARKER_FULL_EXTRACTION allows to delete later all top level conjuncts
    from cond.
*/ 

void 
st_select_lex::check_cond_extraction_for_grouping_fields(THD *thd, Item *cond)
{
  if (cond->get_extraction_flag() == MARKER_NO_EXTRACTION)
    return;
  cond->clear_extraction_flag();
  if (cond->type() == Item::COND_ITEM)
  {
    Item_cond_and *and_cond=
      (((Item_cond*) cond)->functype() == Item_func::COND_AND_FUNC) ?
      ((Item_cond_and*) cond) : 0;

    List<Item> *arg_list=  ((Item_cond*) cond)->argument_list();
    List_iterator<Item> li(*arg_list);
    uint count= 0;         // to count items not containing MARKER_NO_EXTRACTION
    uint count_full= 0;    // to count items with MARKER_FULL_EXTRACTION
    Item *item;
    while ((item=li++))
    {
      check_cond_extraction_for_grouping_fields(thd, item);
      if (item->get_extraction_flag() !=  MARKER_NO_EXTRACTION)
      {
        count++;
        if (item->get_extraction_flag() == MARKER_FULL_EXTRACTION)
          count_full++;
      }
      else if (!and_cond)
        break;
    }
    if ((and_cond && count == 0) || item)
      cond->set_extraction_flag(MARKER_NO_EXTRACTION);
    if (count_full == arg_list->elements)
    {
      cond->set_extraction_flag(MARKER_FULL_EXTRACTION);
    }
    if (cond->get_extraction_flag() != 0)
    {
      li.rewind();
      while ((item=li++))
        item->clear_extraction_flag();
    }
  }
  else
  {
    int fl= cond->excl_dep_on_grouping_fields(this) && !cond->is_expensive() ?
      MARKER_FULL_EXTRACTION : MARKER_NO_EXTRACTION;
    cond->set_extraction_flag(fl);
  }
}


/**
  @brief
  Build condition extractable from the given one depended on grouping fields
 
  @param thd           The thread handle
  @param cond          The condition from which the condition depended 
                       on grouping fields is to be extracted
  @param no_top_clones If it's true then no clones for the top fully 
                       extractable conjuncts are built

  @details
    For the given condition cond this method finds out what condition depended
    only on the grouping fields can be extracted from cond. If such condition C
    exists the method builds the item for it.
    This method uses the flags MARKER_NO_EXTRACTION and MARKER_FULL_EXTRACTION set by the
    preliminary call of st_select_lex::check_cond_extraction_for_grouping_fields
    to figure out whether a subformula depends only on these fields or not.
  @note
    The built condition C is always implied by the condition cond
    (cond => C). The method tries to build the least restictive such
    condition (i.e. for any other condition C' such that cond => C'
    we have C => C').
  @note
    The build item is not ready for usage: substitution for the field items
    has to be done and it has to be re-fixed.
  
  @retval
    the built condition depended only on grouping fields if such a condition exists
    NULL if there is no such a condition
*/ 

Item *st_select_lex::build_cond_for_grouping_fields(THD *thd, Item *cond,
                                                    bool no_top_clones)
{
  if (cond->get_extraction_flag() == MARKER_FULL_EXTRACTION)
  {
    if (no_top_clones)
      return cond;
    cond->clear_extraction_flag();
    return cond->build_clone(thd);
  }
  if (cond->type() == Item::COND_ITEM)
  {
    bool cond_and= false;
    Item_cond *new_cond;
    if (((Item_cond*) cond)->functype() == Item_func::COND_AND_FUNC)
    {
      cond_and= true;
      new_cond=  new (thd->mem_root) Item_cond_and(thd);
    }
    else
      new_cond= new (thd->mem_root) Item_cond_or(thd);
    if (unlikely(!new_cond))
      return 0;
    List_iterator<Item> li(*((Item_cond*) cond)->argument_list());
    Item *item;
    while ((item=li++))
    {
      if (item->get_extraction_flag() == MARKER_NO_EXTRACTION)
      {
        DBUG_ASSERT(cond_and);
        item->clear_extraction_flag();
        continue;
      }
      Item *fix= build_cond_for_grouping_fields(thd, item,
                                                no_top_clones & cond_and);
      if (unlikely(!fix))
      {
        if (cond_and)
          continue;
        break;
      }
      new_cond->argument_list()->push_back(fix, thd->mem_root);
    }
    
    if (!cond_and && item)
    {
      while((item= li++))
        item->clear_extraction_flag();
      return 0;
    }
    switch (new_cond->argument_list()->elements) 
    {
    case 0:
      return 0;
    case 1:
      return new_cond->argument_list()->head();
    default:
      return new_cond;
    }
  }
  return 0;
}


bool st_select_lex::set_nest_level(int new_nest_level)
{
  DBUG_ENTER("st_select_lex::set_nest_level");
  DBUG_PRINT("enter", ("select #%d %p nest level: %d",
                       select_number, this, new_nest_level));
  if (new_nest_level > (int) MAX_SELECT_NESTING)
  {
    my_error(ER_TOO_HIGH_LEVEL_OF_NESTING_FOR_SELECT, MYF(0));
    DBUG_RETURN(TRUE);
  }
  nest_level= new_nest_level;
  new_nest_level++;
  for (SELECT_LEX_UNIT *u= first_inner_unit(); u; u= u->next_unit())
  {
    if (u->set_nest_level(new_nest_level))
      DBUG_RETURN(TRUE);
  }
  DBUG_RETURN(FALSE);
}

bool st_select_lex_unit::set_nest_level(int new_nest_level)
{
  DBUG_ENTER("st_select_lex_unit::set_nest_level");
  for(SELECT_LEX *sl= first_select(); sl; sl= sl->next_select())
  {
    if (sl->set_nest_level(new_nest_level))
      DBUG_RETURN(TRUE);
  }
  if (fake_select_lex &&
      fake_select_lex->set_nest_level(new_nest_level))
    DBUG_RETURN(TRUE);
  DBUG_RETURN(FALSE);
}


bool st_select_lex::check_parameters(SELECT_LEX *main_select)
{
  DBUG_ENTER("st_select_lex::check_parameters");
  DBUG_PRINT("enter", ("select #%d %p nest level: %d",
                       select_number, this, nest_level));


  if ((options & OPTION_PROCEDURE_CLAUSE) &&
      (!parent_lex->selects_allow_procedure ||
        next_select() != NULL ||
        this != master_unit()->first_select() ||
        nest_level != 0))
  {
    my_error(ER_CANT_USE_OPTION_HERE, MYF(0), "PROCEDURE");
    DBUG_RETURN(TRUE);
  }

  if ((options & SELECT_HIGH_PRIORITY) && this != main_select)
  {
    my_error(ER_CANT_USE_OPTION_HERE, MYF(0), "HIGH_PRIORITY");
    DBUG_RETURN(TRUE);
  }
  if ((options & OPTION_BUFFER_RESULT) && this != main_select)
  {
    my_error(ER_CANT_USE_OPTION_HERE, MYF(0), "SQL_BUFFER_RESULT");
    DBUG_RETURN(TRUE);
  }
  if ((options & OPTION_FOUND_ROWS) && this != main_select)
  {
    my_error(ER_CANT_USE_OPTION_HERE, MYF(0), "SQL_CALC_FOUND_ROWS");
    DBUG_RETURN(TRUE);
  }
  if (options & OPTION_NO_QUERY_CACHE)
  {
    /*
      Allow this flag only on the first top-level SELECT statement, if
      SQL_CACHE wasn't specified.
    */
    if (this != main_select)
    {
      my_error(ER_CANT_USE_OPTION_HERE, MYF(0), "SQL_NO_CACHE");
      DBUG_RETURN(TRUE);
    }
    if (parent_lex->sql_cache == LEX::SQL_CACHE)
    {
      my_error(ER_WRONG_USAGE, MYF(0), "SQL_CACHE", "SQL_NO_CACHE");
      DBUG_RETURN(TRUE);
    }
    parent_lex->safe_to_cache_query=0;
    parent_lex->sql_cache= LEX::SQL_NO_CACHE;
  }
  if (options & OPTION_TO_QUERY_CACHE)
  {
    /*
      Allow this flag only on the first top-level SELECT statement, if
      SQL_NO_CACHE wasn't specified.
    */
    if (this != main_select)
    {
      my_error(ER_CANT_USE_OPTION_HERE, MYF(0), "SQL_CACHE");
      DBUG_RETURN(TRUE);
    }
    if (parent_lex->sql_cache == LEX::SQL_NO_CACHE)
    {
      my_error(ER_WRONG_USAGE, MYF(0), "SQL_NO_CACHE", "SQL_CACHE");
      DBUG_RETURN(TRUE);
    }
    parent_lex->safe_to_cache_query=1;
    parent_lex->sql_cache= LEX::SQL_CACHE;
  }

  for (SELECT_LEX_UNIT *u= first_inner_unit(); u; u= u->next_unit())
  {
    if (u->check_parameters(main_select))
      DBUG_RETURN(TRUE);
  }
  DBUG_RETURN(FALSE);
}


bool st_select_lex_unit::check_parameters(SELECT_LEX *main_select)
{
  for(SELECT_LEX *sl= first_select(); sl; sl= sl->next_select())
  {
    if (sl->check_parameters(main_select))
      return TRUE;
  }
  return fake_select_lex && fake_select_lex->check_parameters(main_select);
}


bool LEX::check_main_unit_semantics()
{
  if (unit.set_nest_level(0) ||
      unit.check_parameters(first_select_lex()))
    return TRUE;
  if (check_cte_dependencies_and_resolve_references())
    return TRUE;
  return FALSE;
}

int set_statement_var_if_exists(THD *thd, const char *var_name,
                                size_t var_name_length, ulonglong value)
{
  sys_var *sysvar;
  if (unlikely(thd->lex->sql_command == SQLCOM_CREATE_VIEW))
  {
    my_error(ER_VIEW_SELECT_CLAUSE, MYF(0), "[NO]WAIT");
    return 1;
  }
  if (unlikely(thd->lex->sphead))
  {
    my_error(ER_SP_BADSTATEMENT, MYF(0), "[NO]WAIT");
    return 1;
  }
  if ((sysvar= find_sys_var(thd, var_name, var_name_length, true)))
  {
    Item *item= new (thd->mem_root) Item_uint(thd, value);
    set_var *var= new (thd->mem_root) set_var(thd, OPT_SESSION, sysvar,
                                              &null_clex_str, item);

    if (unlikely(!item) || unlikely(!var) ||
        unlikely(thd->lex->stmt_var_list.push_back(var, thd->mem_root)))
    {
      my_error(ER_OUT_OF_RESOURCES, MYF(0));
      return 1;
    }
  }
  return 0;
}


bool LEX::sp_add_cfetch(THD *thd, const LEX_CSTRING *name)
{
  uint offset;
  sp_instr_cfetch *i;

  if (!spcont->find_cursor(name, &offset, false))
  {
    my_error(ER_SP_CURSOR_MISMATCH, MYF(0), name->str);
    return true;
  }
  i= new (thd->mem_root)
    sp_instr_cfetch(sphead->instructions(), spcont, offset,
                    !(thd->variables.sql_mode & MODE_ORACLE));
  if (unlikely(i == NULL) || unlikely(sphead->add_instr(i)))
    return true;
  return false;
}


bool LEX::sp_add_agg_cfetch()
{
  sphead->m_flags|= sp_head::HAS_AGGREGATE_INSTR;
  sp_instr_agg_cfetch *i=
    new (thd->mem_root) sp_instr_agg_cfetch(sphead->instructions(), spcont);
  return i == NULL || sphead->add_instr(i);
}


bool LEX::create_or_alter_view_finalize(THD *thd, Table_ident *table_ident)
{
  sql_command= SQLCOM_CREATE_VIEW;
  /* first table in list is target VIEW name */
  if (!first_select_lex()->add_table_to_list(thd, table_ident, NULL,
                                             TL_OPTION_UPDATING,
                                             TL_IGNORE,
                                             MDL_EXCLUSIVE))
    return true;
  query_tables->open_strategy= TABLE_LIST::OPEN_STUB;
  return false;
}


bool LEX::add_alter_view(THD *thd, uint16 algorithm,
                         enum_view_suid suid,
                         Table_ident *table_ident)
{
  if (unlikely(sphead))
  {
    my_error(ER_SP_BADSTATEMENT, MYF(0), "ALTER VIEW");
    return true;
  }
  if (unlikely(!(create_view= new (thd->mem_root)
                 Create_view_info(VIEW_ALTER, algorithm, suid))))
    return true;
  return create_or_alter_view_finalize(thd, table_ident);
}


bool LEX::add_create_view(THD *thd, DDL_options_st ddl,
                          uint16 algorithm, enum_view_suid suid,
                          Table_ident *table_ident)
{
  if (unlikely(set_create_options_with_check(ddl)))
    return true;
  if (unlikely(!(create_view= new (thd->mem_root)
                 Create_view_info(ddl.or_replace() ?
                                  VIEW_CREATE_OR_REPLACE :
                                  VIEW_CREATE_NEW,
                                  algorithm, suid))))
    return true;
  return create_or_alter_view_finalize(thd, table_ident);
}


bool LEX::call_statement_start(THD *thd, sp_name *name)
{
  Database_qualified_name pkgname;
  const Sp_handler *sph= &sp_handler_procedure;
  sql_command= SQLCOM_CALL;
  value_list.empty();
  if (unlikely(sph->sp_resolve_package_routine(thd, thd->lex->sphead,
                                               name, &sph, &pkgname)))
    return true;
  if (unlikely(!(m_sql_cmd= new (thd->mem_root) Sql_cmd_call(name, sph))))
    return true;
  sph->add_used_routine(this, thd, name);
  if (pkgname.m_name.length)
    sp_handler_package_body.add_used_routine(this, thd, &pkgname);
  return false;
}


bool LEX::call_statement_start(THD *thd, const Lex_ident_sys_st *name)
{
  sp_name *spname= make_sp_name(thd, *name);
  return unlikely(!spname) || call_statement_start(thd, spname);
}


bool LEX::call_statement_start(THD *thd, const Lex_ident_sys_st *name1,
                                         const Lex_ident_sys_st *name2)
{
  sp_name *spname= make_sp_name(thd, *name1, *name2);
  return unlikely(!spname) || call_statement_start(thd, spname);
}


bool LEX::call_statement_start(THD *thd,
                               const Lex_ident_sys_st *db,
                               const Lex_ident_sys_st *pkg,
                               const Lex_ident_sys_st *proc)
{
  DBUG_ASSERT(db->str);
  Identifier_chain2 q_pkg_proc(*pkg, *proc);
  sp_name *spname;

  sql_command= SQLCOM_CALL;

  const Lex_ident_db_normalized dbn= thd->to_ident_db_normalized_with_error(*db);
  if (!dbn.str ||
      Lex_ident_routine::check_name_with_error(*pkg) ||
      Lex_ident_routine::check_name_with_error(*proc))
    return true;

  Database_qualified_name q_db_pkg(dbn, *pkg);

  // Concat `pkg` and `name` to `pkg.name`
  LEX_CSTRING pkg_dot_proc;
  if (!(pkg_dot_proc= q_pkg_proc.make_qname(thd->mem_root)).str ||
      check_ident_length(&pkg_dot_proc) ||
      !(spname= new (thd->mem_root) sp_name(dbn, pkg_dot_proc, true)))
    return true;

  sp_handler_package_function.add_used_routine(thd->lex, thd, spname);
  sp_handler_package_body.add_used_routine(thd->lex, thd, &q_db_pkg);

  return !(m_sql_cmd= new (thd->mem_root) Sql_cmd_call(spname,
                                              &sp_handler_package_procedure));
}


sp_package *LEX::get_sp_package() const
{
  return sphead ? sphead->get_package() : NULL;
}


sp_package *LEX::create_package_start(THD *thd,
                                      const Sp_handler *sph,
                                      const sp_name *name_arg,
                                      DDL_options_st options,
                                      const st_sp_chistics &chistics)
{
  sp_package *pkg;

  if (unlikely(sphead))
  {
    my_error(ER_SP_NO_RECURSIVE_CREATE, MYF(0), sph->type_str());
    return NULL;
  }
  if (unlikely(set_command_with_check(sph->sqlcom_create(), options)))
    return NULL;
  if (sph->type() == SP_TYPE_PACKAGE_BODY)
  {
    /*
      If we start parsing a "CREATE PACKAGE BODY", we need to load
      the corresponding "CREATE PACKAGE", for the following reasons:
      1. "CREATE PACKAGE BODY" is allowed only if "CREATE PACKAGE"
         was done earlier for the same package name.
         So if "CREATE PACKAGE" does not exist, we throw an error here.
      2. When parsing "CREATE PACKAGE BODY", we need to know all package
         public and private routine names, to translate procedure and
         function calls correctly.
         For example, this statement inside a package routine:
           CALL p;
         can be translated to:
           CALL db.pkg.p; -- p is a known (public or private) package routine
           CALL db.p;     -- p is not a known package routine
    */
    sp_head *spec;
    int ret= sp_handler_package_spec.
               sp_cache_routine_reentrant(thd, name_arg, &spec);
    if (unlikely(!spec))
    {
      if (!ret)
        my_error(ER_SP_DOES_NOT_EXIST, MYF(0),
                 "PACKAGE", ErrConvDQName(name_arg).ptr());
      return 0;
    }
  }
  if (unlikely(!(pkg= sp_package::create(this, name_arg, sph,
                                         thd->variables.sql_mode,
                                         sp_mem_root_ptr))))
    return NULL;
  pkg->reset_thd_mem_root(thd);
  pkg->init(this);
  if (!(pkg->m_qname= pkg->to_identifier_chain2().
                        make_qname_casedn_part1(pkg->get_main_mem_root())).str)
    return NULL;
  pkg->set_c_chistics(chistics);
  sphead= pkg;
  return pkg;
}


bool LEX::create_package_finalize(THD *thd,
                                  const sp_name *name,
                                  const sp_name *name2,
                                  const char *cpp_body_end)
{
  if (name2 &&
      (name2->m_explicit_name != name->m_explicit_name ||
       !name2->eq_routine_name(name)))
  {
    bool exp= name2->m_explicit_name || name->m_explicit_name;
    my_error(ER_END_IDENTIFIER_DOES_NOT_MATCH, MYF(0),
             exp ? ErrConvDQName(name2).ptr() : name2->m_name.str,
             exp ? ErrConvDQName(name).ptr() : name->m_name.str);
    return true;
  }

  sphead->set_stmt_end(thd, cpp_body_end);
  sphead->restore_thd_mem_root(thd);
  sp_package *pkg= sphead->get_package();
  DBUG_ASSERT(pkg);
  return sphead->check_group_aggregate_instructions_forbid() ||
         pkg->validate_after_parser(thd);
}


bool LEX::add_grant_command(THD *thd, const List<LEX_COLUMN> &columns)
{
  if (columns.elements)
  {
    thd->parse_error();
    return true;
  }
  return false;
}


Item *LEX::make_item_func_sysdate(THD *thd, uint fsp)
{
  /*
    Unlike other time-related functions, SYSDATE() is
    replication-unsafe because it is not affected by the
    TIMESTAMP variable.  It is unsafe even if
    sysdate_is_now=1, because the slave may have
    sysdate_is_now=0.
  */
  set_stmt_unsafe(LEX::BINLOG_STMT_UNSAFE_SYSTEM_FUNCTION);
  Item *item= global_system_variables.sysdate_is_now == 0 ?
              (Item *) new (thd->mem_root) Item_func_sysdate_local(thd, fsp) :
              (Item *) new (thd->mem_root) Item_func_current_timestamp(thd, fsp);
  if (unlikely(item == NULL))
    return NULL;
  safe_to_cache_query=0;
  return item;
}


const Schema *
LEX::find_func_schema_by_name_or_error(const Lex_ident_sys &schema,
                                       const Lex_ident_sys &func)
{
  Schema *res= Schema::find_by_name(schema);
  if (res)
    return res;
  char err_buffer[MYSQL_ERRMSG_SIZE];
  Identifier_chain2(schema, func).make_qname(err_buffer, sizeof(err_buffer));
  my_error(ER_FUNCTION_NOT_DEFINED, MYF(0), err_buffer);
  return NULL;
}


Item *LEX::make_item_func_substr(THD *thd,
                                 const Lex_ident_cli_st &schema_name_cli,
                                 const Lex_ident_cli_st &func_name_cli,
                                 const Lex_substring_spec_st &spec)
{
  Lex_ident_sys schema_name(thd, &schema_name_cli);
  Lex_ident_sys func_name(thd, &func_name_cli);
  if (schema_name.is_null() || func_name.is_null())
    return NULL; // EOM
  const Schema *schema= find_func_schema_by_name_or_error(schema_name,
                                                          func_name);
  return schema ? schema->make_item_func_substr(thd, spec) : NULL;
}


Item *LEX::make_item_func_substr(THD *thd,
                                 const Lex_ident_cli_st &schema_name_cli,
                                 const Lex_ident_cli_st &func_name_cli,
                                 List<Item> *item_list)
{
  Lex_ident_sys schema_name(thd, &schema_name_cli);
  Lex_ident_sys func_name(thd, &func_name_cli);
  if (schema_name.is_null() || func_name.is_null())
    return NULL; // EOM
  Schema *schema;
  if (item_list &&
      (item_list->elements == 2 || item_list->elements == 3) &&
      (schema= Schema::find_by_name(schema_name)))
  {
    Item_args args(thd, *item_list);
    Lex_substring_spec_st spec=
      Lex_substring_spec_st::init(args.arguments()[0],
                                  args.arguments()[1],
                                  item_list->elements == 3 ?
                                  args.arguments()[2] : NULL);
    return schema->make_item_func_substr(thd, spec);
  }
  return make_item_func_call_generic(thd, schema_name, func_name, item_list);
}


Item *LEX::make_item_func_replace(THD *thd,
                                  const Lex_ident_cli_st &schema_name_cli,
                                  const Lex_ident_cli_st &func_name_cli,
                                  Item *org,
                                  Item *find,
                                  Item *replace)
{
  Lex_ident_sys schema_name(thd, &schema_name_cli);
  Lex_ident_sys func_name(thd, &func_name_cli);
  if (schema_name.is_null() || func_name.is_null())
    return NULL; // EOM
  const Schema *schema= find_func_schema_by_name_or_error(schema_name,
                                                          func_name);
  return schema ? schema->make_item_func_replace(thd, org, find, replace) :
                  NULL;
}


Item *LEX::make_item_func_replace(THD *thd,
                                  const Lex_ident_cli_st &schema_name_cli,
                                  const Lex_ident_cli_st &func_name_cli,
                                  List<Item> *item_list)
{
  Lex_ident_sys schema_name(thd, &schema_name_cli);
  Lex_ident_sys func_name(thd, &func_name_cli);
  if (schema_name.is_null() || func_name.is_null())
    return NULL; // EOM
  const Schema *schema;
  if (item_list && item_list->elements == 3 &&
      (schema= Schema::find_by_name(schema_name)))
  {
    Item_args args(thd, *item_list);
    return schema->make_item_func_replace(thd, args.arguments()[0],
                                               args.arguments()[1],
                                               args.arguments()[2]);
  }
  return make_item_func_call_generic(thd, schema_name, func_name, item_list);
}


Item *LEX::make_item_func_trim(THD *thd,
                               const Lex_ident_cli_st &schema_name_cli,
                               const Lex_ident_cli_st &func_name_cli,
                               const Lex_trim_st &spec)
{
  Lex_ident_sys schema_name(thd, &schema_name_cli);
  Lex_ident_sys func_name(thd, &func_name_cli);
  if (schema_name.is_null() || func_name.is_null())
    return NULL; // EOM
  const Schema *schema= find_func_schema_by_name_or_error(schema_name,
                                                          func_name);
  return schema ? schema->make_item_func_trim(thd, spec) : NULL;
}


Item *LEX::make_item_func_trim(THD *thd,
                               const Lex_ident_cli_st &schema_name_cli,
                               const Lex_ident_cli_st &func_name_cli,
                               List<Item> *item_list)
{
  Lex_ident_sys schema_name(thd, &schema_name_cli);
  Lex_ident_sys func_name(thd, &func_name_cli);
  if (schema_name.is_null() || func_name.is_null())
    return NULL; // EOM
  const Schema *schema;
  if (item_list && item_list->elements == 1 &&
      (schema= Schema::find_by_name(schema_name)))
  {
    Item_args args(thd, *item_list);
    Lex_trim spec(TRIM_BOTH, args.arguments()[0]);
    return schema->make_item_func_trim(thd, spec);
  }
  return make_item_func_call_generic(thd, schema_name, func_name, item_list);
}


bool SELECT_LEX::vers_push_field(THD *thd, TABLE_LIST *table,
                                 const LEX_CSTRING field_name)
{
  DBUG_ASSERT(field_name.str);
  Item_field *fld= new (thd->mem_root) Item_field(thd, &context,
                                                  table->db,
                                                  table->alias,
                                                  field_name);
  if (unlikely(!fld) || unlikely(item_list.push_back(fld)))
    return true;

  if (thd->lex->view_list.elements)
  {
    LEX_CSTRING *l;
    if (unlikely(!(l= thd->make_clex_string(field_name.str,
                                            field_name.length))) ||
        unlikely(thd->lex->view_list.push_back(l)))
      return true;
  }

  return false;
}


Item *Lex_trim_st::make_item_func_trim_std(THD *thd) const
{
  if (m_remove)
  {
    switch (m_spec) {
    case TRIM_BOTH:
      return new (thd->mem_root) Item_func_trim(thd, m_source, m_remove);
    case TRIM_LEADING:
      return new (thd->mem_root) Item_func_ltrim(thd, m_source, m_remove);
    case TRIM_TRAILING:
     return new (thd->mem_root) Item_func_rtrim(thd, m_source, m_remove);
    }
  }

  switch (m_spec) {
  case TRIM_BOTH:
    return new (thd->mem_root) Item_func_trim(thd, m_source);
  case TRIM_LEADING:
    return new (thd->mem_root) Item_func_ltrim(thd, m_source);
  case TRIM_TRAILING:
   return new (thd->mem_root) Item_func_rtrim(thd, m_source);
  }
  DBUG_ASSERT(0);
  return NULL;
}


Item *Lex_trim_st::make_item_func_trim_oracle(THD *thd) const
{
  if (m_remove)
  {
    switch (m_spec) {
    case TRIM_BOTH:
      return new (thd->mem_root) Item_func_trim_oracle(thd, m_source, m_remove);
    case TRIM_LEADING:
      return new (thd->mem_root) Item_func_ltrim_oracle(thd, m_source, m_remove);
    case TRIM_TRAILING:
     return new (thd->mem_root) Item_func_rtrim_oracle(thd, m_source, m_remove);
    }
  }

  switch (m_spec) {
  case TRIM_BOTH:
    return new (thd->mem_root) Item_func_trim_oracle(thd, m_source);
  case TRIM_LEADING:
    return new (thd->mem_root) Item_func_ltrim_oracle(thd, m_source);
  case TRIM_TRAILING:
   return new (thd->mem_root) Item_func_rtrim_oracle(thd, m_source);
  }
  DBUG_ASSERT(0);
  return NULL;
}


Item *LEX::make_item_func_call_generic(THD *thd,
                                       const Lex_ident_cli_st *cdb,
                                       const Lex_ident_cli_st *cname,
                                       List<Item> *args)
{
  Lex_ident_sys db(thd, cdb), name(thd, cname);
  if (db.is_null() || name.is_null())
    return NULL; // EOM
  /*
    The following in practice calls:
    <code>Create_sp_func::create()</code>
    and builds a stored function.

    However, it's important to maintain the interface between the
    parser and the implementation in item_create.cc clean,
    since this will change with WL#2128 (SQL PATH):
    - INFORMATION_SCHEMA.version() is the SQL 99 syntax for the native
    function version(),
    - MySQL.version() is the SQL 2003 syntax for the native function
    version() (a vendor can specify any schema).
  */
  return make_item_func_call_generic(thd, db, name, args);
}


Item *LEX::make_item_func_call_generic(THD *thd,
                                       const Lex_ident_sys &db,
                                       const Lex_ident_sys &name,
                                       List<Item> *args)
{
  const Lex_ident_db db_int= thd->to_ident_db_internal_with_error(db);
  if (!db_int.str || Lex_ident_routine::check_name_with_error(name))
    return NULL;
  return make_item_func_call_generic(thd, db_int,
                                     Lex_ident_routine(name), args);
}


Item *LEX::make_item_func_call_generic(THD *thd,
                                       const Lex_ident_db &db,
                                       const Lex_ident_routine &name,
                                       List<Item> *args)
{
  const Schema *schema= Schema::find_by_name(db);
  if (schema)
    return schema->make_item_func_call_native(thd, name, args);

  Create_qfunc *builder= find_qualified_function_builder(thd);
  DBUG_ASSERT(builder);

  const Lex_ident_db_normalized dbn= thd->to_ident_db_normalized_with_error(db);
  if (!dbn.str || Lex_ident_routine::check_name_with_error(name))
    return NULL;

  return builder->create_with_db(thd, dbn, name, true, args);
}


/*
  Create a 3-step qualified function call.
  Currently it's possible for package routines only, e.g.:
     SELECT db.pkg.func();
*/
Item *LEX::make_item_func_call_generic(THD *thd,
                                       Lex_ident_cli_st *cdb,
                                       Lex_ident_cli_st *cpkg,
                                       Lex_ident_cli_st *cfunc,
                                       List<Item> *args)
{
  Lex_ident_sys db(thd, cdb), pkg(thd, cpkg), func(thd, cfunc);
  Identifier_chain2 q_pkg_func(pkg, func);
  sp_name *qname;

  if (db.is_null() || pkg.is_null() || func.is_null())
    return NULL; // EOM

  const Lex_ident_db_normalized dbn= thd->to_ident_db_normalized_with_error(db);
  if (!dbn.str ||
      Lex_ident_routine::check_name_with_error(pkg) ||
      Lex_ident_routine::check_name_with_error(func))
    return NULL;

  Database_qualified_name q_db_pkg(dbn, pkg);

  // Concat `pkg` and `name` to `pkg.name`
  LEX_CSTRING pkg_dot_func;
  if (!(pkg_dot_func= q_pkg_func.make_qname(thd->mem_root)).str ||
      check_ident_length(&pkg_dot_func) ||
      !(qname= new (thd->mem_root) sp_name(dbn, pkg_dot_func, true)))
    return NULL;

  sp_handler_package_function.add_used_routine(thd->lex, thd, qname);
  sp_handler_package_body.add_used_routine(thd->lex, thd, &q_db_pkg);

  thd->lex->safe_to_cache_query= 0;

  if (args && args->elements > 0)
    return new (thd->mem_root) Item_func_sp(thd, thd->lex->current_context(),
                                            qname, &sp_handler_package_function,
                                            *args);
  return new (thd->mem_root) Item_func_sp(thd, thd->lex->current_context(),
                                          qname, &sp_handler_package_function);
}


Item *LEX::make_item_func_call_native_or_parse_error(THD *thd,
                                                     Lex_ident_cli_st &name,
                                                     List<Item> *args)
{
  Create_func *builder= native_functions_hash.find(thd, name);
  DBUG_EXECUTE_IF("make_item_func_call_native_simulate_not_found",
                  builder= NULL;);
  if (builder)
    return builder->create_func(thd, &name, args);
  thd->parse_error(ER_SYNTAX_ERROR, name.end());
  return NULL;
}


Item *LEX::create_item_qualified_asterisk(THD *thd,
                                          const Lex_ident_sys_st *name)
{
  Item *item;
  if (!(item= new (thd->mem_root) Item_field(thd, current_context(),
                                             null_clex_str, *name,
                                             star_clex_str)))
    return NULL;
  current_select->parsing_place == IN_RETURNING ?
              thd->lex->returning()->with_wild++ : current_select->with_wild++;
  return item;
}


Item *LEX::create_item_qualified_asterisk(THD *thd,
                                          const Lex_ident_sys_st *a,
                                          const Lex_ident_sys_st *b)
{
  Item *item;
  Lex_ident_sys_st schema= thd->client_capabilities & CLIENT_NO_SCHEMA ?
                           Lex_ident_sys() : *a;
  if (!(item= new (thd->mem_root) Item_field(thd, current_context(),
                                             schema, *b, star_clex_str)))
   return NULL;
  current_select->parsing_place == IN_RETURNING ?
            thd->lex->returning()->with_wild++ : current_select->with_wild++;
  return item;
}


bool Lex_ident_sys_st::copy_ident_cli(const THD *thd, const Lex_ident_cli_st *str)
{
  return thd->to_ident_sys_alloc(this, str);
}

bool Lex_ident_sys_st::copy_keyword(const THD *thd, const Lex_ident_cli_st *str)
{
  return thd->make_lex_string(static_cast<LEX_CSTRING*>(this),
                              str->str, str->length) == NULL;
}

bool Lex_ident_sys_st::copy_or_convert(const THD *thd,
                                       const Lex_ident_cli_st *src,
                                       CHARSET_INFO *cs)
{
  if (!src->is_8bit())
    return copy_keyword(thd, src); // 7bit string makes a wellformed identifier
  return convert(thd, src, cs);
}


bool Lex_ident_sys_st::copy_sys(const THD *thd, const LEX_CSTRING *src)
{
  if (thd->check_string_for_wellformedness(src->str, src->length,
                                           system_charset_info))
    return true;
  return thd->make_lex_string(this, src->str, src->length) == NULL;
}


bool Lex_ident_sys_st::convert(const THD *thd,
                               const LEX_CSTRING *src, CHARSET_INFO *cs)
{
  LEX_STRING tmp;
  if (thd->convert_with_error(system_charset_info, &tmp, cs,
                              src->str, src->length))
    return true;
  str=    tmp.str;
  length= tmp.length;
  return false;
}


bool Lex_ident_sys_st::to_size_number(ulonglong *to) const
{
  ulonglong number;
  uint text_shift_number= 0;
  longlong prefix_number;
  const char *start_ptr= str;
  size_t str_len= length;
  const char *end_ptr= start_ptr + str_len;
  int error;
  prefix_number= my_strtoll10(start_ptr, (char**) &end_ptr, &error);
  if (likely((start_ptr + str_len - 1) == end_ptr))
  {
    switch (end_ptr[0])
    {
      case 'g':
      case 'G': text_shift_number+=30; break;
      case 'm':
      case 'M': text_shift_number+=20; break;
      case 'k':
      case 'K': text_shift_number+=10; break;
      default:
        my_error(ER_WRONG_SIZE_NUMBER, MYF(0));
        return true;
    }
    if (unlikely(prefix_number >> 31))
    {
      my_error(ER_SIZE_OVERFLOW_ERROR, MYF(0));
      return true;
    }
    number= prefix_number << text_shift_number;
  }
  else
  {
    my_error(ER_WRONG_SIZE_NUMBER, MYF(0));
    return true;
  }
  *to= number;
  return false;
}


#ifdef WITH_PARTITION_STORAGE_ENGINE
bool LEX::part_values_current(THD *thd)
{
  partition_element *elem= part_info->curr_part_elem;
  if (!is_partition_management())
  {
    if (unlikely(part_info->part_type != VERSIONING_PARTITION))
    {
      part_type_error(thd, NULL, "SYSTEM_TIME", part_info);
      return true;
    }
  }
  else
  {
    DBUG_ASSERT(create_last_non_select_table);
    DBUG_ASSERT(create_last_non_select_table->table_name.str);
    // FIXME: other ALTER commands?
    my_error(ER_VERS_WRONG_PARTS, MYF(0),
             create_last_non_select_table->table_name.str);
    return true;
  }
  elem->type= partition_element::CURRENT;
  DBUG_ASSERT(part_info->vers_info);
  part_info->vers_info->now_part= elem;
  return false;
}


bool LEX::part_values_history(THD *thd)
{
  partition_element *elem= part_info->curr_part_elem;
  if (!is_partition_management())
  {
    if (unlikely(part_info->part_type != VERSIONING_PARTITION))
    {
      part_type_error(thd, NULL, "SYSTEM_TIME", part_info);
      return true;
    }
  }
  else
  {
    if (unlikely(part_info->vers_init_info(thd)))
    {
      my_error(ER_OUT_OF_RESOURCES, MYF(0));
      return true;
    }
    elem->id= UINT_MAX32;
  }
  DBUG_ASSERT(part_info->vers_info);
  if (unlikely(part_info->vers_info->now_part))
  {
    DBUG_ASSERT(create_last_non_select_table);
    DBUG_ASSERT(create_last_non_select_table->table_name.str);
    my_error(ER_VERS_WRONG_PARTS, MYF(0),
             create_last_non_select_table->table_name.str);
    return true;
  }
  elem->type= partition_element::HISTORY;
  return false;
}
#endif /* WITH_PARTITION_STORAGE_ENGINE */


bool LEX::last_field_generated_always_as_row_start_or_end(Lex_ident_column *p,
                                                          const char *type,
                                                          uint flag)
{
  if (unlikely(p->str))
  {
    my_error(ER_VERS_DUPLICATE_ROW_START_END, MYF(0), type,
             last_field->field_name.str);
    return true;
  }
  last_field->flags|= (flag | NO_DEFAULT_VALUE_FLAG | NOT_NULL_FLAG);
  DBUG_ASSERT(p);
  *p= last_field->field_name;
  return false;
}



bool LEX::last_field_generated_always_as_row_start()
{
  Vers_parse_info &info= vers_get_info();
  Lex_ident_column *p= &info.as_row.start;
  return last_field_generated_always_as_row_start_or_end(p, "START",
                                                         VERS_ROW_START);
}


bool LEX::last_field_generated_always_as_row_end()
{
  Vers_parse_info &info= vers_get_info();
  Lex_ident_column *p= &info.as_row.end;
  return last_field_generated_always_as_row_start_or_end(p, "END",
                                                         VERS_ROW_END);
}

void st_select_lex_unit::reset_distinct()
{
  union_distinct= NULL;
  for(SELECT_LEX *sl= first_select()->next_select();
      sl;
      sl= sl->next_select())
  {
    if (sl->distinct)
    {
      union_distinct= sl;
    }
  }
}


void LEX::save_values_list_state()
{
  current_select->save_many_values= many_values;
  current_select->save_insert_list= insert_list;
}


void LEX::restore_values_list_state()
{
  many_values= current_select->save_many_values;
  insert_list= current_select->save_insert_list;
}


void st_select_lex_unit::fix_distinct()
{
  if (union_distinct && this != union_distinct->master_unit())
    reset_distinct();
}


void st_select_lex_unit::register_select_chain(SELECT_LEX *first_sel)
{
  DBUG_ASSERT(first_sel != 0);
  slave= first_sel;
  first_sel->prev= &slave;
  for(SELECT_LEX *sel=first_sel; sel; sel= sel->next_select())
  {
    sel->master= (st_select_lex_node *)this;
    uncacheable|= sel->uncacheable;
  }
}


void st_select_lex::register_unit(SELECT_LEX_UNIT *unit,
                                  Name_resolution_context *outer_context)
{
  if ((unit->next= slave))
    slave->prev= &unit->next;
  unit->prev= &slave;
  slave= unit;
  unit->master= this;
  uncacheable|= unit->uncacheable;

  for(SELECT_LEX *sel= unit->first_select();sel; sel= sel->next_select())
  {
    sel->context.outer_context= outer_context;
  }
}


void st_select_lex::add_statistics(SELECT_LEX_UNIT *unit)
{
  for (;
       unit;
       unit= unit->next_unit())
    for(SELECT_LEX *child= unit->first_select();
        child;
        child= child->next_select())
    {
      /*
        A subselect can add fields to an outer select.
        Reserve space for them.
      */
      select_n_where_fields+= child->select_n_where_fields;
      /*
        Aggregate functions in having clause may add fields
        to an outer select. Count them also.
      */
      select_n_having_items+= child->select_n_having_items;
    }
}


bool LEX::main_select_push(bool service)
{
  DBUG_ENTER("LEX::main_select_push");
  DBUG_PRINT("info", ("service: %u", service));
  current_select_number= ++thd->lex->stmt_lex->current_select_number;
  builtin_select.select_number= current_select_number;
  builtin_select.is_service_select= service;
  if (push_select(&builtin_select))
    DBUG_RETURN(TRUE);
  DBUG_RETURN(FALSE);
}

void Lex_select_lock::set_to(SELECT_LEX *sel)
{
  if (defined_lock)
  {
    if (sel->master_unit() &&
        sel == sel->master_unit()->fake_select_lex)
      sel->master_unit()->set_lock_to_the_last_select(*this);
    else
    {
      thr_lock_type lock_type;
      sel->parent_lex->safe_to_cache_query= 0;
      if (unlikely(skip_locked))
      {
        lock_type= update_lock ? TL_WRITE_SKIP_LOCKED : TL_READ_SKIP_LOCKED;
      }
      else
      {
        lock_type= update_lock ? TL_WRITE : TL_READ_WITH_SHARED_LOCKS;
      }
      sel->lock_type= lock_type;
      sel->select_lock= (update_lock ? st_select_lex::select_lock_type::FOR_UPDATE :
                         st_select_lex::select_lock_type::IN_SHARE_MODE);
      sel->set_lock_for_tables(lock_type, false, skip_locked);
    }
  }
  else
  {
    /*
      select_lock can be FOR_UPDATE in case of
      (SELECT x FROM t WINDOW w1 AS () FOR UPDATE) LIMIT 1
    */
    sel->select_lock= st_select_lex::select_lock_type::NONE;
  }
}

bool Lex_order_limit_lock::set_to(SELECT_LEX *sel)
{
  /*TODO: lock */
  //if (lock.defined_lock && sel == sel->master_unit()->fake_select_lex)
  //  return TRUE;
  if (lock.defined_timeout)
  {
    THD *thd= sel->parent_lex->thd;
     if (set_statement_var_if_exists(thd,
                                     C_STRING_WITH_LEN("lock_wait_timeout"),
                                     lock.timeout) ||
         set_statement_var_if_exists(thd,
                                     C_STRING_WITH_LEN("innodb_lock_wait_timeout"),
                                     lock.timeout))
       return TRUE;
  }
  lock.set_to(sel);
  sel->limit_params= limit;
  if (order_list)
  {
    if (sel->get_linkage() != GLOBAL_OPTIONS_TYPE &&
        sel->olap != UNSPECIFIED_OLAP_TYPE &&
        (sel->get_linkage() != UNION_TYPE || sel->braces))
    {
      my_error(ER_WRONG_USAGE, MYF(0),
          "CUBE/ROLLUP", "ORDER BY");
      return TRUE;
    }
    for (ORDER *order= order_list->first; order; order= order->next)
      (*order->item)->walk(&Item::change_context_processor, FALSE,
                           &sel->context);
    sel->order_list= *(order_list);
  }
  if (limit.select_limit)
    limit.select_limit->walk(&Item::change_context_processor, FALSE,
                             &sel->context);
  if (limit.offset_limit)
    limit.offset_limit->walk(&Item::change_context_processor, FALSE,
                             &sel->context);
  sel->is_set_query_expr_tail= true;
  return FALSE;
}


static void change_item_list_context(List<Item> *list,
                                     Name_resolution_context *context)
{
  List_iterator_fast<Item> it (*list);
  Item *item;
  while((item= it++))
  {
    item->walk(&Item::change_context_processor, FALSE, (void *)context);
  }
}


bool LEX::insert_select_hack(SELECT_LEX *sel)
{
  DBUG_ENTER("LEX::insert_select_hack");

  DBUG_ASSERT(first_select_lex() == &builtin_select);
  DBUG_ASSERT(sel != NULL);

  DBUG_ASSERT(builtin_select.first_inner_unit() == NULL);

  if (builtin_select.link_prev)
  {
    if ((*builtin_select.link_prev= builtin_select.link_next))
      ((st_select_lex *)builtin_select.link_next)->link_prev=
        builtin_select.link_prev;
    builtin_select.link_prev= NULL; // indicator of removal
  }

  if (set_main_unit(sel->master_unit()))
    return true;

  DBUG_ASSERT(builtin_select.table_list.elements == 1);
  TABLE_LIST *insert_table= builtin_select.table_list.first;

  if (!(insert_table->next_local= sel->table_list.first))
  {
    sel->table_list.next= &insert_table->next_local;
  }
  sel->table_list.first= insert_table;
  sel->table_list.elements++;
  insert_table->select_lex= sel;

  sel->context.first_name_resolution_table= insert_table;
  builtin_select.context= sel->context;
  change_item_list_context(&field_list, &sel->context);

  if (sel->tvc && !sel->next_select() &&
      (sql_command == SQLCOM_INSERT_SELECT ||
       sql_command == SQLCOM_REPLACE_SELECT))
  {
    DBUG_PRINT("info", ("'Usual' INSERT detected"));
    many_values= sel->tvc->lists_of_values;
    sel->options= sel->tvc->select_options;
    sel->tvc= NULL;
    if (sql_command == SQLCOM_INSERT_SELECT)
      sql_command= SQLCOM_INSERT;
    else
      sql_command= SQLCOM_REPLACE;
  }


  for (SELECT_LEX *sel= all_selects_list;
       sel;
       sel= sel->next_select_in_list())
  {
    if (sel->select_number != 1)
      sel->select_number--;
  };

  DBUG_RETURN(FALSE);
}


/**
  Create an Item_singlerow_subselect for a query expression.
*/

Item *LEX::create_item_query_expression(THD *thd,
                                        st_select_lex_unit *unit)
{
  if (clause_that_disallows_subselect)
  {
    my_error(ER_SUBQUERIES_NOT_SUPPORTED, MYF(0),
             clause_that_disallows_subselect);
    return NULL;
  }

  // Add the subtree of subquery to the current SELECT_LEX
  SELECT_LEX *curr_sel= select_stack_head();
  DBUG_ASSERT(current_select == curr_sel ||
              (curr_sel == NULL && current_select == &builtin_select));
  if (!curr_sel)
  {
    curr_sel= &builtin_select;
    curr_sel->register_unit(unit, &curr_sel->context);
    curr_sel->add_statistics(unit);
  }

  return new (thd->mem_root)
    Item_singlerow_subselect(thd, unit->first_select());
}


SELECT_LEX_UNIT *LEX::parsed_select_expr_start(SELECT_LEX *s1, SELECT_LEX *s2,
                                               enum sub_select_type unit_type,
                                               bool distinct)
{
  SELECT_LEX_UNIT *res;
  SELECT_LEX *sel1;
  SELECT_LEX *sel2;
  if (!s1->next_select())
    sel1= s1;
  else
  {
    sel1= wrap_unit_into_derived(s1->master_unit());
    if (!sel1)
      return NULL;
  }
  if (!s2->next_select())
    sel2= s2;
  else
  {
    sel2= wrap_unit_into_derived(s2->master_unit());
    if (!sel2)
      return NULL;
  }
  sel1->link_neighbour(sel2);
  sel2->set_linkage_and_distinct(unit_type, distinct);
  sel2->first_nested= sel1->first_nested= sel1;
  res= create_unit(sel1);
  if (res == NULL)
    return NULL;
  res->pre_last_parse= sel1;
  res->distinct= distinct;
  push_select(res->fake_select_lex);
  return res;
}


SELECT_LEX_UNIT *LEX::parsed_select_expr_cont(SELECT_LEX_UNIT *unit,
                                              SELECT_LEX *s2,
                                              enum sub_select_type unit_type,
                                              bool distinct, bool oracle)
{
  DBUG_ASSERT(!s2->next_select());
  SELECT_LEX *sel1= s2;
  SELECT_LEX *last= unit->pre_last_parse->next_select();

  int cmp= oracle? 0 : cmp_unit_op(unit_type, last->get_linkage());
  if (cmp == 0)
  {
    sel1->first_nested= last->first_nested;
  }
  else if (cmp > 0)
  {
    last->first_nested= unit->pre_last_parse;
    sel1->first_nested= last;
  }
  else /* cmp < 0 */
  {
    SELECT_LEX *first_in_nest= last->first_nested;
    if (first_in_nest->first_nested != first_in_nest)
    {
      /* There is a priority jump starting from first_in_nest */
      if ((last= create_priority_nest(first_in_nest)) == NULL)
        return NULL;
      unit->fix_distinct();
    }
    sel1->first_nested= last->first_nested;
  }
  last->link_neighbour(sel1);
  sel1->set_master_unit(unit);
  sel1->set_linkage_and_distinct(unit_type, distinct);
  unit->pre_last_parse= last;
  return unit;
}


/**
  Add primary expression as the next term in a given query expression body
  producing a new query expression body
*/

SELECT_LEX_UNIT *
LEX::add_primary_to_query_expression_body(SELECT_LEX_UNIT *unit,
                                          SELECT_LEX *sel,
                                          enum sub_select_type unit_type,
                                          bool distinct,
                                          bool oracle)
{
  SELECT_LEX *sel2= sel;
  if (sel->master_unit() && sel->master_unit()->first_select()->next_select())
  {
    sel2= wrap_unit_into_derived(sel->master_unit());
    if (!sel2)
      return NULL;
  }
  SELECT_LEX *sel1= unit->first_select();
  if (!sel1->next_select())
    unit= parsed_select_expr_start(sel1, sel2, unit_type, distinct);
  else
    unit= parsed_select_expr_cont(unit, sel2, unit_type, distinct, oracle);
  return unit;
}


SELECT_LEX_UNIT *
LEX::add_primary_to_query_expression_body(SELECT_LEX_UNIT *unit,
                                          SELECT_LEX *sel,
                                          enum sub_select_type unit_type,
                                          bool distinct)
{
  return
    add_primary_to_query_expression_body(unit, sel, unit_type, distinct,
                                         thd->variables.sql_mode & MODE_ORACLE);
}

/**
  Add query primary to a parenthesized query primary
  pruducing a new query expression body
*/

SELECT_LEX_UNIT *
LEX::add_primary_to_query_expression_body_ext_parens(
                                                 SELECT_LEX_UNIT *unit,
                                                 SELECT_LEX *sel,
                                                 enum sub_select_type unit_type,
                                                 bool distinct)
{
  SELECT_LEX *sel1= unit->first_select();
  if (unit->first_select()->next_select())
  {
    sel1= wrap_unit_into_derived(unit);
    if (!sel1)
      return NULL;
    if (!create_unit(sel1))
      return NULL;
  }
  SELECT_LEX *sel2= sel;
  if (sel->master_unit() && sel->master_unit()->first_select()->next_select())
  {
    sel2= wrap_unit_into_derived(sel->master_unit());
    if (!sel2)
      return NULL;
  }
  unit= parsed_select_expr_start(sel1, sel2, unit_type, distinct);
  return unit;
}


/**
  Process multi-operand query expression body
*/

bool LEX::parsed_multi_operand_query_expression_body(SELECT_LEX_UNIT *unit)
{
  SELECT_LEX *first_in_nest=
    unit->pre_last_parse->next_select()->first_nested;
  if (first_in_nest->first_nested != first_in_nest)
  {
    /* There is a priority jump starting from first_in_nest */
    if (create_priority_nest(first_in_nest) == NULL)
      return true;
    unit->fix_distinct();
  }
  return false;
}


/**
  Add non-empty tail to a query expression body
*/

SELECT_LEX_UNIT *LEX::add_tail_to_query_expression_body(SELECT_LEX_UNIT *unit,
                                                        Lex_order_limit_lock *l)
{
  DBUG_ASSERT(l != NULL);
  pop_select();
  SELECT_LEX *sel= unit->first_select()->next_select() ? unit->fake_select_lex :
                                                         unit->first_select();
  l->set_to(sel);
  return unit;
}


/**
  Add non-empty tail to a parenthesized query primary
*/

SELECT_LEX_UNIT *
LEX::add_tail_to_query_expression_body_ext_parens(SELECT_LEX_UNIT *unit,
                                                  Lex_order_limit_lock *l)
{
  SELECT_LEX *sel= unit->first_select()->next_select() ? unit->fake_select_lex :
                                                         unit->first_select();

  DBUG_ASSERT(l != NULL);

  pop_select();
  if (sel->is_set_query_expr_tail)
  {
    if (!l->order_list && !sel->limit_params.explicit_limit)
      l->order_list= &sel->order_list;
    else
    {
      if (!unit)
        return NULL;
      sel= wrap_unit_into_derived(unit);
      if (!sel)
        return NULL;
     if (!create_unit(sel))
      return NULL;
   }
  }
  l->set_to(sel);
  return sel->master_unit();
}


/**
  Process subselect parsing
*/

SELECT_LEX *LEX::parsed_subselect(SELECT_LEX_UNIT *unit)
{
  if (clause_that_disallows_subselect)
  {
    my_error(ER_SUBQUERIES_NOT_SUPPORTED, MYF(0),
             clause_that_disallows_subselect);
    return NULL;
  }

  // Add the subtree of subquery to the current SELECT_LEX
  SELECT_LEX *curr_sel= select_stack_head();
  DBUG_ASSERT(current_select == curr_sel ||
              (curr_sel == NULL && current_select == &builtin_select));
  if (curr_sel)
  {
    curr_sel->register_unit(unit, context_stack.head());
    curr_sel->add_statistics(unit);
  }

  return unit->first_select();
}


/**
  Process INSERT-like select
*/

bool LEX::parsed_insert_select(SELECT_LEX *first_select)
{
  if (sql_command == SQLCOM_INSERT ||
      sql_command == SQLCOM_REPLACE)
  {
    if (sql_command == SQLCOM_INSERT)
      sql_command= SQLCOM_INSERT_SELECT;
    else
      sql_command= SQLCOM_REPLACE_SELECT;
  }
  insert_select_hack(first_select);
  if (check_main_unit_semantics())
    return true;

  // fix "main" select
  SELECT_LEX *blt __attribute__((unused))= pop_select();
  DBUG_ASSERT(blt == &builtin_select);
  push_select(first_select);
  return false;
}


bool LEX::parsed_TVC_start()
{
  SELECT_LEX *sel;
  save_values_list_state();
  many_values.empty();
  insert_list= 0;
  if (!(sel= alloc_select(TRUE)) || push_select(sel))
    return true;
  sel->braces= FALSE; // just initialisation
  return false;
}


SELECT_LEX *LEX::parsed_TVC_end()
{
  SELECT_LEX *res= pop_select(); // above TVC select
  if (!(res->tvc=
        new (thd->mem_root) table_value_constr(many_values, res, res->options)))
    return NULL;
  restore_values_list_state();
  return res;
}



TABLE_LIST *LEX::parsed_derived_table(SELECT_LEX_UNIT *unit,
                                     int for_system_time,
                                     LEX_CSTRING *alias,
                                     List<Lex_ident_sys> *column_names)
{
  TABLE_LIST *res;
  derived_tables|= DERIVED_SUBQUERY;
  unit->first_select()->set_linkage(DERIVED_TABLE_TYPE);

  // Add the subtree of subquery to the current SELECT_LEX
  SELECT_LEX *curr_sel= select_stack_head();
  DBUG_ASSERT(current_select == curr_sel ||
              (curr_sel == NULL && current_select == &builtin_select));

  Table_ident *ti= new (thd->mem_root) Table_ident(unit);
  if (ti == NULL)
    return NULL;
  if (!(res= curr_sel->add_table_to_list(thd, ti, alias, 0,
                                         TL_READ, MDL_SHARED_READ)))
    return NULL;
  if (for_system_time)
  {
    res->vers_conditions= vers_conditions;
  }

  if (column_names && column_names->elements > 0)
  {
    res->column_names= column_names;
    // pre-allocate space to save item_list names
    res->original_names= new (thd->mem_root) List<Lex_ident_sys>;
    for (uint i= 0; i < column_names->elements; i++)
      res->original_names->push_back( new Lex_ident_sys );
  }
  return res;
}

bool LEX::parsed_create_view(SELECT_LEX_UNIT *unit, int check)
{
  SQL_I_List<TABLE_LIST> *save= &first_select_lex()->table_list;
  if (set_main_unit(unit))
    return true;
  if (check_main_unit_semantics())
    return true;
  first_select_lex()->table_list.push_front(save);
  current_select= first_select_lex();
  size_t len= thd->m_parser_state->m_lip.get_cpp_ptr() -
    create_view->select.str;
  void *create_view_select= thd->memdup(create_view->select.str, len);
  create_view->select.length= len;
  create_view->select.str= (char *) create_view_select;
  size_t not_used;
  trim_whitespace(thd->charset(),
      &create_view->select, &not_used);
  create_view->check= check;
  parsing_options.allows_variable= TRUE;
  return false;
}

bool LEX::select_finalize(st_select_lex_unit *expr)
{
  sql_command= SQLCOM_SELECT;
  selects_allow_procedure= TRUE;
  if (set_main_unit(expr))
    return true;
  return check_main_unit_semantics();
}


bool LEX::select_finalize(st_select_lex_unit *expr, Lex_select_lock l)
{
  return expr->set_lock_to_the_last_select(l) ||
         select_finalize(expr);
}


/*
  "IN" and "EXISTS" subselect can appear in two statement types:

  1. Statements that can have table columns, such as SELECT, DELETE, UPDATE
  2. Statements that cannot have table columns, e.g:
     RETURN ((1) IN (SELECT * FROM t1))
     IF ((1) IN (SELECT * FROM t1))

  Statements of the first type call master_select_push() in the beginning.
  In such case everything is properly linked.

  Statements of the second type do not call mastr_select_push().
  Here we catch the second case and relink thd->lex->builtin_select and
  select_lex to properly point to each other.

  QQ: Shouldn't subselects of other type also call relink_hack()?
  QQ: Can we do it at constructor time instead?
*/

void LEX::relink_hack(st_select_lex *select_lex)
{
  if (!select_stack_top) // Statements of the second type
  {
    if (!select_lex->outer_select() &&
        !builtin_select.first_inner_unit())
    {
      builtin_select.register_unit(select_lex->master_unit(),
                                   &builtin_select.context);
      builtin_select.add_statistics(select_lex->master_unit());
    }
  }
}


bool SELECT_LEX_UNIT::set_lock_to_the_last_select(Lex_select_lock l)
{
  if (l.defined_lock)
  {
    SELECT_LEX *sel= first_select();
    while (sel->next_select())
      sel= sel->next_select();
    if (sel->braces)
    {
      my_error(ER_WRONG_USAGE, MYF(0), "lock options",
               "SELECT in brackets");
      return TRUE;
    }
    l.set_to(sel);
  }
  return FALSE;
}


void SELECT_LEX_UNIT::print_lock_from_the_last_select(String *str)
{
  SELECT_LEX *sel= first_select();
  while (sel->next_select())
    sel= sel->next_select();
  if(sel->braces)
    return; // braces processed in st_select_lex::print

  // lock type
  sel->print_lock_type(str);

  return;
}


/**
  Generate unique name for generated derived table for this SELECT
*/

bool SELECT_LEX::make_unique_derived_name(THD *thd, LEX_CSTRING *alias)
{
  // uint32 digits + two underscores + trailing '\0'
  char buff[MAX_INT_WIDTH + 2 + 1];
  alias->length= my_snprintf(buff, sizeof(buff), "__%u", select_number);
  alias->str= thd->strmake(buff, alias->length);
  return !alias->str;
}


/*
  Make a new sp_instr_stmt and set its m_query to a concatenation
  of two strings.

  @param thd        Thread context
  @param prefix     the first part of a concatenated string value
  @param suffix     the second part of a concatenated string value

  @return false on success, else return true
*/

bool LEX::new_sp_instr_stmt(THD *thd,
                            const LEX_CSTRING &prefix,
                            const LEX_CSTRING &suffix)
{
  LEX_STRING qbuff;
  sp_instr_stmt *i;

  qbuff.length= prefix.length + suffix.length;
  if (!(qbuff.str= (char*) alloc_root(thd->mem_root, qbuff.length + 1)))
    return true;
  if (prefix.length)
    memcpy(qbuff.str, prefix.str, prefix.length);
  strmake(qbuff.str + prefix.length, suffix.str, suffix.length);

  /*
    Force null-termination for every SQL statement inside multi-statements
    block in order to make the assert

      DBUG_ASSERT(ls->length < UINT_MAX32 &&
                  ((ls->length == 0 && !ls->str) ||
                   ls->length == strlen(ls->str)));

    inside the method
      bool String::append(const LEX_CSTRING *ls)
    be happy.

    This method is invoked by implementations of the virtual method
      sp_lex_instr::get_query
    and overridden implementations of this method in derived classes.
  */
  qbuff.str[prefix.length + suffix.length]= 0;

  if (!(i= new (thd->mem_root) sp_instr_stmt(sphead->instructions(),
                                             spcont, this, qbuff)))
    return true;

  return sphead->add_instr(i);
}


bool LEX::sp_proc_stmt_statement_finalize_buf(THD *thd, const LEX_CSTRING &qbuf)
{
  sphead->m_flags|= sp_get_flags_for_command(this);
  /* "USE db" doesn't work in a procedure */
  if (unlikely(sql_command == SQLCOM_CHANGE_DB))
  {
    my_error(ER_SP_BADSTATEMENT, MYF(0), "USE");
    return true;
  }
  /*
    Don't add an instruction for SET statements, since all
    instructions for them were already added during processing
    of "set" rule.
  */
  DBUG_ASSERT(sql_command != SQLCOM_SET_OPTION || var_list.is_empty());
  if (sql_command != SQLCOM_SET_OPTION)
    return new_sp_instr_stmt(thd, empty_clex_str, qbuf);
  return false;
}


bool LEX::sp_proc_stmt_statement_finalize(THD *thd, bool no_lookahead)
{
  // Extract the query statement from the tokenizer
  Lex_input_stream *lip= &thd->m_parser_state->m_lip;
  Lex_cstring qbuf(sphead->m_tmp_query, no_lookahead ? lip->get_ptr() :
                                                       lip->get_tok_start());
  return LEX::sp_proc_stmt_statement_finalize_buf(thd, qbuf);
}


/**
  @brief
    Extract the condition that can be pushed into WHERE clause

  @param thd             the thread handle
  @param cond            the condition from which to extract a pushed condition
  @param remaining_cond  IN/OUT the condition that will remain of cond after
                         the extraction
  @param transformer     the transformer callback function to be
                         applied to the fields of the condition so it
                         can be pushed`
  @param arg             parameter to be passed to the transformer

  @details
    This function builds the most restrictive condition depending only on
    the fields used in the GROUP BY of this SELECT. These fields were
    collected before in grouping_tmp_fields list of this SELECT.

    First this method checks if this SELECT doesn't have any aggregation
    functions and has no GROUP BY clause. If so cond can be entirely pushed
    into WHERE.

    Otherwise the method checks if there is a condition depending only on
    grouping fields that can be extracted from cond.

    The condition that can be pushed into WHERE should be transformed.
    It is done by transformer.

    The extracted condition is saved in cond_pushed_into_where of this select.
    COND can remain not empty after the extraction of the conditions that can be
    pushed into WHERE. It is saved in remaining_cond.

  @note
    This method is called for pushdown conditions into materialized
    derived tables/views optimization.
    Item::derived_field_transformer_for_where is passed as the actual
    callback function.
    Also it is called for pushdown into materialized IN subqueries.
    Item::in_subq_field_transformer_for_where is passed as the actual
    callback function.
*/

void st_select_lex::pushdown_cond_into_where_clause(THD *thd, Item *cond,
                                                    Item **remaining_cond,
                                                    Item_transformer transformer,
                                                    uchar *arg)
{
  if (!cond_pushdown_is_allowed())
    return;
  thd->lex->current_select= this;
  if (have_window_funcs())
  {
    Item *cond_over_partition_fields;
    check_cond_extraction_for_grouping_fields(thd, cond);
    cond_over_partition_fields=
      build_cond_for_grouping_fields(thd, cond, true);
    if (cond_over_partition_fields)
      cond_over_partition_fields= cond_over_partition_fields->transform(thd,
                                &Item::grouping_field_transformer_for_where,
                                (uchar*) this);
    if (cond_over_partition_fields)
    {
      cond_over_partition_fields->walk(
        &Item::cleanup_excluding_const_fields_processor, 0, 0);
      cond_pushed_into_where= cond_over_partition_fields;
    }

    return;
  }

  if (!join->group_list && !with_sum_func)
  {
    cond= transform_condition_or_part(thd, cond, transformer, arg);
    if (cond)
    {
      cond->walk(
        &Item::cleanup_excluding_const_fields_processor, 0, 0);
      cond_pushed_into_where= cond;
    }

    return;
  }

  /*
    Figure out what can be extracted from cond and pushed into
    the WHERE clause of this select.
  */
  Item *cond_over_grouping_fields;
  check_cond_extraction_for_grouping_fields(thd, cond);
  cond_over_grouping_fields=
    build_cond_for_grouping_fields(thd, cond, true);

  /*
    Transform references to the columns of condition that can be pushed
    into WHERE so it can be pushed.
  */
  if (cond_over_grouping_fields)
  {
    cond_over_grouping_fields= 
       transform_condition_or_part(thd, cond_over_grouping_fields,
                                   &Item::grouping_field_transformer_for_where,
                                   (uchar*) this);
  }

  if (cond_over_grouping_fields)
  {

    /*
      Remove top conjuncts in cond that has been pushed into the WHERE
      clause of this select
    */
    cond= remove_pushed_top_conjuncts(thd, cond);

    cond_over_grouping_fields->walk(
      &Item::cleanup_excluding_const_fields_processor, 0, 0);
    cond_pushed_into_where= cond_over_grouping_fields;
  }

  *remaining_cond= cond;
}


/**
  @brief
    Mark OR-conditions as non-pushable to avoid repeatable pushdown

  @param cond  the processed condition

  @details
    Consider pushdown into the materialized derived table/view.
    Consider OR condition that can be pushed into HAVING and some
    parts of this OR condition that can be pushed into WHERE.

    On example:

    SELECT *
    FROM t1,
    (
      SELECT a,MAX(c) AS m_c
      GROUP BY a
    ) AS dt
    WHERE ((dt.m_c>10) AND (dt.a>2)) OR ((dt.m_c<7) and (dt.a<3)) AND
          (t1.a=v1.a);


    Here ((dt.m_c>10) AND (dt.a>2)) OR ((dt.m_c<7) and (dt.a<3)) or1
    can be pushed down into the HAVING of the materialized
    derived table dt.

    (dt.a>2) OR (dt.a<3) part of or1 depends only on grouping fields
    of dt and can be pushed into WHERE.

    As a result:

    SELECT *
    FROM t1,
    (
      SELECT a,MAX(c) AS m_c
      WHERE (dt.a>2) OR (dt.a<3)
      GROUP BY a
      HAVING ((dt.m_c>10) AND (dt.a>2)) OR ((dt.m_c<7) and (dt.a<3))
    ) AS dt
    WHERE ((dt.m_c>10) AND (dt.a>2)) OR ((dt.m_c<7) and (dt.a<3)) AND
          (t1.a=v1.a);


    Here (dt.a>2) OR (dt.a<3) also remains in HAVING of dt.
    When SELECT that defines df is processed HAVING pushdown optimization
    is made. In HAVING pushdown optimization it will extract
    (dt.a>2) OR (dt.a<3) condition from or1 again and push it into WHERE.
    This will cause duplicate conditions in WHERE of dt.

    To avoid repeatable pushdown such OR conditions as or1 describen
    above are marked with MARKER_NO_EXTRACTION.

  @note
    This method is called for pushdown into materialized
    derived tables/views/IN subqueries optimization.
*/

void mark_or_conds_to_avoid_pushdown(Item *cond)
{
  if (cond->type() == Item::COND_ITEM &&
      ((Item_cond*) cond)->functype() == Item_func::COND_AND_FUNC)
  {
    List_iterator<Item> li(*((Item_cond*) cond)->argument_list());
    Item *item;
    while ((item=li++))
    {
      if (item->type() == Item::COND_ITEM &&
          ((Item_cond*) item)->functype() == Item_func::COND_OR_FUNC)
        item->set_extraction_flag(MARKER_NO_EXTRACTION);
    }
  }
  else if (cond->type() == Item::COND_ITEM &&
          ((Item_cond*) cond)->functype() == Item_func::COND_OR_FUNC)
    cond->set_extraction_flag(MARKER_NO_EXTRACTION);
}

/**
  @brief
    Get condition that can be pushed from HAVING into WHERE

  @param thd   the thread handle
  @param cond  the condition from which to extract the condition

  @details
    The method collects in attach_to_conds list conditions from cond
    that can be pushed from HAVING into WHERE.

    Conditions that can be pushed were marked with MARKER_FULL_EXTRACTION in
    check_cond_extraction_for_grouping_fields() method.
    Conditions that can't be pushed were marked with MARKER_NO_EXTRACTION.
    Conditions which parts can be pushed weren't marked.

    There are two types of conditions that can be pushed:
    1. Condition that can be simply moved from HAVING
       (if cond is marked with MARKER_FULL_EXTRACTION or
           cond is an AND condition and some of its parts are marked with
           MARKER_FULL_EXTRACTION)
       In this case condition is transformed with multiple_equality_transformer
       transformer. It transforms all multiple equalities in the extracted
       condition into the set of equalities.
       After that the transformed condition is attached into attach_to_conds
       list.
    2. Part of some other condition c1 that can't be entirely pushed
       (if с1 isn't marked with any flag).

       For example:

       SELECT t1.a,MAX(t1.b),t1.c
       FROM t1
       GROUP BY t1.a
       HAVING ((t1.a > 5) AND (t1.c < 3)) OR (t1.a = 3);

       Here (t1.a > 5) OR (t1.a = 3) from HAVING can be pushed into WHERE.

       In this case build_pushable_cond() is called for c1.
       This method builds a clone of the c1 part that can be pushed.

  @note
    Conditions that can be pushed are collected in attach_to_conds in this way:
    1. if cond is an AND condition its parts that can be pushed into WHERE
       are added to attach_to_conds list separately.
    2. in all other cases conditions are pushed into the list entirely.

  @retval
    true  - if an error occurs
    false - otherwise
*/

bool
st_select_lex::build_pushable_cond_for_having_pushdown(THD *thd, Item *cond)
{
  List<Item> equalities;

  /* Condition can't be pushed */
  if (cond->get_extraction_flag() == MARKER_NO_EXTRACTION)
    return false;

  /**
    Condition can be pushed entirely.
    Transform its multiple equalities and add to attach_to_conds list.
  */
  if (cond->get_extraction_flag() == MARKER_FULL_EXTRACTION)
  {
    Item *result= cond->top_level_transform(thd,
                        &Item::multiple_equality_transformer, (uchar *)this);
    if (!result)
      return true;
    if (result->type() == Item::COND_ITEM &&
        ((Item_cond*) result)->functype() == Item_func::COND_AND_FUNC)
    {
      List_iterator<Item> li(*((Item_cond*) result)->argument_list());
      Item *item;
      while ((item= li++))
      {
        if (attach_to_conds.push_back(item, thd->mem_root))
          return true;
      }
    }
    else
    {
      if (attach_to_conds.push_back(result, thd->mem_root))
        return true;
    }
    return false;
  }

  /**
    There is no flag set for this condition. It means that some
    part of this condition can be pushed.
  */
  if (cond->type() != Item::COND_ITEM)
    return false;

  if (((Item_cond *)cond)->functype() != Item_cond::COND_AND_FUNC)
  {
    /*
      cond is not a conjunctive formula and it cannot be pushed into WHERE.
      Try to extract a formula that can be pushed.
    */
    Item *fix= cond->build_pushable_cond(thd, 0, 0);
    if (!fix)
      return false;
    if (attach_to_conds.push_back(fix, thd->mem_root))
      return true;
  }
  else
  {
    List_iterator<Item> li(*((Item_cond*) cond)->argument_list());
    Item *item;
    while ((item=li++))
    {
      if (item->get_extraction_flag() == MARKER_NO_EXTRACTION)
        continue;
      else if (item->get_extraction_flag() == MARKER_FULL_EXTRACTION)
      {
        Item *result= item->transform(thd,
                                      &Item::multiple_equality_transformer,
                                      (uchar *)item);
        if (!result)
          return true;
        if (result->type() == Item::COND_ITEM &&
           ((Item_cond*) result)->functype() == Item_func::COND_AND_FUNC)
        {
          List_iterator<Item> li(*((Item_cond*) result)->argument_list());
          Item *item;
          while ((item=li++))
          {
            if (attach_to_conds.push_back(item, thd->mem_root))
              return true;
          }
        }
        else
        {
          if (attach_to_conds.push_back(result, thd->mem_root))
            return true;
        }
      }
      else
      {
        Item *fix= item->build_pushable_cond(thd, 0, 0);
        if (!fix)
          continue;
        if (attach_to_conds.push_back(fix, thd->mem_root))
          return true;
      }
    }
  }
  return false;
}


/**
  Check if item is equal to some field in Field_pair 'field_pair'
  from 'pair_list' and return found 'field_pair' if it exists.
*/

Field_pair *get_corresponding_field_pair(Item *item,
                                         List<Field_pair> pair_list)
{
  DBUG_ASSERT(item->type() == Item::FIELD_ITEM ||
              (item->type() == Item::REF_ITEM &&
               ((((Item_ref *) item)->ref_type() == Item_ref::VIEW_REF) ||
               (((Item_ref *) item)->ref_type() == Item_ref::REF))));

  List_iterator<Field_pair> it(pair_list);
  Field_pair *field_pair;
  Item_field *field_item= (Item_field *) (item->real_item());
  while ((field_pair= it++))
  {
    if (field_item->field == field_pair->field)
      return field_pair;
  }
  return NULL;
}


/**
  @brief
    Collect fields from multiple equalities which are equal to grouping

  @param thd  the thread handle

  @details
    This method checks if multiple equalities of the WHERE clause contain
    fields from GROUP BY of this SELECT. If so all fields of such multiple
    equalities are collected in grouping_tmp_fields list without repetitions.

  @retval
    true  - if an error occurs
    false - otherwise
*/

bool st_select_lex::collect_fields_equal_to_grouping(THD *thd)
{
  if (!join->cond_equal || join->cond_equal->is_empty())
    return false;

  List_iterator_fast<Item_equal> li(join->cond_equal->current_level);
  Item_equal *item_equal;

  while ((item_equal= li++))
  {
    Item_equal_fields_iterator it(*item_equal);
    Item *item;
    while ((item= it++))
    {
      if (get_corresponding_field_pair(item, grouping_tmp_fields))
        break;
    }
    if (!item)
      break;

    it.rewind();
    while ((item= it++))
    {
      if (get_corresponding_field_pair(item, grouping_tmp_fields))
        continue;
      Field_pair *grouping_tmp_field=
        new Field_pair(((Item_field *)item->real_item())->field, item);
      if (grouping_tmp_fields.push_back(grouping_tmp_field, thd->mem_root))
        return true;
    }
  }
  return false;
}


/**
  @brief
    Remove marked top conjuncts of HAVING for having pushdown

  @param thd   the thread handle
  @param cond  the condition which subformulas are to be removed

  @details
    This method removes from cond all subformulas that can be moved from HAVING
    into WHERE.

  @retval
     condition without removed subformulas
     0 if the whole 'cond' is removed
*/

Item *remove_pushed_top_conjuncts_for_having(THD *thd, Item *cond)
{
  /* Nothing to extract */
  if (cond->get_extraction_flag() == MARKER_NO_EXTRACTION)
  {
    cond->clear_extraction_flag();
    return cond;
  }
  /* cond can be pushed in WHERE entirely */
  if (cond->get_extraction_flag() == MARKER_FULL_EXTRACTION)
  {
    cond->clear_extraction_flag();
    return 0;
  }

  /* Some parts of cond can be pushed */
  if (cond->type() == Item::COND_ITEM &&
      ((Item_cond*) cond)->functype() == Item_func::COND_AND_FUNC)
  {
    List_iterator<Item> li(*((Item_cond*) cond)->argument_list());
    Item *item;
    while ((item=li++))
    {
      if (item->get_extraction_flag() == MARKER_NO_EXTRACTION)
        item->clear_extraction_flag();
      else if (item->get_extraction_flag() == MARKER_FULL_EXTRACTION)
      {
        if (item->type() == Item::FUNC_ITEM &&
            ((Item_func*) item)->functype() == Item_func::MULT_EQUAL_FUNC)
          item->set_extraction_flag(MARKER_DELETION);
        else
        {
          item->clear_extraction_flag();
          li.remove();
        }
      }
    }
    switch (((Item_cond*) cond)->argument_list()->elements)
    {
    case 0:
      return 0;
    case 1:
      return (((Item_cond*) cond)->argument_list()->head());
    default:
      return cond;
    }
  }
  return cond;
}


/**
  @brief
    Extract condition that can be pushed from HAVING into WHERE

  @param thd           the thread handle
  @param having        the HAVING clause of this select
  @param having_equal  multiple equalities of HAVING

  @details
    This method builds a set of conditions dependent only on
    fields used in the GROUP BY of this select (directly or indirectly
    through equalities). These conditions are extracted from the HAVING
    clause of this select.
    The method saves these conditions into attach_to_conds list and removes
    from HAVING conditions that can be entirely pushed into WHERE.

    Example of the HAVING pushdown transformation:

    SELECT t1.a,MAX(t1.b)
    FROM t1
    GROUP BY t1.a
    HAVING (t1.a>2) AND (MAX(c)>12);

    =>

    SELECT t1.a,MAX(t1.b)
    FROM t1
    WHERE (t1.a>2)
    GROUP BY t1.a
    HAVING (MAX(c)>12);

    In this method (t1.a>2) is not attached to the WHERE clause.
    It is pushed into the attach_to_conds list to be attached to
    the WHERE clause later.

    In details:
    1. Collect fields used in the GROUP BY grouping_fields of this SELECT
    2. Collect fields equal to grouping_fields from the WHERE clause
       of this SELECT and add them to the grouping_fields list.
    3. Extract the most restrictive condition from the HAVING clause of this
       select that depends only on the grouping fields (directly or indirectly
       through equality).
       If the extracted condition is an AND condition it is transformed into a
       list of all its conjuncts saved in attach_to_conds. Otherwise,
       the condition is put into attach_to_conds as the only its element.
    4. Remove conditions from HAVING clause that can be entirely pushed
       into WHERE.
       Multiple equalities are not removed but marked with MARKER_DELETION flag.
       They will be deleted later in substitite_for_best_equal_field() called
       for the HAVING condition.
    5. Unwrap fields wrapped in Item_ref wrappers contained in the condition
       of attach_to_conds so the condition could be pushed into WHERE.

  @note
    This method is similar to st_select_lex::pushdown_cond_into_where_clause().

  @retval TRUE   if an error occurs
  @retval FALSE  otherwise
*/

Item *st_select_lex::pushdown_from_having_into_where(THD *thd, Item *having)
{
  if (!having || !group_list.first)
    return having;
  if (!cond_pushdown_is_allowed())
    return having;

  st_select_lex *save_curr_select= thd->lex->current_select;
  thd->lex->current_select= this;

  /*
    1. Collect fields used in the GROUP BY grouping fields of this SELECT
    2. Collect fields equal to grouping_fields from the WHERE clause
       of this SELECT and add them to the grouping fields list.
  */
  if (collect_grouping_fields(thd) ||
      collect_fields_equal_to_grouping(thd))
    return having;

  /*
    3. Extract the most restrictive condition from the HAVING clause of this
       select that depends only on the grouping fields (directly or indirectly
       through equality).
       If the extracted condition is an AND condition it is transformed into a
       list of all its conjuncts saved in attach_to_conds. Otherwise,
       the condition is put into attach_to_conds as the only its element.
  */
  List_iterator_fast<Item> it(attach_to_conds);
  Item *item;
  check_cond_extraction_for_grouping_fields(thd, having);
  if (build_pushable_cond_for_having_pushdown(thd, having))
  {
    attach_to_conds.empty();
    goto exit;
  }
  if (!attach_to_conds.elements)
    goto exit;

  /*
    4. Remove conditions from HAVING clause that can be entirely pushed
       into WHERE.
       Multiple equalities are not removed but marked with MARKER_DELETION flag.
       They will be deleted later in substitite_for_best_equal_field() called
       for the HAVING condition.
  */
  having= remove_pushed_top_conjuncts_for_having(thd, having);

  /*
    Change join->cond_equal which points to the multiple equalities of
    the top level of HAVING.
    Removal of AND conditions may leave only one conjunct in HAVING.

    Example 1:
    SELECT *
    FROM t1
    GROUP BY t1.a
    (t1.a < 2) AND (t1.b = 2)

    (t1.a < 2) is pushed into WHERE.
    join->cond_equal should point on (t1.b = 2) multiple equality now.

    Example 2:
    SELECT *
    FROM t1
    GROUP BY t1.a
    (t1.a = 2) AND (t1.b < 2)

    (t1.a = 2) is pushed into WHERE.
    join->cond_equal should be NULL now.
  */
  if (having &&
      having->type() == Item::FUNC_ITEM &&
      ((Item_func*) having)->functype() == Item_func::MULT_EQUAL_FUNC)
    join->having_equal= new (thd->mem_root) COND_EQUAL((Item_equal *)having,
                                                       thd->mem_root);
  else if (!having ||
           having->type() != Item::COND_ITEM ||
           ((Item_cond *)having)->functype() != Item_cond::COND_AND_FUNC)
    join->having_equal= 0;

  /*
    5. Unwrap fields wrapped in Item_ref wrappers contained in the condition
       of attach_to_conds so the condition could be pushed into WHERE.
  */
  it.rewind();
  while ((item=it++))
  {
    item= item->transform(thd,
                          &Item::field_transformer_for_having_pushdown,
                          (uchar *)this);

    if (item->walk(&Item::cleanup_excluding_immutables_processor, 0, STOP_PTR)
        || item->fix_fields(thd, NULL))
    {
      attach_to_conds.empty();
      goto exit;
    }
  }

  /*
    Remove IMMUTABLE_FL only after all of the elements of the condition are processed.
  */
  it.rewind();
  while ((item=it++))
  {
    if (item->walk(&Item::remove_immutable_flag_processor, 0, STOP_PTR))
    {
      attach_to_conds.empty();
      goto exit;
    }
  }
exit:
  thd->lex->current_select= save_curr_select;
  return having;
}


/**
  @brief
  Save the original names of items from the item list.

  @retval
    true  - if an error occurs
    false - otherwise
*/

bool st_select_lex::save_item_list_names(THD *thd)
{
  if (orig_names_of_item_list_elems)
    return false;

  Query_arena *arena, backup;
  arena= thd->activate_stmt_arena_if_needed(&backup);

  if (unlikely(!(orig_names_of_item_list_elems= new(thd->mem_root)
                                       List<Lex_ident_sys>)))
    return true;

  List_iterator_fast<Item> li(item_list);
  Item *item;

  while ((item= li++))
  {
    Lex_ident_sys *name= new (thd->mem_root) Lex_ident_sys(thd, &item->name);
    if (unlikely(!name ||
          orig_names_of_item_list_elems->push_back(name,  thd->mem_root)))
    {
      if (arena)
        thd->restore_active_arena(arena, &backup);
      orig_names_of_item_list_elems= 0;
      return true;
    }
  }

  if (arena)
    thd->restore_active_arena(arena, &backup);

  return false;
}


/**
  @brief
    Restore the name of each item in the item_list of this st_select_lex
    from orig_names_of_item_list_elems.
*/

void st_select_lex::restore_item_list_names()
{
  if (!orig_names_of_item_list_elems)
    return;

  DBUG_ASSERT(item_list.elements == orig_names_of_item_list_elems->elements);

  List_iterator_fast<Lex_ident_sys> it(*orig_names_of_item_list_elems);
  Lex_ident_sys *new_name;
  List_iterator_fast<Item> li(item_list);
  Item *item;

  while ((item= li++) && (new_name= it++))
    lex_string_set( &item->name, new_name->str);
}

bool LEX::stmt_install_plugin(const DDL_options_st &opt,
                              const Lex_ident_sys_st &name,
                              const LEX_CSTRING &soname)
{
  create_info.init();
  if (add_create_options_with_check(opt))
    return true;
  sql_command= SQLCOM_INSTALL_PLUGIN;
  comment= name;
  ident= soname;
  return false;
}


void LEX::stmt_install_plugin(const LEX_CSTRING &soname)
{
  sql_command= SQLCOM_INSTALL_PLUGIN;
  comment= null_clex_str;
  ident= soname;
}


bool LEX::stmt_uninstall_plugin_by_name(const DDL_options_st &opt,
                                        const Lex_ident_sys_st &name)
{
  check_opt.init();
  if (add_create_options_with_check(opt))
    return true;
  sql_command= SQLCOM_UNINSTALL_PLUGIN;
  comment= name;
  ident= null_clex_str;
  return false;
}


bool LEX::stmt_uninstall_plugin_by_soname(const DDL_options_st &opt,
                                          const LEX_CSTRING &soname)
{
  check_opt.init();
  if (add_create_options_with_check(opt))
    return true;
  sql_command= SQLCOM_UNINSTALL_PLUGIN;
  comment= null_clex_str;
  ident= soname;
  return false;
}


bool LEX::stmt_prepare_validate(const char *stmt_type)
{
  if (unlikely(table_or_sp_used()))
  {
    my_error(ER_SUBQUERIES_NOT_SUPPORTED, MYF(0), stmt_type);
    return true;
  }
  return check_main_unit_semantics();
}


bool LEX::stmt_prepare(const Lex_ident_sys_st &ident, Item *code)
{
  sql_command= SQLCOM_PREPARE;
  if (stmt_prepare_validate("PREPARE..FROM"))
    return true;
  prepared_stmt.set(ident, code, NULL);
  return false;
}


bool LEX::stmt_execute_immediate(Item *code, List<Item> *params)
{
  sql_command= SQLCOM_EXECUTE_IMMEDIATE;
  if (stmt_prepare_validate("EXECUTE IMMEDIATE"))
    return true;
  static const Lex_ident_sys immediate(STRING_WITH_LEN("IMMEDIATE"));
  prepared_stmt.set(immediate, code, params);
  return false;
}


bool LEX::stmt_execute(const Lex_ident_sys_st &ident, List<Item> *params)
{
  sql_command= SQLCOM_EXECUTE;
  prepared_stmt.set(ident, NULL, params);
  return stmt_prepare_validate("EXECUTE..USING");
}


void LEX::stmt_deallocate_prepare(const Lex_ident_sys_st &ident)
{
  sql_command= SQLCOM_DEALLOCATE_PREPARE;
  prepared_stmt.set(ident, NULL, NULL);
}


bool LEX::stmt_alter_table_exchange_partition(Table_ident *table)
{
  DBUG_ASSERT(sql_command == SQLCOM_ALTER_TABLE);
  first_select_lex()->db= table->db;
  if (first_select_lex()->db.str == NULL &&
      copy_db_to(&first_select_lex()->db))
    return true;
  name= table->table;
  alter_info.partition_flags|= ALTER_PARTITION_EXCHANGE;
  if (!first_select_lex()->add_table_to_list(thd, table, NULL,
                                             TL_OPTION_UPDATING,
                                             TL_READ_NO_INSERT,
                                             MDL_SHARED_NO_WRITE))
    return true;
  DBUG_ASSERT(!m_sql_cmd);
  m_sql_cmd= new (thd->mem_root) Sql_cmd_alter_table_exchange_partition();
  return m_sql_cmd == NULL;
}


bool LEX::stmt_alter_table(Table_ident *table)
{
  DBUG_ASSERT(sql_command == SQLCOM_ALTER_TABLE);

  if (table->db.str)
  {
    const Lex_ident_db db_int= thd->to_ident_db_internal_with_error(table->db);
    if (!db_int.str)
      return true;
    first_select_lex()->db= db_int;
  }
  else if (copy_db_to(&first_select_lex()->db))
    return true;
  if (unlikely(Lex_ident_table::check_name(table->table, false)))
  {
    my_error(ER_WRONG_TABLE_NAME, MYF(0), table->table.str);
    return true;
  }
  name= table->table;
  return false;
}


void LEX::stmt_purge_to(const LEX_CSTRING &to)
{
  type= 0;
  sql_command= SQLCOM_PURGE;
  to_log= to.str;
}


bool LEX::stmt_purge_before(Item *item)
{
  type= 0;
  sql_command= SQLCOM_PURGE_BEFORE;
  value_list.empty();
  value_list.push_front(item, thd->mem_root);
  return check_main_unit_semantics();
}


bool LEX::stmt_create_udf_function(const DDL_options_st &options,
                                   enum_sp_aggregate_type agg_type,
                                   const Lex_ident_sys_st &name,
                                   Item_result return_type,
                                   const LEX_CSTRING &soname)
{
  if (stmt_create_function_start(options))
    return true;

   if (unlikely(is_native_function(thd, &name)))
   {
     my_error(ER_NATIVE_FCT_NAME_COLLISION, MYF(0), name.str);
     return true;
   }
   sql_command= SQLCOM_CREATE_FUNCTION;
   udf.name= name;
   udf.returns= return_type;
   udf.dl= soname.str;
   udf.type= agg_type == GROUP_AGGREGATE ? UDFTYPE_AGGREGATE :
                                           UDFTYPE_FUNCTION;
   stmt_create_routine_finalize();
   return false;
}


bool LEX::stmt_create_stored_function_start(const DDL_options_st &options,
                                            enum_sp_aggregate_type agg_type,
                                            const sp_name *spname)
{
  if (stmt_create_function_start(options) ||
      unlikely(!make_sp_head_no_recursive(thd, spname,
                                          &sp_handler_function, agg_type)))
    return true;
  return false;
}


/*
  Process a drop routine statement:
    DROP {FUNCTION|PROCEDURE|PACKAGE|PACKAGE BODY}
    [IF NOT EXISTS ] [db.]name;

  @param sph     - The stored routine
  @param options - The IF EXISTS clause
  @param db      - The database name.
                   It can be {NULL,0}, which means the routine name
                   is not qualified with the database name.
  @param name    - The routine name
  @returns       - false ok success, true on error.
*/
bool LEX::stmt_drop_routine(const Sp_handler *sph,
                            const DDL_options_st &options,
                            const Lex_ident_sys_st &db,
                            const Lex_ident_sys_st &name)
{
  DBUG_ASSERT(name.str);
  if (unlikely(sphead))
  {
    my_error(ER_SP_NO_DROP_SP, MYF(0), sph->type_lex_cstring().str);
    return true;
  }
  if (Lex_ident_routine::check_name_with_error(name))
    return true;
  enum_sql_command sqlcom= sph->sqlcom_drop();
  Lex_ident_db_normalized dbn;
  if (db.str)
  {
    // An explicit database name is given
    if (!(dbn= thd->to_ident_db_normalized_with_error(db)).str)
      return true;
  }
  else if (thd->db.str || sqlcom != SQLCOM_DROP_FUNCTION)
  {
    /*
      There is no an explicit database name in the DROP statement.
      Two cases are possible:
      a. The current database is not NULL.
      b. The current database is NULL and the command is either of these:
         - DROP PACKAGE
         - DROP PACKAGE BODY
         - DROP PROCEDURE
         copy_db_normalized() raises ER_NO_DB_ERROR.
    */
    if (!(dbn= copy_db_normalized()).str)
      return true;
  }
  else
  {
    /*
      This is a "DROP FUNCTION name" statement.
      There is no an explicit database name given.
      The current database is not set.
      It can still be a valid DROP FUNCTION - for an UDF.
      Keep dbn=={NULL,0}.
    */
  }
  set_command(sqlcom, options);
  spname= new (thd->mem_root) sp_name(dbn, name, db.str != NULL);
  return false;
}


bool LEX::stmt_alter_function_start(sp_name *name)
{
  if (unlikely(sphead))
  {
    my_error(ER_SP_NO_DROP_SP, MYF(0), "FUNCTION");
    return true;
  }
  if (main_select_push())
    return true;
  sp_chistics.init();
  sql_command= SQLCOM_ALTER_FUNCTION;
  spname= name;
  return false;
}


bool LEX::stmt_alter_procedure_start(sp_name *name)
{
  if (unlikely(sphead))
  {
    my_error(ER_SP_NO_DROP_SP, MYF(0), "PROCEDURE");
    return true;
  }
  if (main_select_push())
    return true;
  sp_chistics.init();
  sql_command= SQLCOM_ALTER_PROCEDURE;
  spname= name;
  return false;
}


Spvar_definition *LEX::row_field_name(THD *thd, const Lex_ident_sys_st &name)
{
  Spvar_definition *res;
  if (unlikely(check_string_char_length(&name, 0, NAME_CHAR_LEN,
                                        system_charset_info, 1)))
  {
    my_error(ER_TOO_LONG_IDENT, MYF(0), name.str);
    return NULL;
  }
  if (unlikely(!(res= new (thd->mem_root) Spvar_definition())))
    return NULL;
  init_last_field(res, &name);
  return res;
}


Item *
Lex_cast_type_st::create_typecast_item_or_error(THD *thd, Item *item) const
{
  Item *tmp= create_typecast_item(thd, item);
  if (!tmp)
  {
    Name name= m_type_handler->name();
    char buf[128];
    size_t length= my_snprintf(buf, sizeof(buf), "CAST(expr AS %.*s)",
                               (int) name.length(), name.ptr());
    my_error(ER_UNKNOWN_OPERATOR, MYF(0),
             ErrConvString(buf, length, system_charset_info).ptr());
  }
  return tmp;
}


void
Lex_length_and_dec_st::set(const char *plength, const char *pdec)
{
  reset();

  if ((m_has_explicit_length= (plength != nullptr)))
  {
    int err;
    ulonglong tmp= my_strtoll10(plength, NULL, &err);
    if ((m_length_overflowed= (tmp > UINT_MAX32 || err)))
      m_length= UINT_MAX32;
    else
      m_length= (uint32) tmp;
  }

  if ((m_has_explicit_dec= (pdec != nullptr)))
  {
    int err;
    ulonglong tmp= my_strtoll10(pdec, NULL, &err);
    if ((m_dec_overflowed= (tmp > 255 || err)))
      m_dec= 255;
    else
      m_dec= (uint8) tmp;
  }
}


void
Lex_field_type_st::set_handler_length_flags(const Type_handler *handler,
                                            const Lex_length_and_dec_st &attr,
                                            uint32 flags)
{
  DBUG_ASSERT(!handler->is_unsigned());
  set(handler, attr);
  if (flags & UNSIGNED_FLAG)
    m_handler= m_handler->type_handler_unsigned();
}


bool LEX::set_field_type_udt(Lex_field_type_st *type,
                             const LEX_CSTRING &name,
                             const Lex_length_and_dec_st &attr)
{
  const Type_handler *h;
  if (!(h= Type_handler::handler_by_name_or_error(thd, name)))
    return true;
  type->set(h, attr, &my_charset_bin);
  return false;
}


bool LEX::set_cast_type_udt(Lex_cast_type_st *type,
                             const LEX_CSTRING &name)
{
  const Type_handler *h;
  if (!(h= Type_handler::handler_by_name_or_error(thd, name)))
    return true;
  type->set(h);
  return false;
}


bool sp_expr_lex::sp_repeat_loop_finalize(THD *thd)
{
  uint ip= sphead->instructions();
  sp_label *lab= spcont->last_label();  /* Jumping back */
  sp_instr_jump_if_not *i= new (thd->mem_root)
    sp_instr_jump_if_not(ip, spcont, get_item(), lab->ip, this, m_expr_str);
  if (unlikely(i == NULL) ||
      unlikely(sphead->add_instr(i)))
    return true;
  /* We can shortcut the cont_backpatch here */
  i->m_cont_dest= ip+1;
  return false;
}


bool sp_expr_lex::sp_if_expr(THD *thd)
{
  uint ip= sphead->instructions();
  sp_instr_jump_if_not *i= new (thd->mem_root)
                           sp_instr_jump_if_not(ip, spcont, get_item(), this,
                                                m_expr_str);
  return
    (unlikely(i == NULL) ||
    unlikely(sphead->push_backpatch(thd, i,
                                    spcont->push_label(thd, &empty_clex_str,
                                                       0))) ||
    unlikely(sphead->add_cont_backpatch(i)) ||
    unlikely(sphead->add_instr(i)));
}


bool LEX::sp_if_after_statements(THD *thd)
{
  uint ip= sphead->instructions();
  sp_instr_jump *i= new (thd->mem_root) sp_instr_jump(ip, spcont);
  if (unlikely(i == NULL) ||
      unlikely(sphead->add_instr(i)))
    return true;
  sphead->backpatch(spcont->pop_label());
  sphead->push_backpatch(thd, i, spcont->push_label(thd, &empty_clex_str, 0));
  return false;
}


sp_condition_value *LEX::stmt_signal_value(const Lex_ident_sys_st &ident)
{
  sp_condition_value *cond;
  /* SIGNAL foo cannot be used outside of stored programs */
  if (unlikely(spcont == NULL))
  {
    my_error(ER_SP_COND_MISMATCH, MYF(0), ident.str);
    return NULL;
  }
  cond= spcont->find_declared_or_predefined_condition(thd, &ident);
  if (unlikely(cond == NULL))
  {
    my_error(ER_SP_COND_MISMATCH, MYF(0), ident.str);
    return NULL;
  }
  bool bad= thd->variables.sql_mode & MODE_ORACLE ?
            !cond->has_sql_state() :
            cond->type != sp_condition_value::SQLSTATE;
  if (unlikely(bad))
  {
    my_error(ER_SIGNAL_BAD_CONDITION_TYPE, MYF(0));
    return NULL;
  }
  return cond;
}


bool LEX::add_table_foreign_key(const LEX_CSTRING *name,
                                const LEX_CSTRING *constraint_name,
                                Table_ident *ref_table_name,
                                DDL_options ddl_options)
{
  Key *key= new (thd->mem_root) Foreign_key(name,
                                            &last_key->columns,
                                            constraint_name,
                                            &ref_table_name->db,
                                            &ref_table_name->table,
                                            &ref_list,
                                            fk_delete_opt,
                                            fk_update_opt,
                                            fk_match_option,
                                            ddl_options);
  if (unlikely(key == NULL))
    return true;

  /*
    handle_if_exists_options() expects the two keys in this order:
    the Foreign_key, followed by its auto-generated Key.
  */
  alter_info.key_list.push_back(key, thd->mem_root);
  alter_info.key_list.push_back(last_key, thd->mem_root);

  option_list= NULL;

  /* Only used for ALTER TABLE. Ignored otherwise. */
  alter_info.flags|= ALTER_ADD_FOREIGN_KEY;

  return false;
}


bool LEX::add_column_foreign_key(const LEX_CSTRING *name,
                                 const LEX_CSTRING *constraint_name,
                                 Table_ident *ref_table_name,
                                 DDL_options ddl_options)
{
  if (last_field->vcol_info || last_field->vers_sys_field())
  {
    thd->parse_error();
    return true;
  }
  if (unlikely(!(last_key= (new (thd->mem_root)
                            Key(Key::MULTIPLE, constraint_name,
                            HA_KEY_ALG_UNDEF, true, ddl_options)))))
    return true;
  Key_part_spec *key= new (thd->mem_root) Key_part_spec(name, 0);
  if (unlikely(key == NULL))
    return true;
  last_key->columns.push_back(key, thd->mem_root);
  if (ref_list.is_empty())
  {
    ref_list.push_back(key, thd->mem_root);
  }
  if (unlikely(add_table_foreign_key(constraint_name, constraint_name,
                                     ref_table_name, ddl_options)))
      return true;
  option_list= NULL;

  /* Only used for ALTER TABLE. Ignored otherwise. */
  alter_info.flags|= ALTER_ADD_FOREIGN_KEY;

  return false;
}


bool LEX::stmt_grant_table(THD *thd,
                           Grant_privilege *grant,
                           const Lex_grant_object_name &ident,
                           privilege_t grant_option)
{
  sql_command= SQLCOM_GRANT;
  return
    grant->set_object_name(thd, ident, current_select, grant_option) ||
    !(m_sql_cmd= new (thd->mem_root) Sql_cmd_grant_table(sql_command, *grant));
}


bool LEX::stmt_revoke_table(THD *thd,
                            Grant_privilege *grant,
                            const Lex_grant_object_name &ident)
{
  sql_command= SQLCOM_REVOKE;
  return
    grant->set_object_name(thd, ident, current_select, NO_ACL) ||
    !(m_sql_cmd= new (thd->mem_root) Sql_cmd_grant_table(sql_command, *grant));
}


bool LEX::stmt_grant_sp(THD *thd,
                        Grant_privilege *grant,
                        const Lex_grant_object_name &ident,
                        const Sp_handler &sph,
                        privilege_t grant_option)
{
  sql_command= SQLCOM_GRANT;
  return
    grant->set_object_name(thd, ident, current_select, grant_option) ||
    add_grant_command(thd, grant->columns()) ||
    !(m_sql_cmd= new (thd->mem_root) Sql_cmd_grant_sp(sql_command,
                                                      *grant, sph));
}


bool LEX::stmt_revoke_sp(THD *thd,
                         Grant_privilege *grant,
                         const Lex_grant_object_name &ident,
                         const Sp_handler &sph)
{
  sql_command= SQLCOM_REVOKE;
  return
    grant->set_object_name(thd, ident, current_select, NO_ACL) ||
    add_grant_command(thd, grant->columns()) ||
    !(m_sql_cmd= new (thd->mem_root) Sql_cmd_grant_sp(sql_command,
                                                      *grant, sph));
}


bool LEX::stmt_grant_proxy(THD *thd, LEX_USER *user, privilege_t grant_option)
{
  users_list.push_front(user);
  sql_command= SQLCOM_GRANT;
  return !(m_sql_cmd= new (thd->mem_root) Sql_cmd_grant_proxy(sql_command,
                                                              grant_option));
}


bool LEX::stmt_revoke_proxy(THD *thd, LEX_USER *user)
{
  users_list.push_front(user);
  sql_command= SQLCOM_REVOKE;
  return !(m_sql_cmd= new (thd->mem_root) Sql_cmd_grant_proxy(sql_command,
                                                              NO_ACL));
}


LEX_USER *LEX::current_user_for_set_password(THD *thd)
{
  LEX_CSTRING pw= { STRING_WITH_LEN("password") };
  if (unlikely(spcont && spcont->find_variable(&pw, false)))
  {
    my_error(ER_SP_BAD_VAR_SHADOW, MYF(0), pw.str);
    return NULL;
  }
  LEX_USER *res;
  if (unlikely(!(res= thd->calloc<LEX_USER>(1))))
    return NULL;
  res->user= current_user;
  return res;
}


bool LEX::sp_create_set_password_instr(THD *thd,
                                       LEX_USER *user,
                                       USER_AUTH *auth,
                                       bool no_lookahead)
{
  user->auth= auth;
  set_var_password *var= new (thd->mem_root) set_var_password(user);
  if (unlikely(var == NULL) ||
      unlikely(var_list.push_back(var, thd->mem_root)))
    return true;
  autocommit= true;
  if (sphead)
    sphead->m_flags|= sp_head::HAS_SET_AUTOCOMMIT_STMT;
  return sp_create_assignment_instr(thd, no_lookahead);
}


/*
  Handle the SET NAMES statement variants, e.g.:
    SET NAMES DEFAULT;
    SET NAMES DEFAULT COLLATE DEFAULT;
    SET NAMES DEFAULT COLLATE latin1_bin;
    SET NAMES latin1;
    SET NAMES latin1 COLLATE DEFAULT;
    SET NAMES latin1 COLLATE latin1_bin;
    SET NAMES utf8mb4 COLLATE uca1400_ai_ci;

  @param pos          - The position of the keyword `NAMES` inside the query
  @param cs           - The character set part, or nullptr if DEFAULT
  @param cl           - The collation (explicit or contextually typed)
  @param no_lookahead - The tokinizer lookahead state
*/
bool LEX::set_names(const char *pos,
                    CHARSET_INFO *cs,
                    const Lex_extended_collation_st &cl,
                    bool no_lookahead)
{
  CHARSET_INFO *def= global_system_variables.character_set_client;
  Lex_exact_charset_opt_extended_collate cscl(cs ? cs : def, true);
  if (cscl.merge_collation_override(thd,
                                    thd->variables.character_set_collations,
                                    cl))
    return true;

  if (sp_create_assignment_lex(thd, pos))
    return true;
  CHARSET_INFO *ci= cscl.collation().charset_info();
  set_var_collation_client *var;
  var= new (thd->mem_root) set_var_collation_client(ci, ci, ci);
  return unlikely(var == NULL) ||
         unlikely(thd->lex->var_list.push_back(var, thd->mem_root)) ||
         unlikely(sp_create_assignment_instr(thd, no_lookahead));
}


bool LEX::map_data_type(const Lex_ident_sys_st &schema_name,
                        Lex_field_type_st *type) const
{
  const Schema *schema= schema_name.str ?
                        Schema::find_by_name(schema_name) :
                        Schema::find_implied(thd);
  if (!schema)
  {
    char buf[128];
    const Name type_name= type->type_handler()->name();
    my_snprintf(buf, sizeof(buf), "%.*s.%.*s",
                (int) schema_name.length, schema_name.str,
                (int) type_name.length(), type_name.ptr());
    my_error(ER_UNKNOWN_DATA_TYPE, MYF(0), buf);
    return true;
  }
  const Type_handler *mapped= schema->map_data_type(thd, type->type_handler());
  type->set_handler(mapped);
  return false;
}


bool SELECT_LEX_UNIT::explainable() const
{
  /*
    EXPLAIN/ANALYZE unit, when:
    (1) if it's a subquery - it's not part of eliminated WHERE/ON clause.
    (2) if it's a CTE - it's not hanging (needed for execution)
    (3) if it's a derived - it's not merged or eliminated
    if it's not 1/2/3 - it's some weird internal thing, ignore it
  */

  return item ?
           !item->eliminated :                        // (1)
           with_element ?
             derived && derived->derived_result &&
               !with_element->is_hanging_recursive(): // (2)
             derived ?
               derived->is_materialized_derived() && // (3)
                 !is_derived_eliminated() :
               false;
}


bool st_select_lex::is_query_topmost(THD *thd)
{
  return get_master() == &thd->lex->unit;
}


/*
  Determines whether the derived table was eliminated during
  the call of eliminate_tables(JOIN *) made at the optimization stage
  or completely optimized out (for such degenerate statements like
  "SELECT 1", for example)
*/

bool SELECT_LEX_UNIT::is_derived_eliminated() const
{
  if (!derived)
    return false;
  if (!derived->table)
    return true;
  return derived->table->map & outer_select()->join->eliminated_tables;
}<|MERGE_RESOLUTION|>--- conflicted
+++ resolved
@@ -3673,12 +3673,7 @@
   if (!ref_pointer_array.is_null())
     return false;
 
-<<<<<<< HEAD
-  Item **array= static_cast<Item**>(
-    thd->active_stmt_arena_to_use()->calloc(sizeof(Item*) * n_elems));
-=======
-  Item **array= thd->active_stmt_arena_to_use()->alloc<Item*>(n_elems);
->>>>>>> 7aa28a2a
+  Item **array= thd->active_stmt_arena_to_use()->calloc<Item*>(n_elems);
   if (likely(array != NULL))
     ref_pointer_array= Ref_ptr_array(array, n_elems);
   return array == NULL;
