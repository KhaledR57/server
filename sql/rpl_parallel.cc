#include "mariadb.h"
#include "rpl_parallel.h"
#include "slave.h"
#include "rpl_mi.h"
#include "sql_parse.h"
#include "debug_sync.h"
#include "sql_repl.h"
#include "wsrep_mysqld.h"
#ifdef WITH_WSREP
#include "wsrep_trans_observer.h"
#endif

/*
  Code for optional parallel execution of replicated events on the slave.
*/


/*
  Maximum number of queued events to accumulate in a local free list, before
  moving them to the global free list. There is additional a limit of how much
  to accumulate based on opt_slave_parallel_max_queued.
*/
#define QEV_BATCH_FREE 200


struct rpl_parallel_thread_pool global_rpl_thread_pool;

static void signal_error_to_sql_driver_thread(THD *thd, rpl_group_info *rgi,
                                              int err);
static void
register_wait_for_prior_event_group_commit(rpl_group_info *rgi,
                                           rpl_parallel_entry *entry);

static int
rpt_handle_event(rpl_parallel_thread::queued_event *qev,
                 struct rpl_parallel_thread *rpt)
{
  int err;
  rpl_group_info *rgi= qev->rgi;
  Relay_log_info *rli= rgi->rli;
  THD *thd= rgi->thd;
  Log_event *ev;

  DBUG_ASSERT(qev->typ == rpl_parallel_thread::queued_event::QUEUED_EVENT);
  ev= qev->ev;
#ifdef WITH_WSREP
  if (wsrep_before_statement(thd))
  {
    WSREP_WARN("Parallel slave failed at wsrep_before_statement() hook");
    return(1);
  }
#endif /* WITH_WSREP */

  thd->system_thread_info.rpl_sql_info->rpl_filter = rli->mi->rpl_filter;
  ev->thd= thd;

  safe_strcpy(rgi->event_relay_log_name_buf, sizeof(rgi->event_relay_log_name_buf),
              qev->event_relay_log_name);
  rgi->event_relay_log_name= rgi->event_relay_log_name_buf;
  rgi->event_relay_log_pos= qev->event_relay_log_pos;
  rgi->future_event_relay_log_pos= qev->future_event_relay_log_pos;
  safe_strcpy(rgi->future_event_master_log_name, sizeof(rgi->future_event_master_log_name),
              qev->future_event_master_log_name);
  if (event_can_update_last_master_timestamp(ev))
    rgi->last_master_timestamp= ev->when + (time_t)ev->exec_time;
  err= apply_event_and_update_pos_for_parallel(ev, thd, rgi);

  rli->executed_entries++;
#ifdef WITH_WSREP
  if (wsrep_after_statement(thd))
  {
    WSREP_WARN("Parallel slave failed at wsrep_after_statement() hook");
    err= 1;
  }
#endif /* WITH_WSREP */
  /* ToDo: error handling. */
  return err;
}


static void
handle_queued_pos_update(THD *thd, rpl_parallel_thread::queued_event *qev)
{
  int cmp;
  Relay_log_info *rli;
  rpl_parallel_entry *e;

  /*
    Events that are not part of an event group, such as Format Description,
    Stop, GTID List and such, are executed directly in the driver SQL thread,
    to keep the relay log state up-to-date. But the associated position update
    is done here, in sync with other normal events as they are queued to
    worker threads.
  */
  if ((thd->variables.option_bits & OPTION_BEGIN) &&
      opt_using_transactions)
    return;

  /* Do not update position if an earlier event group caused an error abort. */
  DBUG_ASSERT(qev->typ == rpl_parallel_thread::queued_event::QUEUED_POS_UPDATE);
  rli= qev->rgi->rli;
  e= qev->entry_for_queued;
  if (e->stop_on_error_sub_id < (uint64)ULONGLONG_MAX ||
      (e->force_abort && !rli->stop_for_until))
    return;

  mysql_mutex_lock(&rli->data_lock);
  cmp= compare_log_name(rli->group_relay_log_name, qev->event_relay_log_name);
  if (cmp < 0)
  {
    rli->group_relay_log_pos= qev->future_event_relay_log_pos;
    strmake_buf(rli->group_relay_log_name, qev->event_relay_log_name);
  } else if (cmp == 0 &&
             rli->group_relay_log_pos < qev->future_event_relay_log_pos)
    rli->group_relay_log_pos= qev->future_event_relay_log_pos;

  cmp= compare_log_name(rli->group_master_log_name, qev->future_event_master_log_name);
  if (cmp < 0)
  {
    safe_strcpy(rli->group_master_log_name, sizeof(rli->group_master_log_name),
                qev->future_event_master_log_name);
    rli->group_master_log_pos= qev->future_event_master_log_pos;
  }
  else if (cmp == 0
           && rli->group_master_log_pos < qev->future_event_master_log_pos)
    rli->group_master_log_pos= qev->future_event_master_log_pos;
  mysql_mutex_unlock(&rli->data_lock);
  mysql_cond_broadcast(&rli->data_cond);
}


/*
  Wait for any pending deadlock kills. Since deadlock kills happen
  asynchronously, we need to be sure they will be completed before starting a
  new transaction. Otherwise the new transaction might suffer a spurious kill.
*/
void
wait_for_pending_deadlock_kill(THD *thd, rpl_group_info *rgi)
{
  PSI_stage_info old_stage;

  mysql_mutex_lock(&thd->LOCK_wakeup_ready);
  thd->set_time_for_next_stage();
  thd->ENTER_COND(&thd->COND_wakeup_ready, &thd->LOCK_wakeup_ready,
                  &stage_waiting_for_deadlock_kill, &old_stage);
  while (rgi->killed_for_retry == rpl_group_info::RETRY_KILL_PENDING)
    mysql_cond_wait(&thd->COND_wakeup_ready, &thd->LOCK_wakeup_ready);
  thd->EXIT_COND(&old_stage);
}


static void
finish_event_group(rpl_parallel_thread *rpt, uint64 sub_id,
                   rpl_parallel_entry *entry, rpl_group_info *rgi)
{
  THD *thd= rpt->thd;
  wait_for_commit *wfc= &rgi->commit_orderer;
  int err;

<<<<<<< HEAD
  if (rgi->get_finish_event_group_called())
    return;

  thd->get_stmt_da()->set_overwrite_status(true);

=======
>>>>>>> 191209d8
  if (unlikely(rgi->worker_error))
  {
    /*
      In case a previous wait was killed, we need to re-register to be able to
      repeat the wait.

      And before doing that, we un-register any previous registration (in case
      we got an error earlier and skipped waiting).
    */
    thd->wait_for_commit_ptr->unregister_wait_for_prior_commit();
    mysql_mutex_lock(&entry->LOCK_parallel_entry);
    register_wait_for_prior_event_group_commit(rgi, entry);
    mysql_mutex_unlock(&entry->LOCK_parallel_entry);
  }

  /*
    Remove any left-over registration to wait for a prior commit to
    complete. Normally, such wait would already have been removed at
    this point by wait_for_prior_commit() called from within COMMIT
    processing.

    However, in case of MyISAM and no binlog, we might not have any commit
    processing, and so we need to do the wait here, before waking up any
    subsequent commits, to preserve correct order of event execution.

    Also, in the error case we might have skipped waiting and thus need to
    remove it explicitly. Or the wait might have been killed and we need to
    repeat the registration and the wait.

    It is important in the non-error case to do a wait, not just an
    unregister. Because we might be last in a group-commit that is
    replicated in parallel, and the following event will then wait
    for us to complete and rely on this also ensuring that any other
    event in the group has completed.

    And in the error case, correct GCO lifetime relies on the fact that once
    the last event group in the GCO has executed wait_for_prior_commit(),
    all earlier event groups have also committed; this way no more
    mark_start_commit() calls can be made and it is safe to de-allocate
    the GCO.

    Thus this final wait is done with kill ignored during the wait. This is
    fine, at this point there is no active query or transaction to abort, and
    the thread will continue as soon as earlier event groups complete.

    Note though, that in the non-error case there is no guarantee that
    finish_event_group() will be run in-order. For example, a successful
    binlog group commit will wakeup all participating event groups
    simultaneously so only thread scheduling will decide the order in which
    finish_event_group() calls acquire LOCK_parallel_entry.
  */
  err= wfc->wait_for_prior_commit(thd, false);
  if (unlikely(err) && !rgi->worker_error)
    signal_error_to_sql_driver_thread(thd, rgi, err);
  thd->wait_for_commit_ptr= NULL;

  /*
    Calls to check_duplicate_gtid() must match up with
    record_and_update_gtid() (or release_domain_owner() in error case). This
    assertion tries to catch any missing release of the domain.
  */
  DBUG_ASSERT(rgi->gtid_ignore_duplicate_state != rpl_group_info::GTID_DUPLICATE_OWNER);

  mysql_mutex_lock(&entry->LOCK_parallel_entry);
  /*
    We need to mark that this event group started its commit phase, in case we
    missed it before (otherwise we would deadlock the next event group that is
    waiting for this). In most cases (normal DML), it will be a no-op.
  */
  rgi->mark_start_commit_no_lock();
  rgi->commit_orderer.wakeup_blocked= false;

  if (entry->last_committed_sub_id < sub_id)
  {
    /*
      Record that this event group has finished (eg. transaction is
      committed, if transactional), so other event groups will no longer
      attempt to wait for us to commit. Once we have increased
      entry->last_committed_sub_id, no other threads will execute
      register_wait_for_prior_commit() against us. Thus, by doing one
      extra (usually redundant) wakeup_subsequent_commits() we can ensure
      that no register_wait_for_prior_commit() can ever happen without a
      subsequent wakeup_subsequent_commits() to wake it up.

      We can race here with the next transactions, but that is fine, as
      long as we check that we do not decrease last_committed_sub_id. If
      this commit is done, then any prior commits will also have been
      done and also no longer need waiting for.
    */
    entry->last_committed_sub_id= sub_id;
    if (entry->need_sub_id_signal)
      mysql_cond_broadcast(&entry->COND_parallel_entry);

    /* Now free any GCOs in which all transactions have committed. */
    group_commit_orderer *tmp_gco= rgi->gco;
    while (tmp_gco &&
           (!tmp_gco->next_gco || tmp_gco->last_sub_id > sub_id ||
            tmp_gco->next_gco->wait_count > entry->count_committing_event_groups))
    {
      /*
        We must not free a GCO before the wait_count of the following GCO has
        been reached and wakeup has been sent. Otherwise we will lose the
        wakeup and hang (there were several such bugs in the past).

        The intention is that this is ensured already since we only free when
        the last event group in the GCO has committed
        (tmp_gco->last_sub_id <= sub_id). However, if we have a bug, we have
        extra check on next_gco->wait_count to hopefully avoid hanging; we
        have here an assertion in debug builds that this check does not in
        fact trigger.
      */
      DBUG_ASSERT(!tmp_gco->next_gco || tmp_gco->last_sub_id > sub_id);
      tmp_gco= tmp_gco->prev_gco;
    }
    while (tmp_gco)
    {
      group_commit_orderer *prev_gco= tmp_gco->prev_gco;
      tmp_gco->next_gco->prev_gco= NULL;
      rpt->loc_free_gco(tmp_gco);
      tmp_gco= prev_gco;
    }
  }

  /*
    If this event group got error, then any following event groups that have
    not yet started should just skip their group, preparing for stop of the
    SQL driver thread.
  */
  if (unlikely(rgi->worker_error) && entry->stop_on_error_sub_id > sub_id)
    entry->stop_on_error_sub_id= sub_id;
  mysql_mutex_unlock(&entry->LOCK_parallel_entry);
#ifdef ENABLED_DEBUG_SYNC
  DBUG_EXECUTE_IF("hold_worker_on_schedule", {
      if (entry->stop_on_error_sub_id < (uint64)ULONGLONG_MAX)
      {
        debug_sync_set_action(thd, STRING_WITH_LEN("now SIGNAL continue_worker"));
      }
    });

  DBUG_EXECUTE_IF("rpl_parallel_simulate_wait_at_retry", {
      if (rgi->current_gtid.seq_no == 1000) {
        DBUG_ASSERT(entry->stop_on_error_sub_id == sub_id);
        debug_sync_set_action(thd,
                              STRING_WITH_LEN("now WAIT_FOR proceed_by_1000"));
      }
    });
  DBUG_EXECUTE_IF("hold_worker2_favor_worker3", {
      if (rgi->current_gtid.seq_no == 2001) {
        DBUG_ASSERT(!rgi->worker_error || entry->stop_on_error_sub_id == sub_id);
        debug_sync_set_action(thd, STRING_WITH_LEN("now SIGNAL cont_worker3"));
      }
    });
#endif

  if (rgi->killed_for_retry == rpl_group_info::RETRY_KILL_PENDING)
    wait_for_pending_deadlock_kill(thd, rgi);
  thd->clear_error();
  thd->reset_killed();
  thd->get_stmt_da()->reset_diagnostics_area();
  wfc->wakeup_subsequent_commits(rgi->worker_error);
  rgi->did_mark_start_commit= false;
  rgi->set_finish_event_group_called(true);
}


static void
signal_error_to_sql_driver_thread(THD *thd, rpl_group_info *rgi, int err)
{
  rgi->worker_error= err;
  DBUG_EXECUTE_IF("hold_worker2_favor_worker3", {
      if (rgi->current_gtid.seq_no == 2002) {
        debug_sync_set_action(thd, STRING_WITH_LEN("now WAIT_FOR cont_worker2"));
      }});

  rgi->cleanup_context(thd, true);
  rgi->rli->abort_slave= true;
  rgi->rli->stop_for_until= false;
  mysql_mutex_lock(rgi->rli->relay_log.get_log_lock());
  rgi->rli->relay_log.signal_relay_log_update();
  mysql_mutex_unlock(rgi->rli->relay_log.get_log_lock());
}


static void
unlock_or_exit_cond(THD *thd, mysql_mutex_t *lock, bool *did_enter_cond,
                    PSI_stage_info *old_stage)
{
  if (*did_enter_cond)
  {
    thd->EXIT_COND(old_stage);
    *did_enter_cond= false;
  }
  else
    mysql_mutex_unlock(lock);
}


static void
register_wait_for_prior_event_group_commit(rpl_group_info *rgi,
                                           rpl_parallel_entry *entry)
{
  mysql_mutex_assert_owner(&entry->LOCK_parallel_entry);
  if (rgi->wait_commit_sub_id > entry->last_committed_sub_id)
  {
    /*
      Register that the commit of this event group must wait for the
      commit of the previous event group to complete before it may
      complete itself, so that we preserve commit order.
    */
    wait_for_commit *waitee=
      &rgi->wait_commit_group_info->commit_orderer;
    rgi->commit_orderer.register_wait_for_prior_commit(waitee);
  }
}


/*
  Do not start parallel execution of this event group until all prior groups
  have reached the commit phase that are not safe to run in parallel with.
*/
static void
do_gco_wait(rpl_group_info *rgi, group_commit_orderer *gco,
            bool *did_enter_cond, PSI_stage_info *old_stage)
{
  THD *thd= rgi->thd;
  rpl_parallel_entry *entry= rgi->parallel_entry;
  uint64 wait_count;

  mysql_mutex_assert_owner(&entry->LOCK_parallel_entry);

  if (!gco->installed)
  {
    group_commit_orderer *prev_gco= gco->prev_gco;
    if (prev_gco)
    {
      prev_gco->last_sub_id= gco->prior_sub_id;
      prev_gco->next_gco= gco;
    }
    gco->installed= true;
  }
  wait_count= gco->wait_count;
  if (wait_count > entry->count_committing_event_groups)
  {
    DEBUG_SYNC(thd, "rpl_parallel_start_waiting_for_prior");
    thd->set_time_for_next_stage();
    thd->ENTER_COND(&gco->COND_group_commit_orderer,
                    &entry->LOCK_parallel_entry,
                    &stage_waiting_for_prior_transaction_to_start_commit,
                    old_stage);
    *did_enter_cond= true;
    do
    {
      if (!rgi->worker_error && unlikely(thd->check_killed(1)))
      {
        DEBUG_SYNC(thd, "rpl_parallel_start_waiting_for_prior_killed");
        thd->clear_error();
        thd->get_stmt_da()->reset_diagnostics_area();
        thd->send_kill_message();
        slave_output_error_info(rgi, thd);
        signal_error_to_sql_driver_thread(thd, rgi, 1);
        /*
          Even though we were killed, we need to continue waiting for the
          prior event groups to signal that we can continue. Otherwise we
          mess up the accounting for ordering. However, now that we have
          marked the error, events will just be skipped rather than
          executed, and things will progress quickly towards stop.
        */
      }
      mysql_cond_wait(&gco->COND_group_commit_orderer,
                      &entry->LOCK_parallel_entry);
    } while (wait_count > entry->count_committing_event_groups);
  }
}


static bool
do_stop_handling(rpl_group_info *rgi)
{
  bool should_stop= false;
  rpl_parallel_entry *entry=  rgi->parallel_entry;

  mysql_mutex_assert_owner(&entry->LOCK_parallel_entry);

  if (unlikely(entry->force_abort) && rgi->gtid_sub_id > entry->stop_sub_id)
  {
    /*
      We are stopping (STOP SLAVE), and this event group need not be applied
      before we can safely stop. So return a flag that will cause us to skip,
      rather than execute, the following events. Once all queued events have
      been skipped, the STOP SLAVE is complete (for this thread).
    */
    should_stop= true;
  }

  if (unlikely(entry->stop_on_error_sub_id <= rgi->wait_commit_sub_id))
  {
    rgi->worker_error= 1;
    should_stop= true;
  }

  if (likely(!should_stop))
  {
    /*
      Since we did not decide to stop, bump the largest_started_sub_id while
      still holding LOCK_parallel_entry.
    */
    if (rgi->gtid_sub_id > entry->largest_started_sub_id)
      entry->largest_started_sub_id= rgi->gtid_sub_id;
  }

  return should_stop;
}


static bool
do_ftwrl_wait(rpl_group_info *rgi,
              bool *did_enter_cond, PSI_stage_info *old_stage)
{
  THD *thd= rgi->thd;
  rpl_parallel_entry *entry= rgi->parallel_entry;
  uint64 sub_id= rgi->gtid_sub_id;
  bool aborted= false;
  DBUG_ENTER("do_ftwrl_wait");

  mysql_mutex_assert_owner(&entry->LOCK_parallel_entry);

  /*
    If a FLUSH TABLES WITH READ LOCK (FTWRL) is pending, check if this
    transaction is later than transactions that have priority to complete
    before FTWRL. If so, wait here so that FTWRL can proceed and complete
    first.

    (entry->pause_sub_id is ULONGLONG_MAX if no FTWRL is pending, which makes
    this test false as required).
  */
  if (unlikely(sub_id > entry->pause_sub_id))
  {
    thd->set_time_for_next_stage();
    thd->ENTER_COND(&entry->COND_parallel_entry, &entry->LOCK_parallel_entry,
                    &stage_waiting_for_ftwrl,
                    (*did_enter_cond ? nullptr : old_stage));
    *did_enter_cond= true;
    do
    {
      if (entry->force_abort || rgi->worker_error)
      {
        aborted= true;
        break;
      }
      if (unlikely(thd->check_killed()))
      {
        slave_output_error_info(rgi, thd);
        signal_error_to_sql_driver_thread(thd, rgi, 1);
        break;
      }
      mysql_cond_wait(&entry->COND_parallel_entry, &entry->LOCK_parallel_entry);
    } while (sub_id > entry->pause_sub_id);

    DBUG_EXECUTE_IF("delay_ftwrl_wait_gtid_0_x_100", {
        if (rgi->current_gtid.domain_id == 0 &&
            rgi->current_gtid.seq_no == 100) {
          /*
            Simulate delayed wakeup from the mysql_cond_wait(). To do this, we
            need to have the LOCK_parallel_entry mutex released during the wait.
          */
          mysql_mutex_unlock(&entry->LOCK_parallel_entry);
          debug_sync_set_action(thd,
              STRING_WITH_LEN("now SIGNAL pause_wait_started WAIT_FOR pause_wait_continue"));
          mysql_mutex_lock(&entry->LOCK_parallel_entry);
        }
      });
    /*
      We do not call EXIT_COND() here, as this will be done later by our
      caller (since we set *did_enter_cond to true).
    */
  }

  DBUG_RETURN(aborted);
}


static int
pool_mark_busy(rpl_parallel_thread_pool *pool, THD *thd)
{
  PSI_stage_info old_stage;
  int res= 0;

  /*
    Wait here while the queue is busy. This is done to make FLUSH TABLES WITH
    READ LOCK work correctly, without incuring extra locking penalties in
    normal operation. FLUSH TABLES WITH READ LOCK needs to lock threads in the
    thread pool, and for this we need to make sure the pool will not go away
    during the operation. The LOCK_rpl_thread_pool is not suitable for
    this. It is taken by release_thread() while holding LOCK_rpl_thread; so it
    must be released before locking any LOCK_rpl_thread lock, or a deadlock
    can occur.

    So we protect the infrequent operations of FLUSH TABLES WITH READ LOCK and
    pool size changes with this condition wait.
  */
  DBUG_EXECUTE_IF("mark_busy_mdev_22370",my_sleep(1000000););
  mysql_mutex_lock(&pool->LOCK_rpl_thread_pool);
  if (thd)
  {
    thd->set_time_for_next_stage();
    thd->ENTER_COND(&pool->COND_rpl_thread_pool, &pool->LOCK_rpl_thread_pool,
                    &stage_waiting_for_rpl_thread_pool, &old_stage);
  }
  while (pool->busy)
  {
    if (thd && unlikely(thd->check_killed()))
    {
      res= 1;
      break;
    }
    mysql_cond_wait(&pool->COND_rpl_thread_pool, &pool->LOCK_rpl_thread_pool);
  }
  if (!res)
    pool->busy= true;
  if (thd)
    thd->EXIT_COND(&old_stage);
  else
    mysql_mutex_unlock(&pool->LOCK_rpl_thread_pool);

  return res;
}


static void
pool_mark_not_busy(rpl_parallel_thread_pool *pool)
{
  mysql_mutex_lock(&pool->LOCK_rpl_thread_pool);
  DBUG_ASSERT(pool->busy);
  pool->busy= false;
  mysql_cond_broadcast(&pool->COND_rpl_thread_pool);
  mysql_mutex_unlock(&pool->LOCK_rpl_thread_pool);
}


void
rpl_unpause_after_ftwrl(THD *thd)
{
  uint32 i;
  rpl_parallel_thread_pool *pool= &global_rpl_thread_pool;
  DBUG_ENTER("rpl_unpause_after_ftwrl");

  DBUG_ASSERT(pool->busy);

  for (i= 0; i < pool->count; ++i)
  {
    rpl_parallel_entry *e;
    rpl_parallel_thread *rpt= pool->threads[i];

    mysql_mutex_lock(&rpt->LOCK_rpl_thread);
    if (!rpt->current_owner)
    {
      mysql_mutex_unlock(&rpt->LOCK_rpl_thread);
      continue;
    }
    e= rpt->current_entry;
    mysql_mutex_lock(&e->LOCK_parallel_entry);
    rpt->pause_for_ftwrl = false;
    mysql_mutex_unlock(&rpt->LOCK_rpl_thread);
    /*
      Do not change pause_sub_id if force_abort is set.
      force_abort is set in case of STOP SLAVE.

      Reason: If pause_sub_id is not changed and force_abort_is set,
      any parallel slave thread waiting in do_ftwrl_wait() will
      on wakeup return from do_ftwrl_wait() with 1. This will set
      skip_event_group to 1 in handle_rpl_parallel_thread() and the
      parallel thread will abort at once.

      If pause_sub_id is changed, the code in handle_rpl_parallel_thread()
      would continue to execute the transaction in the queue, which would
      cause some transactions to be lost.
    */
    if (!e->force_abort)
      e->pause_sub_id= (uint64)ULONGLONG_MAX;
    mysql_cond_broadcast(&e->COND_parallel_entry);
    mysql_mutex_unlock(&e->LOCK_parallel_entry);
  }

  pool_mark_not_busy(pool);
  DBUG_VOID_RETURN;
}


/*
  .

  Note: in case of error return, rpl_unpause_after_ftwrl() must _not_ be called.
*/
int
rpl_pause_for_ftwrl(THD *thd)
{
  uint32 i;
  rpl_parallel_thread_pool *pool= &global_rpl_thread_pool;
  int err;
  Dynamic_array<Master_info*> mi_arr(4, 4); // array of replication source mi:s
  DBUG_ENTER("rpl_pause_for_ftwrl");

  /*
    While the count_pending_pause_for_ftwrl counter is non-zero, the pool
    cannot be shutdown/resized, so threads are guaranteed to not disappear.

    This is required to safely be able to access the individual threads below.
    (We cannot lock an individual thread while holding LOCK_rpl_thread_pool,
    as this can deadlock against release_thread()).
  */
  if ((err= pool_mark_busy(pool, thd)))
    DBUG_RETURN(err);

  for (i= 0; i < pool->count; ++i)
  {
    PSI_stage_info old_stage;
    rpl_parallel_entry *e;
    rpl_parallel_thread *rpt= pool->threads[i];

    mysql_mutex_lock(&rpt->LOCK_rpl_thread);
    if (!rpt->current_owner)
    {
      mysql_mutex_unlock(&rpt->LOCK_rpl_thread);
      continue;
    }
    e= rpt->current_entry;
    mysql_mutex_lock(&e->LOCK_parallel_entry);
    /*
      Setting the rpt->pause_for_ftwrl flag makes sure that the thread will not
      de-allocate itself until signalled to do so by rpl_unpause_after_ftwrl().
    */
    rpt->pause_for_ftwrl = true;
    mysql_mutex_unlock(&rpt->LOCK_rpl_thread);
    ++e->need_sub_id_signal;
    if (e->pause_sub_id == (uint64)ULONGLONG_MAX)
    {
      e->pause_sub_id= e->largest_started_sub_id;
      DBUG_EXECUTE_IF("pause_for_ftwrl_wait", {
          mysql_mutex_unlock(&e->LOCK_parallel_entry);
          debug_sync_set_action(thd,
                                STRING_WITH_LEN("now "
                                                "SIGNAL pause_ftwrl_waiting "
                                                "WAIT_FOR pause_ftwrl_cont"));
          mysql_mutex_lock(&e->LOCK_parallel_entry);
        });
    }
    thd->set_time_for_next_stage();
    thd->ENTER_COND(&e->COND_parallel_entry, &e->LOCK_parallel_entry,
                    &stage_waiting_for_ftwrl_threads_to_pause, &old_stage);
    while (e->pause_sub_id < (uint64)ULONGLONG_MAX &&
           e->last_committed_sub_id < e->pause_sub_id &&
           !err)
    {
      if (unlikely(thd->check_killed()))
      {
        err= 1;
        break;
      }
      mysql_cond_wait(&e->COND_parallel_entry, &e->LOCK_parallel_entry);
    };
    --e->need_sub_id_signal;

    thd->EXIT_COND(&old_stage);
    if (err)
      break;
    /*
      Notify any source any domain waiting-for-master Start-Alter to give way.
    */
    Master_info *mi= e->rli->mi;
    bool found= false;
    for (uint i= 0; i < mi_arr.elements() && !found; i++)
      found= mi_arr.at(i) == mi;
    if (!found)
    {
      mi_arr.append(mi);
      start_alter_info *info=NULL;
      mysql_mutex_lock(&mi->start_alter_list_lock);
      List_iterator<start_alter_info> info_iterator(mi->start_alter_list);
      while ((info= info_iterator++))
      {
        mysql_mutex_lock(&mi->start_alter_lock);

        DBUG_ASSERT(info->state == start_alter_state::REGISTERED);

        info->state= start_alter_state::ROLLBACK_ALTER;
        info->direct_commit_alter= true;
        mysql_cond_broadcast(&info->start_alter_cond);
        mysql_mutex_unlock(&mi->start_alter_lock);
      }
      mysql_mutex_unlock(&mi->start_alter_list_lock);
    }
  }

  if (err)
    rpl_unpause_after_ftwrl(thd);
  DBUG_RETURN(err);
}


#ifndef DBUG_OFF
static int
dbug_simulate_tmp_error(rpl_group_info *rgi, THD *thd)
{
  if (rgi->current_gtid.domain_id == 0 && rgi->current_gtid.seq_no == 100 &&
      rgi->retry_event_count == 4)
  {
    thd->clear_error();
    thd->get_stmt_da()->reset_diagnostics_area();
    my_error(ER_LOCK_DEADLOCK, MYF(0));
    return 1;
  }
  return 0;
}
#endif


/*
  If we detect a deadlock due to eg. storage engine locks that conflict with
  the fixed commit order, then the later transaction will be killed
  asynchroneously to allow the former to complete its commit.

  In this case, we convert the 'killed' error into a deadlock error, and retry
  the later transaction.

  If we are doing optimistic parallel apply of transactions not known to be
  safe, we convert any error to a deadlock error, but then at retry we will
  wait for prior transactions to commit first, so that the retries can be
  done non-speculative.
*/
static void
convert_kill_to_deadlock_error(rpl_group_info *rgi)
{
  THD *thd= rgi->thd;
  int err_code;

  if (!thd->get_stmt_da()->is_error())
    return;
  err_code= thd->get_stmt_da()->sql_errno();
  if ((rgi->speculation == rpl_group_info::SPECULATE_OPTIMISTIC &&
       err_code != ER_PRIOR_COMMIT_FAILED) ||
      ((err_code == ER_QUERY_INTERRUPTED || err_code == ER_CONNECTION_KILLED) &&
       rgi->killed_for_retry))
  {
    thd->clear_error();
    my_error(ER_LOCK_DEADLOCK, MYF(0));
    thd->reset_killed();
  }
}


/*
  Check if an event marks the end of an event group. Returns non-zero if so,
  zero otherwise.

  In addition, returns 1 if the group is committing, 2 if it is rolling back.
*/
static int
is_group_ending(Log_event *ev, Log_event_type event_type)
{
  if (event_type == XID_EVENT || event_type == XA_PREPARE_LOG_EVENT)
    return 1;
  if (event_type == QUERY_EVENT)  // COMMIT/ROLLBACK are never compressed
  {
    Query_log_event *qev = (Query_log_event *)ev;
    if (qev->is_commit() ||
        !strncmp(qev->query, STRING_WITH_LEN("XA COMMIT")) ||
        !strncmp(qev->query, STRING_WITH_LEN("XA ROLLBACK")))
      return 1;
    if (qev->is_rollback())
      return 2;
  }
  return 0;
}


static int
retry_event_group(rpl_group_info *rgi, rpl_parallel_thread *rpt,
                  rpl_parallel_thread::queued_event *orig_qev)
{
  IO_CACHE rlog;
  LOG_INFO linfo;
  File fd= (File)-1;
  const char *errmsg;
  inuse_relaylog *ir= rgi->relay_log;
  uint64 event_count;
  uint64 events_to_execute= rgi->retry_event_count;
  Relay_log_info *rli= rgi->rli;
  int err;
  ulonglong cur_offset, old_offset;
  char log_name[FN_REFLEN];
  THD *thd= rgi->thd;
  rpl_parallel_entry *entry= rgi->parallel_entry;
  ulong retries= 0;
  Format_description_log_event *description_event= NULL;

do_retry:
  event_count= 0;
  err= 0;
  errmsg= NULL;
#ifdef WITH_WSREP
  DBUG_EXECUTE_IF("sync.wsrep_retry_event_group", {
    const char act[]= "now "
                      "SIGNAL sync.wsrep_retry_event_group_reached "
                      "WAIT_FOR signal.wsrep_retry_event_group";
    debug_sync_set_action(thd, STRING_WITH_LEN(act));
  };);
#endif /* WITH_WSREP */

  /*
    If we already started committing before getting the deadlock (or other
    error) that caused us to need to retry, we have already signalled
    subsequent transactions that we have started committing. This is
    potentially a problem, as now we will rollback, and if subsequent
    transactions would start to execute now, they could see an unexpected
    state of the database and get eg. key not found or duplicate key error.

    However, to get a deadlock in the first place, there must have been
    another earlier transaction that is waiting for us. Thus that other
    transaction has _not_ yet started to commit, and any subsequent
    transactions will still be waiting at this point.

    So here, we decrement back the count of transactions that started
    committing (if we already incremented it), undoing the effect of an
    earlier mark_start_commit(). Then later, when the retry succeeds and we
    commit again, we can do a new mark_start_commit() and eventually wake up
    subsequent transactions at the proper time.

    We need to do the unmark before the rollback, to be sure that the
    transaction we deadlocked with will not signal that it started to commit
    until after the unmark.
  */
  DBUG_EXECUTE_IF("inject_mdev8302", { my_sleep(20000);});
  rgi->unmark_start_commit();
  DEBUG_SYNC(thd, "rpl_parallel_retry_after_unmark");

  /*
    We might get the deadlock error that causes the retry during commit, while
    sitting in wait_for_prior_commit(). If this happens, we will have a
    pending error in the wait_for_commit object. So clear this by
    unregistering (and later re-registering) the wait.
  */
  if(thd->wait_for_commit_ptr)
    thd->wait_for_commit_ptr->unregister_wait_for_prior_commit();
  DBUG_EXECUTE_IF("inject_mdev8031", {
      /* Simulate that we get deadlock killed at this exact point. */
      slave_background_kill_request(thd);
  });
#ifdef ENABLED_DEBUG_SYNC
  DBUG_EXECUTE_IF("rpl_parallel_simulate_wait_at_retry", {
      if (rgi->current_gtid.seq_no == 1001) {
        debug_sync_set_action(thd,
                              STRING_WITH_LEN("rpl_parallel_simulate_wait_at_retry WAIT_FOR proceed_by_1001"));
      }
      DEBUG_SYNC(thd, "rpl_parallel_simulate_wait_at_retry");
    });
#endif

  /*
    We are still applying the event group, even though we will roll it back
    and retry it. So for --gtid-ignore-duplicates, keep ownership of the
    domain during the retry so another master connection will not try to take
    over and duplicate apply the same event group (MDEV-33475).
  */
  rgi->cleanup_context(thd, 1, 1 /* keep_domain_owner */);
  wait_for_pending_deadlock_kill(thd, rgi);
  thd->reset_killed();
  thd->clear_error();
  rgi->killed_for_retry = rpl_group_info::RETRY_KILL_NONE;
#ifdef ENABLED_DEBUG_SYNC
    DBUG_EXECUTE_IF("hold_worker2_favor_worker3", {
      if (rgi->current_gtid.seq_no == 2003) {
        debug_sync_set_action(thd,
                              STRING_WITH_LEN("now WAIT_FOR cont_worker3"));
      }
    });
#endif
  /*
    If we retry due to a deadlock kill that occurred during the commit step, we
    might have already updated (but not committed) an update of table
    mysql.gtid_slave_pos, and cleared the gtid_pending flag. Now we have
    rolled back any such update, so we must set the gtid_pending flag back to
    true so that we will do a new update when/if we succeed with the retry.
  */
  rgi->gtid_pending= true;

  mysql_mutex_lock(&rli->data_lock);
  ++rli->retried_trans;
  ++rpt->last_trans_retry_count;
  statistic_increment(slave_retried_transactions, LOCK_status);
  mysql_mutex_unlock(&rli->data_lock);

  for (;;)
  {
    mysql_mutex_lock(&entry->LOCK_parallel_entry);
    if (rgi->gtid_sub_id < entry->stop_on_error_sub_id ||
        DBUG_IF("simulate_mdev_12746"))
    {
      register_wait_for_prior_event_group_commit(rgi, entry);
    }
    else
    {
      /*
        A failure of a preceding "parent" transaction may not be
        seen by the current one through its own worker_error.
        Such induced error gets set by ourselves now.
      */
      err= rgi->worker_error= 1;
      my_error(ER_PRIOR_COMMIT_FAILED, MYF(0));
      mysql_mutex_unlock(&entry->LOCK_parallel_entry);

      goto err;
    }
    mysql_mutex_unlock(&entry->LOCK_parallel_entry);

    /*
      Let us wait for all prior transactions to complete before trying again.
      This way, we avoid repeatedly conflicting with and getting deadlock
      killed by the same earlier transaction.
    */
    if (!(err= thd->wait_for_prior_commit()))
    {
      rgi->speculation = rpl_group_info::SPECULATE_WAIT;
      break;
    }

    convert_kill_to_deadlock_error(rgi);
    if (!has_temporary_error(thd))
      goto err;
    /*
      If we get a temporary error such as a deadlock kill, we can safely
      ignore it, as we already rolled back.

      But we still want to retry the wait for the prior transaction to
      complete its commit.
    */
    thd->clear_error();
    thd->reset_killed();
    if(thd->wait_for_commit_ptr)
      thd->wait_for_commit_ptr->unregister_wait_for_prior_commit();
    DBUG_EXECUTE_IF("inject_mdev8031", {
        /* Inject a small sleep to give prior transaction a chance to commit. */
        my_sleep(100000);
    });
  }

  /*
    Let us clear any lingering deadlock kill one more time, here after
    wait_for_prior_commit() has completed. This should rule out any
    possibility of an old deadlock kill lingering on beyond this point.
  */
  thd->reset_killed();
#ifdef WITH_WSREP
  if (WSREP(thd))
  {
    /* Exec after statement hook to make sure that the failed transaction
     * gets cleared and reset error state. */
    if (wsrep_after_statement(thd))
    {
      WSREP_WARN("Parallel slave worker failed at wsrep_after_statement() hook");
      err= 1;
      goto err;
    }
    thd->wsrep_cs().reset_error();
    wsrep_start_trx_if_not_started(thd);
    WSREP_DEBUG("parallel slave retry, after trx start");
  }
#endif /* WITH_WSREP */
  strmake_buf(log_name, ir->name);
  if ((fd= open_binlog(&rlog, log_name, &errmsg)) <0)
  {
    err= 1;
    goto err;
  }
  cur_offset= rgi->retry_start_offset;
  delete description_event;
  description_event=
    read_relay_log_description_event(&rlog, cur_offset, &errmsg);
  if (!description_event)
  {
    err= 1;
    goto err;
  }
  DBUG_EXECUTE_IF("inject_mdev8031", {
      /* Simulate pending KILL caught in read_relay_log_description_event(). */
      if (unlikely(thd->check_killed()))
      {
        err= 1;
        goto err;
      }
  });
  my_b_seek(&rlog, cur_offset);

  do
  {
    Log_event_type event_type;
    Log_event *ev;
    rpl_parallel_thread::queued_event *qev;

    /* The loop is here so we can try again the next relay log file on EOF. */
    for (;;)
    {
      int error;
      old_offset= cur_offset;
      ev= Log_event::read_log_event(&rlog, &error, description_event,
                                    opt_slave_sql_verify_checksum);
      cur_offset= my_b_tell(&rlog);

      if (ev)
        break;
      if (unlikely(error))
      {
        errmsg= "slave SQL thread aborted because of I/O error";
        err= 1;
        goto check_retry;
      }
      if (unlikely(rlog.error > 0))
      {
        sql_print_error("Slave SQL thread: I/O error reading "
                        "event(errno: %d  cur_log->error: %d)",
                        my_errno, rlog.error);
        errmsg= "Aborting slave SQL thread because of partial event read";
        err= 1;
        goto err;
      }
      /* EOF. Move to the next relay log. */
      end_io_cache(&rlog);
      mysql_file_close(fd, MYF(MY_WME));
      fd= (File)-1;

      /* Find the next relay log file. */
      if((err= rli->relay_log.find_log_pos(&linfo, log_name, 1)) ||
         (err= rli->relay_log.find_next_log(&linfo, 1)))
      {
        char buff[22];
        sql_print_error("next log error: %d  offset: %s  log: %s",
                        err,
                        llstr(linfo.index_file_offset, buff),
                        log_name);
        goto err;
      }
      strmake_buf(log_name ,linfo.log_file_name);

      DBUG_EXECUTE_IF("inject_retry_event_group_open_binlog_kill", {
          if (retries < 2)
          {
            /* Simulate that we get deadlock killed during open_binlog(). */
            thd->reset_for_next_command();
            rgi->killed_for_retry= rpl_group_info::RETRY_KILL_KILLED;
            thd->set_killed(KILL_CONNECTION);
            thd->send_kill_message();
            fd= (File)-1;
            err= 1;
            goto check_retry;
          }
      });
      if ((fd= open_binlog(&rlog, log_name, &errmsg)) <0)
      {
        err= 1;
        goto check_retry;
      }
      description_event->reset_crypto();
      /* Loop to try again on the new log file. */
    }

    event_type= ev->get_type_code();
    if (event_type == FORMAT_DESCRIPTION_EVENT)
    {
      Format_description_log_event *newde= (Format_description_log_event*)ev;
      newde->copy_crypto_data(description_event);
      delete description_event;
      description_event= newde;
      continue;
    }
    else if (event_type == START_ENCRYPTION_EVENT)
    {
      description_event->start_decryption((Start_encryption_log_event*)ev);
      delete ev;
      continue;
    }
    else if (!Log_event::is_group_event(event_type))
    {
      delete ev;
      continue;
    }
    ev->thd= thd;

    mysql_mutex_lock(&rpt->LOCK_rpl_thread);
    qev= rpt->retry_get_qev(ev, orig_qev, log_name, old_offset,
                            cur_offset - old_offset);
    mysql_mutex_unlock(&rpt->LOCK_rpl_thread);
    if (!qev)
    {
      delete ev;
      my_error(ER_OUT_OF_RESOURCES, MYF(0));
      err= 1;
      goto err;
    }
    if (is_group_ending(ev, event_type) == 1)
      rgi->mark_start_commit();

    err= rpt_handle_event(qev, rpt);
    ++event_count;
    mysql_mutex_lock(&rpt->LOCK_rpl_thread);
    rpt->free_qev(qev);
    mysql_mutex_unlock(&rpt->LOCK_rpl_thread);

    delete_or_keep_event_post_apply(rgi, event_type, ev);
    DBUG_EXECUTE_IF("rpl_parallel_simulate_double_temp_err_gtid_0_x_100",
                    if (retries == 0) err= dbug_simulate_tmp_error(rgi, thd););
    DBUG_EXECUTE_IF("rpl_parallel_simulate_infinite_temp_err_gtid_0_x_100",
                    err= dbug_simulate_tmp_error(rgi, thd););
    if (!err)
      continue;

check_retry:
    convert_kill_to_deadlock_error(rgi);
    if (has_temporary_error(thd))
    {
      ++retries;
      if (retries < slave_trans_retries)
      {
        if (fd >= 0)
        {
          end_io_cache(&rlog);
          mysql_file_close(fd, MYF(MY_WME));
          fd= (File)-1;
        }
        goto do_retry;
      }
      sql_print_error("Slave worker thread retried transaction %lu time(s) "
                      "in vain, giving up. Consider raising the value of "
                      "the slave_transaction_retries variable.",
                      slave_trans_retries);
    }
    goto err;

  } while (event_count < events_to_execute);

err:

  if (description_event)
    delete description_event;
  if (fd >= 0)
  {
    end_io_cache(&rlog);
    mysql_file_close(fd, MYF(MY_WME));
  }
  if (errmsg)
    sql_print_error("Error reading relay log event: %s", errmsg);
  return err;
}


pthread_handler_t
handle_rpl_parallel_thread(void *arg)
{
  THD *thd;
  PSI_stage_info old_stage;
  struct rpl_parallel_thread::queued_event *events;
  bool group_standalone= true;
  bool in_event_group= false;
  bool skip_event_group= false;
  rpl_group_info *group_rgi= NULL;
  group_commit_orderer *gco;
  uint64 event_gtid_sub_id= 0;
  rpl_sql_thread_info sql_info(NULL);
  int err;

  struct rpl_parallel_thread *rpt= (struct rpl_parallel_thread *)arg;

  my_thread_init();
  thd = new THD(next_thread_id());
  server_threads.insert(thd);
  set_current_thd(thd);
  pthread_detach_this_thread();
  thd->store_globals();
  thd->init_for_queries();
  thd->variables.binlog_annotate_row_events= 0;
  init_thr_lock();
  thd->system_thread= SYSTEM_THREAD_SLAVE_SQL;
  thd->security_ctx->skip_grants();
  thd->variables.max_allowed_packet= slave_max_allowed_packet;
  /* Ensure that slave can exeute any alter table it gets from master */
  thd->variables.alter_algorithm= (ulong) Alter_info::ALTER_TABLE_ALGORITHM_DEFAULT;
  thd->slave_thread= 1;

  set_slave_thread_options(thd);
  thd->client_capabilities = CLIENT_LOCAL_FILES;
  thd->net.reading_or_writing= 0;
  thd_proc_info(thd, "Waiting for work from main SQL threads");
  thd->variables.lock_wait_timeout= LONG_TIMEOUT;
  thd->system_thread_info.rpl_sql_info= &sql_info;
  /*
    We need to use (at least) REPEATABLE READ isolation level. Otherwise
    speculative parallel apply can run out-of-order and give wrong results
    for statement-based replication.
  */
  thd->variables.tx_isolation= ISO_REPEATABLE_READ;

  mysql_mutex_lock(&rpt->LOCK_rpl_thread);
  rpt->thd= thd;
  PSI_thread *psi= PSI_CALL_get_thread();
  PSI_CALL_set_thread_os_id(psi);
  PSI_CALL_set_thread_THD(psi, thd);
  PSI_CALL_set_thread_id(psi, thd->thread_id);
  rpt->thd->set_psi(psi);

  while (rpt->delay_start)
    mysql_cond_wait(&rpt->COND_rpl_thread, &rpt->LOCK_rpl_thread);

  rpt->running= true;
  mysql_cond_signal(&rpt->COND_rpl_thread);

  thd->set_command(COM_SLAVE_WORKER);
#ifdef WITH_WSREP
  wsrep_open(thd);
  if (wsrep_before_command(thd))
  {
    WSREP_WARN("Parallel slave failed at wsrep_before_command() hook");
    rpt->stop = true;
  }
#endif /* WITH_WSREP */
  while (!rpt->stop)
  {
    uint wait_count= 0;
    rpl_parallel_thread::queued_event *qev, *next_qev;

    rpt->start_time_tracker();
    thd->ENTER_COND(&rpt->COND_rpl_thread, &rpt->LOCK_rpl_thread,
                    &stage_waiting_for_work_from_sql_thread, &old_stage);
    /*
      There are 4 cases that should cause us to wake up:
       - Events have been queued for us to handle.
       - We have an owner, but no events and not inside event group -> we need
         to release ourself to the thread pool
       - SQL thread is stopping, and we have an owner but no events, and we are
         inside an event group; no more events will be queued to us, so we need
         to abort the group (force_abort==1).
       - Thread pool shutdown (rpt->stop==1).
    */
    while (!( (events= rpt->event_queue) ||
              (rpt->current_owner && !in_event_group) ||
              (rpt->current_owner && group_rgi->parallel_entry->force_abort) ||
              rpt->stop))
    {
      if (!wait_count++)
        thd->set_time_for_next_stage();
      mysql_cond_wait(&rpt->COND_rpl_thread, &rpt->LOCK_rpl_thread);
    }
    rpt->dequeue1(events);
    thd->EXIT_COND(&old_stage);
    rpt->add_to_worker_idle_time_and_reset();

  more_events:
    for (qev= events; qev; qev= next_qev)
    {
      Log_event_type event_type;
      rpl_group_info *rgi= qev->rgi;
      rpl_parallel_entry *entry= rgi->parallel_entry;
      bool end_of_group;
      int group_ending;

      next_qev= qev->next;
      if (qev->typ == rpl_parallel_thread::queued_event::QUEUED_POS_UPDATE)
      {
        handle_queued_pos_update(thd, qev);
        rpt->loc_free_qev(qev);
        continue;
      }
      else if (qev->typ ==
               rpl_parallel_thread::queued_event::QUEUED_MASTER_RESTART)
      {
        if (in_event_group)
        {
          /*
            Master restarted (crashed) in the middle of an event group.
            So we need to roll back and discard that event group.
          */
          group_rgi->cleanup_context(thd, 1);
          in_event_group= false;
          finish_event_group(rpt, group_rgi->gtid_sub_id,
                             qev->entry_for_queued, group_rgi);

          rpt->loc_free_rgi(group_rgi);
          thd->rgi_slave= group_rgi= NULL;
        }

        rpt->loc_free_qev(qev);
        continue;
      }
      DBUG_ASSERT(qev->typ==rpl_parallel_thread::queued_event::QUEUED_EVENT);

      thd->rgi_slave= rgi;
      gco= rgi->gco;
      /* Handle a new event group, which will be initiated by a GTID event. */
      if ((event_type= qev->ev->get_type_code()) == GTID_EVENT)
      {
        rpt->last_trans_retry_count= 0;
        rpt->last_seen_gtid= rgi->current_gtid;
        rpt->channel_name_length= (uint)rgi->rli->mi->connection_name.length;
        if (rpt->channel_name_length)
          memcpy(rpt->channel_name, rgi->rli->mi->connection_name.str,
                 rgi->rli->mi->connection_name.length);

        bool did_enter_cond= false;
        PSI_stage_info old_stage;

        DBUG_EXECUTE_IF("rpl_parallel_delay_gtid_0_x_100_start", {
            if (rgi->current_gtid.domain_id==0 &&
                rgi->current_gtid.seq_no == 100)
              my_sleep(10000);
          });
#ifdef ENABLED_DEBUG_SYNC
        DBUG_EXECUTE_IF("hold_worker_on_schedule", {
            if (rgi->current_gtid.domain_id == 0 &&
                rgi->current_gtid.seq_no == 100) {
                  debug_sync_set_action(thd,
                STRING_WITH_LEN("now SIGNAL reached_pause WAIT_FOR continue_worker"));
            }
          });
        DBUG_EXECUTE_IF("rpl_parallel_scheduled_gtid_0_x_100", {
            if (rgi->current_gtid.domain_id == 0 &&
                rgi->current_gtid.seq_no == 100) {
              debug_sync_set_action(thd,
                      STRING_WITH_LEN("now SIGNAL scheduled_gtid_0_x_100"));
            }
          });
#endif

        if(unlikely(thd->wait_for_commit_ptr) && group_rgi != NULL)
        {
          /*
            This indicates that we get a new GTID event in the middle of
            a not completed event group. This is corrupt binlog (the master
            will never write such binlog), so it does not happen unless
            someone tries to inject wrong crafted binlog, but let us still
            try to handle it somewhat nicely.
          */
          group_rgi->cleanup_context(thd, true);
          finish_event_group(rpt, group_rgi->gtid_sub_id,
                             group_rgi->parallel_entry, group_rgi);
          rpt->loc_free_rgi(group_rgi);
        }

        thd->tx_isolation= (enum_tx_isolation)thd->variables.tx_isolation;
        in_event_group= true;
        /*
          If the standalone flag is set, then this event group consists of a
          single statement (possibly preceeded by some Intvar_log_event and
          similar), without any terminating COMMIT/ROLLBACK/XID.
        */
        group_standalone=
          (0 != (static_cast<Gtid_log_event *>(qev->ev)->flags2 &
                 Gtid_log_event::FL_STANDALONE));

        event_gtid_sub_id= rgi->gtid_sub_id;
        rgi->thd= thd;

        DBUG_EXECUTE_IF("gco_wait_delay_gtid_0_x_99", {
            if (rgi->current_gtid.domain_id == 0 && rgi->current_gtid.seq_no == 99) {
              debug_sync_set_action(thd,
                  STRING_WITH_LEN("now SIGNAL gco_wait_paused WAIT_FOR gco_wait_cont"));
            } });

        mysql_mutex_lock(&entry->LOCK_parallel_entry);
        do_gco_wait(rgi, gco, &did_enter_cond, &old_stage);
        skip_event_group= do_stop_handling(rgi);
        if (likely(!skip_event_group))
          skip_event_group= do_ftwrl_wait(rgi, &did_enter_cond, &old_stage);

        /*
          Register ourself to wait for the previous commit, if we need to do
          such registration _and_ that previous commit has not already
          occurred.
        */
        register_wait_for_prior_event_group_commit(rgi, entry);

        unlock_or_exit_cond(thd, &entry->LOCK_parallel_entry,
                            &did_enter_cond, &old_stage);

        thd->wait_for_commit_ptr= &rgi->commit_orderer;

        if (opt_gtid_ignore_duplicates &&
            rgi->rli->mi->using_gtid != Master_info::USE_GTID_NO)
        {
          int res=
            rpl_global_gtid_slave_state->check_duplicate_gtid(&rgi->current_gtid,
                                                             rgi);
          if (res < 0)
          {
            /* Error. */
            slave_output_error_info(rgi, thd);
            signal_error_to_sql_driver_thread(thd, rgi, 1);
          }
          else if (!res)
          {
            /* GTID already applied by another master connection, skip. */
            skip_event_group= true;
          }
          else
          {
            /* We have to apply the event. */
          }
        }
        /*
          If we are optimistically running transactions in parallel, but this
          particular event group should not run in parallel with what came
          before, then wait now for the prior transaction to complete its
          commit.
        */
        if (rgi->speculation == rpl_group_info::SPECULATE_WAIT &&
            (err= thd->wait_for_prior_commit()))
        {
          slave_output_error_info(rgi, thd);
          signal_error_to_sql_driver_thread(thd, rgi, 1);
        }
      }

      group_rgi= rgi;
      group_ending= is_group_ending(qev->ev, event_type);
      /*
        We do not unmark_start_commit() here in case of an explicit ROLLBACK
        statement. Such events should be very rare, there is no real reason
        to try to group commit them - on the contrary, it seems best to avoid
        running them in parallel with following group commits, as with
        ROLLBACK events we are already deep in dangerous corner cases with
        mix of transactional and non-transactional tables or the like. And
        avoiding the mark_start_commit() here allows us to keep an assertion
        in ha_rollback_trans() that we do not rollback after doing
        mark_start_commit().
      */
      if (group_ending == 1 && likely(!rgi->worker_error))
      {
        /*
          Do an extra check for (deadlock) kill here. This helps prevent a
          lingering deadlock kill that occurred during normal DML processing to
          propagate past the mark_start_commit(). If we detect a deadlock only
          after mark_start_commit(), we have to unmark, which has at least a
          theoretical possibility of leaving a window where it looks like all
          transactions in a GCO have started committing, while in fact one
          will need to rollback and retry.

          Normally this will not happen, since the kill is there to resolve a
          deadlock that is preventing at least one transaction from proceeding.
          One case it can happen is with InnoDB dict stats update, which can
          temporarily cause transactions to block each other, but locks are
          released immediately, they don't linger until commit. There could be
          other similar cases, there were historically a number of subtle bugs
          in this area.

          But once we start the commit, we can expect that no new lock
          conflicts will be introduced. So by handling any lingering deadlock
          kill at this point just before mark_start_commit(), we should be
          robust even towards spurious deadlock kills.
        */
        if (rgi->killed_for_retry != rpl_group_info::RETRY_KILL_NONE)
          wait_for_pending_deadlock_kill(thd, rgi);
        if (!thd->killed)
        {
          DEBUG_SYNC(thd, "rpl_parallel_before_mark_start_commit");
          if (thd->lex->stmt_accessed_temp_table())
          {
            /*
              Temporary tables are special, they require strict
              single-threaded use as they have no locks protecting concurrent
              access. Therefore, we cannot safely use the optimization of
              overlapping the commit of this transaction with the start of the
              following.
              So we skip the early mark_start_commit() and also block any
              wakeup_subsequent_commits() until this event group is fully
              done, inside finish_event_group().
            */
            rgi->commit_orderer.wakeup_blocked= true;
          }
          else
            rgi->mark_start_commit();
          DEBUG_SYNC(thd, "rpl_parallel_after_mark_start_commit");
        }
      }

      /*
        If the SQL thread is stopping, we just skip execution of all the
        following event groups. We still do all the normal waiting and wakeup
        processing between the event groups as a simple way to ensure that
        everything is stopped and cleaned up correctly.
      */
      if (likely(!rgi->worker_error) && !skip_event_group)
      {
        ++rgi->retry_event_count;
#ifndef DBUG_OFF
        err= 0;
        DBUG_EXECUTE_IF("rpl_parallel_simulate_temp_err_xid",
          if (event_type == XID_EVENT)
          {
            thd->clear_error();
            thd->get_stmt_da()->reset_diagnostics_area();
            my_error(ER_LOCK_DEADLOCK, MYF(0));
            err= 1;
            DEBUG_SYNC(thd, "rpl_parallel_simulate_temp_err_xid");
          });
        if (!err)
#endif
        {
          if (unlikely(thd->check_killed()))
          {
            thd->clear_error();
            thd->get_stmt_da()->reset_diagnostics_area();
            thd->send_kill_message();
            err= 1;
          }
          else
            err= rpt_handle_event(qev, rpt);
        }
        delete_or_keep_event_post_apply(rgi, event_type, qev->ev);
        DBUG_EXECUTE_IF("rpl_parallel_simulate_temp_err_gtid_0_x_100",
                        err= dbug_simulate_tmp_error(rgi, thd););
        if (unlikely(err))
        {
          ulong max_retries= slave_trans_retries;
          convert_kill_to_deadlock_error(rgi);
          DBUG_EXECUTE_IF("rpl_mdev31655_zero_retries",
                          if ((rgi->current_gtid.seq_no % 1000) == 0)
                            max_retries= 0;
                          );
          if (has_temporary_error(thd) && max_retries > 0)
            err= retry_event_group(rgi, rpt, qev);
        }
      }
      else
      {
        delete qev->ev;
        err= thd->wait_for_prior_commit();
      }

      end_of_group=
        in_event_group &&
        ((group_standalone && !Log_event::is_part_of_group(event_type)) ||
         group_ending);

      rpt->loc_free_qev(qev);

      if (unlikely(err))
      {
        if (!rgi->worker_error)
        {
          slave_output_error_info(rgi, thd);
          signal_error_to_sql_driver_thread(thd, rgi, err);
        }
        thd->reset_killed();
      }
      if (end_of_group)
      {
        in_event_group= false;
        finish_event_group(rpt, event_gtid_sub_id, entry, rgi);
        rpt->loc_free_rgi(rgi);
        thd->rgi_slave= group_rgi= rgi= NULL;
        skip_event_group= false;
        DEBUG_SYNC(thd, "rpl_parallel_end_of_group");
      }
    }

    mysql_mutex_lock(&rpt->LOCK_rpl_thread);
    /*
      Now that we have the lock, we can move everything from our local free
      lists to the real free lists that are also accessible from the SQL
      driver thread.
    */
    rpt->batch_free();

    if ((events= rpt->event_queue) != NULL)
    {
      /*
        Take next group of events from the replication pool.
        This is faster than having to wakeup the pool manager thread to give
        us a new event.
      */
      rpt->dequeue1(events);
      mysql_mutex_unlock(&rpt->LOCK_rpl_thread);
      goto more_events;
    }

    rpt->inuse_relaylog_refcount_update();

    if (in_event_group && group_rgi->parallel_entry->force_abort)
    {
      /*
        We are asked to abort, without getting the remaining events in the
        current event group.

        We have to rollback the current transaction and update the last
        sub_id value so that SQL thread will know we are done with the
        half-processed event group.
      */
      mysql_mutex_unlock(&rpt->LOCK_rpl_thread);
      signal_error_to_sql_driver_thread(thd, group_rgi, 1);
      finish_event_group(rpt, group_rgi->gtid_sub_id,
                         group_rgi->parallel_entry, group_rgi);
      in_event_group= false;
      mysql_mutex_lock(&rpt->LOCK_rpl_thread);
      rpt->free_rgi(group_rgi);
      thd->rgi_slave= group_rgi= NULL;
      skip_event_group= false;
    }
    if (!in_event_group)
    {
      /* If we are in a FLUSH TABLES FOR READ LOCK, wait for it */
      while (rpt->current_entry && rpt->pause_for_ftwrl)
      {
        /*
          We are currently in the delicate process of pausing parallel
          replication while FLUSH TABLES WITH READ LOCK is starting. We must
          not de-allocate the thread (setting rpt->current_owner= NULL) until
          rpl_unpause_after_ftwrl() has woken us up.
        */
        rpl_parallel_entry *e= rpt->current_entry;
        /*
          Wait for rpl_unpause_after_ftwrl() to wake us up.
          Note that rpl_pause_for_ftwrl() may wait for 'e->pause_sub_id'
          to change. This should happen eventually in finish_event_group()
        */
        mysql_mutex_lock(&e->LOCK_parallel_entry);
        mysql_mutex_unlock(&rpt->LOCK_rpl_thread);
        if (rpt->pause_for_ftwrl)
          mysql_cond_wait(&e->COND_parallel_entry, &e->LOCK_parallel_entry);
        mysql_mutex_unlock(&e->LOCK_parallel_entry);
        mysql_mutex_lock(&rpt->LOCK_rpl_thread);
      }

      rpt->current_owner= NULL;
      /* Tell wait_for_done() that we are done, if it is waiting. */
      if (likely(rpt->current_entry) &&
          unlikely(rpt->current_entry->force_abort))
        mysql_cond_broadcast(&rpt->COND_rpl_thread_stop);

      rpt->current_entry= NULL;
      if (!rpt->stop)
        rpt->pool->release_thread(rpt);
    }
  }
#ifdef WITH_WSREP
  wsrep_after_command_before_result(thd);
  wsrep_after_command_after_result(thd);
  wsrep_close(thd);
#endif /* WITH_WSREP */

  rpt->thd= NULL;
  mysql_mutex_unlock(&rpt->LOCK_rpl_thread);

  thd->clear_error();
  thd->catalog= 0;
  thd->reset_query();
  thd->reset_db(&null_clex_str);
  thd_proc_info(thd, "Slave worker thread exiting");
  thd->temporary_tables= 0;

  THD_CHECK_SENTRY(thd);
  server_threads.erase(thd);
  delete thd;

  mysql_mutex_lock(&rpt->LOCK_rpl_thread);
  rpt->running= false;
  mysql_cond_signal(&rpt->COND_rpl_thread);
  mysql_mutex_unlock(&rpt->LOCK_rpl_thread);

  my_thread_end();

  return NULL;
}


static void
dealloc_gco(group_commit_orderer *gco)
{
  mysql_cond_destroy(&gco->COND_group_commit_orderer);
  my_free(gco);
}

/**
   Change thread count for global parallel worker threads

   @param pool          parallel thread pool
   @param new_count     Number of threads to be in pool. 0 in shutdown
   @param force         Force thread count to new_count even if slave
                        threads are running

   By default we don't resize pool of there are running threads.
   However during shutdown we will always do it.
   This is needed as any_slave_sql_running() returns 1 during shutdown
   as we don't want to access master_info while
   Master_info_index::free_connections are running.
*/

static int
rpl_parallel_change_thread_count(rpl_parallel_thread_pool *pool,
                                 uint32 new_count, bool force)
{
  uint32 i;
  rpl_parallel_thread **old_list= NULL;
  rpl_parallel_thread **new_list= NULL;
  rpl_parallel_thread *new_free_list= NULL;
  rpl_parallel_thread *rpt_array= NULL;
  int res;

  if ((res= pool_mark_busy(pool, current_thd)))
    return res;

  /* Protect against parallel pool resizes */
  if (pool->count == new_count)
  {
    pool_mark_not_busy(pool);
    return 0;
  }

  /*
    If we are about to delete pool, do an extra check that there are no new
    slave threads running since we marked pool busy
  */
  if (!new_count && !force)
  {
    if (any_slave_sql_running(false))
    {
      DBUG_PRINT("warning",
                 ("SQL threads running while trying to reset parallel pool"));
      pool_mark_not_busy(pool);
      return 0;                                 // Ok to not resize pool
    }
  }

  /*
    Allocate the new list of threads up-front.
    That way, if we fail half-way, we only need to free whatever we managed
    to allocate, and will not be left with a half-functional thread pool.
  */
  if (new_count &&
      !my_multi_malloc(PSI_INSTRUMENT_ME, MYF(MY_WME|MY_ZEROFILL),
                       &new_list, new_count*sizeof(*new_list),
                       &rpt_array, new_count*sizeof(*rpt_array),
                       NULL))
  {
    my_error(ER_OUTOFMEMORY, MYF(0), (int(new_count*sizeof(*new_list) +
                                          new_count*sizeof(*rpt_array))));
    goto err;
  }

  for (i= 0; i < new_count; ++i)
  {
    pthread_t th;

    new_list[i]= &rpt_array[i];
    new_list[i]->delay_start= true;
    mysql_mutex_init(key_LOCK_rpl_thread, &new_list[i]->LOCK_rpl_thread,
                     MY_MUTEX_INIT_SLOW);
    mysql_cond_init(key_COND_rpl_thread, &new_list[i]->COND_rpl_thread, NULL);
    mysql_cond_init(key_COND_rpl_thread_queue,
                    &new_list[i]->COND_rpl_thread_queue, NULL);
    mysql_cond_init(key_COND_rpl_thread_stop,
                    &new_list[i]->COND_rpl_thread_stop, NULL);
    new_list[i]->pool= pool;
    if (mysql_thread_create(key_rpl_parallel_thread, &th, &connection_attrib,
                            handle_rpl_parallel_thread, new_list[i]))
    {
      my_error(ER_OUT_OF_RESOURCES, MYF(0));
      goto err;
    }
    new_list[i]->next= new_free_list;
    new_free_list= new_list[i];
  }

  /*
    Grab each old thread in turn, and signal it to stop.

    Note that since we require all replication threads to be stopped before
    changing the parallel replication worker thread pool, all the threads will
    be already idle and will terminate immediately.
  */
  for (i= 0; i < pool->count; ++i)
  {
    rpl_parallel_thread *rpt;

    mysql_mutex_lock(&pool->LOCK_rpl_thread_pool);
    while ((rpt= pool->free_list) == NULL)
      mysql_cond_wait(&pool->COND_rpl_thread_pool, &pool->LOCK_rpl_thread_pool);
    pool->free_list= rpt->next;
    mysql_mutex_unlock(&pool->LOCK_rpl_thread_pool);
    mysql_mutex_lock(&rpt->LOCK_rpl_thread);
    rpt->stop= true;
    mysql_cond_signal(&rpt->COND_rpl_thread);
    mysql_mutex_unlock(&rpt->LOCK_rpl_thread);
  }

  for (i= 0; i < pool->count; ++i)
  {
    rpl_parallel_thread *rpt= pool->threads[i];
    mysql_mutex_lock(&rpt->LOCK_rpl_thread);
    while (rpt->running)
      mysql_cond_wait(&rpt->COND_rpl_thread, &rpt->LOCK_rpl_thread);
    mysql_mutex_unlock(&rpt->LOCK_rpl_thread);
    mysql_mutex_destroy(&rpt->LOCK_rpl_thread);
    mysql_cond_destroy(&rpt->COND_rpl_thread);
    while (rpt->qev_free_list)
    {
      rpl_parallel_thread::queued_event *next= rpt->qev_free_list->next;
      my_free(rpt->qev_free_list);
      rpt->qev_free_list= next;
    }
    while (rpt->rgi_free_list)
    {
      rpl_group_info *next= rpt->rgi_free_list->next;
      delete rpt->rgi_free_list;
      rpt->rgi_free_list= next;
    }
    while (rpt->gco_free_list)
    {
      group_commit_orderer *next= rpt->gco_free_list->next_gco;
      dealloc_gco(rpt->gco_free_list);
      rpt->gco_free_list= next;
    }
  }

  old_list= pool->threads;
  if (new_count < pool->count)
    pool->count= new_count;
  pool->threads= new_list;
  if (new_count > pool->count)
    pool->count= new_count;
  my_free(old_list);
  pool->free_list= new_free_list;
  for (i= 0; i < pool->count; ++i)
  {
    mysql_mutex_lock(&pool->threads[i]->LOCK_rpl_thread);
    pool->threads[i]->delay_start= false;
    pool->threads[i]->current_start_alter_id= 0;
    pool->threads[i]->current_start_alter_domain_id= 0;
    pool->threads[i]->reserved_start_alter_thread= false;
    mysql_cond_signal(&pool->threads[i]->COND_rpl_thread);
    while (!pool->threads[i]->running)
      mysql_cond_wait(&pool->threads[i]->COND_rpl_thread,
                      &pool->threads[i]->LOCK_rpl_thread);
    mysql_mutex_unlock(&pool->threads[i]->LOCK_rpl_thread);
  }

  pool_mark_not_busy(pool);

  return 0;

err:
  if (new_list)
  {
    while (new_free_list)
    {
      mysql_mutex_lock(&new_free_list->LOCK_rpl_thread);
      new_free_list->delay_start= false;
      new_free_list->stop= true;
      mysql_cond_signal(&new_free_list->COND_rpl_thread);
      while (!new_free_list->running)
        mysql_cond_wait(&new_free_list->COND_rpl_thread,
                        &new_free_list->LOCK_rpl_thread);
      while (new_free_list->running)
        mysql_cond_wait(&new_free_list->COND_rpl_thread,
                        &new_free_list->LOCK_rpl_thread);
      mysql_mutex_unlock(&new_free_list->LOCK_rpl_thread);
      new_free_list= new_free_list->next;
    }
    my_free(new_list);
  }
  pool_mark_not_busy(pool);
  return 1;
}

/*
  Deactivate the parallel replication thread pool, if there are now no more
  SQL threads running.
*/

int rpl_parallel_resize_pool_if_no_slaves(void)
{
  /* master_info_index is set to NULL on shutdown */
  if (opt_slave_parallel_threads > 0 && !any_slave_sql_running(false))
    return rpl_parallel_inactivate_pool(&global_rpl_thread_pool);
  return 0;
}


/**
  Pool activation is preceeded by taking a "lock" of pool_mark_busy
  which guarantees the number of running slaves drops to zero atomicly
  with the number of pool workers.
  This resolves race between the function caller thread and one
  that may be attempting to deactivate the pool.
*/
int
rpl_parallel_activate_pool(rpl_parallel_thread_pool *pool)
{
  int rc= 0;
  struct pool_bkp_for_pfs* bkp= &pool->pfs_bkp;

  if ((rc= pool_mark_busy(pool, current_thd)))
    return rc;   // killed

  if (!pool->count)
  {
    pool_mark_not_busy(pool);
    rc= rpl_parallel_change_thread_count(pool, opt_slave_parallel_threads,
                                         0);
    if (!rc)
    {
      if (pool->count)
      {
        if (bkp->inited)
        {
          if (bkp->count != pool->count)
          {
            bkp->destroy();
            bkp->init(pool->count);
          }
        }
        else
          bkp->init(pool->count);
        bkp->is_valid= false; // Mark backup as stale during pool init
      }
    }

  }
  else
  {
    pool_mark_not_busy(pool);
  }
  return rc;
}


int
rpl_parallel_inactivate_pool(rpl_parallel_thread_pool *pool)
{
  return rpl_parallel_change_thread_count(pool, 0, 0);
}


void
rpl_parallel_thread::batch_free()
{
  mysql_mutex_assert_owner(&LOCK_rpl_thread);
  if (loc_qev_list)
  {
    *loc_qev_last_ptr_ptr= qev_free_list;
    qev_free_list= loc_qev_list;
    loc_qev_list= NULL;
    dequeue2(loc_qev_size);
    /* Signal that our queue can now accept more events. */
    mysql_cond_signal(&COND_rpl_thread_queue);
    loc_qev_size= 0;
    qev_free_pending= 0;
  }
  if (loc_rgi_list)
  {
    *loc_rgi_last_ptr_ptr= rgi_free_list;
    rgi_free_list= loc_rgi_list;
    loc_rgi_list= NULL;
  }
  if (loc_gco_list)
  {
    *loc_gco_last_ptr_ptr= gco_free_list;
    gco_free_list= loc_gco_list;
    loc_gco_list= NULL;
  }
}


void
rpl_parallel_thread::inuse_relaylog_refcount_update()
{
  inuse_relaylog *ir= accumulated_ir_last;
  if (ir)
  {
    ir->dequeued_count+= accumulated_ir_count;
    accumulated_ir_count= 0;
    accumulated_ir_last= NULL;
  }
}


rpl_parallel_thread::queued_event *
rpl_parallel_thread::get_qev_common(Log_event *ev, ulonglong event_size)
{
  queued_event *qev;
  mysql_mutex_assert_owner(&LOCK_rpl_thread);
  if ((qev= qev_free_list))
    qev_free_list= qev->next;
  else if(!(qev= (queued_event *)my_malloc(PSI_INSTRUMENT_ME, sizeof(*qev), MYF(0))))
  {
    my_error(ER_OUTOFMEMORY, MYF(0), (int)sizeof(*qev));
    return NULL;
  }
  qev->typ= rpl_parallel_thread::queued_event::QUEUED_EVENT;
  qev->ev= ev;
  qev->event_size= (size_t)event_size;
  qev->next= NULL;
  return qev;
}


rpl_parallel_thread::queued_event *
rpl_parallel_thread::get_qev(Log_event *ev, ulonglong event_size,
                             Relay_log_info *rli)
{
  queued_event *qev= get_qev_common(ev, event_size);
  if (!qev)
    return NULL;
  safe_strcpy(qev->event_relay_log_name, sizeof(qev->event_relay_log_name),
              rli->event_relay_log_name);
  qev->event_relay_log_pos= rli->event_relay_log_pos;
  qev->future_event_relay_log_pos= rli->future_event_relay_log_pos;
  safe_strcpy(qev->future_event_master_log_name,
              sizeof(qev->future_event_master_log_name),
              rli->future_event_master_log_name);
  return qev;
}


rpl_parallel_thread::queued_event *
rpl_parallel_thread::retry_get_qev(Log_event *ev, queued_event *orig_qev,
                                   const char *relay_log_name,
                                   ulonglong event_pos, ulonglong event_size)
{
  queued_event *qev= get_qev_common(ev, event_size);
  if (!qev)
    return NULL;
  qev->rgi= orig_qev->rgi;
  safe_strcpy(qev->event_relay_log_name, sizeof(qev->event_relay_log_name),
              relay_log_name);
  qev->event_relay_log_pos= event_pos;
  qev->future_event_relay_log_pos= event_pos+event_size;
  safe_strcpy(qev->future_event_master_log_name,
              sizeof(qev->future_event_master_log_name),
              orig_qev->future_event_master_log_name);
  return qev;
}


void
rpl_parallel_thread::loc_free_qev(rpl_parallel_thread::queued_event *qev)
{
  inuse_relaylog *ir= qev->ir;
  inuse_relaylog *last_ir= accumulated_ir_last;
  if (ir != last_ir)
  {
    if (last_ir)
      inuse_relaylog_refcount_update();
    accumulated_ir_last= ir;
  }
  ++accumulated_ir_count;
  if (!loc_qev_list)
    loc_qev_last_ptr_ptr= &qev->next;
  else
    qev->next= loc_qev_list;
  loc_qev_list= qev;
  loc_qev_size+= qev->event_size;
  /*
    We want to release to the global free list only occasionally, to avoid
    having to take the LOCK_rpl_thread muted too many times.

    However, we do need to release regularly. If we let the unreleased part
    grow too large, then the SQL driver thread may go to sleep waiting for
    the queue to drop below opt_slave_parallel_max_queued, and this in turn
    can stall all other worker threads for more stuff to do.
  */
  if (++qev_free_pending >= QEV_BATCH_FREE ||
      loc_qev_size >= opt_slave_parallel_max_queued/3)
  {
    mysql_mutex_lock(&LOCK_rpl_thread);
    batch_free();
    mysql_mutex_unlock(&LOCK_rpl_thread);
  }
}


void
rpl_parallel_thread::free_qev(rpl_parallel_thread::queued_event *qev)
{
  mysql_mutex_assert_owner(&LOCK_rpl_thread);
  qev->next= qev_free_list;
  qev_free_list= qev;
}


rpl_group_info*
rpl_parallel_thread::get_rgi(Relay_log_info *rli, Gtid_log_event *gtid_ev,
                             rpl_parallel_entry *e, ulonglong event_size)
{
  rpl_group_info *rgi;
  mysql_mutex_assert_owner(&LOCK_rpl_thread);
  if ((rgi= rgi_free_list))
  {
    rgi_free_list= rgi->next;
    rgi->reinit(rli);
  }
  else
  {
    if(!(rgi= new rpl_group_info(rli)))
    {
      my_error(ER_OUTOFMEMORY, MYF(0), (int)sizeof(*rgi));
      return NULL;
    }
    rgi->is_parallel_exec = true;
  }
  if ((rgi->deferred_events_collecting= rli->mi->rpl_filter->is_on()) &&
      !rgi->deferred_events)
    rgi->deferred_events= new Deferred_log_events(rli);
  if (event_group_new_gtid(rgi, gtid_ev))
  {
    free_rgi(rgi);
    my_error(ER_OUT_OF_RESOURCES, MYF(MY_WME));
    return NULL;
  }
  rgi->parallel_entry= e;
  rgi->relay_log= rli->last_inuse_relaylog;
  rgi->retry_start_offset= rli->future_event_relay_log_pos-event_size;
  rgi->retry_event_count= 0;
  rgi->killed_for_retry= rpl_group_info::RETRY_KILL_NONE;
  /* rgi is transaction specific so we need to move this value to rgi */
  rgi->reserved_start_alter_thread= reserved_start_alter_thread;
  rgi->rpt= this;
  rgi->direct_commit_alter= false;
  rgi->finish_event_group_called= false;

  DBUG_ASSERT(!rgi->sa_info);
  /*
    We can remove the reserved_start_alter_thread flag.
    If we get more concurrent alter handle_split_alter will
    automatically set this flag again.
  */
  reserved_start_alter_thread= false;
  return rgi;
}


void
rpl_parallel_thread::loc_free_rgi(rpl_group_info *rgi)
{
  DBUG_ASSERT(rgi->commit_orderer.waitee == NULL);
  rgi->free_annotate_event();
  if (!loc_rgi_list)
    loc_rgi_last_ptr_ptr= &rgi->next;
  else
    rgi->next= loc_rgi_list;
  loc_rgi_list= rgi;
}


void
rpl_parallel_thread::free_rgi(rpl_group_info *rgi)
{
  mysql_mutex_assert_owner(&LOCK_rpl_thread);
  DBUG_ASSERT(rgi->commit_orderer.waitee == NULL);
  rgi->free_annotate_event();
  rgi->next= rgi_free_list;
  rgi_free_list= rgi;
}


group_commit_orderer *
rpl_parallel_thread::get_gco(uint64 wait_count, group_commit_orderer *prev,
                             uint64 prior_sub_id)
{
  group_commit_orderer *gco;
  mysql_mutex_assert_owner(&LOCK_rpl_thread);
  if ((gco= gco_free_list))
    gco_free_list= gco->next_gco;
  else if(!(gco= (group_commit_orderer *)my_malloc(PSI_INSTRUMENT_ME, sizeof(*gco), MYF(0))))
  {
    my_error(ER_OUTOFMEMORY, MYF(0), (int)sizeof(*gco));
    return NULL;
  }
  mysql_cond_init(key_COND_group_commit_orderer,
                  &gco->COND_group_commit_orderer, NULL);
  gco->wait_count= wait_count;
  gco->prev_gco= prev;
  gco->next_gco= NULL;
  gco->prior_sub_id= prior_sub_id;
  gco->installed= false;
  gco->flags= 0;
#ifndef DBUG_OFF
  gco->gc_done= false;
#endif
  return gco;
}


void
rpl_parallel_thread::loc_free_gco(group_commit_orderer *gco)
{
#ifndef DBUG_OFF
  DBUG_ASSERT(!gco->gc_done);
  gco->gc_done= true;
#endif
  if (!loc_gco_list)
    loc_gco_last_ptr_ptr= &gco->next_gco;
  else
    gco->next_gco= loc_gco_list;
  loc_gco_list= gco;
}

void rpl_group_info::finish_start_alter_event_group()
{
   finish_event_group(rpt, this->gtid_sub_id, this->parallel_entry, this);
}

rpl_parallel_thread::rpl_parallel_thread()
  : channel_name_length(0), last_error_number(0), last_error_timestamp(0),
    worker_idle_time(0), last_trans_retry_count(0), start_time(0)
{
}


rpl_parallel_thread_pool::rpl_parallel_thread_pool()
  : threads(0), free_list(0), count(0), inited(false),current_start_alters(0), busy(false),
    pfs_bkp{0, false, false, NULL}
{
}


int
rpl_parallel_thread_pool::init(uint32 size)
{
  threads= NULL;
  free_list= NULL;
  count= 0;
  busy= false;

  mysql_mutex_init(key_LOCK_rpl_thread_pool, &LOCK_rpl_thread_pool,
                   MY_MUTEX_INIT_SLOW);
  mysql_cond_init(key_COND_rpl_thread_pool, &COND_rpl_thread_pool, NULL);
  inited= true;

  /*
    The pool is initially empty. Threads will be spawned when a slave SQL
    thread is started.
  */

  return 0;
}


void
rpl_parallel_thread_pool::destroy()
{
  deactivate();
  pfs_bkp.destroy();
  destroy_cond_mutex();
}

void
rpl_parallel_thread_pool::deactivate()
{
  if (!inited)
    return;
  rpl_parallel_change_thread_count(this, 0, 1);
}

void
rpl_parallel_thread_pool::destroy_cond_mutex()
{
  if (!inited)
    return;
  mysql_mutex_destroy(&LOCK_rpl_thread_pool);
  mysql_cond_destroy(&COND_rpl_thread_pool);
  inited= false;
}


/*
  Wait for a worker thread to become idle. When one does, grab the thread for
  our use and return it.

  Note that we return with the worker threads's LOCK_rpl_thread mutex locked.
*/
struct rpl_parallel_thread *
rpl_parallel_thread_pool::get_thread(rpl_parallel_thread **owner,
                                     rpl_parallel_entry *entry)
{
  rpl_parallel_thread *rpt;

  DBUG_ASSERT(count > 0);
  mysql_mutex_lock(&LOCK_rpl_thread_pool);
  while (unlikely(busy) || !(rpt= free_list))
    mysql_cond_wait(&COND_rpl_thread_pool, &LOCK_rpl_thread_pool);
  free_list= rpt->next;
  mysql_mutex_unlock(&LOCK_rpl_thread_pool);
  mysql_mutex_lock(&rpt->LOCK_rpl_thread);
  rpt->current_owner= owner;
  rpt->current_entry= entry;

  return rpt;
}


/*
  Release a thread to the thread pool.
  The thread should be locked, and should not have any work queued for it.
*/
void
rpl_parallel_thread_pool::release_thread(rpl_parallel_thread *rpt)
{
  rpl_parallel_thread *list;

  mysql_mutex_assert_owner(&rpt->LOCK_rpl_thread);
  DBUG_ASSERT(rpt->current_owner == NULL);
  mysql_mutex_lock(&LOCK_rpl_thread_pool);
  list= free_list;
  rpt->next= list;
  free_list= rpt;
  if (!list)
    mysql_cond_broadcast(&COND_rpl_thread_pool);
  mysql_mutex_unlock(&LOCK_rpl_thread_pool);
}

void
rpl_parallel_thread_pool::copy_pool_for_pfs(Relay_log_info *rli)
{
  if (pfs_bkp.inited)
  {
    for(uint i=0; i<count;i++)
    {
      rpl_parallel_thread *rpt, *pfs_rpt;
      rpt= threads[i];
      pfs_rpt= pfs_bkp.rpl_thread_arr[i];
      if (rpt->channel_name_length)
      {
        pfs_rpt->channel_name_length= rpt->channel_name_length;
        strmake(pfs_rpt->channel_name, rpt->channel_name,
                rpt->channel_name_length);
      }
      pfs_rpt->thd= rpt->thd;
      pfs_rpt->last_seen_gtid= rpt->last_seen_gtid;
      if (rli->err_thread_id && rpt->thd->thread_id == rli->err_thread_id)
      {
        pfs_rpt->last_error_number= rli->last_error().number;
        strmake(pfs_rpt->last_error_message,
            rli->last_error().message, sizeof(rli->last_error().message));
        pfs_rpt->last_error_timestamp= rli->last_error().skr*1000000;
      }
      pfs_rpt->running= false;
      pfs_rpt->worker_idle_time= rpt->get_worker_idle_time();
      pfs_rpt->last_trans_retry_count= rpt->last_trans_retry_count;
    }
    pfs_bkp.is_valid= true;
  }
}

/* 
  START ALTER , COMMIT ALTER / ROLLBACK ALTER scheduling
  
  Steps:-
    1. (For Gtid_log_event SA). Get the worker thread which is either
      e->rpl_threads[i] is NULL means worker from poll has not been assigned yet
      e->rpl_threads[i]->current_owner != &e->rpl_threads[i] 
          Thread has been released, or about to //same as choose_thread logic
      !e->rpl_threads[i]->current_start_alter_id is 0 , safe to schedule.
      We dont want to schedule on worker which already have been scheduled SA
      but CA/RA has not been scheduled yet. current_start_alter_id will indicate
      this. If we dont do this we will get deadlock.
    2. (For Gtid_log_event SA)
      call choose_thread_internal so that e->rpl_threads[idx] is not null
      update the current_start_alter_id
    3. (For Gtid_log_event SA)
      update local e->pending_start_alters(local) variable and 
       pool->current_start_alters(global)
      We need 2 status variable (global and local) because we can have 
       slave_domain_parallel_threads != pool->threads.
    4. (For CA/RA Gtid_log_event)
      Update e->pending_start_alters and pool->current_start_alters
      while holding mutex lock on pool (if SA is not assigned to 
      reserved thread)


    @returns
      true  Worker allocated (choose_thread_internal called)
      false Worker not allocated (choose_thread_internal not called)
*/
static bool handle_split_alter(rpl_parallel_entry *e,  
                               Gtid_log_event *gtid_ev,
                               //uint32 *idx,
                               rpl_parallel_entry::sched_bucket **ptr_cur_thr,
                               //choose_thread_internal specific
                               bool *did_enter_cond, rpl_group_info* rgi,
                               PSI_stage_info *old_stage)
{
  uint16 flags_extra= gtid_ev->flags_extra;
  bool thread_allocated= false;
  uint32 i= 0, *idx= &i;

  //Step 1
  if (flags_extra & Gtid_log_event::FL_START_ALTER_E1 ||
      //This will arrange finding threads for CA/RA as well
      //as concurrent DDL
      e->pending_start_alters)
  {
    /*
     j is needed for round robin scheduling, we will start with rpl_thread_idx
     go till rpl_thread_max and then start with 0 to rpl_thread_idx
    */
    auto j= static_cast<uint32>(e->thread_sched_fifo->head() - e->rpl_threads); // formerly e->rpl_thread_idx;
    for(uint i= 0; i < e->rpl_thread_max; i++)
    {
      if (!e->rpl_threads[j].thr ||
          e->rpl_threads[j].thr->current_owner != &e->rpl_threads[j].thr ||
          !e->rpl_threads[j].thr->current_start_alter_id)
      {
        //This condition will hit atleast one time no matter what happens
        *idx= j;
        DBUG_PRINT("info", ("Start alter id %d", j));
        goto idx_found;
      }
      j++;
      j= j % e->rpl_thread_max;
    }
    //We did not find and idx
    DBUG_ASSERT(0);

    return false;

idx_found:
    //e->rpl_thread_idx= *idx;
    /* place the found *idx index into the head */
    *ptr_cur_thr= &e->rpl_threads[*idx];
    (*ptr_cur_thr)->unlink();
    e->thread_sched_fifo->append(*ptr_cur_thr);
    *ptr_cur_thr= e->thread_sched_fifo->head();

    e->choose_thread_internal(*ptr_cur_thr, did_enter_cond, rgi,
                              old_stage);
    thread_allocated= true;
    if (flags_extra & Gtid_log_event::FL_START_ALTER_E1)
    {
      mysql_mutex_assert_owner(&e->rpl_threads[*idx].thr->LOCK_rpl_thread);
      e->rpl_threads[*idx].thr->current_start_alter_id= gtid_ev->seq_no;
      e->rpl_threads[*idx].thr->current_start_alter_domain_id= 
                                                            gtid_ev->domain_id;
      /*
       We are locking LOCK_rpl_thread_pool becuase we are going to update
       current_start_alters
      */
      mysql_mutex_lock(&global_rpl_thread_pool.LOCK_rpl_thread_pool);
      if (e->pending_start_alters < e->rpl_thread_max - 1 &&
              global_rpl_thread_pool.current_start_alters
              < global_rpl_thread_pool.count - 1)
      {
        e->pending_start_alters++;
        global_rpl_thread_pool.current_start_alters++;
      }
      else
      {
        e->rpl_threads[*idx].thr->reserved_start_alter_thread= true;
        e->rpl_threads[*idx].thr->current_start_alter_id= 0;
        e->rpl_threads[*idx].thr->current_start_alter_domain_id= 0;
      }
      mysql_mutex_unlock(&global_rpl_thread_pool.LOCK_rpl_thread_pool);
    }
  }
  if(flags_extra & (Gtid_log_event::FL_COMMIT_ALTER_E1 |
                    Gtid_log_event::FL_ROLLBACK_ALTER_E1 ))
  {
    //Free the corrosponding rpt current_start_alter_id
    for(uint i= 0; i < e->rpl_thread_max; i++)
    {
      if(e->rpl_threads[i].thr &&
          e->rpl_threads[i].thr->current_start_alter_id == gtid_ev->sa_seq_no &&
          e->rpl_threads[i].thr->current_start_alter_domain_id == gtid_ev->domain_id)
      {
        mysql_mutex_lock(&global_rpl_thread_pool.LOCK_rpl_thread_pool);
        e->rpl_threads[i].thr->current_start_alter_id= 0;
        e->rpl_threads[i].thr->current_start_alter_domain_id= 0;
        global_rpl_thread_pool.current_start_alters--;
        e->pending_start_alters--;
        DBUG_PRINT("info", ("Commit/Rollback alter id %d", i));
        mysql_mutex_unlock(&global_rpl_thread_pool.LOCK_rpl_thread_pool);
        break;
      }
    }
  }

  return thread_allocated;

}


/*
  Check when we have done a complete round of scheduling for workers
  0, 1, ..., (rpl_thread_max-1), in this order.
  This often occurs every rpl_thread_max event group, but XA XID dependency
  restrictions can cause insertion of extra out-of-order worker scheduling
  in-between the normal round-robin scheduling.
*/
void
rpl_parallel_entry::check_scheduling_generation(sched_bucket *cur)
{
  uint32 idx= static_cast<uint32>(cur - rpl_threads);
  DBUG_ASSERT(cur >= rpl_threads);
  DBUG_ASSERT(cur < rpl_threads + rpl_thread_max);
  if (idx == current_generation_idx)
  {
    ++idx;
    if (idx >= rpl_thread_max)
    {
      /* A new generation; all workers have been scheduled at least once. */
      idx= 0;
      ++current_generation;
    }
    current_generation_idx= idx;
  }
}


rpl_parallel_entry::sched_bucket *
rpl_parallel_entry::check_xa_xid_dependency(xid_t *xid)
{
  uint64 cur_gen= current_generation;
  my_off_t i= 0;
  while (i < maybe_active_xid.elements)
  {
    /*
      Purge no longer active XID from the list:

       - In generation N, XID might have been scheduled for worker W.
       - Events in generation (N+1) might run freely in parallel with W.
       - Events in generation (N+2) will have done wait_for_prior_commit for
         the event group with XID (or a later one), but the XID might still be
         active for a bit longer after wakeup_prior_commit().
       - Events in generation (N+3) will have done wait_for_prior_commit() for
         an event in W _after_ the XID, so are sure not to see the XID active.

      Therefore, XID can be safely scheduled to a different worker in
      generation (N+3) when last prior use was in generation N (or earlier).
    */
    xid_active_generation *a=
      dynamic_element(&maybe_active_xid, i, xid_active_generation *);
    if (a->generation + 3 <= cur_gen)
    {
      *a= *((xid_active_generation *)pop_dynamic(&maybe_active_xid));
      continue;
    }
    if (xid->eq(&a->xid))
    {
      /* Update the last used generation and return the match. */
      a->generation= cur_gen;
      return a->thr;
    }
    ++i;
  }
  /* try to keep allocated memory in the range of [2,10] * initial_chunk_size */
  if (maybe_active_xid.elements <= 2 * active_xid_init_alloc() &&
      maybe_active_xid.max_element > 10 * active_xid_init_alloc())
    freeze_size(&maybe_active_xid);

  /* No matching XID conflicts. */
  return nullptr;
}


/*
  Obtain a worker thread that we can queue an event to.

  Each invocation allocates a new worker thread, to maximise
  parallelism. However, only up to a maximum of
  --slave-domain-parallel-threads workers can be occupied by a single
  replication domain; after that point, we start re-using worker threads that
  are still executing events that were queued earlier for this thread.

  We never queue more than --rpl-parallel-wait-queue_max amount of events
  for one worker, to avoid the SQL driver thread using up all memory with
  queued events while worker threads are stalling.

  Note that this function returns with rpl_parallel_thread::LOCK_rpl_thread
  locked. Exception is if we were killed, in which case NULL is returned.

  The *did_enter_cond flag is set true if we had to wait for a worker thread
  to become free (with mysql_cond_wait()). If so, old_stage will also be set,
  and the LOCK_rpl_thread must be released with THD::EXIT_COND() instead
  of mysql_mutex_unlock.

  When `gtid_ev' is not NULL the last worker thread will be returned again,
  if it is still available. Otherwise a new worker thread is allocated.

  A worker for XA transaction is determined through xid hashing which
  ensure for a XA-complete to be scheduled to the same-xid XA-prepare worker.
*/
rpl_parallel_thread *
rpl_parallel_entry::choose_thread(rpl_group_info *rgi, bool *did_enter_cond,
                                  PSI_stage_info *old_stage,
                                  Gtid_log_event *gtid_ev)
{
  sched_bucket *cur_thr;

  if (gtid_ev)
  {
    /* New event group; cycle the thread scheduling buckets round-robin. */
    thread_sched_fifo->push_back(thread_sched_fifo->get());

    //rpl_thread_idx will be updated handle_split_alter
    if (handle_split_alter(this, gtid_ev, &cur_thr, did_enter_cond, rgi,
                           old_stage))
      return cur_thr->thr;

    if (gtid_ev->flags2 &
        (Gtid_log_event::FL_COMPLETED_XA | Gtid_log_event::FL_PREPARED_XA))
    {
      if ((cur_thr= check_xa_xid_dependency(&gtid_ev->xid)))
      {
        /*
          A previously scheduled event group with the same XID might still be
          active in a worker, so schedule this event group in the same worker
          to avoid a conflict.
        */
        cur_thr->unlink();
        thread_sched_fifo->append(cur_thr);
      }
      else
      {
        /* Record this XID now active. */
        xid_active_generation *a=
          (xid_active_generation *)alloc_dynamic(&maybe_active_xid);
        if (!a)
          return NULL;
        a->thr= cur_thr= thread_sched_fifo->head();
        a->generation= current_generation;
        a->xid.set(&gtid_ev->xid);
      }
    }
    else
      cur_thr= thread_sched_fifo->head();

    check_scheduling_generation(cur_thr);
  }
  else
    cur_thr= thread_sched_fifo->head();

  return choose_thread_internal(cur_thr /*idx*/, did_enter_cond, rgi, old_stage);
}

rpl_parallel_thread *
rpl_parallel_entry::choose_thread_internal(sched_bucket *cur_thr,
                                           bool *did_enter_cond,
                                           rpl_group_info *rgi,
                                           PSI_stage_info *old_stage)
{
  Relay_log_info *rli= rgi->rli;
  rpl_parallel_thread *thr= cur_thr->thr;

  if (thr)
  {
    *did_enter_cond= false;
    mysql_mutex_lock(&thr->LOCK_rpl_thread);
    for (;;)
    {
      if (thr->current_owner != &cur_thr->thr)
      {
        /*
          The worker thread became idle, and returned to the free list and
          possibly was allocated to a different request. So we should allocate
          a new worker thread.
        */
        unlock_or_exit_cond(rli->sql_driver_thd, &thr->LOCK_rpl_thread,
                            did_enter_cond, old_stage);
        thr= NULL;
        break;
      }
      else if (thr->queued_size <= opt_slave_parallel_max_queued)
      {
        /* The thread is ready to queue into. */
        break;
      }
      else
      {
        /*
          We have reached the limit of how much memory we are allowed to use
          for queuing events, so wait for the thread to consume some of its
          queue.
        */
        if (!*did_enter_cond)
        {
          /*
            We need to do the debug_sync before ENTER_COND().
            Because debug_sync changes the thd->mysys_var->current_mutex,
            and this can cause THD::awake to use the wrong mutex.
          */
#ifdef ENABLED_DEBUG_SYNC
          DBUG_EXECUTE_IF("rpl_parallel_wait_queue_max", {
            debug_sync_set_action(
                rli->sql_driver_thd,
                STRING_WITH_LEN("now SIGNAL wait_queue_ready"));
          };);
#endif
          rli->sql_driver_thd->set_time_for_next_stage();
          rli->sql_driver_thd->ENTER_COND(
              &thr->COND_rpl_thread_queue, &thr->LOCK_rpl_thread,
              &stage_waiting_for_room_in_worker_thread, old_stage);
          *did_enter_cond= true;
        }

        if (unlikely(rli->sql_driver_thd->check_killed(1)))
        {
          unlock_or_exit_cond(rli->sql_driver_thd, &thr->LOCK_rpl_thread,
                              did_enter_cond, old_stage);
          my_error(ER_CONNECTION_KILLED, MYF(0));
#ifdef ENABLED_DEBUG_SYNC
          DBUG_EXECUTE_IF("rpl_parallel_wait_queue_max", {
            debug_sync_set_action(
                rli->sql_driver_thd,
                STRING_WITH_LEN("now SIGNAL wait_queue_killed"));
          };);
#endif
          slave_output_error_info(rgi, rli->sql_driver_thd);
          return NULL;
        }

        mysql_cond_wait(&thr->COND_rpl_thread_queue, &thr->LOCK_rpl_thread);
      }
    }
  }

  if (!thr)
    cur_thr->thr= thr=
      global_rpl_thread_pool.get_thread(&cur_thr->thr, this);

  return thr;
}

static void
free_rpl_parallel_entry(void *element)
{
  rpl_parallel_entry *e= (rpl_parallel_entry *)element;
  while (e->current_gco)
  {
    group_commit_orderer *prev_gco= e->current_gco->prev_gco;
    dealloc_gco(e->current_gco);
    e->current_gco= prev_gco;
  }
  delete_dynamic(&e->maybe_active_xid);
  mysql_cond_destroy(&e->COND_parallel_entry);
  mysql_mutex_destroy(&e->LOCK_parallel_entry);
  my_free(e);
}


rpl_parallel::rpl_parallel() :
  current(NULL), sql_thread_stopping(false)
{
  my_hash_init(PSI_INSTRUMENT_ME, &domain_hash, &my_charset_bin, 32,
               offsetof(rpl_parallel_entry, domain_id), sizeof(uint32),
               NULL, free_rpl_parallel_entry, HASH_UNIQUE);
}


void
rpl_parallel::reset()
{
  my_hash_reset(&domain_hash);
  current= NULL;
  sql_thread_stopping= false;
}


rpl_parallel::~rpl_parallel()
{
  my_hash_free(&domain_hash);
}


rpl_parallel_entry *
rpl_parallel::find(uint32 domain_id, Relay_log_info *rli)
{
  struct rpl_parallel_entry *e;

  if (!(e= (rpl_parallel_entry *)my_hash_search(&domain_hash,
                                                (const uchar *)&domain_id,
                                                sizeof(domain_id))))
  {
    /* Allocate a new, empty one. */
    ulong count= opt_slave_domain_parallel_threads;
    if (count == 0 || count > opt_slave_parallel_threads)
      count= opt_slave_parallel_threads;
    rpl_parallel_entry::sched_bucket *p;
    I_List<rpl_parallel_entry::sched_bucket> *fifo;
    if (!my_multi_malloc(PSI_INSTRUMENT_ME, MYF(MY_WME|MY_ZEROFILL),
                         &e, sizeof(*e),
                         &p, count*sizeof(*p),
                         &fifo, sizeof(*fifo),
                         NULL))
    {
      my_error(ER_OUTOFMEMORY, MYF(0), (int)(sizeof(*e)+count*sizeof(*p)));
      return NULL;
    }
    /* Initialize a FIFO of scheduled worker threads. */
    e->thread_sched_fifo = new (fifo) I_List<rpl_parallel_entry::sched_bucket>;
    /*
      (We cycle the FIFO _before_ allocating next entry in
      rpl_parallel_entry::choose_thread(). So initialize the FIFO with the
      highest element at the front, just so that the first event group gets
      scheduled on entry 0).
    */
    e->thread_sched_fifo->
      push_back(::new (p+count-1) rpl_parallel_entry::sched_bucket);
    for (ulong i= 0; i < count-1; ++i)
      e->thread_sched_fifo->
        push_back(::new (p+i) rpl_parallel_entry::sched_bucket);
    e->rpl_threads= p;
    e->rpl_thread_max= count;
    e->current_generation = 0;
    e->current_generation_idx = 0;
    init_dynamic_array2(PSI_INSTRUMENT_ME, &e->maybe_active_xid,
                        sizeof(rpl_parallel_entry::xid_active_generation),
                        0, e->active_xid_init_alloc(), 0, MYF(0));
    e->domain_id= domain_id;
    e->stop_on_error_sub_id= (uint64)ULONGLONG_MAX;
    e->pause_sub_id= (uint64)ULONGLONG_MAX;
    e->pending_start_alters= 0;
    e->rli= rli;
    mysql_mutex_init(key_LOCK_parallel_entry, &e->LOCK_parallel_entry,
                     MY_MUTEX_INIT_FAST);
    mysql_cond_init(key_COND_parallel_entry, &e->COND_parallel_entry, NULL);
    if (my_hash_insert(&domain_hash, (uchar *)e))
    {
      free_rpl_parallel_entry(e);
      return NULL;
    }
  }
  else
  {
    DBUG_ASSERT(rli == e->rli);

    e->force_abort= false;
  }

  return e;
}

/**
  Wait until all sql worker threads has stopped processing

  This is called when sql thread has been killed/stopped
*/

void
rpl_parallel::wait_for_done(THD *thd, Relay_log_info *rli)
{
  struct rpl_parallel_entry *e;
  rpl_parallel_thread *rpt;
  uint32 i, j;
  Master_info *mi= rli->mi;
  /*
    First signal all workers that they must force quit; no more events will
    be queued to complete any partial event groups executed.
  */
  for (i= 0; i < domain_hash.records; ++i)
  {
    e= (struct rpl_parallel_entry *)my_hash_element(&domain_hash, i);
    mysql_mutex_lock(&e->LOCK_parallel_entry);
    /*
      We want the worker threads to stop as quickly as is safe. If the slave
      SQL threads are behind, we could have significant amount of events
      queued for the workers, and we want to stop without waiting for them
      all to be applied first. But if any event group has already started
      executing in a worker, we want to be sure that all prior event groups
      are also executed, so that we stop at a consistent point in the binlog
      stream (per replication domain).

      At this point, we are holding LOCK_parallel_entry, and we know that no
      event group after e->largest_started_sub_id has started running yet. We
      record this value in e->stop_sub_id, and then each event group can check
      their own sub_id against it. If their sub_id is strictly larger, then
      that event group will be skipped.

      If we stop due to reaching the START SLAVE UNTIL condition, then we
      need to continue executing any queued events up to that point.
    */
    e->force_abort= true;
    e->stop_sub_id= rli->stop_for_until ?
      e->current_sub_id : e->largest_started_sub_id;
    mysql_mutex_unlock(&e->LOCK_parallel_entry);
    for (j= 0; j < e->rpl_thread_max; ++j)
    {
      if ((rpt= e->rpl_threads[j].thr))
      {
        mysql_mutex_lock(&rpt->LOCK_rpl_thread);
        if (rpt->current_owner == &e->rpl_threads[j].thr)
          mysql_cond_signal(&rpt->COND_rpl_thread);
        mysql_mutex_unlock(&rpt->LOCK_rpl_thread);
      }
    }
  }
#ifdef ENABLED_DEBUG_SYNC
  DBUG_EXECUTE_IF("rpl_parallel_wait_for_done_trigger",
  {
    debug_sync_set_action(thd,
                          STRING_WITH_LEN("now SIGNAL wait_for_done_waiting"));
  };);
#endif

  global_rpl_thread_pool.copy_pool_for_pfs(rli);
  /*
    Shutdown SA alter threads through marking their execution states
    to force their early post-SA execution exit. Upon that the affected SA threads
    change their state to COMPLETED, notify any waiting CA|RA and this thread.
  */
  start_alter_info *info=NULL;
  mysql_mutex_lock(&mi->start_alter_list_lock);
  List_iterator<start_alter_info> info_iterator(mi->start_alter_list);
  mi->is_shutdown= true;   // a sign to stop in concurrently coming in new SA:s
  while ((info= info_iterator++))
  {
    mysql_mutex_lock(&mi->start_alter_lock);
    if (info->state == start_alter_state::COMPLETED)
    {
      mysql_mutex_unlock(&mi->start_alter_lock);
      continue;
    }
    info->state= start_alter_state::ROLLBACK_ALTER;
    // Any possible CA that is (will be) waiting will complete this ALTER instance
    info->direct_commit_alter= true;
    mysql_cond_broadcast(&info->start_alter_cond); // notify SA:s
    mysql_mutex_unlock(&mi->start_alter_lock);

    // await SA in the COMPLETED state
    mysql_mutex_lock(&mi->start_alter_lock);
    while(info->state == start_alter_state::ROLLBACK_ALTER)
      mysql_cond_wait(&info->start_alter_cond, &mi->start_alter_lock);

    DBUG_ASSERT(info->state == start_alter_state::COMPLETED);

    mysql_mutex_unlock(&mi->start_alter_lock);
  }
  mysql_mutex_unlock(&mi->start_alter_list_lock);

  DBUG_EXECUTE_IF("rpl_slave_stop_CA_before_binlog",
    {
      debug_sync_set_action(thd, STRING_WITH_LEN("now signal proceed_CA_1"));
    });

  for (i= 0; i < domain_hash.records; ++i)
  {
    e= (struct rpl_parallel_entry *)my_hash_element(&domain_hash, i);
    for (j= 0; j < e->rpl_thread_max; ++j)
    {
      if ((rpt= e->rpl_threads[j].thr))
      {
        mysql_mutex_lock(&rpt->LOCK_rpl_thread);
        while (rpt->current_owner == &e->rpl_threads[j].thr)
          mysql_cond_wait(&rpt->COND_rpl_thread_stop, &rpt->LOCK_rpl_thread);
        mysql_mutex_unlock(&rpt->LOCK_rpl_thread);
      }
    }
  }
  // Now that all threads are docked, remained alter states are safe to destroy
  mysql_mutex_lock(&mi->start_alter_list_lock);
  info_iterator.rewind();
  while ((info= info_iterator++))
  {
    info_iterator.remove();
    mysql_cond_destroy(&info->start_alter_cond);
    my_free(info);
  }
  mi->is_shutdown= false;
  mysql_mutex_unlock(&mi->start_alter_list_lock);
}


/*
  This function handles the case where the SQL driver thread reached the
  START SLAVE UNTIL position; we stop queueing more events but continue
  processing remaining, already queued events; then use executes manual
  STOP SLAVE; then this function signals to worker threads that they
  should stop the processing of any remaining queued events.
*/
void
rpl_parallel::stop_during_until()
{
  struct rpl_parallel_entry *e;
  uint32 i;

  for (i= 0; i < domain_hash.records; ++i)
  {
    e= (struct rpl_parallel_entry *)my_hash_element(&domain_hash, i);
    mysql_mutex_lock(&e->LOCK_parallel_entry);
    if (e->force_abort)
      e->stop_sub_id= e->largest_started_sub_id;
    mysql_mutex_unlock(&e->LOCK_parallel_entry);
  }
}


bool
rpl_parallel::workers_idle(Relay_log_info *rli)
{
  mysql_mutex_assert_owner(&rli->data_lock);
  return !rli->last_inuse_relaylog ||
    rli->last_inuse_relaylog->queued_count ==
    rli->last_inuse_relaylog->dequeued_count;
}


int
rpl_parallel_entry::queue_master_restart(rpl_group_info *rgi,
                                         Format_description_log_event *fdev)
{
  sched_bucket *cur_thr;
  rpl_parallel_thread *thr;
  rpl_parallel_thread::queued_event *qev;
  Relay_log_info *rli= rgi->rli;

  /*
    We only need to queue the server restart if we still have a thread working
    on a (potentially partial) event group.

    If the last thread we queued for has finished, then it cannot have any
    partial event group that needs aborting.

    Thus there is no need for the full complexity of choose_thread(). We only
    need to check if we have a current worker thread, and queue for it if so.
  */
  cur_thr= thread_sched_fifo->head();
  thr= cur_thr->thr;
  if (!thr)
    return 0;
  mysql_mutex_lock(&thr->LOCK_rpl_thread);
  if (thr->current_owner != &cur_thr->thr)
  {
    /* No active worker thread, so no need to queue the master restart. */
    mysql_mutex_unlock(&thr->LOCK_rpl_thread);
    return 0;
  }

  if (!(qev= thr->get_qev(fdev, 0, rli)))
  {
    mysql_mutex_unlock(&thr->LOCK_rpl_thread);
    return 1;
  }

  qev->rgi= rgi;
  qev->typ= rpl_parallel_thread::queued_event::QUEUED_MASTER_RESTART;
  qev->entry_for_queued= this;
  qev->ir= rli->last_inuse_relaylog;
  ++qev->ir->queued_count;
  thr->enqueue(qev);
  mysql_cond_signal(&thr->COND_rpl_thread);
  mysql_mutex_unlock(&thr->LOCK_rpl_thread);
  return 0;
}


int
rpl_parallel::wait_for_workers_idle(THD *thd)
{
  uint32 i, max_i;

  /*
    The domain_hash is only accessed by the SQL driver thread, so it is safe
    to iterate over without a lock.
  */
  max_i= domain_hash.records;
  for (i= 0; i < max_i; ++i)
  {
    PSI_stage_info old_stage;
    struct rpl_parallel_entry *e;
    int err= 0;

    e= (struct rpl_parallel_entry *)my_hash_element(&domain_hash, i);
    mysql_mutex_lock(&e->LOCK_parallel_entry);
    ++e->need_sub_id_signal;
    thd->set_time_for_next_stage();
    thd->ENTER_COND(&e->COND_parallel_entry, &e->LOCK_parallel_entry,
                    &stage_waiting_for_workers_idle, &old_stage);
    while (e->current_sub_id > e->last_committed_sub_id)
    {
      if (unlikely(thd->check_killed()))
      {
        err= 1;
        break;
      }
      mysql_cond_wait(&e->COND_parallel_entry, &e->LOCK_parallel_entry);
    }
    --e->need_sub_id_signal;
    thd->EXIT_COND(&old_stage);
    if (err)
      return err;
  }
  return 0;
}


/*
  Handle seeing a GTID during slave restart in GTID mode. If we stopped with
  different replication domains having reached different positions in the relay
  log, we need to skip event groups in domains that are further progressed.

  Updates the state with the seen GTID, and returns true if this GTID should
  be skipped, false otherwise.
*/
bool
process_gtid_for_restart_pos(Relay_log_info *rli, rpl_gtid *gtid)
{
  slave_connection_state::entry *gtid_entry;
  slave_connection_state *state= &rli->restart_gtid_pos;

  if (likely(state->count() == 0) ||
      !(gtid_entry= state->find_entry(gtid->domain_id)))
    return false;
  if (gtid->server_id == gtid_entry->gtid.server_id)
  {
    uint64 seq_no= gtid_entry->gtid.seq_no;
    if (gtid->seq_no >= seq_no)
    {
      /*
        This domain has reached its start position. So remove it, so that
        further events will be processed normally.
      */
      state->remove(&gtid_entry->gtid);
    }
    return gtid->seq_no <= seq_no;
  }
  else
    return true;
}


/*
  This is used when we get an error during processing in do_event();
  We will not queue any event to the thread, but we still need to wake it up
  to be sure that it will be returned to the pool.
*/
static void
abandon_worker_thread(THD *thd, rpl_parallel_thread *cur_thread,
                      bool *did_enter_cond, PSI_stage_info *old_stage)
{
  unlock_or_exit_cond(thd, &cur_thread->LOCK_rpl_thread,
                      did_enter_cond, old_stage);
  mysql_cond_signal(&cur_thread->COND_rpl_thread);
}


/*
  do_event() is executed by the sql_driver_thd thread.
  It's main purpose is to find a thread that can execute the query.

  @retval  0    ok, event was accepted
  @retval  1    error
  @retval -1    event should be executed serially, in the sql driver thread
*/

int
rpl_parallel::do_event(rpl_group_info *serial_rgi, Log_event *ev,
                       ulonglong event_size)
{
  rpl_parallel_entry *e;
  rpl_parallel_thread *cur_thread;
  rpl_parallel_thread::queued_event *qev;
  rpl_group_info *rgi= NULL;
  Relay_log_info *rli= serial_rgi->rli;
  enum Log_event_type typ;
  bool is_group_event;
  bool did_enter_cond= false;
  PSI_stage_info old_stage;

  DBUG_EXECUTE_IF("slave_crash_if_parallel_apply", DBUG_SUICIDE(););
  /* Handle master log name change, seen in Rotate_log_event. */
  typ= ev->get_type_code();
  if (unlikely(typ == ROTATE_EVENT))
  {
    Rotate_log_event *rev= static_cast<Rotate_log_event *>(ev);
    if ((rev->server_id != global_system_variables.server_id ||
         rli->replicate_same_server_id) &&
        !rev->is_relay_log_event() &&
        !rli->is_in_group())
    {
      memcpy(rli->future_event_master_log_name,
             rev->new_log_ident, rev->ident_len+1);
      rli->notify_group_master_log_name_update();
    }
  }

  /*
    Execute queries non-parallel if slave_skip_counter is set, as it's is
    easier to skip queries in single threaded mode.
  */
  if (rli->slave_skip_counter)
    return -1;

  /* Execute pre-10.0 event, which have no GTID, in single-threaded mode. */
  is_group_event= Log_event::is_group_event(typ);
  if (unlikely(!current) && typ != GTID_EVENT &&
      !(unlikely(rli->gtid_skip_flag != GTID_SKIP_NOT) && is_group_event))
    return -1;

  /* Note: rli->data_lock is released by sql_delay_event(). */
  if (sql_delay_event(ev, rli->sql_driver_thd, serial_rgi))
  {
    /*
      If sql_delay_event() returns non-zero, it means that the wait timed out
      due to slave stop. We should not queue the event in this case, it must
      not be applied yet.
    */
    delete ev;
    return 1;
  }

  if (unlikely(typ == FORMAT_DESCRIPTION_EVENT))
  {
    Format_description_log_event *fdev=
      static_cast<Format_description_log_event *>(ev);
    if (fdev->created)
    {
      /*
        This format description event marks a new binlog after a master server
        restart. We are going to close all temporary tables to clean up any
        possible left-overs after a prior master crash.

        Thus we need to wait for all prior events to execute to completion,
        in case they need access to any of the temporary tables.

        We also need to notify the worker thread running the prior incomplete
        event group (if any), as such event group signifies an incompletely
        written group cut short by a master crash, and must be rolled back.
      */
      if (current->queue_master_restart(serial_rgi, fdev) ||
          wait_for_workers_idle(rli->sql_driver_thd))
      {
        delete ev;
        return 1;
      }
    }
  }
  else if (unlikely(typ == GTID_LIST_EVENT))
  {
    Gtid_list_log_event *glev= static_cast<Gtid_list_log_event *>(ev);
    rpl_gtid *list= glev->list;
    uint32 count= glev->count;
    rli->update_relay_log_state(list, count);
    while (count)
    {
      process_gtid_for_restart_pos(rli, list);
      ++list;
      --count;
    }
  }

  /*
    Stop queueing additional event groups once the SQL thread is requested to
    stop.

    We have to queue any remaining events of any event group that has already
    been partially queued, but after that we will just ignore any further
    events the SQL driver thread may try to queue, and eventually it will stop.
  */
  if ((typ == GTID_EVENT || !is_group_event) && rli->abort_slave)
    sql_thread_stopping= true;
  if (sql_thread_stopping)
  {
    delete ev;
    /*
      Return "no error"; normal stop is not an error, and otherwise the error
      has already been recorded.
    */
    return 0;
  }

  if (unlikely(rli->gtid_skip_flag != GTID_SKIP_NOT) && is_group_event)
  {
    if (typ == GTID_EVENT)
      rli->gtid_skip_flag= GTID_SKIP_NOT;
    else
    {
      if (rli->gtid_skip_flag == GTID_SKIP_STANDALONE)
      {
        if (!Log_event::is_part_of_group(typ))
          rli->gtid_skip_flag= GTID_SKIP_NOT;
      }
      else
      {
        DBUG_ASSERT(rli->gtid_skip_flag == GTID_SKIP_TRANSACTION);
        if (typ == XID_EVENT || typ == XA_PREPARE_LOG_EVENT ||
            (typ == QUERY_EVENT &&  // COMMIT/ROLLBACK are never compressed
             (((Query_log_event *)ev)->is_commit() ||
              ((Query_log_event *)ev)->is_rollback())))
          rli->gtid_skip_flag= GTID_SKIP_NOT;
      }
      delete_or_keep_event_post_apply(serial_rgi, typ, ev);
      return 0;
    }
  }

  Gtid_log_event *gtid_ev= NULL;
  if (typ == GTID_EVENT)
  {
    rpl_gtid gtid;
    gtid_ev= static_cast<Gtid_log_event *>(ev);
    uint32 domain_id= (rli->mi->using_gtid == Master_info::USE_GTID_NO ||
                       rli->mi->parallel_mode <= SLAVE_PARALLEL_MINIMAL ?
                       0 : gtid_ev->domain_id);
    if (!(e= find(domain_id, rli)))
    {
      my_error(ER_OUT_OF_RESOURCES, MYF(MY_WME));
      delete ev;
      return 1;
    }
    current= e;

    gtid.domain_id= gtid_ev->domain_id;
    gtid.server_id= gtid_ev->server_id;
    gtid.seq_no= gtid_ev->seq_no;
    rli->update_relay_log_state(&gtid, 1);
    serial_rgi->gtid_ev_flags_extra= gtid_ev->flags_extra;
    if (process_gtid_for_restart_pos(rli, &gtid))
    {
      /*
        This domain has progressed further into the relay log before the last
        SQL thread restart. So we need to skip this event group to not doubly
        apply it.
      */
      rli->gtid_skip_flag= ((gtid_ev->flags2 & Gtid_log_event::FL_STANDALONE) ?
                            GTID_SKIP_STANDALONE : GTID_SKIP_TRANSACTION);
      delete_or_keep_event_post_apply(serial_rgi, typ, ev);
      return 0;
    }
  }
  else
    e= current;

  /*
    Find a worker thread to queue the event for.
    Prefer a new thread, so we maximise parallelism (at least for the group
    commit). But do not exceed a limit of --slave-domain-parallel-threads;
    instead re-use a thread that we queued for previously.
  */
  cur_thread=
    e->choose_thread(serial_rgi, &did_enter_cond, &old_stage, gtid_ev);
  if (!cur_thread)
  {
    /* This means we were killed. The error is already signalled. */
    delete ev;
    return 1;
  }

  if (!(qev= cur_thread->get_qev(ev, event_size, rli)))
  {
    abandon_worker_thread(rli->sql_driver_thd, cur_thread,
                          &did_enter_cond, &old_stage);
    delete ev;
    return 1;
  }

  if (typ == GTID_EVENT)
  {
    bool new_gco;
    enum_slave_parallel_mode mode= rli->mi->parallel_mode;
    uchar gtid_flags= gtid_ev->flags2;
    group_commit_orderer *gco;
    uint8 force_switch_flag;
    enum rpl_group_info::enum_speculation speculation;

    if (!(rgi= cur_thread->get_rgi(rli, gtid_ev, e, event_size)))
    {
      cur_thread->free_qev(qev);
      abandon_worker_thread(rli->sql_driver_thd, cur_thread,
                            &did_enter_cond, &old_stage);
      delete ev;
      return 1;
    }

    /*
      We queue the event group in a new worker thread, to run in parallel
      with previous groups.

      To preserve commit order within the replication domain, we set up
      rgi->wait_commit_sub_id to make the new group commit only after the
      previous group has committed.

      Event groups that group-committed together on the master can be run
      in parallel with each other without restrictions. But one batch of
      group-commits may not start before all groups in the previous batch
      have initiated their commit phase; we set up rgi->gco to ensure that.
    */
    rgi->wait_commit_sub_id= e->current_sub_id;
    rgi->wait_commit_group_info= e->current_group_info;

    speculation= rpl_group_info::SPECULATE_NO;
    new_gco= true;
    force_switch_flag= 0;
    gco= e->current_gco;
    if (likely(gco))
    {
      uint8 flags= gco->flags;

      if (mode <= SLAVE_PARALLEL_MINIMAL ||
          !(gtid_flags & Gtid_log_event::FL_GROUP_COMMIT_ID) ||
          e->last_commit_id != gtid_ev->commit_id ||
          /*
            MULTI_BATCH is also set when the current gtid even being a member
            of a commit group is flagged as DDL which disallows parallel.
          */
          (gtid_flags & Gtid_log_event::FL_DDL))
        flags|= group_commit_orderer::MULTI_BATCH;
      /* Make sure we do not attempt to run DDL in parallel speculatively. */
      if (gtid_flags & Gtid_log_event::FL_DDL)
        flags|= (force_switch_flag= group_commit_orderer::FORCE_SWITCH);

      if (!(flags & group_commit_orderer::MULTI_BATCH))
      {
        /*
          Still the same batch of event groups that group-committed together
          on the master, so we can run in parallel.
        */
        new_gco= false;
      }
      else if ((mode >= SLAVE_PARALLEL_OPTIMISTIC) &&
               !(flags & group_commit_orderer::FORCE_SWITCH))
      {
        /*
          In transactional parallel mode, we optimistically attempt to run
          non-DDL in parallel. In case of conflicts, we catch the conflict as
          a deadlock or other error, roll back and retry serially.

          The assumption is that only a few event groups will be
          non-transactional or otherwise unsuitable for parallel apply. Those
          transactions are still scheduled in parallel, but we set a flag that
          will make the worker thread wait for everything before to complete
          before starting.
        */
        new_gco= false;
        if (!(gtid_flags & Gtid_log_event::FL_TRANSACTIONAL) ||
            ( (!(gtid_flags & Gtid_log_event::FL_ALLOW_PARALLEL) ||
               (gtid_flags & Gtid_log_event::FL_WAITED)) &&
              (mode < SLAVE_PARALLEL_AGGRESSIVE)))
        {
          /*
            This transaction should not be speculatively run in parallel with
            what came before, either because it cannot safely be rolled back in
            case of a conflict, or because it was marked as likely to conflict
            and require expensive rollback and retry.

            Here we mark it as such, and then the worker thread will do a
            wait_for_prior_commit() before starting it. We do not introduce a
            new group_commit_orderer, since we still want following transactions
            to run in parallel with transactions prior to this one.
          */
          speculation= rpl_group_info::SPECULATE_WAIT;
        }
        else
          speculation= rpl_group_info::SPECULATE_OPTIMISTIC;
      }
      gco->flags= flags;
    }
    else
    {
      if (gtid_flags & Gtid_log_event::FL_DDL)
        force_switch_flag= group_commit_orderer::FORCE_SWITCH;
    }
    rgi->speculation= speculation;

    if (gtid_flags & Gtid_log_event::FL_GROUP_COMMIT_ID)
      e->last_commit_id= gtid_ev->commit_id;
    else
      e->last_commit_id= 0;

    if (new_gco)
    {
      /*
        Do not run this event group in parallel with what came before; instead
        wait for everything prior to at least have started its commit phase, to
        avoid any risk of performing any conflicting action too early.

        Remember the count that marks the end of the previous batch of event
        groups that run in parallel, and allocate a new gco.
      */
      uint64 count= e->count_queued_event_groups;

      if (!(gco= cur_thread->get_gco(count, gco, e->current_sub_id)))
      {
        cur_thread->free_rgi(rgi);
        cur_thread->free_qev(qev);
        abandon_worker_thread(rli->sql_driver_thd, cur_thread,
                              &did_enter_cond, &old_stage);
        delete ev;
        return 1;
      }
      gco->flags|= force_switch_flag;
      e->current_gco= gco;
    }
    rgi->gco= gco;

    qev->rgi= e->current_group_info= rgi;
    e->current_sub_id= rgi->gtid_sub_id;
    ++e->count_queued_event_groups;
  }
  else if (!is_group_event)
  {
    int err;
    bool tmp;
    /*
      Events like ROTATE and FORMAT_DESCRIPTION. Do not run in worker thread.
      Same for events not preceeded by GTID (we should not see those normally,
      but they might be from an old master).
    */
    qev->rgi= serial_rgi;

    tmp= serial_rgi->is_parallel_exec;
    serial_rgi->is_parallel_exec= true;
    err= rpt_handle_event(qev, NULL);
    serial_rgi->is_parallel_exec= tmp;
    if (ev->is_relay_log_event())
      qev->future_event_master_log_pos= 0;
    else if (typ == ROTATE_EVENT)
      qev->future_event_master_log_pos=
        (static_cast<Rotate_log_event *>(ev))->pos;
    else
      qev->future_event_master_log_pos= ev->log_pos;
    delete_or_keep_event_post_apply(serial_rgi, typ, ev);

    if (err)
    {
      cur_thread->free_qev(qev);
      abandon_worker_thread(rli->sql_driver_thd, cur_thread,
                            &did_enter_cond, &old_stage);
      return 1;
    }
    /*
      Queue a position update, so that the position will be updated in a
      reasonable way relative to other events:

       - If the currently executing events are queued serially for a single
         thread, the position will only be updated when everything before has
         completed.

       - If we are executing multiple independent events in parallel, then at
         least the position will not be updated until one of them has reached
         the current point.
    */
    qev->typ= rpl_parallel_thread::queued_event::QUEUED_POS_UPDATE;
    qev->entry_for_queued= e;
  }
  else
  {
    qev->rgi= e->current_group_info;
  }

  /*
    Queue the event for processing.
  */
  qev->ir= rli->last_inuse_relaylog;
  ++qev->ir->queued_count;
  cur_thread->enqueue(qev);
  unlock_or_exit_cond(rli->sql_driver_thd, &cur_thread->LOCK_rpl_thread,
                      &did_enter_cond, &old_stage);
  mysql_cond_signal(&cur_thread->COND_rpl_thread);

  return 0;
}<|MERGE_RESOLUTION|>--- conflicted
+++ resolved
@@ -153,18 +153,13 @@
 finish_event_group(rpl_parallel_thread *rpt, uint64 sub_id,
                    rpl_parallel_entry *entry, rpl_group_info *rgi)
 {
+  if (rgi->get_finish_event_group_called())
+    return;
+
   THD *thd= rpt->thd;
   wait_for_commit *wfc= &rgi->commit_orderer;
   int err;
 
-<<<<<<< HEAD
-  if (rgi->get_finish_event_group_called())
-    return;
-
-  thd->get_stmt_da()->set_overwrite_status(true);
-
-=======
->>>>>>> 191209d8
   if (unlikely(rgi->worker_error))
   {
     /*
