--- conflicted
+++ resolved
@@ -679,11 +679,7 @@
     bit to 0 for the other thread
   */
   if (thd->lex->slave_thd_opt)
-<<<<<<< HEAD
-    thread_mask &= thd->lex->slave_thd_opt;
-=======
     thread_mask&= thd->lex->slave_thd_opt;
->>>>>>> 8d987f9e
   if (thread_mask) //some threads are stopped, start them
   {
     if (init_master_info(mi,master_info_file,relay_log_info_file, 0))
@@ -979,11 +975,7 @@
   }
 
   thd->proc_info = "Changing master";
-<<<<<<< HEAD
-  LEX_MASTER_INFO* lex_mi = &thd->lex->mi;
-=======
   LEX_MASTER_INFO* lex_mi= &thd->lex->mi;
->>>>>>> 8d987f9e
   // TODO: see if needs re-write
   if (init_master_info(mi, master_info_file, relay_log_info_file, 0))
   {
@@ -1212,11 +1204,7 @@
 
   if (mysql_bin_log.is_open())
   {
-<<<<<<< HEAD
-    LEX_MASTER_INFO *lex_mi = &thd->lex->mi;
-=======
     LEX_MASTER_INFO *lex_mi= &thd->lex->mi;
->>>>>>> 8d987f9e
     ha_rows event_count, limit_start, limit_end;
     my_off_t pos = max(BIN_LOG_HEADER_SIZE, lex_mi->pos); // user-friendly
     char search_file_name[FN_REFLEN], *name;
@@ -1225,13 +1213,8 @@
     LOG_INFO linfo;
     Log_event* ev;
   
-<<<<<<< HEAD
-    limit_start = thd->lex->current_select->offset_limit;
-    limit_end = thd->lex->current_select->select_limit + limit_start;
-=======
     limit_start= thd->lex->current_select->offset_limit;
     limit_end= thd->lex->current_select->select_limit + limit_start;
->>>>>>> 8d987f9e
 
     name= search_file_name;
     if (log_file_name)
