/* Copyright (C) 2000 MySQL AB & MySQL Finland AB & TCX DataKonsult AB

   This program is free software; you can redistribute it and/or modify
   it under the terms of the GNU General Public License as published by
   the Free Software Foundation; either version 2 of the License, or
   (at your option) any later version.

   This program is distributed in the hope that it will be useful,
   but WITHOUT ANY WARRANTY; without even the implied warranty of
   MERCHANTABILITY or FITNESS FOR A PARTICULAR PURPOSE.  See the
   GNU General Public License for more details.

   You should have received a copy of the GNU General Public License
   along with this program; if not, write to the Free Software
   Foundation, Inc., 59 Temple Place, Suite 330, Boston, MA  02111-1307  USA */


#ifdef __GNUC__
#pragma interface			/* gcc class implementation */
#endif

struct st_table_list;
void item_init(void);				/* Init item functions */

class Item {
  Item(const Item &);				/* Prevent use of these */
  void operator=(Item &);
public:
  static void *operator new(size_t size) {return (void*) sql_alloc((uint) size); }
  static void operator delete(void *ptr,size_t size) {} /*lint -e715 */

  enum Type {FIELD_ITEM,FUNC_ITEM,SUM_FUNC_ITEM,STRING_ITEM,
	     INT_ITEM,REAL_ITEM,NULL_ITEM,VARBIN_ITEM,
	     COPY_STR_ITEM,FIELD_AVG_ITEM, DEFAULT_ITEM,
	     PROC_ITEM,COND_ITEM,REF_ITEM,FIELD_STD_ITEM, CONST_ITEM};
  enum cond_result { COND_UNDEF,COND_OK,COND_TRUE,COND_FALSE };

  String str_value;			/* used to store value */
  my_string name;			/* Name from select */
  Item *next;
  uint32 max_length;
  uint8 marker,decimals;
  my_bool maybe_null;			/* If item may be null */
  my_bool null_value;			/* if item is null */
  my_bool binary;
  my_bool unsigned_flag;
  my_bool with_sum_func;


  // alloc & destruct is done as start of select using sql_alloc
  Item();
  virtual ~Item() { name=0; }		/*lint -e1509 */
  void set_name(char* str,uint length=0);
  void init_make_field(Send_field *tmp_field,enum enum_field_types type);
  virtual bool fix_fields(THD *,struct st_table_list *);
  virtual bool save_in_field(Field *field, bool no_conversions);
  virtual void save_org_in_field(Field *field)
  { (void) save_in_field(field, 1); }
  virtual bool save_safe_in_field(Field *field)
  { return save_in_field(field, 1); }
  virtual bool send(THD *thd, String *str);
  virtual bool eq(const Item *, bool binary_cmp) const;
  virtual Item_result result_type () const { return REAL_RESULT; }
  virtual enum Type type() const =0;
  virtual double val()=0;
  virtual longlong val_int()=0;
  virtual String *val_str(String*)=0;
  virtual void make_field(Send_field *field)=0;
  virtual Field *tmp_table_field(TABLE *t_arg=(TABLE *)0) { return 0; }
  virtual const char *full_name() const { return name ? name : "???"; }
  virtual double  val_result() { return val(); }
  virtual longlong val_int_result() { return val_int(); }
  virtual String *str_result(String* tmp) { return val_str(tmp); }
  /* bit map of tables used by item */
  virtual table_map used_tables() const { return (table_map) 0L; }
  /*
    Return table map of tables that can't be NULL tables (tables that are
    used in a context where if they would contain a NULL row generated
    by a LEFT or RIGHT join, the item would not be true).
    This expression is used on WHERE item to determinate if a LEFT JOIN can be
    converted to a normal join.
    Generally this function should return used_tables() if the function
    would return null if any of the arguments are null
    As this is only used in the beginning of optimization, the value don't
    have to be updated in update_used_tables()
  */
  virtual table_map not_null_tables() const { return used_tables(); }
  /*
    Returns true if this is a simple constant item like an integer, not
    a constant expression
  */
  virtual bool basic_const_item() const { return 0; }
  virtual Item *new_item() { return 0; }	/* Only for const items */
  virtual cond_result eq_cmp_result() const { return COND_OK; }
  inline uint float_length(uint decimals_par) const
  { return decimals != NOT_FIXED_DEC ? (DBL_DIG+2+decimals_par) : DBL_DIG+8;}
  virtual bool const_item() const { return used_tables() == 0; }
  virtual void print(String *str_arg) { str_arg->append(full_name()); }
  virtual void update_used_tables() {}
  virtual void split_sum_func(List<Item> &fields) {}
  virtual bool get_date(TIME *ltime,bool fuzzydate);
  virtual bool get_time(TIME *ltime);
  virtual bool get_date_result(TIME *ltime,bool fuzzydate)
  { return get_date(ltime,fuzzydate); }
  virtual bool is_null() { return 0; }
  virtual unsigned int size_of()= 0;
  virtual void top_level_item() {}
  virtual void set_result_field(Field *field) {}
  virtual bool is_result_field() { return 0; }
  virtual void save_in_result_field(bool no_conversions) {}
  virtual void no_rows_in_result() {}
};


class Item_ident :public Item
{
public:
  const char *db_name;
  const char *table_name;
  const char *field_name;
  Item_ident(const char *db_name_par,const char *table_name_par,
	     const char *field_name_par)
    :db_name(db_name_par),table_name(table_name_par),field_name(field_name_par)
    { name = (char*) field_name_par; }
  const char *full_name() const;
  unsigned int size_of() { return sizeof(*this);}  
};


class Item_field :public Item_ident
{
  void set_field(Field *field);
public:
  Field *field,*result_field;
  // Item_field() {}

  Item_field(const char *db_par,const char *table_name_par,
	     const char *field_name_par)
    :Item_ident(db_par,table_name_par,field_name_par),field(0),result_field(0)
  {}
  Item_field(Field *field);
  enum Type type() const { return FIELD_ITEM; }
  bool eq(const Item *item, bool binary_cmp) const;
  double val();
  longlong val_int();
  String *val_str(String*);
  double val_result();
  longlong val_int_result();
  String *str_result(String* tmp);
  bool send(THD *thd, String *str_arg)
  {
    return result_field->send(thd,str_arg);
  }
  void make_field(Send_field *field);
  bool fix_fields(THD *,struct st_table_list *);
  bool save_in_field(Field *field,bool no_conversions);
  void save_org_in_field(Field *field);
  table_map used_tables() const;
  enum Item_result result_type () const
  {
    return field->result_type();
  }
  Field *tmp_table_field(TABLE *t_arg=(TABLE *)0) { return result_field; }
  bool get_date(TIME *ltime,bool fuzzydate);
  bool get_date_result(TIME *ltime,bool fuzzydate);
  bool get_time(TIME *ltime);
  bool is_null() { return field->is_null(); }
  unsigned int size_of() { return sizeof(*this);}  
};


class Item_null :public Item
{
public:
  Item_null(char *name_par=0)
    { maybe_null=null_value=TRUE; name= name_par ? name_par : (char*) "NULL";}
  enum Type type() const { return NULL_ITEM; }
  bool eq(const Item *item, bool binary_cmp) const;
  double val();
  longlong val_int();
  String *val_str(String *str);
  void make_field(Send_field *field);
  bool save_in_field(Field *field, bool no_conversions);
  bool save_safe_in_field(Field *field);
  enum Item_result result_type () const
  { return STRING_RESULT; }
  bool send(THD *thd, String *str);
  bool basic_const_item() const { return 1; }
  Item *new_item() { return new Item_null(name); }
  bool is_null() { return 1; }
  unsigned int size_of() { return sizeof(*this);}  
};


class Item_int :public Item
{
public:
  const longlong value;
  Item_int(int32 i,uint length=11) :value((longlong) i)
    { max_length=length;}
#ifdef HAVE_LONG_LONG
  Item_int(longlong i,uint length=21) :value(i)
    { max_length=length;}
#endif
  Item_int(const char *str_arg,longlong i,uint length) :value(i)
    { max_length=length; name=(char*) str_arg;}
  Item_int(const char *str_arg) :
    value(str_arg[0] == '-' ? strtoll(str_arg,(char**) 0,10) :
	  (longlong) strtoull(str_arg,(char**) 0,10))
    { max_length= (uint) strlen(str_arg); name=(char*) str_arg;}
  enum Type type() const { return INT_ITEM; }
  virtual enum Item_result result_type () const { return INT_RESULT; }
  longlong val_int() { return value; }
  double val() { return (double) value; }
  String *val_str(String*);
  void make_field(Send_field *field);
  bool save_in_field(Field *field, bool no_conversions);
  bool basic_const_item() const { return 1; }
  Item *new_item() { return new Item_int(name,value,max_length); }
  void print(String *str);
  unsigned int size_of() { return sizeof(*this);}  
};


class Item_uint :public Item_int
{
public:
  Item_uint(const char *str_arg, uint length) :
    Item_int(str_arg, (longlong) strtoull(str_arg,(char**) 0,10), length) {}
  Item_uint(uint32 i) :Item_int((longlong) i, 10) {}
  double val() { return ulonglong2double(value); }
  String *val_str(String*);
  void make_field(Send_field *field);
  Item *new_item() { return new Item_uint(name,max_length); }
  bool fix_fields(THD *thd,struct st_table_list *table_list)
  {
    unsigned_flag= 1;
    return 0;
  }
  void print(String *str);
  unsigned int size_of() { return sizeof(*this);}  
};


class Item_real :public Item
{
public:
  const double value;
  // Item_real() :value(0) {}
  Item_real(const char *str_arg,uint length) :value(atof(str_arg))
  {
    name=(char*) str_arg;
    decimals=(uint8) nr_of_decimals(str_arg);
    max_length=length;
  }
  Item_real(const char *str,double val_arg,uint decimal_par,uint length)
    :value(val_arg)
  {
    name=(char*) str;
    decimals=(uint8) decimal_par;
    max_length=length;
  }
  Item_real(double value_par) :value(value_par) {}
  bool save_in_field(Field *field, bool no_conversions);
  enum Type type() const { return REAL_ITEM; }
  double val() { return value; }
  longlong val_int() { return (longlong) (value+(value > 0 ? 0.5 : -0.5));}
  String *val_str(String*);
  void make_field(Send_field *field);
  bool basic_const_item() const { return 1; }
  Item *new_item() { return new Item_real(name,value,decimals,max_length); }
  unsigned int size_of() { return sizeof(*this);}  
};


class Item_float :public Item_real
{
public:
  Item_float(const char *str,uint length) :Item_real(str,length)
  {
    decimals=NOT_FIXED_DEC;
    max_length=DBL_DIG+8;
  }
  unsigned int size_of() { return sizeof(*this);}  
};

class Item_string :public Item
{
public:
  Item_string(const char *str,uint length)
  {
    str_value.set(str,length);
    max_length=length;
    name=(char*) str_value.ptr();
    decimals=NOT_FIXED_DEC;
  }
  Item_string(const char *name_par,const char *str,uint length)
  {
    str_value.set(str,length);
    max_length=length;
    name=(char*) name_par;
    decimals=NOT_FIXED_DEC;
  }
  ~Item_string() {}
  enum Type type() const { return STRING_ITEM; }
  double val() { return atof(str_value.ptr()); }
  longlong val_int() { return strtoll(str_value.ptr(),(char**) 0,10); }
  String *val_str(String*) { return (String*) &str_value; }
  bool save_in_field(Field *field, bool no_conversions);
  void make_field(Send_field *field);
  enum Item_result result_type () const { return STRING_RESULT; }
  bool basic_const_item() const { return 1; }
  bool eq(const Item *item, bool binary_cmp) const;
  Item *new_item() { return new Item_string(name,str_value.ptr(),max_length); }
  String *const_string() { return &str_value; }
  inline void append(char *str,uint length) { str_value.append(str,length); }
  void print(String *str);
  unsigned int size_of() { return sizeof(*this);}
};


/* For INSERT ... VALUES (DEFAULT) */

class Item_default :public Item
{
public:
  Item_default() { name= (char*) "DEFAULT"; }
  enum Type type() const { return DEFAULT_ITEM; }
  void make_field(Send_field *field) {}
  bool save_in_field(Field *field, bool no_conversions)
  {
    field->set_default();
    return 0;
  }
  virtual double val() { return 0.0; }
  virtual longlong val_int() { return 0; }
  virtual String *val_str(String *str) { return 0; }
  bool basic_const_item() const { return 1; }
  unsigned int size_of() { return sizeof(*this);}
};


/* for show tables */

class Item_datetime :public Item_string
{
public:
  Item_datetime(const char *item_name): Item_string(item_name,"",0)
  { max_length=19;}
  void make_field(Send_field *field);
  unsigned int size_of() { return sizeof(*this);}  
};

class Item_empty_string :public Item_string
{
public:
  Item_empty_string(const char *header,uint length) :Item_string("",0)
    { name=(char*) header; max_length=length;}
<<<<<<< HEAD
  unsigned int size_of() { return sizeof(*this);}  
=======
  void make_field(Send_field *field);
>>>>>>> 36f43ffb
};

class Item_varbinary :public Item
{
public:
  Item_varbinary(const char *str,uint str_length);
  ~Item_varbinary() {}
  enum Type type() const { return VARBIN_ITEM; }
  double val() { return (double) Item_varbinary::val_int(); }
  longlong val_int();
  String *val_str(String*) { return &str_value; }
  bool save_in_field(Field *field, bool no_conversions);
  void make_field(Send_field *field);
  enum Item_result result_type () const;
  unsigned int size_of() { return sizeof(*this);}  
};


class Item_result_field :public Item	/* Item with result field */
{
public:
  Field *result_field;				/* Save result here */
  Item_result_field() :result_field(0) {}
  ~Item_result_field() {}			/* Required with gcc 2.95 */
  Field *tmp_table_field(TABLE *t_arg=(TABLE *)0) { return result_field; }
  table_map used_tables() const { return 1; }
  virtual void fix_length_and_dec()=0;
  unsigned int size_of() { return sizeof(*this);}  
  void set_result_field(Field *field) { result_field= field; }
  bool is_result_field() { return 1; }
  void save_in_result_field(bool no_conversions)
  {
    save_in_field(result_field, no_conversions);
  }
};


class Item_ref :public Item_ident
{
public:
  Field *result_field;				/* Save result here */
  Item **ref;
  Item_ref(char *db_par,char *table_name_par,char *field_name_par)
    :Item_ident(db_par,table_name_par,field_name_par),ref(0) {}
  Item_ref(Item **item, char *table_name_par,char *field_name_par)
    :Item_ident(NullS,table_name_par,field_name_par),ref(item) {}
  enum Type type() const		{ return REF_ITEM; }
  bool eq(const Item *item, bool binary_cmp) const
  { return (*ref)->eq(item, binary_cmp); }
  ~Item_ref() { if (ref) delete *ref; }
  double val()
  {
    double tmp=(*ref)->val_result();
    null_value=(*ref)->null_value;
    return tmp;
  }
  longlong val_int()
  {
    longlong tmp=(*ref)->val_int_result();
    null_value=(*ref)->null_value;
    return tmp;
  }
  String *val_str(String* tmp)
  {
    tmp=(*ref)->str_result(tmp);
    null_value=(*ref)->null_value;
    return tmp;
  }
  bool is_null()
  {
    (void) (*ref)->val_int_result();
    return (*ref)->null_value;
  }
  bool get_date(TIME *ltime,bool fuzzydate)
  {
    return (null_value=(*ref)->get_date_result(ltime,fuzzydate));
  }
  bool send(THD *thd, String *tmp)	{ return (*ref)->send(thd, tmp); }
  void make_field(Send_field *field)	{ (*ref)->make_field(field); }
  bool fix_fields(THD *,struct st_table_list *);
  bool save_in_field(Field *field, bool no_conversions)
  { return (*ref)->save_in_field(field, no_conversions); }
  void save_org_in_field(Field *field)	{ (*ref)->save_org_in_field(field); }
  enum Item_result result_type () const { return (*ref)->result_type(); }
  table_map used_tables() const		{ return (*ref)->used_tables(); }
  unsigned int size_of() { return sizeof(*this);}  
  void set_result_field(Field *field) { result_field= field; }
  bool is_result_field() { return 1; }
  void save_in_result_field(bool no_conversions)
  {
    (*ref)->save_in_field(result_field, no_conversions);
  }
};


/*
  The following class is used to optimize comparing of date columns
  We need to save the original item, to be able to set the field to the
  original value in 'opt_range'.
*/

class Item_int_with_ref :public Item_int
{
  Item *ref;
public:
  Item_int_with_ref(longlong i, Item *ref_arg) :Item_int(i), ref(ref_arg)
  {}
  bool save_in_field(Field *field, bool no_conversions)
  {
    return ref->save_in_field(field, no_conversions);
  }
  unsigned int size_of() { return sizeof(*this);}  
};


#include "item_sum.h"
#include "item_func.h"
#include "item_cmpfunc.h"
#include "item_strfunc.h"
#include "item_timefunc.h"
#include "item_uniq.h"

class Item_copy_string :public Item
{
public:
  Item *item;
  Item_copy_string(Item *i) :item(i)
  {
    null_value=maybe_null=item->maybe_null;
    decimals=item->decimals;
    max_length=item->max_length;
    name=item->name;
  }
  ~Item_copy_string() { delete item; }
  enum Type type() const { return COPY_STR_ITEM; }
  enum Item_result result_type () const { return STRING_RESULT; }
  double val()
  { return null_value ? 0.0 : atof(str_value.c_ptr()); }
  longlong val_int()
  { return null_value ? LL(0) : strtoll(str_value.c_ptr(),(char**) 0,10); }
  String *val_str(String*);
  void make_field(Send_field *field) { item->make_field(field); }
  void copy();
  table_map used_tables() const { return (table_map) 1L; }
  bool const_item() const { return 0; }
  bool is_null() { return null_value; }
  unsigned int size_of() { return sizeof(*this);}  
};


class Item_buff :public Sql_alloc
{
public:
  my_bool null_value;
  Item_buff() :null_value(0) {}
  virtual bool cmp(void)=0;
  virtual ~Item_buff(); /*line -e1509 */
  unsigned int size_of() { return sizeof(*this);}  
};

class Item_str_buff :public Item_buff
{
  Item *item;
  String value,tmp_value;
public:
  Item_str_buff(Item *arg) :item(arg),value(arg->max_length) {}
  bool cmp(void);
  ~Item_str_buff();				// Deallocate String:s
  unsigned int size_of() { return sizeof(*this);}  
};


class Item_real_buff :public Item_buff
{
  Item *item;
  double value;
public:
  Item_real_buff(Item *item_par) :item(item_par),value(0.0) {}
  bool cmp(void);
  unsigned int size_of() { return sizeof(*this);}  
};

class Item_int_buff :public Item_buff
{
  Item *item;
  longlong value;
public:
  Item_int_buff(Item *item_par) :item(item_par),value(0) {}
  bool cmp(void);
  unsigned int size_of() { return sizeof(*this);}  
};


class Item_field_buff :public Item_buff
{
  char *buff;
  Field *field;
  uint length;

public:
  Item_field_buff(Item_field *item)
  {
    field=item->field;
    buff= (char*) sql_calloc(length=field->pack_length());
  }
  bool cmp(void);
  unsigned int size_of() { return sizeof(*this);}  
};

extern Item_buff *new_Item_buff(Item *item);
extern Item_result item_cmp_type(Item_result a,Item_result b);
extern Item *resolve_const_item(Item *item,Item *cmp_item);
extern bool field_is_equal_to_item(Field *field,Item *item);<|MERGE_RESOLUTION|>--- conflicted
+++ resolved
@@ -356,11 +356,8 @@
 public:
   Item_empty_string(const char *header,uint length) :Item_string("",0)
     { name=(char*) header; max_length=length;}
-<<<<<<< HEAD
-  unsigned int size_of() { return sizeof(*this);}  
-=======
-  void make_field(Send_field *field);
->>>>>>> 36f43ffb
+  void make_field(Send_field *field);
+  unsigned int size_of() { return sizeof(*this);}  
 };
 
 class Item_varbinary :public Item
