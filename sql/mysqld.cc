--- conflicted
+++ resolved
@@ -285,7 +285,7 @@
   relay_log_info_file = (char*) "relay-log.info",
   master_ssl_key=0, master_ssl_cert=0;
 my_string report_user = 0, report_password = 0, report_host=0;
-
+ 
 const char *localhost=LOCAL_HOST;
 const char *delayed_user="DELAYED";
 uint master_port = MYSQL_PORT, master_connect_retry = 60;
@@ -315,7 +315,7 @@
 ulong thread_id=1L,current_pid;
 ulong slow_launch_threads = 0;
 ulong myisam_max_sort_file_size, myisam_max_extra_sort_file_size;
-
+  
 char mysql_real_data_home[FN_REFLEN],
      language[LIBLEN],reg_ext[FN_EXTLEN],
      default_charset[LIBLEN],mysql_charsets_dir[FN_REFLEN], *charsets_list,
@@ -369,14 +369,10 @@
 	        LOCK_server_id,
 		LOCK_user_conn, LOCK_slave_list, LOCK_active_mi;
 
-<<<<<<< HEAD
 Query_cache query_cache;
 
 pthread_cond_t COND_refresh,COND_thread_count,COND_binlog_update,
   COND_slave_stopped, COND_slave_start;
-=======
-pthread_cond_t COND_refresh,COND_thread_count;
->>>>>>> 5df61c3c
 pthread_cond_t COND_thread_cache,COND_flush_thread_cache;
 pthread_t signal_thread;
 pthread_attr_t connection_attrib;
@@ -1252,7 +1248,7 @@
     fprintf(stderr, "Fatal signal %d while backtracing\n", sig);
     exit(1);
   }
-
+  
   segfaulted = 1;
   fprintf(stderr,"\
 mysqld got signal %d;\n\
@@ -1275,7 +1271,7 @@
 bytes of memory\n", (keybuff_size + (my_default_record_cache_size +
 			     sortbuff_size) * max_connections)/ 1024);
   fprintf(stderr, "Hope that's ok; if not, decrease some variables in the equation.\n\n");
-
+  
 #if defined(HAVE_LINUXTHREADS)
   if (sizeof(char*) == 4 && thread_count > UNSAFE_DEFAULT_LINUX_THREADS)
   {
@@ -2678,11 +2674,8 @@
                OPT_SHOW_SLAVE_AUTH_INFO, OPT_OLD_RPL_COMPAT,
                OPT_SLAVE_LOAD_TMPDIR, OPT_NO_MIX_TYPE,
 	       OPT_RPL_RECOVERY_RANK,OPT_INIT_RPL_ROLE,
-<<<<<<< HEAD
-	       OPT_DES_KEY_FILE, OPT_SLAVE_SKIP_ERRORS
-=======
-	       OPT_RELAY_LOG, OPT_RELAY_LOG_INDEX, OPT_RELAY_LOG_INFO_FILE
->>>>>>> 5df61c3c
+	       OPT_RELAY_LOG, OPT_RELAY_LOG_INDEX, OPT_RELAY_LOG_INFO_FILE,
+               OPT_SLAVE_SKIP_ERRORS, OPT_DES_KEY_FILE
 };
 
 static struct option long_options[] = {
@@ -3839,7 +3832,7 @@
       opt_slow_log=1;
       opt_slow_logname=optarg;
       break;
-    case (int) OPT_SKIP_SLAVE_START:
+    case (int)OPT_SKIP_SLAVE_START:
       opt_skip_slave_start = 1;
       break;
     case (int) OPT_SKIP_NEW:
