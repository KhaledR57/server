/* Copyright (c) 2002, 2015, Oracle and/or its affiliates.
   Copyright (c) 2012, 2022, MariaDB Corporation.

   This program is free software; you can redistribute it and/or modify
   it under the terms of the GNU General Public License as published by
   the Free Software Foundation; version 2 of the License.

   This program is distributed in the hope that it will be useful,
   but WITHOUT ANY WARRANTY; without even the implied warranty of
   MERCHANTABILITY or FITNESS FOR A PARTICULAR PURPOSE.  See the
   GNU General Public License for more details.

   You should have received a copy of the GNU General Public License
   along with this program; if not, write to the Free Software
   Foundation, Inc., 51 Franklin St, Fifth Floor, Boston, MA 02110-1335  USA */

/**
  @file
  Definitions of all server's session or global variables.

  How to add new variables:

  1. copy one of the existing variables, and edit the declaration.
  2. if you need special behavior on assignment or additional checks
     use ON_CHECK and ON_UPDATE callbacks.
  3. *Don't* add new Sys_var classes or uncle Occam will come
     with his razor to haunt you at nights

  Note - all storage engine variables (for example myisam_whatever)
  should go into the corresponding storage engine sources
  (for example in storage/myisam/ha_myisam.cc) !
*/

#include "sql_plugin.h"
#include "sql_priv.h"
#include "sql_class.h"                          // set_var.h: THD
#include "sys_vars.inl"
#include "my_sys.h"

#include "events.h"
#include <thr_alarm.h>
#include "slave.h"
#include "rpl_mi.h"
#include "transaction.h"
#include "mysqld.h"
#include "lock.h"
#include "sql_time.h"                       // known_date_time_formats
#include "sql_acl.h" // mysql_user_table_is_in_short_password_format
#include "derror.h"  // read_texts
#include "sql_base.h"                           // close_cached_tables
#include "hostname.h"                           // host_cache_size
#include <myisam.h>
#include "debug_sync.h"                         // DEBUG_SYNC
#include "sql_show.h"
#include "opt_trace_context.h"

#include "log_event.h"
#ifdef WITH_PERFSCHEMA_STORAGE_ENGINE
#include "../storage/perfschema/pfs_server.h"
#endif /* WITH_PERFSCHEMA_STORAGE_ENGINE */
#include "threadpool.h"
#include "sql_repl.h"
#include "opt_range.h"
#include "rpl_parallel.h"
#include "semisync_master.h"
#include "semisync_slave.h"
#include <ssl_compat.h>
#ifdef WITH_WSREP
#include "wsrep_mysqld.h"
#endif

#define PCRE2_STATIC 1             /* Important on Windows */
#include "pcre2.h"                 /* pcre2 header file */

/*
  The rule for this file: everything should be 'static'. When a sys_var
  variable or a function from this file is - in very rare cases - needed
  elsewhere it should be explicitly declared 'export' here to show that it's
  not a mistakenly forgotten 'static' keyword.
*/
#define export /* not static */

#ifdef WITH_PERFSCHEMA_STORAGE_ENGINE

static Sys_var_mybool Sys_pfs_enabled(
       "performance_schema", "Enable the performance schema.",
       PARSED_EARLY READ_ONLY GLOBAL_VAR(pfs_param.m_enabled),
       CMD_LINE(OPT_ARG), DEFAULT(FALSE));

static Sys_var_long Sys_pfs_events_waits_history_long_size(
       "performance_schema_events_waits_history_long_size",
       "Number of rows in EVENTS_WAITS_HISTORY_LONG."
       " Use 0 to disable, -1 for automated sizing.",
       PARSED_EARLY READ_ONLY GLOBAL_VAR(pfs_param.m_events_waits_history_long_sizing),
       CMD_LINE(REQUIRED_ARG), VALID_RANGE(-1, 1024*1024),
       DEFAULT(PFS_AUTOSCALE_VALUE), BLOCK_SIZE(1));

static Sys_var_long Sys_pfs_events_waits_history_size(
       "performance_schema_events_waits_history_size",
       "Number of rows per thread in EVENTS_WAITS_HISTORY."
       " Use 0 to disable, -1 for automated sizing.",
       PARSED_EARLY READ_ONLY GLOBAL_VAR(pfs_param.m_events_waits_history_sizing),
       CMD_LINE(REQUIRED_ARG), VALID_RANGE(-1, 1024),
       DEFAULT(PFS_AUTOSCALE_VALUE), BLOCK_SIZE(1));

static Sys_var_ulong Sys_pfs_max_cond_classes(
       "performance_schema_max_cond_classes",
       "Maximum number of condition instruments.",
       PARSED_EARLY READ_ONLY GLOBAL_VAR(pfs_param.m_cond_class_sizing),
       CMD_LINE(REQUIRED_ARG), VALID_RANGE(0, 256),
       DEFAULT(PFS_MAX_COND_CLASS), BLOCK_SIZE(1));

static Sys_var_long Sys_pfs_max_cond_instances(
       "performance_schema_max_cond_instances",
       "Maximum number of instrumented condition objects."
       " Use 0 to disable, -1 for automated sizing.",
       PARSED_EARLY READ_ONLY GLOBAL_VAR(pfs_param.m_cond_sizing),
       CMD_LINE(REQUIRED_ARG), VALID_RANGE(-1, 1024*1024),
       DEFAULT(PFS_AUTOSCALE_VALUE), BLOCK_SIZE(1));

static Sys_var_long Sys_pfs_max_program_instances(
       "performance_schema_max_program_instances",
       "Maximum number of instrumented programs."
         " Use 0 to disable, -1 for automated scaling.",
       PARSED_EARLY READ_ONLY GLOBAL_VAR(pfs_param.m_program_sizing),
       CMD_LINE(REQUIRED_ARG), VALID_RANGE(-1, 1024*1024),
       DEFAULT(PFS_AUTOSCALE_VALUE), BLOCK_SIZE(1));

static Sys_var_long Sys_pfs_max_prepared_stmt_instances(
       "performance_schema_max_prepared_statements_instances",
       "Maximum number of instrumented prepared statements."
         " Use 0 to disable, -1 for automated scaling.",
       PARSED_EARLY READ_ONLY GLOBAL_VAR(pfs_param.m_prepared_stmt_sizing),
       CMD_LINE(REQUIRED_ARG), VALID_RANGE(-1, 1024*1024),
       DEFAULT(PFS_AUTOSCALE_VALUE), BLOCK_SIZE(1));

static Sys_var_ulong Sys_pfs_max_file_classes(
       "performance_schema_max_file_classes",
       "Maximum number of file instruments.",
       PARSED_EARLY READ_ONLY GLOBAL_VAR(pfs_param.m_file_class_sizing),
       CMD_LINE(REQUIRED_ARG), VALID_RANGE(0, 256),
       DEFAULT(PFS_MAX_FILE_CLASS), BLOCK_SIZE(1));

static Sys_var_ulong Sys_pfs_max_file_handles(
       "performance_schema_max_file_handles",
       "Maximum number of opened instrumented files.",
       PARSED_EARLY READ_ONLY GLOBAL_VAR(pfs_param.m_file_handle_sizing),
       CMD_LINE(REQUIRED_ARG), VALID_RANGE(0, 1024*1024),
       DEFAULT(PFS_MAX_FILE_HANDLE), BLOCK_SIZE(1));

static Sys_var_long Sys_pfs_max_file_instances(
       "performance_schema_max_file_instances",
       "Maximum number of instrumented files."
       " Use 0 to disable, -1 for automated sizing.",
       PARSED_EARLY READ_ONLY GLOBAL_VAR(pfs_param.m_file_sizing),
       CMD_LINE(REQUIRED_ARG), VALID_RANGE(-1, 1024*1024),
       DEFAULT(PFS_AUTOSCALE_VALUE), BLOCK_SIZE(1));

static Sys_var_long Sys_pfs_max_sockets(
       "performance_schema_max_socket_instances",
       "Maximum number of opened instrumented sockets."
       " Use 0 to disable, -1 for automated sizing.",
       PARSED_EARLY READ_ONLY GLOBAL_VAR(pfs_param.m_socket_sizing),
       CMD_LINE(REQUIRED_ARG), VALID_RANGE(-1, 1024*1024),
       DEFAULT(PFS_AUTOSCALE_VALUE), BLOCK_SIZE(1));

static Sys_var_ulong Sys_pfs_max_socket_classes(
       "performance_schema_max_socket_classes",
       "Maximum number of socket instruments.",
       PARSED_EARLY READ_ONLY GLOBAL_VAR(pfs_param.m_socket_class_sizing),
       CMD_LINE(REQUIRED_ARG), VALID_RANGE(0, 256),
       DEFAULT(PFS_MAX_SOCKET_CLASS), BLOCK_SIZE(1));

static Sys_var_ulong Sys_pfs_max_mutex_classes(
       "performance_schema_max_mutex_classes",
       "Maximum number of mutex instruments.",
       PARSED_EARLY READ_ONLY GLOBAL_VAR(pfs_param.m_mutex_class_sizing),
       CMD_LINE(REQUIRED_ARG), VALID_RANGE(0, 256),
       DEFAULT(PFS_MAX_MUTEX_CLASS), BLOCK_SIZE(1));

static Sys_var_long Sys_pfs_max_mutex_instances(
       "performance_schema_max_mutex_instances",
       "Maximum number of instrumented MUTEX objects."
       " Use 0 to disable, -1 for automated sizing.",
       PARSED_EARLY READ_ONLY GLOBAL_VAR(pfs_param.m_mutex_sizing),
       CMD_LINE(REQUIRED_ARG), VALID_RANGE(-1, 100*1024*1024),
       DEFAULT(PFS_AUTOSCALE_VALUE), BLOCK_SIZE(1));

static Sys_var_ulong Sys_pfs_max_rwlock_classes(
       "performance_schema_max_rwlock_classes",
       "Maximum number of rwlock instruments.",
       PARSED_EARLY READ_ONLY GLOBAL_VAR(pfs_param.m_rwlock_class_sizing),
       CMD_LINE(REQUIRED_ARG), VALID_RANGE(0, 256),
       DEFAULT(PFS_MAX_RWLOCK_CLASS), BLOCK_SIZE(1));

static Sys_var_long Sys_pfs_max_rwlock_instances(
       "performance_schema_max_rwlock_instances",
       "Maximum number of instrumented RWLOCK objects."
       " Use 0 to disable, -1 for automated sizing.",
       PARSED_EARLY READ_ONLY GLOBAL_VAR(pfs_param.m_rwlock_sizing),
       CMD_LINE(REQUIRED_ARG), VALID_RANGE(-1, 100*1024*1024),
       DEFAULT(PFS_AUTOSCALE_VALUE), BLOCK_SIZE(1));

static Sys_var_long Sys_pfs_max_table_handles(
       "performance_schema_max_table_handles",
       "Maximum number of opened instrumented tables."
       " Use 0 to disable, -1 for automated sizing.",
       PARSED_EARLY READ_ONLY GLOBAL_VAR(pfs_param.m_table_sizing),
       CMD_LINE(REQUIRED_ARG), VALID_RANGE(-1, 1024*1024),
       DEFAULT(PFS_AUTOSCALE_VALUE), BLOCK_SIZE(1));

static Sys_var_long Sys_pfs_max_table_instances(
       "performance_schema_max_table_instances",
       "Maximum number of instrumented tables."
       " Use 0 to disable, -1 for automated sizing.",
       PARSED_EARLY READ_ONLY GLOBAL_VAR(pfs_param.m_table_share_sizing),
       CMD_LINE(REQUIRED_ARG), VALID_RANGE(-1, 1024*1024),
       DEFAULT(PFS_AUTOSCALE_VALUE), BLOCK_SIZE(1));

static Sys_var_long Sys_pfs_max_table_lock_stat(
       "performance_schema_max_table_lock_stat",
       "Maximum number of lock statistics for instrumented tables."
         " Use 0 to disable, -1 for automated scaling.",
       PARSED_EARLY READ_ONLY GLOBAL_VAR(pfs_param.m_table_lock_stat_sizing),
       CMD_LINE(REQUIRED_ARG), VALID_RANGE(-1, 1024*1024),
       DEFAULT(PFS_AUTOSCALE_VALUE), BLOCK_SIZE(1));

static Sys_var_long Sys_pfs_max_index_stat(
       "performance_schema_max_index_stat",
       "Maximum number of index statistics for instrumented tables."
         " Use 0 to disable, -1 for automated scaling.",
       PARSED_EARLY READ_ONLY GLOBAL_VAR(pfs_param.m_index_stat_sizing),
       CMD_LINE(REQUIRED_ARG), VALID_RANGE(-1, 1024*1024),
       DEFAULT(PFS_AUTOSCALE_VALUE), BLOCK_SIZE(1));

static Sys_var_ulong Sys_pfs_max_thread_classes(
       "performance_schema_max_thread_classes",
       "Maximum number of thread instruments.",
       PARSED_EARLY READ_ONLY GLOBAL_VAR(pfs_param.m_thread_class_sizing),
       CMD_LINE(REQUIRED_ARG), VALID_RANGE(0, 256),
       DEFAULT(PFS_MAX_THREAD_CLASS), BLOCK_SIZE(1));

static Sys_var_long Sys_pfs_max_thread_instances(
       "performance_schema_max_thread_instances",
       "Maximum number of instrumented threads."
       " Use 0 to disable, -1 for automated sizing.",
       PARSED_EARLY READ_ONLY GLOBAL_VAR(pfs_param.m_thread_sizing),
       CMD_LINE(REQUIRED_ARG), VALID_RANGE(-1, 1024*1024),
       DEFAULT(PFS_AUTOSCALE_VALUE), BLOCK_SIZE(1));

static Sys_var_long Sys_pfs_setup_actors_size(
       "performance_schema_setup_actors_size",
       "Maximum number of rows in SETUP_ACTORS.",
       PARSED_EARLY READ_ONLY GLOBAL_VAR(pfs_param.m_setup_actor_sizing),
       CMD_LINE(REQUIRED_ARG), VALID_RANGE(-1, 1024),
       DEFAULT(PFS_AUTOSCALE_VALUE), BLOCK_SIZE(1));

static Sys_var_long Sys_pfs_setup_objects_size(
       "performance_schema_setup_objects_size",
       "Maximum number of rows in SETUP_OBJECTS.",
       PARSED_EARLY READ_ONLY GLOBAL_VAR(pfs_param.m_setup_object_sizing),
       CMD_LINE(REQUIRED_ARG), VALID_RANGE(-1, 1024*1024),
       DEFAULT(PFS_AUTOSCALE_VALUE), BLOCK_SIZE(1));

static Sys_var_long Sys_pfs_accounts_size(
       "performance_schema_accounts_size",
       "Maximum number of instrumented user@host accounts."
       " Use 0 to disable, -1 for automated sizing.",
       PARSED_EARLY READ_ONLY GLOBAL_VAR(pfs_param.m_account_sizing),
       CMD_LINE(REQUIRED_ARG), VALID_RANGE(-1, 1024*1024),
       DEFAULT(PFS_AUTOSCALE_VALUE), BLOCK_SIZE(1));

static Sys_var_long Sys_pfs_hosts_size(
       "performance_schema_hosts_size",
       "Maximum number of instrumented hosts."
       " Use 0 to disable, -1 for automated sizing.",
       PARSED_EARLY READ_ONLY GLOBAL_VAR(pfs_param.m_host_sizing),
       CMD_LINE(REQUIRED_ARG), VALID_RANGE(-1, 1024*1024),
       DEFAULT(PFS_AUTOSCALE_VALUE), BLOCK_SIZE(1));

static Sys_var_long Sys_pfs_users_size(
       "performance_schema_users_size",
       "Maximum number of instrumented users."
       " Use 0 to disable, -1 for automated sizing.",
       PARSED_EARLY READ_ONLY GLOBAL_VAR(pfs_param.m_user_sizing),
       CMD_LINE(REQUIRED_ARG), VALID_RANGE(-1, 1024*1024),
       DEFAULT(PFS_AUTOSCALE_VALUE), BLOCK_SIZE(1));

static Sys_var_ulong Sys_pfs_max_stage_classes(
       "performance_schema_max_stage_classes",
       "Maximum number of stage instruments.",
       PARSED_EARLY READ_ONLY GLOBAL_VAR(pfs_param.m_stage_class_sizing),
       CMD_LINE(REQUIRED_ARG), VALID_RANGE(0, 256),
       DEFAULT(PFS_MAX_STAGE_CLASS), BLOCK_SIZE(1));

static Sys_var_long Sys_pfs_events_stages_history_long_size(
       "performance_schema_events_stages_history_long_size",
       "Number of rows in EVENTS_STAGES_HISTORY_LONG."
       " Use 0 to disable, -1 for automated sizing.",
       PARSED_EARLY READ_ONLY GLOBAL_VAR(pfs_param.m_events_stages_history_long_sizing),
       CMD_LINE(REQUIRED_ARG), VALID_RANGE(-1, 1024*1024),
       DEFAULT(PFS_AUTOSCALE_VALUE), BLOCK_SIZE(1));

static Sys_var_long Sys_pfs_events_stages_history_size(
       "performance_schema_events_stages_history_size",
       "Number of rows per thread in EVENTS_STAGES_HISTORY."
       " Use 0 to disable, -1 for automated sizing.",
       PARSED_EARLY READ_ONLY GLOBAL_VAR(pfs_param.m_events_stages_history_sizing),
       CMD_LINE(REQUIRED_ARG), VALID_RANGE(-1, 1024),
       DEFAULT(PFS_AUTOSCALE_VALUE), BLOCK_SIZE(1));

/**
  Variable performance_schema_max_statement_classes.
  The default number of statement classes is the sum of:
  - SQLCOM_END for all regular "statement/sql/...",
  - SP_PSI_STATEMENT_INFO_COUNT for "statement/sp/...".
  - (COM_END - mariadb gap) for all regular "statement/com/...",
  - 1 for "statement/com/new_packet", for unknown enum_server_command
  - 1 for "statement/com/Error", for invalid enum_server_command
  - 1 for "statement/sql/error", for invalid enum_sql_command
  - 1 for "statement/rpl/relay_log", for replicated statements.
  - 1 for "statement/scheduler/event", for scheduled events.
*/
static Sys_var_ulong Sys_pfs_max_statement_classes(
       "performance_schema_max_statement_classes",
       "Maximum number of statement instruments.",
       PARSED_EARLY READ_ONLY GLOBAL_VAR(pfs_param.m_statement_class_sizing),
       CMD_LINE(REQUIRED_ARG), VALID_RANGE(0, 256),
       DEFAULT((ulong) SQLCOM_END + SP_PSI_STATEMENT_INFO_COUNT +
               (ulong) (COM_END -(COM_MDB_GAP_END - COM_MDB_GAP_BEG + 1)) + 5),
       BLOCK_SIZE(1));

static Sys_var_long Sys_pfs_events_statements_history_long_size(
       "performance_schema_events_statements_history_long_size",
       "Number of rows in EVENTS_STATEMENTS_HISTORY_LONG."
       " Use 0 to disable, -1 for automated sizing.",
       PARSED_EARLY READ_ONLY GLOBAL_VAR(pfs_param.m_events_statements_history_long_sizing),
       CMD_LINE(REQUIRED_ARG), VALID_RANGE(-1, 1024*1024),
       DEFAULT(PFS_AUTOSCALE_VALUE), BLOCK_SIZE(1));

static Sys_var_long Sys_pfs_events_statements_history_size(
       "performance_schema_events_statements_history_size",
       "Number of rows per thread in EVENTS_STATEMENTS_HISTORY."
       " Use 0 to disable, -1 for automated sizing.",
       PARSED_EARLY READ_ONLY GLOBAL_VAR(pfs_param.m_events_statements_history_sizing),
       CMD_LINE(REQUIRED_ARG), VALID_RANGE(-1, 1024),
       DEFAULT(PFS_AUTOSCALE_VALUE), BLOCK_SIZE(1));

static Sys_var_ulong Sys_pfs_statement_stack_size(
       "performance_schema_max_statement_stack",
       "Number of rows per thread in EVENTS_STATEMENTS_CURRENT.",
       PARSED_EARLY READ_ONLY GLOBAL_VAR(pfs_param.m_statement_stack_sizing),
       CMD_LINE(REQUIRED_ARG), VALID_RANGE(1, 256),
       DEFAULT(PFS_STATEMENTS_STACK_SIZE), BLOCK_SIZE(1));

static Sys_var_ulong Sys_pfs_max_memory_classes(
       "performance_schema_max_memory_classes",
       "Maximum number of memory pool instruments.",
       PARSED_EARLY READ_ONLY GLOBAL_VAR(pfs_param.m_memory_class_sizing),
       CMD_LINE(REQUIRED_ARG), VALID_RANGE(0, 1024),
       DEFAULT(PFS_MAX_MEMORY_CLASS), BLOCK_SIZE(1));

static Sys_var_long Sys_pfs_digest_size(
       "performance_schema_digests_size",
       "Size of the statement digest."
       " Use 0 to disable, -1 for automated sizing.",
       PARSED_EARLY READ_ONLY GLOBAL_VAR(pfs_param.m_digest_sizing),
       CMD_LINE(REQUIRED_ARG), VALID_RANGE(-1, 1024*1024),
       DEFAULT(PFS_AUTOSCALE_VALUE), BLOCK_SIZE(1));

static Sys_var_long Sys_pfs_events_transactions_history_long_size(
       "performance_schema_events_transactions_history_long_size",
       "Number of rows in EVENTS_TRANSACTIONS_HISTORY_LONG."
         " Use 0 to disable, -1 for automated sizing.",
       PARSED_EARLY READ_ONLY GLOBAL_VAR(pfs_param.m_events_transactions_history_long_sizing),
       CMD_LINE(REQUIRED_ARG), VALID_RANGE(-1, 1024*1024),
       DEFAULT(PFS_AUTOSIZE_VALUE), BLOCK_SIZE(1));

static Sys_var_long Sys_pfs_events_transactions_history_size(
       "performance_schema_events_transactions_history_size",
       "Number of rows per thread in EVENTS_TRANSACTIONS_HISTORY."
         " Use 0 to disable, -1 for automated sizing.",
       PARSED_EARLY READ_ONLY GLOBAL_VAR(pfs_param.m_events_transactions_history_sizing),
       CMD_LINE(REQUIRED_ARG), VALID_RANGE(-1, 1024),
       DEFAULT(PFS_AUTOSIZE_VALUE), BLOCK_SIZE(1));

static Sys_var_long Sys_pfs_max_digest_length(
       "performance_schema_max_digest_length",
       "Maximum length considered for digest text, when stored in performance_schema tables.",
       PARSED_EARLY READ_ONLY GLOBAL_VAR(pfs_param.m_max_digest_length),
       CMD_LINE(REQUIRED_ARG), VALID_RANGE(0, 1024 * 1024),
       DEFAULT(1024), BLOCK_SIZE(1));

static Sys_var_long Sys_pfs_connect_attrs_size(
       "performance_schema_session_connect_attrs_size",
       "Size of session attribute string buffer per thread."
         " Use 0 to disable, -1 for automated sizing.",
       PARSED_EARLY READ_ONLY
       GLOBAL_VAR(pfs_param.m_session_connect_attrs_sizing),
       CMD_LINE(REQUIRED_ARG), VALID_RANGE(-1, 1024 * 1024),
       DEFAULT(PFS_AUTOSCALE_VALUE), BLOCK_SIZE(1));

static Sys_var_long Sys_pfs_max_metadata_locks(
       "performance_schema_max_metadata_locks",
       "Maximum number of metadata locks."
         " Use 0 to disable, -1 for automated scaling.",
       PARSED_EARLY READ_ONLY GLOBAL_VAR(pfs_param.m_metadata_lock_sizing),
       CMD_LINE(REQUIRED_ARG), VALID_RANGE(-1, 100*1024*1024),
       DEFAULT(PFS_AUTOSCALE_VALUE), BLOCK_SIZE(1));

static Sys_var_long Sys_pfs_max_sql_text_length(
       "performance_schema_max_sql_text_length",
       "Maximum length of displayed sql text.",
       PARSED_EARLY READ_ONLY GLOBAL_VAR(pfs_param.m_max_sql_text_length),
       CMD_LINE(REQUIRED_ARG), VALID_RANGE(0, 1024 * 1024),
       DEFAULT(1024), BLOCK_SIZE(1));

#endif /* WITH_PERFSCHEMA_STORAGE_ENGINE */

#ifdef WITH_WSREP

/*
  We need to keep the original values set by the user, as they will
  be lost if wsrep_auto_increment_control set to 'ON':
*/
static bool update_auto_increment_increment (sys_var *self, THD *thd, enum_var_type type)
{
  if (type == OPT_GLOBAL)
    global_system_variables.saved_auto_increment_increment=
      global_system_variables.auto_increment_increment;
  else
    thd->variables.saved_auto_increment_increment=
      thd->variables.auto_increment_increment;
  return false;
}

#endif /* WITH_WSREP */

static Sys_var_double Sys_analyze_sample_percentage(
       "analyze_sample_percentage",
       "Percentage of rows from the table ANALYZE TABLE will sample "
       "to collect table statistics. Set to 0 to let MariaDB decide "
       "what percentage of rows to sample.",
       SESSION_VAR(sample_percentage),
       CMD_LINE(REQUIRED_ARG), VALID_RANGE(0, 100),
       DEFAULT(100));

static Sys_var_ulong Sys_auto_increment_increment(
       "auto_increment_increment",
       "Auto-increment columns are incremented by this",
       SESSION_VAR(auto_increment_increment),
       CMD_LINE(OPT_ARG),
       VALID_RANGE(1, 65535), DEFAULT(1), BLOCK_SIZE(1),
#ifdef WITH_WSREP
       NO_MUTEX_GUARD, IN_BINLOG, ON_CHECK(0),
       ON_UPDATE(update_auto_increment_increment));
#else
       NO_MUTEX_GUARD, IN_BINLOG);
#endif /* WITH_WSREP */

#ifdef WITH_WSREP

/*
  We need to keep the original values set by the user, as they will
  be lost if wsrep_auto_increment_control set to 'ON':
*/
static bool update_auto_increment_offset (sys_var *self, THD *thd, enum_var_type type)
{
  if (type == OPT_GLOBAL)
    global_system_variables.saved_auto_increment_offset=
      global_system_variables.auto_increment_offset;
  else
    thd->variables.saved_auto_increment_offset=
      thd->variables.auto_increment_offset;
  return false;
}

#endif /* WITH_WSREP */

static Sys_var_ulong Sys_auto_increment_offset(
       "auto_increment_offset",
       "Offset added to Auto-increment columns. Used when "
       "auto-increment-increment != 1",
       SESSION_VAR(auto_increment_offset),
       CMD_LINE(OPT_ARG),
       VALID_RANGE(1, 65535), DEFAULT(1), BLOCK_SIZE(1),
#ifdef WITH_WSREP
       NO_MUTEX_GUARD, IN_BINLOG, ON_CHECK(0),
       ON_UPDATE(update_auto_increment_offset));
#else
       NO_MUTEX_GUARD, IN_BINLOG);
#endif /* WITH_WSREP */

static Sys_var_mybool Sys_automatic_sp_privileges(
       "automatic_sp_privileges",
       "Creating and dropping stored procedures alters ACLs",
       GLOBAL_VAR(sp_automatic_privileges),
       CMD_LINE(OPT_ARG), DEFAULT(TRUE));

static Sys_var_ulong Sys_back_log(
       "back_log", "The number of outstanding connection requests "
       "MariaDB can have. This comes into play when the main MariaDB thread "
       "gets very many connection requests in a very short time",
       AUTO_SET READ_ONLY GLOBAL_VAR(back_log), CMD_LINE(REQUIRED_ARG),
       VALID_RANGE(0, 65535), DEFAULT(150), BLOCK_SIZE(1));

static Sys_var_charptr_fscs Sys_basedir(
       "basedir", "Path to installation directory. All paths are "
       "usually resolved relative to this",
       READ_ONLY GLOBAL_VAR(mysql_home_ptr), CMD_LINE(REQUIRED_ARG, 'b'),
       DEFAULT(0));

static Sys_var_charptr_fscs Sys_my_bind_addr(
       "bind_address", "IP address to bind to. Several addresses may be "
       "specified, separated by a comma (,).",
       READ_ONLY GLOBAL_VAR(my_bind_addr_str), CMD_LINE(REQUIRED_ARG),
       DEFAULT(0));

static Sys_var_vers_asof Sys_vers_asof_timestamp(
       "system_versioning_asof", "Default value for the FOR SYSTEM_TIME AS OF clause",
       SESSION_VAR(vers_asof_timestamp.type), NO_CMD_LINE,
       DEFAULT(SYSTEM_TIME_UNSPECIFIED));

static const char *vers_alter_history_keywords[]= {"ERROR", "KEEP", NullS};
static Sys_var_enum Sys_vers_alter_history(
       "system_versioning_alter_history", "Versioning ALTER TABLE mode. "
       "ERROR: Fail ALTER with error; " /* TODO: fail only when history non-empty */
       "KEEP: Keep historical system rows and subject them to ALTER",
       SESSION_VAR(vers_alter_history), CMD_LINE(REQUIRED_ARG),
       vers_alter_history_keywords, DEFAULT(VERS_ALTER_HISTORY_ERROR));

static Sys_var_on_access_global<Sys_var_ulonglong,
                                PRIV_SET_SYSTEM_GLOBAL_VAR_BINLOG_CACHE_SIZE>
Sys_binlog_cache_size(
       "binlog_cache_size", "The size of the transactional cache for "
       "updates to transactional engines for the binary log. "
       "If you often use transactions containing many statements, "
       "you can increase this to get more performance",
       GLOBAL_VAR(binlog_cache_size),
       CMD_LINE(REQUIRED_ARG),
       VALID_RANGE(IO_SIZE, SIZE_T_MAX), DEFAULT(32768), BLOCK_SIZE(IO_SIZE));

static Sys_var_on_access_global<Sys_var_ulonglong,
                                PRIV_SET_SYSTEM_GLOBAL_VAR_BINLOG_FILE_CACHE_SIZE>
Sys_binlog_file_cache_size(
       "binlog_file_cache_size", 
       "The size of file cache for the binary log", 
       GLOBAL_VAR(binlog_file_cache_size),
       CMD_LINE(REQUIRED_ARG),
       VALID_RANGE(IO_SIZE*2, SIZE_T_MAX), DEFAULT(IO_SIZE*4), BLOCK_SIZE(IO_SIZE));

static Sys_var_on_access_global<Sys_var_ulonglong,
                             PRIV_SET_SYSTEM_GLOBAL_VAR_BINLOG_STMT_CACHE_SIZE>
Sys_binlog_stmt_cache_size(
       "binlog_stmt_cache_size", "The size of the statement cache for "
       "updates to non-transactional engines for the binary log. "
       "If you often use statements updating a great number of rows, "
       "you can increase this to get more performance.",
       GLOBAL_VAR(binlog_stmt_cache_size),
       CMD_LINE(REQUIRED_ARG),
       VALID_RANGE(IO_SIZE, SIZE_T_MAX), DEFAULT(32768), BLOCK_SIZE(IO_SIZE));

/*
  Some variables like @sql_log_bin and @binlog_format change how/if binlogging
  is done. We must not change them inside a running transaction or statement,
  otherwise the event group eventually written to the binlog may become
  incomplete or otherwise garbled.

  This function does the appropriate check.

  It returns true if an error is caused by incorrect usage, false if ok.
*/
static bool
error_if_in_trans_or_substatement(THD *thd, int in_substatement_error,
                                  int in_transaction_error)
{
  if (unlikely(thd->in_sub_stmt))
  {
    my_error(in_substatement_error, MYF(0));
    return true;
  }

  if (unlikely(thd->in_active_multi_stmt_transaction()))
  {
    my_error(in_transaction_error, MYF(0));
    return true;
  }

  return false;
}

bool check_has_super(sys_var *self, THD *thd, set_var *var)
{
  DBUG_ASSERT(self->scope() != sys_var::GLOBAL);// don't abuse check_has_super()
#ifndef NO_EMBEDDED_ACCESS_CHECKS
  if (!(thd->security_ctx->master_access &
        PRIV_SET_RESTRICTED_SESSION_SYSTEM_VARIABLE))
  {
    my_error(ER_SPECIFIC_ACCESS_DENIED_ERROR, MYF(0), "SUPER");
    return true;
  }
#endif
  return false;
}

static Sys_var_bit Sys_core_file("core_file", "Write core on crashes",
          READ_ONLY GLOBAL_VAR(test_flags), CMD_LINE(OPT_ARG),
          TEST_CORE_ON_SIGNAL, DEFAULT(IF_WIN(TRUE,FALSE)));

static bool binlog_format_check(sys_var *self, THD *thd, set_var *var)
{
  /*
    MariaDB Galera does not support STATEMENT or MIXED binlog format currently.
  */
  if ((WSREP(thd) || opt_support_flashback) &&
      var->save_result.ulonglong_value != BINLOG_FORMAT_ROW)
  {
    // Push a warning to the error log.
    push_warning_printf(thd, Sql_condition::WARN_LEVEL_WARN, ER_UNKNOWN_ERROR,
                        "MariaDB Galera and flashback do not support binlog format: %s",
                        binlog_format_names[var->save_result.ulonglong_value]);
    /*
      We allow setting up binlog_format other then ROW for session scope when
      wsrep/flasback is enabled.This is done because of 2 reasons
      1. User might want to run pt-table-checksum.
      2. SuperUser knows what is doing :-)

      For refrence:- MDEV-7322
    */
    if (var->type == OPT_GLOBAL)
    {
      if (WSREP(thd))
        WSREP_ERROR("MariaDB Galera does not support binlog format: %s",
                    binlog_format_names[var->save_result.ulonglong_value]);
      else
        my_error(ER_FLASHBACK_NOT_SUPPORTED,MYF(0),"binlog_format",
                 binlog_format_names[var->save_result.ulonglong_value]);
      return true;
    }
  }

  if (var->type == OPT_GLOBAL)
    return false;

  /*
     If RBR and open temporary tables, their CREATE TABLE may not be in the
     binlog, so we can't toggle to SBR in this connection.

     If binlog_format=MIXED, there are open temporary tables, and an unsafe
     statement is executed, then subsequent statements are logged in row
     format and hence changes to temporary tables may be lost. So we forbid
     switching @@SESSION.binlog_format from MIXED to STATEMENT when there are
     open temp tables and we are logging in row format.
  */
  if (thd->has_thd_temporary_tables() &&
      var->type == OPT_SESSION &&
      var->save_result.ulonglong_value == BINLOG_FORMAT_STMT &&
      ((thd->variables.binlog_format == BINLOG_FORMAT_MIXED &&
        thd->is_current_stmt_binlog_format_row()) ||
       thd->variables.binlog_format == BINLOG_FORMAT_ROW))
  {
    my_error(ER_TEMP_TABLE_PREVENTS_SWITCH_OUT_OF_RBR, MYF(0));
    return true;
  }

  if (unlikely(error_if_in_trans_or_substatement(thd,
                                                 ER_STORED_FUNCTION_PREVENTS_SWITCH_BINLOG_FORMAT,
                                                 ER_INSIDE_TRANSACTION_PREVENTS_SWITCH_BINLOG_FORMAT)))
    return true;

  return false;
}

static bool fix_binlog_format_after_update(sys_var *self, THD *thd,
                                           enum_var_type type)
{
  if (type == OPT_SESSION)
    thd->reset_current_stmt_binlog_format_row();
  return false;
}

static Sys_var_on_access<Sys_var_enum,
                         PRIV_SET_SYSTEM_VAR_BINLOG_FORMAT,
                         PRIV_SET_SYSTEM_VAR_BINLOG_FORMAT>
Sys_binlog_format(
       "binlog_format", "What form of binary logging the master will "
       "use: either ROW for row-based binary logging, STATEMENT "
       "for statement-based binary logging, or MIXED. MIXED is statement-"
       "based binary logging except for those statements where only row-"
       "based is correct: those which involve user-defined functions (i.e. "
       "UDFs) or the UUID() function; for those, row-based binary logging is "
       "automatically used.",
       SESSION_VAR(binlog_format), CMD_LINE(REQUIRED_ARG, OPT_BINLOG_FORMAT),
       binlog_format_names, DEFAULT(BINLOG_FORMAT_MIXED),
       NO_MUTEX_GUARD, NOT_IN_BINLOG, ON_CHECK(binlog_format_check),
       ON_UPDATE(fix_binlog_format_after_update));

static bool binlog_direct_check(sys_var *self, THD *thd, set_var *var)
{
  if (var->type == OPT_GLOBAL)
    return false;

  if (unlikely(error_if_in_trans_or_substatement(thd,
                                                 ER_STORED_FUNCTION_PREVENTS_SWITCH_BINLOG_DIRECT,
                                                 ER_INSIDE_TRANSACTION_PREVENTS_SWITCH_BINLOG_DIRECT)))
     return true;

  return false;
}

static Sys_var_on_access<Sys_var_mybool,
                PRIV_SET_SYSTEM_VAR_BINLOG_DIRECT_NON_TRANSACTIONAL_UPDATES,
                PRIV_SET_SYSTEM_VAR_BINLOG_DIRECT_NON_TRANSACTIONAL_UPDATES>
Sys_binlog_direct(
       "binlog_direct_non_transactional_updates",
       "Causes updates to non-transactional engines using statement format to "
       "be written directly to binary log. Before using this option make sure "
       "that there are no dependencies between transactional and "
       "non-transactional tables such as in the statement INSERT INTO t_myisam "
       "SELECT * FROM t_innodb; otherwise, slaves may diverge from the master.",
       SESSION_VAR(binlog_direct_non_trans_update),
       CMD_LINE(OPT_ARG), DEFAULT(FALSE),
       NO_MUTEX_GUARD, NOT_IN_BINLOG, ON_CHECK(binlog_direct_check));

static Sys_var_bit Sys_explicit_defaults_for_timestamp(
       "explicit_defaults_for_timestamp",
       "This option causes CREATE TABLE to create all TIMESTAMP columns "
       "as NULL with DEFAULT NULL attribute, Without this option, "
       "TIMESTAMP columns are NOT NULL and have implicit DEFAULT clauses.",
       SESSION_VAR(option_bits), CMD_LINE(OPT_ARG),
       OPTION_EXPLICIT_DEF_TIMESTAMP, DEFAULT(TRUE), NO_MUTEX_GUARD, IN_BINLOG);

static Sys_var_ulonglong Sys_bulk_insert_buff_size(
       "bulk_insert_buffer_size", "Size of tree cache used in bulk "
       "insert optimisation. Note that this is a limit per thread!",
       SESSION_VAR(bulk_insert_buff_size), CMD_LINE(REQUIRED_ARG),
       VALID_RANGE(0, SIZE_T_MAX), DEFAULT(8192*1024), BLOCK_SIZE(1));

static Sys_var_charptr_fscs Sys_character_sets_dir(
       "character_sets_dir", "Directory where character sets are",
       READ_ONLY GLOBAL_VAR(charsets_dir), CMD_LINE(REQUIRED_ARG),
       DEFAULT(0));

static bool check_engine_supports_temporary(sys_var *self, THD *thd, set_var *var)
{
  plugin_ref plugin= var->save_result.plugin;
  if (!plugin)
    return false;
  DBUG_ASSERT(plugin);
  handlerton *hton= plugin_hton(plugin);
  DBUG_ASSERT(hton);
  if (ha_check_storage_engine_flag(hton, HTON_TEMPORARY_NOT_SUPPORTED))
  {
    my_error(ER_ILLEGAL_HA_CREATE_OPTION, MYF(0), hton_name(hton)->str,
             "TEMPORARY");
    return true;
  }
  return false;
}

static bool check_not_null(sys_var *self, THD *thd, set_var *var)
{
  return var->value && var->value->is_null();
}
static bool check_charset(sys_var *self, THD *thd, set_var *var)
{
  if (!var->value)
    return false;

  char buff[STRING_BUFFER_USUAL_SIZE];
  if (var->value->result_type() == STRING_RESULT)
  {
    String str(buff, sizeof(buff), system_charset_info), *res;
    if (!(res= var->value->val_str(&str)))
      var->save_result.ptr= NULL;
    else
    {
      ErrConvString err(res); /* Get utf8 '\0' terminated string */
      myf utf8_flag= thd->get_utf8_flag();
      if (!(var->save_result.ptr= get_charset_by_csname(err.ptr(),
                                                             MY_CS_PRIMARY,
                                                             MYF(utf8_flag))) &&
          !(var->save_result.ptr= get_old_charset_by_name(err.ptr())))
      {
        my_error(ER_UNKNOWN_CHARACTER_SET, MYF(0), err.ptr());
        return true;
      }
    }
  }
  else // INT_RESULT
  {
    int csno= (int)var->value->val_int();
    CHARSET_INFO *cs;
    if ((var->save_result.ptr= cs= get_charset(csno, MYF(0))))
    {
      /*
        Backward compatibility: pre MDEV-30824 servers
        can write non-default collation IDs to binary log:
          SET character_set_client=83; -- utf8mb3_bin
        Convert a non-default collation to the compiled default collation,
        e.g. utf8mb3_bin to utf8mb3_general_ci, but only if
        - THD is a slave thread or
        - is processing a mysqlbinlog output.
      */
      if ((cs->state & MY_CS_PRIMARY) ||
          ((thd->variables.pseudo_slave_mode || thd->slave_thread) &&
           (var->save_result.ptr=
             Lex_exact_charset_opt_extended_collate(cs, true).
               find_default_collation())))
        return false;
    }
    my_error(ER_UNKNOWN_CHARACTER_SET, MYF(0), llstr(csno, buff));
    return true;
  }
  return false;
}
static bool check_charset_not_null(sys_var *self, THD *thd, set_var *var)
{
  return check_charset(self, thd, var) || check_not_null(self, thd, var);
}
static Sys_var_struct Sys_character_set_system(
       "character_set_system", "The character set used by the server "
       "for storing identifiers",
       READ_ONLY GLOBAL_VAR(system_charset_info), NO_CMD_LINE,
       offsetof(CHARSET_INFO, cs_name.str), DEFAULT(0));

static Sys_var_charset Sys_character_set_server(
       "character_set_server", "The default character set",
       SESSION_VAR(collation_server), NO_CMD_LINE,
       offsetof(CHARSET_INFO, cs_name.str), DEFAULT(&default_charset_info),
       NO_MUTEX_GUARD, IN_BINLOG, ON_CHECK(check_charset_not_null));

static bool check_charset_db(sys_var *self, THD *thd, set_var *var)
{
  if (check_charset_not_null(self, thd, var))
    return true;
  if (!var->value) // = DEFAULT
    var->save_result.ptr= thd->db_charset;
  return false;
}
static Sys_var_charset Sys_character_set_database(
       "character_set_database",
       "The character set used by the default database",
       SESSION_VAR(collation_database), NO_CMD_LINE,
       offsetof(CHARSET_INFO, cs_name.str), DEFAULT(&default_charset_info),
       NO_MUTEX_GUARD, IN_BINLOG, ON_CHECK(check_charset_db));

static bool check_cs_client(sys_var *self, THD *thd, set_var *var)
{
  if (check_charset_not_null(self, thd, var))
    return true;

  // Currently, UCS-2 cannot be used as a client character set
  if (!is_supported_parser_charset((CHARSET_INFO *)(var->save_result.ptr)))
    return true;

  return false;
}
static bool fix_thd_charset(sys_var *self, THD *thd, enum_var_type type)
{
  if (type == OPT_SESSION)
    thd->update_charset();
  return false;
}

static Sys_var_charset Sys_character_set_client(
       "character_set_client", "The character set for statements "
       "that arrive from the client",
       NO_SET_STMT SESSION_VAR(character_set_client), NO_CMD_LINE,
       offsetof(CHARSET_INFO, cs_name.str), DEFAULT(&default_charset_info),
       NO_MUTEX_GUARD, IN_BINLOG, ON_CHECK(check_cs_client),
       ON_UPDATE(fix_thd_charset));
// for check changing
export sys_var *Sys_character_set_client_ptr= &Sys_character_set_client;

static Sys_var_charset Sys_character_set_connection(
       "character_set_connection", "The character set used for "
       "literals that do not have a character set introducer and for "
       "number-to-string conversion",
       NO_SET_STMT SESSION_VAR(collation_connection), NO_CMD_LINE,
       offsetof(CHARSET_INFO, cs_name.str), DEFAULT(&default_charset_info),
       NO_MUTEX_GUARD, IN_BINLOG, ON_CHECK(check_charset_not_null),
       ON_UPDATE(fix_thd_charset));
// for check changing
export sys_var *Sys_character_set_connection_ptr= &Sys_character_set_connection;

static Sys_var_charset Sys_character_set_results(
       "character_set_results", "The character set used for returning "
       "query results to the client",
       SESSION_VAR(character_set_results), NO_CMD_LINE,
       offsetof(CHARSET_INFO, cs_name.str), DEFAULT(&default_charset_info),
       NO_MUTEX_GUARD, NOT_IN_BINLOG, ON_CHECK(check_charset));
// for check changing
export sys_var *Sys_character_set_results_ptr= &Sys_character_set_results;

static Sys_var_struct Sys_character_set_filesystem(
       "character_set_filesystem", "The filesystem character set",
       NO_SET_STMT SESSION_VAR(character_set_filesystem), NO_CMD_LINE,
       offsetof(CHARSET_INFO, cs_name.str), DEFAULT(&character_set_filesystem),
       NO_MUTEX_GUARD, NOT_IN_BINLOG, ON_CHECK(check_charset_not_null),
       ON_UPDATE(fix_thd_charset));

static const char *completion_type_names[]= {"NO_CHAIN", "CHAIN", "RELEASE", 0};
static Sys_var_enum Sys_completion_type(
       "completion_type", "The transaction completion type",
       SESSION_VAR(completion_type), CMD_LINE(REQUIRED_ARG),
       completion_type_names, DEFAULT(0));

static bool check_collation_not_null(sys_var *self, THD *thd, set_var *var)
{
  if (!var->value)
    return false;
  myf utf8_flag= thd->get_utf8_flag();
  char buff[STRING_BUFFER_USUAL_SIZE];
  if (var->value->result_type() == STRING_RESULT)
  {
    String str(buff, sizeof(buff), system_charset_info), *res;
    if (!(res= var->value->val_str(&str)))
      var->save_result.ptr= NULL;
    else
    {
      ErrConvString err(res); /* Get utf8 '\0'-terminated string */
      if (!(var->save_result.ptr= get_charset_by_name(err.ptr(), MYF(utf8_flag))))
      {
        my_error(ER_UNKNOWN_COLLATION, MYF(0), err.ptr());
        return true;
      }
    }
  }
  else // INT_RESULT
  {
    int csno= (int)var->value->val_int();
    if (!(var->save_result.ptr= get_charset(csno, MYF(0))))
    {
      my_error(ER_UNKNOWN_COLLATION, MYF(0), llstr(csno, buff));
      return true;
    }
  }
  return check_not_null(self, thd, var);
}
static Sys_var_struct Sys_collation_connection(
       "collation_connection", "The collation of the connection "
       "character set",
       NO_SET_STMT SESSION_VAR(collation_connection), NO_CMD_LINE,
       offsetof(CHARSET_INFO, coll_name.str), DEFAULT(&default_charset_info),
       NO_MUTEX_GUARD, IN_BINLOG, ON_CHECK(check_collation_not_null),
       ON_UPDATE(fix_thd_charset));

static bool check_collation_db(sys_var *self, THD *thd, set_var *var)
{
  if (check_collation_not_null(self, thd, var))
    return true;
  if (!var->value) // = DEFAULT
    var->save_result.ptr= thd->db_charset;
  return false;
}
static Sys_var_struct Sys_collation_database(
       "collation_database", "The collation of the database "
       "character set",
       SESSION_VAR(collation_database), NO_CMD_LINE,
       offsetof(CHARSET_INFO, coll_name.str), DEFAULT(&default_charset_info),
       NO_MUTEX_GUARD, IN_BINLOG, ON_CHECK(check_collation_db));

static Sys_var_struct Sys_collation_server(
       "collation_server", "The server default collation",
       SESSION_VAR(collation_server), NO_CMD_LINE,
       offsetof(CHARSET_INFO, coll_name.str), DEFAULT(&default_charset_info),
       NO_MUTEX_GUARD, IN_BINLOG, ON_CHECK(check_collation_not_null));

static Sys_var_uint Sys_column_compression_threshold(
       "column_compression_threshold",
       "Minimum column data length eligible for compression",
       SESSION_VAR(column_compression_threshold), CMD_LINE(REQUIRED_ARG),
       VALID_RANGE(0, UINT_MAX), DEFAULT(100), BLOCK_SIZE(1));

static Sys_var_uint Sys_column_compression_zlib_level(
       "column_compression_zlib_level",
       "zlib compression level (1 gives best speed, 9 gives best compression)",
       SESSION_VAR(column_compression_zlib_level), CMD_LINE(REQUIRED_ARG),
       VALID_RANGE(0, 9), DEFAULT(6), BLOCK_SIZE(1));

/*
  Note that names must correspond to zlib strategy definition. So that we can
  pass column_compression_zlib_strategy directly to deflateInit2().
*/
static const char *column_compression_zlib_strategy_names[]=
{ "DEFAULT_STRATEGY", "FILTERED", "HUFFMAN_ONLY", "RLE", "FIXED", 0 };

static Sys_var_enum Sys_column_compression_zlib_strategy(
       "column_compression_zlib_strategy",
       "The strategy parameter is used to tune the compression algorithm. Use "
       "the value DEFAULT_STRATEGY for normal data, FILTERED for data produced "
       "by a filter (or predictor), HUFFMAN_ONLY to force Huffman encoding "
       "only (no string match), or RLE to limit match distances to one "
       "(run-length encoding). Filtered data consists mostly of small values "
       "with a somewhat random distribution. In this case, the compression "
       "algorithm is tuned to compress them better. The effect of FILTERED is "
       "to force more Huffman coding and less string matching; it is somewhat "
       "intermediate between DEFAULT_STRATEGY and HUFFMAN_ONLY. RLE is "
       "designed to be almost as fast as HUFFMAN_ONLY, but give better "
       "compression for PNG image data. The strategy parameter only affects "
       "the compression ratio but not the correctness of the compressed output "
       "even if it is not set appropriately. FIXED prevents the use of dynamic "
       "Huffman codes, allowing for a simpler decoder for special "
       "applications.",
       SESSION_VAR(column_compression_zlib_strategy), CMD_LINE(REQUIRED_ARG),
       column_compression_zlib_strategy_names, DEFAULT(0));

static Sys_var_mybool Sys_column_compression_zlib_wrap(
       "column_compression_zlib_wrap",
       "Generate zlib header and trailer and compute adler32 check value. "
       "It can be used with storage engines that don't provide data integrity "
       "verification to detect data corruption.",
       SESSION_VAR(column_compression_zlib_wrap), CMD_LINE(OPT_ARG),
       DEFAULT(FALSE));

static const char *concurrent_insert_names[]= {"NEVER", "AUTO", "ALWAYS", 0};
static Sys_var_enum Sys_concurrent_insert(
       "concurrent_insert", "Use concurrent insert with MyISAM",
       GLOBAL_VAR(myisam_concurrent_insert), CMD_LINE(OPT_ARG),
       concurrent_insert_names, DEFAULT(1));

static Sys_var_on_access_global<Sys_var_ulong,
                                PRIV_SET_SYSTEM_GLOBAL_VAR_CONNECT_TIMEOUT>
Sys_connect_timeout(
       "connect_timeout",
       "The number of seconds the mysqld server is waiting for a connect "
       "packet before responding with 'Bad handshake'",
       GLOBAL_VAR(connect_timeout), CMD_LINE(REQUIRED_ARG),
       VALID_RANGE(2, LONG_TIMEOUT), DEFAULT(CONNECT_TIMEOUT), BLOCK_SIZE(1));

static Sys_var_charptr_fscs Sys_datadir(
       "datadir", "Path to the database root directory",
       READ_ONLY GLOBAL_VAR(mysql_real_data_home_ptr),
       CMD_LINE(REQUIRED_ARG, 'h'), DEFAULT(mysql_real_data_home));

#ifndef DBUG_OFF
static Sys_var_dbug Sys_dbug(
       "debug", "Built-in DBUG debugger", sys_var::SESSION,
       CMD_LINE(OPT_ARG, '#'), DEFAULT(""), NO_MUTEX_GUARD, NOT_IN_BINLOG,
       ON_CHECK(check_has_super));

static Sys_var_dbug Sys_debug_dbug(
       "debug_dbug", "Built-in DBUG debugger. Alias for --debug", sys_var::SESSION,
       CMD_LINE(OPT_ARG, '#'), DEFAULT(""), NO_MUTEX_GUARD, NOT_IN_BINLOG,
       ON_CHECK(check_has_super));
#endif

/**
  @todo
    When updating myisam_delay_key_write, we should do a 'flush tables'
    of all MyISAM tables to ensure that they are reopen with the
    new attribute.
*/
export bool fix_delay_key_write(sys_var *self, THD *thd, enum_var_type type)
{
  switch (delay_key_write_options) {
  case DELAY_KEY_WRITE_NONE:
    myisam_delay_key_write=0;
    ha_open_options&= ~HA_OPEN_DELAY_KEY_WRITE;
    break;
  case DELAY_KEY_WRITE_ON:
    myisam_delay_key_write=1;
    ha_open_options&= ~HA_OPEN_DELAY_KEY_WRITE;
    break;
  case DELAY_KEY_WRITE_ALL:
    myisam_delay_key_write=1;
    ha_open_options|= HA_OPEN_DELAY_KEY_WRITE;
    break;
  }
#ifdef WITH_ARIA_STORAGE_ENGINE
  maria_delay_key_write= myisam_delay_key_write;
#endif
  return false;
}
static const char *delay_key_write_names[]= { "OFF", "ON", "ALL", NullS };
static Sys_var_enum Sys_delay_key_write(
       "delay_key_write", "Specifies how MyISAM tables handles CREATE "
       "TABLE DELAY_KEY_WRITE. If set to ON, the default, any DELAY KEY "
       "WRITEs are honored. The key buffer is then flushed only when the "
       "table closes, speeding up writes. MyISAM tables should be "
       "automatically checked upon startup in this case, and "
       "--external locking should not be used, as it can lead to index "
       "corruption. If set to OFF, DELAY KEY WRITEs are ignored, while if "
       "set to ALL, all new opened tables are treated as if created with "
       "DELAY KEY WRITEs enabled.",
       GLOBAL_VAR(delay_key_write_options), CMD_LINE(OPT_ARG),
       delay_key_write_names, DEFAULT(DELAY_KEY_WRITE_ON),
       NO_MUTEX_GUARD, NOT_IN_BINLOG, ON_CHECK(0),
       ON_UPDATE(fix_delay_key_write));

static Sys_var_ulong Sys_delayed_insert_limit(
       "delayed_insert_limit",
       "After inserting delayed_insert_limit rows, the INSERT DELAYED "
       "handler will check if there are any SELECT statements pending. "
       "If so, it allows these to execute before continuing.",
       GLOBAL_VAR(delayed_insert_limit), CMD_LINE(REQUIRED_ARG),
       VALID_RANGE(1, UINT_MAX), DEFAULT(DELAYED_LIMIT), BLOCK_SIZE(1));

static Sys_var_ulong Sys_delayed_insert_timeout(
       "delayed_insert_timeout",
       "How long a INSERT DELAYED thread should wait for INSERT statements "
       "before terminating",
       GLOBAL_VAR(delayed_insert_timeout), CMD_LINE(REQUIRED_ARG),
       VALID_RANGE(1, LONG_TIMEOUT), DEFAULT(DELAYED_WAIT_TIMEOUT),
       BLOCK_SIZE(1));

static Sys_var_ulong Sys_delayed_queue_size(
       "delayed_queue_size",
       "What size queue (in rows) should be allocated for handling INSERT "
       "DELAYED. If the queue becomes full, any client that does INSERT "
       "DELAYED will wait until there is room in the queue again",
       GLOBAL_VAR(delayed_queue_size), CMD_LINE(REQUIRED_ARG),
       VALID_RANGE(1, UINT_MAX), DEFAULT(DELAYED_QUEUE_SIZE), BLOCK_SIZE(1));

#ifdef HAVE_EVENT_SCHEDULER
static const char *event_scheduler_names[]= { "OFF", "ON", "DISABLED",
                                              "ORIGINAL", NullS };
static bool event_scheduler_check(sys_var *self, THD *thd, set_var *var)
{
  if (Events::opt_event_scheduler == Events::EVENTS_DISABLED)
  {
    my_error(ER_OPTION_PREVENTS_STATEMENT, MYF(0),
             "--event-scheduler=DISABLED or --skip-grant-tables");
    return true;
  }
  /* DISABLED is only accepted on the command line */
  if (var->save_result.ulonglong_value == Events::EVENTS_DISABLED)
    return true;
  return false;
}

static bool event_scheduler_update(sys_var *self, THD *thd, enum_var_type type)
{
  int err_no= 0;
  bool ret;
  uint opt_event_scheduler_value= Events::opt_event_scheduler;
  mysql_mutex_unlock(&LOCK_global_system_variables);
  /*
    Events::start() is heavyweight. In particular it creates a new THD,
    which takes LOCK_global_system_variables internally.
    Thus we have to release it here.
    We need to re-take it before returning, though.

    Note that since we release LOCK_global_system_variables before calling
    start/stop, there is a possibility that the server variable
    can become out of sync with the real event scheduler state.

    This can happen with two concurrent statments if the first gets
    interrupted after start/stop but before retaking
    LOCK_global_system_variables. However, this problem should be quite
    rare and it's difficult to avoid it without opening up possibilities
    for deadlocks. See bug#51160.
  */

  /* EVENTS_ORIGINAL means we should revert back to the startup state */
  if (opt_event_scheduler_value == Events::EVENTS_ORIGINAL)
  {
    opt_event_scheduler_value= Events::opt_event_scheduler=
      Events::startup_state;
  }
 
  /*
    If the scheduler was not properly inited (because of wrong system tables),
    try to init it again. This is needed for mysql_upgrade to work properly if
    the event tables where upgraded.
  */
  if (!Events::inited && (Events::init(thd, 0) || !Events::inited))
    ret= 1;
  else
    ret= opt_event_scheduler_value == Events::EVENTS_ON ?
      Events::start(&err_no) :
      Events::stop();
  mysql_mutex_lock(&LOCK_global_system_variables);
  if (ret)
  {
    Events::opt_event_scheduler= Events::EVENTS_OFF;
    my_error(ER_EVENT_SET_VAR_ERROR, MYF(0), err_no);
  }
  return ret;
}

static Sys_var_enum Sys_event_scheduler(
       "event_scheduler", "Enable the event scheduler. Possible values are "
       "ON, OFF, and DISABLED (keep the event scheduler completely "
       "deactivated, it cannot be activated run-time)",
       GLOBAL_VAR(Events::opt_event_scheduler), CMD_LINE(OPT_ARG),
       event_scheduler_names, DEFAULT(Events::EVENTS_OFF),
       NO_MUTEX_GUARD, NOT_IN_BINLOG,
       ON_CHECK(event_scheduler_check), ON_UPDATE(event_scheduler_update));
#endif

static bool copy_to_expire_logs_days(sys_var *, THD *,
                                     enum_var_type type)
{
  expire_logs_days= binlog_expire_logs_seconds / (double)(24 * 60 * 60);
  return false;
}

static bool copy_to_binlog_expire_logs_seconds(sys_var *, THD *,
                                               enum_var_type type)
{
  binlog_expire_logs_seconds= (ulong)(expire_logs_days * 24 * 60 * 60);
  return false;
}

static Sys_var_on_access_global<Sys_var_double,
                                PRIV_SET_SYSTEM_GLOBAL_VAR_EXPIRE_LOGS_DAYS>
Sys_expire_logs_days(
       "expire_logs_days",
       "If non-zero, binary logs will be purged after expire_logs_days "
       "days; It and binlog_expire_logs_seconds are linked, such that "
       "changes in one are converted into the other, presentable as a "
       "decimal value with 1/1000000 of the day precision; possible "
       "purges happen at startup and at binary log rotation",
       GLOBAL_VAR(expire_logs_days),
       CMD_LINE(REQUIRED_ARG, OPT_EXPIRE_LOGS_DAYS), VALID_RANGE(0, 99),
       DEFAULT(0), NO_MUTEX_GUARD, NOT_IN_BINLOG, ON_CHECK(0),
       ON_UPDATE(copy_to_binlog_expire_logs_seconds));

static Sys_var_on_access_global<Sys_var_ulong,
                                PRIV_SET_SYSTEM_GLOBAL_VAR_EXPIRE_LOGS_DAYS>
Sys_binlog_expire_logs_seconds(
       "binlog_expire_logs_seconds",
       "If non-zero, binary logs will be purged after "
       "binlog_expire_logs_seconds seconds; It and expire_logs_days are "
       "linked, such that changes in one are converted into the other. "
       "Possible purges happen at startup and at binary log rotation.",
       GLOBAL_VAR(binlog_expire_logs_seconds),
       CMD_LINE(REQUIRED_ARG, OPT_BINLOG_EXPIRE_LOGS_SECONDS),
       VALID_RANGE(0, 8553600), DEFAULT(0), BLOCK_SIZE(1), NO_MUTEX_GUARD,
       NOT_IN_BINLOG, ON_CHECK(0), ON_UPDATE(copy_to_expire_logs_days));

static Sys_var_mybool Sys_flush(
       "flush", "Flush MyISAM tables to disk between SQL commands",
       GLOBAL_VAR(myisam_flush),
       CMD_LINE(OPT_ARG), DEFAULT(FALSE));

static Sys_var_ulong Sys_flush_time(
       "flush_time",
       "A dedicated thread is created to flush all tables at the "
       "given interval",
       GLOBAL_VAR(flush_time),
       CMD_LINE(REQUIRED_ARG), VALID_RANGE(0, LONG_TIMEOUT),
       DEFAULT(0), BLOCK_SIZE(1));

static bool check_ftb_syntax(sys_var *self, THD *thd, set_var *var)
{
  return ft_boolean_check_syntax_string((uchar*)
                      (var->save_result.string_value.str),
                      var->save_result.string_value.length,
                      self->charset(thd));
}
static bool query_cache_flush(sys_var *self, THD *thd, enum_var_type type)
{
#ifdef HAVE_QUERY_CACHE
  query_cache.flush();
#endif /* HAVE_QUERY_CACHE */
  return false;
}
/// @todo make SESSION_VAR (usability enhancement and a fix for a race condition)
static Sys_var_charptr Sys_ft_boolean_syntax(
       "ft_boolean_syntax", "List of operators for "
       "MATCH ... AGAINST ( ... IN BOOLEAN MODE)",
       GLOBAL_VAR(ft_boolean_syntax),
       CMD_LINE(REQUIRED_ARG),
       DEFAULT(DEFAULT_FTB_SYNTAX), NO_MUTEX_GUARD,
       NOT_IN_BINLOG, ON_CHECK(check_ftb_syntax), ON_UPDATE(query_cache_flush));

static Sys_var_ulong Sys_ft_max_word_len(
       "ft_max_word_len",
       "The maximum length of the word to be included in a FULLTEXT index. "
       "Note: FULLTEXT indexes must be rebuilt after changing this variable",
       READ_ONLY GLOBAL_VAR(ft_max_word_len), CMD_LINE(REQUIRED_ARG),
       VALID_RANGE(10, HA_FT_MAXCHARLEN), DEFAULT(HA_FT_MAXCHARLEN),
       BLOCK_SIZE(1));

static Sys_var_ulong Sys_ft_min_word_len(
       "ft_min_word_len",
       "The minimum length of the word to be included in a FULLTEXT index. "
       "Note: FULLTEXT indexes must be rebuilt after changing this variable",
       READ_ONLY GLOBAL_VAR(ft_min_word_len), CMD_LINE(REQUIRED_ARG),
       VALID_RANGE(1, HA_FT_MAXCHARLEN), DEFAULT(4), BLOCK_SIZE(1));

/// @todo make it an updatable SESSION_VAR
static Sys_var_ulong Sys_ft_query_expansion_limit(
       "ft_query_expansion_limit",
       "Number of best matches to use for query expansion",
       READ_ONLY GLOBAL_VAR(ft_query_expansion_limit),
       CMD_LINE(REQUIRED_ARG),
       VALID_RANGE(0, 1000), DEFAULT(20), BLOCK_SIZE(1));

static Sys_var_charptr_fscs Sys_ft_stopword_file(
       "ft_stopword_file",
       "Use stopwords from this file instead of built-in list",
       READ_ONLY GLOBAL_VAR(ft_stopword_file), CMD_LINE(REQUIRED_ARG),
       DEFAULT(0));

static Sys_var_mybool Sys_ignore_builtin_innodb(
       "ignore_builtin_innodb",
       "Disable initialization of builtin InnoDB plugin",
       READ_ONLY GLOBAL_VAR(opt_ignore_builtin_innodb),
       CMD_LINE(OPT_ARG), DEFAULT(FALSE));

static bool check_init_string(sys_var *self, THD *thd, set_var *var)
{
  if (var->save_result.string_value.str == 0)
  {
    var->save_result.string_value.str= const_cast<char*>("");
    var->save_result.string_value.length= 0;
  }
  return false;
}
static PolyLock_rwlock PLock_sys_init_connect(&LOCK_sys_init_connect);

static Sys_var_on_access_global<Sys_var_lexstring,
                                PRIV_SET_SYSTEM_GLOBAL_VAR_INIT_CONNECT>
Sys_init_connect(
       "init_connect", "Command(s) that are executed for each "
       "new connection (unless the user has SUPER privilege)",
       GLOBAL_VAR(opt_init_connect), CMD_LINE(REQUIRED_ARG),
       DEFAULT(""), &PLock_sys_init_connect, NOT_IN_BINLOG,
       ON_CHECK(check_init_string));

#ifdef HAVE_REPLICATION
static bool check_master_connection(sys_var *self, THD *thd, set_var *var)
{
  LEX_CSTRING tmp;
  tmp.str= var->save_result.string_value.str;
  tmp.length= var->save_result.string_value.length;
  if (!tmp.str || check_master_connection_name(&tmp))
    return true;

  return false;
}

static Sys_var_session_lexstring Sys_default_master_connection(
       "default_master_connection",
       "Master connection to use for all slave variables and slave commands",
       SESSION_ONLY(default_master_connection),
       NO_CMD_LINE,
       DEFAULT(""), MAX_CONNECTION_NAME, ON_CHECK(check_master_connection));
#endif

static Sys_var_charptr_fscs Sys_init_file(
       "init_file", "Read SQL commands from this file at startup",
       READ_ONLY GLOBAL_VAR(opt_init_file),
#ifdef DISABLE_GRANT_OPTIONS
       NO_CMD_LINE,
#else
       CMD_LINE(REQUIRED_ARG),
#endif
       DEFAULT(0));

static PolyLock_rwlock PLock_sys_init_slave(&LOCK_sys_init_slave);
static Sys_var_on_access_global<Sys_var_lexstring,
                                PRIV_SET_SYSTEM_GLOBAL_VAR_INIT_SLAVE>
Sys_init_slave(
       "init_slave", "Command(s) that are executed by a slave server "
       "each time the SQL thread starts", GLOBAL_VAR(opt_init_slave),
       CMD_LINE(REQUIRED_ARG),
       DEFAULT(""), &PLock_sys_init_slave,
       NOT_IN_BINLOG, ON_CHECK(check_init_string));

static Sys_var_ulong Sys_interactive_timeout(
       "interactive_timeout",
       "The number of seconds the server waits for activity on an interactive "
       "connection before closing it",
       NO_SET_STMT SESSION_VAR(net_interactive_timeout),
       CMD_LINE(REQUIRED_ARG),
       VALID_RANGE(1, LONG_TIMEOUT), DEFAULT(NET_WAIT_TIMEOUT), BLOCK_SIZE(1));

static Sys_var_ulonglong Sys_join_buffer_size(
       "join_buffer_size",
       "The size of the buffer that is used for joins",
       SESSION_VAR(join_buff_size), CMD_LINE(REQUIRED_ARG),
       VALID_RANGE(128, SIZE_T_MAX), DEFAULT(256*1024), BLOCK_SIZE(128));

static Sys_var_keycache Sys_key_buffer_size(
       "key_buffer_size", "The size of the buffer used for "
       "index blocks for MyISAM tables. Increase this to get better index "
       "handling (for all reads and multiple writes) to as much as you can "
       "afford",
       KEYCACHE_VAR(param_buff_size),
       CMD_LINE(REQUIRED_ARG, OPT_KEY_BUFFER_SIZE),
       VALID_RANGE(0, SIZE_T_MAX), DEFAULT(KEY_CACHE_SIZE),
       BLOCK_SIZE(IO_SIZE), NO_MUTEX_GUARD, NOT_IN_BINLOG, ON_CHECK(0),
       ON_UPDATE(update_buffer_size));

static Sys_var_keycache Sys_key_cache_block_size(
       "key_cache_block_size", "The default size of key cache blocks",
       KEYCACHE_VAR(param_block_size),
       CMD_LINE(REQUIRED_ARG, OPT_KEY_CACHE_BLOCK_SIZE),
       VALID_RANGE(512, 1024*16), DEFAULT(KEY_CACHE_BLOCK_SIZE),
       BLOCK_SIZE(512), NO_MUTEX_GUARD, NOT_IN_BINLOG, ON_CHECK(0),
       ON_UPDATE(resize_keycache));

static Sys_var_keycache Sys_key_cache_division_limit(
       "key_cache_division_limit",
       "The minimum percentage of warm blocks in key cache",
       KEYCACHE_VAR(param_division_limit),
       CMD_LINE(REQUIRED_ARG, OPT_KEY_CACHE_DIVISION_LIMIT),
       VALID_RANGE(1, 100), DEFAULT(100),
       BLOCK_SIZE(1), NO_MUTEX_GUARD, NOT_IN_BINLOG, ON_CHECK(0),
       ON_UPDATE(change_keycache_param));

static Sys_var_keycache Sys_key_cache_age_threshold(
       "key_cache_age_threshold", "This characterizes the number of "
       "hits a hot block has to be untouched until it is considered aged "
       "enough to be downgraded to a warm block. This specifies the "
       "percentage ratio of that number of hits to the total number of "
       "blocks in key cache",
       KEYCACHE_VAR(param_age_threshold),
       CMD_LINE(REQUIRED_ARG, OPT_KEY_CACHE_AGE_THRESHOLD),
       VALID_RANGE(100, UINT_MAX), DEFAULT(300),
       BLOCK_SIZE(100), NO_MUTEX_GUARD, NOT_IN_BINLOG, ON_CHECK(0),
       ON_UPDATE(change_keycache_param));

static Sys_var_keycache Sys_key_cache_file_hash_size(
       "key_cache_file_hash_size",
       "Number of hash buckets for open and changed files.  If you have a lot of MyISAM "
       "files open you should increase this for faster flush of changes. A good "
       "value is probably 1/10 of number of possible open MyISAM files.",
       KEYCACHE_VAR(changed_blocks_hash_size),
       CMD_LINE(REQUIRED_ARG, OPT_KEY_CACHE_CHANGED_BLOCKS_HASH_SIZE),
       VALID_RANGE(128, 16384), DEFAULT(512),
       BLOCK_SIZE(1), NO_MUTEX_GUARD, NOT_IN_BINLOG, ON_CHECK(0),
       ON_UPDATE(resize_keycache));

static Sys_var_mybool Sys_large_files_support(
       "large_files_support",
       "Whether mysqld was compiled with options for large file support",
       READ_ONLY GLOBAL_VAR(opt_large_files),
       CMD_LINE_HELP_ONLY, DEFAULT(sizeof(my_off_t) > 4));

static Sys_var_uint Sys_large_page_size(
       "large_page_size",
       "Previously showed the size of large memory pages, unused since "
       "multiple page size support was added",
       READ_ONLY GLOBAL_VAR(opt_large_page_size), NO_CMD_LINE,
       VALID_RANGE(0, UINT_MAX), DEFAULT(0), BLOCK_SIZE(1),
       NO_MUTEX_GUARD, NOT_IN_BINLOG, ON_CHECK(0), ON_UPDATE(0),
       DEPRECATED(""));

static Sys_var_mybool Sys_large_pages(
       "large_pages", "Enable support for large pages",
       READ_ONLY GLOBAL_VAR(opt_large_pages),
       CMD_LINE(OPT_ARG), DEFAULT(FALSE));

static Sys_var_charptr_fscs Sys_language(
       "lc_messages_dir", "Directory where error messages are",
       READ_ONLY GLOBAL_VAR(lc_messages_dir_ptr), CMD_LINE(REQUIRED_ARG, 'L'),
       DEFAULT(0));

static Sys_var_mybool Sys_local_infile(
       "local_infile", "Enable LOAD DATA LOCAL INFILE",
       GLOBAL_VAR(opt_local_infile), CMD_LINE(OPT_ARG), DEFAULT(TRUE));

static Sys_var_ulong Sys_lock_wait_timeout(
       "lock_wait_timeout",
       "Timeout in seconds to wait for a lock before returning an error.",
       SESSION_VAR(lock_wait_timeout), CMD_LINE(REQUIRED_ARG),
       VALID_RANGE(0, LONG_TIMEOUT), DEFAULT(24 * 60 * 60), BLOCK_SIZE(1));

#ifdef HAVE_MLOCKALL
static Sys_var_mybool Sys_locked_in_memory(
       "locked_in_memory",
       "Whether mysqld was locked in memory with --memlock",
       READ_ONLY GLOBAL_VAR(locked_in_memory), NO_CMD_LINE, DEFAULT(FALSE));
#endif

/* this says NO_CMD_LINE, as command-line option takes a string, not a bool */
static Sys_var_mybool Sys_log_bin(
       "log_bin", "Whether the binary log is enabled",
       READ_ONLY GLOBAL_VAR(opt_bin_log), NO_CMD_LINE, DEFAULT(FALSE));

static Sys_var_on_access_global<Sys_var_mybool,
                            PRIV_SET_SYSTEM_GLOBAL_VAR_LOG_BIN_COMPRESS>
Sys_log_bin_compress(
  "log_bin_compress", "Whether the binary log can be compressed",
  GLOBAL_VAR(opt_bin_log_compress), CMD_LINE(OPT_ARG), DEFAULT(FALSE));

/* the min length is 10, means that Begin/Commit/Rollback would never be compressed!   */
static Sys_var_on_access_global<Sys_var_uint,
                            PRIV_SET_SYSTEM_GLOBAL_VAR_LOG_BIN_COMPRESS_MIN_LEN>
Sys_log_bin_compress_min_len(
  "log_bin_compress_min_len",
  "Minimum length of sql statement(in statement mode) or record(in row mode)"
  "that can be compressed.",
  GLOBAL_VAR(opt_bin_log_compress_min_len),
  CMD_LINE(OPT_ARG), VALID_RANGE(10, 1024), DEFAULT(256), BLOCK_SIZE(1));

static Sys_var_on_access_global<Sys_var_mybool,
                    PRIV_SET_SYSTEM_GLOBAL_VAR_LOG_BIN_TRUST_FUNCTION_CREATORS>
Sys_trust_function_creators(
       "log_bin_trust_function_creators",
       "If set to FALSE (the default), then when --log-bin is used, creation "
       "of a stored function (or trigger) is allowed only to users having the "
       "SUPER privilege and only if this stored function (trigger) may not "
       "break binary logging. Note that if ALL connections to this server "
       "ALWAYS use row-based binary logging, the security issues do not "
       "exist and the binary logging cannot break, so you can safely set "
       "this to TRUE",
       GLOBAL_VAR(trust_function_creators),
       CMD_LINE(OPT_ARG), DEFAULT(FALSE));

static Sys_var_charptr_fscs Sys_log_error(
       "log_error",
       "Log errors to file (instead of stdout).  If file name is not specified "
       "then 'datadir'/'log-basename'.err or the 'pid-file' path with extension "
       ".err is used",
       READ_ONLY GLOBAL_VAR(log_error_file_ptr),
       CMD_LINE(OPT_ARG, OPT_LOG_ERROR),
       DEFAULT(disabled_my_option));

static Sys_var_bit Sys_log_queries_not_using_indexes(
       "log_queries_not_using_indexes",
       "Log queries that are executed without benefit of any index to the "
       "slow log if it is open. Same as log_slow_filter='not_using_index'",
       SESSION_VAR(log_slow_filter), CMD_LINE(OPT_ARG), QPLAN_NOT_USING_INDEX,
       DEFAULT(FALSE));

static Sys_var_bit Sys_log_slow_admin_statements(
       "log_slow_admin_statements",
       "Log slow OPTIMIZE, ANALYZE, ALTER and other administrative statements "
       "to the slow log if it is open.  Resets or sets the option 'admin' in "
       "log_slow_disabled_statements",
       SESSION_VAR(log_slow_disabled_statements),
       CMD_LINE(OPT_ARG), REVERSE(LOG_SLOW_DISABLE_ADMIN), DEFAULT(TRUE));

static Sys_var_bit Sys_log_slow_slave_statements(
       "log_slow_slave_statements",
       "Log slow statements executed by slave thread to the slow log if it is "
       "open. Resets or sets the option 'slave' in "
       "log_slow_disabled_statements",
       SESSION_VAR(log_slow_disabled_statements),
       CMD_LINE(OPT_ARG), REVERSE(LOG_SLOW_DISABLE_SLAVE), DEFAULT(TRUE));

static Sys_var_ulong Sys_log_warnings(
       "log_warnings",
       "Log some non critical warnings to the error log."
       "Value can be between 0 and 11. Higher values mean more verbosity",
       SESSION_VAR(log_warnings),
       CMD_LINE(OPT_ARG, 'W'),
       VALID_RANGE(0, UINT_MAX), DEFAULT(2), BLOCK_SIZE(1));

static bool update_cached_long_query_time(sys_var *self, THD *thd,
                                          enum_var_type type)
{
  if (type == OPT_SESSION)
    thd->variables.long_query_time=
      double2ulonglong(thd->variables.long_query_time_double * 1e6);
  else
    global_system_variables.long_query_time=
      double2ulonglong(global_system_variables.long_query_time_double * 1e6);
  return false;
}

static Sys_var_double Sys_long_query_time(
       "long_query_time",
       "Alias for log_slow_query_time. "
       "Log all queries that have taken more than long_query_time seconds "
       "to execute to the slow query log file. The argument will be treated "
       "as a decimal value with microsecond precision",
       SESSION_VAR(long_query_time_double),
       CMD_LINE(REQUIRED_ARG), VALID_RANGE(0, LONG_TIMEOUT), DEFAULT(10),
       NO_MUTEX_GUARD, NOT_IN_BINLOG, ON_CHECK(0),
       ON_UPDATE(update_cached_long_query_time));

static Sys_var_double Sys_log_slow_query_time(
       "log_slow_query_time",
       "Log all queries that have taken more than log_slow_query_time seconds "
       "to execute to the slow query log file. The argument will be treated "
       "as a decimal value with microsecond precision",
       SESSION_VAR(long_query_time_double),
       CMD_LINE(REQUIRED_ARG), VALID_RANGE(0, LONG_TIMEOUT), DEFAULT(10),
       NO_MUTEX_GUARD, NOT_IN_BINLOG, ON_CHECK(0),
       ON_UPDATE(update_cached_long_query_time));

static bool update_cached_max_statement_time(sys_var *self, THD *thd,
                                         enum_var_type type)
{
  if (type == OPT_SESSION)
    thd->variables.max_statement_time=
      double2ulonglong(thd->variables.max_statement_time_double * 1e6);
  else
    global_system_variables.max_statement_time=
      double2ulonglong(global_system_variables.max_statement_time_double * 1e6);
  return false;
}

static Sys_var_double Sys_max_statement_time(
       "max_statement_time",
       "A query that has taken more than max_statement_time seconds "
       "will be aborted. The argument will be treated as a decimal value "
       "with microsecond precision. A value of 0 (default) means no timeout",
       SESSION_VAR(max_statement_time_double),
       CMD_LINE(REQUIRED_ARG), VALID_RANGE(0, LONG_TIMEOUT), DEFAULT(0),
       NO_MUTEX_GUARD, NOT_IN_BINLOG, ON_CHECK(0),
       ON_UPDATE(update_cached_max_statement_time));

static bool fix_low_prio_updates(sys_var *self, THD *thd, enum_var_type type)
{
  if (type == OPT_SESSION)
    thd->update_lock_default= (thd->variables.low_priority_updates ?
                               TL_WRITE_LOW_PRIORITY : TL_WRITE);
  else
    thr_upgraded_concurrent_insert_lock=
      (global_system_variables.low_priority_updates ?
       TL_WRITE_LOW_PRIORITY : TL_WRITE);
  return false;
}
static Sys_var_mybool Sys_low_priority_updates(
       "low_priority_updates",
       "INSERT/DELETE/UPDATE has lower priority than selects",
       SESSION_VAR(low_priority_updates),
       CMD_LINE(OPT_ARG),
       DEFAULT(FALSE), NO_MUTEX_GUARD, NOT_IN_BINLOG, ON_CHECK(0),
       ON_UPDATE(fix_low_prio_updates));

static Sys_var_mybool Sys_lower_case_file_system(
       "lower_case_file_system",
       "Case sensitivity of file names on the file system where the "
       "data directory is located",
       READ_ONLY GLOBAL_VAR(lower_case_file_system),
       CMD_LINE_HELP_ONLY,
       DEFAULT(FALSE));

static Sys_var_uint Sys_lower_case_table_names(
       "lower_case_table_names",
       "If set to 1 table names are stored in lowercase on disk and table "
       "names will be case-insensitive.  Should be set to 2 if you are using "
       "a case insensitive file system",
       READ_ONLY GLOBAL_VAR(lower_case_table_names),
       CMD_LINE(OPT_ARG, OPT_LOWER_CASE_TABLE_NAMES),
       VALID_RANGE(0, 2),
#ifdef FN_NO_CASE_SENSE
    DEFAULT(1),
#else
    DEFAULT(0),
#endif
       BLOCK_SIZE(1));

static bool session_readonly(sys_var *self, THD *thd, set_var *var)
{
  if (var->type == OPT_GLOBAL)
    return false;
  my_error(ER_VARIABLE_IS_READONLY, MYF(0), "SESSION",
           self->name.str, "GLOBAL");
  return true;
}

static bool check_max_allowed_packet(sys_var *self, THD *thd,  set_var *var)
{
  longlong val;
  if (session_readonly(self, thd, var))
    return true;

  val= var->save_result.ulonglong_value;
  if (val < (longlong) global_system_variables.net_buffer_length)
  {
    push_warning_printf(thd, Sql_condition::WARN_LEVEL_WARN,
                        WARN_OPTION_BELOW_LIMIT,
                        ER_THD(thd, WARN_OPTION_BELOW_LIMIT),
                        "max_allowed_packet", "net_buffer_length");
  }
  return false;
}


static Sys_var_ulong Sys_max_allowed_packet(
       "max_allowed_packet",
       "Max packet length to send to or receive from the server",
       SESSION_VAR(max_allowed_packet), CMD_LINE(REQUIRED_ARG),
       VALID_RANGE(1024, 1024*1024*1024), DEFAULT(16*1024*1024),
       BLOCK_SIZE(1024), NO_MUTEX_GUARD, NOT_IN_BINLOG,
       ON_CHECK(check_max_allowed_packet));

static Sys_var_on_access_global<Sys_var_ulong,
                            PRIV_SET_SYSTEM_GLOBAL_VAR_SLAVE_MAX_ALLOWED_PACKET>
Sys_slave_max_allowed_packet(
       "slave_max_allowed_packet",
       "The maximum packet length to sent successfully from the master to slave.",
       GLOBAL_VAR(slave_max_allowed_packet), CMD_LINE(REQUIRED_ARG),
       VALID_RANGE(1024, MAX_MAX_ALLOWED_PACKET),
       DEFAULT(MAX_MAX_ALLOWED_PACKET), BLOCK_SIZE(1024));

static Sys_var_on_access_global<Sys_var_ulonglong,
                              PRIV_SET_SYSTEM_GLOBAL_VAR_MAX_BINLOG_CACHE_SIZE>
Sys_max_binlog_cache_size(
       "max_binlog_cache_size",
       "Sets the total size of the transactional cache",
       GLOBAL_VAR(max_binlog_cache_size), CMD_LINE(REQUIRED_ARG),
       VALID_RANGE(IO_SIZE, SIZE_T_MAX),
       DEFAULT((SIZE_T_MAX/IO_SIZE)*IO_SIZE), BLOCK_SIZE(IO_SIZE));

static Sys_var_on_access_global<Sys_var_ulonglong,
                       PRIV_SET_SYSTEM_GLOBAL_VAR_MAX_BINLOG_STMT_CACHE_SIZE>
Sys_max_binlog_stmt_cache_size(
       "max_binlog_stmt_cache_size",
       "Sets the total size of the statement cache",
       GLOBAL_VAR(max_binlog_stmt_cache_size), CMD_LINE(REQUIRED_ARG),
       VALID_RANGE(IO_SIZE, SIZE_T_MAX),
       DEFAULT((SIZE_T_MAX/IO_SIZE)*IO_SIZE), BLOCK_SIZE(IO_SIZE));

static bool fix_max_binlog_size(sys_var *self, THD *thd, enum_var_type type)
{
  ulong saved= max_binlog_size;
  mysql_mutex_unlock(&LOCK_global_system_variables);
  mysql_bin_log.set_max_size(saved);
  mysql_mutex_lock(&LOCK_global_system_variables);
  return false;
}
static Sys_var_on_access_global<Sys_var_ulong,
                                PRIV_SET_SYSTEM_GLOBAL_VAR_MAX_BINLOG_SIZE>
Sys_max_binlog_size(
       "max_binlog_size",
       "Binary log will be rotated automatically when the size exceeds this "
       "value.",
       GLOBAL_VAR(max_binlog_size), CMD_LINE(REQUIRED_ARG),
       VALID_RANGE(IO_SIZE, 1024*1024L*1024L), DEFAULT(1024*1024L*1024L),
       BLOCK_SIZE(IO_SIZE), NO_MUTEX_GUARD, NOT_IN_BINLOG, ON_CHECK(0),
       ON_UPDATE(fix_max_binlog_size));

static bool fix_max_connections(sys_var *self, THD *thd, enum_var_type type)
{
#ifndef EMBEDDED_LIBRARY
  resize_thr_alarm(max_connections + extra_max_connections +
                   global_system_variables.max_insert_delayed_threads + 10);
#endif
  return false;
}

// Default max_connections of 151 is larger than Apache's default max
// children, to avoid "too many connections" error in a common setup
static Sys_var_on_access_global<Sys_var_ulong,
                                PRIV_SET_SYSTEM_GLOBAL_VAR_MAX_CONNECTIONS>
Sys_max_connections(
       "max_connections", "The number of simultaneous clients allowed",
       PARSED_EARLY GLOBAL_VAR(max_connections), CMD_LINE(REQUIRED_ARG),
       VALID_RANGE(10, 100000),
       DEFAULT(MAX_CONNECTIONS_DEFAULT), BLOCK_SIZE(1), NO_MUTEX_GUARD,
       NOT_IN_BINLOG, ON_CHECK(0), ON_UPDATE(fix_max_connections));

static Sys_var_uint Sys_default_password_lifetime(
       "default_password_lifetime",
       "This defines the global password expiration policy. 0 means "
       "automatic password expiration is disabled. If the value is a "
       "positive integer N, the passwords must be changed every N days. This "
       "behavior can be overridden using the password expiration options in "
       "ALTER USER.",
       GLOBAL_VAR(default_password_lifetime), CMD_LINE(REQUIRED_ARG),
       VALID_RANGE(0, UINT_MAX), DEFAULT(0), BLOCK_SIZE(1));

static Sys_var_on_access_global<Sys_var_mybool,
                     PRIV_SET_SYSTEM_GLOBAL_VAR_DISCONNECT_ON_EXPIRED_PASSWORD>
Sys_disconnect_on_expired_password(
       "disconnect_on_expired_password",
       "This variable controls how the server handles clients that are not "
       "aware of the sandbox mode. If enabled, the server disconnects the "
       "client, otherwise the server puts the client in a sandbox mode.",
       GLOBAL_VAR(disconnect_on_expired_password), CMD_LINE(OPT_ARG),
       DEFAULT(FALSE));

static Sys_var_on_access_global<Sys_var_ulong,
                                PRIV_SET_SYSTEM_GLOBAL_VAR_MAX_CONNECT_ERRORS>
Sys_max_connect_errors(
       "max_connect_errors",
       "If there is more than this number of interrupted connections from "
       "a host this host will be blocked from further connections",
       GLOBAL_VAR(max_connect_errors), CMD_LINE(REQUIRED_ARG),
       VALID_RANGE(1, UINT_MAX), DEFAULT(MAX_CONNECT_ERRORS),
       BLOCK_SIZE(1));

static Sys_var_on_access_global<Sys_var_uint,
                                PRIV_SET_SYSTEM_GLOBAL_VAR_MAX_PASSWORD_ERRORS>
Sys_max_password_errors(
       "max_password_errors",
       "If there is more than this number of failed connect attempts "
       "due to invalid password, user will be blocked from further connections until FLUSH_PRIVILEGES.",
       GLOBAL_VAR(max_password_errors), CMD_LINE(REQUIRED_ARG),
       VALID_RANGE(1, UINT_MAX), DEFAULT(UINT_MAX),
       BLOCK_SIZE(1));

static Sys_var_uint Sys_max_digest_length(
       "max_digest_length", "Maximum length considered for digest text.",
       READ_ONLY GLOBAL_VAR(max_digest_length),
       CMD_LINE(REQUIRED_ARG),
       VALID_RANGE(0, 1024 * 1024), DEFAULT(1024), BLOCK_SIZE(1));

static bool check_max_delayed_threads(sys_var *self, THD *thd, set_var *var)
{
  return var->type != OPT_GLOBAL &&
         var->save_result.ulonglong_value != 0 &&
         var->save_result.ulonglong_value !=
                           global_system_variables.max_insert_delayed_threads;
}

static Sys_var_ulong Sys_max_insert_delayed_threads(
       "max_insert_delayed_threads",
       "Alias for max_delayed_threads. "
       "Don't start more than this number of threads to handle INSERT "
       "DELAYED statements. If set to zero INSERT DELAYED will be not used",
       SESSION_VAR(max_insert_delayed_threads),
       NO_CMD_LINE, VALID_RANGE(0, 16384), DEFAULT(20),
       BLOCK_SIZE(1), NO_MUTEX_GUARD, NOT_IN_BINLOG,
       ON_CHECK(check_max_delayed_threads), ON_UPDATE(fix_max_connections));

static Sys_var_ulong Sys_max_delayed_threads(
       "max_delayed_threads",
       "Don't start more than this number of threads to handle INSERT "
       "DELAYED statements. If set to zero INSERT DELAYED will be not used",
       SESSION_VAR(max_insert_delayed_threads),
       CMD_LINE(REQUIRED_ARG), VALID_RANGE(0, 16384), DEFAULT(20),
       BLOCK_SIZE(1), NO_MUTEX_GUARD, NOT_IN_BINLOG,
       ON_CHECK(check_max_delayed_threads), ON_UPDATE(fix_max_connections));

static Sys_var_ulong Sys_max_error_count(
       "max_error_count",
       "Max number of errors/warnings to store for a statement",
       SESSION_VAR(max_error_count), CMD_LINE(REQUIRED_ARG),
       VALID_RANGE(0, 65535), DEFAULT(DEFAULT_ERROR_COUNT), BLOCK_SIZE(1));

static Sys_var_ulonglong Sys_max_heap_table_size(
       "max_heap_table_size",
       "Don't allow creation of heap tables bigger than this",
       SESSION_VAR(max_heap_table_size), CMD_LINE(REQUIRED_ARG),
       VALID_RANGE(16384, SIZE_T_MAX), DEFAULT(16*1024*1024),
       BLOCK_SIZE(1024));

static ulong mdl_locks_cache_size;
static Sys_var_ulong Sys_metadata_locks_cache_size(
       "metadata_locks_cache_size", "Unused",
       READ_ONLY GLOBAL_VAR(mdl_locks_cache_size), CMD_LINE(REQUIRED_ARG),
       VALID_RANGE(1, 1024*1024), DEFAULT(1024),
       BLOCK_SIZE(1));

static ulong mdl_locks_hash_partitions;
static Sys_var_ulong Sys_metadata_locks_hash_instances(
       "metadata_locks_hash_instances", "Unused",
       READ_ONLY GLOBAL_VAR(mdl_locks_hash_partitions), CMD_LINE(REQUIRED_ARG),
       VALID_RANGE(1, 1024), DEFAULT(8),
       BLOCK_SIZE(1));

static Sys_var_on_access_session<Sys_var_ulonglong,
                                 PRIV_SET_SYSTEM_SESSION_VAR_PSEUDO_THREAD_ID>
Sys_pseudo_thread_id(
       "pseudo_thread_id",
       "This variable is for internal server use",
       SESSION_ONLY(pseudo_thread_id),
       NO_CMD_LINE, VALID_RANGE(0, MY_THREAD_ID_MAX), DEFAULT(0),
       BLOCK_SIZE(1), NO_MUTEX_GUARD, IN_BINLOG);

static bool
check_gtid_domain_id(sys_var *self, THD *thd, set_var *var)
{
  if (var->type != OPT_GLOBAL)
  {
    if (error_if_in_trans_or_substatement(thd,
          ER_STORED_FUNCTION_PREVENTS_SWITCH_GTID_DOMAIN_ID_SEQ_NO,
          ER_INSIDE_TRANSACTION_PREVENTS_SWITCH_GTID_DOMAIN_ID_SEQ_NO))
    return true;
    /*
      All binlogged statements on a temporary table must be binlogged in the
      same domain_id; it is not safe to run them in parallel in different
      domains, temporary table must be exclusive to a single thread.
      In row-based binlogging, temporary tables do not end up in the binlog,
      so there is no such issue.

      ToDo: When merging to next (non-GA) release, introduce a more specific
      error that describes that the problem is changing gtid_domain_id with
      open temporary tables in statement/mixed binlogging mode; it is not
      really due to doing it inside a "transaction".
    */
    if (thd->has_thd_temporary_tables() &&
        !thd->is_current_stmt_binlog_format_row() &&
        var->save_result.ulonglong_value != thd->variables.gtid_domain_id)
    {
      my_error(ER_INSIDE_TRANSACTION_PREVENTS_SWITCH_GTID_DOMAIN_ID_SEQ_NO,
               MYF(0));
        return true;
    }
  }
  return false;
}


static Sys_var_on_access<Sys_var_uint,
                         PRIV_SET_SYSTEM_GLOBAL_VAR_GTID_DOMAIN_ID,
                         PRIV_SET_SYSTEM_SESSION_VAR_GTID_DOMAIN_ID>
Sys_gtid_domain_id(
       "gtid_domain_id",
       "Used with global transaction ID to identify logically independent "
       "replication streams. When events can propagate through multiple "
       "parallel paths (for example multiple masters), each independent "
       "source server must use a distinct domain_id. For simple tree-shaped "
       "replication topologies, it can be left at its default, 0.",
       SESSION_VAR(gtid_domain_id),
       CMD_LINE(REQUIRED_ARG), VALID_RANGE(0, UINT_MAX32), DEFAULT(0),
       BLOCK_SIZE(1), NO_MUTEX_GUARD, NOT_IN_BINLOG,
       ON_CHECK(check_gtid_domain_id));


/*
  Check that setting gtid_seq_no isn't done inside a transaction, and (in
  gtid_strict_mode) doesn't create an out-of-order GTID sequence.

  Setting gtid_seq_no to DEFAULT or 0 means we 'reset' it so that the value
  doesn't affect the GTID of the next event group written to the binlog.
*/
static bool check_gtid_seq_no(sys_var *self, THD *thd, set_var *var)
{
  uint32 domain_id, server_id;
  uint64 seq_no;

  if (unlikely(error_if_in_trans_or_substatement(thd,
                                                 ER_STORED_FUNCTION_PREVENTS_SWITCH_GTID_DOMAIN_ID_SEQ_NO,
                                                 ER_INSIDE_TRANSACTION_PREVENTS_SWITCH_GTID_DOMAIN_ID_SEQ_NO)))
    return true;

  DBUG_EXECUTE_IF("ignore_set_gtid_seq_no_check", return false;);
  if (var->value && opt_gtid_strict_mode && opt_bin_log)
  {
    domain_id= thd->variables.gtid_domain_id;
    server_id= thd->variables.server_id;
    seq_no= (uint64)var->value->val_uint();
    if (seq_no != 0 &&
        mysql_bin_log.check_strict_gtid_sequence(domain_id, server_id, seq_no))
      return true;
  }

  return false;
}


static Sys_var_on_access_session<Sys_var_ulonglong,
                                PRIV_SET_SYSTEM_SESSION_VAR_GTID_SEQ_NO>
Sys_gtid_seq_no(
       "gtid_seq_no",
       "Internal server usage, for replication with global transaction id. "
       "When set, next event group logged to the binary log will use this "
       "sequence number, not generate a new one, thus allowing to preserve "
       "master's GTID in slave's binlog.",
       SESSION_ONLY(gtid_seq_no),
       NO_CMD_LINE, VALID_RANGE(0, ULONGLONG_MAX), DEFAULT(0),
       BLOCK_SIZE(1), NO_MUTEX_GUARD, NOT_IN_BINLOG,
       ON_CHECK(check_gtid_seq_no));


#ifdef HAVE_REPLICATION
static unsigned char opt_gtid_binlog_pos_dummy;
static Sys_var_gtid_binlog_pos Sys_gtid_binlog_pos(
       "gtid_binlog_pos", "Last GTID logged to the binary log, per replication"
       "domain",
       READ_ONLY GLOBAL_VAR(opt_gtid_binlog_pos_dummy), NO_CMD_LINE);


const uchar *
Sys_var_gtid_binlog_pos::global_value_ptr(THD *thd,
                                          const LEX_CSTRING *base) const
{
  char buf[128];
  String str(buf, sizeof(buf), system_charset_info);
  char *p;

  str.length(0);
  if ((opt_bin_log && mysql_bin_log.append_state_pos(&str)) ||
      !(p= thd->strmake(str.ptr(), str.length())))
  {
    my_error(ER_OUT_OF_RESOURCES, MYF(0));
    return NULL;
  }

  return (uchar *)p;
}


static unsigned char opt_gtid_current_pos_dummy;
static Sys_var_gtid_current_pos Sys_gtid_current_pos(
       "gtid_current_pos", "Current GTID position of the server. Per "
       "replication domain, this is either the last GTID replicated by a "
       "slave thread, or the GTID logged to the binary log, whichever is "
       "most recent.",
       READ_ONLY GLOBAL_VAR(opt_gtid_current_pos_dummy), NO_CMD_LINE);


const uchar *
Sys_var_gtid_current_pos::global_value_ptr(THD *thd,
                                           const LEX_CSTRING *base) const
{
  String str;
  char *p;

  str.length(0);
  if (rpl_append_gtid_state(&str, true) ||
      !(p= thd->strmake(str.ptr(), str.length())))
  {
    my_error(ER_OUT_OF_RESOURCES, MYF(0));
    return NULL;
  }

  return (uchar *)p;
}


bool
Sys_var_gtid_slave_pos::do_check(THD *thd, set_var *var)
{
  String str, *res;

  DBUG_ASSERT(var->type == OPT_GLOBAL);

  if (rpl_load_gtid_slave_state(thd))
  {
    my_error(ER_CANNOT_LOAD_SLAVE_GTID_STATE, MYF(0), "mysql",
             rpl_gtid_slave_state_table_name.str);
    return true;
  }

  if (give_error_if_slave_running(0))
    return true;
  if (!(res= var->value->val_str(&str)))
    return true;
  if (thd->in_active_multi_stmt_transaction())
  {
    my_error(ER_CANT_DO_THIS_DURING_AN_TRANSACTION, MYF(0));
    return true;
  }
  if (rpl_gtid_pos_check(thd, &((*res)[0]), res->length()))
    return true;

  if (!(var->save_result.string_value.str=
        thd->strmake(res->ptr(), res->length())))
  {
    my_error(ER_OUT_OF_RESOURCES, MYF(0));
    return true;
  }
  var->save_result.string_value.length= res->length();
  return false;
}


bool
Sys_var_gtid_slave_pos::global_update(THD *thd, set_var *var)
{
  bool err;

  DBUG_ASSERT(var->type == OPT_GLOBAL);

  if (!var->value)
  {
    my_error(ER_NO_DEFAULT, MYF(0), var->var->name.str);
    return true;
  }

  mysql_mutex_unlock(&LOCK_global_system_variables);
  mysql_mutex_lock(&LOCK_active_mi);
  if (give_error_if_slave_running(1))
    err= true;
  else
    err= rpl_gtid_pos_update(thd, var->save_result.string_value.str,
                             var->save_result.string_value.length);
  mysql_mutex_unlock(&LOCK_active_mi);
  mysql_mutex_lock(&LOCK_global_system_variables);
  return err;
}


const uchar *
Sys_var_gtid_slave_pos::global_value_ptr(THD *thd,
                                         const LEX_CSTRING *base) const
{
  String str;
  char *p;

  str.length(0);
  /*
    If the mysql.rpl_slave_pos table could not be loaded, then we cannot
    easily automatically try to reload it here - we may be inside a statement
    that already has tables locked and so opening more tables is problematic.

    But if the table is not loaded (eg. missing mysql_upgrade_db or some such),
    then the slave state must be empty anyway.
  */
  if ((rpl_global_gtid_slave_state->loaded &&
       rpl_append_gtid_state(&str, false)) ||
      !(p= thd->strmake(str.ptr(), str.length())))
  {
    my_error(ER_OUT_OF_RESOURCES, MYF(0));
    return NULL;
  }

  return (uchar *)p;
}


static unsigned char opt_gtid_slave_pos_dummy;
static Sys_var_gtid_slave_pos Sys_gtid_slave_pos(
       "gtid_slave_pos",
       "The list of global transaction IDs that were last replicated on the "
       "server, one for each replication domain.",
       GLOBAL_VAR(opt_gtid_slave_pos_dummy), NO_CMD_LINE);


static Sys_var_on_access_global<Sys_var_mybool,
                                PRIV_SET_SYSTEM_GLOBAL_VAR_GTID_STRICT_MODE>
Sys_gtid_strict_mode(
       "gtid_strict_mode",
       "Enforce strict seq_no ordering of events in the binary log. Slave "
       "stops with an error if it encounters an event that would cause it to "
       "generate an out-of-order binlog if executed. "
       "When ON the same server-id semisync-replicated transactions that "
       "duplicate existing ones in binlog are ignored without error "
       "and slave interruption.",
       GLOBAL_VAR(opt_gtid_strict_mode),
       CMD_LINE(OPT_ARG), DEFAULT(FALSE));


struct gtid_binlog_state_data { rpl_gtid *list; uint32 list_len; };

bool
Sys_var_gtid_binlog_state::do_check(THD *thd, set_var *var)
{
  if (thd->in_active_multi_stmt_transaction())
  {
    my_error(ER_CANT_DO_THIS_DURING_AN_TRANSACTION, MYF(0));
    return true;
  }
  if (!mysql_bin_log.is_open())
  {
    my_error(ER_FLUSH_MASTER_BINLOG_CLOSED, MYF(0));
    return true;
  }
  if (!mysql_bin_log.is_empty_state())
  {
    my_error(ER_BINLOG_MUST_BE_EMPTY, MYF(0));
    return true;
  }
  return false;
}


bool
Sys_var_gtid_binlog_state::global_update(THD *thd, set_var *var)
{
  DBUG_ASSERT(var->type == OPT_GLOBAL);

  if (!var->value)
  {
    my_error(ER_NO_DEFAULT, MYF(0), var->var->name.str);
    return true;
  }

  bool result;
  String str, *res;
  struct gtid_binlog_state_data *data;
  rpl_gtid *list;
  uint32 list_len;

  DBUG_ASSERT(var->type == OPT_GLOBAL);

  if (!(res= var->value->val_str(&str)))
    return true;
  if (res->length() == 0)
  {
    list= NULL;
    list_len= 0;
  }
  else if (!(list= gtid_parse_string_to_list(res->ptr(), res->length(),
                                             &list_len)))
  {
    my_error(ER_INCORRECT_GTID_STATE, MYF(0));
    return true;
  }
  if (!(data= (gtid_binlog_state_data *)my_malloc(PSI_INSTRUMENT_ME,
                                                  sizeof(*data), MYF(0))))
  {
    my_free(list);
    my_error(ER_OUT_OF_RESOURCES, MYF(0));
    return true;
  }
  data->list= list;
  data->list_len= list_len;
  var->save_result.ptr= data;
  
  mysql_mutex_unlock(&LOCK_global_system_variables);
  result= (reset_master(thd, data->list, data->list_len, 0) != 0);
  mysql_mutex_lock(&LOCK_global_system_variables);
  my_free(data->list);
  my_free(data);
  return result;
}


const uchar *
Sys_var_gtid_binlog_state::global_value_ptr(THD *thd,
                                            const LEX_CSTRING *base) const
{
  char buf[512];
  String str(buf, sizeof(buf), system_charset_info);
  char *p;

  str.length(0);
  if ((opt_bin_log && mysql_bin_log.append_state(&str)) ||
      !(p= thd->strmake(str.ptr(), str.length())))
  {
    my_error(ER_OUT_OF_RESOURCES, MYF(0));
    return NULL;
  }

  return (uchar *)p;
}


static unsigned char opt_gtid_binlog_state_dummy;
static Sys_var_gtid_binlog_state Sys_gtid_binlog_state(
       "gtid_binlog_state",
       "The internal GTID state of the binlog, used to keep track of all "
       "GTIDs ever logged to the binlog.",
       GLOBAL_VAR(opt_gtid_binlog_state_dummy), NO_CMD_LINE);


static Sys_var_last_gtid Sys_last_gtid(
       "last_gtid", "The GTID of the last commit (if binlogging was enabled), "
       "or the empty string if none.",
       READ_ONLY sys_var::ONLY_SESSION, NO_CMD_LINE);

export sys_var *Sys_last_gtid_ptr= &Sys_last_gtid; // for check changing


const uchar *
Sys_var_last_gtid::session_value_ptr(THD *thd, const LEX_CSTRING *base) const
{
  char buf[10+1+10+1+20+1];
  String str(buf, sizeof(buf), system_charset_info);
  char *p;
  bool first= true;

  str.length(0);
  rpl_gtid gtid= thd->get_last_commit_gtid();
  if ((gtid.seq_no > 0 &&
       rpl_slave_state_tostring_helper(&str, &gtid, &first)) ||
      !(p= thd->strmake(str.ptr(), str.length())))
  {
    my_error(ER_OUT_OF_RESOURCES, MYF(0));
    return NULL;
  }

  return (uchar *)p;
}


static Sys_var_on_access_global<Sys_var_uint,
                            PRIV_SET_SYSTEM_GLOBAL_VAR_GTID_CLEANUP_BATCH_SIZE>
Sys_gtid_cleanup_batch_size(
       "gtid_cleanup_batch_size",
       "Normally does not need tuning. How many old rows must accumulate in "
       "the mysql.gtid_slave_pos table before a background job will be run to "
       "delete them. Can be increased to reduce number of commits if "
       "using many different engines with --gtid_pos_auto_engines, or to "
       "reduce CPU overhead if using a huge number of different "
       "gtid_domain_ids. Can be decreased to reduce number of old rows in the "
       "table.",
       GLOBAL_VAR(opt_gtid_cleanup_batch_size), CMD_LINE(REQUIRED_ARG),
       VALID_RANGE(0,2147483647), DEFAULT(64), BLOCK_SIZE(1));


static bool
check_slave_parallel_threads(sys_var *self, THD *thd, set_var *var)
{
  return give_error_if_slave_running(0);
}

static bool
fix_slave_parallel_threads(sys_var *self, THD *thd, enum_var_type type)
{
  bool err;

  mysql_mutex_unlock(&LOCK_global_system_variables);
  err= give_error_if_slave_running(0);
  mysql_mutex_lock(&LOCK_global_system_variables);

  return err;
}


static Sys_var_on_access_global<Sys_var_ulong,
                             PRIV_SET_SYSTEM_GLOBAL_VAR_SLAVE_PARALLEL_THREADS>
Sys_slave_parallel_threads(
       "slave_parallel_threads",
       "If non-zero, number of threads to spawn to apply in parallel events "
       "on the slave that were group-committed on the master or were logged "
       "with GTID in different replication domains. Note that these threads "
       "are in addition to the IO and SQL threads, which are always created "
       "by a replication slave",
       GLOBAL_VAR(opt_slave_parallel_threads), CMD_LINE(REQUIRED_ARG),
       VALID_RANGE(0,16383), DEFAULT(0), BLOCK_SIZE(1), NO_MUTEX_GUARD,
       NOT_IN_BINLOG, ON_CHECK(check_slave_parallel_threads),
       ON_UPDATE(fix_slave_parallel_threads));

/* Alias for @@slave_parallel_threads to match what MySQL 5.7 uses. */
static Sys_var_on_access_global<Sys_var_ulong,
                              PRIV_SET_SYSTEM_GLOBAL_VAR_SLAVE_PARALLEL_WORKERS>
Sys_slave_parallel_workers(
       "slave_parallel_workers",
       "Alias for slave_parallel_threads",
       GLOBAL_VAR(opt_slave_parallel_threads), CMD_LINE(REQUIRED_ARG),
       VALID_RANGE(0,16383), DEFAULT(0), BLOCK_SIZE(1), NO_MUTEX_GUARD,
       NOT_IN_BINLOG, ON_CHECK(check_slave_parallel_threads),
       ON_UPDATE(fix_slave_parallel_threads));


static bool
check_slave_domain_parallel_threads(sys_var *self, THD *thd, set_var *var)
{
  return give_error_if_slave_running(0);
}

static bool
fix_slave_domain_parallel_threads(sys_var *self, THD *thd, enum_var_type type)
{
  bool running;

  mysql_mutex_unlock(&LOCK_global_system_variables);
  running= give_error_if_slave_running(0);
  mysql_mutex_lock(&LOCK_global_system_variables);

  return running;
}


static Sys_var_on_access_global<Sys_var_ulong,
                       PRIV_SET_SYSTEM_GLOBAL_VAR_SLAVE_DOMAIN_PARALLEL_THREADS>
Sys_slave_domain_parallel_threads(
       "slave_domain_parallel_threads",
       "Maximum number of parallel threads to use on slave for events in a "
       "single replication domain. When using multiple domains, this can be "
       "used to limit a single domain from grabbing all threads and thus "
       "stalling other domains. The default of 0 means to allow a domain to "
       "grab as many threads as it wants, up to the value of "
       "slave_parallel_threads.",
       GLOBAL_VAR(opt_slave_domain_parallel_threads), CMD_LINE(REQUIRED_ARG),
       VALID_RANGE(0,16383), DEFAULT(0), BLOCK_SIZE(1), NO_MUTEX_GUARD,
       NOT_IN_BINLOG, ON_CHECK(check_slave_domain_parallel_threads),
       ON_UPDATE(fix_slave_domain_parallel_threads));


static Sys_var_on_access_global<Sys_var_ulong,
                           PRIV_SET_SYSTEM_GLOBAL_VAR_SLAVE_PARALLEL_MAX_QUEUED>
Sys_slave_parallel_max_queued(
       "slave_parallel_max_queued",
       "Limit on how much memory SQL threads should use per parallel "
       "replication thread when reading ahead in the relay log looking for "
       "opportunities for parallel replication. Only used when "
       "--slave-parallel-threads > 0.",
       GLOBAL_VAR(opt_slave_parallel_max_queued), CMD_LINE(REQUIRED_ARG),
       VALID_RANGE(0,2147483647), DEFAULT(131072), BLOCK_SIZE(1));


bool
Sys_var_slave_parallel_mode::global_update(THD *thd, set_var *var)
{
  enum_slave_parallel_mode new_value=
    (enum_slave_parallel_mode)var->save_result.ulonglong_value;
  LEX_CSTRING *base_name= &var->base;
  Master_info *mi;
  bool res= false;

  if (!base_name->length)
    base_name= &thd->variables.default_master_connection;

  mysql_mutex_unlock(&LOCK_global_system_variables);
  mysql_mutex_lock(&LOCK_active_mi);

  mi= master_info_index->
    get_master_info(base_name, !base_name->length ?
                    Sql_condition::WARN_LEVEL_ERROR :
                    Sql_condition::WARN_LEVEL_WARN);

  if (mi)
  {
    if (mi->rli.slave_running)
    {
      my_error(ER_SLAVE_MUST_STOP, MYF(0),
               (int) mi->connection_name.length, mi->connection_name.str);
      res= true;
    }
    else
    {
      mi->parallel_mode= new_value;
      if (!base_name->length)
      {
        /* Use as default value for new connections */
        opt_slave_parallel_mode= new_value;
      }
    }
  }

  mysql_mutex_unlock(&LOCK_active_mi);
  mysql_mutex_lock(&LOCK_global_system_variables);

  return res;
}


const uchar *
Sys_var_slave_parallel_mode::global_value_ptr(THD *thd,
                                              const
                                              LEX_CSTRING *base_name) const
{
  Master_info *mi;
  enum_slave_parallel_mode val=
    (enum_slave_parallel_mode)opt_slave_parallel_mode;

  if (!base_name->length)
    base_name= &thd->variables.default_master_connection;

  mysql_mutex_unlock(&LOCK_global_system_variables);
  mysql_mutex_lock(&LOCK_active_mi);

  mi= master_info_index->
    get_master_info(base_name, !base_name->length ?
                    Sql_condition::WARN_LEVEL_ERROR :
                    Sql_condition::WARN_LEVEL_WARN);
  if (mi)
    val= mi->parallel_mode;

  mysql_mutex_unlock(&LOCK_active_mi);
  mysql_mutex_lock(&LOCK_global_system_variables);
  if (!mi)
    return 0;

  return valptr(thd, val);
}


/* The order here must match enum_slave_parallel_mode in mysqld.h. */
static const char *slave_parallel_mode_names[] = {
  "none", "minimal", "conservative", "optimistic", "aggressive", NULL
};
export TYPELIB slave_parallel_mode_typelib = {
  array_elements(slave_parallel_mode_names)-1,
  "",
  slave_parallel_mode_names,
  NULL
};

static Sys_var_on_access_global<Sys_var_slave_parallel_mode,
                                PRIV_SET_SYSTEM_GLOBAL_VAR_SLAVE_PARALLEL_MODE>
Sys_slave_parallel_mode(
       "slave_parallel_mode",
       "Controls what transactions are applied in parallel when using "
       "--slave-parallel-threads. Possible values: \"optimistic\" tries to "
       "apply most transactional DML in parallel, and handles any conflicts "
       "with rollback and retry. \"conservative\" limits parallelism in an "
       "effort to avoid any conflicts. \"aggressive\" tries to maximise the "
       "parallelism, possibly at the cost of increased conflict rate. "
       "\"minimal\" only parallelizes the commit steps of transactions. "
       "\"none\" disables parallel apply completely.",
       GLOBAL_VAR(opt_slave_parallel_mode), NO_CMD_LINE,
       slave_parallel_mode_names, DEFAULT(SLAVE_PARALLEL_OPTIMISTIC));


static Sys_var_bit Sys_skip_parallel_replication(
       "skip_parallel_replication",
       "If set when a transaction is written to the binlog, parallel apply of "
       "that transaction will be avoided on a slave where slave_parallel_mode "
       "is not \"aggressive\". Can be used to avoid unnecessary rollback and "
       "retry for transactions that are likely to cause a conflict if "
       "replicated in parallel.",
       SESSION_ONLY(option_bits), NO_CMD_LINE, OPTION_RPL_SKIP_PARALLEL,
       DEFAULT(FALSE));

static Sys_var_mybool Sys_binlog_alter_two_phase(
       "binlog_alter_two_phase",
       "When set, split ALTER at binary logging into 2 statements: "
       "START ALTER and COMMIT/ROLLBACK ALTER",
       SESSION_VAR(binlog_alter_two_phase), CMD_LINE(OPT_ARG),
       DEFAULT(FALSE));

static bool
check_gtid_ignore_duplicates(sys_var *self, THD *thd, set_var *var)
{
  return give_error_if_slave_running(0);
}

static bool
fix_gtid_ignore_duplicates(sys_var *self, THD *thd, enum_var_type type)
{
  bool running;

  mysql_mutex_unlock(&LOCK_global_system_variables);
  running= give_error_if_slave_running(0);
  mysql_mutex_lock(&LOCK_global_system_variables);

  return running;
}


static Sys_var_on_access_global<Sys_var_mybool,
                              PRIV_SET_SYSTEM_GLOBAL_VAR_GTID_IGNORE_DUPLICATES>
Sys_gtid_ignore_duplicates(
       "gtid_ignore_duplicates",
       "When set, different master connections in multi-source replication are "
       "allowed to receive and process event groups with the same GTID (when "
       "using GTID mode). Only one will be applied, any others will be "
       "ignored. Within a given replication domain, just the sequence number "
       "will be used to decide whether a given GTID has been already applied; "
       "this means it is the responsibility of the user to ensure that GTID "
       "sequence numbers are strictly increasing.",
       GLOBAL_VAR(opt_gtid_ignore_duplicates), CMD_LINE(OPT_ARG),
       DEFAULT(FALSE), NO_MUTEX_GUARD,
       NOT_IN_BINLOG, ON_CHECK(check_gtid_ignore_duplicates),
       ON_UPDATE(fix_gtid_ignore_duplicates));

static bool
update_slave_max_statement_time(sys_var *self, THD *thd, enum_var_type type)
{
  slave_max_statement_time=
    double2ulonglong(slave_max_statement_time_double * 1e6);

  return false;
}

static Sys_var_on_access_global<
    Sys_var_double, PRIV_SET_SYSTEM_GLOBAL_VAR_SLAVE_MAX_STATEMENT_TIME>
    Sys_slave_max_statement_time(
        "slave_max_statement_time",
        "A query that has taken more than slave_max_statement_time seconds to "
        "run on the slave will be aborted. The argument will be treated as a "
        "decimal value with microsecond precision. A value of 0 (default) "
        "means no timeout",
        GLOBAL_VAR(slave_max_statement_time_double), CMD_LINE(REQUIRED_ARG),
        VALID_RANGE(0, LONG_TIMEOUT), DEFAULT(0), NO_MUTEX_GUARD,
        NOT_IN_BINLOG, ON_CHECK(0), ON_UPDATE(update_slave_max_statement_time));
#endif


static Sys_var_on_access_global<Sys_var_ulong,
                           PRIV_SET_SYSTEM_GLOBAL_VAR_BINLOG_COMMIT_WAIT_COUNT>
Sys_binlog_commit_wait_count(
       "binlog_commit_wait_count",
       "If non-zero, binlog write will wait at most binlog_commit_wait_usec "
       "microseconds for at least this many commits to queue up for group "
       "commit to the binlog. This can reduce I/O on the binlog and provide "
       "increased opportunity for parallel apply on the slave, but too high "
       "a value will decrease commit throughput.",
       GLOBAL_VAR(opt_binlog_commit_wait_count), CMD_LINE(REQUIRED_ARG),
       VALID_RANGE(0, ULONG_MAX), DEFAULT(0), BLOCK_SIZE(1));


static Sys_var_on_access_global<Sys_var_ulong,
                            PRIV_SET_SYSTEM_GLOBAL_VAR_BINLOG_COMMIT_WAIT_USEC>
Sys_binlog_commit_wait_usec(
       "binlog_commit_wait_usec",
       "Maximum time, in microseconds, to wait for more commits to queue up "
       "for binlog group commit. Only takes effect if the value of "
       "binlog_commit_wait_count is non-zero.",
       GLOBAL_VAR(opt_binlog_commit_wait_usec), CMD_LINE(REQUIRED_ARG),
       VALID_RANGE(0, ULONG_MAX), DEFAULT(100000), BLOCK_SIZE(1));


static bool fix_max_join_size(sys_var *self, THD *thd, enum_var_type type)
{
  SV *sv= type == OPT_GLOBAL ? &global_system_variables : &thd->variables;
  if (sv->max_join_size == HA_POS_ERROR)
    sv->option_bits|= OPTION_BIG_SELECTS;
  else
    sv->option_bits&= ~OPTION_BIG_SELECTS;
  return false;
}
static Sys_var_harows Sys_max_join_size(
       "max_join_size",
       "Joins that are probably going to read more than max_join_size "
       "records return an error",
       SESSION_VAR(max_join_size), CMD_LINE(REQUIRED_ARG),
       VALID_RANGE(1, HA_POS_ERROR), DEFAULT(HA_POS_ERROR), BLOCK_SIZE(1),
       NO_MUTEX_GUARD, NOT_IN_BINLOG, ON_CHECK(0),
       ON_UPDATE(fix_max_join_size));

static Sys_var_ulong Sys_max_seeks_for_key(
       "max_seeks_for_key",
       "Limit assumed max number of seeks when looking up rows based on a key",
       SESSION_VAR(max_seeks_for_key), CMD_LINE(REQUIRED_ARG),
       VALID_RANGE(1, UINT_MAX), DEFAULT(UINT_MAX), BLOCK_SIZE(1));

static Sys_var_ulong Sys_max_length_for_sort_data(
       "max_length_for_sort_data",
       "Max number of bytes in sorted records",
       SESSION_VAR(max_length_for_sort_data), CMD_LINE(REQUIRED_ARG),
       VALID_RANGE(4, 8192*1024L), DEFAULT(1024), BLOCK_SIZE(1));

static PolyLock_mutex PLock_prepared_stmt_count(&LOCK_prepared_stmt_count);
static Sys_var_uint Sys_max_prepared_stmt_count(
       "max_prepared_stmt_count",
       "Maximum number of prepared statements in the server",
       GLOBAL_VAR(max_prepared_stmt_count), CMD_LINE(REQUIRED_ARG),
       VALID_RANGE(0, UINT_MAX32), DEFAULT(16382), BLOCK_SIZE(1),
       &PLock_prepared_stmt_count);

static Sys_var_ulong Sys_max_recursive_iterations(
       "max_recursive_iterations",
       "Maximum number of iterations when executing recursive queries",
       SESSION_VAR(max_recursive_iterations), CMD_LINE(OPT_ARG),
       VALID_RANGE(0, UINT_MAX), DEFAULT(1000), BLOCK_SIZE(1));

static Sys_var_ulong Sys_max_sort_length(
       "max_sort_length",
       "The number of bytes to use when sorting BLOB or TEXT values (only "
       "the first max_sort_length bytes of each value are used; the rest "
       "are ignored)",
       SESSION_VAR(max_sort_length), CMD_LINE(REQUIRED_ARG),
       VALID_RANGE(64, 8192*1024L), DEFAULT(1024), BLOCK_SIZE(1));

static Sys_var_ulong Sys_max_sp_recursion_depth(
       "max_sp_recursion_depth",
       "Maximum stored procedure recursion depth",
       SESSION_VAR(max_sp_recursion_depth), CMD_LINE(OPT_ARG),
       VALID_RANGE(0, 255), DEFAULT(0), BLOCK_SIZE(1));


static bool if_checking_enabled(sys_var *self, THD *thd,  set_var *var)
{
  if (session_readonly(self, thd, var))
    return true;
  
  if (!max_user_connections_checking)
  {
    my_error(ER_OPTION_PREVENTS_STATEMENT, MYF(0), "--max-user-connections=0");
    return true;
  }

  return false;
}
// non-standard session_value_ptr() here
static Sys_var_max_user_conn Sys_max_user_connections(
       "max_user_connections",
       "The maximum number of active connections for a single user "
       "(0 = no limit)",
       SESSION_VAR(max_user_connections), CMD_LINE(REQUIRED_ARG),
       VALID_RANGE(-1, INT_MAX), DEFAULT(0), BLOCK_SIZE(1), NO_MUTEX_GUARD,
       NOT_IN_BINLOG, ON_CHECK(if_checking_enabled));

static Sys_var_ulong Sys_max_tmp_tables(
       "max_tmp_tables", "Unused, will be removed.",
       SESSION_VAR(max_tmp_tables), CMD_LINE(REQUIRED_ARG),
       VALID_RANGE(1, UINT_MAX), DEFAULT(32), BLOCK_SIZE(1),
       NO_MUTEX_GUARD, NOT_IN_BINLOG, ON_CHECK(0), ON_UPDATE(0),
       DEPRECATED("")); // since 10.1.2

static Sys_var_ulong Sys_max_write_lock_count(
       "max_write_lock_count",
       "After this many write locks, allow some read locks to run in between",
       GLOBAL_VAR(max_write_lock_count), CMD_LINE(REQUIRED_ARG),
       VALID_RANGE(1, UINT_MAX), DEFAULT(UINT_MAX), BLOCK_SIZE(1));

static Sys_var_ulong Sys_min_examined_row_limit(
       "min_examined_row_limit",
       "Alias for log_slow_min_examined_row_limit. "
       "Don't write queries to slow log that examine fewer rows "
       "than that",
       SESSION_VAR(min_examined_row_limit), CMD_LINE(REQUIRED_ARG),
       VALID_RANGE(0, UINT_MAX), DEFAULT(0), BLOCK_SIZE(1));

static Sys_var_ulong Sys_log_slow_min_examined_row_limit(
       "log_slow_min_examined_row_limit",
       "Don't write queries to slow log that examine fewer rows "
       "than that",
       SESSION_VAR(min_examined_row_limit), CMD_LINE(REQUIRED_ARG),
       VALID_RANGE(0, UINT_MAX), DEFAULT(0), BLOCK_SIZE(1));

#ifdef _WIN32
static Sys_var_mybool Sys_named_pipe(
       "named_pipe", "Enable the named pipe (NT)",
       READ_ONLY GLOBAL_VAR(opt_enable_named_pipe), CMD_LINE(OPT_ARG),
       DEFAULT(FALSE));
#endif


static bool check_net_buffer_length(sys_var *self, THD *thd,  set_var *var)
{
  longlong val;
  if (session_readonly(self, thd, var))
    return true;

  val= var->save_result.ulonglong_value;
  if (val > (longlong) global_system_variables.max_allowed_packet)
  {
    push_warning_printf(thd, Sql_condition::WARN_LEVEL_WARN,
                        WARN_OPTION_BELOW_LIMIT,
                        ER_THD(thd, WARN_OPTION_BELOW_LIMIT),
                        "max_allowed_packet", "net_buffer_length");
  }
  return false;
}
static Sys_var_ulong Sys_net_buffer_length(
       "net_buffer_length",
       "Buffer length for TCP/IP and socket communication",
       SESSION_VAR(net_buffer_length), CMD_LINE(REQUIRED_ARG),
       VALID_RANGE(1024, 1024*1024), DEFAULT(16384), BLOCK_SIZE(1024),
       NO_MUTEX_GUARD, NOT_IN_BINLOG, ON_CHECK(check_net_buffer_length));

static bool fix_net_read_timeout(sys_var *self, THD *thd, enum_var_type type)
{
  if (type != OPT_GLOBAL)
    my_net_set_read_timeout(&thd->net, thd->variables.net_read_timeout);
  return false;
}
static Sys_var_ulong Sys_net_read_timeout(
       "net_read_timeout",
       "Number of seconds to wait for more data from a connection before "
       "aborting the read",
       SESSION_VAR(net_read_timeout), CMD_LINE(REQUIRED_ARG),
       VALID_RANGE(1, LONG_TIMEOUT), DEFAULT(NET_READ_TIMEOUT), BLOCK_SIZE(1),
       NO_MUTEX_GUARD, NOT_IN_BINLOG, ON_CHECK(0),
       ON_UPDATE(fix_net_read_timeout));

static bool fix_net_write_timeout(sys_var *self, THD *thd, enum_var_type type)
{
  if (type != OPT_GLOBAL)
    my_net_set_write_timeout(&thd->net, thd->variables.net_write_timeout);
  return false;
}
static Sys_var_ulong Sys_net_write_timeout(
       "net_write_timeout",
       "Number of seconds to wait for a block to be written to a connection "
       "before aborting the write",
       SESSION_VAR(net_write_timeout), CMD_LINE(REQUIRED_ARG),
       VALID_RANGE(1, LONG_TIMEOUT), DEFAULT(NET_WRITE_TIMEOUT), BLOCK_SIZE(1),
       NO_MUTEX_GUARD, NOT_IN_BINLOG, ON_CHECK(0),
       ON_UPDATE(fix_net_write_timeout));

static bool fix_net_retry_count(sys_var *self, THD *thd, enum_var_type type)
{
  if (type != OPT_GLOBAL)
    thd->net.retry_count=thd->variables.net_retry_count;
  return false;
}
static Sys_var_ulong Sys_net_retry_count(
       "net_retry_count",
       "If a read on a communication port is interrupted, retry this "
       "many times before giving up",
       SESSION_VAR(net_retry_count), CMD_LINE(REQUIRED_ARG),
       VALID_RANGE(1, UINT_MAX), DEFAULT(MYSQLD_NET_RETRY_COUNT),
       BLOCK_SIZE(1), NO_MUTEX_GUARD, NOT_IN_BINLOG, ON_CHECK(0),
       ON_UPDATE(fix_net_retry_count));

static bool set_old_mode (sys_var *self, THD *thd, enum_var_type type)
{
  if (thd->variables.old_mode)
  {
    thd->variables.old_behavior|= (OLD_MODE_NO_PROGRESS_INFO |
                                   OLD_MODE_IGNORE_INDEX_ONLY_FOR_JOIN |
                                   OLD_MODE_COMPAT_5_1_CHECKSUM);
  }
  else
  {
    thd->variables.old_behavior&= ~(OLD_MODE_NO_PROGRESS_INFO|
                                    OLD_MODE_IGNORE_INDEX_ONLY_FOR_JOIN |
                                    OLD_MODE_COMPAT_5_1_CHECKSUM);
  }

  return false;
}

static Sys_var_mybool Sys_old_mode(
       "old", "Use compatible behavior from previous MariaDB version. See also --old-mode",
       SESSION_VAR(old_mode), CMD_LINE(OPT_ARG), DEFAULT(FALSE), 0, NOT_IN_BINLOG, ON_CHECK(0),
       ON_UPDATE(set_old_mode), DEPRECATED("'@@old_mode'"));

static Sys_var_mybool Sys_opt_allow_suspicious_udfs(
       "allow_suspicious_udfs",
       "Allows use of user-defined functions (UDFs) consisting of only one symbol xxx() without corresponding xxx_init() or xxx_deinit(). That also means that one can load any function from any library, for example exit() from libc.so",
       READ_ONLY GLOBAL_VAR(opt_allow_suspicious_udfs),
       CMD_LINE(OPT_ARG), DEFAULT(FALSE));

#ifndef DISABLE_GRANT_OPTIONS
static Sys_var_mybool Sys_skip_grant_tables(
       "skip_grant_tables",
       "Start without grant tables. This gives all users FULL ACCESS to all tables.",
       READ_ONLY GLOBAL_VAR(opt_noacl),
       CMD_LINE(OPT_ARG), DEFAULT(FALSE));
#endif

static const char *alter_algorithm_modes[]= {"DEFAULT", "COPY", "INPLACE",
"NOCOPY", "INSTANT", NULL};

static Sys_var_enum Sys_alter_algorithm(
	"alter_algorithm", "Specify the alter table algorithm",
	SESSION_VAR(alter_algorithm), CMD_LINE(OPT_ARG),
	alter_algorithm_modes, DEFAULT(0));

static Sys_var_enum Sys_old_alter_table(
       "old_alter_table", "Alias for alter_algorithm. "
       "Deprecated. Use --alter-algorithm instead.",
       SESSION_VAR(alter_algorithm), CMD_LINE(OPT_ARG),
       alter_algorithm_modes, DEFAULT(0), NO_MUTEX_GUARD, NOT_IN_BINLOG,
       ON_CHECK(0), ON_UPDATE(0),
       DEPRECATED("'@@alter_algorithm'")); // Since 10.5.1

static bool check_old_passwords(sys_var *self, THD *thd, set_var *var)
{
  return mysql_user_table_is_in_short_password_format;
}
static Sys_var_mybool Sys_old_passwords(
       "old_passwords",
       "Use old password encryption method (needed for 4.0 and older clients)",
       SESSION_VAR(old_passwords), CMD_LINE(OPT_ARG),
       DEFAULT(FALSE), NO_MUTEX_GUARD, NOT_IN_BINLOG,
       ON_CHECK(check_old_passwords));
export sys_var *Sys_old_passwords_ptr= &Sys_old_passwords; // for sql_acl.cc

static Sys_var_ulong Sys_open_files_limit(
       "open_files_limit",
       "If this is not 0, then mysqld will use this value to reserve file "
       "descriptors to use with setrlimit(). If this value is 0 or autoset "
       "then mysqld will reserve max_connections*5 or max_connections + "
       "table_cache*2 (whichever is larger) number of file descriptors",
       AUTO_SET READ_ONLY GLOBAL_VAR(open_files_limit), CMD_LINE(REQUIRED_ARG),
       VALID_RANGE(0, OS_FILE_LIMIT), DEFAULT(0), BLOCK_SIZE(1));

/// @todo change to enum
static Sys_var_ulong Sys_optimizer_prune_level(
       "optimizer_prune_level",
       "Controls the heuristic(s) applied during query optimization to prune "
       "less-promising partial plans from the optimizer search space. "
       "Meaning: 0 - do not apply any heuristic, thus perform exhaustive "
       "search: 1 - prune plans based on cost and number of retrieved rows "
       "eq_ref: 2 - prune also if we find an eq_ref chain",
       SESSION_VAR(optimizer_prune_level), CMD_LINE(REQUIRED_ARG),
       VALID_RANGE(0, 2), DEFAULT(2), BLOCK_SIZE(1));

static Sys_var_ulong Sys_optimizer_selectivity_sampling_limit(
       "optimizer_selectivity_sampling_limit",
       "Controls number of record samples to check condition selectivity",
       SESSION_VAR(optimizer_selectivity_sampling_limit),
       CMD_LINE(REQUIRED_ARG),
       VALID_RANGE(SELECTIVITY_SAMPLING_THRESHOLD, UINT_MAX),
       DEFAULT(SELECTIVITY_SAMPLING_LIMIT), BLOCK_SIZE(1));

static Sys_var_ulonglong Sys_optimizer_join_limit_pref_ratio(
       "optimizer_join_limit_pref_ratio",
       "For queries with JOIN and ORDER BY LIMIT : make the optimizer "
       "consider a join order that allows to short-cut execution after "
       "producing #LIMIT matches if that promises N times speedup. "
       "(A conservative setting here would be is a high value, like 100 so "
       "the short-cutting plan is used if it promises a speedup of 100x or "
       "more). Short-cutting plans are inherently risky so the default is 0 "
       "which means do not consider this optimization",
       SESSION_VAR(optimizer_join_limit_pref_ratio),
       CMD_LINE(REQUIRED_ARG),
       VALID_RANGE(0, UINT_MAX),
       DEFAULT(0), BLOCK_SIZE(1));

static Sys_var_ulong Sys_optimizer_use_condition_selectivity(
       "optimizer_use_condition_selectivity",
       "Controls selectivity of which conditions the optimizer takes into "
       "account to calculate cardinality of a partial join when it searches "
       "for the best execution plan "
       "Meaning: "
       "1 - use selectivity of index backed range conditions to calculate "
       "the cardinality of a partial join if the last joined table is "
       "accessed by full table scan or an index scan, "
       "2 - use selectivity of index backed range conditions to calculate "
       "the cardinality of a partial join in any case, "
       "3 - additionally always use selectivity of range conditions that are "
       "not backed by any index to calculate the cardinality of a partial join, "
       "4 - use histograms to calculate selectivity of range conditions that "
       "are not backed by any index to calculate the cardinality of "
       "a partial join."
       "5 - additionally use selectivity of certain non-range predicates "
       "calculated on record samples",
       SESSION_VAR(optimizer_use_condition_selectivity), CMD_LINE(REQUIRED_ARG),
       VALID_RANGE(1, 5), DEFAULT(4), BLOCK_SIZE(1));

static Sys_var_ulong Sys_optimizer_search_depth(
       "optimizer_search_depth",
       "Maximum depth of search performed by the query optimizer. Values "
       "larger than the number of relations in a query result in better "
       "query plans, but take longer to compile a query. Values smaller "
       "than the number of tables in a relation result in faster "
       "optimization, but may produce very bad query plans. If set to 0, "
       "the system will automatically pick a reasonable value.",
       SESSION_VAR(optimizer_search_depth), CMD_LINE(REQUIRED_ARG),
       VALID_RANGE(0, MAX_TABLES+1), DEFAULT(MAX_TABLES+1), BLOCK_SIZE(1));

static Sys_var_ulong Sys_optimizer_extra_pruning_depth(
       "optimizer_extra_pruning_depth",
       "If the optimizer needs to enumerate join prefix of this size or "
       "larger, then it will try aggressively prune away the search space.",
       SESSION_VAR(optimizer_extra_pruning_depth), CMD_LINE(REQUIRED_ARG),
       VALID_RANGE(0, MAX_TABLES+1), DEFAULT(8), BLOCK_SIZE(1));

/* this is used in the sigsegv handler */
export const char *optimizer_switch_names[]=
{
  "index_merge","index_merge_union","index_merge_sort_union",
  "index_merge_intersection","index_merge_sort_intersection",
  "engine_condition_pushdown",
  "index_condition_pushdown",
  "derived_merge", "derived_with_keys",
  "firstmatch","loosescan","materialization","in_to_exists","semijoin",
  "partial_match_rowid_merge",
  "partial_match_table_scan",
  "subquery_cache",
  "mrr",
  "mrr_cost_based",
  "mrr_sort_keys",
  "outer_join_with_cache",
  "semijoin_with_cache",
  "join_cache_incremental",
  "join_cache_hashed",
  "join_cache_bka",
  "optimize_join_buffer_size",
  "table_elimination",
  "extended_keys",
  "exists_to_in",
  "orderby_uses_equalities",
  "condition_pushdown_for_derived",
  "split_materialized",
  "condition_pushdown_for_subquery",
  "rowid_filter",
  "condition_pushdown_from_having",
  "not_null_range_scan",
  "hash_join_cardinality",
  "cset_narrowing",
  "default", 
  NullS
};
static bool fix_optimizer_switch(sys_var *self, THD *thd,
                                 enum_var_type type)
{
  SV *sv= (type == OPT_GLOBAL) ? &global_system_variables : &thd->variables;
  if (sv->optimizer_switch & deprecated_ENGINE_CONDITION_PUSHDOWN)
    push_warning_printf(current_thd, Sql_condition::WARN_LEVEL_WARN,
                        ER_WARN_DEPRECATED_SYNTAX_NO_REPLACEMENT,
                        ER_THD(thd, ER_WARN_DEPRECATED_SYNTAX_NO_REPLACEMENT),
                        "engine_condition_pushdown=on"); // since 10.1.1
  return false;
}
static bool check_legal_optimizer_switch(sys_var *self, THD *thd,
                                         set_var *var)
{
  if (var->save_result.ulonglong_value & (OPTIMIZER_SWITCH_MATERIALIZATION |
                                          OPTIMIZER_SWITCH_IN_TO_EXISTS))
  {
    return false;
  }
  my_error(ER_ILLEGAL_SUBQUERY_OPTIMIZER_SWITCHES, MYF(0));
  return true;
}
static Sys_var_flagset Sys_optimizer_switch(
       "optimizer_switch",
       "Fine-tune the optimizer behavior",
       SESSION_VAR(optimizer_switch), CMD_LINE(REQUIRED_ARG),
       optimizer_switch_names, DEFAULT(OPTIMIZER_SWITCH_DEFAULT),
       NO_MUTEX_GUARD, NOT_IN_BINLOG, ON_CHECK(check_legal_optimizer_switch),
       ON_UPDATE(fix_optimizer_switch));

static Sys_var_flagset Sys_optimizer_trace(
    "optimizer_trace",
    "Controls tracing of the Optimizer:"
    " optimizer_trace=option=val[,option=val...], where option is one of"
    " {enabled}"
    " and val is one of {on, off, default}",
    SESSION_VAR(optimizer_trace), CMD_LINE(REQUIRED_ARG),
    Opt_trace_context::flag_names, DEFAULT(Opt_trace_context::FLAG_DEFAULT));
    // @see set_var::is_var_optimizer_trace()
export sys_var *Sys_optimizer_trace_ptr = &Sys_optimizer_trace;

static Sys_var_ulong Sys_optimizer_trace_max_mem_size(
    "optimizer_trace_max_mem_size",
    "Maximum allowed size of an optimizer trace",
    SESSION_VAR(optimizer_trace_max_mem_size), CMD_LINE(REQUIRED_ARG),
    VALID_RANGE(0, ULONG_MAX), DEFAULT(1024 * 1024), BLOCK_SIZE(1));


/*
  Symbolic names for OPTIMIZER_ADJ_* flags in sql_priv.h
*/
static const char *adjust_secondary_key_cost[]=
{
  "adjust_secondary_key_cost", "disable_max_seek", "disable_forced_index_in_group_by",
  "fix_innodb_cardinality", "fix_reuse_range_for_ref",
  "fix_card_multiplier", 0
};


static Sys_var_set Sys_optimizer_adjust_secondary_key_costs(
    "optimizer_adjust_secondary_key_costs",
    "A bit field with the following values: "
    "adjust_secondary_key_cost = Update secondary key costs for ranges to be "
    "at least 5x of clustered primary key costs. "
    "disable_max_seek = Disable 'max_seek optimization' for secondary keys and "
    "slight adjustment of filter cost. "
    "disable_forced_index_in_group_by = Disable automatic forced index in "
    "GROUP BY. "
    "fix_innodb_cardinality = Disable doubling of the Cardinality for InnoDB "
    "secondary keys. "
    "fix_reuse_range_for_ref = Do a better job at reusing range access estimates "
    "when estimating ref access. "
    "fix_card_multiplier = Fix the computation in selectivity_for_indexes."
    " selectivity_multiplier. "

    "This variable will be deleted in MariaDB 11.0 as it is not needed with the "
    "new 11.0 optimizer.",
    SESSION_VAR(optimizer_adjust_secondary_key_costs), CMD_LINE(REQUIRED_ARG),
    adjust_secondary_key_cost, DEFAULT(OPTIMIZER_ADJ_DEFAULT));


static Sys_var_charptr_fscs Sys_pid_file(
       "pid_file", "Pid file used by safe_mysqld",
       READ_ONLY GLOBAL_VAR(pidfile_name_ptr), CMD_LINE(REQUIRED_ARG),
       DEFAULT(0));

static Sys_var_charptr_fscs Sys_plugin_dir(
       "plugin_dir", "Directory for plugins",
       READ_ONLY GLOBAL_VAR(opt_plugin_dir_ptr), CMD_LINE(REQUIRED_ARG),
       DEFAULT(0));

static Sys_var_uint Sys_port(
       "port",
       "Port number to use for connection or 0 to default to, "
       "my.cnf, $MYSQL_TCP_PORT, "
#if MYSQL_PORT_DEFAULT == 0
       "/etc/services, "
#endif
       "built-in default (" STRINGIFY_ARG(MYSQL_PORT) "), whatever comes first",
       READ_ONLY GLOBAL_VAR(mysqld_port), CMD_LINE(REQUIRED_ARG, 'P'),
       VALID_RANGE(0, UINT_MAX16), DEFAULT(0), BLOCK_SIZE(1));

static Sys_var_ulong Sys_preload_buff_size(
       "preload_buffer_size",
       "The size of the buffer that is allocated when preloading indexes",
       SESSION_VAR(preload_buff_size), CMD_LINE(REQUIRED_ARG),
       VALID_RANGE(1024, 1024*1024*1024), DEFAULT(32768), BLOCK_SIZE(1));

static Sys_var_uint Sys_protocol_version(
       "protocol_version",
       "The version of the client/server protocol used by the MariaDB server",
       READ_ONLY GLOBAL_VAR(protocol_version), CMD_LINE_HELP_ONLY,
       VALID_RANGE(0, ~0U), DEFAULT(PROTOCOL_VERSION), BLOCK_SIZE(1));

static Sys_var_proxy_user Sys_proxy_user(
       "proxy_user", "The proxy user account name used when logging in");

static Sys_var_external_user Sys_exterenal_user(
       "external_user", "The external user account used when logging in");


static bool update_record_cache(sys_var *self, THD *thd, enum_var_type type)
{
  if (type == OPT_GLOBAL)
    my_default_record_cache_size= global_system_variables.read_buff_size;
  return false;
}

static Sys_var_ulong Sys_read_buff_size(
       "read_buffer_size",
       "Each thread that does a sequential scan allocates a buffer of "
       "this size for each table it scans. If you do many sequential scans, "
       "you may want to increase this value",
       SESSION_VAR(read_buff_size), CMD_LINE(REQUIRED_ARG),
       VALID_RANGE(IO_SIZE*2, INT_MAX32), DEFAULT(128*1024),
       BLOCK_SIZE(IO_SIZE), NO_MUTEX_GUARD, NOT_IN_BINLOG,
       ON_CHECK(0), ON_UPDATE(update_record_cache));

static bool check_read_only(sys_var *self, THD *thd, set_var *var)
{
  /* Prevent self dead-lock */
  if (thd->locked_tables_mode || thd->in_active_multi_stmt_transaction() ||
      thd->current_backup_stage != BACKUP_FINISHED)
  {
    my_error(ER_LOCK_OR_ACTIVE_TRANSACTION, MYF(0));
    return true;
  }
  return false;
}

static bool fix_read_only(sys_var *self, THD *thd, enum_var_type type)
{
  bool result= true;
  my_bool new_read_only= read_only; // make a copy before releasing a mutex
  DBUG_ENTER("sys_var_opt_readonly::update");

  if (read_only == FALSE || read_only == opt_readonly)
  {
    opt_readonly= read_only;
    DBUG_RETURN(false);
  }

  if (check_read_only(self, thd, 0)) // just in case
    goto end;

  if (thd->global_read_lock.is_acquired())
  {
    /*
      This connection already holds the global read lock.
      This can be the case with:
      - FLUSH TABLES WITH READ LOCK
      - SET GLOBAL READ_ONLY = 1
    */
    opt_readonly= read_only;
    DBUG_RETURN(false);
  }

  /*
    READ_ONLY=1 prevents write locks from being taken on tables and
    blocks transactions from committing. We therefore should make sure
    that no such events occur while setting the read_only variable.
    This is a 2 step process:
    [1] lock_global_read_lock()
      Prevents connections from obtaining new write locks on
      tables. Note that we can still have active rw transactions.
    [2] make_global_read_lock_block_commit()
      Prevents transactions from committing.
  */

  read_only= opt_readonly;
  mysql_mutex_unlock(&LOCK_global_system_variables);

  if (thd->global_read_lock.lock_global_read_lock(thd))
    goto end_with_mutex_unlock;

  if ((result= thd->global_read_lock.make_global_read_lock_block_commit(thd)))
    goto end_with_read_lock;

  /* Change the opt_readonly system variable, safe because the lock is held */
  opt_readonly= new_read_only;
  result= false;

 end_with_read_lock:
  /* Release the lock */
  thd->global_read_lock.unlock_global_read_lock(thd);
 end_with_mutex_unlock:
  mysql_mutex_lock(&LOCK_global_system_variables);
 end:
  read_only= opt_readonly;
  DBUG_RETURN(result);
}


/**
  The read_only boolean is always equal to the opt_readonly boolean except
  during fix_read_only(); when that function is entered, opt_readonly is
  the pre-update value and read_only is the post-update value.
  fix_read_only() compares them and runs needed operations for the
  transition (especially when transitioning from false to true) and
  synchronizes both booleans in the end.
*/
static Sys_var_on_access_global<Sys_var_mybool,
                                PRIV_SET_SYSTEM_GLOBAL_VAR_READ_ONLY>
Sys_readonly(
       "read_only",
       "Make all non-temporary tables read-only, with the exception for "
       "replication (slave) threads and users with the 'READ ONLY ADMIN' "
       "privilege",
       GLOBAL_VAR(read_only), CMD_LINE(OPT_ARG), DEFAULT(FALSE),
       NO_MUTEX_GUARD, NOT_IN_BINLOG,
       ON_CHECK(check_read_only), ON_UPDATE(fix_read_only));

// Small lower limit to be able to test MRR
static Sys_var_ulong Sys_read_rnd_buff_size(
       "read_rnd_buffer_size",
       "When reading rows in sorted order after a sort, the rows are read "
       "through this buffer to avoid a disk seeks",
       SESSION_VAR(read_rnd_buff_size), CMD_LINE(REQUIRED_ARG),
       VALID_RANGE(1, INT_MAX32), DEFAULT(256*1024), BLOCK_SIZE(1));

static Sys_var_ulong Sys_div_precincrement(
       "div_precision_increment", "Precision of the result of '/' "
       "operator will be increased on that value",
       SESSION_VAR(div_precincrement), CMD_LINE(REQUIRED_ARG),
       VALID_RANGE(0, DECIMAL_MAX_SCALE), DEFAULT(4), BLOCK_SIZE(1));

static Sys_var_uint Sys_eq_range_index_dive_limit(
       "eq_range_index_dive_limit",
       "The optimizer will use existing index statistics instead of "
       "doing index dives for equality ranges if the number of equality "
       "ranges for the index is larger than or equal to this number. "
       "If set to 0, index dives are always used.",
       SESSION_VAR(eq_range_index_dive_limit), CMD_LINE(REQUIRED_ARG),
       VALID_RANGE(0, UINT_MAX32), DEFAULT(200),
       BLOCK_SIZE(1));

static Sys_var_ulong Sys_range_alloc_block_size(
       "range_alloc_block_size",
       "Allocation block size for storing ranges during optimization",
       SESSION_VAR(range_alloc_block_size), CMD_LINE(REQUIRED_ARG),
       VALID_RANGE(RANGE_ALLOC_BLOCK_SIZE, UINT_MAX),
       DEFAULT(RANGE_ALLOC_BLOCK_SIZE), BLOCK_SIZE(1024));

static bool fix_thd_mem_root(sys_var *self, THD *thd, enum_var_type type)
{
  if (type != OPT_GLOBAL)
    reset_root_defaults(thd->mem_root,
                        thd->variables.query_alloc_block_size,
                        thd->variables.query_prealloc_size);
  return false;
}
static Sys_var_ulong Sys_query_alloc_block_size(
       "query_alloc_block_size",
       "Allocation block size for query parsing and execution",
       SESSION_VAR(query_alloc_block_size), CMD_LINE(REQUIRED_ARG),
       VALID_RANGE(1024, UINT_MAX), DEFAULT(QUERY_ALLOC_BLOCK_SIZE),
       BLOCK_SIZE(1024), NO_MUTEX_GUARD, NOT_IN_BINLOG, ON_CHECK(0),
       ON_UPDATE(fix_thd_mem_root));

static Sys_var_ulong Sys_query_prealloc_size(
       "query_prealloc_size",
       "Persistent buffer for query parsing and execution",
       SESSION_VAR(query_prealloc_size), CMD_LINE(REQUIRED_ARG),
       VALID_RANGE(1024, UINT_MAX),
       DEFAULT(QUERY_ALLOC_PREALLOC_SIZE),
       BLOCK_SIZE(1024), NO_MUTEX_GUARD, NOT_IN_BINLOG, ON_CHECK(0),
       ON_UPDATE(fix_thd_mem_root));


// this has to be NO_CMD_LINE as the command-line option has a different name
static Sys_var_mybool Sys_skip_external_locking(
       "skip_external_locking", "Don't use system (external) locking",
       READ_ONLY GLOBAL_VAR(my_disable_locking), NO_CMD_LINE, DEFAULT(TRUE));

static Sys_var_mybool Sys_skip_networking(
       "skip_networking", "Don't allow connection with TCP/IP",
       READ_ONLY GLOBAL_VAR(opt_disable_networking), CMD_LINE(OPT_ARG),
       DEFAULT(FALSE));

static Sys_var_mybool Sys_skip_name_resolve(
       "skip_name_resolve",
       "Don't resolve hostnames. All hostnames are IP's or 'localhost'.",
       READ_ONLY GLOBAL_VAR(opt_skip_name_resolve),
       CMD_LINE(OPT_ARG),
       DEFAULT(FALSE));

static Sys_var_mybool Sys_skip_show_database(
       "skip_show_database", "Don't allow 'SHOW DATABASE' commands",
       READ_ONLY GLOBAL_VAR(opt_skip_show_db), CMD_LINE(OPT_ARG),
       DEFAULT(FALSE));

static Sys_var_charptr_fscs Sys_socket(
       "socket", "Socket file to use for connection",
       READ_ONLY GLOBAL_VAR(mysqld_unix_port), CMD_LINE(REQUIRED_ARG),
       DEFAULT(0));

static Sys_var_ulonglong Sys_thread_stack(
       "thread_stack", "The stack size for each thread",
       READ_ONLY GLOBAL_VAR(my_thread_stack_size), CMD_LINE(REQUIRED_ARG),
       VALID_RANGE(128*1024, ULONGLONG_MAX), DEFAULT(DEFAULT_THREAD_STACK),
       BLOCK_SIZE(1024));

static Sys_var_charptr_fscs Sys_tmpdir(
       "tmpdir", "Path for temporary files. Several paths may "
       "be specified, separated by a "
#if defined(_WIN32)
       "semicolon (;)"
#else
       "colon (:)"
#endif
       ", in this case they are used in a round-robin fashion",
       READ_ONLY GLOBAL_VAR(opt_mysql_tmpdir), CMD_LINE(REQUIRED_ARG, 't'),
       DEFAULT(0));

static bool fix_trans_mem_root(sys_var *self, THD *thd, enum_var_type type)
{
  if (type != OPT_GLOBAL)
    reset_root_defaults(&thd->transaction->mem_root,
                        thd->variables.trans_alloc_block_size,
                        thd->variables.trans_prealloc_size);
  return false;
}
static Sys_var_ulong Sys_trans_alloc_block_size(
       "transaction_alloc_block_size",
       "Allocation block size for transactions to be stored in binary log",
       SESSION_VAR(trans_alloc_block_size), CMD_LINE(REQUIRED_ARG),
       VALID_RANGE(1024, 128 * 1024 * 1024), DEFAULT(TRANS_ALLOC_BLOCK_SIZE),
       BLOCK_SIZE(1024), NO_MUTEX_GUARD, NOT_IN_BINLOG, ON_CHECK(0),
       ON_UPDATE(fix_trans_mem_root));

static Sys_var_ulong Sys_trans_prealloc_size(
       "transaction_prealloc_size",
       "Persistent buffer for transactions to be stored in binary log",
       SESSION_VAR(trans_prealloc_size), CMD_LINE(REQUIRED_ARG),
       VALID_RANGE(1024, 128 * 1024 * 1024), DEFAULT(TRANS_ALLOC_PREALLOC_SIZE),
       BLOCK_SIZE(1024), NO_MUTEX_GUARD, NOT_IN_BINLOG, ON_CHECK(0),
       ON_UPDATE(fix_trans_mem_root));

static const char *thread_handling_names[]=
{
  "one-thread-per-connection", "no-threads",
#ifdef HAVE_POOL_OF_THREADS
  "pool-of-threads",
#endif
  0
};

#if defined (_WIN32) && defined (HAVE_POOL_OF_THREADS)
/* Windows is using OS threadpool, so we're pretty sure it works well */
#define DEFAULT_THREAD_HANDLING 2
#else
#define DEFAULT_THREAD_HANDLING 0
#endif

static Sys_var_enum Sys_thread_handling(
       "thread_handling",
       "Define threads usage for handling queries",
       READ_ONLY GLOBAL_VAR(thread_handling), CMD_LINE(REQUIRED_ARG),
       thread_handling_names, 
       DEFAULT(DEFAULT_THREAD_HANDLING)
 );

#ifdef HAVE_QUERY_CACHE
static bool fix_query_cache_size(sys_var *self, THD *thd, enum_var_type type)
{
  size_t new_cache_size= query_cache.resize((size_t)query_cache_size);
  /*
     Note: query_cache_size is a global variable reflecting the
     requested cache size. See also query_cache_size_arg
  */
  if (query_cache_size != new_cache_size)
    push_warning_printf(current_thd, Sql_condition::WARN_LEVEL_WARN,
                        ER_WARN_QC_RESIZE, ER_THD(thd, ER_WARN_QC_RESIZE),
                        query_cache_size, (ulong)new_cache_size);

  query_cache_size= new_cache_size;

  return false;
}

static bool fix_query_cache_limit(sys_var *self, THD *thd, enum_var_type type)
{
  query_cache.result_size_limit(query_cache_limit);
  return false;
}
static Sys_var_ulonglong Sys_query_cache_size(
       "query_cache_size",
       "The memory allocated to store results from old queries",
       GLOBAL_VAR(query_cache_size), CMD_LINE(REQUIRED_ARG),
       VALID_RANGE(0, ULONG_MAX), DEFAULT(1024*1024), BLOCK_SIZE(1024),
       NO_MUTEX_GUARD, NOT_IN_BINLOG, NULL,
       ON_UPDATE(fix_query_cache_size));

static Sys_var_ulong Sys_query_cache_limit(
       "query_cache_limit",
       "Don't cache results that are bigger than this",
       GLOBAL_VAR(query_cache_limit), CMD_LINE(REQUIRED_ARG),
       VALID_RANGE(0, UINT_MAX), DEFAULT(1024*1024), BLOCK_SIZE(1),
       NO_MUTEX_GUARD, NOT_IN_BINLOG, ON_CHECK(0),
       ON_UPDATE(fix_query_cache_limit));

static bool fix_qcache_min_res_unit(sys_var *self, THD *thd, enum_var_type type)
{
  query_cache_min_res_unit=
    (ulong)query_cache.set_min_res_unit(query_cache_min_res_unit);
  return false;
}
static Sys_var_ulong Sys_query_cache_min_res_unit(
       "query_cache_min_res_unit",
       "The minimum size for blocks allocated by the query cache",
       GLOBAL_VAR(query_cache_min_res_unit), CMD_LINE(REQUIRED_ARG),
       VALID_RANGE(0, UINT_MAX), DEFAULT(QUERY_CACHE_MIN_RESULT_DATA_SIZE),
       BLOCK_SIZE(8), NO_MUTEX_GUARD, NOT_IN_BINLOG, ON_CHECK(0),
       ON_UPDATE(fix_qcache_min_res_unit));

static const char *query_cache_type_names[]= { "OFF", "ON", "DEMAND", 0 };

static bool check_query_cache_type(sys_var *self, THD *thd, set_var *var)
{
  if (query_cache.is_disable_in_progress())
  {
    my_error(ER_QUERY_CACHE_IS_DISABLED, MYF(0));
    return true;
  }

  if (var->type != OPT_GLOBAL && global_system_variables.query_cache_type == 0)
  {
    if (var->value)
    {
      if (var->save_result.ulonglong_value != 0)
      {
        my_error(ER_QUERY_CACHE_IS_GLOBALY_DISABLED, MYF(0));
        return true;
      }
    }
  }
  return false;
}


static bool fix_query_cache_type(sys_var *self, THD *thd, enum_var_type type)
{
  if (type != OPT_GLOBAL)
    return false;

  if (global_system_variables.query_cache_type != 0 &&
      query_cache.is_disabled())
  {
    /* if disabling in progress variable will not be set */
    DBUG_ASSERT(!query_cache.is_disable_in_progress());
    /* Enable query cache because it was disabled */
    fix_query_cache_size(0, thd, type);
  }
  else if (global_system_variables.query_cache_type == 0)
    query_cache.disable_query_cache(thd);
  return false;
}
static Sys_var_enum Sys_query_cache_type(
       "query_cache_type",
       "OFF = Don't cache or retrieve results. ON = Cache all results "
       "except SELECT SQL_NO_CACHE ... queries. DEMAND = Cache only "
       "SELECT SQL_CACHE ... queries",
       NO_SET_STMT SESSION_VAR(query_cache_type), CMD_LINE(REQUIRED_ARG),
       query_cache_type_names, DEFAULT(0), NO_MUTEX_GUARD, NOT_IN_BINLOG,
       ON_CHECK(check_query_cache_type),
       ON_UPDATE(fix_query_cache_type));

static Sys_var_mybool Sys_query_cache_wlock_invalidate(
       "query_cache_wlock_invalidate",
       "Invalidate queries in query cache on LOCK for write",
       SESSION_VAR(query_cache_wlock_invalidate), CMD_LINE(OPT_ARG),
       DEFAULT(FALSE));
#endif /* HAVE_QUERY_CACHE */

static Sys_var_on_access_global<Sys_var_mybool,
                                PRIV_SET_SYSTEM_GLOBAL_VAR_SECURE_AUTH>
Sys_secure_auth(
       "secure_auth",
       "Disallow authentication for accounts that have old (pre-4.1) "
       "passwords",
       GLOBAL_VAR(opt_secure_auth), CMD_LINE(OPT_ARG, OPT_SECURE_AUTH),
       DEFAULT(TRUE), NO_MUTEX_GUARD, NOT_IN_BINLOG, ON_CHECK(0), ON_UPDATE(0),
       DEPRECATED("")); // since 10.6.17

static bool check_require_secure_transport(sys_var *self, THD *thd, set_var *var)
{
#ifndef _WIN32
  /*
    Always allow require_secure_transport to be enabled on
    Linux, because it always has Unix domain sockets that are secure:
  */
  return false;
#else
  /*
    Check SSL is enabled before turning require_secure_transport ON,
    otherwise no connections will be allowed on Windows:
  */
  if (!var->save_result.ulonglong_value)
    return false;
  if (opt_use_ssl || opt_enable_named_pipe)
    return false;
  /* reject if SSL is disabled: */
  my_error(ER_NO_SECURE_TRANSPORTS_CONFIGURED, MYF(0));
  return true;
#endif
}

static Sys_var_mybool Sys_require_secure_transport(
  "require_secure_transport",
  "When this option is enabled, connections attempted using insecure "
  "transport will be rejected. Secure transports are SSL/TLS, "
  "Unix sockets or named pipes.",
  GLOBAL_VAR(opt_require_secure_transport),
  CMD_LINE(OPT_ARG),
  DEFAULT(FALSE),
  NO_MUTEX_GUARD, NOT_IN_BINLOG,
  ON_CHECK(check_require_secure_transport), ON_UPDATE(0));

static Sys_var_charptr_fscs Sys_secure_file_priv(
       "secure_file_priv",
       "Limit LOAD DATA, SELECT ... OUTFILE, and LOAD_FILE() to files "
       "within specified directory",
       PREALLOCATED READ_ONLY GLOBAL_VAR(opt_secure_file_priv),
       CMD_LINE(REQUIRED_ARG, OPT_SEQURE_FILE_PRIV), DEFAULT(0));

static bool check_server_id(sys_var *self, THD *thd, set_var *var)
{
#ifdef WITH_WSREP
  if (WSREP_ON && WSREP_PROVIDER_EXISTS && !wsrep_new_cluster && wsrep_gtid_mode)
  {
    push_warning(thd, Sql_condition::WARN_LEVEL_WARN,
                 ER_WRONG_VALUE_FOR_VAR,
                 "Can't change server_id because wsrep and wsrep_gtid_mode is set."
                 " You can set server_id only with wsrep_new_cluster. ");
    return true;
  }
#endif /* WITH_WSREP */
  return false;
}

static bool fix_server_id(sys_var *self, THD *thd, enum_var_type type)
{
  if (type == OPT_GLOBAL)
  {
    thd->variables.server_id= global_system_variables.server_id;
    /*
      Historically, server_id was a global variable that is exported to
      plugins. Now it is a session variable, and lives in the
      global_system_variables struct, but we still need to export the
      value for reading to plugins for backwards compatibility reasons.
    */
    ::server_id= global_system_variables.server_id;
  }
  return false;
}
static Sys_var_on_access<Sys_var_ulong,
                         PRIV_SET_SYSTEM_GLOBAL_VAR_SERVER_ID,
                         PRIV_SET_SYSTEM_SESSION_VAR_SERVER_ID>
Sys_server_id(
       "server_id",
       "Uniquely identifies the server instance in the community of "
       "replication partners",
       SESSION_VAR(server_id), CMD_LINE(REQUIRED_ARG, OPT_SERVER_ID),
       VALID_RANGE(1, UINT_MAX32), DEFAULT(1), BLOCK_SIZE(1), NO_MUTEX_GUARD,
       NOT_IN_BINLOG, ON_CHECK(check_server_id), ON_UPDATE(fix_server_id));

char *server_uid_ptr= &server_uid[0];

static Sys_var_charptr Sys_server_uid(
      "server_uid", "Automatically calculated server unique id hash",
       READ_ONLY GLOBAL_VAR(server_uid_ptr),
       CMD_LINE_HELP_ONLY,
       DEFAULT(server_uid));

static Sys_var_on_access_global<Sys_var_mybool,
                          PRIV_SET_SYSTEM_GLOBAL_VAR_SLAVE_COMPRESSED_PROTOCOL>
Sys_slave_compressed_protocol(
       "slave_compressed_protocol",
       "Use compression on master/slave protocol",
       GLOBAL_VAR(opt_slave_compressed_protocol), CMD_LINE(OPT_ARG),
       DEFAULT(FALSE));

#ifdef HAVE_REPLICATION
static const char *slave_exec_mode_names[]= {"STRICT", "IDEMPOTENT", 0};
static Sys_var_on_access_global<Sys_var_enum,
                                PRIV_SET_SYSTEM_GLOBAL_VAR_SLAVE_EXEC_MODE>
Slave_exec_mode(
       "slave_exec_mode",
       "How replication events should be executed. Legal values "
       "are STRICT (default) and IDEMPOTENT. In IDEMPOTENT mode, "
       "replication will not stop for operations that are idempotent. "
       "For example, in row based replication attempts to delete rows that "
       "doesn't exist will be ignored. "
       "In STRICT mode, replication will stop on any unexpected difference "
       "between the master and the slave.",
       GLOBAL_VAR(slave_exec_mode_options), CMD_LINE(REQUIRED_ARG),
       slave_exec_mode_names, DEFAULT(SLAVE_EXEC_MODE_STRICT));

static Sys_var_on_access_global<Sys_var_enum,
                                PRIV_SET_SYSTEM_GLOBAL_VAR_SLAVE_DDL_EXEC_MODE>
Slave_ddl_exec_mode(
       "slave_ddl_exec_mode",
       "How replication events should be executed. Legal values "
       "are STRICT and IDEMPOTENT (default). In IDEMPOTENT mode, "
       "replication will not stop for DDL operations that are idempotent. "
       "This means that CREATE TABLE is treated as CREATE TABLE OR REPLACE and "
       "DROP TABLE is treated as DROP TABLE IF EXISTS.",
       GLOBAL_VAR(slave_ddl_exec_mode_options), CMD_LINE(REQUIRED_ARG),
       slave_exec_mode_names, DEFAULT(SLAVE_EXEC_MODE_IDEMPOTENT));

static const char *slave_run_triggers_for_rbr_names[]=
  {"NO", "YES", "LOGGING", "ENFORCE", 0};
static Sys_var_on_access_global<Sys_var_enum,
                          PRIV_SET_SYSTEM_GLOBAL_VAR_SLAVE_RUN_TRIGGERS_FOR_RBR>
Slave_run_triggers_for_rbr(
       "slave_run_triggers_for_rbr",
       "Modes for how triggers in row-base replication on slave side will be "
       "executed. Legal values are NO (default), YES, LOGGING and ENFORCE. NO means "
       "that trigger for RBR will not be running on slave. YES and LOGGING "
       "means that triggers will be running on slave, if there was not "
       "triggers running on the master for the statement. LOGGING also means "
       "results of that the executed triggers work will be written to "
       "the binlog. ENFORCE means that triggers will always be run on the slave, "
       "even if there are triggers on the master. ENFORCE implies LOGGING.",
       GLOBAL_VAR(slave_run_triggers_for_rbr), CMD_LINE(REQUIRED_ARG),
       slave_run_triggers_for_rbr_names,
       DEFAULT(SLAVE_RUN_TRIGGERS_FOR_RBR_NO));

static const char *slave_type_conversions_name[]= {"ALL_LOSSY", "ALL_NON_LOSSY", 0};
static Sys_var_on_access_global<Sys_var_set,
                              PRIV_SET_SYSTEM_GLOBAL_VAR_SLAVE_TYPE_CONVERSIONS>
Slave_type_conversions(
       "slave_type_conversions",
       "Set of slave type conversions that are enabled."
       " If the variable is empty, no conversions are"
       " allowed and it is expected that the types match exactly",
       GLOBAL_VAR(slave_type_conversions_options), CMD_LINE(REQUIRED_ARG),
       slave_type_conversions_name,
       DEFAULT(0));

static Sys_var_on_access_global<Sys_var_mybool,
                           PRIV_SET_SYSTEM_GLOBAL_VAR_SLAVE_SQL_VERIFY_CHECKSUM>
Sys_slave_sql_verify_checksum(
       "slave_sql_verify_checksum",
       "Force checksum verification of replication events after reading them "
       "from relay log. Note: Events are always checksum-verified by slave on "
       "receiving them from the network before writing them to the relay log",
       GLOBAL_VAR(opt_slave_sql_verify_checksum), CMD_LINE(OPT_ARG),
       DEFAULT(TRUE));

static Sys_var_on_access_global<Sys_var_mybool,
                              PRIV_SET_SYSTEM_GLOBAL_VAR_MASTER_VERIFY_CHECKSUM>
Sys_master_verify_checksum(
       "master_verify_checksum",
       "Force checksum verification of logged events in the binary log before "
       "sending them to slaves or printing them in the output of "
       "SHOW BINLOG EVENTS",
       GLOBAL_VAR(opt_master_verify_checksum), CMD_LINE(OPT_ARG),
       DEFAULT(FALSE));

/* These names must match RPL_SKIP_XXX #defines in slave.h. */
static const char *replicate_events_marked_for_skip_names[]= {
  "REPLICATE", "FILTER_ON_SLAVE", "FILTER_ON_MASTER", 0
};

bool
Sys_var_replicate_events_marked_for_skip::global_update(THD *thd, set_var *var)
{
  bool result= true;                            // Assume error
  DBUG_ENTER("Sys_var_replicate_events_marked_for_skip::global_update");

  mysql_mutex_unlock(&LOCK_global_system_variables);
  if (!give_error_if_slave_running(0))
    result= Sys_var_enum::global_update(thd, var);
  mysql_mutex_lock(&LOCK_global_system_variables);
  DBUG_RETURN(result);
}

static Sys_var_on_access_global<Sys_var_replicate_events_marked_for_skip,
                   PRIV_SET_SYSTEM_GLOBAL_VAR_REPLICATE_EVENTS_MARKED_FOR_SKIP>
Replicate_events_marked_for_skip
   ("replicate_events_marked_for_skip",
   "Whether the slave should replicate events that were created with "
   "@@skip_replication=1 on the master. Default REPLICATE (no events are "
   "skipped). Other values are FILTER_ON_SLAVE (events will be sent by the "
   "master but ignored by the slave) and FILTER_ON_MASTER (events marked with "
   "@@skip_replication=1 will be filtered on the master and never be sent to "
   "the slave).",
   GLOBAL_VAR(opt_replicate_events_marked_for_skip), CMD_LINE(REQUIRED_ARG),
   replicate_events_marked_for_skip_names, DEFAULT(RPL_SKIP_REPLICATE));

/* new options for semisync */

static bool fix_rpl_semi_sync_master_enabled(sys_var *self, THD *thd,
                                             enum_var_type type)
{
  mysql_mutex_unlock(&LOCK_global_system_variables);
  mysql_mutex_lock(&repl_semisync_master.LOCK_rpl_semi_sync_master_enabled);
  if (rpl_semi_sync_master_enabled)
  {
    if (repl_semisync_master.enable_master() != 0)
      rpl_semi_sync_master_enabled= false;
    else if (ack_receiver.start())
    {
      repl_semisync_master.disable_master();
      rpl_semi_sync_master_enabled= false;
    }
  }
  else
  {
    repl_semisync_master.disable_master();
    ack_receiver.stop();
  }
  mysql_mutex_unlock(&repl_semisync_master.LOCK_rpl_semi_sync_master_enabled);
  mysql_mutex_lock(&LOCK_global_system_variables);
  return false;
}

static bool fix_rpl_semi_sync_master_timeout(sys_var *self, THD *thd,
                                             enum_var_type type)
{
  repl_semisync_master.set_wait_timeout(rpl_semi_sync_master_timeout);
  return false;
}

static bool fix_rpl_semi_sync_master_trace_level(sys_var *self, THD *thd,
                                                 enum_var_type type)
{
  repl_semisync_master.set_trace_level(rpl_semi_sync_master_trace_level);
  ack_receiver.set_trace_level(rpl_semi_sync_master_trace_level);
  return false;
}

static bool fix_rpl_semi_sync_master_wait_point(sys_var *self, THD *thd,
                                                enum_var_type type)
{
  repl_semisync_master.set_wait_point(rpl_semi_sync_master_wait_point);
  return false;
}

static Sys_var_on_access_global<Sys_var_mybool,
                        PRIV_SET_SYSTEM_GLOBAL_VAR_RPL_SEMI_SYNC_MASTER_ENABLED>
Sys_semisync_master_enabled(
       "rpl_semi_sync_master_enabled",
       "Enable semi-synchronous replication master (disabled by default).",
       GLOBAL_VAR(rpl_semi_sync_master_enabled),
       CMD_LINE(OPT_ARG), DEFAULT(FALSE),
       NO_MUTEX_GUARD, NOT_IN_BINLOG, ON_CHECK(0),
       ON_UPDATE(fix_rpl_semi_sync_master_enabled));

static Sys_var_on_access_global<Sys_var_ulong,
                        PRIV_SET_SYSTEM_GLOBAL_VAR_RPL_SEMI_SYNC_MASTER_TIMEOUT>
Sys_semisync_master_timeout(
       "rpl_semi_sync_master_timeout",
       "The timeout value (in ms) for semi-synchronous replication in the "
       "master",
       GLOBAL_VAR(rpl_semi_sync_master_timeout),
       CMD_LINE(REQUIRED_ARG),
       VALID_RANGE(0,~0L),DEFAULT(10000),BLOCK_SIZE(1),
       NO_MUTEX_GUARD, NOT_IN_BINLOG, ON_CHECK(0),
       ON_UPDATE(fix_rpl_semi_sync_master_timeout));

static Sys_var_on_access_global<Sys_var_mybool,
                  PRIV_SET_SYSTEM_GLOBAL_VAR_RPL_SEMI_SYNC_MASTER_WAIT_NO_SLAVE>
Sys_semisync_master_wait_no_slave(
       "rpl_semi_sync_master_wait_no_slave",
       "Wait until timeout when no semi-synchronous replication slave is "
       "available.",
       GLOBAL_VAR(rpl_semi_sync_master_wait_no_slave),
       CMD_LINE(OPT_ARG), DEFAULT(TRUE),
       NO_MUTEX_GUARD, NOT_IN_BINLOG, ON_CHECK(0));

static Sys_var_on_access_global<Sys_var_ulong,
                    PRIV_SET_SYSTEM_GLOBAL_VAR_RPL_SEMI_SYNC_MASTER_TRACE_LEVEL>
Sys_semisync_master_trace_level(
       "rpl_semi_sync_master_trace_level",
       "The tracing level for semi-sync replication.",
       GLOBAL_VAR(rpl_semi_sync_master_trace_level),
       CMD_LINE(REQUIRED_ARG),
       VALID_RANGE(0,~0L),DEFAULT(32),BLOCK_SIZE(1),
       NO_MUTEX_GUARD, NOT_IN_BINLOG, ON_CHECK(0),
       ON_UPDATE(fix_rpl_semi_sync_master_trace_level));

static const char *repl_semisync_wait_point[]=
{"AFTER_SYNC", "AFTER_COMMIT", NullS};

static Sys_var_on_access_global<Sys_var_enum,
                     PRIV_SET_SYSTEM_GLOBAL_VAR_RPL_SEMI_SYNC_MASTER_WAIT_POINT>
Sys_semisync_master_wait_point(
       "rpl_semi_sync_master_wait_point",
       "Should transaction wait for semi-sync ack after having synced binlog, "
       "or after having committed in storage engine.",
       GLOBAL_VAR(rpl_semi_sync_master_wait_point), CMD_LINE(REQUIRED_ARG),
       repl_semisync_wait_point, DEFAULT(1),
       NO_MUTEX_GUARD, NOT_IN_BINLOG,ON_CHECK(0),
       ON_UPDATE(fix_rpl_semi_sync_master_wait_point));

static bool fix_rpl_semi_sync_slave_trace_level(sys_var *self, THD *thd,
                                                enum_var_type type)
{
  repl_semisync_slave.set_trace_level(rpl_semi_sync_slave_trace_level);
  return false;
}

static bool fix_rpl_semi_sync_slave_delay_master(sys_var *self, THD *thd,
                                                 enum_var_type type)
{
  repl_semisync_slave.set_delay_master(rpl_semi_sync_slave_delay_master);
  return false;
}

static bool fix_rpl_semi_sync_slave_kill_conn_timeout(sys_var *self, THD *thd,
                                                      enum_var_type type)
{
  repl_semisync_slave.
    set_kill_conn_timeout(rpl_semi_sync_slave_kill_conn_timeout);
  return false;
}

static Sys_var_on_access_global<Sys_var_mybool,
                         PRIV_SET_SYSTEM_GLOBAL_VAR_RPL_SEMI_SYNC_SLAVE_ENABLED>
Sys_semisync_slave_enabled(
       "rpl_semi_sync_slave_enabled",
       "Enable semi-synchronous replication slave (disabled by default).",
       GLOBAL_VAR(global_rpl_semi_sync_slave_enabled),
       CMD_LINE(OPT_ARG), DEFAULT(FALSE),
       NO_MUTEX_GUARD, NOT_IN_BINLOG, ON_CHECK(0));

static Sys_var_on_access_global<Sys_var_ulong,
                    PRIV_SET_SYSTEM_GLOBAL_VAR_RPL_SEMI_SYNC_SLAVE_TRACE_LEVEL>
Sys_semisync_slave_trace_level(
       "rpl_semi_sync_slave_trace_level",
       "The tracing level for semi-sync replication.",
       GLOBAL_VAR(rpl_semi_sync_slave_trace_level),
       CMD_LINE(REQUIRED_ARG),
       VALID_RANGE(0,~0L),DEFAULT(32),BLOCK_SIZE(1),
       NO_MUTEX_GUARD, NOT_IN_BINLOG, ON_CHECK(0),
       ON_UPDATE(fix_rpl_semi_sync_slave_trace_level));

static Sys_var_on_access_global<Sys_var_mybool,
                    PRIV_SET_SYSTEM_GLOBAL_VAR_RPL_SEMI_SYNC_SLAVE_DELAY_MASTER>
Sys_semisync_slave_delay_master(
       "rpl_semi_sync_slave_delay_master",
       "Only write master info file when ack is needed.",
       GLOBAL_VAR(rpl_semi_sync_slave_delay_master),
       CMD_LINE(OPT_ARG), DEFAULT(FALSE),
       NO_MUTEX_GUARD, NOT_IN_BINLOG, ON_CHECK(0),
       ON_UPDATE(fix_rpl_semi_sync_slave_delay_master));

static Sys_var_on_access_global<Sys_var_uint,
               PRIV_SET_SYSTEM_GLOBAL_VAR_RPL_SEMI_SYNC_SLAVE_KILL_CONN_TIMEOUT>
Sys_semisync_slave_kill_conn_timeout(
       "rpl_semi_sync_slave_kill_conn_timeout",
       "Timeout for the mysql connection used to kill the slave io_thread's "
       "connection on master. This timeout comes into play when stop slave "
       "is executed.",
       GLOBAL_VAR(rpl_semi_sync_slave_kill_conn_timeout),
       CMD_LINE(OPT_ARG),
       VALID_RANGE(0, UINT_MAX), DEFAULT(5), BLOCK_SIZE(1),
       NO_MUTEX_GUARD, NOT_IN_BINLOG, ON_CHECK(0),
       ON_UPDATE(fix_rpl_semi_sync_slave_kill_conn_timeout));
#endif /* HAVE_REPLICATION */

static Sys_var_on_access_global<Sys_var_ulong,
                                PRIV_SET_SYSTEM_GLOBAL_VAR_SLOW_LAUNCH_TIME>
Sys_slow_launch_time(
       "slow_launch_time",
       "If creating the thread takes longer than this value (in seconds), "
       "the Slow_launch_threads counter will be incremented",
       GLOBAL_VAR(slow_launch_time), CMD_LINE(REQUIRED_ARG),
       VALID_RANGE(0, LONG_TIMEOUT), DEFAULT(2), BLOCK_SIZE(1));

static Sys_var_ulonglong Sys_sort_buffer(
       "sort_buffer_size",
       "Each thread that needs to do a sort allocates a buffer of this size",
       SESSION_VAR(sortbuff_size), CMD_LINE(REQUIRED_ARG),
       VALID_RANGE(MIN_SORT_MEMORY, SIZE_T_MAX), DEFAULT(MAX_SORT_MEMORY),
       BLOCK_SIZE(1));

export sql_mode_t expand_sql_mode(sql_mode_t sql_mode)
{
  if (sql_mode & MODE_ANSI)
  {
    /*
      Note that we don't set
      MODE_NO_KEY_OPTIONS | MODE_NO_TABLE_OPTIONS | MODE_NO_FIELD_OPTIONS
      to allow one to get full use of MySQL in this mode.

      MODE_ONLY_FULL_GROUP_BY was removed from ANSI mode because it is
      currently overly restrictive (see BUG#8510).
    */
    sql_mode|= (MODE_REAL_AS_FLOAT | MODE_PIPES_AS_CONCAT | MODE_ANSI_QUOTES |
                MODE_IGNORE_SPACE);
  }
  if (sql_mode & MODE_ORACLE)
    sql_mode|= (MODE_PIPES_AS_CONCAT | MODE_ANSI_QUOTES |
                MODE_IGNORE_SPACE |
                MODE_NO_KEY_OPTIONS | MODE_NO_TABLE_OPTIONS |
                MODE_NO_FIELD_OPTIONS | MODE_NO_AUTO_CREATE_USER |
                MODE_SIMULTANEOUS_ASSIGNMENT);
  if (sql_mode & MODE_MSSQL)
    sql_mode|= (MODE_PIPES_AS_CONCAT | MODE_ANSI_QUOTES |
                MODE_IGNORE_SPACE |
                MODE_NO_KEY_OPTIONS | MODE_NO_TABLE_OPTIONS |
                MODE_NO_FIELD_OPTIONS);
  if (sql_mode & MODE_POSTGRESQL)
    sql_mode|= (MODE_PIPES_AS_CONCAT | MODE_ANSI_QUOTES |
                MODE_IGNORE_SPACE |
                MODE_NO_KEY_OPTIONS | MODE_NO_TABLE_OPTIONS |
                MODE_NO_FIELD_OPTIONS);
  if (sql_mode & MODE_DB2)
    sql_mode|= (MODE_PIPES_AS_CONCAT | MODE_ANSI_QUOTES |
                MODE_IGNORE_SPACE |
                MODE_NO_KEY_OPTIONS | MODE_NO_TABLE_OPTIONS |
                MODE_NO_FIELD_OPTIONS);
  if (sql_mode & MODE_MAXDB)
    sql_mode|= (MODE_PIPES_AS_CONCAT | MODE_ANSI_QUOTES |
                MODE_IGNORE_SPACE |
                MODE_NO_KEY_OPTIONS | MODE_NO_TABLE_OPTIONS |
                MODE_NO_FIELD_OPTIONS | MODE_NO_AUTO_CREATE_USER);
  if (sql_mode & MODE_MYSQL40)
    sql_mode|= MODE_HIGH_NOT_PRECEDENCE;
  if (sql_mode & MODE_MYSQL323)
    sql_mode|= MODE_HIGH_NOT_PRECEDENCE;
  if (sql_mode & MODE_TRADITIONAL)
    sql_mode|= (MODE_STRICT_TRANS_TABLES | MODE_STRICT_ALL_TABLES |
                MODE_NO_ZERO_IN_DATE | MODE_NO_ZERO_DATE |
                MODE_ERROR_FOR_DIVISION_BY_ZERO | MODE_NO_AUTO_CREATE_USER |
                MODE_NO_ENGINE_SUBSTITUTION);
  return sql_mode;
}
static bool check_sql_mode(sys_var *self, THD *thd, set_var *var)
{
  var->save_result.ulonglong_value=
    (ulonglong) expand_sql_mode(var->save_result.ulonglong_value);
  return false;
}
static bool fix_sql_mode(sys_var *self, THD *thd, enum_var_type type)
{
  if (type != OPT_GLOBAL)
  {
    /* Update thd->server_status */
    if (thd->variables.sql_mode & MODE_NO_BACKSLASH_ESCAPES)
      thd->server_status|= SERVER_STATUS_NO_BACKSLASH_ESCAPES;
    else
      thd->server_status&= ~SERVER_STATUS_NO_BACKSLASH_ESCAPES;
    if (thd->variables.sql_mode & MODE_ANSI_QUOTES)
      thd->server_status|= SERVER_STATUS_ANSI_QUOTES;
    else
      thd->server_status&= ~SERVER_STATUS_ANSI_QUOTES;
  }
  return false;
}
/*
  WARNING: When adding new SQL modes don't forget to update the
  tables definitions that stores it's value (ie: mysql.event, mysql.proc)
*/
static const char *sql_mode_names[]=
{
  "REAL_AS_FLOAT", "PIPES_AS_CONCAT", "ANSI_QUOTES", "IGNORE_SPACE",
  "IGNORE_BAD_TABLE_OPTIONS",
  "ONLY_FULL_GROUP_BY", "NO_UNSIGNED_SUBTRACTION", "NO_DIR_IN_CREATE",
  "POSTGRESQL", "ORACLE", "MSSQL", "DB2", "MAXDB", "NO_KEY_OPTIONS",
  "NO_TABLE_OPTIONS", "NO_FIELD_OPTIONS", "MYSQL323", "MYSQL40", "ANSI",
  "NO_AUTO_VALUE_ON_ZERO", "NO_BACKSLASH_ESCAPES", "STRICT_TRANS_TABLES",
  "STRICT_ALL_TABLES", "NO_ZERO_IN_DATE", "NO_ZERO_DATE",
  "ALLOW_INVALID_DATES", "ERROR_FOR_DIVISION_BY_ZERO", "TRADITIONAL",
  "NO_AUTO_CREATE_USER", "HIGH_NOT_PRECEDENCE", "NO_ENGINE_SUBSTITUTION",
  "PAD_CHAR_TO_FULL_LENGTH", "EMPTY_STRING_IS_NULL", "SIMULTANEOUS_ASSIGNMENT",
  "TIME_ROUND_FRACTIONAL",
  0
};


const char *sql_mode_string_representation(uint bit_number)
{
  DBUG_ASSERT(bit_number < array_elements(sql_mode_names));
  return sql_mode_names[bit_number];
}


export bool sql_mode_string_representation(THD *thd, sql_mode_t sql_mode,
                                           LEX_CSTRING *ls)
{
  set_to_string(thd, ls, sql_mode, sql_mode_names);
  return ls->str == 0;
}
/*
  sql_mode should *not* be IN_BINLOG: even though it is written to the binlog,
  the slave ignores the MODE_NO_DIR_IN_CREATE variable, so slave's value
  differs from master's (see log_event.cc: Query_log_event::do_apply_event()).
*/
static Sys_var_set Sys_sql_mode(
       "sql_mode",
       "Sets the sql mode",
       SESSION_VAR(sql_mode), CMD_LINE(REQUIRED_ARG),
       sql_mode_names,
       DEFAULT(MODE_STRICT_TRANS_TABLES |
               MODE_ERROR_FOR_DIVISION_BY_ZERO |
               MODE_NO_ENGINE_SUBSTITUTION |
               MODE_NO_AUTO_CREATE_USER),
       NO_MUTEX_GUARD, NOT_IN_BINLOG,
       ON_CHECK(check_sql_mode), ON_UPDATE(fix_sql_mode));

static const char *old_mode_names[]=
{
  "NO_DUP_KEY_WARNINGS_WITH_IGNORE",
  "NO_PROGRESS_INFO",
  "ZERO_DATE_TIME_CAST",
  "UTF8_IS_UTF8MB3",
  "IGNORE_INDEX_ONLY_FOR_JOIN",
  "COMPAT_5_1_CHECKSUM",
  "NO_NULL_COLLATION_IDS",
  0
};

/*
  sql_mode should *not* be IN_BINLOG as the slave can't remember this
  anyway on restart.
*/
static Sys_var_set Sys_old_behavior(
       "old_mode",
       "Used to emulate old behavior from earlier MariaDB or MySQL versions",
       SESSION_VAR(old_behavior), CMD_LINE(REQUIRED_ARG),
       old_mode_names, DEFAULT(OLD_MODE_UTF8_IS_UTF8MB3));

#if defined(HAVE_OPENSSL) && !defined(EMBEDDED_LIBRARY)
#define SSL_OPT(X) CMD_LINE(REQUIRED_ARG,X)
#else
#define SSL_OPT(X) NO_CMD_LINE
#endif

static Sys_var_charptr_fscs Sys_ssl_ca(
       "ssl_ca",
       "CA file in PEM format (check OpenSSL docs, implies --ssl)",
       READ_ONLY GLOBAL_VAR(opt_ssl_ca), SSL_OPT(OPT_SSL_CA),
       DEFAULT(0));

static Sys_var_charptr_fscs Sys_ssl_capath(
       "ssl_capath",
       "CA directory (check OpenSSL docs, implies --ssl)",
       READ_ONLY GLOBAL_VAR(opt_ssl_capath), SSL_OPT(OPT_SSL_CAPATH),
       DEFAULT(0));

static Sys_var_charptr_fscs Sys_ssl_cert(
       "ssl_cert", "X509 cert in PEM format (implies --ssl)",
       READ_ONLY GLOBAL_VAR(opt_ssl_cert), SSL_OPT(OPT_SSL_CERT),
       DEFAULT(0));

static Sys_var_charptr_fscs Sys_ssl_cipher(
       "ssl_cipher", "SSL cipher to use (implies --ssl)",
       READ_ONLY GLOBAL_VAR(opt_ssl_cipher), SSL_OPT(OPT_SSL_CIPHER),
       DEFAULT(0));

static Sys_var_charptr_fscs Sys_ssl_key(
       "ssl_key", "X509 key in PEM format (implies --ssl)",
       READ_ONLY GLOBAL_VAR(opt_ssl_key), SSL_OPT(OPT_SSL_KEY),
       DEFAULT(0));

static Sys_var_charptr_fscs Sys_ssl_crl(
       "ssl_crl",
       "CRL file in PEM format (check OpenSSL docs, implies --ssl)",
       READ_ONLY GLOBAL_VAR(opt_ssl_crl), SSL_OPT(OPT_SSL_CRL),
       DEFAULT(0));

static Sys_var_charptr_fscs Sys_ssl_crlpath(
       "ssl_crlpath",
       "CRL directory (check OpenSSL docs, implies --ssl)",
       READ_ONLY GLOBAL_VAR(opt_ssl_crlpath), SSL_OPT(OPT_SSL_CRLPATH),
       DEFAULT(0));

static const char *tls_version_names[]=
{
  "TLSv1.0",
  "TLSv1.1",
  "TLSv1.2",
  "TLSv1.3",
  0
};

export bool tls_version_string_representation(THD *thd, sql_mode_t sql_mode,
                                              LEX_CSTRING *ls)
{
  set_to_string(thd, ls, tls_version, tls_version_names);
  return ls->str == 0;
}

static Sys_var_set Sys_tls_version(
       "tls_version",
       "TLS protocol version for secure connections.",
       READ_ONLY GLOBAL_VAR(tls_version), CMD_LINE(REQUIRED_ARG),
       tls_version_names,
       DEFAULT(VIO_TLSv1_2 | VIO_TLSv1_3));

static Sys_var_mybool Sys_standard_compliant_cte(
       "standard_compliant_cte",
       "Allow only CTEs compliant to SQL standard",
       SESSION_VAR(only_standard_compliant_cte), CMD_LINE(OPT_ARG),
       DEFAULT(TRUE));


// why ENUM and not BOOL ?
static const char *updatable_views_with_limit_names[]= {"NO", "YES", 0};
static Sys_var_enum Sys_updatable_views_with_limit(
       "updatable_views_with_limit",
       "YES = Don't issue an error message (warning only) if a VIEW without "
       "presence of a key of the underlying table is used in queries with a "
       "LIMIT clause for updating. NO = Prohibit update of a VIEW, which "
       "does not contain a key of the underlying table and the query uses "
       "a LIMIT clause (usually get from GUI tools)",
       SESSION_VAR(updatable_views_with_limit), CMD_LINE(REQUIRED_ARG),
       updatable_views_with_limit_names, DEFAULT(TRUE));

static Sys_var_mybool Sys_sync_frm(
       "sync_frm", "Sync .frm files to disk on creation",
       GLOBAL_VAR(opt_sync_frm), CMD_LINE(OPT_ARG),
       DEFAULT(TRUE));

static char *system_time_zone_ptr;
static Sys_var_charptr Sys_system_time_zone(
       "system_time_zone", "The server system time zone",
       READ_ONLY GLOBAL_VAR(system_time_zone_ptr),
       CMD_LINE_HELP_ONLY,
       DEFAULT(system_time_zone));

/*
  If One use views with prepared statements this should be bigger than
  table_open_cache (now we allow 2 times bigger value)
*/
static Sys_var_ulong Sys_table_def_size(
       "table_definition_cache",
       "The number of cached table definitions",
       GLOBAL_VAR(tdc_size), CMD_LINE(REQUIRED_ARG),
       VALID_RANGE(TABLE_DEF_CACHE_MIN, 2*1024*1024),
       DEFAULT(TABLE_DEF_CACHE_DEFAULT), BLOCK_SIZE(1));


static bool fix_table_open_cache(sys_var *, THD *, enum_var_type)
{
  mysql_mutex_unlock(&LOCK_global_system_variables);
  tc_purge();
  mysql_mutex_lock(&LOCK_global_system_variables);
  return false;
}

/* Check the table_definition_cache comment if makes changes */
static Sys_var_ulong Sys_table_cache_size(
       "table_open_cache", "The number of cached open tables",
       GLOBAL_VAR(tc_size), CMD_LINE(REQUIRED_ARG),
       VALID_RANGE(10, 1024*1024), DEFAULT(TABLE_OPEN_CACHE_DEFAULT),
       BLOCK_SIZE(1), NO_MUTEX_GUARD, NOT_IN_BINLOG, ON_CHECK(0),
       ON_UPDATE(fix_table_open_cache));

static Sys_var_uint Sys_table_cache_instances(
       "table_open_cache_instances", "Maximum number of table cache instances",
       READ_ONLY GLOBAL_VAR(tc_instances), CMD_LINE(REQUIRED_ARG),
       VALID_RANGE(1, 64), DEFAULT(8), BLOCK_SIZE(1));

static Sys_var_ulong Sys_thread_cache_size(
       "thread_cache_size",
       "How many threads we should keep in a cache for reuse. These are freed after 5 minutes of idle time",
       GLOBAL_VAR(thread_cache_size), CMD_LINE(REQUIRED_ARG),
       VALID_RANGE(0, 16384), DEFAULT(256), BLOCK_SIZE(1));

#ifdef HAVE_POOL_OF_THREADS
static bool fix_tp_max_threads(sys_var *, THD *, enum_var_type)
{
  tp_set_max_threads(threadpool_max_threads);
  return false;
}


#ifdef _WIN32
static bool fix_tp_min_threads(sys_var *, THD *, enum_var_type)
{
  tp_set_min_threads(threadpool_min_threads);
  return false;
}
#endif

static bool check_threadpool_size(sys_var *self, THD *thd, set_var *var)
{

#ifdef _WIN32
  if (threadpool_mode != TP_MODE_GENERIC)
    return false;
#endif

  ulonglong v= var->save_result.ulonglong_value;
  if (v > threadpool_max_size)
  {
    var->save_result.ulonglong_value= threadpool_max_size;
    return throw_bounds_warning(thd, self->name.str, true, true, v);
  }
  return false;
}


static bool fix_threadpool_size(sys_var*, THD*, enum_var_type)
{
  tp_set_threadpool_size(threadpool_size);
  return false;
}


static bool fix_threadpool_stall_limit(sys_var*, THD*, enum_var_type)
{
  tp_set_threadpool_stall_limit(threadpool_stall_limit);
  return false;
}

#ifdef _WIN32
static Sys_var_on_access_global<Sys_var_uint,
                                PRIV_SET_SYSTEM_GLOBAL_VAR_THREAD_POOL>
Sys_threadpool_min_threads(
  "thread_pool_min_threads",
  "Minimum number of threads in the thread pool.",
  GLOBAL_VAR(threadpool_min_threads), CMD_LINE(REQUIRED_ARG),
  VALID_RANGE(1, 256), DEFAULT(1), BLOCK_SIZE(1),
  NO_MUTEX_GUARD, NOT_IN_BINLOG, ON_CHECK(0),
  ON_UPDATE(fix_tp_min_threads)
  );

static const char *threadpool_mode_names[]={ "windows", "generic", 0 };
static Sys_var_on_access_global<Sys_var_enum,
                                PRIV_SET_SYSTEM_GLOBAL_VAR_THREAD_POOL>
Sys_threadpool_mode(
  "thread_pool_mode",
  "Chose implementation of the threadpool. Use 'windows' unless you have a "
  "workload with a lot of concurrent connections and minimal contention",
  READ_ONLY GLOBAL_VAR(threadpool_mode), CMD_LINE(REQUIRED_ARG),
  threadpool_mode_names, DEFAULT(TP_MODE_WINDOWS)
  );
#endif

static const char *threadpool_priority_names[]={ "high", "low", "auto", 0 };
static Sys_var_on_access_global<Sys_var_enum,
                                PRIV_SET_SYSTEM_GLOBAL_VAR_THREAD_POOL>
Sys_thread_pool_priority(
  "thread_pool_priority",
  "Threadpool priority. High priority connections usually start executing earlier than low priority."
  "If priority set to 'auto', the the actual priority(low or high) is determined based on whether or not connection is inside transaction.",
  SESSION_VAR(threadpool_priority), CMD_LINE(REQUIRED_ARG),
  threadpool_priority_names, DEFAULT(TP_PRIORITY_AUTO));

static Sys_var_on_access_global<Sys_var_uint,
                                PRIV_SET_SYSTEM_GLOBAL_VAR_THREAD_POOL>
Sys_threadpool_idle_thread_timeout(
  "thread_pool_idle_timeout",
  "Timeout in seconds for an idle thread in the thread pool."
  "Worker thread will be shut down after timeout",
  GLOBAL_VAR(threadpool_idle_timeout), CMD_LINE(REQUIRED_ARG),
  VALID_RANGE(1, UINT_MAX), DEFAULT(60), BLOCK_SIZE(1)
);
static Sys_var_on_access_global<Sys_var_uint,
                                PRIV_SET_SYSTEM_GLOBAL_VAR_THREAD_POOL>
Sys_threadpool_oversubscribe(
  "thread_pool_oversubscribe",
  "How many additional active worker threads in a group are allowed.",
  GLOBAL_VAR(threadpool_oversubscribe), CMD_LINE(REQUIRED_ARG),
  VALID_RANGE(1, 1000), DEFAULT(3), BLOCK_SIZE(1)
);
static Sys_var_on_access_global<Sys_var_uint,
                                PRIV_SET_SYSTEM_GLOBAL_VAR_THREAD_POOL>
Sys_threadpool_size(
 "thread_pool_size",
 "Number of thread groups in the pool. "
 "This parameter is roughly equivalent to maximum number of concurrently "
 "executing threads (threads in a waiting state do not count as executing).",
  GLOBAL_VAR(threadpool_size), CMD_LINE(REQUIRED_ARG),
  VALID_RANGE(1, MAX_THREAD_GROUPS), DEFAULT(8), BLOCK_SIZE(1),
  NO_MUTEX_GUARD, NOT_IN_BINLOG, ON_CHECK(check_threadpool_size),
  ON_UPDATE(fix_threadpool_size)
);
static Sys_var_on_access_global<Sys_var_uint,
                                PRIV_SET_SYSTEM_GLOBAL_VAR_THREAD_POOL>
Sys_threadpool_stall_limit(
 "thread_pool_stall_limit",
 "Maximum query execution time in milliseconds,"
 "before an executing non-yielding thread is considered stalled."
 "If a worker thread is stalled, additional worker thread "
 "may be created to handle remaining clients.",
  GLOBAL_VAR(threadpool_stall_limit), CMD_LINE(REQUIRED_ARG),
  VALID_RANGE(1, UINT_MAX), DEFAULT(DEFAULT_THREADPOOL_STALL_LIMIT), BLOCK_SIZE(1),
  NO_MUTEX_GUARD, NOT_IN_BINLOG, ON_CHECK(0), 
  ON_UPDATE(fix_threadpool_stall_limit)
);

static Sys_var_on_access_global<Sys_var_uint,
                                PRIV_SET_SYSTEM_GLOBAL_VAR_THREAD_POOL>
Sys_threadpool_max_threads(
  "thread_pool_max_threads",
  "Maximum allowed number of worker threads in the thread pool",
   GLOBAL_VAR(threadpool_max_threads), CMD_LINE(REQUIRED_ARG),
   VALID_RANGE(1, 65536), DEFAULT(65536), BLOCK_SIZE(1),
   NO_MUTEX_GUARD, NOT_IN_BINLOG, ON_CHECK(0), 
   ON_UPDATE(fix_tp_max_threads)
);

static Sys_var_on_access_global<Sys_var_uint,
                                PRIV_SET_SYSTEM_GLOBAL_VAR_THREAD_POOL>
Sys_threadpool_threadpool_prio_kickup_timer(
 "thread_pool_prio_kickup_timer",
 "The number of milliseconds before a dequeued low-priority statement is moved to the high-priority queue",
  GLOBAL_VAR(threadpool_prio_kickup_timer), CMD_LINE(REQUIRED_ARG),
  VALID_RANGE(0, UINT_MAX), DEFAULT(1000), BLOCK_SIZE(1)
);

static Sys_var_on_access_global<Sys_var_mybool,
                                PRIV_SET_SYSTEM_GLOBAL_VAR_THREAD_POOL>
Sys_threadpool_exact_stats(
  "thread_pool_exact_stats",
  "If set to 1, provides better statistics in information_schema threadpool tables",
  GLOBAL_VAR(threadpool_exact_stats), CMD_LINE(OPT_ARG), DEFAULT(FALSE),
    NO_MUTEX_GUARD, NOT_IN_BINLOG
);

static Sys_var_on_access_global<Sys_var_mybool,
                                PRIV_SET_SYSTEM_GLOBAL_VAR_THREAD_POOL>
Sys_threadpool_dedicated_listener(
  "thread_pool_dedicated_listener",
  "If set to 1,listener thread will not pick up queries",
  GLOBAL_VAR(threadpool_dedicated_listener), CMD_LINE(OPT_ARG), DEFAULT(FALSE),
  NO_MUTEX_GUARD, NOT_IN_BINLOG
);
#endif /* HAVE_POOL_OF_THREADS */

/**
  Can't change the 'next' tx_isolation if we are already in a
  transaction.
*/

static bool check_tx_isolation(sys_var *self, THD *thd, set_var *var)
{
  if (var->type == OPT_DEFAULT && thd->in_active_multi_stmt_transaction())
  {
    DBUG_ASSERT(thd->in_multi_stmt_transaction_mode());
    my_error(ER_CANT_CHANGE_TX_CHARACTERISTICS, MYF(0));
    return TRUE;
  }
  return FALSE;
}

// NO_CMD_LINE - different name of the option
static Sys_var_tx_isolation Sys_tx_isolation(
       "tx_isolation", "Default transaction isolation level",
       NO_SET_STMT SESSION_VAR(tx_isolation), NO_CMD_LINE,
       tx_isolation_names, DEFAULT(ISO_REPEATABLE_READ),
       NO_MUTEX_GUARD, NOT_IN_BINLOG, ON_CHECK(check_tx_isolation));


/**
  Can't change the tx_read_only state if we are already in a
  transaction.
*/

static bool check_tx_read_only(sys_var *self, THD *thd, set_var *var)
{
  if (var->type == OPT_DEFAULT && thd->in_active_multi_stmt_transaction())
  {
    DBUG_ASSERT(thd->in_multi_stmt_transaction_mode());
    my_error(ER_CANT_CHANGE_TX_CHARACTERISTICS, MYF(0));
    return true;
  }
  return false;
}


bool Sys_var_tx_read_only::session_update(THD *thd, set_var *var)
{
  if (var->type == OPT_SESSION && Sys_var_mybool::session_update(thd, var))
    return true;
  if (var->type == OPT_DEFAULT || !thd->in_active_multi_stmt_transaction())
  {
    // @see Sys_var_tx_isolation::session_update() above for the rules.
    thd->tx_read_only= var->save_result.ulonglong_value;

#ifndef EMBEDDED_LIBRARY
    if (thd->variables.session_track_transaction_info > TX_TRACK_NONE)
    {
      if (var->type == OPT_DEFAULT)
        thd->session_tracker.transaction_info.set_read_flags(thd,
                            thd->tx_read_only ? TX_READ_ONLY : TX_READ_WRITE);
      else
        thd->session_tracker.transaction_info.set_read_flags(thd,
                            TX_READ_INHERIT);
    }
#endif //EMBEDDED_LIBRARY
  }
  return false;
}


static Sys_var_tx_read_only Sys_tx_read_only(
       "tx_read_only", "Default transaction access mode. If set to OFF, "
       "the default, access is read/write. If set to ON, access is read-only. "
       "The SET TRANSACTION statement can also change the value of this variable. "
       "See SET TRANSACTION and START TRANSACTION.",
       SESSION_VAR(tx_read_only), NO_CMD_LINE, DEFAULT(0),
       NO_MUTEX_GUARD, NOT_IN_BINLOG, ON_CHECK(check_tx_read_only));

static Sys_var_ulonglong Sys_tmp_table_size(
       "tmp_table_size",
       "Alias for tmp_memory_table_size. "
       "If an internal in-memory temporary table exceeds this size, MariaDB "
       "will automatically convert it to an on-disk MyISAM or Aria table.",
       SESSION_VAR(tmp_memory_table_size), CMD_LINE(REQUIRED_ARG),
       VALID_RANGE(0, (ulonglong)~(intptr)0), DEFAULT(16*1024*1024),
       BLOCK_SIZE(16384));

static Sys_var_ulonglong Sys_tmp_memory_table_size(
       "tmp_memory_table_size",
       "If an internal in-memory temporary table exceeds this size, MariaDB "
       "will automatically convert it to an on-disk MyISAM or Aria table. "
       "Same as tmp_table_size.",
       SESSION_VAR(tmp_memory_table_size), CMD_LINE(REQUIRED_ARG),
       VALID_RANGE(0, (ulonglong)~(intptr)0), DEFAULT(16*1024*1024),
       BLOCK_SIZE(16384));

static Sys_var_ulonglong Sys_tmp_disk_table_size(
       "tmp_disk_table_size",
       "Max size for data for an internal temporary on-disk MyISAM or Aria table.",
       SESSION_VAR(tmp_disk_table_size), CMD_LINE(REQUIRED_ARG),
       VALID_RANGE(1024, (ulonglong)~(intptr)0),
       DEFAULT((ulonglong)~(intptr)0), BLOCK_SIZE(1));

static Sys_var_charptr Sys_version(
       "version", "Server version number. It may also include a suffix "
       "with configuration or build information. -debug indicates "
       "debugging support was enabled on the server, and -log indicates "
       "at least one of the binary log, general log or slow query log are "
       "enabled, for example 10.1.1-MariaDB-mariadb1precise-log.",
       READ_ONLY GLOBAL_VAR(server_version_ptr),
       CMD_LINE_HELP_ONLY,
       DEFAULT(server_version));

static char *server_version_comment_ptr;
static Sys_var_charptr Sys_version_comment(
       "version_comment", "Value of the COMPILATION_COMMENT option "
       "specified by CMake when building MariaDB, for example "
       "mariadb.org binary distribution.",
       READ_ONLY GLOBAL_VAR(server_version_comment_ptr),
       CMD_LINE_HELP_ONLY,
       DEFAULT(MYSQL_COMPILATION_COMMENT));

static char *server_version_compile_machine_ptr;
static Sys_var_charptr Sys_version_compile_machine(
       "version_compile_machine", "The machine type or architecture "
       "MariaDB was built on, for example i686.",
       READ_ONLY GLOBAL_VAR(server_version_compile_machine_ptr),
       CMD_LINE_HELP_ONLY, DEFAULT(DEFAULT_MACHINE));

static char *server_version_compile_os_ptr;
static Sys_var_charptr Sys_version_compile_os(
       "version_compile_os", "Operating system that MariaDB was built "
       "on, for example debian-linux-gnu.",
       READ_ONLY GLOBAL_VAR(server_version_compile_os_ptr),
       CMD_LINE_HELP_ONLY,
       DEFAULT(SYSTEM_TYPE));

#include <source_revision.h>
static char *server_version_source_revision;
static Sys_var_charptr Sys_version_source_revision(
       "version_source_revision", "Source control revision id for MariaDB source code",
       READ_ONLY GLOBAL_VAR(server_version_source_revision),
       CMD_LINE_HELP_ONLY,
       DEFAULT(SOURCE_REVISION));

static char *malloc_library;
static Sys_var_charptr Sys_malloc_library(
       "version_malloc_library", "Version of the used malloc library",
       READ_ONLY GLOBAL_VAR(malloc_library), CMD_LINE_HELP_ONLY,
       DEFAULT(guess_malloc_library()));

static char *ssl_library;
static Sys_var_charptr Sys_ssl_library(
       "version_ssl_library", "Version of the used SSL library",
       READ_ONLY GLOBAL_VAR(ssl_library), CMD_LINE_HELP_ONLY,
       DEFAULT(SSL_LIBRARY));

static Sys_var_ulong Sys_net_wait_timeout(
       "wait_timeout",
       "The number of seconds the server waits for activity on a "
       "connection before closing it",
       NO_SET_STMT SESSION_VAR(net_wait_timeout), CMD_LINE(REQUIRED_ARG),
       VALID_RANGE(1, IF_WIN(INT_MAX32/1000, LONG_TIMEOUT)),
       DEFAULT(NET_WAIT_TIMEOUT), BLOCK_SIZE(1));

static Sys_var_uint Sys_idle_transaction_timeout(
       "idle_transaction_timeout",
       "The number of seconds the server waits for idle transaction",
       SESSION_VAR(idle_transaction_timeout), CMD_LINE(REQUIRED_ARG),
       VALID_RANGE(0, IF_WIN(INT_MAX32/1000, LONG_TIMEOUT)),
       DEFAULT(0), BLOCK_SIZE(1));

static Sys_var_uint Sys_idle_readonly_transaction_timeout(
       "idle_readonly_transaction_timeout",
       "The number of seconds the server waits for read-only idle transaction",
       SESSION_VAR(idle_readonly_transaction_timeout), CMD_LINE(REQUIRED_ARG),
       VALID_RANGE(0, IF_WIN(INT_MAX32/1000, LONG_TIMEOUT)),
       DEFAULT(0), BLOCK_SIZE(1));

static Sys_var_uint Sys_idle_write_transaction_timeout(
       "idle_write_transaction_timeout",
       "The number of seconds the server waits for write idle transaction",
       SESSION_VAR(idle_write_transaction_timeout), CMD_LINE(REQUIRED_ARG),
       VALID_RANGE(0, IF_WIN(INT_MAX32/1000, LONG_TIMEOUT)),
       DEFAULT(0), BLOCK_SIZE(1));

static Sys_var_plugin Sys_default_storage_engine(
       "default_storage_engine", "The default storage engine for new tables",
       SESSION_VAR(table_plugin), NO_CMD_LINE,
       MYSQL_STORAGE_ENGINE_PLUGIN, DEFAULT(&default_storage_engine),
       NO_MUTEX_GUARD, NOT_IN_BINLOG, ON_CHECK(check_not_null));

static Sys_var_plugin Sys_storage_engine(
       "storage_engine", "Alias for @@default_storage_engine. Deprecated",
       SESSION_VAR(table_plugin), NO_CMD_LINE,
       MYSQL_STORAGE_ENGINE_PLUGIN, DEFAULT(&default_storage_engine),
       NO_MUTEX_GUARD, NOT_IN_BINLOG, ON_CHECK(check_not_null), ON_UPDATE(0),
       DEPRECATED("'@@default_storage_engine'")); // since 10.5.1

static Sys_var_plugin Sys_default_tmp_storage_engine(
       "default_tmp_storage_engine", "The default storage engine for user-created temporary tables",
       SESSION_VAR(tmp_table_plugin), NO_CMD_LINE,
       MYSQL_STORAGE_ENGINE_PLUGIN, DEFAULT(&default_tmp_storage_engine),
       NO_MUTEX_GUARD, NOT_IN_BINLOG, ON_CHECK(check_engine_supports_temporary));

static Sys_var_plugin Sys_enforce_storage_engine(
       "enforce_storage_engine", "Force the use of a storage engine for new tables",
       SESSION_VAR(enforced_table_plugin),
       NO_CMD_LINE, MYSQL_STORAGE_ENGINE_PLUGIN,
       DEFAULT(&enforced_storage_engine), NO_MUTEX_GUARD, NOT_IN_BINLOG,
       ON_CHECK(check_has_super));


#ifdef HAVE_REPLICATION
/*
  Check
   1. Value for gtid_pos_auto_engines is not NULL.
   2. No slave SQL thread is running.
*/
static bool
check_gtid_pos_auto_engines(sys_var *self, THD *thd, set_var *var)
{
  bool running;
  bool err= false;

  DBUG_ASSERT(var->type == OPT_GLOBAL);
  if (var->value && var->value->is_null())
    err= true;
  else
  {
    running= give_error_if_slave_running(false);
    if (running)
      err= true;
  }
  return err;
}


static Sys_var_on_access_global<Sys_var_pluginlist,
                               PRIV_SET_SYSTEM_GLOBAL_VAR_GTID_POS_AUTO_ENGINES>
Sys_gtid_pos_auto_engines(
       "gtid_pos_auto_engines",
       "List of engines for which to automatically create a "
       "mysql.gtid_slave_pos_ENGINE table, if a transaction using that engine "
       "is replicated. This can be used to avoid introducing cross-engine "
       "transactions, if engines are used different from that used by table "
       "mysql.gtid_slave_pos",
       GLOBAL_VAR(opt_gtid_pos_auto_plugins), NO_CMD_LINE,
       DEFAULT(&gtid_pos_auto_engines),
       NO_MUTEX_GUARD, NOT_IN_BINLOG, ON_CHECK(check_gtid_pos_auto_engines));
#endif


#if defined(ENABLED_DEBUG_SYNC)
/*
  Variable can be set for the session only.

  This could be changed later. Then we need to have a global array of
  actions in addition to the thread local ones. SET GLOBAL would
  manage the global array, SET [SESSION] the local array. A sync point
  would need to look for a local and a global action. Setting and
  executing of global actions need to be protected by a mutex.

  The purpose of global actions could be to allow synchronizing with
  connectionless threads that cannot execute SET statements.
*/
static Sys_var_debug_sync Sys_debug_sync(
       "debug_sync", "Debug Sync Facility",
       NO_SET_STMT sys_var::ONLY_SESSION, NO_CMD_LINE,
       DEFAULT(0), NO_MUTEX_GUARD, NOT_IN_BINLOG, ON_CHECK(check_has_super));
#endif /* defined(ENABLED_DEBUG_SYNC) */

/**
 "time_format" "date_format" "datetime_format"

  the following three variables are unused, and the source of confusion
  (bug reports like "I've changed date_format, but date format hasn't changed.
  I've made them read-only, to alleviate the situation somewhat.

  @todo make them NO_CMD_LINE ?
*/
static Sys_var_charptr Sys_date_format(
       "date_format", "The DATE format (ignored)",
       READ_ONLY GLOBAL_VAR(global_date_format.format.str),
       CMD_LINE(REQUIRED_ARG),
       DEFAULT(known_date_time_formats[ISO_FORMAT].date_format),
       NO_MUTEX_GUARD, NOT_IN_BINLOG, ON_CHECK(0), ON_UPDATE(0),
       DEPRECATED("")); // since 10.1.2

static Sys_var_charptr Sys_datetime_format(
       "datetime_format", "The DATETIME format (ignored)",
       READ_ONLY GLOBAL_VAR(global_datetime_format.format.str),
       CMD_LINE(REQUIRED_ARG),
       DEFAULT(known_date_time_formats[ISO_FORMAT].datetime_format),
       NO_MUTEX_GUARD, NOT_IN_BINLOG, ON_CHECK(0), ON_UPDATE(0),
       DEPRECATED("")); // since 10.1.2

static Sys_var_charptr Sys_time_format(
       "time_format", "The TIME format (ignored)",
       READ_ONLY GLOBAL_VAR(global_time_format.format.str),
       CMD_LINE(REQUIRED_ARG),
       DEFAULT(known_date_time_formats[ISO_FORMAT].time_format),
       NO_MUTEX_GUARD, NOT_IN_BINLOG, ON_CHECK(0), ON_UPDATE(0),
       DEPRECATED("")); //  since 10.1.2

static bool fix_autocommit(sys_var *self, THD *thd, enum_var_type type)
{
  if (type == OPT_GLOBAL)
  {
    if (global_system_variables.option_bits & OPTION_AUTOCOMMIT)
      global_system_variables.option_bits&= ~OPTION_NOT_AUTOCOMMIT;
    else
      global_system_variables.option_bits|= OPTION_NOT_AUTOCOMMIT;
    return false;
  }

  if (test_all_bits(thd->variables.option_bits,
                    (OPTION_AUTOCOMMIT | OPTION_NOT_AUTOCOMMIT)))
  {
    // activating autocommit
    if (trans_commit_stmt(thd) || trans_commit(thd))
    {
      thd->variables.option_bits&= ~OPTION_AUTOCOMMIT;
      thd->release_transactional_locks();
      WSREP_DEBUG("autocommit, MDL TRX lock released: %lld",
                  (longlong) thd->thread_id);
      return true;
    }
    /*
      Don't close thread tables or release metadata locks: if we do so, we
      risk releasing locks/closing tables of expressions used to assign
      other variables, as in:
      set @var=my_stored_function1(), @@autocommit=1, @var2=(select MY_MAX(a)
      from my_table), ...
      The locks will be released at statement end anyway, as SET
      statement that assigns autocommit is marked to commit
      transaction implicitly at the end (@sa stmt_causes_implicitcommit()).
    */
    thd->variables.option_bits&=
                 ~(OPTION_BEGIN | OPTION_BINLOG_THIS_TRX | OPTION_NOT_AUTOCOMMIT |
                   OPTION_GTID_BEGIN);
    thd->transaction->all.modified_non_trans_table= false;
    thd->transaction->all.m_unsafe_rollback_flags&= ~THD_TRANS::DID_WAIT;
    thd->server_status|= SERVER_STATUS_AUTOCOMMIT;
    return false;
  }

  if ((thd->variables.option_bits &
       (OPTION_AUTOCOMMIT |OPTION_NOT_AUTOCOMMIT)) == 0)
  {
    // disabling autocommit
    thd->transaction->all.modified_non_trans_table= false;
    thd->transaction->all.m_unsafe_rollback_flags&= ~THD_TRANS::DID_WAIT;
    thd->server_status&= ~SERVER_STATUS_AUTOCOMMIT;
    thd->variables.option_bits|= OPTION_NOT_AUTOCOMMIT;
    return false;
  }

  return false; // autocommit value wasn't changed
}

static Sys_var_bit Sys_autocommit(
       "autocommit", "If set to 1, the default, all queries are committed "
       "immediately. If set to 0, they are only committed upon a COMMIT statement"
       ", or rolled back with a ROLLBACK statement. If autocommit is set to 0, "
       "and then changed to 1, all open transactions are immediately committed.",
       NO_SET_STMT SESSION_VAR(option_bits), NO_CMD_LINE,
       OPTION_AUTOCOMMIT, DEFAULT(TRUE),
       NO_MUTEX_GUARD, NOT_IN_BINLOG, ON_CHECK(0), ON_UPDATE(fix_autocommit));
export sys_var *Sys_autocommit_ptr= &Sys_autocommit; // for sql_yacc.yy

static Sys_var_mybool Sys_big_tables(
       "big_tables", "Old variable, which if set to 1, allows large result sets "
       "by saving all temporary sets to disk, avoiding 'table full' errors. No "
       "longer needed, as the server now handles this automatically.",
       SESSION_VAR(big_tables), CMD_LINE(OPT_ARG), DEFAULT(FALSE),
       NO_MUTEX_GUARD, NOT_IN_BINLOG, ON_CHECK(0), ON_UPDATE(0),
       DEPRECATED("")); // since 10.5.0

static Sys_var_bit Sys_big_selects(
       "sql_big_selects", "If set to 0, MariaDB will not perform large SELECTs."
       " See max_join_size for details. If max_join_size is set to anything but "
       "DEFAULT, sql_big_selects is automatically set to 0. If sql_big_selects "
       "is again set, max_join_size will be ignored.",
       SESSION_VAR(option_bits), NO_CMD_LINE, OPTION_BIG_SELECTS,
       DEFAULT(FALSE));

static Sys_var_bit Sys_log_off(
       "sql_log_off", "If set to 1 (0 is the default), no logging to the general "
       "query log is done for the client. Only clients with the SUPER privilege "
       "can update this variable.",
       NO_SET_STMT SESSION_VAR(option_bits), NO_CMD_LINE, OPTION_LOG_OFF,
       DEFAULT(FALSE), NO_MUTEX_GUARD, NOT_IN_BINLOG,
       ON_CHECK(check_has_super));

/**
  This function sets the session variable thd->variables.sql_log_bin 
  to reflect changes to @@session.sql_log_bin.

  @param[IN] self   A pointer to the sys_var, i.e. Sys_log_binlog.
  @param[IN] type   The type either session or global.

  @return @c FALSE.
*/
static bool fix_sql_log_bin_after_update(sys_var *self, THD *thd,
                                         enum_var_type type)
{
  DBUG_ASSERT(type == OPT_SESSION);

  thd->set_binlog_bit();

  return FALSE;
}

static bool check_session_only_variable(sys_var *self, THD *,set_var *var)
{
  if (unlikely(var->type == OPT_GLOBAL))
  {
    my_error(ER_INCORRECT_GLOBAL_LOCAL_VAR, MYF(0), self->name.str, "SESSION");
    return true;
  }
  return false;
}

/**
  This function checks if the sql_log_bin can be changed,
  what is possible if:
    - the user is a super user;
    - the set is not called from within a function/trigger;
    - there is no on-going transaction.

  @param[IN] self   A pointer to the sys_var, i.e. Sys_log_binlog.
  @param[IN] var    A pointer to the set_var created by the parser.

  @return @c FALSE if the change is allowed, otherwise @c TRUE.
*/
static bool check_sql_log_bin(sys_var *self, THD *thd, set_var *var)
{
  if (check_session_only_variable(self, thd, var))
    return true;

  if (unlikely(error_if_in_trans_or_substatement(thd,
                                                 ER_STORED_FUNCTION_PREVENTS_SWITCH_SQL_LOG_BIN,
                                                 ER_INSIDE_TRANSACTION_PREVENTS_SWITCH_SQL_LOG_BIN)))
    return true;

  return false;
}

static Sys_var_on_access<Sys_var_mybool,
                         PRIV_SET_SYSTEM_VAR_SQL_LOG_BIN,
                         PRIV_SET_SYSTEM_VAR_SQL_LOG_BIN>
Sys_sql_log_bin(
       "sql_log_bin", "If set to 0 (1 is the default), no logging to the binary "
       "log is done for the client. Only clients with the SUPER privilege can "
       "update this variable. Can have unintended consequences if set globally, "
       "see SET SQL_LOG_BIN. Starting MariaDB 10.1.7, this variable does not "
       "affect the replication of events in a Galera cluster.",
       SESSION_VAR(sql_log_bin), NO_CMD_LINE, DEFAULT(TRUE),
       NO_MUTEX_GUARD, NOT_IN_BINLOG, ON_CHECK(check_sql_log_bin),
       ON_UPDATE(fix_sql_log_bin_after_update));

static Sys_var_bit Sys_sql_warnings(
       "sql_warnings", "If set to 1, single-row INSERTs will produce a string "
       "containing warning information if a warning occurs.",
       SESSION_VAR(option_bits), NO_CMD_LINE, OPTION_WARNINGS,
       DEFAULT(FALSE));

static Sys_var_bit Sys_sql_notes(
       "sql_notes",
       "If set to 1, the default, warning_count is incremented "
       "each time a Note warning is encountered. If set to 0, Note warnings "
       "are not recorded. mysqldump has outputs to set this variable to 0 so "
       "that no unnecessary increments occur when data is reloaded. "
       "See also note_verbosity, which allows one to define with notes are "
       "sent.",
       SESSION_VAR(option_bits), NO_CMD_LINE, OPTION_SQL_NOTES,
       DEFAULT(TRUE));

static Sys_var_bit Sys_auto_is_null(
       "sql_auto_is_null", "If set to 1, the query SELECT * FROM table_name WHERE "
       "auto_increment_column IS NULL will return an auto-increment that has just "
       "been successfully inserted, the same as the LAST_INSERT_ID() function. Some"
       " ODBC programs make use of this IS NULL comparison.",
       SESSION_VAR(option_bits), NO_CMD_LINE, OPTION_AUTO_IS_NULL,
       DEFAULT(FALSE), NO_MUTEX_GUARD, IN_BINLOG);

static Sys_var_bit Sys_if_exists(
      "sql_if_exists", "If set to 1 adds an implicate IF EXISTS to ALTER, RENAME and DROP of TABLES, VIEWS, FUNCTIONS and PACKAGES",
       SESSION_VAR(option_bits), NO_CMD_LINE, OPTION_IF_EXISTS,
       DEFAULT(FALSE), NO_MUTEX_GUARD, IN_BINLOG);

static Sys_var_bit Sys_safe_updates(
       "sql_safe_updates", "If set to 1, UPDATEs and DELETEs need either a key in "
       "the WHERE clause, or a LIMIT clause, or else they will aborted. Prevents "
       "the common mistake of accidentally deleting or updating every row in a table.",
       SESSION_VAR(option_bits), CMD_LINE(OPT_ARG), OPTION_SAFE_UPDATES,
       DEFAULT(FALSE));

static Sys_var_bit Sys_buffer_results(
       "sql_buffer_result", "If set to 1 (0 is default), results from SELECT "
       "statements are always placed into temporary tables. This can help the "
       "server when it takes a long time to send the results to the client by "
       "allowing the table locks to be freed early.",
       SESSION_VAR(option_bits), NO_CMD_LINE, OPTION_BUFFER_RESULT,
       DEFAULT(FALSE));

static Sys_var_bit Sys_quote_show_create(
       "sql_quote_show_create", "If set to 1, the default, the server will "
       "quote identifiers for SHOW CREATE DATABASE, SHOW CREATE TABLE and "
       "SHOW CREATE VIEW statements. Quoting is disabled if set to 0. Enable "
       "to ensure replications works when identifiers require quoting.",
       SESSION_VAR(option_bits), NO_CMD_LINE, OPTION_QUOTE_SHOW_CREATE,
       DEFAULT(TRUE));

static Sys_var_bit Sys_foreign_key_checks(
       "foreign_key_checks", "If set to 1 (the default) foreign key constraints"
       " (including ON UPDATE and ON DELETE behavior) InnoDB tables are checked,"
       " while if set to 0, they are not checked. 0 is not recommended for normal "
       "use, though it can be useful in situations where you know the data is "
       "consistent, but want to reload data in a different order from that that "
       "specified by parent/child relationships. Setting this variable to 1 does "
       "not retrospectively check for inconsistencies introduced while set to 0.",
       SESSION_VAR(option_bits), NO_CMD_LINE,
       REVERSE(OPTION_NO_FOREIGN_KEY_CHECKS),
       DEFAULT(TRUE), NO_MUTEX_GUARD, IN_BINLOG);

static Sys_var_bit Sys_unique_checks(
       "unique_checks", "If set to 1, the default, secondary indexes in InnoDB "
       "tables are performed. If set to 0, storage engines can (but are not "
       "required to) assume that duplicate keys are not present in input data. "
       "Set to 0 to speed up imports of large tables to InnoDB. The storage "
       "engine will still issue a duplicate key error if it detects one, even "
       "if set to 0.",
       SESSION_VAR(option_bits), NO_CMD_LINE,
       REVERSE(OPTION_RELAXED_UNIQUE_CHECKS),
       DEFAULT(TRUE), NO_MUTEX_GUARD, IN_BINLOG);

static Sys_var_bit Sys_no_check_constraint(
       "check_constraint_checks", "check_constraint_checks",
       SESSION_VAR(option_bits), NO_CMD_LINE,
       REVERSE(OPTION_NO_CHECK_CONSTRAINT_CHECKS),
       DEFAULT(TRUE), NO_MUTEX_GUARD, IN_BINLOG);

#ifdef ENABLED_PROFILING
static bool update_profiling(sys_var *self, THD *thd, enum_var_type type)
{
  if (type == OPT_SESSION)
    thd->profiling.reset();
  return false;
}

static Sys_var_bit Sys_profiling(
       "profiling", "If set to 1 (0 is default), statement profiling will be "
       "enabled. See SHOW PROFILES and SHOW PROFILE.",
       NO_SET_STMT SESSION_VAR(option_bits), NO_CMD_LINE, OPTION_PROFILING,
       DEFAULT(FALSE), NO_MUTEX_GUARD, NOT_IN_BINLOG, ON_CHECK(0),
       ON_UPDATE(update_profiling));

static Sys_var_ulong Sys_profiling_history_size(
       "profiling_history_size", "Number of statements about which profiling "
       "information is maintained. If set to 0, no profiles are stored. "
       "See SHOW PROFILES.",
       NO_SET_STMT SESSION_VAR(profiling_history_size), CMD_LINE(REQUIRED_ARG),
       VALID_RANGE(0, 100), DEFAULT(15), BLOCK_SIZE(1));
#endif

/*
  When this is set by a connection, binlogged events will be marked with a
  corresponding flag. The slave can be configured to not replicate events
  so marked.
  In the binlog dump thread on the master, this variable is re-used for a
  related purpose: The slave sets this flag when connecting to the master to
  request that the master filter out (ie. not send) any events with the flag
  set, thus saving network traffic on events that would be ignored by the
  slave anyway.
*/
static bool check_skip_replication(sys_var *self, THD *thd, set_var *var)
{
  /*
    We must not change @@skip_replication in the middle of a transaction or
    statement, as that could result in only part of the transaction / statement
    being replicated.
    (This would be particularly serious if we were to replicate eg.
    Rows_log_event without Table_map_log_event or transactional updates without
    the COMMIT).
  */
  if (unlikely(error_if_in_trans_or_substatement(thd,
                                                 ER_STORED_FUNCTION_PREVENTS_SWITCH_SKIP_REPLICATION,
                                                 ER_INSIDE_TRANSACTION_PREVENTS_SWITCH_SKIP_REPLICATION)))
    return 1;

  return 0;
}

static Sys_var_bit Sys_skip_replication(
       "skip_replication", "Changes are logged into the binary log with the "
       "@@skip_replication flag set. Such events will not be replicated by "
       "slaves that run with --replicate-events-marked-for-skip set different "
       "from its default of REPLICATE. See Selectively skipping replication "
       "of binlog events for more information.",
       NO_SET_STMT SESSION_ONLY(option_bits),
       NO_CMD_LINE, OPTION_SKIP_REPLICATION,
       DEFAULT(FALSE), NO_MUTEX_GUARD, NOT_IN_BINLOG,
       ON_CHECK(check_skip_replication));

static Sys_var_harows Sys_select_limit(
       "sql_select_limit",
       "The maximum number of rows to return from SELECT statements",
       SESSION_VAR(select_limit), NO_CMD_LINE,
       VALID_RANGE(0, HA_POS_ERROR), DEFAULT(HA_POS_ERROR), BLOCK_SIZE(1));

static const char *secure_timestamp_levels[]= {"NO", "SUPER", "REPLICATION", "YES", 0};

bool is_set_timestamp_forbidden(THD *thd)
{
  switch (opt_secure_timestamp) {
  case SECTIME_NO:
    return false;
  case SECTIME_SUPER:
    return check_global_access(thd, SUPER_ACL | BINLOG_REPLAY_ACL);
  case SECTIME_REPL:
    return check_global_access(thd, BINLOG_REPLAY_ACL);
  case SECTIME_YES:
    break;
  }
  char buf[1024];
  strxnmov(buf, sizeof(buf)-1, "--secure-timestamp=",
           secure_timestamp_levels[opt_secure_timestamp], NULL);
  my_error(ER_OPTION_PREVENTS_STATEMENT, MYF(0), buf);
  return true;
}

bool Sys_var_timestamp::on_check_access_session(THD *thd) const
{
  return is_set_timestamp_forbidden(thd);
}
static Sys_var_timestamp Sys_timestamp(
       "timestamp", "Set the time for this client",
       sys_var::ONLY_SESSION, NO_CMD_LINE,
       VALID_RANGE(0, TIMESTAMP_MAX_VALUE),
       NO_MUTEX_GUARD, IN_BINLOG);

static bool update_last_insert_id(THD *thd, set_var *var)
{
  if (!var->value)
  {
    my_error(ER_NO_DEFAULT, MYF(0), var->var->name.str);
    return true;
  }
  thd->first_successful_insert_id_in_prev_stmt=
    var->save_result.ulonglong_value;
  return false;
}
static ulonglong read_last_insert_id(THD *thd)
{
  return (ulonglong) thd->read_first_successful_insert_id_in_prev_stmt();
}
static Sys_var_session_special Sys_last_insert_id(
       "last_insert_id", "The value to be returned from LAST_INSERT_ID()",
       sys_var::ONLY_SESSION, NO_CMD_LINE,
       VALID_RANGE(0, ULONGLONG_MAX), BLOCK_SIZE(1),
       NO_MUTEX_GUARD, IN_BINLOG, ON_CHECK(0),
       ON_UPDATE(update_last_insert_id), ON_READ(read_last_insert_id));

// alias for last_insert_id(), Sybase-style
static Sys_var_session_special Sys_identity(
       "identity", "Synonym for the last_insert_id variable",
       sys_var::ONLY_SESSION, NO_CMD_LINE,
       VALID_RANGE(0, ULONGLONG_MAX), BLOCK_SIZE(1),
       NO_MUTEX_GUARD, IN_BINLOG, ON_CHECK(0),
       ON_UPDATE(update_last_insert_id), ON_READ(read_last_insert_id));

/*
  insert_id should *not* be marked as written to the binlog (i.e., it
  should *not* be IN_BINLOG), because we want any statement that
  refers to insert_id explicitly to be unsafe.  (By "explicitly", we
  mean using @@session.insert_id, whereas insert_id is used
  "implicitly" when NULL value is inserted into an auto_increment
  column).

  We want statements referring explicitly to @@session.insert_id to be
  unsafe, because insert_id is modified internally by the slave sql
  thread when NULL values are inserted in an AUTO_INCREMENT column.
  This modification interfers with the value of the
  @@session.insert_id variable if @@session.insert_id is referred
  explicitly by an insert statement (as is seen by executing "SET
  @@session.insert_id=0; CREATE TABLE t (a INT, b INT KEY
  AUTO_INCREMENT); INSERT INTO t(a) VALUES (@@session.insert_id);" in
  statement-based logging mode: t will be different on master and
  slave).
*/
static bool update_insert_id(THD *thd, set_var *var)
{
  /*
    If we set the insert_id to the DEFAULT or 0
    it means we 'reset' it so it's value doesn't
    affect the INSERT.
  */
  if (!var->value ||
      var->save_result.ulonglong_value == 0)
    thd->auto_inc_intervals_forced.empty();
  else
    thd->force_one_auto_inc_interval(var->save_result.ulonglong_value);
  return false;
}

static ulonglong read_insert_id(THD *thd)
{
  return thd->auto_inc_intervals_forced.minimum();
}


static Sys_var_session_special Sys_insert_id(
       "insert_id", "The value to be used by the following INSERT "
       "or ALTER TABLE statement when inserting an AUTO_INCREMENT value",
       sys_var::ONLY_SESSION, NO_CMD_LINE,
       VALID_RANGE(0, ULONGLONG_MAX), BLOCK_SIZE(1),
       NO_MUTEX_GUARD, NOT_IN_BINLOG, ON_CHECK(0),
       ON_UPDATE(update_insert_id), ON_READ(read_insert_id));

static bool update_rand_seed1(THD *thd, set_var *var)
{
  if (!var->value)
  {
    my_error(ER_NO_DEFAULT, MYF(0), var->var->name.str);
    return true;
  }
  thd->rand.seed1= (ulong) var->save_result.ulonglong_value;
  return false;
}
static ulonglong read_rand_seed1(THD *thd)
{
  return thd->rand.seed1;
}
static Sys_var_session_special Sys_rand_seed1(
       "rand_seed1", "Sets the internal state of the RAND() "
       "generator for replication purposes",
       sys_var::ONLY_SESSION, NO_CMD_LINE,
       VALID_RANGE(0, ULONG_MAX), BLOCK_SIZE(1),
       NO_MUTEX_GUARD, IN_BINLOG, ON_CHECK(0),
       ON_UPDATE(update_rand_seed1), ON_READ(read_rand_seed1));

static bool update_rand_seed2(THD *thd, set_var *var)
{
  if (!var->value)
  {
    my_error(ER_NO_DEFAULT, MYF(0), var->var->name.str);
    return true;
  }
  thd->rand.seed2= (ulong) var->save_result.ulonglong_value;
  return false;
}
static ulonglong read_rand_seed2(THD *thd)
{
  return thd->rand.seed2;
}
static Sys_var_session_special Sys_rand_seed2(
       "rand_seed2", "Sets the internal state of the RAND() "
       "generator for replication purposes",
       sys_var::ONLY_SESSION, NO_CMD_LINE,
       VALID_RANGE(0, ULONG_MAX), BLOCK_SIZE(1),
       NO_MUTEX_GUARD, IN_BINLOG, ON_CHECK(0),
       ON_UPDATE(update_rand_seed2), ON_READ(read_rand_seed2));

static ulonglong read_error_count(THD *thd)
{
  return thd->get_stmt_da()->error_count();
}
// this really belongs to the SHOW STATUS
static Sys_var_session_special Sys_error_count(
       "error_count", "The number of errors that resulted from the "
       "last statement that generated messages",
       READ_ONLY sys_var::ONLY_SESSION, NO_CMD_LINE,
       VALID_RANGE(0, ULONGLONG_MAX), BLOCK_SIZE(1), NO_MUTEX_GUARD,
       NOT_IN_BINLOG, ON_CHECK(0), ON_UPDATE(0), ON_READ(read_error_count));

static ulonglong read_warning_count(THD *thd)
{
  return thd->get_stmt_da()->warn_count();
}
// this really belongs to the SHOW STATUS
static Sys_var_session_special Sys_warning_count(
       "warning_count", "The number of errors, warnings, and notes "
       "that resulted from the last statement that generated messages",
       READ_ONLY sys_var::ONLY_SESSION, NO_CMD_LINE,
       VALID_RANGE(0, ULONGLONG_MAX), BLOCK_SIZE(1), NO_MUTEX_GUARD,
       NOT_IN_BINLOG, ON_CHECK(0), ON_UPDATE(0), ON_READ(read_warning_count));

static Sys_var_ulong Sys_default_week_format(
       "default_week_format",
       "The default week format used by WEEK() functions",
       SESSION_VAR(default_week_format), CMD_LINE(REQUIRED_ARG),
       VALID_RANGE(0, 7), DEFAULT(0), BLOCK_SIZE(1));

static Sys_var_uint Sys_group_concat_max_len(
       "group_concat_max_len",
       "The maximum length of the result of function GROUP_CONCAT()",
       SESSION_VAR(group_concat_max_len), CMD_LINE(REQUIRED_ARG),
       VALID_RANGE(4, UINT_MAX32), DEFAULT(1024*1024), BLOCK_SIZE(1));

static char *glob_hostname_ptr;
static Sys_var_charptr Sys_hostname(
       "hostname", "Server host name",
       READ_ONLY GLOBAL_VAR(glob_hostname_ptr), NO_CMD_LINE,
       DEFAULT(glob_hostname));

#ifndef EMBEDDED_LIBRARY
static Sys_var_charptr Sys_repl_report_host(
       "report_host",
       "Hostname or IP of the slave to be reported to the master during "
       "slave registration. Will appear in the output of SHOW SLAVE HOSTS. "
       "Leave unset if you do not want the slave to register itself with the "
       "master. Note that it is not sufficient for the master to simply read "
       "the IP of the slave off the socket once the slave connects. Due to "
       "NAT and other routing issues, that IP may not be valid for connecting "
       "to the slave from the master or other hosts",
       READ_ONLY GLOBAL_VAR(report_host), CMD_LINE(REQUIRED_ARG),
       DEFAULT(0));

static Sys_var_charptr Sys_repl_report_user(
       "report_user",
       "The account user name of the slave to be reported to the master "
       "during slave registration",
       READ_ONLY GLOBAL_VAR(report_user), CMD_LINE(REQUIRED_ARG),
       DEFAULT(0));

static Sys_var_charptr Sys_repl_report_password(
       "report_password",
       "The account password of the slave to be reported to the master "
       "during slave registration",
       READ_ONLY GLOBAL_VAR(report_password), CMD_LINE(REQUIRED_ARG),
       DEFAULT(0));

static Sys_var_uint Sys_repl_report_port(
       "report_port",
       "Port for connecting to slave reported to the master during slave "
       "registration. Set it only if the slave is listening on a non-default "
       "port or if you have a special tunnel from the master or other clients "
       "to the slave. If not sure, leave this option unset",
       READ_ONLY GLOBAL_VAR(report_port), CMD_LINE(REQUIRED_ARG),
       VALID_RANGE(0, UINT_MAX), DEFAULT(0), BLOCK_SIZE(1));
#endif

static Sys_var_mybool Sys_keep_files_on_create(
       "keep_files_on_create",
       "Don't overwrite stale .MYD and .MYI even if no directory is specified",
       SESSION_VAR(keep_files_on_create), CMD_LINE(OPT_ARG),
       DEFAULT(FALSE),
       NO_MUTEX_GUARD, NOT_IN_BINLOG, ON_CHECK(0), ON_UPDATE(0),
       DEPRECATED("")); // since 10.8.0

static char *license;
static Sys_var_charptr Sys_license(
       "license", "The type of license the server has",
       READ_ONLY GLOBAL_VAR(license), NO_CMD_LINE,
       DEFAULT(STRINGIFY_ARG(LICENSE)));

#include <proxy_protocol.h>
char *my_proxy_protocol_networks;
static bool check_proxy_protocol_networks(sys_var *, THD *, set_var *var)
{
  if (!var->value)
    return false;
  return !proxy_protocol_networks_valid(var->save_result.string_value.str);
}


static bool fix_proxy_protocol_networks(sys_var *, THD *, enum_var_type)
{
  return (bool)set_proxy_protocol_networks(my_proxy_protocol_networks);
}


static Sys_var_on_access_global<Sys_var_charptr_fscs,
                            PRIV_SET_SYSTEM_GLOBAL_VAR_PROXY_PROTOCOL_NETWORKS>
Sys_proxy_protocol_networks(
    "proxy_protocol_networks", "Enable proxy protocol for these source "
    "networks. The syntax is a comma separated list of IPv4 and IPv6 "
    "networks. If the network doesn't contain mask, it is considered to be "
    "a single host. \"*\" represents all networks and must the only "
    "directive on the line. String \"localhost\" represents non-TCP "
    "local connections (Unix domain socket, Windows named pipe or shared memory).",
    GLOBAL_VAR(my_proxy_protocol_networks), CMD_LINE(REQUIRED_ARG),
    DEFAULT(""), NO_MUTEX_GUARD, NOT_IN_BINLOG,
    ON_CHECK(check_proxy_protocol_networks), ON_UPDATE(fix_proxy_protocol_networks));


static bool check_log_path(sys_var *self, THD *thd, set_var *var)
{
  if (!var->value)
    return false; // DEFAULT is ok

  if (!var->save_result.string_value.str)
    return true;

  LEX_STRING *val= &var->save_result.string_value;

  if (val->length > FN_REFLEN)
  { // path is too long
    my_error(ER_PATH_LENGTH, MYF(0), self->name.str);
    return true;
  }

  char path[FN_REFLEN];
  size_t path_length= unpack_filename(path, val->str);

  if (!path_length)
    return true;

  if (!is_filename_allowed(var->save_result.string_value.str, 
                           var->save_result.string_value.length, TRUE))
  {
     my_error(ER_WRONG_VALUE_FOR_VAR, MYF(0), 
              self->name.str, var->save_result.string_value.str);
     return true;
  }

  static const LEX_CSTRING my_cnf= { STRING_WITH_LEN("my.cnf") };
  static const LEX_CSTRING my_ini= { STRING_WITH_LEN("my.ini") };
  if (path_length >= my_cnf.length)
  {
    if (strcasecmp(path + path_length - my_cnf.length, my_cnf.str) == 0)
      return true; // log file name ends with "my.cnf"
    DBUG_ASSERT(my_cnf.length == my_ini.length);
    if (strcasecmp(path + path_length - my_ini.length, my_ini.str) == 0)
      return true; // log file name ends with "my.ini"
  }

  MY_STAT f_stat;

  if (my_stat(path, &f_stat, MYF(0)))
  {
    if (!MY_S_ISREG(f_stat.st_mode) || !(f_stat.st_mode & MY_S_IWRITE))
      return true; // not a regular writable file
    return false;
  }

  (void) dirname_part(path, val->str, &path_length);

  if (val->length - path_length >= FN_LEN)
  { // filename is too long
      my_error(ER_PATH_LENGTH, MYF(0), self->name.str);
      return true;
  }

  if (!path_length) // no path is good path (remember, relative to datadir)
    return false;

  if (my_access(path, (F_OK|W_OK)))
    return true; // directory is not writable

  return false;
}
static bool fix_log(char** logname, const char* default_logname,
                    const char*ext, bool enabled, void (*reopen)(char*))
{
  if (!*logname) // SET ... = DEFAULT
  {
    make_default_log_name(logname, ext, false);
    if (!*logname)
      return true;
  }
  logger.lock_exclusive();
  mysql_mutex_unlock(&LOCK_global_system_variables);
  if (enabled)
    reopen(*logname);
  logger.unlock();
  mysql_mutex_lock(&LOCK_global_system_variables);
  return false;
}
static void reopen_general_log(char* name)
{
  logger.get_log_file_handler()->close(0);
  logger.get_log_file_handler()->open_query_log(name);
}
static bool fix_general_log_file(sys_var *self, THD *thd, enum_var_type type)
{
  return fix_log(&opt_logname,  opt_log_basename, ".log", opt_log,
                 reopen_general_log);
}
static Sys_var_charptr_fscs Sys_general_log_path(
       "general_log_file", "Log connections and queries to given file",
       PREALLOCATED GLOBAL_VAR(opt_logname), CMD_LINE(REQUIRED_ARG),
       DEFAULT(0), NO_MUTEX_GUARD, NOT_IN_BINLOG,
       ON_CHECK(check_log_path), ON_UPDATE(fix_general_log_file));

static void reopen_slow_log(char* name)
{
  logger.get_slow_log_file_handler()->close(0);
  logger.get_slow_log_file_handler()->open_slow_log(name);
}
static bool fix_slow_log_file(sys_var *self, THD *thd, enum_var_type type)
{
  return fix_log(&opt_slow_logname, opt_log_basename, "-slow.log",
                 global_system_variables.sql_log_slow, reopen_slow_log);
}

static Sys_var_charptr_fscs Sys_slow_log_path(
       "slow_query_log_file",
       "Alias for log_slow_query_file. "
       "Log slow queries to given log file. "
       "Defaults logging to 'hostname'-slow.log. Must be enabled to activate "
       "other slow log options",
       PREALLOCATED GLOBAL_VAR(opt_slow_logname), CMD_LINE(REQUIRED_ARG),
       DEFAULT(0), NO_MUTEX_GUARD, NOT_IN_BINLOG,
       ON_CHECK(check_log_path), ON_UPDATE(fix_slow_log_file));

static Sys_var_charptr_fscs Sys_log_slow_query_file_name(
       "log_slow_query_file", "Log slow queries to given log file. "
       "Defaults logging to 'hostname'-slow.log. Must be enabled to activate "
       "other slow log options",
       PREALLOCATED GLOBAL_VAR(opt_slow_logname), CMD_LINE(REQUIRED_ARG),
       DEFAULT(0), NO_MUTEX_GUARD, NOT_IN_BINLOG,
       ON_CHECK(check_log_path), ON_UPDATE(fix_slow_log_file));

static Sys_var_have Sys_have_compress(
       "have_compress", "If the zlib compression library is accessible to the "
       "server, this will be set to YES, otherwise it will be NO. The COMPRESS() "
       "and UNCOMPRESS() functions will only be available if set to YES.",
       READ_ONLY GLOBAL_VAR(have_compress), NO_CMD_LINE);

static Sys_var_have Sys_have_crypt(
       "have_crypt", "If the crypt() system call is available this variable will "
       "be set to YES, otherwise it will be set to NO. If set to NO, the "
       "ENCRYPT() function cannot be used.",
       READ_ONLY GLOBAL_VAR(have_crypt), NO_CMD_LINE);

static Sys_var_have Sys_have_dlopen(
       "have_dynamic_loading", "If the server supports dynamic loading of plugins, "
       "will be set to YES, otherwise will be set to NO.",
       READ_ONLY GLOBAL_VAR(have_dlopen), NO_CMD_LINE);

static Sys_var_have Sys_have_geometry(
       "have_geometry", "If the server supports spatial data types, will be set to "
       "YES, otherwise will be set to NO.",
       READ_ONLY GLOBAL_VAR(have_geometry), NO_CMD_LINE);

static Sys_var_have Sys_have_openssl(
       "have_openssl", "Comparing have_openssl with have_ssl will indicate whether "
       "YaSSL or openssl was used. If YaSSL, have_ssl will be YES, but have_openssl "
       "will be NO.",
       READ_ONLY GLOBAL_VAR(have_openssl), NO_CMD_LINE);

static Sys_var_have Sys_have_profiling(
       "have_profiling", "If statement profiling is available, will be set to YES, "
       "otherwise will be set to NO. See SHOW PROFILES and SHOW PROFILE.",
       READ_ONLY GLOBAL_VAR(have_profiling), NO_CMD_LINE);

static Sys_var_have Sys_have_query_cache(
       "have_query_cache", "If the server supports the query cache, will be set to "
       "YES, otherwise will be set to NO.",
       READ_ONLY GLOBAL_VAR(have_query_cache), NO_CMD_LINE);

static Sys_var_have Sys_have_rtree_keys(
       "have_rtree_keys", "If RTREE indexes (used for spatial indexes) "
       "are available, will be set to YES, otherwise will be set to NO.",
       READ_ONLY GLOBAL_VAR(have_rtree_keys), NO_CMD_LINE);

static Sys_var_have Sys_have_ssl(
       "have_ssl", "If the server supports secure connections, will be set to YES, "
       "otherwise will be set to NO. If set to DISABLED, the server was compiled with "
       "TLS support, but was not started with TLS support (see the mysqld options). "
       "See also have_openssl.",
       READ_ONLY GLOBAL_VAR(have_ssl), NO_CMD_LINE);

static Sys_var_have Sys_have_symlink(
       "have_symlink", "If symbolic link support is enabled, will be set to YES, "
       "otherwise will be set to NO. Required for the INDEX DIRECTORY and DATA "
       "DIRECTORY table options (see CREATE TABLE) and Windows symlink support. "
       "Will be set to DISABLED if the server is started with the "
       "--skip-symbolic-links option.",
       READ_ONLY GLOBAL_VAR(have_symlink), NO_CMD_LINE);

#if defined __SANITIZE_ADDRESS__ || defined WITH_UBSAN || __has_feature(memory_sanitizer)

# ifdef __SANITIZE_ADDRESS__
#  ifdef WITH_UBSAN
#   define SANITIZER_MODE "ASAN,UBSAN"
#  else
#   define SANITIZER_MODE "ASAN"
#  endif
# elif defined WITH_UBSAN
#  define SANITIZER_MODE "UBSAN"
# else
#  define SANITIZER_MODE "MSAN"
# endif

static char *have_sanitizer;
static Sys_var_charptr Sys_have_santitizer(
       "have_sanitizer",
       "If the server is compiled with sanitize (compiler option), this "
       "variable is set to the sanitizer mode used. Possible values are "
       "ASAN (Address sanitizer) or UBSAN (The Undefined Behavior Sanitizer).",
        READ_ONLY GLOBAL_VAR(have_sanitizer), NO_CMD_LINE,
       DEFAULT(SANITIZER_MODE));
#endif /* defined(__SANITIZE_ADDRESS__) || defined(WITH_UBSAN) */

static bool fix_log_state(sys_var *self, THD *thd, enum_var_type type);

static Sys_var_mybool Sys_general_log(
       "general_log", "Log connections and queries to a table or log file. "
       "Defaults logging to a file 'hostname'.log or a table mysql.general_log"
       "if --log-output=TABLE is used.",
       GLOBAL_VAR(opt_log), CMD_LINE(OPT_ARG),
       DEFAULT(FALSE), NO_MUTEX_GUARD, NOT_IN_BINLOG, ON_CHECK(0),
       ON_UPDATE(fix_log_state));

static Sys_var_mybool Sys_slow_query_log(
       "slow_query_log",
       "Alias for log_slow_query. "
       "Log slow queries to a table or log file. Defaults logging to a file "
       "'hostname'-slow.log or a table mysql.slow_log if --log-output=TABLE is "
       "used. Must be enabled to activate other slow log options.",
       SESSION_VAR(sql_log_slow), CMD_LINE(OPT_ARG),
       DEFAULT(FALSE), NO_MUTEX_GUARD, NOT_IN_BINLOG,
       ON_CHECK(0), ON_UPDATE(fix_log_state));

static Sys_var_mybool Sys_log_slow_query(
       "log_slow_query",
       "Log slow queries to a table or log file. Defaults logging to a file "
       "'hostname'-slow.log or a table mysql.slow_log if --log-output=TABLE is "
       "used. Must be enabled to activate other slow log options.",
       SESSION_VAR(sql_log_slow), CMD_LINE(OPT_ARG),
       DEFAULT(FALSE), NO_MUTEX_GUARD, NOT_IN_BINLOG,
       ON_CHECK(0), ON_UPDATE(fix_log_state));

static bool fix_log_state(sys_var *self, THD *thd, enum_var_type type)
{
  bool res;
  my_bool *UNINIT_VAR(newvalptr), newval, UNINIT_VAR(oldval);
  uint UNINIT_VAR(log_type);

  if (type != OPT_GLOBAL)
    return 0;

  if (self == &Sys_general_log)
  {
    newvalptr= &opt_log;
    oldval=    logger.get_log_file_handler()->is_open();
    log_type=  QUERY_LOG_GENERAL;
  }
  else
  {
    DBUG_ASSERT(self == &Sys_slow_query_log || self == &Sys_log_slow_query);
    newvalptr= &global_system_variables.sql_log_slow;
    oldval=    logger.get_slow_log_file_handler()->is_open();
    log_type=  QUERY_LOG_SLOW;
  }

  newval= *newvalptr;
  if (oldval == newval)
    return false;

  *newvalptr= oldval; // [de]activate_log_handler works that way (sigh)

  mysql_mutex_unlock(&LOCK_global_system_variables);
  if (!newval)
  {
    logger.deactivate_log_handler(thd, log_type);
    res= false;
  }
  else
    res= logger.activate_log_handler(thd, log_type);
  mysql_mutex_lock(&LOCK_global_system_variables);
  return res;
}


static bool check_not_empty_set(sys_var *self, THD *thd, set_var *var)
{
  return var->save_result.ulonglong_value == 0;
}
static bool fix_log_output(sys_var *self, THD *thd, enum_var_type type)
{
  logger.lock_exclusive();
  logger.init_slow_log(log_output_options);
  logger.init_general_log(log_output_options);
  logger.unlock();
  return false;
}

static const char *log_output_names[] = { "NONE", "FILE", "TABLE", NULL};

static Sys_var_set Sys_log_output(
       "log_output", "How logs should be written",
       GLOBAL_VAR(log_output_options), CMD_LINE(REQUIRED_ARG),
       log_output_names, DEFAULT(LOG_FILE), NO_MUTEX_GUARD, NOT_IN_BINLOG,
       ON_CHECK(check_not_empty_set), ON_UPDATE(fix_log_output));

#ifdef HAVE_REPLICATION
static Sys_var_mybool Sys_log_slave_updates(
       "log_slave_updates", "Tells the slave to log the updates from "
       "the slave thread to the binary log. You will need to turn it on if "
       "you plan to daisy-chain the slaves.",
       READ_ONLY GLOBAL_VAR(opt_log_slave_updates), CMD_LINE(OPT_ARG),
       DEFAULT(0));

static Sys_var_charptr_fscs Sys_relay_log(
       "relay_log", "The location and name to use for relay logs.",
       READ_ONLY GLOBAL_VAR(opt_relay_logname), CMD_LINE(REQUIRED_ARG),
       DEFAULT(0));

/*
  Uses NO_CMD_LINE since the --relay-log-index option set
  opt_relaylog_index_name variable and computes a value for the
  relay_log_index variable.
*/
static Sys_var_charptr_fscs Sys_relay_log_index(
       "relay_log_index", "The location and name to use for the file "
       "that keeps a list of the last relay logs.",
       READ_ONLY GLOBAL_VAR(relay_log_index), NO_CMD_LINE,
       DEFAULT(0));

/*
  Uses NO_CMD_LINE since the --log-bin-index option set
  opt_binlog_index_name variable and computes a value for the
  log_bin_index variable.
*/
static Sys_var_charptr_fscs Sys_binlog_index(
       "log_bin_index", "File that holds the names for last binary log files.",
       READ_ONLY GLOBAL_VAR(log_bin_index), NO_CMD_LINE,
       DEFAULT(0));

static Sys_var_charptr_fscs Sys_relay_log_basename(
       "relay_log_basename",
       "The full path of the relay log file names, excluding the extension.",
       READ_ONLY GLOBAL_VAR(relay_log_basename), NO_CMD_LINE,
       DEFAULT(0));

static Sys_var_charptr_fscs Sys_log_bin_basename(
       "log_bin_basename",
       "The full path of the binary log file names, excluding the extension.",
       READ_ONLY GLOBAL_VAR(log_bin_basename), NO_CMD_LINE,
       DEFAULT(0));

static Sys_var_charptr_fscs Sys_relay_log_info_file(
       "relay_log_info_file", "The location and name of the file that "
       "remembers where the SQL replication thread is in the relay logs.",
       READ_ONLY GLOBAL_VAR(relay_log_info_file), CMD_LINE(REQUIRED_ARG),
       DEFAULT(0));

static Sys_var_on_access_global<Sys_var_mybool,
                                PRIV_SET_SYSTEM_GLOBAL_VAR_RELAY_LOG_PURGE>
Sys_relay_log_purge(
       "relay_log_purge", "if disabled - do not purge relay logs. "
       "if enabled - purge them as soon as they are no more needed.",
       GLOBAL_VAR(relay_log_purge), CMD_LINE(OPT_ARG), DEFAULT(TRUE));

static Sys_var_on_access_global<Sys_var_mybool,
                                PRIV_SET_SYSTEM_GLOBAL_VAR_RELAY_LOG_RECOVERY>
Sys_relay_log_recovery(
       "relay_log_recovery", "Enables automatic relay log recovery "
       "right after the database startup, which means that the IO Thread "
       "starts re-fetching from the master right after the last transaction "
       "processed.",
       GLOBAL_VAR(relay_log_recovery), CMD_LINE(OPT_ARG), DEFAULT(FALSE));


bool Sys_var_rpl_filter::global_update(THD *thd, set_var *var)
{
  bool result= true;                            // Assume error
  LEX_CSTRING *base_name= &var->base;

  if (!base_name->length)
    base_name= &thd->variables.default_master_connection;

  mysql_mutex_unlock(&LOCK_global_system_variables);

  if (Master_info *mi= get_master_info(base_name, !var->base.length ?
                                       Sql_condition::WARN_LEVEL_ERROR :
                                       Sql_condition::WARN_LEVEL_WARN))
  {
    if (mi->rli.slave_running)
    {
      my_error(ER_SLAVE_MUST_STOP, MYF(0), 
               (int) mi->connection_name.length,
               mi->connection_name.str);
      result= true;
    }
    else
    {
      result= set_filter_value(var->save_result.string_value.str, mi);
    }
    mi->release();
  }

  mysql_mutex_lock(&LOCK_global_system_variables);
  return result;
}

bool Sys_var_rpl_filter::set_filter_value(const char *value, Master_info *mi)
{
  bool status= true;
  Rpl_filter* rpl_filter= mi->rpl_filter;

  /* Proctect against other threads */
  mysql_mutex_lock(&LOCK_active_mi);
  switch (opt_id) {
  case OPT_REPLICATE_REWRITE_DB:
    status= rpl_filter->set_rewrite_db(value);
    break;
  case OPT_REPLICATE_DO_DB:
    status= rpl_filter->set_do_db(value);
    break;
  case OPT_REPLICATE_DO_TABLE:
    status= rpl_filter->set_do_table(value);
    break;
  case OPT_REPLICATE_IGNORE_DB:
    status= rpl_filter->set_ignore_db(value);
    break;
  case OPT_REPLICATE_IGNORE_TABLE:
    status= rpl_filter->set_ignore_table(value);
    break;
  case OPT_REPLICATE_WILD_DO_TABLE:
    status= rpl_filter->set_wild_do_table(value);
    break;
  case OPT_REPLICATE_WILD_IGNORE_TABLE:
    status= rpl_filter->set_wild_ignore_table(value);
    break;
  }
  mysql_mutex_unlock(&LOCK_active_mi);
  return status;
}

const uchar *
Sys_var_rpl_filter::global_value_ptr(THD *thd,
                                     const LEX_CSTRING *base_name) const
{
  char buf[256];
  String tmp(buf, sizeof(buf), &my_charset_bin);
  uchar *ret;
  Master_info *mi;
  Rpl_filter *rpl_filter;

  mysql_mutex_unlock(&LOCK_global_system_variables);
  mi= get_master_info(base_name, !base_name->length ?
                      Sql_condition::WARN_LEVEL_ERROR :
                      Sql_condition::WARN_LEVEL_WARN);

  if (!mi)
  {
    mysql_mutex_lock(&LOCK_global_system_variables);
    return 0;
  }

  rpl_filter= mi->rpl_filter;

  mysql_mutex_lock(&LOCK_active_mi);
  switch (opt_id) {
  case OPT_REPLICATE_REWRITE_DB:
    rpl_filter->get_rewrite_db(&tmp);
    break;
  case OPT_REPLICATE_DO_DB:
    rpl_filter->get_do_db(&tmp);
    break;
  case OPT_REPLICATE_DO_TABLE:
    rpl_filter->get_do_table(&tmp);
    break;
  case OPT_REPLICATE_IGNORE_DB:
    rpl_filter->get_ignore_db(&tmp);
    break;
  case OPT_REPLICATE_IGNORE_TABLE:
    rpl_filter->get_ignore_table(&tmp);
    break;
  case OPT_REPLICATE_WILD_DO_TABLE:
    rpl_filter->get_wild_do_table(&tmp);
    break;
  case OPT_REPLICATE_WILD_IGNORE_TABLE:
    rpl_filter->get_wild_ignore_table(&tmp);
    break;
  }
  mysql_mutex_unlock(&LOCK_active_mi);
  mysql_mutex_lock(&LOCK_global_system_variables);

  mi->release();

  ret= (uchar *) thd->strmake(tmp.ptr(), tmp.length());

  return ret;
}

static Sys_var_rpl_filter Sys_replicate_do_db(
       "replicate_do_db", OPT_REPLICATE_DO_DB,
       "Tell the slave to restrict replication to updates of tables "
       "whose names appear in the comma-separated list. For "
       "statement-based replication, only the default database (that "
       "is, the one selected by USE) is considered, not any explicitly "
       "mentioned tables in the query. For row-based replication, the "
       "actual names of table(s) being updated are checked.",
       PRIV_SET_SYSTEM_GLOBAL_VAR_REPLICATE_DO_DB);

static Sys_var_rpl_filter Sys_replicate_rewrite_db(
       "replicate_rewrite_db", OPT_REPLICATE_REWRITE_DB,
       "Tells the slave to replicate binlog events "
       "into a different database than their original target on the master."
       "Example: replicate-rewrite-db=master_db_name->slave_db_name.",
       PRIV_SET_SYSTEM_GLOBAL_VAR_REPLICATE_REWRITE_DB);

static Sys_var_rpl_filter Sys_replicate_do_table(
       "replicate_do_table", OPT_REPLICATE_DO_TABLE,
       "Tells the slave to restrict replication to tables in the "
       "comma-separated list.",
       PRIV_SET_SYSTEM_GLOBAL_VAR_REPLICATE_DO_TABLE);

static Sys_var_rpl_filter Sys_replicate_ignore_db(
       "replicate_ignore_db", OPT_REPLICATE_IGNORE_DB,
       "Tell the slave to restrict replication to updates of tables "
       "whose names do not appear in the comma-separated list. For "
       "statement-based replication, only the default database (that "
       "is, the one selected by USE) is considered, not any explicitly "
       "mentioned tables in the query. For row-based replication, the "
       "actual names of table(s) being updated are checked.",
       PRIV_SET_SYSTEM_GLOBAL_VAR_REPLICATE_IGNORE_DB);

static Sys_var_rpl_filter Sys_replicate_ignore_table(
       "replicate_ignore_table", OPT_REPLICATE_IGNORE_TABLE,
       "Tells the slave thread not to replicate any statement that "
       "updates the specified table, even if any other tables might be "
       "updated by the same statement.",
       PRIV_SET_SYSTEM_GLOBAL_VAR_REPLICATE_IGNORE_TABLE);

static Sys_var_rpl_filter Sys_replicate_wild_do_table(
       "replicate_wild_do_table", OPT_REPLICATE_WILD_DO_TABLE,
       "Tells the slave thread to restrict replication to statements "
       "where any of the updated tables match the specified database "
       "and table name patterns.",
       PRIV_SET_SYSTEM_GLOBAL_VAR_REPLICATE_WILD_DO_TABLE);

static Sys_var_rpl_filter Sys_replicate_wild_ignore_table(
       "replicate_wild_ignore_table", OPT_REPLICATE_WILD_IGNORE_TABLE,
       "Tells the slave thread to not replicate to the tables that "
       "match the given wildcard pattern.",
       PRIV_SET_SYSTEM_GLOBAL_VAR_REPLICATE_WILD_IGNORE_TABLE);

static Sys_var_charptr_fscs Sys_slave_load_tmpdir(
       "slave_load_tmpdir", "The location where the slave should put "
       "its temporary files when replicating a LOAD DATA INFILE command",
       READ_ONLY GLOBAL_VAR(slave_load_tmpdir), CMD_LINE(REQUIRED_ARG),
       DEFAULT(0));

static Sys_var_on_access_global<Sys_var_uint,
                                PRIV_SET_SYSTEM_GLOBAL_VAR_SLAVE_NET_TIMEOUT>
Sys_slave_net_timeout(
       "slave_net_timeout", "Number of seconds to wait for more data "
       "from any master/slave connection before aborting the read",
       GLOBAL_VAR(slave_net_timeout), CMD_LINE(REQUIRED_ARG),
       VALID_RANGE(1, LONG_TIMEOUT), DEFAULT(SLAVE_NET_TIMEOUT), BLOCK_SIZE(1));


/*
  Access a multi_source variable
  Return 0 + warning if it doesn't exist
*/

ulonglong Sys_var_multi_source_ulonglong::
get_master_info_ulonglong_value(THD *thd) const
{
  Master_info *mi;
  ulonglong res= 0;                                  // Default value
  mysql_mutex_unlock(&LOCK_global_system_variables);
  if ((mi= get_master_info(&thd->variables.default_master_connection,
                           Sql_condition::WARN_LEVEL_WARN)))
  {
    res= (mi->*mi_accessor_func)();
    mi->release();
  }
  mysql_mutex_lock(&LOCK_global_system_variables);
  return res;
}
  

bool update_multi_source_variable(sys_var *self_var, THD *thd,
                                  enum_var_type type)
{
  Sys_var_multi_source_ulonglong *self= (Sys_var_multi_source_ulonglong*) self_var;
  bool result= true;
  Master_info *mi;

  if (type == OPT_GLOBAL)
    mysql_mutex_unlock(&LOCK_global_system_variables);
  if ((mi= (get_master_info(&thd->variables.default_master_connection,
                            Sql_condition::WARN_LEVEL_ERROR))))
  {
    mysql_mutex_lock(&mi->rli.run_lock);
    mysql_mutex_lock(&mi->rli.data_lock);
    result= self->update_variable(thd, mi);
    mysql_mutex_unlock(&mi->rli.data_lock);
    mysql_mutex_unlock(&mi->rli.run_lock);
    mi->release();
  }
  if (type == OPT_GLOBAL)
    mysql_mutex_lock(&LOCK_global_system_variables);
  return result;
}

static bool update_slave_skip_counter(sys_var *self, THD *thd, Master_info *mi)
{
  if (mi->rli.slave_running)
  {
    my_error(ER_SLAVE_MUST_STOP, MYF(0), (int) mi->connection_name.length,
             mi->connection_name.str);
    return true;
  }
  if (mi->using_gtid != Master_info::USE_GTID_NO && mi->using_parallel())
  {
    ulong domain_count;
    mysql_mutex_lock(&rpl_global_gtid_slave_state->LOCK_slave_state);
    domain_count= rpl_global_gtid_slave_state->count();
    mysql_mutex_unlock(&rpl_global_gtid_slave_state->LOCK_slave_state);
    if (domain_count > 1)
    {
      /*
        With domain-based parallel replication, the slave position is
        multi-dimensional, so the relay log position is not very meaningful.
        It might not even correspond to the next GTID to execute in _any_
        domain (the case after error stop). So slave_skip_counter will most
        likely not do what the user intends. Instead give an error, with a
        suggestion to instead set @@gtid_slave_pos past the point of error;
        this works reliably also in the case of multiple domains.
      */
      my_error(ER_SLAVE_SKIP_NOT_IN_GTID, MYF(0));
      return true;
    }
  }

  /* The value was stored temporarily in thd */
  mi->rli.slave_skip_counter= thd->variables.slave_skip_counter;
  return false;
}

static Sys_var_multi_source_ulonglong Sys_slave_skip_counter(
       "sql_slave_skip_counter", "Skip the next N events from the master log",
       SESSION_VAR(slave_skip_counter), NO_CMD_LINE,
       &Master_info::get_slave_skip_counter,
       VALID_RANGE(0, UINT_MAX), DEFAULT(0), BLOCK_SIZE(1),
       ON_UPDATE(update_slave_skip_counter));

static bool update_max_relay_log_size(sys_var *self, THD *thd, Master_info *mi)
{
  mi->rli.max_relay_log_size= thd->variables.max_relay_log_size;
  mi->rli.relay_log.set_max_size((ulong)mi->rli.max_relay_log_size);
  return false;
}

static Sys_var_multi_source_ulonglong Sys_max_relay_log_size(
       "max_relay_log_size",
       "relay log will be rotated automatically when the size exceeds this "
       "value.  If 0 at startup, it's set to max_binlog_size",
       SESSION_VAR(max_relay_log_size), CMD_LINE(REQUIRED_ARG),
       &Master_info::get_max_relay_log_size,
       VALID_RANGE(0, 1024L*1024*1024), DEFAULT(0), BLOCK_SIZE(IO_SIZE),
       ON_UPDATE(update_max_relay_log_size));

static Sys_var_charptr Sys_slave_skip_errors(
       "slave_skip_errors", "Tells the slave thread to continue "
       "replication when a query event returns an error from the "
       "provided list",
       READ_ONLY GLOBAL_VAR(opt_slave_skip_errors), CMD_LINE(REQUIRED_ARG),
       DEFAULT(0));

static Sys_var_on_access_global<Sys_var_ulonglong,
                            PRIV_SET_SYSTEM_GLOBAL_VAR_READ_BINLOG_SPEED_LIMIT>
Sys_read_binlog_speed_limit(
       "read_binlog_speed_limit", "Maximum speed(KB/s) to read binlog from"
       " master (0 = no limit)",
       GLOBAL_VAR(opt_read_binlog_speed_limit), CMD_LINE(REQUIRED_ARG),
       VALID_RANGE(0, ULONG_MAX), DEFAULT(0), BLOCK_SIZE(1));

static Sys_var_charptr Sys_slave_transaction_retry_errors(
       "slave_transaction_retry_errors", "Tells the slave thread to retry "
       "transaction for replication when a query event returns an error from "
       "the provided list. Deadlock error, elapsed lock wait timeout, "
       "net read error, net read timeout, net write error, net write timeout, "
       "connect error and 2 types of lost connection error are automatically "
       "added to this list",
       READ_ONLY GLOBAL_VAR(opt_slave_transaction_retry_errors), CMD_LINE(REQUIRED_ARG),
       DEFAULT(0));

static Sys_var_ulonglong Sys_relay_log_space_limit(
       "relay_log_space_limit", "Maximum space to use for all relay logs",
       READ_ONLY GLOBAL_VAR(relay_log_space_limit), CMD_LINE(REQUIRED_ARG),
       VALID_RANGE(0, ULONGLONG_MAX), DEFAULT(0), BLOCK_SIZE(1));

static Sys_var_on_access_global<Sys_var_uint,
                                PRIV_SET_SYSTEM_GLOBAL_VAR_SYNC_RELAY_LOG>
Sys_sync_relaylog_period(
       "sync_relay_log", "Synchronously flush relay log to disk after "
       "every #th event. Use 0 to disable synchronous flushing",
       GLOBAL_VAR(sync_relaylog_period), CMD_LINE(REQUIRED_ARG),
       VALID_RANGE(0, UINT_MAX), DEFAULT(10000), BLOCK_SIZE(1));

static Sys_var_on_access_global<Sys_var_uint,
                                PRIV_SET_SYSTEM_GLOBAL_VAR_SYNC_RELAY_LOG_INFO>
Sys_sync_relayloginfo_period(
       "sync_relay_log_info", "Synchronously flush relay log info "
       "to disk after every #th transaction. Use 0 to disable "
       "synchronous flushing",
       GLOBAL_VAR(sync_relayloginfo_period), CMD_LINE(REQUIRED_ARG),
       VALID_RANGE(0, UINT_MAX), DEFAULT(10000), BLOCK_SIZE(1));
#endif

static Sys_var_on_access_global<Sys_var_uint,
                                PRIV_SET_SYSTEM_GLOBAL_VAR_SYNC_BINLOG>
Sys_sync_binlog_period(
       "sync_binlog", "Synchronously flush binary log to disk after "
       "every #th event. Use 0 (default) to disable synchronous flushing",
       GLOBAL_VAR(sync_binlog_period), CMD_LINE(REQUIRED_ARG),
       VALID_RANGE(0, UINT_MAX), DEFAULT(0), BLOCK_SIZE(1));

static Sys_var_on_access_global<Sys_var_uint,
                                PRIV_SET_SYSTEM_GLOBAL_VAR_SYNC_MASTER_INFO>
Sys_sync_masterinfo_period(
       "sync_master_info", "Synchronously flush master info to disk "
       "after every #th event. Use 0 to disable synchronous flushing",
       GLOBAL_VAR(sync_masterinfo_period), CMD_LINE(REQUIRED_ARG),
       VALID_RANGE(0, UINT_MAX), DEFAULT(10000), BLOCK_SIZE(1));

#ifdef HAVE_REPLICATION
static Sys_var_ulong Sys_slave_trans_retries(
       "slave_transaction_retries", "Number of times the slave SQL "
       "thread will retry a transaction in case it failed with a deadlock, "
       "elapsed lock wait timeout or listed in "
       "slave_transaction_retry_errors, before giving up and stopping",
       GLOBAL_VAR(slave_trans_retries), CMD_LINE(REQUIRED_ARG),
       VALID_RANGE(0, UINT_MAX), DEFAULT(10), BLOCK_SIZE(1));

static Sys_var_on_access_global<Sys_var_ulong,
                    PRIV_SET_SYSTEM_GLOBAL_VAR_SLAVE_TRANSACTION_RETRY_INTERVAL>
Sys_slave_trans_retry_interval(
       "slave_transaction_retry_interval", "Interval of the slave SQL "
       "thread will retry a transaction in case it failed with a deadlock "
       "or elapsed lock wait timeout or listed in "
       "slave_transaction_retry_errors",
       GLOBAL_VAR(slave_trans_retry_interval), CMD_LINE(REQUIRED_ARG),
       VALID_RANGE(0, 3600), DEFAULT(0), BLOCK_SIZE(1));
#endif

static bool check_locale(sys_var *self, THD *thd, set_var *var)
{
  if (!var->value)
    return false;

  MY_LOCALE *locale;
  char buff[STRING_BUFFER_USUAL_SIZE];
  if (var->value->result_type() == INT_RESULT)
  {
    int lcno= (int)var->value->val_int();
    if (!(locale= my_locale_by_number(lcno)))
    {
      my_error(ER_UNKNOWN_LOCALE, MYF(0), llstr(lcno, buff));
      return true;
    }
    if (check_not_null(self, thd, var))
      return true;
  }
  else // STRING_RESULT
  {
    String str(buff, sizeof(buff), system_charset_info), *res;
    if (!(res=var->value->val_str(&str)))
      return true;
    else if (!(locale= my_locale_by_name(res->c_ptr_safe())))
    {
      ErrConvString err(res);
      my_error(ER_UNKNOWN_LOCALE, MYF(0), err.ptr());
      return true;
    }
  }

  var->save_result.ptr= locale;

  if (!locale->errmsgs->errmsgs)
  {
    bool res;
    mysql_mutex_lock(&LOCK_error_messages);
    res= (!locale->errmsgs->errmsgs &&
          read_texts(ERRMSG_FILE, locale->errmsgs->language,
                     &locale->errmsgs->errmsgs));
    mysql_mutex_unlock(&LOCK_error_messages);
    if (res)
    {
      push_warning_printf(thd, Sql_condition::WARN_LEVEL_WARN, ER_UNKNOWN_ERROR,
                          "Can't process error message file for locale '%s'",
                          locale->name);
      return true;
    }
  }
  status_var_increment(thd->status_var.feature_locale);
  return false;
}

static bool update_locale(sys_var *self, THD* thd, enum_var_type type)
{
  /* Cache pointer to error messages */
  if (type == OPT_SESSION)
    thd->variables.errmsgs= thd->variables.lc_messages->errmsgs->errmsgs;
  else
    global_system_variables.errmsgs=
      global_system_variables.lc_messages->errmsgs->errmsgs;
  return false;
}
  
static Sys_var_struct Sys_lc_messages(
       "lc_messages", "Set the language used for the error messages",
       SESSION_VAR(lc_messages), NO_CMD_LINE,
       offsetof(MY_LOCALE, name), DEFAULT(&my_default_lc_messages),
       NO_MUTEX_GUARD, NOT_IN_BINLOG, ON_CHECK(check_locale), ON_UPDATE(update_locale));

static Sys_var_struct Sys_lc_time_names(
       "lc_time_names", "Set the language used for the month "
       "names and the days of the week",
       SESSION_VAR(lc_time_names), NO_CMD_LINE,
       offsetof(MY_LOCALE, name), DEFAULT(&my_default_lc_time_names),
       NO_MUTEX_GUARD, IN_BINLOG, ON_CHECK(check_locale));

static Sys_var_tz Sys_time_zone(
       "time_zone", "The current time zone, used to initialize the time "
       "zone for a client when it connects. Set to SYSTEM by default, in "
       "which the client uses the system time zone value.",
       SESSION_VAR(time_zone), NO_CMD_LINE,
       DEFAULT(&default_tz), NO_MUTEX_GUARD, IN_BINLOG);

#ifdef WITH_WSREP
#include "wsrep_var.h"
#include "wsrep_sst.h"
#include "wsrep_binlog.h"

static Sys_var_charptr_fscs Sys_wsrep_provider(
       "wsrep_provider", "Path to replication provider library",
       PREALLOCATED READ_ONLY GLOBAL_VAR(wsrep_provider), CMD_LINE(REQUIRED_ARG),
       DEFAULT(WSREP_NONE),
       NO_MUTEX_GUARD, NOT_IN_BINLOG,
       ON_CHECK(wsrep_provider_check), ON_UPDATE(wsrep_provider_update));

static Sys_var_charptr Sys_wsrep_provider_options(
       "wsrep_provider_options", "Semicolon (;) separated list of wsrep "
       "options (see wsrep_provider_options documentation).",
       PREALLOCATED GLOBAL_VAR(wsrep_provider_options), 
       CMD_LINE(REQUIRED_ARG),
       DEFAULT(""), NO_MUTEX_GUARD, NOT_IN_BINLOG,
       ON_CHECK(wsrep_provider_options_check), 
       ON_UPDATE(wsrep_provider_options_update));

static Sys_var_charptr_fscs Sys_wsrep_data_home_dir(
       "wsrep_data_home_dir", "home directory for wsrep provider",
       READ_ONLY GLOBAL_VAR(wsrep_data_home_dir), CMD_LINE(REQUIRED_ARG),
       DEFAULT(mysql_real_data_home));

static Sys_var_charptr Sys_wsrep_cluster_name(
       "wsrep_cluster_name", "Name for the cluster",
       PREALLOCATED GLOBAL_VAR(wsrep_cluster_name), CMD_LINE(REQUIRED_ARG),
       DEFAULT(WSREP_CLUSTER_NAME),
       NO_MUTEX_GUARD, NOT_IN_BINLOG,
       ON_CHECK(wsrep_cluster_name_check),
       ON_UPDATE(wsrep_cluster_name_update));

static Sys_var_charptr Sys_wsrep_cluster_address (
       "wsrep_cluster_address", "Address to initially connect to cluster",
       PREALLOCATED GLOBAL_VAR(wsrep_cluster_address), 
       CMD_LINE(REQUIRED_ARG),
       DEFAULT(""),
       NO_MUTEX_GUARD, NOT_IN_BINLOG,
       ON_CHECK(wsrep_cluster_address_check), 
       ON_UPDATE(wsrep_cluster_address_update));

static Sys_var_charptr Sys_wsrep_node_name (
       "wsrep_node_name", "Name of this node. This name can be used in "
       "wsrep_sst_donor as a preferred donor. Note that multiple nodes "
       "in a cluster can have the same name.",
       PREALLOCATED GLOBAL_VAR(wsrep_node_name), CMD_LINE(REQUIRED_ARG),
       DEFAULT(glob_hostname), NO_MUTEX_GUARD, NOT_IN_BINLOG,
       wsrep_node_name_check, wsrep_node_name_update);

static Sys_var_charptr Sys_wsrep_node_address (
       "wsrep_node_address", "Specifies the node's network address, in "
       "the format ip address[:port]. Used in situations where autoguessing "
       "is not reliable. As of MariaDB 10.1.8, supports IPv6.",
       PREALLOCATED GLOBAL_VAR(wsrep_node_address), CMD_LINE(REQUIRED_ARG),
       DEFAULT(""),
       NO_MUTEX_GUARD, NOT_IN_BINLOG,
       ON_CHECK(wsrep_node_address_check),
       ON_UPDATE(wsrep_node_address_update));

static Sys_var_charptr Sys_wsrep_node_incoming_address(
       "wsrep_node_incoming_address", "Client connection address",
       PREALLOCATED GLOBAL_VAR(wsrep_node_incoming_address),CMD_LINE(REQUIRED_ARG),
       DEFAULT(WSREP_NODE_INCOMING_AUTO));

static Sys_var_ulong Sys_wsrep_slave_threads(
       "wsrep_slave_threads", "Number of slave appliers to launch",
       GLOBAL_VAR(wsrep_slave_threads), CMD_LINE(REQUIRED_ARG),
       VALID_RANGE(1, 512), DEFAULT(1), BLOCK_SIZE(1),
       NO_MUTEX_GUARD, NOT_IN_BINLOG,
       ON_CHECK(0),
       ON_UPDATE(wsrep_slave_threads_update));

static Sys_var_charptr Sys_wsrep_dbug_option(
       "wsrep_dbug_option", "DBUG options to provider library",
       GLOBAL_VAR(wsrep_dbug_option),CMD_LINE(REQUIRED_ARG),
       DEFAULT(""));

static const char *wsrep_debug_names[]=
{ "NONE", "SERVER", "TRANSACTION", "STREAMING", "CLIENT", NullS };
static Sys_var_enum Sys_wsrep_debug(
       "wsrep_debug", "WSREP debug level logging",
       GLOBAL_VAR(wsrep_debug), CMD_LINE(REQUIRED_ARG),
       wsrep_debug_names, DEFAULT(0),
       NO_MUTEX_GUARD, NOT_IN_BINLOG,
       ON_CHECK(0), ON_UPDATE(wsrep_debug_update));

static Sys_var_mybool Sys_wsrep_convert_LOCK_to_trx(
       "wsrep_convert_LOCK_to_trx", "To convert locking sessions "
       "into transactions",
       GLOBAL_VAR(wsrep_convert_LOCK_to_trx), 
       CMD_LINE(OPT_ARG), DEFAULT(FALSE));

static Sys_var_ulong Sys_wsrep_retry_autocommit(
      "wsrep_retry_autocommit", "Max number of times to retry "
      "a failed autocommit statement",
       SESSION_VAR(wsrep_retry_autocommit), CMD_LINE(REQUIRED_ARG),
       VALID_RANGE(0, 10000), DEFAULT(1), BLOCK_SIZE(1));

static bool update_wsrep_auto_increment_control (sys_var *self, THD *thd, enum_var_type type)
{
  if (wsrep_auto_increment_control)
  {
    /*
      The variables that control auto increment shall be calculated
      automatically based on the size of the cluster. This usually done
      within the wsrep_view_handler_cb callback. However, if the user
      manually sets the value of wsrep_auto_increment_control to 'ON',
      then we should to re-calculate these variables again (because
      these values may be required before wsrep_view_handler_cb will
      be re-invoked, which is rarely invoked if the cluster stays in
      the stable state):
    */
    global_system_variables.auto_increment_increment=
       wsrep_cluster_size ? wsrep_cluster_size : 1;
    global_system_variables.auto_increment_offset=
       wsrep_local_index >= 0 ? wsrep_local_index + 1 : 1;
    thd->variables.auto_increment_increment=
      global_system_variables.auto_increment_increment;
    thd->variables.auto_increment_offset=
      global_system_variables.auto_increment_offset;
  }
  else
  {
    /*
      We must restore the last values of the variables that
      are explicitly specified by the user:
    */
    global_system_variables.auto_increment_increment=
      global_system_variables.saved_auto_increment_increment;
    global_system_variables.auto_increment_offset=
      global_system_variables.saved_auto_increment_offset;
    thd->variables.auto_increment_increment=
      thd->variables.saved_auto_increment_increment;
    thd->variables.auto_increment_offset=
      thd->variables.saved_auto_increment_offset;
  }
  return false;
}

static Sys_var_mybool Sys_wsrep_auto_increment_control(
       "wsrep_auto_increment_control", "To automatically control the "
       "assignment of autoincrement variables",
       GLOBAL_VAR(wsrep_auto_increment_control), 
       CMD_LINE(OPT_ARG), DEFAULT(TRUE),
       NO_MUTEX_GUARD, NOT_IN_BINLOG, ON_CHECK(0),
       ON_UPDATE(update_wsrep_auto_increment_control));

static Sys_var_mybool Sys_wsrep_drupal_282555_workaround(
       "wsrep_drupal_282555_workaround", "Enable a workaround to handle the "
       "cases where inserting a DEFAULT value into an auto-increment column "
       "could fail with duplicate key error",
       GLOBAL_VAR(wsrep_drupal_282555_workaround),
       CMD_LINE(OPT_ARG), DEFAULT(FALSE));

static Sys_var_charptr sys_wsrep_sst_method(
       "wsrep_sst_method", "State snapshot transfer method",
       GLOBAL_VAR(wsrep_sst_method),CMD_LINE(REQUIRED_ARG),
       DEFAULT(WSREP_SST_DEFAULT), NO_MUTEX_GUARD, NOT_IN_BINLOG,
       ON_CHECK(wsrep_sst_method_check));

static Sys_var_charptr Sys_wsrep_sst_receive_address( 
       "wsrep_sst_receive_address", "Address where node is waiting for "
       "SST contact", 
       GLOBAL_VAR(wsrep_sst_receive_address),CMD_LINE(REQUIRED_ARG),
       DEFAULT(WSREP_SST_ADDRESS_AUTO), NO_MUTEX_GUARD,
       NOT_IN_BINLOG,
       ON_CHECK(wsrep_sst_receive_address_check),
       ON_UPDATE(wsrep_sst_receive_address_update)); 

static Sys_var_charptr Sys_wsrep_sst_auth(
       "wsrep_sst_auth", "Authentication for SST connection",
       PREALLOCATED GLOBAL_VAR(wsrep_sst_auth), CMD_LINE(REQUIRED_ARG),
       DEFAULT(NULL), NO_MUTEX_GUARD,
       NOT_IN_BINLOG,
       ON_CHECK(wsrep_sst_auth_check),
       ON_UPDATE(wsrep_sst_auth_update)); 

static Sys_var_charptr Sys_wsrep_sst_donor(
       "wsrep_sst_donor", "preferred donor node for the SST",
       GLOBAL_VAR(wsrep_sst_donor),CMD_LINE(REQUIRED_ARG),
       DEFAULT(""), NO_MUTEX_GUARD, NOT_IN_BINLOG,
       ON_CHECK(wsrep_sst_donor_check),
       ON_UPDATE(wsrep_sst_donor_update)); 

static Sys_var_mybool Sys_wsrep_sst_donor_rejects_queries(
       "wsrep_sst_donor_rejects_queries", "Reject client queries "
       "when donating state snapshot transfer", 
       GLOBAL_VAR(wsrep_sst_donor_rejects_queries), 
       CMD_LINE(OPT_ARG), DEFAULT(FALSE));

static Sys_var_mybool Sys_wsrep_on (
       "wsrep_on", "To enable wsrep replication ",
       SESSION_VAR(wsrep_on), 
       CMD_LINE(OPT_ARG), DEFAULT(FALSE),
       NO_MUTEX_GUARD, NOT_IN_BINLOG,
       ON_CHECK(wsrep_on_check),
       ON_UPDATE(wsrep_on_update));

static Sys_var_charptr Sys_wsrep_start_position (
       "wsrep_start_position", "global transaction position to start from ",
       PREALLOCATED GLOBAL_VAR(wsrep_start_position), 
       CMD_LINE(REQUIRED_ARG),
       DEFAULT(WSREP_START_POSITION_ZERO),
       NO_MUTEX_GUARD, NOT_IN_BINLOG,
       ON_CHECK(wsrep_start_position_check), 
       ON_UPDATE(wsrep_start_position_update));

static Sys_var_ulong Sys_wsrep_max_ws_size (
       "wsrep_max_ws_size", "Max write set size (bytes)",
       GLOBAL_VAR(wsrep_max_ws_size), CMD_LINE(REQUIRED_ARG),
       VALID_RANGE(1024, WSREP_MAX_WS_SIZE), DEFAULT(WSREP_MAX_WS_SIZE),
       BLOCK_SIZE(1), NO_MUTEX_GUARD, NOT_IN_BINLOG,
       ON_CHECK(wsrep_max_ws_size_check), ON_UPDATE(wsrep_max_ws_size_update));

static Sys_var_ulong Sys_wsrep_max_ws_rows (
       "wsrep_max_ws_rows", "Max number of rows in write set",
       GLOBAL_VAR(wsrep_max_ws_rows), CMD_LINE(REQUIRED_ARG),
       VALID_RANGE(0, 1048576), DEFAULT(0), BLOCK_SIZE(1));

static Sys_var_charptr Sys_wsrep_notify_cmd(
       "wsrep_notify_cmd", "",
       READ_ONLY GLOBAL_VAR(wsrep_notify_cmd), CMD_LINE(REQUIRED_ARG),
       DEFAULT(""));

static Sys_var_charptr_fscs Sys_wsrep_status_file(
       "wsrep_status_file", "wsrep status output filename",
       READ_ONLY GLOBAL_VAR(wsrep_status_file), CMD_LINE(REQUIRED_ARG),
       DEFAULT(""));

static Sys_var_mybool Sys_wsrep_certify_nonPK(
       "wsrep_certify_nonPK", "Certify tables with no primary key",
       GLOBAL_VAR(wsrep_certify_nonPK), 
       CMD_LINE(OPT_ARG), DEFAULT(TRUE));

static const char *wsrep_certification_rules_names[]= { "strict", "optimized", NullS };
static Sys_var_enum Sys_wsrep_certification_rules(
       "wsrep_certification_rules",
       "Certification rules to use in the cluster. Possible values are: "
       "\"strict\": stricter rules that could result in more certification "
       "failures. "
       "\"optimized\": relaxed rules that allow more concurrency and "
       "cause less certification failures.",
       GLOBAL_VAR(wsrep_certification_rules), CMD_LINE(REQUIRED_ARG),
       wsrep_certification_rules_names, DEFAULT(WSREP_CERTIFICATION_RULES_STRICT),
       NO_MUTEX_GUARD, NOT_IN_BINLOG, ON_CHECK(0),
       ON_UPDATE(0));

static Sys_var_mybool Sys_wsrep_causal_reads(
       "wsrep_causal_reads", "Setting this variable is equivalent "
       "to setting wsrep_sync_wait READ flag",
       SESSION_VAR(wsrep_causal_reads),
       CMD_LINE(OPT_ARG, OPT_WSREP_CAUSAL_READS), DEFAULT(FALSE),
       NO_MUTEX_GUARD, NOT_IN_BINLOG, ON_CHECK(0),
       ON_UPDATE(wsrep_causal_reads_update),
       DEPRECATED("'@@wsrep_sync_wait=1'")); // since 10.1.3

static Sys_var_uint Sys_wsrep_sync_wait(
       "wsrep_sync_wait", "Ensure \"synchronous\" read view before executing "
       "an operation of the type specified by bitmask: 1 - READ(includes "
       "SELECT, SHOW and BEGIN/START TRANSACTION); 2 - UPDATE and DELETE; 4 - "
       "INSERT and REPLACE",
       SESSION_VAR(wsrep_sync_wait), CMD_LINE(OPT_ARG, OPT_WSREP_SYNC_WAIT),
       VALID_RANGE(WSREP_SYNC_WAIT_NONE, WSREP_SYNC_WAIT_MAX),
       DEFAULT(WSREP_SYNC_WAIT_NONE), BLOCK_SIZE(1),
       NO_MUTEX_GUARD, NOT_IN_BINLOG, ON_CHECK(0),
       ON_UPDATE(wsrep_sync_wait_update));

static const char *wsrep_mode_names[]=
{
  "STRICT_REPLICATION",
  "BINLOG_ROW_FORMAT_ONLY",
  "REQUIRED_PRIMARY_KEY",
  "REPLICATE_MYISAM",
  "REPLICATE_ARIA",
  "DISALLOW_LOCAL_GTID",
  "BF_ABORT_MARIABACKUP",
  NullS
};
static Sys_var_set Sys_wsrep_mode(
       "wsrep_mode",
       "Set of WSREP features that are enabled.",
       GLOBAL_VAR(wsrep_mode), CMD_LINE(REQUIRED_ARG),
       wsrep_mode_names,
       DEFAULT(0),
       NO_MUTEX_GUARD, NOT_IN_BINLOG,
       ON_CHECK(wsrep_mode_check));

static const char *wsrep_OSU_method_names[]= { "TOI", "RSU", NullS };
static Sys_var_enum Sys_wsrep_OSU_method(
       "wsrep_OSU_method", "Method for Online Schema Upgrade",
       SESSION_VAR(wsrep_OSU_method), CMD_LINE(OPT_ARG),
       wsrep_OSU_method_names, DEFAULT(WSREP_OSU_TOI));

static PolyLock_mutex PLock_wsrep_desync(&LOCK_wsrep_desync);
static Sys_var_mybool Sys_wsrep_desync (
       "wsrep_desync", "To desynchronize the node from the cluster",
       GLOBAL_VAR(wsrep_desync),
       CMD_LINE(OPT_ARG), DEFAULT(FALSE),
       &PLock_wsrep_desync, NOT_IN_BINLOG,
       ON_CHECK(wsrep_desync_check),
       ON_UPDATE(wsrep_desync_update));

static const char *wsrep_reject_queries_names[]= { "NONE", "ALL", "ALL_KILL", NullS };
static Sys_var_enum Sys_wsrep_reject_queries(
       "wsrep_reject_queries", "Variable to set to reject queries",
       GLOBAL_VAR(wsrep_reject_queries), CMD_LINE(OPT_ARG),
       wsrep_reject_queries_names, DEFAULT(WSREP_REJECT_NONE),
       NO_MUTEX_GUARD, NOT_IN_BINLOG, ON_CHECK(0),
       ON_UPDATE(wsrep_reject_queries_update));

static const char *wsrep_binlog_format_names[]=
       {"MIXED", "STATEMENT", "ROW", "NONE", NullS};
static Sys_var_enum Sys_wsrep_forced_binlog_format(
       "wsrep_forced_binlog_format", "binlog format to take effect over user's choice",
       GLOBAL_VAR(wsrep_forced_binlog_format), CMD_LINE(REQUIRED_ARG),
       wsrep_binlog_format_names, DEFAULT(BINLOG_FORMAT_UNSPEC),
       NO_MUTEX_GUARD, NOT_IN_BINLOG,
       ON_CHECK(wsrep_forced_binlog_format_check));

static Sys_var_mybool Sys_wsrep_recover_datadir(
       "wsrep_recover", "Recover database state after crash and exit",
       READ_ONLY GLOBAL_VAR(wsrep_recovery),
       CMD_LINE(OPT_ARG), DEFAULT(FALSE));

<<<<<<< HEAD
=======
static Sys_var_mybool Sys_wsrep_replicate_myisam(
       "wsrep_replicate_myisam", "To enable myisam replication",
       GLOBAL_VAR(wsrep_replicate_myisam), CMD_LINE(OPT_ARG), DEFAULT(FALSE),
       NO_MUTEX_GUARD, NOT_IN_BINLOG,
       ON_CHECK(wsrep_replicate_myisam_check),
       ON_UPDATE(wsrep_replicate_myisam_update),
       DEPRECATED("'@@wsrep_mode=REPLICATE_MYISAM'")); // since 10.6.0

>>>>>>> 93894283
static Sys_var_mybool Sys_wsrep_log_conflicts(
       "wsrep_log_conflicts", "To log multi-master conflicts",
       GLOBAL_VAR(wsrep_log_conflicts), CMD_LINE(OPT_ARG), DEFAULT(FALSE));

static Sys_var_ulong Sys_wsrep_mysql_replication_bundle(
      "wsrep_mysql_replication_bundle", "mysql replication group commit ",
       GLOBAL_VAR(wsrep_mysql_replication_bundle), CMD_LINE(REQUIRED_ARG),
       VALID_RANGE(0, 1000), DEFAULT(0), BLOCK_SIZE(1));

static Sys_var_mybool Sys_wsrep_load_data_splitting(
       "wsrep_load_data_splitting", "To commit LOAD DATA "
       "transaction after every 10K rows inserted (deprecated)",
       GLOBAL_VAR(wsrep_load_data_splitting), 
       CMD_LINE(OPT_ARG), DEFAULT(0), NO_MUTEX_GUARD, NOT_IN_BINLOG,
       ON_CHECK(0), ON_UPDATE(0), DEPRECATED("")); // since 10.4.3

static Sys_var_mybool Sys_wsrep_slave_FK_checks(
       "wsrep_slave_FK_checks", "Should slave thread do "
       "foreign key constraint checks",
       GLOBAL_VAR(wsrep_slave_FK_checks), 
       CMD_LINE(OPT_ARG), DEFAULT(TRUE));

static Sys_var_mybool Sys_wsrep_slave_UK_checks(
       "wsrep_slave_UK_checks", "Should slave thread do "
       "secondary index uniqueness checks",
       GLOBAL_VAR(wsrep_slave_UK_checks), 
       CMD_LINE(OPT_ARG), DEFAULT(FALSE));

static Sys_var_mybool Sys_wsrep_restart_slave(
       "wsrep_restart_slave", "Should MariaDB slave be restarted automatically, when node joins back to cluster",
       GLOBAL_VAR(wsrep_restart_slave), CMD_LINE(OPT_ARG), DEFAULT(FALSE));

static Sys_var_ulonglong Sys_wsrep_trx_fragment_size(
      "wsrep_trx_fragment_size",
      "Size of transaction fragments for streaming replication (measured in "
      "units of 'wsrep_trx_fragment_unit')",
      SESSION_VAR(wsrep_trx_fragment_size), CMD_LINE(REQUIRED_ARG),
      VALID_RANGE(0, WSREP_MAX_WS_SIZE), DEFAULT(0), BLOCK_SIZE(1),
      NO_MUTEX_GUARD, NOT_IN_BINLOG,
      ON_CHECK(wsrep_trx_fragment_size_check),
      ON_UPDATE(wsrep_trx_fragment_size_update));

extern const char *wsrep_fragment_units[];

static Sys_var_enum Sys_wsrep_trx_fragment_unit(
      "wsrep_trx_fragment_unit",
      "Unit for streaming replication transaction fragments' size: bytes, "
      "rows, statements",
      SESSION_VAR(wsrep_trx_fragment_unit), CMD_LINE(REQUIRED_ARG),
      wsrep_fragment_units,
      DEFAULT(WSREP_FRAG_BYTES),
      NO_MUTEX_GUARD, NOT_IN_BINLOG,
      ON_CHECK(0),
      ON_UPDATE(wsrep_trx_fragment_unit_update));

extern const char *wsrep_SR_store_types[];
static Sys_var_enum Sys_wsrep_SR_store(
       "wsrep_SR_store", "Storage for streaming replication fragments",
       READ_ONLY GLOBAL_VAR(wsrep_SR_store_type), CMD_LINE(REQUIRED_ARG),
       wsrep_SR_store_types, DEFAULT(WSREP_SR_STORE_TABLE));

static Sys_var_mybool Sys_wsrep_dirty_reads(
       "wsrep_dirty_reads",
       "Allow reads even when the node is not in the primary component.",
       SESSION_VAR(wsrep_dirty_reads), CMD_LINE(OPT_ARG),
       DEFAULT(FALSE));

static Sys_var_uint Sys_wsrep_ignore_apply_errors (
       "wsrep_ignore_apply_errors", "Ignore replication errors",
       GLOBAL_VAR(wsrep_ignore_apply_errors), CMD_LINE(REQUIRED_ARG),
       VALID_RANGE(WSREP_IGNORE_ERRORS_NONE, WSREP_IGNORE_ERRORS_MAX),
       DEFAULT(7), BLOCK_SIZE(1));

static Sys_var_uint Sys_wsrep_gtid_domain_id(
       "wsrep_gtid_domain_id", "When wsrep_gtid_mode is set, this value is "
       "used as gtid_domain_id for galera transactions and also copied to the "
       "joiner nodes during state transfer. It is ignored, otherwise.",
       GLOBAL_VAR(wsrep_gtid_domain_id), CMD_LINE(REQUIRED_ARG),
       VALID_RANGE(0, UINT_MAX32), DEFAULT(0), BLOCK_SIZE(1),
       NO_MUTEX_GUARD, NOT_IN_BINLOG, ON_CHECK(0),
       ON_UPDATE(wsrep_gtid_domain_id_update));

static Sys_var_ulonglong Sys_wsrep_gtid_seq_no(
       "wsrep_gtid_seq_no",
       "Internal server usage, manually set WSREP GTID seqno.",
       SESSION_ONLY(wsrep_gtid_seq_no),
       NO_CMD_LINE, VALID_RANGE(0, ULONGLONG_MAX), DEFAULT(0),
       BLOCK_SIZE(1), NO_MUTEX_GUARD, NOT_IN_BINLOG,
       ON_CHECK(wsrep_gtid_seq_no_check));

static Sys_var_mybool Sys_wsrep_gtid_mode(
       "wsrep_gtid_mode", "Automatically update the (joiner) node's "
       "wsrep_gtid_domain_id value with that of donor's (received during "
       "state transfer) and use it in place of gtid_domain_id for all galera "
       "transactions. When OFF (default), wsrep_gtid_domain_id is simply "
       "ignored (backward compatibility).",
       GLOBAL_VAR(wsrep_gtid_mode), CMD_LINE(OPT_ARG), DEFAULT(FALSE));

static char *wsrep_patch_version_ptr;
static Sys_var_charptr Sys_wsrep_patch_version(
       "wsrep_patch_version", "Wsrep patch version, for example wsrep_25.10.",
       READ_ONLY GLOBAL_VAR(wsrep_patch_version_ptr), CMD_LINE_HELP_ONLY,
       DEFAULT(WSREP_PATCH_VERSION));


static Sys_var_charptr Sys_wsrep_allowlist(
       "wsrep_allowlist", "Allowed IP addresses split by comma delimiter",
       READ_ONLY GLOBAL_VAR(wsrep_allowlist), CMD_LINE(REQUIRED_ARG),
       DEFAULT(""));

#endif /* WITH_WSREP */

static bool fix_host_cache_size(sys_var *, THD *, enum_var_type)
{
  hostname_cache_resize((uint) host_cache_size);
  return false;
}

static Sys_var_ulong Sys_host_cache_size(
       "host_cache_size",
       "How many host names should be cached to avoid resolving.",
       AUTO_SET GLOBAL_VAR(host_cache_size),
       CMD_LINE(REQUIRED_ARG), VALID_RANGE(0, 65536),
       DEFAULT(HOST_CACHE_SIZE), BLOCK_SIZE(1),
       NO_MUTEX_GUARD, NOT_IN_BINLOG, ON_CHECK(0),
       ON_UPDATE(fix_host_cache_size));

vio_keepalive_opts opt_vio_keepalive;

static Sys_var_int Sys_keepalive_time(
       "tcp_keepalive_time",
       "Timeout, in seconds, with no activity until the first TCP keep-alive packet is sent."
       "If set to 0, system dependent default is used.",
       AUTO_SET GLOBAL_VAR(opt_vio_keepalive.idle),
       CMD_LINE(REQUIRED_ARG), VALID_RANGE(0, INT_MAX32/1000), DEFAULT(0),
       BLOCK_SIZE(1));

static Sys_var_int Sys_keepalive_interval(
       "tcp_keepalive_interval",
       "The interval, in seconds, between when successive keep-alive packets are sent if no acknowledgement is received."
       "If set to 0, system dependent default is used.",
       AUTO_SET GLOBAL_VAR(opt_vio_keepalive.interval),
       CMD_LINE(REQUIRED_ARG), VALID_RANGE(0, INT_MAX32/1000), DEFAULT(0),
       BLOCK_SIZE(1));

static Sys_var_int Sys_keepalive_probes(
       "tcp_keepalive_probes",
       "The number of unacknowledged probes to send before considering the connection dead and notifying the application layer."
       "If set to 0, system dependent default is used.",
       AUTO_SET GLOBAL_VAR(opt_vio_keepalive.probes),
       CMD_LINE(REQUIRED_ARG), VALID_RANGE(0, INT_MAX32/1000), DEFAULT(0),
       BLOCK_SIZE(1));


static bool update_tcp_nodelay(sys_var *self, THD *thd,
  enum_var_type type)
{
  DBUG_ASSERT(thd);

  Vio *vio = thd->net.vio;
  if (vio)
    return (MY_TEST(vio_nodelay(vio, thd->variables.tcp_nodelay)));

  return false;
}

static Sys_var_mybool Sys_tcp_nodelay(
       "tcp_nodelay",
       "Set option TCP_NODELAY (disable Nagle's algorithm) on socket",
       SESSION_VAR(tcp_nodelay), CMD_LINE(OPT_ARG),
       DEFAULT(TRUE),NO_MUTEX_GUARD, NOT_IN_BINLOG,
       ON_CHECK(check_session_only_variable),
       ON_UPDATE(update_tcp_nodelay));

static Sys_var_charptr_fscs Sys_ignore_db_dirs(
       "ignore_db_dirs",
       "Specifies a directory to add to the ignore list when collecting "
       "database names from the datadir. Put a blank argument to reset "
       "the list accumulated so far.",
       READ_ONLY GLOBAL_VAR(opt_ignore_db_dirs), 
       CMD_LINE(REQUIRED_ARG, OPT_IGNORE_DB_DIRECTORY),
       DEFAULT(0));

static Sys_var_ulong Sys_sp_cache_size(
       "stored_program_cache",
       "The soft upper limit for number of cached stored routines for "
       "one connection.",
       GLOBAL_VAR(stored_program_cache_size), CMD_LINE(REQUIRED_ARG),
       VALID_RANGE(0, 512 * 1024), DEFAULT(256), BLOCK_SIZE(1));

export const char *plugin_maturity_names[]=
{ "unknown", "experimental", "alpha", "beta", "gamma", "stable", 0 };
static Sys_var_enum Sys_plugin_maturity(
       "plugin_maturity",
       "The lowest desirable plugin maturity. "
       "Plugins less mature than that will not be installed or loaded",
       READ_ONLY GLOBAL_VAR(plugin_maturity), CMD_LINE(REQUIRED_ARG),
       plugin_maturity_names,
       DEFAULT(SERVER_MATURITY_LEVEL > 0 ?
               SERVER_MATURITY_LEVEL - 1 : SERVER_MATURITY_LEVEL));

static Sys_var_ulong Sys_deadlock_search_depth_short(
       "deadlock_search_depth_short",
       "Short search depth for the two-step deadlock detection",
       SESSION_VAR(wt_deadlock_search_depth_short), CMD_LINE(REQUIRED_ARG),
       VALID_RANGE(0, 32), DEFAULT(4), BLOCK_SIZE(1));

static Sys_var_ulong Sys_deadlock_search_depth_long(
       "deadlock_search_depth_long",
       "Long search depth for the two-step deadlock detection",
       SESSION_VAR(wt_deadlock_search_depth_long), CMD_LINE(REQUIRED_ARG),
       VALID_RANGE(0, 33), DEFAULT(15), BLOCK_SIZE(1));

static Sys_var_ulong Sys_deadlock_timeout_depth_short(
       "deadlock_timeout_short",
       "Short timeout for the two-step deadlock detection (in microseconds)",
       SESSION_VAR(wt_timeout_short), CMD_LINE(REQUIRED_ARG),
       VALID_RANGE(0, UINT_MAX), DEFAULT(10000), BLOCK_SIZE(1));

static Sys_var_ulong Sys_deadlock_timeout_depth_long(
       "deadlock_timeout_long",
       "Long timeout for the two-step deadlock detection (in microseconds)",
       SESSION_VAR(wt_timeout_long), CMD_LINE(REQUIRED_ARG),
       VALID_RANGE(0, UINT_MAX), DEFAULT(50000000), BLOCK_SIZE(1));

static Sys_var_uint Sys_extra_port(
       "extra_port",
       "Extra port number to use for tcp connections in a "
       "one-thread-per-connection manner. 0 means don't use another port",
       READ_ONLY GLOBAL_VAR(mysqld_extra_port), CMD_LINE(REQUIRED_ARG),
       VALID_RANGE(0, UINT_MAX16), DEFAULT(0), BLOCK_SIZE(1));

static Sys_var_on_access_global<Sys_var_ulong,
                              PRIV_SET_SYSTEM_GLOBAL_VAR_EXTRA_MAX_CONNECTIONS>
Sys_extra_max_connections(
       "extra_max_connections", "The number of connections on extra-port",
       GLOBAL_VAR(extra_max_connections), CMD_LINE(REQUIRED_ARG),
       VALID_RANGE(1, 100000), DEFAULT(1), BLOCK_SIZE(1), NO_MUTEX_GUARD,
       NOT_IN_BINLOG, ON_CHECK(0), ON_UPDATE(fix_max_connections));

#ifdef SAFE_MUTEX
static Sys_var_mybool Sys_mutex_deadlock_detector(
       "debug_mutex_deadlock_detector", "Enable checking of wrong mutex usage",
       READ_ONLY GLOBAL_VAR(safe_mutex_deadlock_detector),
       CMD_LINE(OPT_ARG), DEFAULT(TRUE));
#endif

static Sys_var_keycache Sys_key_cache_segments(
       "key_cache_segments", "The number of segments in a key cache",
       KEYCACHE_VAR(param_partitions),
       CMD_LINE(REQUIRED_ARG, OPT_KEY_CACHE_PARTITIONS),
       VALID_RANGE(0, MAX_KEY_CACHE_PARTITIONS),
       DEFAULT(DEFAULT_KEY_CACHE_PARTITIONS),
       BLOCK_SIZE(1), NO_MUTEX_GUARD, NOT_IN_BINLOG, ON_CHECK(0),
       ON_UPDATE(repartition_keycache));

static const char *log_slow_filter_names[]= 
{
  "admin", "filesort", "filesort_on_disk", "filesort_priority_queue",
  "full_join", "full_scan", "not_using_index", "query_cache",
  "query_cache_miss", "tmp_table", "tmp_table_on_disk", 0
};


static Sys_var_set Sys_log_slow_filter(
       "log_slow_filter",
       "Log only certain types of queries to the slow log. If variable empty all kind of queries are logged.  All types are bound by slow_query_time, except 'not_using_index' which is always logged if enabled",
       SESSION_VAR(log_slow_filter), CMD_LINE(REQUIRED_ARG,
                                              OPT_LOG_SLOW_FILTER),
       log_slow_filter_names,
       /* by default we log all queries except 'not_using_index' */
       DEFAULT(my_set_bits(array_elements(log_slow_filter_names)-1) &
               ~QPLAN_NOT_USING_INDEX));

static const char *log_slow_disabled_statements_names[]=
{ "admin", "call", "slave", "sp", 0 };

static const char *log_disabled_statements_names[]=
{ "slave", "sp", 0 };

static Sys_var_set Sys_log_slow_disabled_statements(
       "log_slow_disabled_statements",
       "Don't log certain types of statements to slow log",
       SESSION_VAR(log_slow_disabled_statements), CMD_LINE(REQUIRED_ARG),
       log_slow_disabled_statements_names,
       DEFAULT(LOG_SLOW_DISABLE_SP));

static Sys_var_set Sys_log_disabled_statements(
       "log_disabled_statements",
       "Don't log certain types of statements to general log",
       SESSION_VAR(log_disabled_statements), CMD_LINE(REQUIRED_ARG),
       log_disabled_statements_names,
       DEFAULT(LOG_DISABLE_SP),
       NO_MUTEX_GUARD, NOT_IN_BINLOG, ON_CHECK(check_has_super));

#define NOT_SUPPORTED_YET -2
#ifndef PCRE2_EXTENDED_MORE
#define PCRE2_EXTENDED_MORE NOT_SUPPORTED_YET
#endif

static const char *default_regex_flags_names[]= 
{
  "DOTALL",    // (?s)  . matches anything including NL
  "DUPNAMES",  // (?J)  Allow duplicate names for subpatterns
  "EXTENDED",  // (?x)  Ignore white space and # comments
  "EXTENDED_MORE",//(?xx)  Ignore white space and # comments inside cheracter
  "EXTRA",     // means nothing since PCRE2
  "MULTILINE", // (?m)  ^ and $ match newlines within data
  "UNGREEDY",  // (?U)  Invert greediness of quantifiers
  0
};
static const int default_regex_flags_to_pcre[]=
{
  PCRE2_DOTALL,
  PCRE2_DUPNAMES,
  PCRE2_EXTENDED,
  PCRE2_EXTENDED_MORE,
  -1, /* EXTRA flag not available since PCRE2 */
  PCRE2_MULTILINE,
  PCRE2_UNGREEDY,
  0
};
int default_regex_flags_pcre(THD *thd)
{
  ulonglong src= thd->variables.default_regex_flags;
  int i, res;
  for (i= res= 0; default_regex_flags_to_pcre[i]; i++)
  {
    if (src & (1ULL << i))
    {
      if (default_regex_flags_to_pcre[i] < 0)
      {
        const char *msg= default_regex_flags_to_pcre[i] == NOT_SUPPORTED_YET
          ? "Your version of PCRE2 does not support the %s flag. Ignored."
          : "PCRE2 doesn't support the %s flag. Ignored.";
        push_warning_printf(thd, Sql_condition::WARN_LEVEL_WARN,
                          ER_UNKNOWN_ERROR, msg, default_regex_flags_names[i]);
        continue;
      }
      res|= default_regex_flags_to_pcre[i];
    }
  }
  return res;
}
static Sys_var_set Sys_default_regex_flags(
       "default_regex_flags",
       "Default flags for the regex library",
       SESSION_VAR(default_regex_flags), CMD_LINE(REQUIRED_ARG),
       default_regex_flags_names,
       DEFAULT(0));

static Sys_var_ulong Sys_log_slow_rate_limit(
       "log_slow_rate_limit",
       "Write to slow log every #th slow query. Set to 1 to log everything. "
       "Increase it to reduce the size of the slow or the performance impact "
       "of slow logging",
       SESSION_VAR(log_slow_rate_limit), CMD_LINE(REQUIRED_ARG),
       VALID_RANGE(1, UINT_MAX), DEFAULT(1), BLOCK_SIZE(1));

/*
  Full is not needed below anymore as one can set all bits with '= ALL', but
  we need it for compatiblity with earlier versions.
*/
static const char *log_slow_verbosity_names[]=
{ "innodb", "query_plan", "explain", "engine", "warnings", "full", 0};

static Sys_var_set Sys_log_slow_verbosity(
       "log_slow_verbosity",
       "Verbosity level for the slow log",
       SESSION_VAR(log_slow_verbosity), CMD_LINE(REQUIRED_ARG),
       log_slow_verbosity_names, DEFAULT(LOG_SLOW_VERBOSITY_INIT));

static Sys_var_ulong Sys_log_slow_max_warnings(
       "log_slow_max_warnings",
       "Max numbers of warnings printed to slow query log per statement",
       SESSION_VAR(log_slow_max_warnings), CMD_LINE(REQUIRED_ARG),
       VALID_RANGE(0, 1000), DEFAULT(10), BLOCK_SIZE(1));

static const char *note_verbosity_names[]=
{ "basic", "unusable_keys", "explain", 0};

static Sys_var_set Sys_note_verbosity(
       "note_verbosity",
       "Verbosity level for note-warnings given to the user. "
       "See also @@sql_notes.",
       SESSION_VAR(note_verbosity), CMD_LINE(REQUIRED_ARG),
       note_verbosity_names, DEFAULT(NOTE_VERBOSITY_NORMAL |
                                     NOTE_VERBOSITY_EXPLAIN));

static Sys_var_ulong Sys_join_cache_level(
       "join_cache_level",
       "Controls what join operations can be executed with join buffers. Odd "
       "numbers are used for plain join buffers while even numbers are used "
       "for linked buffers",
       SESSION_VAR(join_cache_level), CMD_LINE(REQUIRED_ARG),
       VALID_RANGE(0, 8), DEFAULT(2), BLOCK_SIZE(1));

static Sys_var_ulong Sys_mrr_buffer_size(
       "mrr_buffer_size",
       "Size of buffer to use when using MRR with range access",
       SESSION_VAR(mrr_buff_size), CMD_LINE(REQUIRED_ARG),
       VALID_RANGE(IO_SIZE*2, INT_MAX32), DEFAULT(256*1024), BLOCK_SIZE(1));

static Sys_var_ulong Sys_rowid_merge_buff_size(
       "rowid_merge_buff_size",
       "The size of the buffers used [NOT] IN evaluation via partial matching",
       SESSION_VAR(rowid_merge_buff_size), CMD_LINE(REQUIRED_ARG),
       VALID_RANGE(0, LONG_MAX), DEFAULT(8*1024*1024),
       BLOCK_SIZE(1));

static Sys_var_mybool Sys_userstat(
       "userstat",
       "Enables statistics gathering for USER_STATISTICS, CLIENT_STATISTICS, "
       "INDEX_STATISTICS and TABLE_STATISTICS tables in the INFORMATION_SCHEMA",
       GLOBAL_VAR(opt_userstat_running),
       CMD_LINE(OPT_ARG), DEFAULT(FALSE));

static Sys_var_on_access<Sys_var_mybool,
                         PRIV_SET_SYSTEM_VAR_BINLOG_ANNOTATE_ROW_EVENTS,
                         PRIV_SET_SYSTEM_VAR_BINLOG_ANNOTATE_ROW_EVENTS>
Sys_binlog_annotate_row_events(
       "binlog_annotate_row_events",
       "Tells the master to annotate RBR events with the statement that "
       "caused these events",
       SESSION_VAR(binlog_annotate_row_events), CMD_LINE(OPT_ARG),
       DEFAULT(TRUE));

#ifdef HAVE_REPLICATION
static Sys_var_mybool Sys_replicate_annotate_row_events(
       "replicate_annotate_row_events",
       "Tells the slave to write annotate rows events received from the master "
       "to its own binary log. Ignored if log_slave_updates is not set",
       READ_ONLY GLOBAL_VAR(opt_replicate_annotate_row_events),
       CMD_LINE(OPT_ARG), DEFAULT(TRUE));
#endif

static Sys_var_ulonglong Sys_join_buffer_space_limit(
       "join_buffer_space_limit",
       "The limit of the space for all join buffers used by a query",
       SESSION_VAR(join_buff_space_limit), CMD_LINE(REQUIRED_ARG),
       VALID_RANGE(2048, ULONGLONG_MAX), DEFAULT(16*128*1024),
       BLOCK_SIZE(2048));

static Sys_var_ulong Sys_progress_report_time(
       "progress_report_time",
       "Seconds between sending progress reports to the client for "
       "time-consuming statements. Set to 0 to disable progress reporting.",
       SESSION_VAR(progress_report_time), CMD_LINE(REQUIRED_ARG),
       VALID_RANGE(0, UINT_MAX), DEFAULT(5), BLOCK_SIZE(1));

const char *use_stat_tables_modes[] =
           {"NEVER", "COMPLEMENTARY", "PREFERABLY",
           "COMPLEMENTARY_FOR_QUERIES", "PREFERABLY_FOR_QUERIES", 0};
static Sys_var_enum Sys_optimizer_use_stat_tables(
       "use_stat_tables",
       "Specifies how to use system statistics tables",
       SESSION_VAR(use_stat_tables), CMD_LINE(REQUIRED_ARG),
       use_stat_tables_modes, DEFAULT(4));

static Sys_var_ulong Sys_histogram_size(
       "histogram_size",
       "Number of bytes used for a histogram. "
       "If set to 0, no histograms are created by ANALYZE.",
       SESSION_VAR(histogram_size), CMD_LINE(REQUIRED_ARG),
       VALID_RANGE(0, 255), DEFAULT(254), BLOCK_SIZE(1));

extern const char *histogram_types[];
static Sys_var_enum Sys_histogram_type(
       "histogram_type",
       "Specifies type of the histograms created by ANALYZE. "
       "Possible values are: "
       "SINGLE_PREC_HB - single precision height-balanced, "
       "DOUBLE_PREC_HB - double precision height-balanced, "
       "JSON_HB - height-balanced, stored as JSON.",
       SESSION_VAR(histogram_type), CMD_LINE(REQUIRED_ARG),
       histogram_types, DEFAULT(1));

static Sys_var_mybool Sys_no_thread_alarm(
       "debug_no_thread_alarm",
       "Disable system thread alarm calls. Disabling it may be useful "
       "in debugging or testing, never do it in production",
       READ_ONLY GLOBAL_VAR(my_disable_thr_alarm), CMD_LINE(OPT_ARG),
       DEFAULT(FALSE));

static Sys_var_mybool Sys_query_cache_strip_comments(
       "query_cache_strip_comments",
       "Strip all comments from a query before storing it "
       "in the query cache",
       SESSION_VAR(query_cache_strip_comments), CMD_LINE(OPT_ARG),
       DEFAULT(FALSE));

static ulonglong in_transaction(THD *thd)
{
  return MY_TEST(thd->in_active_multi_stmt_transaction());
}
static Sys_var_session_special Sys_in_transaction(
       "in_transaction", "Whether there is an active transaction",
       READ_ONLY sys_var::ONLY_SESSION, NO_CMD_LINE,
       VALID_RANGE(0, 1), BLOCK_SIZE(1), NO_MUTEX_GUARD,
       NOT_IN_BINLOG, ON_CHECK(0), ON_UPDATE(0), ON_READ(in_transaction));

#ifndef DBUG_OFF
static Sys_var_ulong Sys_debug_binlog_fsync_sleep(
       "debug_binlog_fsync_sleep",
       "Extra sleep (in microseconds) to add to binlog fsync(), for debugging",
       GLOBAL_VAR(opt_binlog_dbug_fsync_sleep),
       CMD_LINE(REQUIRED_ARG),
       VALID_RANGE(0, UINT_MAX), DEFAULT(0), BLOCK_SIZE(1));
#endif

static Sys_var_harows Sys_expensive_subquery_limit(
       "expensive_subquery_limit",
       "The maximum number of rows a subquery may examine in order to be "
       "executed during optimization and used for constant optimization",
       SESSION_VAR(expensive_subquery_limit), CMD_LINE(REQUIRED_ARG),
       VALID_RANGE(0, HA_POS_ERROR), DEFAULT(100), BLOCK_SIZE(1));

static Sys_var_mybool Sys_encrypt_tmp_disk_tables(
       "encrypt_tmp_disk_tables",
       "Encrypt temporary on-disk tables (created as part of query execution)",
       GLOBAL_VAR(encrypt_tmp_disk_tables),
       CMD_LINE(OPT_ARG), DEFAULT(FALSE));

static Sys_var_mybool Sys_encrypt_tmp_files(
       "encrypt_tmp_files",
       "Encrypt temporary files (created for filesort, binary log cache, etc)",
       READ_ONLY GLOBAL_VAR(encrypt_tmp_files),
       CMD_LINE(OPT_ARG), DEFAULT(FALSE));

static Sys_var_mybool Sys_binlog_encryption(
       "encrypt_binlog", "Encrypt binary logs (including relay logs)",
       READ_ONLY GLOBAL_VAR(encrypt_binlog), CMD_LINE(OPT_ARG),
       DEFAULT(FALSE));

static const char *binlog_row_image_names[]= {"MINIMAL", "NOBLOB", "FULL", NullS};
static Sys_var_on_access<Sys_var_enum,
                         PRIV_SET_SYSTEM_VAR_BINLOG_ROW_IMAGE,
                         PRIV_SET_SYSTEM_VAR_BINLOG_ROW_IMAGE>
Sys_binlog_row_image(
       "binlog_row_image",
       "Controls whether rows should be logged in 'FULL', 'NOBLOB' or "
       "'MINIMAL' formats. 'FULL', means that all columns in the before "
       "and after image are logged. 'NOBLOB', means that mysqld avoids logging "
       "blob columns whenever possible (eg, blob column was not changed or "
       "is not part of primary key). 'MINIMAL', means that a PK equivalent (PK "
       "columns or full row if there is no PK in the table) is logged in the "
       "before image, and only changed columns are logged in the after image. "
       "(Default: FULL).",
       SESSION_VAR(binlog_row_image), CMD_LINE(REQUIRED_ARG),
       binlog_row_image_names, DEFAULT(BINLOG_ROW_IMAGE_FULL));

static const char *binlog_row_metadata_names[]= {"NO_LOG", "MINIMAL", "FULL", NullS};
static Sys_var_on_access_global<Sys_var_enum,
                                PRIV_SET_SYSTEM_GLOBAL_VAR_BINLOG_ROW_METADATA>
Sys_binlog_row_metadata(
       "binlog_row_metadata",
       "Controls whether metadata is logged using FULL , MINIMAL format and NO_LOG."
       "FULL causes all metadata to be logged; MINIMAL means that only "
       "metadata actually required by slave is logged; NO_LOG NO metadata will be logged."
       "Default: NO_LOG.",
       GLOBAL_VAR(binlog_row_metadata), CMD_LINE(REQUIRED_ARG),
       binlog_row_metadata_names, DEFAULT(Table_map_log_event::BINLOG_ROW_METADATA_NO_LOG),
       NO_MUTEX_GUARD, NOT_IN_BINLOG, ON_CHECK(NULL),
       ON_UPDATE(NULL));


static bool check_pseudo_slave_mode(sys_var *self, THD *thd, set_var *var)
{
  longlong previous_val= thd->variables.pseudo_slave_mode;
  longlong val= (longlong) var->save_result.ulonglong_value;
  bool rli_fake= false;

#ifndef EMBEDDED_LIBRARY
  rli_fake= thd->rli_fake ? true : false;
#endif

  if (rli_fake)
  {
    if (!val)
    {
#ifndef EMBEDDED_LIBRARY
      delete thd->rli_fake;
      thd->rli_fake= NULL;
      delete thd->rgi_fake;
      thd->rgi_fake= NULL;
#endif
    }
    else if (previous_val && val)
      goto ineffective;
    else if (!previous_val && val)
      push_warning(thd, Sql_condition::WARN_LEVEL_WARN,
                   ER_WRONG_VALUE_FOR_VAR,
                   "'pseudo_slave_mode' is already ON.");
  }
  else
  {
    if (!previous_val && !val)
      goto ineffective;
    else if (previous_val && !val)
      push_warning(thd, Sql_condition::WARN_LEVEL_WARN,
                   ER_WRONG_VALUE_FOR_VAR,
                   "Slave applier execution mode not active, "
                   "statement ineffective.");
  }
  goto end;

ineffective:
  push_warning(thd, Sql_condition::WARN_LEVEL_WARN,
               ER_WRONG_VALUE_FOR_VAR,
               "'pseudo_slave_mode' change was ineffective.");

end:
  return FALSE;
}
static Sys_var_mybool Sys_pseudo_slave_mode(
       "pseudo_slave_mode",
       "SET pseudo_slave_mode= 0,1 are commands that mysqlbinlog "
       "adds to beginning and end of binary log dumps. While zero "
       "value indeed disables, the actual enabling of the slave "
       "applier execution mode is done implicitly when a "
       "Format_description_event is sent through the session.",
       SESSION_ONLY(pseudo_slave_mode), NO_CMD_LINE, DEFAULT(FALSE),
       NO_MUTEX_GUARD, NOT_IN_BINLOG, ON_CHECK(check_pseudo_slave_mode));

static Sys_var_mybool Sys_mysql56_temporal_format(
       "mysql56_temporal_format",
       "Use MySQL-5.6 (instead of MariaDB-5.3) format for TIME, DATETIME, TIMESTAMP columns.",
       GLOBAL_VAR(opt_mysql56_temporal_format),
       CMD_LINE(OPT_ARG), DEFAULT(TRUE));

static Sys_var_mybool Sys_strict_password_validation(
       "strict_password_validation",
       "When password validation plugins are enabled, reject passwords "
       "that cannot be validated (passwords specified as a hash)",
       GLOBAL_VAR(strict_password_validation),
       CMD_LINE(OPT_ARG), DEFAULT(TRUE));

#ifdef HAVE_MMAP
static Sys_var_ulong Sys_log_tc_size(
       "log_tc_size",
       "Size of transaction coordinator log.",
       READ_ONLY GLOBAL_VAR(opt_tc_log_size),
       CMD_LINE(REQUIRED_ARG),
       VALID_RANGE(my_getpagesize() * 3, ULONG_MAX),
       DEFAULT(my_getpagesize() * 6), BLOCK_SIZE(my_getpagesize()));
#endif

static Sys_var_ulonglong Sys_max_session_mem_used(
       "max_session_mem_used", "Amount of memory a single user session "
       "is allowed to allocate. This limits the value of the "
       "session variable MEM_USED", SESSION_VAR(max_mem_used),
       CMD_LINE(REQUIRED_ARG), VALID_RANGE(8192,  ULONGLONG_MAX),
       DEFAULT(LONGLONG_MAX), BLOCK_SIZE(1));

#ifndef EMBEDDED_LIBRARY

static Sys_var_sesvartrack Sys_track_session_sys_vars(
       "session_track_system_variables",
       "Track changes in registered system variables. ",
       CMD_LINE(REQUIRED_ARG),
       DEFAULT("autocommit,character_set_client,character_set_connection,"
       "character_set_results,time_zone"));

static bool update_session_track_schema(sys_var *self, THD *thd,
                                        enum_var_type type)
{
  DBUG_ENTER("update_session_track_schema");
  DBUG_RETURN(thd->session_tracker.current_schema.update(thd, NULL));
}

static Sys_var_mybool Sys_session_track_schema(
       "session_track_schema",
       "Track changes to the default schema.",
       SESSION_VAR(session_track_schema),
       CMD_LINE(OPT_ARG), DEFAULT(TRUE),
       NO_MUTEX_GUARD, NOT_IN_BINLOG,
       ON_CHECK(0),
       ON_UPDATE(update_session_track_schema));


static bool update_session_track_tx_info(sys_var *self, THD *thd,
                                         enum_var_type type)
{
  DBUG_ENTER("update_session_track_tx_info");
  DBUG_RETURN(thd->session_tracker.transaction_info.update(thd, NULL));
}

static const char *session_track_transaction_info_names[]=
  { "OFF", "STATE", "CHARACTERISTICS", NullS };

static Sys_var_enum Sys_session_track_transaction_info(
       "session_track_transaction_info",
       "Track changes to the transaction attributes. OFF to disable; "
       "STATE to track just transaction state (Is there an active transaction? "
       "Does it have any data? etc.); CHARACTERISTICS to track transaction "
       "state and report all statements needed to start a transaction with "
       "the same characteristics (isolation level, read only/read write,"
       "snapshot - but not any work done / data modified within the "
       "transaction).",
       SESSION_VAR(session_track_transaction_info),
       CMD_LINE(REQUIRED_ARG), session_track_transaction_info_names,
       DEFAULT(0), NO_MUTEX_GUARD, NOT_IN_BINLOG, ON_CHECK(0),
       ON_UPDATE(update_session_track_tx_info));


static bool update_session_track_state_change(sys_var *self, THD *thd,
                                              enum_var_type type)
{
  DBUG_ENTER("update_session_track_state_change");
  DBUG_RETURN(thd->session_tracker.state_change.update(thd, NULL));
}

static Sys_var_mybool Sys_session_track_state_change(
       "session_track_state_change",
       "Track changes to the session state.",
       SESSION_VAR(session_track_state_change),
       CMD_LINE(OPT_ARG), DEFAULT(FALSE),
       NO_MUTEX_GUARD, NOT_IN_BINLOG,
       ON_CHECK(0),
       ON_UPDATE(update_session_track_state_change));


#ifdef USER_VAR_TRACKING
static bool update_session_track_user_variables(sys_var *self, THD *thd,
                                                enum_var_type type)
{
  return thd->session_tracker.user_variables.update(thd, 0);
}

static Sys_var_mybool Sys_session_track_user_variables(
       "session_track_user_variables",
       "Track changes to user variables.",
       SESSION_VAR(session_track_user_variables),
       CMD_LINE(OPT_ARG), DEFAULT(FALSE),
       NO_MUTEX_GUARD, NOT_IN_BINLOG,
       ON_CHECK(0),
       ON_UPDATE(update_session_track_user_variables));
#endif // USER_VAR_TRACKING

#endif //EMBEDDED_LIBRARY

static Sys_var_uint Sys_in_subquery_conversion_threshold(
       "in_predicate_conversion_threshold",
       "The minimum number of scalar elements in the value list of "
       "IN predicate that triggers its conversion to IN subquery. Set to "
       "0 to disable the conversion.",
       SESSION_VAR(in_subquery_conversion_threshold), CMD_LINE(REQUIRED_ARG),
       VALID_RANGE(0, UINT_MAX), DEFAULT(IN_SUBQUERY_CONVERSION_THRESHOLD), BLOCK_SIZE(1));

static Sys_var_ulong Sys_optimizer_max_sel_arg_weight(
       "optimizer_max_sel_arg_weight",
       "The maximum weight of the SEL_ARG graph. Set to 0 for no limit",
       SESSION_VAR(optimizer_max_sel_arg_weight), CMD_LINE(REQUIRED_ARG),
       VALID_RANGE(0, UINT_MAX), DEFAULT(SEL_ARG::MAX_WEIGHT), BLOCK_SIZE(1));

static Sys_var_ulong Sys_optimizer_max_sel_args(
       "optimizer_max_sel_args",
       "The maximum number of SEL_ARG objects created when optimizing a range. "
       "If more objects would be needed, the range will not be used by the "
       "optimizer.",
       SESSION_VAR(optimizer_max_sel_args), CMD_LINE(REQUIRED_ARG),
       VALID_RANGE(0, UINT_MAX), DEFAULT(SEL_ARG::DEFAULT_MAX_SEL_ARGS), BLOCK_SIZE(1));

static Sys_var_enum Sys_secure_timestamp(
       "secure_timestamp", "Restricts direct setting of a session "
       "timestamp. Possible levels are: YES - timestamp cannot deviate from "
       "the system clock, REPLICATION - replication thread can adjust "
       "timestamp to match the master's, SUPER - a user with this "
       "privilege and a replication thread can adjust timestamp, NO - "
       "historical behavior, anyone can modify session timestamp",
       READ_ONLY GLOBAL_VAR(opt_secure_timestamp), CMD_LINE(REQUIRED_ARG),
       secure_timestamp_levels, DEFAULT(SECTIME_NO));

static Sys_var_ulonglong Sys_max_rowid_filter_size(
       "max_rowid_filter_size",
       "The maximum size of the container of a rowid filter",
       SESSION_VAR(max_rowid_filter_size), CMD_LINE(REQUIRED_ARG),
       VALID_RANGE(1024, (ulonglong)~(intptr)0), DEFAULT(128*1024),
       BLOCK_SIZE(1));

static Sys_var_bit Sys_system_versioning_insert_history(
       "system_versioning_insert_history",
       "Allows direct inserts into ROW_START and ROW_END columns if "
       "secure_timestamp allows changing @@timestamp",
       SESSION_VAR(option_bits), CMD_LINE(OPT_ARG),
       OPTION_INSERT_HISTORY, DEFAULT(FALSE),
       NO_MUTEX_GUARD, IN_BINLOG);<|MERGE_RESOLUTION|>--- conflicted
+++ resolved
@@ -6318,17 +6318,6 @@
        READ_ONLY GLOBAL_VAR(wsrep_recovery),
        CMD_LINE(OPT_ARG), DEFAULT(FALSE));
 
-<<<<<<< HEAD
-=======
-static Sys_var_mybool Sys_wsrep_replicate_myisam(
-       "wsrep_replicate_myisam", "To enable myisam replication",
-       GLOBAL_VAR(wsrep_replicate_myisam), CMD_LINE(OPT_ARG), DEFAULT(FALSE),
-       NO_MUTEX_GUARD, NOT_IN_BINLOG,
-       ON_CHECK(wsrep_replicate_myisam_check),
-       ON_UPDATE(wsrep_replicate_myisam_update),
-       DEPRECATED("'@@wsrep_mode=REPLICATE_MYISAM'")); // since 10.6.0
-
->>>>>>> 93894283
 static Sys_var_mybool Sys_wsrep_log_conflicts(
        "wsrep_log_conflicts", "To log multi-master conflicts",
        GLOBAL_VAR(wsrep_log_conflicts), CMD_LINE(OPT_ARG), DEFAULT(FALSE));
