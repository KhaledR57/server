/* Copyright (c) 2002, 2012, Oracle and/or its affiliates.
   Copyright (c) 2012, Monty Program Ab

   This program is free software; you can redistribute it and/or modify
   it under the terms of the GNU General Public License as published by
   the Free Software Foundation; version 2 of the License.

   This program is distributed in the hope that it will be useful,
   but WITHOUT ANY WARRANTY; without even the implied warranty of
   MERCHANTABILITY or FITNESS FOR A PARTICULAR PURPOSE.  See the
   GNU General Public License for more details.

   You should have received a copy of the GNU General Public License
   along with this program; if not, write to the Free Software
   Foundation, Inc., 51 Franklin St, Fifth Floor, Boston, MA 02110-1301  USA */

/*
  How to add new variables:

  1. copy one of the existing variables, and edit the declaration.
  2. if you need special behavior on assignment or additional checks
     use ON_CHECK and ON_UPDATE callbacks.
  3. *Don't* add new Sys_var classes or uncle Occam will come
     with his razor to haunt you at nights

  Note - all storage engine variables (for example myisam_whatever)
  should go into the corresponding storage engine sources
  (for example in storage/myisam/ha_myisam.cc) !
*/

#include "my_global.h"                          /* NO_EMBEDDED_ACCESS_CHECKS */
#include "sql_priv.h"
#include "sql_class.h"                          // set_var.h: THD
#include "sys_vars.h"

#include "events.h"
#include <thr_alarm.h>
#include "slave.h"
#include "rpl_mi.h"
#include "transaction.h"
#include "mysqld.h"
#include "lock.h"
#include "sql_time.h"                       // known_date_time_formats
#include "sql_acl.h" // SUPER_ACL,
                     // mysql_user_table_is_in_short_password_format
#include "derror.h"  // read_texts
#include "sql_base.h"                           // close_cached_tables
#include <myisam.h>
#include "log_slow.h"
#include "debug_sync.h"                         // DEBUG_SYNC
#include "sql_show.h"

#include "log_event.h"
#ifdef WITH_PERFSCHEMA_STORAGE_ENGINE
#include "../storage/perfschema/pfs_server.h"
#endif /* WITH_PERFSCHEMA_STORAGE_ENGINE */
#include "threadpool.h"

/*
  The rule for this file: everything should be 'static'. When a sys_var
  variable or a function from this file is - in very rare cases - needed
  elsewhere it should be explicitly declared 'export' here to show that it's
  not a mistakenly forgotten 'static' keyword.
*/
#define export /* not static */

#ifdef WITH_PERFSCHEMA_STORAGE_ENGINE

static Sys_var_mybool Sys_pfs_enabled(
       "performance_schema",
       "Enable the performance schema.",
       PARSED_EARLY READ_ONLY GLOBAL_VAR(pfs_param.m_enabled),
       CMD_LINE(OPT_ARG), DEFAULT(FALSE));

static Sys_var_ulong Sys_pfs_events_waits_history_long_size(
       "performance_schema_events_waits_history_long_size",
       "Number of rows in EVENTS_WAITS_HISTORY_LONG.",
       PARSED_EARLY READ_ONLY
       GLOBAL_VAR(pfs_param.m_events_waits_history_long_sizing),
       CMD_LINE(REQUIRED_ARG), VALID_RANGE(0, 1024*1024),
       DEFAULT(PFS_WAITS_HISTORY_LONG_SIZE), BLOCK_SIZE(1));

static Sys_var_ulong Sys_pfs_events_waits_history_size(
       "performance_schema_events_waits_history_size",
       "Number of rows per thread in EVENTS_WAITS_HISTORY.",
       PARSED_EARLY READ_ONLY GLOBAL_VAR(pfs_param.m_events_waits_history_sizing),
       CMD_LINE(REQUIRED_ARG), VALID_RANGE(0, 1024),
       DEFAULT(PFS_WAITS_HISTORY_SIZE), BLOCK_SIZE(1));

static Sys_var_ulong Sys_pfs_max_cond_classes(
       "performance_schema_max_cond_classes",
       "Maximum number of condition instruments.",
       PARSED_EARLY READ_ONLY GLOBAL_VAR(pfs_param.m_cond_class_sizing),
       CMD_LINE(REQUIRED_ARG), VALID_RANGE(0, 256),
       DEFAULT(PFS_MAX_COND_CLASS), BLOCK_SIZE(1));

static Sys_var_ulong Sys_pfs_max_cond_instances(
       "performance_schema_max_cond_instances",
       "Maximum number of instrumented condition objects.",
       PARSED_EARLY READ_ONLY GLOBAL_VAR(pfs_param.m_cond_sizing),
       CMD_LINE(REQUIRED_ARG), VALID_RANGE(0, 1024*1024),
       DEFAULT(PFS_MAX_COND), BLOCK_SIZE(1));

static Sys_var_ulong Sys_pfs_max_file_classes(
       "performance_schema_max_file_classes",
       "Maximum number of file instruments.",
       PARSED_EARLY READ_ONLY GLOBAL_VAR(pfs_param.m_file_class_sizing),
       CMD_LINE(REQUIRED_ARG), VALID_RANGE(0, 256),
       DEFAULT(PFS_MAX_FILE_CLASS), BLOCK_SIZE(1));

static Sys_var_ulong Sys_pfs_max_file_handles(
       "performance_schema_max_file_handles",
       "Maximum number of opened instrumented files.",
       PARSED_EARLY READ_ONLY GLOBAL_VAR(pfs_param.m_file_handle_sizing),
       CMD_LINE(REQUIRED_ARG), VALID_RANGE(0, 1024*1024),
       DEFAULT(PFS_MAX_FILE_HANDLE), BLOCK_SIZE(1));

static Sys_var_ulong Sys_pfs_max_file_instances(
       "performance_schema_max_file_instances",
       "Maximum number of instrumented files.",
       PARSED_EARLY READ_ONLY GLOBAL_VAR(pfs_param.m_file_sizing),
       CMD_LINE(REQUIRED_ARG), VALID_RANGE(0, 1024*1024),
       DEFAULT(PFS_MAX_FILE), BLOCK_SIZE(1));

static Sys_var_ulong Sys_pfs_max_mutex_classes(
       "performance_schema_max_mutex_classes",
       "Maximum number of mutex instruments.",
       PARSED_EARLY READ_ONLY GLOBAL_VAR(pfs_param.m_mutex_class_sizing),
       CMD_LINE(REQUIRED_ARG), VALID_RANGE(0, 256),
       DEFAULT(PFS_MAX_MUTEX_CLASS), BLOCK_SIZE(1));

static Sys_var_ulong Sys_pfs_max_mutex_instances(
       "performance_schema_max_mutex_instances",
       "Maximum number of instrumented MUTEX objects.",
       PARSED_EARLY READ_ONLY GLOBAL_VAR(pfs_param.m_mutex_sizing),
       CMD_LINE(REQUIRED_ARG), VALID_RANGE(0, 100*1024*1024),
       DEFAULT(PFS_MAX_MUTEX), BLOCK_SIZE(1));

static Sys_var_ulong Sys_pfs_max_rwlock_classes(
       "performance_schema_max_rwlock_classes",
       "Maximum number of rwlock instruments.",
       PARSED_EARLY READ_ONLY GLOBAL_VAR(pfs_param.m_rwlock_class_sizing),
       CMD_LINE(REQUIRED_ARG), VALID_RANGE(0, 256),
       DEFAULT(PFS_MAX_RWLOCK_CLASS), BLOCK_SIZE(1));

static Sys_var_ulong Sys_pfs_max_rwlock_instances(
       "performance_schema_max_rwlock_instances",
       "Maximum number of instrumented RWLOCK objects.",
       PARSED_EARLY READ_ONLY GLOBAL_VAR(pfs_param.m_rwlock_sizing),
       CMD_LINE(REQUIRED_ARG), VALID_RANGE(0, 100*1024*1024),
       DEFAULT(PFS_MAX_RWLOCK), BLOCK_SIZE(1));

static Sys_var_ulong Sys_pfs_max_table_handles(
       "performance_schema_max_table_handles",
       "Maximum number of opened instrumented tables.",
       PARSED_EARLY READ_ONLY GLOBAL_VAR(pfs_param.m_table_sizing),
       CMD_LINE(REQUIRED_ARG), VALID_RANGE(0, 1024*1024),
       DEFAULT(PFS_MAX_TABLE), BLOCK_SIZE(1));

static Sys_var_ulong Sys_pfs_max_table_instances(
       "performance_schema_max_table_instances",
       "Maximum number of instrumented tables.",
       PARSED_EARLY READ_ONLY GLOBAL_VAR(pfs_param.m_table_share_sizing),
       CMD_LINE(REQUIRED_ARG), VALID_RANGE(0, 1024*1024),
       DEFAULT(PFS_MAX_TABLE_SHARE), BLOCK_SIZE(1));

static Sys_var_ulong Sys_pfs_max_thread_classes(
       "performance_schema_max_thread_classes",
       "Maximum number of thread instruments.",
       PARSED_EARLY READ_ONLY GLOBAL_VAR(pfs_param.m_thread_class_sizing),
       CMD_LINE(REQUIRED_ARG), VALID_RANGE(0, 256),
       DEFAULT(PFS_MAX_THREAD_CLASS), BLOCK_SIZE(1));

static Sys_var_ulong Sys_pfs_max_thread_instances(
       "performance_schema_max_thread_instances",
       "Maximum number of instrumented threads.",
       PARSED_EARLY READ_ONLY GLOBAL_VAR(pfs_param.m_thread_sizing),
       CMD_LINE(REQUIRED_ARG), VALID_RANGE(0, 1024*1024),
       DEFAULT(PFS_MAX_THREAD), BLOCK_SIZE(1));

#endif /* WITH_PERFSCHEMA_STORAGE_ENGINE */

static Sys_var_ulong Sys_auto_increment_increment(
       "auto_increment_increment",
       "Auto-increment columns are incremented by this",
       SESSION_VAR(auto_increment_increment),
       CMD_LINE(OPT_ARG),
       VALID_RANGE(1, 65535), DEFAULT(1), BLOCK_SIZE(1),
       NO_MUTEX_GUARD, IN_BINLOG);

static Sys_var_ulong Sys_auto_increment_offset(
       "auto_increment_offset",
       "Offset added to Auto-increment columns. Used when "
       "auto-increment-increment != 1",
       SESSION_VAR(auto_increment_offset),
       CMD_LINE(OPT_ARG),
       VALID_RANGE(1, 65535), DEFAULT(1), BLOCK_SIZE(1),
       NO_MUTEX_GUARD, IN_BINLOG);

static Sys_var_mybool Sys_automatic_sp_privileges(
       "automatic_sp_privileges",
       "Creating and dropping stored procedures alters ACLs",
       GLOBAL_VAR(sp_automatic_privileges),
       CMD_LINE(OPT_ARG), DEFAULT(TRUE));

static Sys_var_ulong Sys_back_log(
       "back_log", "The number of outstanding connection requests "
       "MySQL can have. This comes into play when the main MySQL thread "
       "gets very many connection requests in a very short time",
       READ_ONLY GLOBAL_VAR(back_log), CMD_LINE(REQUIRED_ARG),
       VALID_RANGE(1, 65535), DEFAULT(50), BLOCK_SIZE(1));

static Sys_var_charptr Sys_basedir(
       "basedir", "Path to installation directory. All paths are "
       "usually resolved relative to this",
       READ_ONLY GLOBAL_VAR(mysql_home_ptr), CMD_LINE(REQUIRED_ARG, 'b'),
       IN_FS_CHARSET, DEFAULT(0));

static Sys_var_ulonglong Sys_binlog_cache_size(
       "binlog_cache_size", "The size of the transactional cache for "
       "updates to transactional engines for the binary log. "
       "If you often use transactions containing many statements, "
       "you can increase this to get more performance",
       GLOBAL_VAR(binlog_cache_size),
       CMD_LINE(REQUIRED_ARG),
       VALID_RANGE(IO_SIZE, ULONGLONG_MAX), DEFAULT(32768), BLOCK_SIZE(IO_SIZE));

static Sys_var_ulonglong Sys_binlog_stmt_cache_size(
       "binlog_stmt_cache_size", "The size of the statement cache for "
       "updates to non-transactional engines for the binary log. "
       "If you often use statements updating a great number of rows, "
       "you can increase this to get more performance",
       GLOBAL_VAR(binlog_stmt_cache_size),
       CMD_LINE(REQUIRED_ARG),
       VALID_RANGE(IO_SIZE, ULONGLONG_MAX), DEFAULT(32768), BLOCK_SIZE(IO_SIZE));

/*
  Some variables like @sql_log_bin and @binlog_format change how/if binlogging
  is done. We must not change them inside a running transaction or statement,
  otherwise the event group eventually written to the binlog may become
  incomplete or otherwise garbled.

  This function does the appropriate check.

  It returns true if an error is caused by incorrect usage, false if ok.
*/
static bool
error_if_in_trans_or_substatement(THD *thd, int in_substatement_error,
                                  int in_transaction_error)
{
  if (thd->in_sub_stmt)
  {
    my_error(in_substatement_error, MYF(0));
    return true;
  }

  if (thd->in_active_multi_stmt_transaction())
  {
    my_error(in_transaction_error, MYF(0));
    return true;
  }

  return false;
}

static bool check_has_super(sys_var *self, THD *thd, set_var *var)
{
  DBUG_ASSERT(self->scope() != sys_var::GLOBAL);// don't abuse check_has_super()
#ifndef NO_EMBEDDED_ACCESS_CHECKS
  if (!(thd->security_ctx->master_access & SUPER_ACL))
  {
    my_error(ER_SPECIFIC_ACCESS_DENIED_ERROR, MYF(0), "SUPER");
    return true;
  }
#endif
  return false;
}
static bool binlog_format_check(sys_var *self, THD *thd, set_var *var)
{
  if (check_has_super(self, thd, var))
    return true;

  if (var->type == OPT_GLOBAL)
    return false;

  /*
     If RBR and open temporary tables, their CREATE TABLE may not be in the
     binlog, so we can't toggle to SBR in this connection.

     If binlog_format=MIXED, there are open temporary tables, and an unsafe
     statement is executed, then subsequent statements are logged in row
     format and hence changes to temporary tables may be lost. So we forbid
     switching @@SESSION.binlog_format from MIXED to STATEMENT when there are
     open temp tables and we are logging in row format.
  */
  if (thd->temporary_tables && var->type == OPT_SESSION &&
      var->save_result.ulonglong_value == BINLOG_FORMAT_STMT &&
      ((thd->variables.binlog_format == BINLOG_FORMAT_MIXED &&
        thd->is_current_stmt_binlog_format_row()) ||
       thd->variables.binlog_format == BINLOG_FORMAT_ROW))
  {
    my_error(ER_TEMP_TABLE_PREVENTS_SWITCH_OUT_OF_RBR, MYF(0));
    return true;
  }

  if (error_if_in_trans_or_substatement(thd,
         ER_STORED_FUNCTION_PREVENTS_SWITCH_BINLOG_FORMAT,
         ER_INSIDE_TRANSACTION_PREVENTS_SWITCH_BINLOG_FORMAT))
    return true;

  return false;
}

static bool fix_binlog_format_after_update(sys_var *self, THD *thd,
                                           enum_var_type type)
{
  if (type == OPT_SESSION)
    thd->reset_current_stmt_binlog_format_row();
  return false;
}

static Sys_var_enum Sys_binlog_format(
       "binlog_format", "What form of binary logging the master will "
       "use: either ROW for row-based binary logging, STATEMENT "
       "for statement-based binary logging, or MIXED. MIXED is statement-"
       "based binary logging except for those statements where only row-"
       "based is correct: those which involve user-defined functions (i.e. "
       "UDFs) or the UUID() function; for those, row-based binary logging is "
       "automatically used. If NDBCLUSTER is enabled and binlog-format is "
       "MIXED, the format switches to row-based and back implicitly per each "
       "query accessing an NDBCLUSTER table",
       SESSION_VAR(binlog_format), CMD_LINE(REQUIRED_ARG, OPT_BINLOG_FORMAT),
       binlog_format_names, DEFAULT(BINLOG_FORMAT_STMT),
       NO_MUTEX_GUARD, NOT_IN_BINLOG, ON_CHECK(binlog_format_check),
       ON_UPDATE(fix_binlog_format_after_update));

static bool binlog_direct_check(sys_var *self, THD *thd, set_var *var)
{
  if (check_has_super(self, thd, var))
    return true;

  if (var->type == OPT_GLOBAL)
    return false;

  if (error_if_in_trans_or_substatement(thd,
          ER_STORED_FUNCTION_PREVENTS_SWITCH_BINLOG_DIRECT,
          ER_INSIDE_TRANSACTION_PREVENTS_SWITCH_BINLOG_DIRECT))
     return true;

  return false;
}

static Sys_var_mybool Sys_binlog_direct(
       "binlog_direct_non_transactional_updates",
       "Causes updates to non-transactional engines using statement format to "
       "be written directly to binary log. Before using this option make sure "
       "that there are no dependencies between transactional and "
       "non-transactional tables such as in the statement INSERT INTO t_myisam "
       "SELECT * FROM t_innodb; otherwise, slaves may diverge from the master.",
       SESSION_VAR(binlog_direct_non_trans_update),
       CMD_LINE(OPT_ARG), DEFAULT(FALSE),
       NO_MUTEX_GUARD, NOT_IN_BINLOG, ON_CHECK(binlog_direct_check));

static Sys_var_ulonglong Sys_bulk_insert_buff_size(
       "bulk_insert_buffer_size", "Size of tree cache used in bulk "
       "insert optimisation. Note that this is a limit per thread!",
       SESSION_VAR(bulk_insert_buff_size), CMD_LINE(REQUIRED_ARG),
       VALID_RANGE(0, ULONGLONG_MAX), DEFAULT(8192*1024), BLOCK_SIZE(1));

static Sys_var_charptr Sys_character_sets_dir(
       "character_sets_dir", "Directory where character sets are",
       READ_ONLY GLOBAL_VAR(charsets_dir), CMD_LINE(REQUIRED_ARG),
       IN_FS_CHARSET, DEFAULT(0));

static bool check_not_null(sys_var *self, THD *thd, set_var *var)
{
  return var->value && var->value->is_null();
}
static bool check_charset(sys_var *self, THD *thd, set_var *var)
{
  if (!var->value)
    return false;

  char buff[STRING_BUFFER_USUAL_SIZE];
  if (var->value->result_type() == STRING_RESULT)
  {
    String str(buff, sizeof(buff), system_charset_info), *res;
    if (!(res=var->value->val_str(&str)))
      var->save_result.ptr= NULL;
    else if (!(var->save_result.ptr= get_charset_by_csname(res->c_ptr(),
                                                           MY_CS_PRIMARY,
                                                           MYF(0))) &&
             !(var->save_result.ptr=get_old_charset_by_name(res->c_ptr())))
    {
      ErrConvString err(res);
      my_error(ER_UNKNOWN_CHARACTER_SET, MYF(0), err.ptr());
      return true;
    }
  }
  else // INT_RESULT
  {
    int csno= (int)var->value->val_int();
    if (!(var->save_result.ptr= get_charset(csno, MYF(0))))
    {
      my_error(ER_UNKNOWN_CHARACTER_SET, MYF(0), llstr(csno, buff));
      return true;
    }
  }
  return false;
}
static bool check_charset_not_null(sys_var *self, THD *thd, set_var *var)
{
  return check_charset(self, thd, var) || check_not_null(self, thd, var);
}
static Sys_var_struct Sys_character_set_system(
       "character_set_system", "The character set used by the server "
       "for storing identifiers",
       READ_ONLY GLOBAL_VAR(system_charset_info), NO_CMD_LINE,
       offsetof(CHARSET_INFO, csname), DEFAULT(0));

static Sys_var_struct Sys_character_set_server(
       "character_set_server", "The default character set",
       SESSION_VAR(collation_server), NO_CMD_LINE,
       offsetof(CHARSET_INFO, csname), DEFAULT(&default_charset_info),
       NO_MUTEX_GUARD, IN_BINLOG, ON_CHECK(check_charset_not_null));

static bool check_charset_db(sys_var *self, THD *thd, set_var *var)
{
  if (check_charset_not_null(self, thd, var))
    return true;
  if (!var->value) // = DEFAULT
    var->save_result.ptr= thd->db_charset;
  return false;
}
static Sys_var_struct Sys_character_set_database(
       "character_set_database",
       " The character set used by the default database",
       SESSION_VAR(collation_database), NO_CMD_LINE,
       offsetof(CHARSET_INFO, csname), DEFAULT(&default_charset_info),
       NO_MUTEX_GUARD, IN_BINLOG, ON_CHECK(check_charset_db));

static bool check_cs_client(sys_var *self, THD *thd, set_var *var)
{
  if (check_charset_not_null(self, thd, var))
    return true;

  // Currently, UCS-2 cannot be used as a client character set
  if (((CHARSET_INFO *)(var->save_result.ptr))->mbminlen > 1)
    return true;

  return false;
}
static bool fix_thd_charset(sys_var *self, THD *thd, enum_var_type type)
{
  if (type == OPT_SESSION)
    thd->update_charset();
  return false;
}
static Sys_var_struct Sys_character_set_client(
       "character_set_client", "The character set for statements "
       "that arrive from the client",
       SESSION_VAR(character_set_client), NO_CMD_LINE,
       offsetof(CHARSET_INFO, csname), DEFAULT(&default_charset_info),
       NO_MUTEX_GUARD, IN_BINLOG, ON_CHECK(check_cs_client),
       ON_UPDATE(fix_thd_charset));

static Sys_var_struct Sys_character_set_connection(
       "character_set_connection", "The character set used for "
       "literals that do not have a character set introducer and for "
       "number-to-string conversion",
       SESSION_VAR(collation_connection), NO_CMD_LINE,
       offsetof(CHARSET_INFO, csname), DEFAULT(&default_charset_info),
       NO_MUTEX_GUARD, IN_BINLOG, ON_CHECK(check_charset_not_null),
       ON_UPDATE(fix_thd_charset));

static Sys_var_struct Sys_character_set_results(
       "character_set_results", "The character set used for returning "
       "query results to the client",
       SESSION_VAR(character_set_results), NO_CMD_LINE,
       offsetof(CHARSET_INFO, csname), DEFAULT(&default_charset_info),
       NO_MUTEX_GUARD, NOT_IN_BINLOG, ON_CHECK(check_charset));

static Sys_var_struct Sys_character_set_filesystem(
       "character_set_filesystem", "The filesystem character set",
       SESSION_VAR(character_set_filesystem), NO_CMD_LINE,
       offsetof(CHARSET_INFO, csname), DEFAULT(&character_set_filesystem),
       NO_MUTEX_GUARD, NOT_IN_BINLOG, ON_CHECK(check_charset_not_null),
       ON_UPDATE(fix_thd_charset));

static const char *completion_type_names[]= {"NO_CHAIN", "CHAIN", "RELEASE", 0};
static Sys_var_enum Sys_completion_type(
       "completion_type", "The transaction completion type, one of "
       "NO_CHAIN, CHAIN, RELEASE",
       SESSION_VAR(completion_type), CMD_LINE(REQUIRED_ARG),
       completion_type_names, DEFAULT(0));

static bool check_collation_not_null(sys_var *self, THD *thd, set_var *var)
{
  if (!var->value)
    return false;

  char buff[STRING_BUFFER_USUAL_SIZE];
  if (var->value->result_type() == STRING_RESULT)
  {
    String str(buff, sizeof(buff), system_charset_info), *res;
    if (!(res= var->value->val_str(&str)))
      var->save_result.ptr= NULL;
    else if (!(var->save_result.ptr= get_charset_by_name(res->c_ptr(), MYF(0))))
    {
      ErrConvString err(res);
      my_error(ER_UNKNOWN_COLLATION, MYF(0), err.ptr());
      return true;
    }
  }
  else // INT_RESULT
  {
    int csno= (int)var->value->val_int();
    if (!(var->save_result.ptr= get_charset(csno, MYF(0))))
    {
      my_error(ER_UNKNOWN_COLLATION, MYF(0), llstr(csno, buff));
      return true;
    }
  }
  return check_not_null(self, thd, var);
}
static Sys_var_struct Sys_collation_connection(
       "collation_connection", "The collation of the connection "
       "character set",
       SESSION_VAR(collation_connection), NO_CMD_LINE,
       offsetof(CHARSET_INFO, name), DEFAULT(&default_charset_info),
       NO_MUTEX_GUARD, IN_BINLOG, ON_CHECK(check_collation_not_null),
       ON_UPDATE(fix_thd_charset));

static bool check_collation_db(sys_var *self, THD *thd, set_var *var)
{
  if (check_collation_not_null(self, thd, var))
    return true;
  if (!var->value) // = DEFAULT
    var->save_result.ptr= thd->db_charset;
  return false;
}
static Sys_var_struct Sys_collation_database(
       "collation_database", "The collation of the database "
       "character set",
       SESSION_VAR(collation_database), NO_CMD_LINE,
       offsetof(CHARSET_INFO, name), DEFAULT(&default_charset_info),
       NO_MUTEX_GUARD, IN_BINLOG, ON_CHECK(check_collation_db));

static Sys_var_struct Sys_collation_server(
       "collation_server", "The server default collation",
       SESSION_VAR(collation_server), NO_CMD_LINE,
       offsetof(CHARSET_INFO, name), DEFAULT(&default_charset_info),
       NO_MUTEX_GUARD, IN_BINLOG, ON_CHECK(check_collation_not_null));

static const char *concurrent_insert_names[]= {"NEVER", "AUTO", "ALWAYS", 0};
static Sys_var_enum Sys_concurrent_insert(
       "concurrent_insert", "Use concurrent insert with MyISAM. Possible "
       "values are NEVER, AUTO, ALWAYS",
       GLOBAL_VAR(myisam_concurrent_insert), CMD_LINE(OPT_ARG),
       concurrent_insert_names, DEFAULT(1));

static Sys_var_ulong Sys_connect_timeout(
       "connect_timeout",
       "The number of seconds the mysqld server is waiting for a connect "
       "packet before responding with 'Bad handshake'",
       GLOBAL_VAR(connect_timeout), CMD_LINE(REQUIRED_ARG),
       VALID_RANGE(2, LONG_TIMEOUT), DEFAULT(CONNECT_TIMEOUT), BLOCK_SIZE(1));

static Sys_var_charptr Sys_datadir(
       "datadir", "Path to the database root directory",
       READ_ONLY GLOBAL_VAR(mysql_real_data_home_ptr),
       CMD_LINE(REQUIRED_ARG, 'h'), IN_FS_CHARSET, DEFAULT(mysql_real_data_home));

#ifndef DBUG_OFF
static Sys_var_dbug Sys_dbug(
       "debug", "Built-in DBUG debugger", sys_var::SESSION,
       CMD_LINE(OPT_ARG, '#'), DEFAULT(""), NO_MUTEX_GUARD, NOT_IN_BINLOG,
       ON_CHECK(check_has_super), ON_UPDATE(0),
       DEPRECATED("'@@debug_dbug'"));

static Sys_var_dbug Sys_debug_dbug(
       "debug_dbug", "Built-in DBUG debugger", sys_var::SESSION,
       CMD_LINE(OPT_ARG, '#'), DEFAULT(""), NO_MUTEX_GUARD, NOT_IN_BINLOG,
       ON_CHECK(check_has_super));
#endif

/**
  @todo
    When updating myisam_delay_key_write, we should do a 'flush tables'
    of all MyISAM tables to ensure that they are reopen with the
    new attribute.
*/
export bool fix_delay_key_write(sys_var *self, THD *thd, enum_var_type type)
{
  switch (delay_key_write_options) {
  case DELAY_KEY_WRITE_NONE:
    myisam_delay_key_write=0;
    ha_open_options&= ~HA_OPEN_DELAY_KEY_WRITE;
    break;
  case DELAY_KEY_WRITE_ON:
    myisam_delay_key_write=1;
    ha_open_options&= ~HA_OPEN_DELAY_KEY_WRITE;
    break;
  case DELAY_KEY_WRITE_ALL:
    myisam_delay_key_write=1;
    ha_open_options|= HA_OPEN_DELAY_KEY_WRITE;
    break;
  }
#ifdef WITH_ARIA_STORAGE_ENGINE
  maria_delay_key_write= myisam_delay_key_write;
#endif
  return false;
}
static const char *delay_key_write_names[]= { "OFF", "ON", "ALL", NullS };
static Sys_var_enum Sys_delay_key_write(
       "delay_key_write", "Type of DELAY_KEY_WRITE",
       GLOBAL_VAR(delay_key_write_options), CMD_LINE(OPT_ARG),
       delay_key_write_names, DEFAULT(DELAY_KEY_WRITE_ON),
       NO_MUTEX_GUARD, NOT_IN_BINLOG, ON_CHECK(0),
       ON_UPDATE(fix_delay_key_write));

static Sys_var_ulong Sys_delayed_insert_limit(
       "delayed_insert_limit",
       "After inserting delayed_insert_limit rows, the INSERT DELAYED "
       "handler will check if there are any SELECT statements pending. "
       "If so, it allows these to execute before continuing",
       GLOBAL_VAR(delayed_insert_limit), CMD_LINE(REQUIRED_ARG),
       VALID_RANGE(1, UINT_MAX), DEFAULT(DELAYED_LIMIT), BLOCK_SIZE(1));

static Sys_var_ulong Sys_delayed_insert_timeout(
       "delayed_insert_timeout",
       "How long a INSERT DELAYED thread should wait for INSERT statements "
       "before terminating",
       GLOBAL_VAR(delayed_insert_timeout), CMD_LINE(REQUIRED_ARG),
       VALID_RANGE(1, LONG_TIMEOUT), DEFAULT(DELAYED_WAIT_TIMEOUT),
       BLOCK_SIZE(1));

static Sys_var_ulong Sys_delayed_queue_size(
       "delayed_queue_size",
       "What size queue (in rows) should be allocated for handling INSERT "
       "DELAYED. If the queue becomes full, any client that does INSERT "
       "DELAYED will wait until there is room in the queue again",
       GLOBAL_VAR(delayed_queue_size), CMD_LINE(REQUIRED_ARG),
       VALID_RANGE(1, UINT_MAX), DEFAULT(DELAYED_QUEUE_SIZE), BLOCK_SIZE(1));

#ifdef HAVE_EVENT_SCHEDULER
static const char *event_scheduler_names[]= { "OFF", "ON", "DISABLED", NullS };
static bool event_scheduler_check(sys_var *self, THD *thd, set_var *var)
{
  /* DISABLED is only accepted on the command line */
  if (var->save_result.ulonglong_value == Events::EVENTS_DISABLED)
    return true;
  /*
    If the scheduler was disabled because there are no/bad
    system tables, produce a more meaningful error message
    than ER_OPTION_PREVENTS_STATEMENT
  */
  if (Events::check_if_system_tables_error())
    return true;
  if (Events::opt_event_scheduler == Events::EVENTS_DISABLED)
  {
    my_error(ER_OPTION_PREVENTS_STATEMENT, MYF(0),
             "--event-scheduler=DISABLED or --skip-grant-tables");
    return true;
  }
  return false;
}
static bool event_scheduler_update(sys_var *self, THD *thd, enum_var_type type)
{
  uint opt_event_scheduler_value= Events::opt_event_scheduler;
  mysql_mutex_unlock(&LOCK_global_system_variables);
  /*
    Events::start() is heavyweight. In particular it creates a new THD,
    which takes LOCK_global_system_variables internally.
    Thus we have to release it here.
    We need to re-take it before returning, though.

    Note that since we release LOCK_global_system_variables before calling
    start/stop, there is a possibility that the server variable
    can become out of sync with the real event scheduler state.

    This can happen with two concurrent statments if the first gets
    interrupted after start/stop but before retaking
    LOCK_global_system_variables. However, this problem should be quite
    rare and it's difficult to avoid it without opening up possibilities
    for deadlocks. See bug#51160.
  */
  bool ret= opt_event_scheduler_value == Events::EVENTS_ON
            ? Events::start()
            : Events::stop();
  mysql_mutex_lock(&LOCK_global_system_variables);
  if (ret)
    my_error(ER_EVENT_SET_VAR_ERROR, MYF(0), 0);
  return ret;
}

static Sys_var_enum Sys_event_scheduler(
       "event_scheduler", "Enable the event scheduler. Possible values are "
       "ON, OFF, and DISABLED (keep the event scheduler completely "
       "deactivated, it cannot be activated run-time)",
       GLOBAL_VAR(Events::opt_event_scheduler), CMD_LINE(OPT_ARG),
       event_scheduler_names, DEFAULT(Events::EVENTS_OFF),
       NO_MUTEX_GUARD, NOT_IN_BINLOG,
       ON_CHECK(event_scheduler_check), ON_UPDATE(event_scheduler_update));
#endif

static Sys_var_ulong Sys_expire_logs_days(
       "expire_logs_days",
       "If non-zero, binary logs will be purged after expire_logs_days "
       "days; possible purges happen at startup and at binary log rotation",
       GLOBAL_VAR(expire_logs_days),
       CMD_LINE(REQUIRED_ARG), VALID_RANGE(0, 99), DEFAULT(0), BLOCK_SIZE(1));

static Sys_var_mybool Sys_flush(
       "flush", "Flush MyISAM tables to disk between SQL commands",
       GLOBAL_VAR(myisam_flush),
       CMD_LINE(OPT_ARG), DEFAULT(FALSE));

static Sys_var_ulong Sys_flush_time(
       "flush_time",
       "A dedicated thread is created to flush all tables at the "
       "given interval",
       GLOBAL_VAR(flush_time),
       CMD_LINE(REQUIRED_ARG), VALID_RANGE(0, LONG_TIMEOUT),
       DEFAULT(0), BLOCK_SIZE(1));

static bool check_ftb_syntax(sys_var *self, THD *thd, set_var *var)
{
  return ft_boolean_check_syntax_string((uchar*)
                      (var->save_result.string_value.str));
}
static bool query_cache_flush(sys_var *self, THD *thd, enum_var_type type)
{
#ifdef HAVE_QUERY_CACHE
  query_cache.flush();
#endif /* HAVE_QUERY_CACHE */
  return false;
}
/// @todo make SESSION_VAR (usability enhancement and a fix for a race condition)
static Sys_var_charptr Sys_ft_boolean_syntax(
       "ft_boolean_syntax", "List of operators for "
       "MATCH ... AGAINST ( ... IN BOOLEAN MODE)",
       GLOBAL_VAR(ft_boolean_syntax),
       CMD_LINE(REQUIRED_ARG), IN_SYSTEM_CHARSET,
       DEFAULT(DEFAULT_FTB_SYNTAX), NO_MUTEX_GUARD,
       NOT_IN_BINLOG, ON_CHECK(check_ftb_syntax), ON_UPDATE(query_cache_flush));

static Sys_var_ulong Sys_ft_max_word_len(
       "ft_max_word_len",
       "The maximum length of the word to be included in a FULLTEXT index. "
       "Note: FULLTEXT indexes must be rebuilt after changing this variable",
       READ_ONLY GLOBAL_VAR(ft_max_word_len), CMD_LINE(REQUIRED_ARG),
       VALID_RANGE(10, HA_FT_MAXCHARLEN), DEFAULT(HA_FT_MAXCHARLEN),
       BLOCK_SIZE(1));

static Sys_var_ulong Sys_ft_min_word_len(
       "ft_min_word_len",
       "The minimum length of the word to be included in a FULLTEXT index. "
       "Note: FULLTEXT indexes must be rebuilt after changing this variable",
       READ_ONLY GLOBAL_VAR(ft_min_word_len), CMD_LINE(REQUIRED_ARG),
       VALID_RANGE(1, HA_FT_MAXCHARLEN), DEFAULT(4), BLOCK_SIZE(1));

/// @todo make it an updatable SESSION_VAR
static Sys_var_ulong Sys_ft_query_expansion_limit(
       "ft_query_expansion_limit",
       "Number of best matches to use for query expansion",
       READ_ONLY GLOBAL_VAR(ft_query_expansion_limit),
       CMD_LINE(REQUIRED_ARG),
       VALID_RANGE(0, 1000), DEFAULT(20), BLOCK_SIZE(1));

static Sys_var_charptr Sys_ft_stopword_file(
       "ft_stopword_file",
       "Use stopwords from this file instead of built-in list",
       READ_ONLY GLOBAL_VAR(ft_stopword_file), CMD_LINE(REQUIRED_ARG),
       IN_FS_CHARSET, DEFAULT(0));

static Sys_var_mybool Sys_ignore_builtin_innodb(
       "ignore_builtin_innodb",
       "Disable initialization of builtin InnoDB plugin",
       READ_ONLY GLOBAL_VAR(opt_ignore_builtin_innodb),
       CMD_LINE(OPT_ARG), DEFAULT(FALSE));

static bool check_init_string(sys_var *self, THD *thd, set_var *var)
{
  if (var->save_result.string_value.str == 0)
  {
    var->save_result.string_value.str= const_cast<char*>("");
    var->save_result.string_value.length= 0;
  }
  return false;
}
static PolyLock_rwlock PLock_sys_init_connect(&LOCK_sys_init_connect);
static Sys_var_lexstring Sys_init_connect(
       "init_connect", "Command(s) that are executed for each "
       "new connection (unless the user has SUPER privilege)",
       GLOBAL_VAR(opt_init_connect), CMD_LINE(REQUIRED_ARG), IN_SYSTEM_CHARSET,
       DEFAULT(""), &PLock_sys_init_connect, NOT_IN_BINLOG,
       ON_CHECK(check_init_string));

static Sys_var_charptr Sys_init_file(
       "init_file", "Read SQL commands from this file at startup",
       READ_ONLY GLOBAL_VAR(opt_init_file),
#ifdef DISABLE_GRANT_OPTIONS
       NO_CMD_LINE,
#else
       CMD_LINE(REQUIRED_ARG),
#endif
       IN_FS_CHARSET, DEFAULT(0));

static PolyLock_rwlock PLock_sys_init_slave(&LOCK_sys_init_slave);
static Sys_var_lexstring Sys_init_slave(
       "init_slave", "Command(s) that are executed by a slave server "
       "each time the SQL thread starts", GLOBAL_VAR(opt_init_slave),
       CMD_LINE(REQUIRED_ARG), IN_SYSTEM_CHARSET,
       DEFAULT(""), &PLock_sys_init_slave,
       NOT_IN_BINLOG, ON_CHECK(check_init_string));

static Sys_var_ulong Sys_interactive_timeout(
       "interactive_timeout",
       "The number of seconds the server waits for activity on an interactive "
       "connection before closing it",
       SESSION_VAR(net_interactive_timeout),
       CMD_LINE(REQUIRED_ARG),
       VALID_RANGE(1, LONG_TIMEOUT), DEFAULT(NET_WAIT_TIMEOUT), BLOCK_SIZE(1));

static Sys_var_ulonglong Sys_join_buffer_size(
       "join_buffer_size",
       "The size of the buffer that is used for joins",
       SESSION_VAR(join_buff_size), CMD_LINE(REQUIRED_ARG),
       VALID_RANGE(128, ULONGLONG_MAX), DEFAULT(128*1024), BLOCK_SIZE(128));

static Sys_var_keycache Sys_key_buffer_size(
       "key_buffer_size", "The size of the buffer used for "
       "index blocks for MyISAM tables. Increase this to get better index "
       "handling (for all reads and multiple writes) to as much as you can "
       "afford",
       KEYCACHE_VAR(param_buff_size),
       CMD_LINE(REQUIRED_ARG, OPT_KEY_BUFFER_SIZE),
       VALID_RANGE(0, SIZE_T_MAX), DEFAULT(KEY_CACHE_SIZE),
       BLOCK_SIZE(IO_SIZE), NO_MUTEX_GUARD, NOT_IN_BINLOG, ON_CHECK(0),
       ON_UPDATE(update_buffer_size));

static Sys_var_keycache Sys_key_cache_block_size(
       "key_cache_block_size", "The default size of key cache blocks",
       KEYCACHE_VAR(param_block_size),
       CMD_LINE(REQUIRED_ARG, OPT_KEY_CACHE_BLOCK_SIZE),
       VALID_RANGE(512, 1024*16), DEFAULT(KEY_CACHE_BLOCK_SIZE),
       BLOCK_SIZE(512), NO_MUTEX_GUARD, NOT_IN_BINLOG, ON_CHECK(0),
       ON_UPDATE(resize_keycache));

static Sys_var_keycache Sys_key_cache_division_limit(
       "key_cache_division_limit",
       "The minimum percentage of warm blocks in key cache",
       KEYCACHE_VAR(param_division_limit),
       CMD_LINE(REQUIRED_ARG, OPT_KEY_CACHE_DIVISION_LIMIT),
       VALID_RANGE(1, 100), DEFAULT(100),
       BLOCK_SIZE(1), NO_MUTEX_GUARD, NOT_IN_BINLOG, ON_CHECK(0),
       ON_UPDATE(change_keycache_param));

static Sys_var_keycache Sys_key_cache_age_threshold(
       "key_cache_age_threshold", "This characterizes the number of "
       "hits a hot block has to be untouched until it is considered aged "
       "enough to be downgraded to a warm block. This specifies the "
       "percentage ratio of that number of hits to the total number of "
       "blocks in key cache",
       KEYCACHE_VAR(param_age_threshold),
       CMD_LINE(REQUIRED_ARG, OPT_KEY_CACHE_AGE_THRESHOLD),
       VALID_RANGE(100, UINT_MAX), DEFAULT(300),
       BLOCK_SIZE(100), NO_MUTEX_GUARD, NOT_IN_BINLOG, ON_CHECK(0),
       ON_UPDATE(change_keycache_param));

static Sys_var_mybool Sys_large_files_support(
       "large_files_support",
       "Whether mysqld was compiled with options for large file support",
       READ_ONLY GLOBAL_VAR(opt_large_files),
       NO_CMD_LINE, DEFAULT(sizeof(my_off_t) > 4));

static Sys_var_uint Sys_large_page_size(
       "large_page_size",
       "If large page support is enabled, this shows the size of memory pages",
       READ_ONLY GLOBAL_VAR(opt_large_page_size), NO_CMD_LINE,
       VALID_RANGE(0, UINT_MAX), DEFAULT(0), BLOCK_SIZE(1));

static Sys_var_mybool Sys_large_pages(
       "large_pages", "Enable support for large pages",
       READ_ONLY GLOBAL_VAR(opt_large_pages),
       IF_WIN(NO_CMD_LINE, CMD_LINE(OPT_ARG)), DEFAULT(FALSE));

static Sys_var_charptr Sys_language(
       "lc_messages_dir", "Directory where error messages are",
       READ_ONLY GLOBAL_VAR(lc_messages_dir_ptr), CMD_LINE(REQUIRED_ARG, 'L'),
       IN_FS_CHARSET, DEFAULT(0));

static Sys_var_mybool Sys_local_infile(
       "local_infile", "Enable LOAD DATA LOCAL INFILE",
       GLOBAL_VAR(opt_local_infile), CMD_LINE(OPT_ARG), DEFAULT(TRUE));

static Sys_var_ulong Sys_lock_wait_timeout(
       "lock_wait_timeout",
       "Timeout in seconds to wait for a lock before returning an error.",
       SESSION_VAR(lock_wait_timeout), CMD_LINE(REQUIRED_ARG),
       VALID_RANGE(1, LONG_TIMEOUT), DEFAULT(LONG_TIMEOUT), BLOCK_SIZE(1));

#ifdef HAVE_MLOCKALL
static Sys_var_mybool Sys_locked_in_memory(
       "locked_in_memory",
       "Whether mysqld was locked in memory with --memlock",
       READ_ONLY GLOBAL_VAR(locked_in_memory), NO_CMD_LINE, DEFAULT(FALSE));
#endif

/* this says NO_CMD_LINE, as command-line option takes a string, not a bool */
static Sys_var_mybool Sys_log_bin(
       "log_bin", "Whether the binary log is enabled",
       READ_ONLY GLOBAL_VAR(opt_bin_log), NO_CMD_LINE, DEFAULT(FALSE));

static Sys_var_mybool Sys_trust_function_creators(
       "log_bin_trust_function_creators",
       "If set to FALSE (the default), then when --log-bin is used, creation "
       "of a stored function (or trigger) is allowed only to users having the "
       "SUPER privilege and only if this stored function (trigger) may not "
       "break binary logging. Note that if ALL connections to this server "
       "ALWAYS use row-based binary logging, the security issues do not "
       "exist and the binary logging cannot break, so you can safely set "
       "this to TRUE",
       GLOBAL_VAR(trust_function_creators),
       CMD_LINE(OPT_ARG), DEFAULT(FALSE));

static Sys_var_charptr Sys_log_error(
       "log_error",
       "Log errors to file (instead of stdout).  If file name is not specified "
       "then 'datadir'/'log-basename'.err or the 'pid-file' path with extension "
       ".err is used",
       READ_ONLY GLOBAL_VAR(log_error_file_ptr),
       CMD_LINE(OPT_ARG, OPT_LOG_ERROR),
       IN_FS_CHARSET, DEFAULT(disabled_my_option));

static Sys_var_mybool Sys_log_queries_not_using_indexes(
       "log_queries_not_using_indexes",
       "Log queries that are executed without benefit of any index to the "
       "slow log if it is open",
       GLOBAL_VAR(opt_log_queries_not_using_indexes),
       CMD_LINE(OPT_ARG), DEFAULT(FALSE));

static Sys_var_ulong Sys_log_warnings(
       "log_warnings",
       "Log some not critical warnings to the general log file."
       "Value can be between 0 and 11. Higher values mean more verbosity",
       SESSION_VAR(log_warnings),
       CMD_LINE(OPT_ARG, 'W'),
       VALID_RANGE(0, UINT_MAX), DEFAULT(1), BLOCK_SIZE(1));

static bool update_cached_long_query_time(sys_var *self, THD *thd,
                                          enum_var_type type)
{
  if (type == OPT_SESSION)
    thd->variables.long_query_time=
      double2ulonglong(thd->variables.long_query_time_double * 1e6);
  else
    global_system_variables.long_query_time=
      double2ulonglong(global_system_variables.long_query_time_double * 1e6);
  return false;
}

static Sys_var_double Sys_long_query_time(
       "long_query_time",
       "Log all queries that have taken more than long_query_time seconds "
       "to execute to file. The argument will be treated as a decimal value "
       "with microsecond precision",
       SESSION_VAR(long_query_time_double),
       CMD_LINE(REQUIRED_ARG), VALID_RANGE(0, LONG_TIMEOUT), DEFAULT(10),
       NO_MUTEX_GUARD, NOT_IN_BINLOG, ON_CHECK(0),
       ON_UPDATE(update_cached_long_query_time));

static bool fix_low_prio_updates(sys_var *self, THD *thd, enum_var_type type)
{
  if (type == OPT_SESSION)
    thd->update_lock_default= (thd->variables.low_priority_updates ?
                               TL_WRITE_LOW_PRIORITY : TL_WRITE);
  else
    thr_upgraded_concurrent_insert_lock=
      (global_system_variables.low_priority_updates ?
       TL_WRITE_LOW_PRIORITY : TL_WRITE);
  return false;
}
static Sys_var_mybool Sys_low_priority_updates(
       "low_priority_updates",
       "INSERT/DELETE/UPDATE has lower priority than selects",
       SESSION_VAR(low_priority_updates),
       CMD_LINE(OPT_ARG),
       DEFAULT(FALSE), NO_MUTEX_GUARD, NOT_IN_BINLOG, ON_CHECK(0),
       ON_UPDATE(fix_low_prio_updates));

#ifndef TO_BE_DELETED   /* Alias for the low_priority_updates */
static Sys_var_mybool Sys_sql_low_priority_updates(
       "sql_low_priority_updates",
       "INSERT/DELETE/UPDATE has lower priority than selects",
       SESSION_VAR(low_priority_updates), NO_CMD_LINE,
       DEFAULT(FALSE), NO_MUTEX_GUARD, NOT_IN_BINLOG, ON_CHECK(0),
       ON_UPDATE(fix_low_prio_updates));
#endif

static Sys_var_mybool Sys_lower_case_file_system(
       "lower_case_file_system",
       "Case sensitivity of file names on the file system where the "
       "data directory is located",
       READ_ONLY GLOBAL_VAR(lower_case_file_system), NO_CMD_LINE,
       DEFAULT(FALSE));

static Sys_var_uint Sys_lower_case_table_names(
       "lower_case_table_names",
       "If set to 1 table names are stored in lowercase on disk and table "
       "names will be case-insensitive.  Should be set to 2 if you are using "
       "a case insensitive file system",
       READ_ONLY GLOBAL_VAR(lower_case_table_names),
       CMD_LINE(OPT_ARG, OPT_LOWER_CASE_TABLE_NAMES),
       VALID_RANGE(0, 2),
#ifdef FN_NO_CASE_SENSE
    DEFAULT(1),
#else
    DEFAULT(0),
#endif
       BLOCK_SIZE(1));

static bool session_readonly(sys_var *self, THD *thd, set_var *var)
{
  if (var->type == OPT_GLOBAL)
    return false;
  my_error(ER_VARIABLE_IS_READONLY, MYF(0), "SESSION",
           self->name.str, "GLOBAL");
  return true;
}

static bool check_max_allowed_packet(sys_var *self, THD *thd,  set_var *var)
{
  longlong val;
  if (session_readonly(self, thd, var))
    return true;

  val= var->save_result.ulonglong_value;
  if (val < (longlong) global_system_variables.net_buffer_length)
  {
    push_warning_printf(thd, MYSQL_ERROR::WARN_LEVEL_WARN,
                        WARN_OPTION_BELOW_LIMIT, ER(WARN_OPTION_BELOW_LIMIT),
                        "max_allowed_packet", "net_buffer_length");
  }
  return false;
}


static Sys_var_ulong Sys_max_allowed_packet(
       "max_allowed_packet",
       "Max packet length to send to or receive from the server",
       SESSION_VAR(max_allowed_packet), CMD_LINE(REQUIRED_ARG),
       VALID_RANGE(1024, 1024*1024*1024), DEFAULT(1024*1024),
       BLOCK_SIZE(1024), NO_MUTEX_GUARD, NOT_IN_BINLOG,
       ON_CHECK(check_max_allowed_packet));

static Sys_var_ulong Sys_slave_max_allowed_packet(
       "slave_max_allowed_packet",
       "The maximum packet length to sent successfully from the master to slave.",
       GLOBAL_VAR(slave_max_allowed_packet), CMD_LINE(REQUIRED_ARG),
       VALID_RANGE(1024, MAX_MAX_ALLOWED_PACKET),
       DEFAULT(MAX_MAX_ALLOWED_PACKET),
       BLOCK_SIZE(1024));

static Sys_var_ulonglong Sys_max_binlog_cache_size(
       "max_binlog_cache_size",
       "Sets the total size of the transactional cache",
       GLOBAL_VAR(max_binlog_cache_size), CMD_LINE(REQUIRED_ARG),
       VALID_RANGE(IO_SIZE, ULONGLONG_MAX),
       DEFAULT((UINT_MAX/IO_SIZE)*IO_SIZE),
       BLOCK_SIZE(IO_SIZE));

static Sys_var_ulonglong Sys_max_binlog_stmt_cache_size(
       "max_binlog_stmt_cache_size",
       "Sets the total size of the statement cache",
       GLOBAL_VAR(max_binlog_stmt_cache_size), CMD_LINE(REQUIRED_ARG),
       VALID_RANGE(IO_SIZE, ULONGLONG_MAX),
       DEFAULT((UINT_MAX/IO_SIZE)*IO_SIZE),
       BLOCK_SIZE(IO_SIZE));

static bool fix_max_binlog_size(sys_var *self, THD *thd, enum_var_type type)
{
  mysql_bin_log.set_max_size(max_binlog_size);
#ifdef HAVE_REPLICATION
  if (!max_relay_log_size)
    active_mi->rli.relay_log.set_max_size(max_binlog_size);
#endif
  return false;
}
static Sys_var_ulong Sys_max_binlog_size(
       "max_binlog_size",
       "Binary log will be rotated automatically when the size exceeds this "
       "value. Will also apply to relay logs if max_relay_log_size is 0",
       GLOBAL_VAR(max_binlog_size), CMD_LINE(REQUIRED_ARG),
       VALID_RANGE(IO_SIZE, 1024*1024L*1024L), DEFAULT(1024*1024L*1024L),
       BLOCK_SIZE(IO_SIZE), NO_MUTEX_GUARD, NOT_IN_BINLOG, ON_CHECK(0),
       ON_UPDATE(fix_max_binlog_size));

static bool fix_max_connections(sys_var *self, THD *thd, enum_var_type type)
{
#ifndef EMBEDDED_LIBRARY
  resize_thr_alarm(max_connections + extra_max_connections +
                   global_system_variables.max_insert_delayed_threads + 10);
#endif
  return false;
}

// Default max_connections of 151 is larger than Apache's default max
// children, to avoid "too many connections" error in a common setup
static Sys_var_ulong Sys_max_connections(
       "max_connections", "The number of simultaneous clients allowed",
       GLOBAL_VAR(max_connections), CMD_LINE(REQUIRED_ARG),
       VALID_RANGE(1, 100000), DEFAULT(151), BLOCK_SIZE(1), NO_MUTEX_GUARD,
       NOT_IN_BINLOG, ON_CHECK(0), ON_UPDATE(fix_max_connections));

static Sys_var_ulong Sys_max_connect_errors(
       "max_connect_errors",
       "If there is more than this number of interrupted connections from "
       "a host this host will be blocked from further connections",
       GLOBAL_VAR(max_connect_errors), CMD_LINE(REQUIRED_ARG),
       VALID_RANGE(1, UINT_MAX), DEFAULT(MAX_CONNECT_ERRORS),
       BLOCK_SIZE(1));

static bool check_max_delayed_threads(sys_var *self, THD *thd, set_var *var)
{
  return var->type != OPT_GLOBAL &&
         var->save_result.ulonglong_value != 0 &&
         var->save_result.ulonglong_value !=
                           global_system_variables.max_insert_delayed_threads;
}

// Alias for max_delayed_threads
static Sys_var_ulong Sys_max_insert_delayed_threads(
       "max_insert_delayed_threads",
       "Don't start more than this number of threads to handle INSERT "
       "DELAYED statements. If set to zero INSERT DELAYED will be not used",
       SESSION_VAR(max_insert_delayed_threads),
       NO_CMD_LINE, VALID_RANGE(0, 16384), DEFAULT(20),
       BLOCK_SIZE(1), NO_MUTEX_GUARD, NOT_IN_BINLOG,
       ON_CHECK(check_max_delayed_threads), ON_UPDATE(fix_max_connections));

static Sys_var_ulong Sys_max_delayed_threads(
       "max_delayed_threads",
       "Don't start more than this number of threads to handle INSERT "
       "DELAYED statements. If set to zero INSERT DELAYED will be not used",
       SESSION_VAR(max_insert_delayed_threads),
       CMD_LINE(REQUIRED_ARG), VALID_RANGE(0, 16384), DEFAULT(20),
       BLOCK_SIZE(1), NO_MUTEX_GUARD, NOT_IN_BINLOG,
       ON_CHECK(check_max_delayed_threads), ON_UPDATE(fix_max_connections));

static Sys_var_ulong Sys_max_error_count(
       "max_error_count",
       "Max number of errors/warnings to store for a statement",
       SESSION_VAR(max_error_count), CMD_LINE(REQUIRED_ARG),
       VALID_RANGE(0, 65535), DEFAULT(DEFAULT_ERROR_COUNT), BLOCK_SIZE(1));

static Sys_var_ulonglong Sys_max_heap_table_size(
       "max_heap_table_size",
       "Don't allow creation of heap tables bigger than this",
       SESSION_VAR(max_heap_table_size), CMD_LINE(REQUIRED_ARG),
       VALID_RANGE(16384, (ulonglong)~(intptr)0), DEFAULT(16*1024*1024),
       BLOCK_SIZE(1024));

static Sys_var_ulong Sys_metadata_locks_cache_size(
       "metadata_locks_cache_size", "Size of unused metadata locks cache",
       READ_ONLY GLOBAL_VAR(mdl_locks_cache_size), CMD_LINE(REQUIRED_ARG),
       VALID_RANGE(1, 1024*1024), DEFAULT(MDL_LOCKS_CACHE_SIZE_DEFAULT),
       BLOCK_SIZE(1));

/*
  "pseudo_thread_id" variable used in the test suite to detect 32/64bit
  systems.  If you change it to something else then ulong then fix the tests
  in mysql-test/include/have_32bit.inc and have_64bit.inc.
*/
static Sys_var_ulong Sys_pseudo_thread_id(
       "pseudo_thread_id",
       "This variable is for internal server use",
       SESSION_ONLY(pseudo_thread_id),
       NO_CMD_LINE, VALID_RANGE(0, ULONG_MAX), DEFAULT(0),
       BLOCK_SIZE(1), NO_MUTEX_GUARD, IN_BINLOG,
       ON_CHECK(check_has_super));

static bool fix_max_join_size(sys_var *self, THD *thd, enum_var_type type)
{
  SV *sv= type == OPT_GLOBAL ? &global_system_variables : &thd->variables;
  if (sv->max_join_size == HA_POS_ERROR)
    sv->option_bits|= OPTION_BIG_SELECTS;
  else
    sv->option_bits&= ~OPTION_BIG_SELECTS;
  return false;
}
static Sys_var_harows Sys_max_join_size(
       "max_join_size",
       "Joins that are probably going to read more than max_join_size "
       "records return an error",
       SESSION_VAR(max_join_size), CMD_LINE(REQUIRED_ARG),
       VALID_RANGE(1, HA_POS_ERROR), DEFAULT(HA_POS_ERROR), BLOCK_SIZE(1),
       NO_MUTEX_GUARD, NOT_IN_BINLOG, ON_CHECK(0),
       ON_UPDATE(fix_max_join_size));

static Sys_var_ulong Sys_max_seeks_for_key(
       "max_seeks_for_key",
       "Limit assumed max number of seeks when looking up rows based on a key",
       SESSION_VAR(max_seeks_for_key), CMD_LINE(REQUIRED_ARG),
       VALID_RANGE(1, UINT_MAX), DEFAULT(UINT_MAX), BLOCK_SIZE(1));

static Sys_var_ulong Sys_max_length_for_sort_data(
       "max_length_for_sort_data",
       "Max number of bytes in sorted records",
       SESSION_VAR(max_length_for_sort_data), CMD_LINE(REQUIRED_ARG),
       VALID_RANGE(4, 8192*1024L), DEFAULT(1024), BLOCK_SIZE(1));

static Sys_var_harows Sys_sql_max_join_size(
       "sql_max_join_size", "Alias for max_join_size",
       SESSION_VAR(max_join_size), NO_CMD_LINE,
       VALID_RANGE(1, HA_POS_ERROR), DEFAULT(HA_POS_ERROR), BLOCK_SIZE(1),
       NO_MUTEX_GUARD, NOT_IN_BINLOG, ON_CHECK(0),
       ON_UPDATE(fix_max_join_size), DEPRECATED("'@@max_join_size'"));

static Sys_var_ulong Sys_max_long_data_size(
       "max_long_data_size",
       "The maximum BLOB length to send to server from "
       "mysql_send_long_data API. Deprecated option; "
       "use max_allowed_packet instead.",
       READ_ONLY GLOBAL_VAR(max_long_data_size),
       CMD_LINE(REQUIRED_ARG, OPT_MAX_LONG_DATA_SIZE),
       VALID_RANGE(1024, UINT_MAX32), DEFAULT(1024*1024),
       BLOCK_SIZE(1));

static PolyLock_mutex PLock_prepared_stmt_count(&LOCK_prepared_stmt_count);
static Sys_var_ulong Sys_max_prepared_stmt_count(
       "max_prepared_stmt_count",
       "Maximum number of prepared statements in the server",
       GLOBAL_VAR(max_prepared_stmt_count), CMD_LINE(REQUIRED_ARG),
       VALID_RANGE(0, 1024*1024), DEFAULT(16382), BLOCK_SIZE(1),
       &PLock_prepared_stmt_count);

static bool fix_max_relay_log_size(sys_var *self, THD *thd, enum_var_type type)
{
#ifdef HAVE_REPLICATION
  active_mi->rli.relay_log.set_max_size(max_relay_log_size ?
                                        max_relay_log_size: max_binlog_size);
#endif
  return false;
}
static Sys_var_ulong Sys_max_relay_log_size(
       "max_relay_log_size",
       "If non-zero: relay log will be rotated automatically when the "
       "size exceeds this value; if zero: when the size "
       "exceeds max_binlog_size",
       GLOBAL_VAR(max_relay_log_size), CMD_LINE(REQUIRED_ARG),
       VALID_RANGE(0, 1024L*1024*1024), DEFAULT(0), BLOCK_SIZE(IO_SIZE),
       NO_MUTEX_GUARD, NOT_IN_BINLOG, ON_CHECK(0),
       ON_UPDATE(fix_max_relay_log_size));

static Sys_var_ulong Sys_max_sort_length(
       "max_sort_length",
       "The number of bytes to use when sorting BLOB or TEXT values (only "
       "the first max_sort_length bytes of each value are used; the rest "
       "are ignored)",
       SESSION_VAR(max_sort_length), CMD_LINE(REQUIRED_ARG),
       VALID_RANGE(4, 8192*1024L), DEFAULT(1024), BLOCK_SIZE(1));

static Sys_var_ulong Sys_max_sp_recursion_depth(
       "max_sp_recursion_depth",
       "Maximum stored procedure recursion depth",
       SESSION_VAR(max_sp_recursion_depth), CMD_LINE(OPT_ARG),
       VALID_RANGE(0, 255), DEFAULT(0), BLOCK_SIZE(1));


static bool if_checking_enabled(sys_var *self, THD *thd,  set_var *var)
{
  if (session_readonly(self, thd, var))
    return true;
  
  if (!max_user_connections_checking)
  {
    my_error(ER_OPTION_PREVENTS_STATEMENT, MYF(0), "--max-user-connections=0");
    return true;
  }

  return false;
}
// non-standard session_value_ptr() here
static Sys_var_max_user_conn Sys_max_user_connections(
       "max_user_connections",
       "The maximum number of active connections for a single user "
       "(0 = no limit)",
       SESSION_VAR(max_user_connections), CMD_LINE(REQUIRED_ARG),
       VALID_RANGE(-1, INT_MAX), DEFAULT(0), BLOCK_SIZE(1), NO_MUTEX_GUARD,
       NOT_IN_BINLOG, ON_CHECK(if_checking_enabled));

static Sys_var_ulong Sys_max_tmp_tables(
       "max_tmp_tables",
       "Maximum number of temporary tables a client can keep open at a time",
       SESSION_VAR(max_tmp_tables), CMD_LINE(REQUIRED_ARG),
       VALID_RANGE(1, UINT_MAX), DEFAULT(32), BLOCK_SIZE(1));

static Sys_var_ulong Sys_max_write_lock_count(
       "max_write_lock_count",
       "After this many write locks, allow some read locks to run in between",
       GLOBAL_VAR(max_write_lock_count), CMD_LINE(REQUIRED_ARG),
       VALID_RANGE(1, UINT_MAX), DEFAULT(UINT_MAX), BLOCK_SIZE(1));

static Sys_var_ulong Sys_min_examined_row_limit(
       "min_examined_row_limit",
       "Don't write queries to slow log that examine fewer rows "
       "than that",
       SESSION_VAR(min_examined_row_limit), CMD_LINE(REQUIRED_ARG),
       VALID_RANGE(0, UINT_MAX), DEFAULT(0), BLOCK_SIZE(1));

#ifdef _WIN32
static Sys_var_mybool Sys_named_pipe(
       "named_pipe", "Enable the named pipe (NT)",
       READ_ONLY GLOBAL_VAR(opt_enable_named_pipe), CMD_LINE(OPT_ARG),
       DEFAULT(FALSE));
#endif


static bool check_net_buffer_length(sys_var *self, THD *thd,  set_var *var)
{
  longlong val;
  if (session_readonly(self, thd, var))
    return true;

  val= var->save_result.ulonglong_value;
  if (val > (longlong) global_system_variables.max_allowed_packet)
  {
    push_warning_printf(thd, MYSQL_ERROR::WARN_LEVEL_WARN,
                        WARN_OPTION_BELOW_LIMIT, ER(WARN_OPTION_BELOW_LIMIT),
                        "max_allowed_packet", "net_buffer_length");
  }
  return false;
}
static Sys_var_ulong Sys_net_buffer_length(
       "net_buffer_length",
       "Buffer length for TCP/IP and socket communication",
       SESSION_VAR(net_buffer_length), CMD_LINE(REQUIRED_ARG),
       VALID_RANGE(1024, 1024*1024), DEFAULT(16384), BLOCK_SIZE(1024),
       NO_MUTEX_GUARD, NOT_IN_BINLOG, ON_CHECK(check_net_buffer_length));

static bool fix_net_read_timeout(sys_var *self, THD *thd, enum_var_type type)
{
  if (type != OPT_GLOBAL)
    my_net_set_read_timeout(&thd->net, thd->variables.net_read_timeout);
  return false;
}
static Sys_var_ulong Sys_net_read_timeout(
       "net_read_timeout",
       "Number of seconds to wait for more data from a connection before "
       "aborting the read",
       SESSION_VAR(net_read_timeout), CMD_LINE(REQUIRED_ARG),
       VALID_RANGE(1, LONG_TIMEOUT), DEFAULT(NET_READ_TIMEOUT), BLOCK_SIZE(1),
       NO_MUTEX_GUARD, NOT_IN_BINLOG, ON_CHECK(0),
       ON_UPDATE(fix_net_read_timeout));

static bool fix_net_write_timeout(sys_var *self, THD *thd, enum_var_type type)
{
  if (type != OPT_GLOBAL)
    my_net_set_write_timeout(&thd->net, thd->variables.net_write_timeout);
  return false;
}
static Sys_var_ulong Sys_net_write_timeout(
       "net_write_timeout",
       "Number of seconds to wait for a block to be written to a connection "
       "before aborting the write",
       SESSION_VAR(net_write_timeout), CMD_LINE(REQUIRED_ARG),
       VALID_RANGE(1, LONG_TIMEOUT), DEFAULT(NET_WRITE_TIMEOUT), BLOCK_SIZE(1),
       NO_MUTEX_GUARD, NOT_IN_BINLOG, ON_CHECK(0),
       ON_UPDATE(fix_net_write_timeout));

static bool fix_net_retry_count(sys_var *self, THD *thd, enum_var_type type)
{
  if (type != OPT_GLOBAL)
    thd->net.retry_count=thd->variables.net_retry_count;
  return false;
}
static Sys_var_ulong Sys_net_retry_count(
       "net_retry_count",
       "If a read on a communication port is interrupted, retry this "
       "many times before giving up",
       SESSION_VAR(net_retry_count), CMD_LINE(REQUIRED_ARG),
       VALID_RANGE(1, UINT_MAX), DEFAULT(MYSQLD_NET_RETRY_COUNT),
       BLOCK_SIZE(1), NO_MUTEX_GUARD, NOT_IN_BINLOG, ON_CHECK(0),
       ON_UPDATE(fix_net_retry_count));

static Sys_var_mybool Sys_old_mode(
       "old", "Use compatible behavior",
       SESSION_VAR(old_mode), CMD_LINE(OPT_ARG), DEFAULT(FALSE));

static Sys_var_mybool Sys_old_alter_table(
       "old_alter_table", "Use old, non-optimized alter table",
       SESSION_VAR(old_alter_table), CMD_LINE(OPT_ARG), DEFAULT(FALSE));

static bool check_old_passwords(sys_var *self, THD *thd, set_var *var)
{
  return mysql_user_table_is_in_short_password_format;
}
static Sys_var_mybool Sys_old_passwords(
       "old_passwords",
       "Use old password encryption method (needed for 4.0 and older clients)",
       SESSION_VAR(old_passwords), CMD_LINE(OPT_ARG), DEFAULT(FALSE),
       NO_MUTEX_GUARD, NOT_IN_BINLOG, ON_CHECK(check_old_passwords));

static Sys_var_ulong Sys_open_files_limit(
       "open_files_limit",
       "If this is not 0, then mysqld will use this value to reserve file "
       "descriptors to use with setrlimit(). If this value is 0 then mysqld "
       "will reserve max_connections*5 or max_connections + table_cache*2 "
       "(whichever is larger) number of file descriptors",
       READ_ONLY GLOBAL_VAR(open_files_limit), CMD_LINE(REQUIRED_ARG),
       VALID_RANGE(0, OS_FILE_LIMIT), DEFAULT(0), BLOCK_SIZE(1));

/// @todo change to enum
static Sys_var_ulong Sys_optimizer_prune_level(
       "optimizer_prune_level",
       "Controls the heuristic(s) applied during query optimization to prune "
       "less-promising partial plans from the optimizer search space. "
       "Meaning: 0 - do not apply any heuristic, thus perform exhaustive "
       "search; 1 - prune plans based on number of retrieved rows",
       SESSION_VAR(optimizer_prune_level), CMD_LINE(REQUIRED_ARG),
       VALID_RANGE(0, 1), DEFAULT(1), BLOCK_SIZE(1));

/** Warns about deprecated value 63 */
static bool fix_optimizer_search_depth(sys_var *self, THD *thd,
                                       enum_var_type type)
{
  SV *sv= type == OPT_GLOBAL ? &global_system_variables : &thd->variables;
  if (sv->optimizer_search_depth == MAX_TABLES+2)
    WARN_DEPRECATED(thd, 6, 0, "optimizer-search-depth=63",
                    "a search depth less than 63");
  return false;
}

static Sys_var_ulong Sys_optimizer_search_depth(
       "optimizer_search_depth",
       "Maximum depth of search performed by the query optimizer. Values "
       "larger than the number of relations in a query result in better "
       "query plans, but take longer to compile a query. Values smaller "
       "than the number of tables in a relation result in faster "
       "optimization, but may produce very bad query plans. If set to 0, "
       "the system will automatically pick a reasonable value; if set to "
       "63, the optimizer will switch to the original find_best search. "
       "NOTE: The value 63 and its associated behaviour is deprecated",
       SESSION_VAR(optimizer_search_depth), CMD_LINE(REQUIRED_ARG),
       VALID_RANGE(0, MAX_TABLES+2), DEFAULT(MAX_TABLES+1), BLOCK_SIZE(1),
       NO_MUTEX_GUARD, NOT_IN_BINLOG, ON_CHECK(0),
       ON_UPDATE(fix_optimizer_search_depth));

/* this is used in the sigsegv handler */
export const char *optimizer_switch_names[]=
{
  "index_merge","index_merge_union","index_merge_sort_union",
  "index_merge_intersection","index_merge_sort_intersection",
  "engine_condition_pushdown",
  "index_condition_pushdown",
  "derived_merge", "derived_with_keys",
  "firstmatch","loosescan","materialization","in_to_exists","semijoin",
  "partial_match_rowid_merge",
  "partial_match_table_scan",
  "subquery_cache",
  "mrr",
  "mrr_cost_based",
  "mrr_sort_keys",
  "outer_join_with_cache",
  "semijoin_with_cache",
  "join_cache_incremental",
  "join_cache_hashed",
  "join_cache_bka",
  "optimize_join_buffer_size",
  "table_elimination",
  "extended_keys",
  "default", NullS
};
/** propagates changes to @@engine_condition_pushdown */
static bool fix_optimizer_switch(sys_var *self, THD *thd,
                                 enum_var_type type)
{
  SV *sv= (type == OPT_GLOBAL) ? &global_system_variables : &thd->variables;
  sv->engine_condition_pushdown=
    test(sv->optimizer_switch & OPTIMIZER_SWITCH_ENGINE_CONDITION_PUSHDOWN);
  return false;
}
static Sys_var_flagset Sys_optimizer_switch(
       "optimizer_switch",
       "optimizer_switch=option=val[,option=val...], where option is one of {"
        "derived_merge, "
        "derived_with_keys, "
        "firstmatch, "
        "in_to_exists, "
        "engine_condition_pushdown, "
        "index_condition_pushdown, "
        "index_merge, "
        "index_merge_intersection, "
        "index_merge_sort_intersection, "
        "index_merge_sort_union, "
        "index_merge_union, "
        "join_cache_bka, "
        "join_cache_hashed, "
        "join_cache_incremental, "
        "loosescan, "
        "materialization, "
        "mrr, "
        "mrr_cost_based, "
        "mrr_sort_keys, "
        "optimize_join_buffer_size, "
        "outer_join_with_cache, "
        "partial_match_rowid_merge, "
        "partial_match_table_scan, "
        "semijoin, "
        "semijoin_with_cache, "
        "subquery_cache, "
        "table_elimination, "
        "extended_keys "
       "} and val is one of {on, off, default}",
       SESSION_VAR(optimizer_switch), CMD_LINE(REQUIRED_ARG),
       optimizer_switch_names, DEFAULT(OPTIMIZER_SWITCH_DEFAULT),
       NO_MUTEX_GUARD, NOT_IN_BINLOG, ON_CHECK(NULL),
       ON_UPDATE(fix_optimizer_switch));

static Sys_var_charptr Sys_pid_file(
       "pid_file", "Pid file used by safe_mysqld",
       READ_ONLY GLOBAL_VAR(pidfile_name_ptr), CMD_LINE(REQUIRED_ARG),
       IN_FS_CHARSET, DEFAULT(0));

static Sys_var_charptr Sys_plugin_dir(
       "plugin_dir", "Directory for plugins",
       READ_ONLY GLOBAL_VAR(opt_plugin_dir_ptr), CMD_LINE(REQUIRED_ARG),
       IN_FS_CHARSET, DEFAULT(0));

static Sys_var_uint Sys_port(
       "port",
       "Port number to use for connection or 0 to default to, "
       "my.cnf, $MYSQL_TCP_PORT, "
#if MYSQL_PORT_DEFAULT == 0
       "/etc/services, "
#endif
       "built-in default (" STRINGIFY_ARG(MYSQL_PORT) "), whatever comes first",
       READ_ONLY GLOBAL_VAR(mysqld_port), CMD_LINE(REQUIRED_ARG, 'P'),
       VALID_RANGE(0, UINT_MAX32), DEFAULT(0), BLOCK_SIZE(1));

static Sys_var_ulong Sys_preload_buff_size(
       "preload_buffer_size",
       "The size of the buffer that is allocated when preloading indexes",
       SESSION_VAR(preload_buff_size), CMD_LINE(REQUIRED_ARG),
       VALID_RANGE(1024, 1024*1024*1024), DEFAULT(32768), BLOCK_SIZE(1));

static Sys_var_uint Sys_protocol_version(
       "protocol_version",
       "The version of the client/server protocol used by the MySQL server",
       READ_ONLY GLOBAL_VAR(protocol_version), NO_CMD_LINE,
       VALID_RANGE(0, ~0), DEFAULT(PROTOCOL_VERSION), BLOCK_SIZE(1));

static Sys_var_proxy_user Sys_proxy_user(
       "proxy_user", "The proxy user account name used when logging in",
       IN_SYSTEM_CHARSET);

static Sys_var_external_user Sys_exterenal_user(
       "external_user", "The external user account used when logging in",
       IN_SYSTEM_CHARSET);

static Sys_var_ulong Sys_read_buff_size(
       "read_buffer_size",
       "Each thread that does a sequential scan allocates a buffer of "
       "this size for each table it scans. If you do many sequential scans, "
       "you may want to increase this value",
       SESSION_VAR(read_buff_size), CMD_LINE(REQUIRED_ARG),
       VALID_RANGE(IO_SIZE*2, INT_MAX32), DEFAULT(128*1024),
       BLOCK_SIZE(IO_SIZE));

static bool check_read_only(sys_var *self, THD *thd, set_var *var)
{
  /* Prevent self dead-lock */
  if (thd->locked_tables_mode || thd->in_active_multi_stmt_transaction())
  {
    my_error(ER_LOCK_OR_ACTIVE_TRANSACTION, MYF(0));
    return true;
  }
  return false;
}
static bool fix_read_only(sys_var *self, THD *thd, enum_var_type type)
{
  bool result= true;
  my_bool new_read_only= read_only; // make a copy before releasing a mutex
  DBUG_ENTER("sys_var_opt_readonly::update");

  if (read_only == FALSE || read_only == opt_readonly)
  {
    opt_readonly= read_only;
    DBUG_RETURN(false);
  }

  if (check_read_only(self, thd, 0)) // just in case
    goto end;

  if (thd->global_read_lock.is_acquired())
  {
    /*
      This connection already holds the global read lock.
      This can be the case with:
      - FLUSH TABLES WITH READ LOCK
      - SET GLOBAL READ_ONLY = 1
    */
    opt_readonly= read_only;
    DBUG_RETURN(false);
  }

  /*
    READ_ONLY=1 prevents write locks from being taken on tables and
    blocks transactions from committing. We therefore should make sure
    that no such events occur while setting the read_only variable.
    This is a 2 step process:
    [1] lock_global_read_lock()
      Prevents connections from obtaining new write locks on
      tables. Note that we can still have active rw transactions.
    [2] make_global_read_lock_block_commit()
      Prevents transactions from committing.
  */

  read_only= opt_readonly;
  mysql_mutex_unlock(&LOCK_global_system_variables);

  if (thd->global_read_lock.lock_global_read_lock(thd))
    goto end_with_mutex_unlock;

  if ((result= thd->global_read_lock.make_global_read_lock_block_commit(thd)))
    goto end_with_read_lock;

  /* Change the opt_readonly system variable, safe because the lock is held */
  opt_readonly= new_read_only;
  result= false;

 end_with_read_lock:
  /* Release the lock */
  thd->global_read_lock.unlock_global_read_lock(thd);
 end_with_mutex_unlock:
  mysql_mutex_lock(&LOCK_global_system_variables);
 end:
  read_only= opt_readonly;
  DBUG_RETURN(result);
}


/**
  The read_only boolean is always equal to the opt_readonly boolean except
  during fix_read_only(); when that function is entered, opt_readonly is
  the pre-update value and read_only is the post-update value.
  fix_read_only() compares them and runs needed operations for the
  transition (especially when transitioning from false to true) and
  synchronizes both booleans in the end.
*/
static Sys_var_mybool Sys_readonly(
       "read_only",
       "Make all non-temporary tables read-only, with the exception for "
       "replication (slave) threads and users with the SUPER privilege",
       GLOBAL_VAR(read_only), CMD_LINE(OPT_ARG), DEFAULT(FALSE),
       NO_MUTEX_GUARD, NOT_IN_BINLOG,
       ON_CHECK(check_read_only), ON_UPDATE(fix_read_only));

// Small lower limit to be able to test MRR
static Sys_var_ulong Sys_read_rnd_buff_size(
       "read_rnd_buffer_size",
       "When reading rows in sorted order after a sort, the rows are read "
       "through this buffer to avoid a disk seeks",
       SESSION_VAR(read_rnd_buff_size), CMD_LINE(REQUIRED_ARG),
       VALID_RANGE(1, INT_MAX32), DEFAULT(256*1024), BLOCK_SIZE(1));

static Sys_var_ulong Sys_div_precincrement(
       "div_precision_increment", "Precision of the result of '/' "
       "operator will be increased on that value",
       SESSION_VAR(div_precincrement), CMD_LINE(REQUIRED_ARG),
       VALID_RANGE(0, DECIMAL_MAX_SCALE), DEFAULT(4), BLOCK_SIZE(1));

static Sys_var_ulong Sys_rpl_recovery_rank(
       "rpl_recovery_rank", "Unused, will be removed",
       GLOBAL_VAR(rpl_recovery_rank), CMD_LINE(REQUIRED_ARG),
       VALID_RANGE(0, ULONG_MAX), DEFAULT(0), BLOCK_SIZE(1),
       NO_MUTEX_GUARD, NOT_IN_BINLOG, ON_CHECK(0), ON_UPDATE(0),
       DEPRECATED(""));

static Sys_var_ulong Sys_range_alloc_block_size(
       "range_alloc_block_size",
       "Allocation block size for storing ranges during optimization",
       SESSION_VAR(range_alloc_block_size), CMD_LINE(REQUIRED_ARG),
       VALID_RANGE(RANGE_ALLOC_BLOCK_SIZE, UINT_MAX),
       DEFAULT(RANGE_ALLOC_BLOCK_SIZE), BLOCK_SIZE(1024));

static Sys_var_ulong Sys_multi_range_count(
       "multi_range_count", "Ignored. Use mrr_buffer_size instead",
       SESSION_VAR(multi_range_count), CMD_LINE(REQUIRED_ARG),
       VALID_RANGE(1, ULONG_MAX), DEFAULT(256), BLOCK_SIZE(1),
       NO_MUTEX_GUARD, NOT_IN_BINLOG, ON_CHECK(0), ON_UPDATE(0),
       DEPRECATED("'@@mrr_buffer_size'"));

static bool fix_thd_mem_root(sys_var *self, THD *thd, enum_var_type type)
{
  if (type != OPT_GLOBAL)
    reset_root_defaults(thd->mem_root,
                        thd->variables.query_alloc_block_size,
                        thd->variables.query_prealloc_size);
  return false;
}
static Sys_var_ulong Sys_query_alloc_block_size(
       "query_alloc_block_size",
       "Allocation block size for query parsing and execution",
       SESSION_VAR(query_alloc_block_size), CMD_LINE(REQUIRED_ARG),
       VALID_RANGE(1024, UINT_MAX), DEFAULT(QUERY_ALLOC_BLOCK_SIZE),
       BLOCK_SIZE(1024), NO_MUTEX_GUARD, NOT_IN_BINLOG, ON_CHECK(0),
       ON_UPDATE(fix_thd_mem_root));

static Sys_var_ulong Sys_query_prealloc_size(
       "query_prealloc_size",
       "Persistent buffer for query parsing and execution",
       SESSION_VAR(query_prealloc_size), CMD_LINE(REQUIRED_ARG),
       VALID_RANGE(QUERY_ALLOC_PREALLOC_SIZE, UINT_MAX),
       DEFAULT(QUERY_ALLOC_PREALLOC_SIZE),
       BLOCK_SIZE(1024), NO_MUTEX_GUARD, NOT_IN_BINLOG, ON_CHECK(0),
       ON_UPDATE(fix_thd_mem_root));

#ifdef HAVE_SMEM
static Sys_var_mybool Sys_shared_memory(
       "shared_memory", "Enable the shared memory",
       READ_ONLY GLOBAL_VAR(opt_enable_shared_memory), CMD_LINE(OPT_ARG),
       DEFAULT(FALSE));

static Sys_var_charptr Sys_shared_memory_base_name(
       "shared_memory_base_name", "Base name of shared memory",
       READ_ONLY GLOBAL_VAR(shared_memory_base_name), CMD_LINE(REQUIRED_ARG),
       IN_FS_CHARSET, DEFAULT(0));
#endif

// this has to be NO_CMD_LINE as the command-line option has a different name
static Sys_var_mybool Sys_skip_external_locking(
       "skip_external_locking", "Don't use system (external) locking",
       READ_ONLY GLOBAL_VAR(my_disable_locking), NO_CMD_LINE, DEFAULT(TRUE));

static Sys_var_mybool Sys_skip_networking(
       "skip_networking", "Don't allow connection with TCP/IP",
       READ_ONLY GLOBAL_VAR(opt_disable_networking), CMD_LINE(OPT_ARG),
       DEFAULT(FALSE));

static Sys_var_mybool Sys_skip_name_resolve(
       "skip_name_resolve",
       "Don't resolve hostnames. All hostnames are IP's or 'localhost'.",
       READ_ONLY GLOBAL_VAR(opt_skip_name_resolve),
       CMD_LINE(OPT_ARG, OPT_SKIP_RESOLVE),
       DEFAULT(FALSE));

static Sys_var_mybool Sys_skip_show_database(
       "skip_show_database", "Don't allow 'SHOW DATABASE' commands",
       READ_ONLY GLOBAL_VAR(opt_skip_show_db), CMD_LINE(OPT_ARG),
       DEFAULT(FALSE));

static Sys_var_charptr Sys_socket(
       "socket", "Socket file to use for connection",
       READ_ONLY GLOBAL_VAR(mysqld_unix_port), CMD_LINE(REQUIRED_ARG),
       IN_FS_CHARSET, DEFAULT(0));

/* 
  thread_concurrency is a no-op on all platforms since
  MySQL 5.1.  It will be removed in the context of
  WL#5265
*/
static Sys_var_ulong Sys_thread_concurrency(
       "thread_concurrency",
       "Permits the application to give the threads system a hint for "
       "the desired number of threads that should be run at the same time",
       READ_ONLY GLOBAL_VAR(concurrency), CMD_LINE(REQUIRED_ARG),
       VALID_RANGE(1, 512), DEFAULT(DEFAULT_CONCURRENCY), BLOCK_SIZE(1));

static Sys_var_ulonglong Sys_thread_stack(
       "thread_stack", "The stack size for each thread",
       READ_ONLY GLOBAL_VAR(my_thread_stack_size), CMD_LINE(REQUIRED_ARG),
       VALID_RANGE(128*1024, ULONGLONG_MAX), DEFAULT(DEFAULT_THREAD_STACK),
       BLOCK_SIZE(1024));

static Sys_var_charptr Sys_tmpdir(
       "tmpdir", "Path for temporary files. Several paths may "
       "be specified, separated by a "
#if defined(__WIN__)
       "semicolon (;)"
#else
       "colon (:)"
#endif
       ", in this case they are used in a round-robin fashion",
       READ_ONLY GLOBAL_VAR(opt_mysql_tmpdir), CMD_LINE(REQUIRED_ARG, 't'),
       IN_FS_CHARSET, DEFAULT(0));

static bool fix_trans_mem_root(sys_var *self, THD *thd, enum_var_type type)
{
  if (type != OPT_GLOBAL)
    reset_root_defaults(&thd->transaction.mem_root,
                        thd->variables.trans_alloc_block_size,
                        thd->variables.trans_prealloc_size);
  return false;
}
static Sys_var_ulong Sys_trans_alloc_block_size(
       "transaction_alloc_block_size",
       "Allocation block size for transactions to be stored in binary log",
       SESSION_VAR(trans_alloc_block_size), CMD_LINE(REQUIRED_ARG),
       VALID_RANGE(1024, UINT_MAX), DEFAULT(QUERY_ALLOC_BLOCK_SIZE),
       BLOCK_SIZE(1024), NO_MUTEX_GUARD, NOT_IN_BINLOG, ON_CHECK(0),
       ON_UPDATE(fix_trans_mem_root));

static Sys_var_ulong Sys_trans_prealloc_size(
       "transaction_prealloc_size",
       "Persistent buffer for transactions to be stored in binary log",
       SESSION_VAR(trans_prealloc_size), CMD_LINE(REQUIRED_ARG),
       VALID_RANGE(1024, UINT_MAX), DEFAULT(TRANS_ALLOC_PREALLOC_SIZE),
       BLOCK_SIZE(1024), NO_MUTEX_GUARD, NOT_IN_BINLOG, ON_CHECK(0),
       ON_UPDATE(fix_trans_mem_root));

static const char *thread_handling_names[]=
{
  "one-thread-per-connection", "no-threads",
#ifdef HAVE_POOL_OF_THREADS
  "pool-of-threads",
#endif
  0
};

#if defined (_WIN32) && defined (HAVE_POOL_OF_THREADS)
/* Windows is using OS threadpool, so we're pretty sure it works well */
#define DEFAULT_THREAD_HANDLING 2
#else
#define DEFAULT_THREAD_HANDLING 0
#endif

static Sys_var_enum Sys_thread_handling(
       "thread_handling",
       "Define threads usage for handling queries, one of "
       "one-thread-per-connection, no-threads"
#ifdef HAVE_POOL_OF_THREADS
       ", pool-of-threads"
#endif
       , READ_ONLY GLOBAL_VAR(thread_handling), CMD_LINE(REQUIRED_ARG),
       thread_handling_names, 
       DEFAULT(DEFAULT_THREAD_HANDLING)
 );

#ifdef HAVE_QUERY_CACHE
static bool check_query_cache_size(sys_var *self, THD *thd, set_var *var)
{
  if (global_system_variables.query_cache_type == 0 &&
      var->value && var->value->val_int() != 0)
  {
    my_error(ER_QUERY_CACHE_DISABLED, MYF(0));
    return true;
  }

  return false;
}
static bool fix_query_cache_size(sys_var *self, THD *thd, enum_var_type type)
{
  ulong new_cache_size= query_cache.resize(query_cache_size);
  /*
     Note: query_cache_size is a global variable reflecting the
     requested cache size. See also query_cache_size_arg
  */
  if (query_cache_size != new_cache_size)
    push_warning_printf(current_thd, MYSQL_ERROR::WARN_LEVEL_WARN,
                        ER_WARN_QC_RESIZE, ER(ER_WARN_QC_RESIZE),
                        query_cache_size, new_cache_size);

  query_cache_size= new_cache_size;
  return false;
}
static Sys_var_ulonglong Sys_query_cache_size(
       "query_cache_size",
       "The memory allocated to store results from old queries",
       GLOBAL_VAR(query_cache_size), CMD_LINE(REQUIRED_ARG),
       VALID_RANGE(0, ULONGLONG_MAX), DEFAULT(0), BLOCK_SIZE(1024),
       NO_MUTEX_GUARD, NOT_IN_BINLOG, ON_CHECK(check_query_cache_size),
       ON_UPDATE(fix_query_cache_size));

static Sys_var_ulong Sys_query_cache_limit(
       "query_cache_limit",
       "Don't cache results that are bigger than this",
       GLOBAL_VAR(query_cache.query_cache_limit), CMD_LINE(REQUIRED_ARG),
       VALID_RANGE(0, UINT_MAX), DEFAULT(1024*1024), BLOCK_SIZE(1));

static bool fix_qcache_min_res_unit(sys_var *self, THD *thd, enum_var_type type)
{
  query_cache_min_res_unit=
    query_cache.set_min_res_unit(query_cache_min_res_unit);
  return false;
}
static Sys_var_ulong Sys_query_cache_min_res_unit(
       "query_cache_min_res_unit",
       "The minimum size for blocks allocated by the query cache",
       GLOBAL_VAR(query_cache_min_res_unit), CMD_LINE(REQUIRED_ARG),
       VALID_RANGE(0, UINT_MAX), DEFAULT(QUERY_CACHE_MIN_RESULT_DATA_SIZE),
       BLOCK_SIZE(8), NO_MUTEX_GUARD, NOT_IN_BINLOG, ON_CHECK(0),
       ON_UPDATE(fix_qcache_min_res_unit));

static const char *query_cache_type_names[]= { "OFF", "ON", "DEMAND", 0 };
static bool check_query_cache_type(sys_var *self, THD *thd, set_var *var)
{
  if (query_cache.is_disable_in_progress())
  {
    my_error(ER_QUERY_CACHE_IS_DISABLED, MYF(0));
    return true;
  }
  if (var->type != OPT_GLOBAL &&
      global_system_variables.query_cache_type == 0 &&
      var->value->val_int() != 0)
  {
    my_error(ER_QUERY_CACHE_IS_GLOBALY_DISABLED, MYF(0));
    return true;
  }

  return false;
}
static bool fix_query_cache_type(sys_var *self, THD *thd, enum_var_type type)
{
  if (type != OPT_GLOBAL)
    return false;

  if (global_system_variables.query_cache_type != 0 &&
      query_cache.is_disabled())
  {
    /* if disabling in progress variable will not be set */
    DBUG_ASSERT(!query_cache.is_disable_in_progress());
    /* Enable query cache because it was disabled */
    fix_query_cache_size(0, thd, type);
  }
  else if (global_system_variables.query_cache_type == 0)
    query_cache.disable_query_cache(thd);
  return false;
}
static Sys_var_enum Sys_query_cache_type(
       "query_cache_type",
       "OFF = Don't cache or retrieve results. ON = Cache all results "
       "except SELECT SQL_NO_CACHE ... queries. DEMAND = Cache only "
       "SELECT SQL_CACHE ... queries",
       SESSION_VAR(query_cache_type), CMD_LINE(REQUIRED_ARG),
       query_cache_type_names, DEFAULT(1), NO_MUTEX_GUARD, NOT_IN_BINLOG,
       ON_CHECK(check_query_cache_type),
       ON_UPDATE(fix_query_cache_type));

static Sys_var_mybool Sys_query_cache_wlock_invalidate(
       "query_cache_wlock_invalidate",
       "Invalidate queries in query cache on LOCK for write",
       SESSION_VAR(query_cache_wlock_invalidate), CMD_LINE(OPT_ARG),
       DEFAULT(FALSE));
#endif /* HAVE_QUERY_CACHE */

static Sys_var_mybool Sys_secure_auth(
       "secure_auth",
       "Disallow authentication for accounts that have old (pre-4.1) "
       "passwords",
       GLOBAL_VAR(opt_secure_auth), CMD_LINE(OPT_ARG),
       DEFAULT(FALSE));

static Sys_var_charptr Sys_secure_file_priv(
       "secure_file_priv",
       "Limit LOAD DATA, SELECT ... OUTFILE, and LOAD_FILE() to files "
       "within specified directory",
       PREALLOCATED READ_ONLY GLOBAL_VAR(opt_secure_file_priv),
       CMD_LINE(REQUIRED_ARG), IN_FS_CHARSET, DEFAULT(0));

static bool fix_server_id(sys_var *self, THD *thd, enum_var_type type)
{
  server_id_supplied = 1;
  thd->server_id= server_id;
  return false;
}
static Sys_var_ulong Sys_server_id(
       "server_id",
       "Uniquely identifies the server instance in the community of "
       "replication partners",
       GLOBAL_VAR(server_id), CMD_LINE(REQUIRED_ARG, OPT_SERVER_ID),
       VALID_RANGE(0, UINT_MAX32), DEFAULT(0), BLOCK_SIZE(1), NO_MUTEX_GUARD,
       NOT_IN_BINLOG, ON_CHECK(0), ON_UPDATE(fix_server_id));

static Sys_var_mybool Sys_slave_compressed_protocol(
       "slave_compressed_protocol",
       "Use compression on master/slave protocol",
       GLOBAL_VAR(opt_slave_compressed_protocol), CMD_LINE(OPT_ARG),
       DEFAULT(FALSE));

#ifdef HAVE_REPLICATION
static const char *slave_exec_mode_names[]= {"STRICT", "IDEMPOTENT", 0};
static Sys_var_enum Slave_exec_mode(
       "slave_exec_mode",
       "Modes for how replication events should be executed. Legal values "
       "are STRICT (default) and IDEMPOTENT. In IDEMPOTENT mode, "
       "replication will not stop for operations that are idempotent. "
       "In STRICT mode, replication will stop on any unexpected difference "
       "between the master and the slave",
       GLOBAL_VAR(slave_exec_mode_options), CMD_LINE(REQUIRED_ARG),
       slave_exec_mode_names, DEFAULT(SLAVE_EXEC_MODE_STRICT));

static const char *slave_type_conversions_name[]= {"ALL_LOSSY", "ALL_NON_LOSSY", 0};
static Sys_var_set Slave_type_conversions(
       "slave_type_conversions",
       "Set of slave type conversions that are enabled. Legal values are:"
       " ALL_LOSSY to enable lossy conversions and"
       " ALL_NON_LOSSY to enable non-lossy conversions."
       " If the variable is assigned the empty set, no conversions are"
       " allowed and it is expected that the types match exactly.",
       GLOBAL_VAR(slave_type_conversions_options), CMD_LINE(REQUIRED_ARG),
       slave_type_conversions_name,
       DEFAULT(0));

static Sys_var_mybool Sys_slave_sql_verify_checksum(
       "slave_sql_verify_checksum",
       "Force checksum verification of replication events after reading them "
       "from relay log. Note: Events are always checksum-verified by slave on "
       "receiving them from the network before writing them to the relay log",
       GLOBAL_VAR(opt_slave_sql_verify_checksum), CMD_LINE(OPT_ARG),
       DEFAULT(TRUE));

static Sys_var_mybool Sys_master_verify_checksum(
       "master_verify_checksum",
       "Force checksum verification of logged events in the binary log before "
       "sending them to slaves or printing them in the output of "
       "SHOW BINLOG EVENTS",
       GLOBAL_VAR(opt_master_verify_checksum), CMD_LINE(OPT_ARG),
       DEFAULT(FALSE));

/* These names must match RPL_SKIP_XXX #defines in slave.h. */
static const char *replicate_events_marked_for_skip_names[]= {
  "replicate", "filter_on_slave", "filter_on_master", 0
};
static bool
replicate_events_marked_for_skip_check(sys_var *self, THD *thd,
                                                set_var *var)
{
  int thread_mask;
  DBUG_ENTER("sys_var_replicate_events_marked_for_skip_check");

  /* Slave threads must be stopped to change the variable. */
  mysql_mutex_lock(&LOCK_active_mi);
  lock_slave_threads(active_mi);
  init_thread_mask(&thread_mask, active_mi, 0 /*not inverse*/);
  unlock_slave_threads(active_mi);
  mysql_mutex_unlock(&LOCK_active_mi);

  if (thread_mask) // We refuse if any slave thread is running
  {
    my_error(ER_SLAVE_MUST_STOP, MYF(0));
    DBUG_RETURN(true);
  }
  DBUG_RETURN(false);
}
bool
Sys_var_replicate_events_marked_for_skip::global_update(THD *thd, set_var *var)
{
  bool result;
  int thread_mask;
  DBUG_ENTER("Sys_var_replicate_events_marked_for_skip::global_update");

  /* Slave threads must be stopped to change the variable. */
  mysql_mutex_lock(&LOCK_active_mi);
  lock_slave_threads(active_mi);
  init_thread_mask(&thread_mask, active_mi, 0 /*not inverse*/);
  if (thread_mask) // We refuse if any slave thread is running
  {
    my_error(ER_SLAVE_MUST_STOP, MYF(0));
    result= true;
  }
  else
    result= Sys_var_enum::global_update(thd, var);

  unlock_slave_threads(active_mi);
  mysql_mutex_unlock(&LOCK_active_mi);
  DBUG_RETURN(result);
}
static Sys_var_replicate_events_marked_for_skip Replicate_events_marked_for_skip
   ("replicate_events_marked_for_skip",
   "Whether the slave should replicate events that were created with "
   "@@skip_replication=1 on the master. Default REPLICATE (no events are "
   "skipped). Other values are FILTER_ON_SLAVE (events will be sent by the "
   "master but ignored by the slave) and FILTER_ON_MASTER (events marked with "
   "@@skip_replication=1 will be filtered on the master and never be sent to "
   "the slave).",
   GLOBAL_VAR(opt_replicate_events_marked_for_skip), CMD_LINE(REQUIRED_ARG),
   replicate_events_marked_for_skip_names, DEFAULT(RPL_SKIP_REPLICATE),
   NO_MUTEX_GUARD, NOT_IN_BINLOG,
   ON_CHECK(replicate_events_marked_for_skip_check));
#endif


static Sys_var_ulong Sys_slow_launch_time(
       "slow_launch_time",
       "If creating the thread takes longer than this value (in seconds), "
       "the Slow_launch_threads counter will be incremented",
       GLOBAL_VAR(slow_launch_time), CMD_LINE(REQUIRED_ARG),
       VALID_RANGE(0, LONG_TIMEOUT), DEFAULT(2), BLOCK_SIZE(1));

static Sys_var_ulonglong Sys_sort_buffer(
       "sort_buffer_size",
       "Each thread that needs to do a sort allocates a buffer of this size",
       SESSION_VAR(sortbuff_size), CMD_LINE(REQUIRED_ARG),
       VALID_RANGE(MIN_SORT_MEMORY, ULONGLONG_MAX), DEFAULT(MAX_SORT_MEMORY),
       BLOCK_SIZE(1));

export ulonglong expand_sql_mode(ulonglong sql_mode)
{
  if (sql_mode & MODE_ANSI)
  {
    /*
      Note that we dont set
      MODE_NO_KEY_OPTIONS | MODE_NO_TABLE_OPTIONS | MODE_NO_FIELD_OPTIONS
      to allow one to get full use of MySQL in this mode.

      MODE_ONLY_FULL_GROUP_BY was removed from ANSI mode because it is
      currently overly restrictive (see BUG#8510).
    */
    sql_mode|= (MODE_REAL_AS_FLOAT | MODE_PIPES_AS_CONCAT | MODE_ANSI_QUOTES |
                MODE_IGNORE_SPACE);
  }
  if (sql_mode & MODE_ORACLE)
    sql_mode|= (MODE_PIPES_AS_CONCAT | MODE_ANSI_QUOTES |
                MODE_IGNORE_SPACE |
                MODE_NO_KEY_OPTIONS | MODE_NO_TABLE_OPTIONS |
                MODE_NO_FIELD_OPTIONS | MODE_NO_AUTO_CREATE_USER);
  if (sql_mode & MODE_MSSQL)
    sql_mode|= (MODE_PIPES_AS_CONCAT | MODE_ANSI_QUOTES |
                MODE_IGNORE_SPACE |
                MODE_NO_KEY_OPTIONS | MODE_NO_TABLE_OPTIONS |
                MODE_NO_FIELD_OPTIONS);
  if (sql_mode & MODE_POSTGRESQL)
    sql_mode|= (MODE_PIPES_AS_CONCAT | MODE_ANSI_QUOTES |
                MODE_IGNORE_SPACE |
                MODE_NO_KEY_OPTIONS | MODE_NO_TABLE_OPTIONS |
                MODE_NO_FIELD_OPTIONS);
  if (sql_mode & MODE_DB2)
    sql_mode|= (MODE_PIPES_AS_CONCAT | MODE_ANSI_QUOTES |
                MODE_IGNORE_SPACE |
                MODE_NO_KEY_OPTIONS | MODE_NO_TABLE_OPTIONS |
                MODE_NO_FIELD_OPTIONS);
  if (sql_mode & MODE_MAXDB)
    sql_mode|= (MODE_PIPES_AS_CONCAT | MODE_ANSI_QUOTES |
                MODE_IGNORE_SPACE |
                MODE_NO_KEY_OPTIONS | MODE_NO_TABLE_OPTIONS |
                MODE_NO_FIELD_OPTIONS | MODE_NO_AUTO_CREATE_USER);
  if (sql_mode & MODE_MYSQL40)
    sql_mode|= MODE_HIGH_NOT_PRECEDENCE;
  if (sql_mode & MODE_MYSQL323)
    sql_mode|= MODE_HIGH_NOT_PRECEDENCE;
  if (sql_mode & MODE_TRADITIONAL)
    sql_mode|= (MODE_STRICT_TRANS_TABLES | MODE_STRICT_ALL_TABLES |
                MODE_NO_ZERO_IN_DATE | MODE_NO_ZERO_DATE |
                MODE_ERROR_FOR_DIVISION_BY_ZERO | MODE_NO_AUTO_CREATE_USER |
                MODE_NO_ENGINE_SUBSTITUTION);
  return sql_mode;
}
static bool check_sql_mode(sys_var *self, THD *thd, set_var *var)
{
  var->save_result.ulonglong_value=
    expand_sql_mode(var->save_result.ulonglong_value);
  return false;
}
static bool fix_sql_mode(sys_var *self, THD *thd, enum_var_type type)
{
  if (type != OPT_GLOBAL)
  {
    /* Update thd->server_status */
    if (thd->variables.sql_mode & MODE_NO_BACKSLASH_ESCAPES)
      thd->server_status|= SERVER_STATUS_NO_BACKSLASH_ESCAPES;
    else
      thd->server_status&= ~SERVER_STATUS_NO_BACKSLASH_ESCAPES;
  }
  return false;
}
/*
  WARNING: When adding new SQL modes don't forget to update the
  tables definitions that stores it's value (ie: mysql.event, mysql.proc)
*/
static const char *sql_mode_names[]=
{
  "REAL_AS_FLOAT", "PIPES_AS_CONCAT", "ANSI_QUOTES", "IGNORE_SPACE",
  "IGNORE_BAD_TABLE_OPTIONS",
  "ONLY_FULL_GROUP_BY", "NO_UNSIGNED_SUBTRACTION", "NO_DIR_IN_CREATE",
  "POSTGRESQL", "ORACLE", "MSSQL", "DB2", "MAXDB", "NO_KEY_OPTIONS",
  "NO_TABLE_OPTIONS", "NO_FIELD_OPTIONS", "MYSQL323", "MYSQL40", "ANSI",
  "NO_AUTO_VALUE_ON_ZERO", "NO_BACKSLASH_ESCAPES", "STRICT_TRANS_TABLES",
  "STRICT_ALL_TABLES", "NO_ZERO_IN_DATE", "NO_ZERO_DATE",
  "ALLOW_INVALID_DATES", "ERROR_FOR_DIVISION_BY_ZERO", "TRADITIONAL",
  "NO_AUTO_CREATE_USER", "HIGH_NOT_PRECEDENCE", "NO_ENGINE_SUBSTITUTION",
  "PAD_CHAR_TO_FULL_LENGTH",
  0
};
export bool sql_mode_string_representation(THD *thd, ulonglong sql_mode,
                                           LEX_STRING *ls)
{
  set_to_string(thd, ls, sql_mode, sql_mode_names);
  return ls->str == 0;
}
/*
  sql_mode should *not* be IN_BINLOG: even though it is written to the binlog,
  the slave ignores the MODE_NO_DIR_IN_CREATE variable, so slave's value
  differs from master's (see log_event.cc: Query_log_event::do_apply_event()).
*/
static Sys_var_set Sys_sql_mode(
       "sql_mode",
       "Syntax: sql-mode=mode[,mode[,mode...]]. See the manual for the "
       "complete list of valid sql modes",
       SESSION_VAR(sql_mode), CMD_LINE(REQUIRED_ARG),
       sql_mode_names, DEFAULT(0), NO_MUTEX_GUARD, NOT_IN_BINLOG,
       ON_CHECK(check_sql_mode), ON_UPDATE(fix_sql_mode));

#if defined(HAVE_OPENSSL) && !defined(EMBEDDED_LIBRARY)
#define SSL_OPT(X) CMD_LINE(REQUIRED_ARG,X)
#else
#define SSL_OPT(X) NO_CMD_LINE
#endif

static Sys_var_charptr Sys_ssl_ca(
       "ssl_ca",
       "CA file in PEM format (check OpenSSL docs, implies --ssl)",
       READ_ONLY GLOBAL_VAR(opt_ssl_ca), SSL_OPT(OPT_SSL_CA),
       IN_FS_CHARSET, DEFAULT(0));

static Sys_var_charptr Sys_ssl_capath(
       "ssl_capath",
       "CA directory (check OpenSSL docs, implies --ssl)",
       READ_ONLY GLOBAL_VAR(opt_ssl_capath), SSL_OPT(OPT_SSL_CAPATH),
       IN_FS_CHARSET, DEFAULT(0));

static Sys_var_charptr Sys_ssl_cert(
       "ssl_cert", "X509 cert in PEM format (implies --ssl)",
       READ_ONLY GLOBAL_VAR(opt_ssl_cert), SSL_OPT(OPT_SSL_CERT),
       IN_FS_CHARSET, DEFAULT(0));

static Sys_var_charptr Sys_ssl_cipher(
       "ssl_cipher", "SSL cipher to use (implies --ssl)",
       READ_ONLY GLOBAL_VAR(opt_ssl_cipher), SSL_OPT(OPT_SSL_CIPHER),
       IN_FS_CHARSET, DEFAULT(0));

static Sys_var_charptr Sys_ssl_key(
       "ssl_key", "X509 key in PEM format (implies --ssl)",
       READ_ONLY GLOBAL_VAR(opt_ssl_key), SSL_OPT(OPT_SSL_KEY),
       IN_FS_CHARSET, DEFAULT(0));

// why ENUM and not BOOL ?
static const char *updatable_views_with_limit_names[]= {"NO", "YES", 0};
static Sys_var_enum Sys_updatable_views_with_limit(
       "updatable_views_with_limit",
       "YES = Don't issue an error message (warning only) if a VIEW without "
       "presence of a key of the underlying table is used in queries with a "
       "LIMIT clause for updating. NO = Prohibit update of a VIEW, which "
       "does not contain a key of the underlying table and the query uses "
       "a LIMIT clause (usually get from GUI tools)",
       SESSION_VAR(updatable_views_with_limit), CMD_LINE(REQUIRED_ARG),
       updatable_views_with_limit_names, DEFAULT(TRUE));

static Sys_var_mybool Sys_sync_frm(
       "sync_frm", "Sync .frm files to disk on creation",
       GLOBAL_VAR(opt_sync_frm), CMD_LINE(OPT_ARG),
       DEFAULT(TRUE));

static char *system_time_zone_ptr;
static Sys_var_charptr Sys_system_time_zone(
       "system_time_zone", "The server system time zone",
       READ_ONLY GLOBAL_VAR(system_time_zone_ptr), NO_CMD_LINE,
       IN_SYSTEM_CHARSET, DEFAULT(system_time_zone));

static Sys_var_ulong Sys_table_def_size(
       "table_definition_cache",
       "The number of cached table definitions",
       GLOBAL_VAR(table_def_size), CMD_LINE(REQUIRED_ARG),
       VALID_RANGE(TABLE_DEF_CACHE_MIN, 512*1024),
       DEFAULT(TABLE_DEF_CACHE_DEFAULT), BLOCK_SIZE(1));

static Sys_var_ulong Sys_table_cache_size(
       "table_open_cache", "The number of cached open tables",
       GLOBAL_VAR(table_cache_size), CMD_LINE(REQUIRED_ARG),
       VALID_RANGE(1, 512*1024), DEFAULT(TABLE_OPEN_CACHE_DEFAULT),
       BLOCK_SIZE(1));

static Sys_var_ulong Sys_thread_cache_size(
       "thread_cache_size",
       "How many threads we should keep in a cache for reuse",
       GLOBAL_VAR(thread_cache_size), CMD_LINE(REQUIRED_ARG),
       VALID_RANGE(0, 16384), DEFAULT(0), BLOCK_SIZE(1));

#ifdef HAVE_POOL_OF_THREADS
static bool fix_tp_max_threads(sys_var *, THD *, enum_var_type)
{
#ifdef _WIN32
  tp_set_max_threads(threadpool_max_threads);
#endif
  return false;
}


#ifdef _WIN32
static bool fix_tp_min_threads(sys_var *, THD *, enum_var_type)
{
  tp_set_min_threads(threadpool_min_threads);
  return false;
}
#endif


#ifndef  _WIN32
static bool fix_threadpool_size(sys_var*, THD*, enum_var_type)
{
  tp_set_threadpool_size(threadpool_size);
  return false;
}


static bool fix_threadpool_stall_limit(sys_var*, THD*, enum_var_type)
{
  tp_set_threadpool_stall_limit(threadpool_stall_limit);
  return false;
}
#endif

#ifdef _WIN32
static Sys_var_uint Sys_threadpool_min_threads(
  "thread_pool_min_threads",
  "Minimum number of threads in the thread pool.",
  GLOBAL_VAR(threadpool_min_threads), CMD_LINE(REQUIRED_ARG),
  VALID_RANGE(1, 256), DEFAULT(1), BLOCK_SIZE(1),
  NO_MUTEX_GUARD, NOT_IN_BINLOG, ON_CHECK(0),
  ON_UPDATE(fix_tp_min_threads)
  );
#else
static Sys_var_uint Sys_threadpool_idle_thread_timeout(
  "thread_pool_idle_timeout",
  "Timeout in seconds for an idle thread in the thread pool."
  "Worker thread will be shut down after timeout",
  GLOBAL_VAR(threadpool_idle_timeout), CMD_LINE(REQUIRED_ARG),
  VALID_RANGE(1, UINT_MAX), DEFAULT(60), BLOCK_SIZE(1)
);
static Sys_var_uint Sys_threadpool_oversubscribe(
  "thread_pool_oversubscribe",
  "How many additional active worker threads in a group are allowed.",
  GLOBAL_VAR(threadpool_oversubscribe), CMD_LINE(REQUIRED_ARG),
  VALID_RANGE(1, 1000), DEFAULT(3), BLOCK_SIZE(1)
);
static Sys_var_uint Sys_threadpool_size(
 "thread_pool_size",
 "Number of thread groups in the pool. "
 "This parameter is roughly equivalent to maximum number of concurrently "
 "executing threads (threads in a waiting state do not count as executing).",
  GLOBAL_VAR(threadpool_size), CMD_LINE(REQUIRED_ARG),
  VALID_RANGE(1, MAX_THREAD_GROUPS), DEFAULT(my_getncpus()), BLOCK_SIZE(1),
  NO_MUTEX_GUARD, NOT_IN_BINLOG, ON_CHECK(0),
  ON_UPDATE(fix_threadpool_size)
);
static Sys_var_uint Sys_threadpool_stall_limit(
 "thread_pool_stall_limit",
 "Maximum query execution time in milliseconds,"
 "before an executing non-yielding thread is considered stalled."
 "If a worker thread is stalled, additional worker thread "
 "may be created to handle remaining clients.",
  GLOBAL_VAR(threadpool_stall_limit), CMD_LINE(REQUIRED_ARG),
  VALID_RANGE(10, UINT_MAX), DEFAULT(500), BLOCK_SIZE(1),
  NO_MUTEX_GUARD, NOT_IN_BINLOG, ON_CHECK(0), 
  ON_UPDATE(fix_threadpool_stall_limit)
);
#endif /* !WIN32 */
static Sys_var_uint Sys_threadpool_max_threads(
  "thread_pool_max_threads",
  "Maximum allowed number of worker threads in the thread pool",
   GLOBAL_VAR(threadpool_max_threads), CMD_LINE(REQUIRED_ARG),
   VALID_RANGE(1, 65536), DEFAULT(500), BLOCK_SIZE(1),
   NO_MUTEX_GUARD, NOT_IN_BINLOG, ON_CHECK(0), 
   ON_UPDATE(fix_tp_max_threads)
);
#endif /* HAVE_POOL_OF_THREADS */

/**
  Can't change the 'next' tx_isolation if we are already in a
  transaction.
*/

static bool check_tx_isolation(sys_var *self, THD *thd, set_var *var)
{
  if (var->type == OPT_DEFAULT && thd->in_active_multi_stmt_transaction())
  {
    DBUG_ASSERT(thd->in_multi_stmt_transaction_mode());
    my_error(ER_CANT_CHANGE_TX_ISOLATION, MYF(0));
    return TRUE;
  }
  return FALSE;
}

// NO_CMD_LINE - different name of the option
static Sys_var_tx_isolation Sys_tx_isolation(
       "tx_isolation", "Default transaction isolation level",
       SESSION_VAR(tx_isolation), NO_CMD_LINE,
       tx_isolation_names, DEFAULT(ISO_REPEATABLE_READ),
       NO_MUTEX_GUARD, NOT_IN_BINLOG, ON_CHECK(check_tx_isolation));

static Sys_var_ulonglong Sys_tmp_table_size(
       "tmp_table_size",
       "If an internal in-memory temporary table exceeds this size, MySQL "
       "will automatically convert it to an on-disk MyISAM or Aria table",
       SESSION_VAR(tmp_table_size), CMD_LINE(REQUIRED_ARG),
       VALID_RANGE(1024, (ulonglong)~(intptr)0), DEFAULT(16*1024*1024),
       BLOCK_SIZE(1));

static Sys_var_mybool Sys_timed_mutexes(
       "timed_mutexes",
       "Specify whether to time mutexes (only InnoDB mutexes are currently "
       "supported)",
       GLOBAL_VAR(timed_mutexes), CMD_LINE(OPT_ARG), DEFAULT(0));

static char *server_version_ptr;
static Sys_var_charptr Sys_version(
       "version", "Server version",
       READ_ONLY GLOBAL_VAR(server_version_ptr), NO_CMD_LINE,
       IN_SYSTEM_CHARSET, DEFAULT(server_version));

static char *server_version_comment_ptr;
static Sys_var_charptr Sys_version_comment(
       "version_comment", "version_comment",
       READ_ONLY GLOBAL_VAR(server_version_comment_ptr), NO_CMD_LINE,
       IN_SYSTEM_CHARSET, DEFAULT(MYSQL_COMPILATION_COMMENT));

static char *server_version_compile_machine_ptr;
static Sys_var_charptr Sys_version_compile_machine(
       "version_compile_machine", "version_compile_machine",
       READ_ONLY GLOBAL_VAR(server_version_compile_machine_ptr), NO_CMD_LINE,
       IN_SYSTEM_CHARSET, DEFAULT(MACHINE_TYPE));

static char *server_version_compile_os_ptr;
static Sys_var_charptr Sys_version_compile_os(
       "version_compile_os", "version_compile_os",
       READ_ONLY GLOBAL_VAR(server_version_compile_os_ptr), NO_CMD_LINE,
       IN_SYSTEM_CHARSET, DEFAULT(SYSTEM_TYPE));

static Sys_var_ulong Sys_net_wait_timeout(
       "wait_timeout",
       "The number of seconds the server waits for activity on a "
       "connection before closing it",
       SESSION_VAR(net_wait_timeout), CMD_LINE(REQUIRED_ARG),
       VALID_RANGE(1, IF_WIN(INT_MAX32/1000, LONG_TIMEOUT)),
       DEFAULT(NET_WAIT_TIMEOUT), BLOCK_SIZE(1));

/** propagates changes to the relevant flag of @@optimizer_switch */
static bool fix_engine_condition_pushdown(sys_var *self, THD *thd,
                                          enum_var_type type)
{
  SV *sv= (type == OPT_GLOBAL) ? &global_system_variables : &thd->variables;
  if (sv->engine_condition_pushdown)
    sv->optimizer_switch|= OPTIMIZER_SWITCH_ENGINE_CONDITION_PUSHDOWN;
  else
    sv->optimizer_switch&= ~OPTIMIZER_SWITCH_ENGINE_CONDITION_PUSHDOWN;
  return false;
}
static Sys_var_mybool Sys_engine_condition_pushdown(
       "engine_condition_pushdown",
       "Push supported query conditions to the storage engine."
       " Deprecated, use --optimizer-switch instead.",
       SESSION_VAR(engine_condition_pushdown),
       CMD_LINE(OPT_ARG, OPT_ENGINE_CONDITION_PUSHDOWN),
       DEFAULT(TRUE), NO_MUTEX_GUARD, NOT_IN_BINLOG, ON_CHECK(NULL),
       ON_UPDATE(fix_engine_condition_pushdown),
       DEPRECATED("'@@optimizer_switch'"));

static Sys_var_plugin Sys_default_storage_engine(
       "default_storage_engine", "The default storage engine for new tables",
       SESSION_VAR(table_plugin), NO_CMD_LINE,
       MYSQL_STORAGE_ENGINE_PLUGIN, DEFAULT(&default_storage_engine),
       NO_MUTEX_GUARD, NOT_IN_BINLOG, ON_CHECK(check_not_null));

//  Alias for @@default_storage_engine
static Sys_var_plugin Sys_storage_engine(
       "storage_engine", "Alias for @@default_storage_engine. Deprecated",
       SESSION_VAR(table_plugin), NO_CMD_LINE,
       MYSQL_STORAGE_ENGINE_PLUGIN, DEFAULT(&default_storage_engine),
       NO_MUTEX_GUARD, NOT_IN_BINLOG, ON_CHECK(check_not_null));

#if defined(ENABLED_DEBUG_SYNC)
/*
  Variable can be set for the session only.

  This could be changed later. Then we need to have a global array of
  actions in addition to the thread local ones. SET GLOBAL would
  manage the global array, SET [SESSION] the local array. A sync point
  would need to look for a local and a global action. Setting and
  executing of global actions need to be protected by a mutex.

  The purpose of global actions could be to allow synchronizing with
  connectionless threads that cannot execute SET statements.
*/
static Sys_var_debug_sync Sys_debug_sync(
       "debug_sync", "Debug Sync Facility",
       sys_var::ONLY_SESSION, NO_CMD_LINE,
       DEFAULT(0), NO_MUTEX_GUARD, NOT_IN_BINLOG, ON_CHECK(check_has_super));
#endif /* defined(ENABLED_DEBUG_SYNC) */

/**
 "time_format" "date_format" "datetime_format"

  the following three variables are unused, and the source of confusion
  (bug reports like "I've changed date_format, but date format hasn't changed.
  I've made them read-only, to alleviate the situation somewhat.

  @todo make them NO_CMD_LINE ?
*/
static Sys_var_charptr Sys_date_format(
       "date_format", "The DATE format (ignored)",
       READ_ONLY GLOBAL_VAR(global_date_format.format.str),
       CMD_LINE(REQUIRED_ARG), IN_SYSTEM_CHARSET,
       DEFAULT(known_date_time_formats[ISO_FORMAT].date_format));

static Sys_var_charptr Sys_datetime_format(
       "datetime_format", "The DATETIME format (ignored)",
       READ_ONLY GLOBAL_VAR(global_datetime_format.format.str),
       CMD_LINE(REQUIRED_ARG), IN_SYSTEM_CHARSET,
       DEFAULT(known_date_time_formats[ISO_FORMAT].datetime_format));

static Sys_var_charptr Sys_time_format(
       "time_format", "The TIME format (ignored)",
       READ_ONLY GLOBAL_VAR(global_time_format.format.str),
       CMD_LINE(REQUIRED_ARG), IN_SYSTEM_CHARSET,
       DEFAULT(known_date_time_formats[ISO_FORMAT].time_format));

static bool fix_autocommit(sys_var *self, THD *thd, enum_var_type type)
{
  if (type == OPT_GLOBAL)
  {
    if (global_system_variables.option_bits & OPTION_AUTOCOMMIT)
      global_system_variables.option_bits&= ~OPTION_NOT_AUTOCOMMIT;
    else
      global_system_variables.option_bits|= OPTION_NOT_AUTOCOMMIT;
    return false;
  }

  if (thd->variables.option_bits & OPTION_AUTOCOMMIT &&
      thd->variables.option_bits & OPTION_NOT_AUTOCOMMIT)
  { // activating autocommit

    if (trans_commit_stmt(thd) || trans_commit(thd))
    {
      thd->variables.option_bits&= ~OPTION_AUTOCOMMIT;
      return true;
    }
    /*
      Don't close thread tables or release metadata locks: if we do so, we
      risk releasing locks/closing tables of expressions used to assign
      other variables, as in:
      set @var=my_stored_function1(), @@autocommit=1, @var2=(select max(a)
      from my_table), ...
      The locks will be released at statement end anyway, as SET
      statement that assigns autocommit is marked to commit
      transaction implicitly at the end (@sa stmt_causes_implicitcommit()).
    */
    thd->variables.option_bits&=
                 ~(OPTION_BEGIN | OPTION_KEEP_LOG | OPTION_NOT_AUTOCOMMIT);
    thd->transaction.all.modified_non_trans_table= false;
    thd->server_status|= SERVER_STATUS_AUTOCOMMIT;
    return false;
  }

  if (!(thd->variables.option_bits & OPTION_AUTOCOMMIT) &&
      !(thd->variables.option_bits & OPTION_NOT_AUTOCOMMIT))
  { // disabling autocommit

    thd->transaction.all.modified_non_trans_table= false;
    thd->server_status&= ~SERVER_STATUS_AUTOCOMMIT;
    thd->variables.option_bits|= OPTION_NOT_AUTOCOMMIT;
    return false;
  }

  return false; // autocommit value wasn't changed
}
static Sys_var_bit Sys_autocommit(
       "autocommit", "autocommit",
       SESSION_VAR(option_bits), NO_CMD_LINE, OPTION_AUTOCOMMIT, DEFAULT(TRUE),
       NO_MUTEX_GUARD, NOT_IN_BINLOG, ON_CHECK(0), ON_UPDATE(fix_autocommit));
export sys_var *Sys_autocommit_ptr= &Sys_autocommit; // for sql_yacc.yy

static Sys_var_mybool Sys_big_tables(
       "big_tables", "Allow big result sets by saving all "
       "temporary sets on file (Solves most 'table full' errors)",
       SESSION_VAR(big_tables), CMD_LINE(OPT_ARG), DEFAULT(FALSE));

#ifndef TO_BE_DELETED   /* Alias for big_tables */
static Sys_var_mybool Sys_sql_big_tables(
       "sql_big_tables", "alias for big_tables",
       SESSION_VAR(big_tables), NO_CMD_LINE, DEFAULT(FALSE));
#endif

static Sys_var_bit Sys_big_selects(
       "sql_big_selects", "sql_big_selects",
       SESSION_VAR(option_bits), NO_CMD_LINE, OPTION_BIG_SELECTS,
       DEFAULT(FALSE));

static Sys_var_bit Sys_log_off(
       "sql_log_off", "sql_log_off",
       SESSION_VAR(option_bits), NO_CMD_LINE, OPTION_LOG_OFF,
       DEFAULT(FALSE), NO_MUTEX_GUARD, NOT_IN_BINLOG, ON_CHECK(check_has_super));

/**
  This function sets the session variable thd->variables.sql_log_bin 
  to reflect changes to @@session.sql_log_bin.

  @param[IN] self   A pointer to the sys_var, i.e. Sys_log_binlog.
  @param[IN] type   The type either session or global.

  @return @c FALSE.
*/
static bool fix_sql_log_bin_after_update(sys_var *self, THD *thd,
                                         enum_var_type type)
{
  if (type == OPT_SESSION)
  {
    if (thd->variables.sql_log_bin)
      thd->variables.option_bits |= OPTION_BIN_LOG;
    else
      thd->variables.option_bits &= ~OPTION_BIN_LOG;
  }
  return FALSE;
}

/**
  This function checks if the sql_log_bin can be changed,
  what is possible if:
    - the user is a super user;
    - the set is not called from within a function/trigger;
    - there is no on-going transaction.

  @param[IN] self   A pointer to the sys_var, i.e. Sys_log_binlog.
  @param[IN] var    A pointer to the set_var created by the parser.

  @return @c FALSE if the change is allowed, otherwise @c TRUE.
*/
static bool check_sql_log_bin(sys_var *self, THD *thd, set_var *var)
{
  if (check_has_super(self, thd, var))
    return TRUE;

  if (var->type == OPT_GLOBAL)
    return FALSE;

  if (error_if_in_trans_or_substatement(thd,
          ER_STORED_FUNCTION_PREVENTS_SWITCH_SQL_LOG_BIN,
          ER_INSIDE_TRANSACTION_PREVENTS_SWITCH_SQL_LOG_BIN))
    return TRUE;

  return FALSE;
}

static Sys_var_mybool Sys_log_binlog(
       "sql_log_bin", "sql_log_bin",
       SESSION_VAR(sql_log_bin), NO_CMD_LINE,
       DEFAULT(TRUE), NO_MUTEX_GUARD, NOT_IN_BINLOG, ON_CHECK(check_sql_log_bin),
       ON_UPDATE(fix_sql_log_bin_after_update));

static Sys_var_bit Sys_sql_warnings(
       "sql_warnings", "sql_warnings",
       SESSION_VAR(option_bits), NO_CMD_LINE, OPTION_WARNINGS,
       DEFAULT(FALSE));

static Sys_var_bit Sys_sql_notes(
       "sql_notes", "sql_notes",
       SESSION_VAR(option_bits), NO_CMD_LINE, OPTION_SQL_NOTES,
       DEFAULT(TRUE));

static Sys_var_bit Sys_auto_is_null(
       "sql_auto_is_null", "sql_auto_is_null",
       SESSION_VAR(option_bits), NO_CMD_LINE, OPTION_AUTO_IS_NULL,
       DEFAULT(FALSE), NO_MUTEX_GUARD, IN_BINLOG);

static Sys_var_bit Sys_safe_updates(
       "sql_safe_updates", "sql_safe_updates",
       SESSION_VAR(option_bits), NO_CMD_LINE, OPTION_SAFE_UPDATES,
       DEFAULT(FALSE));

static Sys_var_bit Sys_buffer_results(
       "sql_buffer_result", "sql_buffer_result",
       SESSION_VAR(option_bits), NO_CMD_LINE, OPTION_BUFFER_RESULT,
       DEFAULT(FALSE));

static Sys_var_bit Sys_quote_show_create(
       "sql_quote_show_create", "sql_quote_show_create",
       SESSION_VAR(option_bits), NO_CMD_LINE, OPTION_QUOTE_SHOW_CREATE,
       DEFAULT(TRUE));

static Sys_var_bit Sys_foreign_key_checks(
       "foreign_key_checks", "foreign_key_checks",
       SESSION_VAR(option_bits), NO_CMD_LINE,
       REVERSE(OPTION_NO_FOREIGN_KEY_CHECKS),
       DEFAULT(TRUE), NO_MUTEX_GUARD, IN_BINLOG);

static Sys_var_bit Sys_unique_checks(
       "unique_checks", "unique_checks",
       SESSION_VAR(option_bits), NO_CMD_LINE,
       REVERSE(OPTION_RELAXED_UNIQUE_CHECKS),
       DEFAULT(TRUE), NO_MUTEX_GUARD, IN_BINLOG);

#ifdef ENABLED_PROFILING
static Sys_var_bit Sys_profiling(
       "profiling", "profiling",
       SESSION_VAR(option_bits), NO_CMD_LINE, OPTION_PROFILING,
       DEFAULT(FALSE));

static Sys_var_ulong Sys_profiling_history_size(
       "profiling_history_size", "Limit of query profiling memory",
       SESSION_VAR(profiling_history_size), CMD_LINE(REQUIRED_ARG),
       VALID_RANGE(0, 100), DEFAULT(15), BLOCK_SIZE(1));
#endif

/*
  When this is set by a connection, binlogged events will be marked with a
  corresponding flag. The slave can be configured to not replicate events
  so marked.
  In the binlog dump thread on the master, this variable is re-used for a
  related purpose: The slave sets this flag when connecting to the master to
  request that the master filter out (ie. not send) any events with the flag
  set, thus saving network traffic on events that would be ignored by the
  slave anyway.
*/
static bool check_skip_replication(sys_var *self, THD *thd, set_var *var)
{
  /*
    We must not change @@skip_replication in the middle of a transaction or
    statement, as that could result in only part of the transaction / statement
    being replicated.
    (This would be particularly serious if we were to replicate eg.
    Rows_log_event without Table_map_log_event or transactional updates without
    the COMMIT).
  */
  if (error_if_in_trans_or_substatement(thd,
          ER_STORED_FUNCTION_PREVENTS_SWITCH_SKIP_REPLICATION,
          ER_INSIDE_TRANSACTION_PREVENTS_SWITCH_SKIP_REPLICATION))
    return 1;

  return 0;
}

static Sys_var_bit Sys_skip_replication(
       "skip_replication", "skip_replication",
       SESSION_ONLY(option_bits), NO_CMD_LINE, OPTION_SKIP_REPLICATION,
       DEFAULT(FALSE), NO_MUTEX_GUARD, NOT_IN_BINLOG,
       ON_CHECK(check_skip_replication));

static Sys_var_harows Sys_select_limit(
       "sql_select_limit",
       "The maximum number of rows to return from SELECT statements",
       SESSION_VAR(select_limit), NO_CMD_LINE,
       VALID_RANGE(0, HA_POS_ERROR), DEFAULT(HA_POS_ERROR), BLOCK_SIZE(1));

static bool update_timestamp(THD *thd, set_var *var)
{
  if (var->value)
  {
    my_hrtime_t hrtime = { hrtime_from_time(var->save_result.double_value) };
    thd->set_time(hrtime);
  }
  else // SET timestamp=DEFAULT
    thd->user_time.val= 0;
  return false;
}
static double read_timestamp(THD *thd)
{
  return thd->start_time +
         thd->start_time_sec_part/(double)TIME_SECOND_PART_FACTOR;
}
static Sys_var_session_special_double Sys_timestamp(
       "timestamp", "Set the time for this client",
       sys_var::ONLY_SESSION, NO_CMD_LINE,
       VALID_RANGE(0, TIMESTAMP_MAX_VALUE),
       NO_MUTEX_GUARD, IN_BINLOG, ON_CHECK(0), 
       ON_UPDATE(update_timestamp), ON_READ(read_timestamp));

static bool update_last_insert_id(THD *thd, set_var *var)
{
  if (!var->value)
  {
    my_error(ER_NO_DEFAULT, MYF(0), var->var->name.str);
    return true;
  }
  thd->first_successful_insert_id_in_prev_stmt=
    var->save_result.ulonglong_value;
  return false;
}
static ulonglong read_last_insert_id(THD *thd)
{
  return (ulonglong) thd->read_first_successful_insert_id_in_prev_stmt();
}
static Sys_var_session_special Sys_last_insert_id(
       "last_insert_id", "The value to be returned from LAST_INSERT_ID()",
       sys_var::ONLY_SESSION, NO_CMD_LINE,
       VALID_RANGE(0, ULONGLONG_MAX), BLOCK_SIZE(1),
       NO_MUTEX_GUARD, IN_BINLOG, ON_CHECK(0),
       ON_UPDATE(update_last_insert_id), ON_READ(read_last_insert_id));

// alias for last_insert_id(), Sybase-style
static Sys_var_session_special Sys_identity(
       "identity", "Synonym for the last_insert_id variable",
       sys_var::ONLY_SESSION, NO_CMD_LINE,
       VALID_RANGE(0, ULONGLONG_MAX), BLOCK_SIZE(1),
       NO_MUTEX_GUARD, IN_BINLOG, ON_CHECK(0),
       ON_UPDATE(update_last_insert_id), ON_READ(read_last_insert_id));

/*
  insert_id should *not* be marked as written to the binlog (i.e., it
  should *not* be IN_BINLOG), because we want any statement that
  refers to insert_id explicitly to be unsafe.  (By "explicitly", we
  mean using @@session.insert_id, whereas insert_id is used
  "implicitly" when NULL value is inserted into an auto_increment
  column).

  We want statements referring explicitly to @@session.insert_id to be
  unsafe, because insert_id is modified internally by the slave sql
  thread when NULL values are inserted in an AUTO_INCREMENT column.
  This modification interfers with the value of the
  @@session.insert_id variable if @@session.insert_id is referred
  explicitly by an insert statement (as is seen by executing "SET
  @@session.insert_id=0; CREATE TABLE t (a INT, b INT KEY
  AUTO_INCREMENT); INSERT INTO t(a) VALUES (@@session.insert_id);" in
  statement-based logging mode: t will be different on master and
  slave).
*/
static bool update_insert_id(THD *thd, set_var *var)
{
  if (!var->value)
  {
    my_error(ER_NO_DEFAULT, MYF(0), var->var->name.str);
    return true;
  }
  thd->force_one_auto_inc_interval(var->save_result.ulonglong_value);
  return false;
}

static ulonglong read_insert_id(THD *thd)
{
  return thd->auto_inc_intervals_forced.minimum();
}
static Sys_var_session_special Sys_insert_id(
       "insert_id", "The value to be used by the following INSERT "
       "or ALTER TABLE statement when inserting an AUTO_INCREMENT value",
       sys_var::ONLY_SESSION, NO_CMD_LINE,
       VALID_RANGE(0, ULONGLONG_MAX), BLOCK_SIZE(1),
       NO_MUTEX_GUARD, NOT_IN_BINLOG, ON_CHECK(0),
       ON_UPDATE(update_insert_id), ON_READ(read_insert_id));

static bool update_rand_seed1(THD *thd, set_var *var)
{
  if (!var->value)
  {
    my_error(ER_NO_DEFAULT, MYF(0), var->var->name.str);
    return true;
  }
  thd->rand.seed1= (ulong) var->save_result.ulonglong_value;
  return false;
}
static ulonglong read_rand_seed(THD *thd)
{
  return 0;
}
static Sys_var_session_special Sys_rand_seed1(
       "rand_seed1", "Sets the internal state of the RAND() "
       "generator for replication purposes",
       sys_var::ONLY_SESSION, NO_CMD_LINE,
       VALID_RANGE(0, ULONG_MAX), BLOCK_SIZE(1),
       NO_MUTEX_GUARD, IN_BINLOG, ON_CHECK(0),
       ON_UPDATE(update_rand_seed1), ON_READ(read_rand_seed));

static bool update_rand_seed2(THD *thd, set_var *var)
{
  if (!var->value)
  {
    my_error(ER_NO_DEFAULT, MYF(0), var->var->name.str);
    return true;
  }
  thd->rand.seed2= (ulong) var->save_result.ulonglong_value;
  return false;
}
static Sys_var_session_special Sys_rand_seed2(
       "rand_seed2", "Sets the internal state of the RAND() "
       "generator for replication purposes",
       sys_var::ONLY_SESSION, NO_CMD_LINE,
       VALID_RANGE(0, ULONG_MAX), BLOCK_SIZE(1),
       NO_MUTEX_GUARD, IN_BINLOG, ON_CHECK(0),
       ON_UPDATE(update_rand_seed2), ON_READ(read_rand_seed));

static ulonglong read_error_count(THD *thd)
{
  return thd->warning_info->error_count();
}
// this really belongs to the SHOW STATUS
static Sys_var_session_special Sys_error_count(
       "error_count", "The number of errors that resulted from the "
       "last statement that generated messages",
       READ_ONLY sys_var::ONLY_SESSION, NO_CMD_LINE,
       VALID_RANGE(0, ULONGLONG_MAX), BLOCK_SIZE(1), NO_MUTEX_GUARD,
       NOT_IN_BINLOG, ON_CHECK(0), ON_UPDATE(0), ON_READ(read_error_count));

static ulonglong read_warning_count(THD *thd)
{
  return thd->warning_info->warn_count();
}
// this really belongs to the SHOW STATUS
static Sys_var_session_special Sys_warning_count(
       "warning_count", "The number of errors, warnings, and notes "
       "that resulted from the last statement that generated messages",
       READ_ONLY sys_var::ONLY_SESSION, NO_CMD_LINE,
       VALID_RANGE(0, ULONGLONG_MAX), BLOCK_SIZE(1), NO_MUTEX_GUARD,
       NOT_IN_BINLOG, ON_CHECK(0), ON_UPDATE(0), ON_READ(read_warning_count));

static Sys_var_ulong Sys_default_week_format(
       "default_week_format",
       "The default week format used by WEEK() functions",
       SESSION_VAR(default_week_format), CMD_LINE(REQUIRED_ARG),
       VALID_RANGE(0, 7), DEFAULT(0), BLOCK_SIZE(1));

static Sys_var_ulonglong Sys_group_concat_max_len(
       "group_concat_max_len",
       "The maximum length of the result of function  GROUP_CONCAT()",
       SESSION_VAR(group_concat_max_len), CMD_LINE(REQUIRED_ARG),
       VALID_RANGE(4, ULONGLONG_MAX), DEFAULT(1024), BLOCK_SIZE(1));

static char *glob_hostname_ptr;
static Sys_var_charptr Sys_hostname(
       "hostname", "Server host name",
       READ_ONLY GLOBAL_VAR(glob_hostname_ptr), NO_CMD_LINE,
       IN_FS_CHARSET, DEFAULT(glob_hostname));

#ifndef EMBEDDED_LIBRARY
static Sys_var_charptr Sys_repl_report_host(
       "report_host",
       "Hostname or IP of the slave to be reported to the master during "
       "slave registration. Will appear in the output of SHOW SLAVE HOSTS. "
       "Leave unset if you do not want the slave to register itself with the "
       "master. Note that it is not sufficient for the master to simply read "
       "the IP of the slave off the socket once the slave connects. Due to "
       "NAT and other routing issues, that IP may not be valid for connecting "
       "to the slave from the master or other hosts",
       READ_ONLY GLOBAL_VAR(report_host), CMD_LINE(REQUIRED_ARG),
       IN_FS_CHARSET, DEFAULT(0));

static Sys_var_charptr Sys_repl_report_user(
       "report_user",
       "The account user name of the slave to be reported to the master "
       "during slave registration",
       READ_ONLY GLOBAL_VAR(report_user), CMD_LINE(REQUIRED_ARG),
       IN_FS_CHARSET, DEFAULT(0));

static Sys_var_charptr Sys_repl_report_password(
       "report_password",
       "The account password of the slave to be reported to the master "
       "during slave registration",
       READ_ONLY GLOBAL_VAR(report_password), CMD_LINE(REQUIRED_ARG),
       IN_FS_CHARSET, DEFAULT(0));

static Sys_var_uint Sys_repl_report_port(
       "report_port",
       "Port for connecting to slave reported to the master during slave "
       "registration. Set it only if the slave is listening on a non-default "
       "port or if you have a special tunnel from the master or other clients "
       "to the slave. If not sure, leave this option unset",
       READ_ONLY GLOBAL_VAR(report_port), CMD_LINE(REQUIRED_ARG),
       VALID_RANGE(0, UINT_MAX), DEFAULT(0), BLOCK_SIZE(1));
#endif

static Sys_var_mybool Sys_keep_files_on_create(
       "keep_files_on_create",
       "Don't overwrite stale .MYD and .MYI even if no directory is specified",
       SESSION_VAR(keep_files_on_create), CMD_LINE(OPT_ARG),
       DEFAULT(FALSE));

static char *license;
static Sys_var_charptr Sys_license(
       "license", "The type of license the server has",
       READ_ONLY GLOBAL_VAR(license), NO_CMD_LINE, IN_SYSTEM_CHARSET,
       DEFAULT(STRINGIFY_ARG(LICENSE)));

static bool check_log_path(sys_var *self, THD *thd, set_var *var)
{
  if (!var->value)
    return false; // DEFAULT is ok

  if (!var->save_result.string_value.str)
    return true;

  if (var->save_result.string_value.length > FN_REFLEN)
  { // path is too long
    my_error(ER_PATH_LENGTH, MYF(0), self->name.str);
    return true;
  }

  char path[FN_REFLEN];
  size_t path_length= unpack_filename(path, var->save_result.string_value.str);

  if (!path_length)
    return true;

  if (!is_filename_allowed(var->save_result.string_value.str, 
                           var->save_result.string_value.length))
  {
     my_error(ER_WRONG_VALUE_FOR_VAR, MYF(0), 
              self->name.str, var->save_result.string_value.str);
     return true;
  }

  MY_STAT f_stat;

  if (my_stat(path, &f_stat, MYF(0)))
  {
    if (!MY_S_ISREG(f_stat.st_mode) || !(f_stat.st_mode & MY_S_IWRITE))
      return true; // not a regular writable file
    return false;
  }

  (void) dirname_part(path, var->save_result.string_value.str, &path_length);

  if (var->save_result.string_value.length - path_length >= FN_LEN)
  { // filename is too long
      my_error(ER_PATH_LENGTH, MYF(0), self->name.str);
      return true;
  }

  if (!path_length) // no path is good path (remember, relative to datadir)
    return false;

  if (my_access(path, (F_OK|W_OK)))
    return true; // directory is not writable

  return false;
}
static bool fix_log(char** logname, const char* default_logname,
                    const char*ext, bool enabled, void (*reopen)(char*))
{
  if (!*logname) // SET ... = DEFAULT
  {
    make_default_log_name(logname, ext, false);
    if (!*logname)
      return true;
  }
  logger.lock_exclusive();
  mysql_mutex_unlock(&LOCK_global_system_variables);
  if (enabled)
    reopen(*logname);
  logger.unlock();
  mysql_mutex_lock(&LOCK_global_system_variables);
  return false;
}
static void reopen_general_log(char* name)
{
  logger.get_log_file_handler()->close(0);
  logger.get_log_file_handler()->open_query_log(name);
}
static bool fix_general_log_file(sys_var *self, THD *thd, enum_var_type type)
{
  return fix_log(&opt_logname,  opt_log_basename, ".log", opt_log,
                 reopen_general_log);
}
static Sys_var_charptr Sys_general_log_path(
       "general_log_file", "Log connections and queries to given file",
       PREALLOCATED GLOBAL_VAR(opt_logname), CMD_LINE(REQUIRED_ARG),
       IN_FS_CHARSET, DEFAULT(0), NO_MUTEX_GUARD, NOT_IN_BINLOG,
       ON_CHECK(check_log_path), ON_UPDATE(fix_general_log_file));

static void reopen_slow_log(char* name)
{
  logger.get_slow_log_file_handler()->close(0);
  logger.get_slow_log_file_handler()->open_slow_log(name);
}
static bool fix_slow_log_file(sys_var *self, THD *thd, enum_var_type type)
{
  return fix_log(&opt_slow_logname, opt_log_basename, "-slow.log",
                 opt_slow_log, reopen_slow_log);
}
static Sys_var_charptr Sys_slow_log_path(
       "slow_query_log_file", "Log slow queries to given log file. "
       "Defaults logging to 'hostname'-slow.log. Must be enabled to activate "
       "other slow log options",
       PREALLOCATED GLOBAL_VAR(opt_slow_logname), CMD_LINE(REQUIRED_ARG),
       IN_FS_CHARSET, DEFAULT(0), NO_MUTEX_GUARD, NOT_IN_BINLOG,
       ON_CHECK(check_log_path), ON_UPDATE(fix_slow_log_file));

/// @todo deprecate these four legacy have_PLUGIN variables and use I_S instead
export SHOW_COMP_OPTION have_csv, have_innodb= SHOW_OPTION_DISABLED;
export SHOW_COMP_OPTION have_ndbcluster, have_partitioning;
static Sys_var_have Sys_have_csv(
       "have_csv", "have_csv",
       READ_ONLY GLOBAL_VAR(have_csv), NO_CMD_LINE);

static Sys_var_have Sys_have_innodb(
       "have_innodb", "have_innodb",
       READ_ONLY GLOBAL_VAR(have_innodb), NO_CMD_LINE);

static Sys_var_have Sys_have_ndbcluster(
       "have_ndbcluster", "have_ndbcluster",
       READ_ONLY GLOBAL_VAR(have_ndbcluster), NO_CMD_LINE);

static Sys_var_have Sys_have_partition_db(
       "have_partitioning", "have_partitioning",
       READ_ONLY GLOBAL_VAR(have_partitioning), NO_CMD_LINE);

static Sys_var_have Sys_have_compress(
       "have_compress", "have_compress",
       READ_ONLY GLOBAL_VAR(have_compress), NO_CMD_LINE);

static Sys_var_have Sys_have_crypt(
       "have_crypt", "have_crypt",
       READ_ONLY GLOBAL_VAR(have_crypt), NO_CMD_LINE);

static Sys_var_have Sys_have_dlopen(
       "have_dynamic_loading", "have_dynamic_loading",
       READ_ONLY GLOBAL_VAR(have_dlopen), NO_CMD_LINE);

static Sys_var_have Sys_have_geometry(
       "have_geometry", "have_geometry",
       READ_ONLY GLOBAL_VAR(have_geometry), NO_CMD_LINE);

static Sys_var_have Sys_have_openssl(
       "have_openssl", "have_openssl",
       READ_ONLY GLOBAL_VAR(have_ssl), NO_CMD_LINE);

static Sys_var_have Sys_have_profiling(
       "have_profiling", "have_profiling",
       READ_ONLY GLOBAL_VAR(have_profiling), NO_CMD_LINE);

static Sys_var_have Sys_have_query_cache(
       "have_query_cache", "have_query_cache",
       READ_ONLY GLOBAL_VAR(have_query_cache), NO_CMD_LINE);

static Sys_var_have Sys_have_rtree_keys(
       "have_rtree_keys", "have_rtree_keys",
       READ_ONLY GLOBAL_VAR(have_rtree_keys), NO_CMD_LINE);

static Sys_var_have Sys_have_ssl(
       "have_ssl", "have_ssl",
       READ_ONLY GLOBAL_VAR(have_ssl), NO_CMD_LINE);

static Sys_var_have Sys_have_symlink(
       "have_symlink", "have_symlink",
       READ_ONLY GLOBAL_VAR(have_symlink), NO_CMD_LINE);

static bool fix_log_state(sys_var *self, THD *thd, enum_var_type type);
static Sys_var_mybool Sys_general_log(
       "general_log", "Log connections and queries to a table or log file. "
       "Defaults logging to a file 'hostname'.log or a table mysql.general_log"
       "if --log-output=TABLE is used",
       GLOBAL_VAR(opt_log), CMD_LINE(OPT_ARG),
       DEFAULT(FALSE), NO_MUTEX_GUARD, NOT_IN_BINLOG, ON_CHECK(0),
       ON_UPDATE(fix_log_state));

// Synonym of "general_log" for consistency with SHOW VARIABLES output
static Sys_var_mybool Sys_log(
       "log", "Alias for --general-log. Deprecated",
       GLOBAL_VAR(opt_log), NO_CMD_LINE,
       DEFAULT(FALSE), NO_MUTEX_GUARD, NOT_IN_BINLOG, ON_CHECK(0),
       ON_UPDATE(fix_log_state), DEPRECATED("'@@general_log'"));

static Sys_var_mybool Sys_slow_query_log(
       "slow_query_log",
       "Log slow queries to a table or log file. Defaults logging to a file "
       "'hostname'-slow.log or a table mysql.slow_log if --log-output=TABLE is "
       "used. Must be enabled to activate other slow log options",
       GLOBAL_VAR(opt_slow_log), CMD_LINE(OPT_ARG),
       DEFAULT(FALSE), NO_MUTEX_GUARD, NOT_IN_BINLOG, ON_CHECK(0),
       ON_UPDATE(fix_log_state));

/* Synonym of "slow_query_log" for consistency with SHOW VARIABLES output */
static Sys_var_mybool Sys_log_slow(
       "log_slow_queries",
       "Alias for --slow-query-log. Deprecated",
       GLOBAL_VAR(opt_slow_log), NO_CMD_LINE,
       DEFAULT(FALSE), NO_MUTEX_GUARD, NOT_IN_BINLOG, ON_CHECK(0),
       ON_UPDATE(fix_log_state), DEPRECATED("'@@slow_query_log'"));

static bool fix_log_state(sys_var *self, THD *thd, enum_var_type type)
{
  bool res;
  my_bool *UNINIT_VAR(newvalptr), newval, UNINIT_VAR(oldval);
  uint UNINIT_VAR(log_type);

  if (self == &Sys_general_log || self == &Sys_log)
  {
    newvalptr= &opt_log;
    oldval=    logger.get_log_file_handler()->is_open();
    log_type=  QUERY_LOG_GENERAL;
  }
  else if (self == &Sys_slow_query_log || self == &Sys_log_slow)
  {
    newvalptr= &opt_slow_log;
    oldval=    logger.get_slow_log_file_handler()->is_open();
    log_type=  QUERY_LOG_SLOW;
  }
  else
    DBUG_ASSERT(FALSE);

  newval= *newvalptr;
  if (oldval == newval)
    return false;

  *newvalptr= oldval; // [de]activate_log_handler works that way (sigh)

  mysql_mutex_unlock(&LOCK_global_system_variables);
  if (!newval)
  {
    logger.deactivate_log_handler(thd, log_type);
    res= false;
  }
  else
    res= logger.activate_log_handler(thd, log_type);
  mysql_mutex_lock(&LOCK_global_system_variables);
  return res;
}

static bool check_not_empty_set(sys_var *self, THD *thd, set_var *var)
{
  return var->save_result.ulonglong_value == 0;
}
static bool fix_log_output(sys_var *self, THD *thd, enum_var_type type)
{
  logger.lock_exclusive();
  logger.init_slow_log(log_output_options);
  logger.init_general_log(log_output_options);
  logger.unlock();
  return false;
}

static const char *log_output_names[] = { "NONE", "FILE", "TABLE", NULL};

static Sys_var_set Sys_log_output(
       "log_output", "Syntax: log-output=value[,value...], "
       "where \"value\" could be TABLE, FILE or NONE",
       GLOBAL_VAR(log_output_options), CMD_LINE(REQUIRED_ARG),
       log_output_names, DEFAULT(LOG_FILE), NO_MUTEX_GUARD, NOT_IN_BINLOG,
       ON_CHECK(check_not_empty_set), ON_UPDATE(fix_log_output));

#ifdef HAVE_REPLICATION
static Sys_var_mybool Sys_log_slave_updates(
       "log_slave_updates", "Tells the slave to log the updates from "
       "the slave thread to the binary log. You will need to turn it on if "
       "you plan to daisy-chain the slaves",
       READ_ONLY GLOBAL_VAR(opt_log_slave_updates), CMD_LINE(OPT_ARG),
       DEFAULT(0));

static Sys_var_charptr Sys_relay_log(
       "relay_log", "The location and name to use for relay logs",
       READ_ONLY GLOBAL_VAR(opt_relay_logname), CMD_LINE(REQUIRED_ARG),
       IN_FS_CHARSET, DEFAULT(0));

static Sys_var_charptr Sys_relay_log_index(
       "relay_log_index", "The location and name to use for the file "
       "that keeps a list of the last relay logs",
       READ_ONLY GLOBAL_VAR(opt_relaylog_index_name), CMD_LINE(REQUIRED_ARG),
       IN_FS_CHARSET, DEFAULT(0));

static Sys_var_charptr Sys_relay_log_info_file(
       "relay_log_info_file", "The location and name of the file that "
       "remembers where the SQL replication thread is in the relay logs",
       READ_ONLY GLOBAL_VAR(relay_log_info_file), CMD_LINE(REQUIRED_ARG),
       IN_FS_CHARSET, DEFAULT(0));

static Sys_var_mybool Sys_relay_log_purge(
       "relay_log_purge", "if disabled - do not purge relay logs. "
       "if enabled - purge them as soon as they are no more needed",
       GLOBAL_VAR(relay_log_purge), CMD_LINE(OPT_ARG), DEFAULT(TRUE));

static Sys_var_mybool Sys_relay_log_recovery(
       "relay_log_recovery", "Enables automatic relay log recovery "
       "right after the database startup, which means that the IO Thread "
       "starts re-fetching from the master right after the last transaction "
       "processed",
       GLOBAL_VAR(relay_log_recovery), CMD_LINE(OPT_ARG), DEFAULT(FALSE));

bool Sys_var_rpl_filter::do_check(THD *thd, set_var *var)
{
  bool status;

  /*
    We must not be holding LOCK_global_system_variables here, otherwise we can
    deadlock with THD::init() which is invoked from within the slave threads
    with opposite locking order.
  */
  mysql_mutex_assert_not_owner(&LOCK_global_system_variables);

  mysql_mutex_lock(&LOCK_active_mi);
  mysql_mutex_lock(&active_mi->rli.run_lock);

  status= active_mi->rli.slave_running;

  mysql_mutex_unlock(&active_mi->rli.run_lock);
  mysql_mutex_unlock(&LOCK_active_mi);

  if (status)
    my_error(ER_SLAVE_MUST_STOP, MYF(0));
  else
    status= Sys_var_charptr::do_string_check(thd, var, charset(thd));

  return status;
}

void Sys_var_rpl_filter::lock(void)
{
  /*
    Starting a slave thread causes the new thread to attempt to
    acquire LOCK_global_system_variables (in THD::init) while
    LOCK_active_mi is being held by the thread that initiated
    the process. In order to not violate the lock order, unlock
    LOCK_global_system_variables before grabbing LOCK_active_mi.
  */
  mysql_mutex_unlock(&LOCK_global_system_variables);

  mysql_mutex_lock(&LOCK_active_mi);
  mysql_mutex_lock(&active_mi->rli.run_lock);
}

void Sys_var_rpl_filter::unlock(void)
{
  mysql_mutex_unlock(&active_mi->rli.run_lock);
  mysql_mutex_unlock(&LOCK_active_mi);

  mysql_mutex_lock(&LOCK_global_system_variables);
}

bool Sys_var_rpl_filter::global_update(THD *thd, set_var *var)
{
  bool slave_running, status= false;

  lock();

  if (! (slave_running= active_mi->rli.slave_running))
    status= set_filter_value(var->save_result.string_value.str);

  if (slave_running)
    my_error(ER_SLAVE_MUST_STOP, MYF(0));

  unlock();

  return slave_running || status;
}

bool Sys_var_rpl_filter::set_filter_value(const char *value)
{
  bool status= true;

  switch (opt_id) {
  case OPT_REPLICATE_DO_DB:
    status= rpl_filter->set_do_db(value);
    break;
  case OPT_REPLICATE_DO_TABLE:
    status= rpl_filter->set_do_table(value);
    break;
  case OPT_REPLICATE_IGNORE_DB:
    status= rpl_filter->set_ignore_db(value);
    break;
  case OPT_REPLICATE_IGNORE_TABLE:
    status= rpl_filter->set_ignore_table(value);
    break;
  case OPT_REPLICATE_WILD_DO_TABLE:
    status= rpl_filter->set_wild_do_table(value);
    break;
  case OPT_REPLICATE_WILD_IGNORE_TABLE:
    status= rpl_filter->set_wild_ignore_table(value);
    break;
  }

  return status;
}

uchar *Sys_var_rpl_filter::global_value_ptr(THD *thd, LEX_STRING *base)
{
  char buf[256];
  String tmp(buf, sizeof(buf), &my_charset_bin);

  tmp.length(0);

  lock();

  switch (opt_id) {
  case OPT_REPLICATE_DO_DB:
    rpl_filter->get_do_db(&tmp);
    break;
  case OPT_REPLICATE_DO_TABLE:
    rpl_filter->get_do_table(&tmp);
    break;
  case OPT_REPLICATE_IGNORE_DB:
    rpl_filter->get_ignore_db(&tmp);
    break;
  case OPT_REPLICATE_IGNORE_TABLE:
    rpl_filter->get_ignore_table(&tmp);
    break;
  case OPT_REPLICATE_WILD_DO_TABLE:
    rpl_filter->get_wild_do_table(&tmp);
    break;
  case OPT_REPLICATE_WILD_IGNORE_TABLE:
    rpl_filter->get_wild_ignore_table(&tmp);
    break;
  }

  unlock();

  return (uchar *) thd->strmake(tmp.ptr(), tmp.length());
}

static Sys_var_rpl_filter Sys_replicate_do_db(
       "replicate_do_db", OPT_REPLICATE_DO_DB,
       "Tell the slave to restrict replication to updates of tables "
       "whose names appear in the comma-separated list. For "
       "statement-based replication, only the default database (that "
       "is, the one selected by USE) is considered, not any explicitly "
       "mentioned tables in the query. For row-based replication, the "
       "actual names of table(s) being updated are checked.");

static Sys_var_rpl_filter Sys_replicate_do_table(
       "replicate_do_table", OPT_REPLICATE_DO_TABLE,
       "Tells the slave to restrict replication to tables in the "
       "comma-separated list.");

static Sys_var_rpl_filter Sys_replicate_ignore_db(
       "replicate_ignore_db", OPT_REPLICATE_IGNORE_DB,
       "Tell the slave to restrict replication to updates of tables "
       "whose names do not appear in the comma-separated list. For "
       "statement-based replication, only the default database (that "
       "is, the one selected by USE) is considered, not any explicitly "
       "mentioned tables in the query. For row-based replication, the "
       "actual names of table(s) being updated are checked.");

static Sys_var_rpl_filter Sys_replicate_ignore_table(
       "replicate_ignore_table", OPT_REPLICATE_IGNORE_TABLE,
       "Tells the slave thread not to replicate any statement that "
       "updates the specified table, even if any other tables might be "
       "updated by the same statement.");

static Sys_var_rpl_filter Sys_replicate_wild_do_table(
       "replicate_wild_do_table", OPT_REPLICATE_WILD_DO_TABLE,
       "Tells the slave thread to restrict replication to statements "
       "where any of the updated tables match the specified database "
       "and table name patterns.");

static Sys_var_rpl_filter Sys_replicate_wild_ignore_table(
       "replicate_wild_ignore_table", OPT_REPLICATE_WILD_IGNORE_TABLE,
       "Tells the slave thread to not replicate to the tables that "
       "match the given wildcard pattern.");

static Sys_var_charptr Sys_slave_load_tmpdir(
       "slave_load_tmpdir", "The location where the slave should put "
       "its temporary files when replicating a LOAD DATA INFILE command",
       READ_ONLY GLOBAL_VAR(slave_load_tmpdir), CMD_LINE(REQUIRED_ARG),
       IN_FS_CHARSET, DEFAULT(0));

static bool fix_slave_net_timeout(sys_var *self, THD *thd, enum_var_type type)
{
  DEBUG_SYNC(thd, "fix_slave_net_timeout");

  mysql_mutex_unlock(&LOCK_global_system_variables);
  mysql_mutex_lock(&LOCK_active_mi);
  DBUG_PRINT("info", ("slave_net_timeout=%u mi->heartbeat_period=%.3f",
                     slave_net_timeout,
                     (active_mi? active_mi->heartbeat_period : 0.0)));
  if (active_mi && slave_net_timeout < active_mi->heartbeat_period)
    push_warning_printf(thd, MYSQL_ERROR::WARN_LEVEL_WARN,
                        ER_SLAVE_HEARTBEAT_VALUE_OUT_OF_RANGE_MAX,
                        ER(ER_SLAVE_HEARTBEAT_VALUE_OUT_OF_RANGE_MAX));
  mysql_mutex_unlock(&LOCK_active_mi);
  mysql_mutex_lock(&LOCK_global_system_variables);
  return false;
}
static Sys_var_uint Sys_slave_net_timeout(
       "slave_net_timeout", "Number of seconds to wait for more data "
       "from a master/slave connection before aborting the read",
       GLOBAL_VAR(slave_net_timeout), CMD_LINE(REQUIRED_ARG),
       VALID_RANGE(1, LONG_TIMEOUT), DEFAULT(SLAVE_NET_TIMEOUT), BLOCK_SIZE(1),
       NO_MUTEX_GUARD, NOT_IN_BINLOG, ON_CHECK(0),
       ON_UPDATE(fix_slave_net_timeout));

static bool check_slave_skip_counter(sys_var *self, THD *thd, set_var *var)
{
  bool result= false;
  mysql_mutex_lock(&LOCK_active_mi);
  mysql_mutex_lock(&active_mi->rli.run_lock);
  if (active_mi->rli.slave_running)
  {
    my_message(ER_SLAVE_MUST_STOP, ER(ER_SLAVE_MUST_STOP), MYF(0));
    result= true;
  }
  mysql_mutex_unlock(&active_mi->rli.run_lock);
  mysql_mutex_unlock(&LOCK_active_mi);
  return result;
}
static bool fix_slave_skip_counter(sys_var *self, THD *thd, enum_var_type type)
{
  mysql_mutex_unlock(&LOCK_global_system_variables);
  mysql_mutex_lock(&LOCK_active_mi);
  mysql_mutex_lock(&active_mi->rli.run_lock);
  /*
    The following test should normally never be true as we test this
    in the check function;  To be safe against multiple
    SQL_SLAVE_SKIP_COUNTER request, we do the check anyway
  */
  if (!active_mi->rli.slave_running)
  {
    mysql_mutex_lock(&active_mi->rli.data_lock);
    active_mi->rli.slave_skip_counter= sql_slave_skip_counter;
    mysql_mutex_unlock(&active_mi->rli.data_lock);
  }
  mysql_mutex_unlock(&active_mi->rli.run_lock);
  mysql_mutex_unlock(&LOCK_active_mi);
  mysql_mutex_lock(&LOCK_global_system_variables);
  return 0;
}
static Sys_var_uint Sys_slave_skip_counter(
       "sql_slave_skip_counter", "sql_slave_skip_counter",
       GLOBAL_VAR(sql_slave_skip_counter), NO_CMD_LINE,
       VALID_RANGE(0, UINT_MAX), DEFAULT(0), BLOCK_SIZE(1),
       NO_MUTEX_GUARD, NOT_IN_BINLOG, ON_CHECK(check_slave_skip_counter),
       ON_UPDATE(fix_slave_skip_counter));

static Sys_var_charptr Sys_slave_skip_errors(
       "slave_skip_errors", "Tells the slave thread to continue "
       "replication when a query event returns an error from the "
       "provided list",
       READ_ONLY GLOBAL_VAR(opt_slave_skip_errors), CMD_LINE(REQUIRED_ARG),
       IN_SYSTEM_CHARSET, DEFAULT(0));

static Sys_var_ulonglong Sys_relay_log_space_limit(
       "relay_log_space_limit", "Maximum space to use for all relay logs",
       READ_ONLY GLOBAL_VAR(relay_log_space_limit), CMD_LINE(REQUIRED_ARG),
       VALID_RANGE(0, ULONGLONG_MAX), DEFAULT(0), BLOCK_SIZE(1));

static Sys_var_uint Sys_sync_relaylog_period(
       "sync_relay_log", "Synchronously flush relay log to disk after "
       "every #th event. Use 0 (default) to disable synchronous flushing",
       GLOBAL_VAR(sync_relaylog_period), CMD_LINE(REQUIRED_ARG),
       VALID_RANGE(0, UINT_MAX), DEFAULT(0), BLOCK_SIZE(1));

static Sys_var_uint Sys_sync_relayloginfo_period(
       "sync_relay_log_info", "Synchronously flush relay log info "
       "to disk after every #th transaction. Use 0 (default) to disable "
       "synchronous flushing",
       GLOBAL_VAR(sync_relayloginfo_period), CMD_LINE(REQUIRED_ARG),
       VALID_RANGE(0, UINT_MAX), DEFAULT(0), BLOCK_SIZE(1));
#endif

static Sys_var_uint Sys_sync_binlog_period(
       "sync_binlog", "Synchronously flush binary log to disk after "
       "every #th event. Use 0 (default) to disable synchronous flushing",
       GLOBAL_VAR(sync_binlog_period), CMD_LINE(REQUIRED_ARG),
       VALID_RANGE(0, UINT_MAX), DEFAULT(0), BLOCK_SIZE(1));

static Sys_var_uint Sys_sync_masterinfo_period(
       "sync_master_info", "Synchronously flush master info to disk "
       "after every #th event. Use 0 (default) to disable synchronous flushing",
       GLOBAL_VAR(sync_masterinfo_period), CMD_LINE(REQUIRED_ARG),
       VALID_RANGE(0, UINT_MAX), DEFAULT(0), BLOCK_SIZE(1));

#ifdef HAVE_REPLICATION
static Sys_var_ulong Sys_slave_trans_retries(
       "slave_transaction_retries", "Number of times the slave SQL "
       "thread will retry a transaction in case it failed with a deadlock "
       "or elapsed lock wait timeout, before giving up and stopping",
       GLOBAL_VAR(slave_trans_retries), CMD_LINE(REQUIRED_ARG),
       VALID_RANGE(0, UINT_MAX), DEFAULT(10), BLOCK_SIZE(1));
#endif

static bool check_locale(sys_var *self, THD *thd, set_var *var)
{
  if (!var->value)
    return false;

  MY_LOCALE *locale;
  char buff[STRING_BUFFER_USUAL_SIZE];
  if (var->value->result_type() == INT_RESULT)
  {
    int lcno= (int)var->value->val_int();
    if (!(locale= my_locale_by_number(lcno)))
    {
      my_error(ER_UNKNOWN_LOCALE, MYF(0), llstr(lcno, buff));
      return true;
    }
    if (check_not_null(self, thd, var))
      return true;
  }
  else // STRING_RESULT
  {
    String str(buff, sizeof(buff), system_charset_info), *res;
    if (!(res=var->value->val_str(&str)))
      return true;
    else if (!(locale= my_locale_by_name(res->c_ptr_safe())))
    {
      ErrConvString err(res);
      my_error(ER_UNKNOWN_LOCALE, MYF(0), err.ptr());
      return true;
    }
  }

  var->save_result.ptr= locale;

  if (!locale->errmsgs->errmsgs)
  {
    bool res;
    mysql_mutex_lock(&LOCK_error_messages);
    res= (!locale->errmsgs->errmsgs &&
          read_texts(ERRMSG_FILE, locale->errmsgs->language,
                     &locale->errmsgs->errmsgs,
                     ER_ERROR_LAST - ER_ERROR_FIRST + 1));
    mysql_mutex_unlock(&LOCK_error_messages);
    if (res)
    {
      push_warning_printf(thd, MYSQL_ERROR::WARN_LEVEL_WARN, ER_UNKNOWN_ERROR,
                          "Can't process error message file for locale '%s'",
                          locale->name);
      return true;
    }
  }
  status_var_increment(thd->status_var.feature_locale);
  return false;
}

static Sys_var_struct Sys_lc_messages(
       "lc_messages", "Set the language used for the error messages",
       SESSION_VAR(lc_messages), NO_CMD_LINE,
       my_offsetof(MY_LOCALE, name), DEFAULT(&my_default_lc_messages),
       NO_MUTEX_GUARD, NOT_IN_BINLOG, ON_CHECK(check_locale));

static Sys_var_struct Sys_lc_time_names(
       "lc_time_names", "Set the language used for the month "
       "names and the days of the week",
       SESSION_VAR(lc_time_names), NO_CMD_LINE,
       my_offsetof(MY_LOCALE, name), DEFAULT(&my_default_lc_time_names),
       NO_MUTEX_GUARD, IN_BINLOG, ON_CHECK(check_locale));

static Sys_var_tz Sys_time_zone(
       "time_zone", "time_zone",
       SESSION_VAR(time_zone), NO_CMD_LINE,
       DEFAULT(&default_tz), NO_MUTEX_GUARD, IN_BINLOG);

static Sys_var_charptr Sys_ignore_db_dirs(
       "ignore_db_dirs",
       "Specifies a directory to add to the ignore list when collecting "
       "database names from the datadir. Put a blank argument to reset "
       "the list accumulated so far.",
       READ_ONLY GLOBAL_VAR(opt_ignore_db_dirs), 
       CMD_LINE(REQUIRED_ARG, OPT_IGNORE_DB_DIRECTORY),
       IN_FS_CHARSET, DEFAULT(0));

static Sys_var_ulong Sys_sp_cache_size(
       "stored_program_cache",
       "The soft upper limit for number of cached stored routines for "
       "one connection.",
       GLOBAL_VAR(stored_program_cache_size), CMD_LINE(REQUIRED_ARG),
       VALID_RANGE(256, 512 * 1024), DEFAULT(256), BLOCK_SIZE(1));

<<<<<<< HEAD
export const char *plugin_maturity_names[]=
{ "unknown", "experimental", "alpha", "beta", "gamma", "stable", 0 };
static Sys_var_enum Sys_plugin_maturity(
       "plugin_maturity",
       "The lowest desirable plugin maturity "
       "(unknown, experimental, alpha, beta, gamma, or stable). "
       "Plugins less mature than that will not be installed or loaded.",
       READ_ONLY GLOBAL_VAR(plugin_maturity), CMD_LINE(REQUIRED_ARG),
       plugin_maturity_names, DEFAULT(MariaDB_PLUGIN_MATURITY_UNKNOWN));

static Sys_var_ulong Sys_deadlock_search_depth_short(
       "deadlock_search_depth_short",
       "Short search depth for the two-step deadlock detection",
       SESSION_VAR(wt_deadlock_search_depth_short), CMD_LINE(REQUIRED_ARG),
       VALID_RANGE(0, 32), DEFAULT(4), BLOCK_SIZE(1));

static Sys_var_ulong Sys_deadlock_search_depth_long(
       "deadlock_search_depth_long",
       "Long search depth for the two-step deadlock detection",
       SESSION_VAR(wt_deadlock_search_depth_long), CMD_LINE(REQUIRED_ARG),
       VALID_RANGE(0, 33), DEFAULT(15), BLOCK_SIZE(1));

static Sys_var_ulong Sys_deadlock_timeout_depth_short(
       "deadlock_timeout_short",
       "Short timeout for the two-step deadlock detection (in microseconds)",
       SESSION_VAR(wt_timeout_short), CMD_LINE(REQUIRED_ARG),
       VALID_RANGE(0, UINT_MAX), DEFAULT(10000), BLOCK_SIZE(1));

static Sys_var_ulong Sys_deadlock_timeout_depth_long(
       "deadlock_timeout_long",
       "Long timeout for the two-step deadlock detection (in microseconds)",
       SESSION_VAR(wt_timeout_long), CMD_LINE(REQUIRED_ARG),
       VALID_RANGE(0, UINT_MAX), DEFAULT(50000000), BLOCK_SIZE(1));
=======
static bool check_pseudo_slave_mode(sys_var *self, THD *thd, set_var *var)
{
  longlong previous_val= thd->variables.pseudo_slave_mode;
  longlong val= (longlong) var->save_result.ulonglong_value;
  bool rli_fake= false;

#ifndef EMBEDDED_LIBRARY
  rli_fake= thd->rli_fake ? true : false;
#endif

  if (rli_fake)
  {
    if (!val)
    {
#ifndef EMBEDDED_LIBRARY
      delete thd->rli_fake;
      thd->rli_fake= NULL;
#endif
    }
    else if (previous_val && val)
      goto ineffective;
    else if (!previous_val && val)
      push_warning(thd, MYSQL_ERROR::WARN_LEVEL_WARN,
                   ER_WRONG_VALUE_FOR_VAR,
                   "'pseudo_slave_mode' is already ON.");
  }
  else
  {
    if (!previous_val && !val)
      goto ineffective;
    else if (previous_val && !val)
      push_warning(thd, MYSQL_ERROR::WARN_LEVEL_WARN,
                   ER_WRONG_VALUE_FOR_VAR,
                   "Slave applier execution mode not active, "
                   "statement ineffective.");
  }
  goto end;

ineffective:
  push_warning(thd, MYSQL_ERROR::WARN_LEVEL_WARN,
               ER_WRONG_VALUE_FOR_VAR,
               "'pseudo_slave_mode' change was ineffective.");

end:
  return FALSE;
}
static Sys_var_mybool Sys_pseudo_slave_mode(
       "pseudo_slave_mode",
       "SET pseudo_slave_mode= 0,1 are commands that mysqlbinlog "
       "adds to beginning and end of binary log dumps. While zero "
       "value indeed disables, the actual enabling of the slave "
       "applier execution mode is done implicitly when a "
       "Format_description_event is sent through the session.",
       SESSION_ONLY(pseudo_slave_mode), NO_CMD_LINE, DEFAULT(FALSE),
       NO_MUTEX_GUARD, NOT_IN_BINLOG, ON_CHECK(check_pseudo_slave_mode));

>>>>>>> bfa4dbb2

#ifndef DBUG_OFF
static Sys_var_ulong Sys_debug_crc_break(
       "debug_crc_break",
       "Call my_debug_put_break_here() if crc matches this number (for debug)",
       GLOBAL_VAR(my_crc_dbug_check), CMD_LINE(REQUIRED_ARG),
       VALID_RANGE(0, ULONG_MAX), DEFAULT(0), BLOCK_SIZE(1));
#endif

static Sys_var_uint Sys_extra_port(
       "extra_port",
       "Extra port number to use for tcp connections in a "
       "one-thread-per-connection manner. 0 means don't use another port",
       READ_ONLY GLOBAL_VAR(mysqld_extra_port), CMD_LINE(REQUIRED_ARG),
       VALID_RANGE(0, UINT_MAX32), DEFAULT(0), BLOCK_SIZE(1));

static Sys_var_ulong Sys_extra_max_connections(
       "extra_max_connections", "The number of connections on extra-port",
       GLOBAL_VAR(extra_max_connections), CMD_LINE(REQUIRED_ARG),
       VALID_RANGE(1, 100000), DEFAULT(1), BLOCK_SIZE(1), NO_MUTEX_GUARD,
       NOT_IN_BINLOG, ON_CHECK(0), ON_UPDATE(fix_max_connections));

#ifdef SAFE_MUTEX
static Sys_var_mybool Sys_mutex_deadlock_detector(
       "mutex_deadlock_detector", "Enable checking of wrong mutex usage",
       READ_ONLY GLOBAL_VAR(safe_mutex_deadlock_detector),
       CMD_LINE(OPT_ARG), DEFAULT(TRUE));
#endif

static Sys_var_keycache Sys_key_cache_segments(
       "key_cache_segments", "The number of segments in a key cache",
       KEYCACHE_VAR(param_partitions),
       CMD_LINE(REQUIRED_ARG, OPT_KEY_CACHE_PARTITIONS),
       VALID_RANGE(0, MAX_KEY_CACHE_PARTITIONS),
       DEFAULT(DEFAULT_KEY_CACHE_PARTITIONS),
       BLOCK_SIZE(1), NO_MUTEX_GUARD, NOT_IN_BINLOG, ON_CHECK(0),
       ON_UPDATE(repartition_keycache));

static const char *log_slow_filter_names[]= 
{ "admin", "filesort", "filesort_on_disk", "full_join", "full_scan",
  "query_cache", "query_cache_miss", "tmp_table", "tmp_table_on_disk", 0
};
static Sys_var_set Sys_log_slow_filter(
       "log_slow_filter",
       "Log only certain types of queries. Multiple "
       "flags can be specified, separated by commas. Valid values are admin, "
       "slave, filesort, filesort_on_disk, full_join, full_scan, query_cache, "
       "query_cache_miss, tmp_table, tmp_table_on_disk",
       SESSION_VAR(log_slow_filter), CMD_LINE(REQUIRED_ARG),
       log_slow_filter_names,
       DEFAULT(MAX_SET(array_elements(log_slow_filter_names)-1)));

static Sys_var_ulong Sys_log_slow_rate_limit(
       "log_slow_rate_limit",
       "Write to slow log every #th slow query. Set to 1 to log everything. "
       "Increase it to reduce the size of the slow or the performance impact "
       "of slow logging",
       SESSION_VAR(log_slow_rate_limit), CMD_LINE(REQUIRED_ARG),
       VALID_RANGE(1, UINT_MAX), DEFAULT(1), BLOCK_SIZE(1));

static const char *log_slow_verbosity_names[]= { "innodb", "query_plan", 0 };
static Sys_var_set Sys_log_slow_verbosity(
       "log_slow_verbosity",
       "log-slow-verbosity=[value[,value ...]] where value is one of "
       "'innodb', 'query_plan'",
       SESSION_VAR(log_slow_verbosity), CMD_LINE(REQUIRED_ARG),
       log_slow_verbosity_names, DEFAULT(LOG_SLOW_VERBOSITY_INIT));

static Sys_var_ulong Sys_join_cache_level(
       "join_cache_level",
       "Controls what join operations can be executed with join buffers. Odd "
       "numbers are used for plain join buffers while even numbers are used "
       "for linked buffers",
       SESSION_VAR(join_cache_level), CMD_LINE(REQUIRED_ARG),
       VALID_RANGE(0, 8), DEFAULT(2), BLOCK_SIZE(1));

static Sys_var_ulong Sys_mrr_buffer_size(
       "mrr_buffer_size",
       "Size of buffer to use when using MRR with range access",
       SESSION_VAR(mrr_buff_size), CMD_LINE(REQUIRED_ARG),
       VALID_RANGE(IO_SIZE*2, INT_MAX32), DEFAULT(256*1024), BLOCK_SIZE(1));

static Sys_var_ulong Sys_rowid_merge_buff_size(
       "rowid_merge_buff_size",
       "The size of the buffers used [NOT] IN evaluation via partial matching",
       SESSION_VAR(rowid_merge_buff_size), CMD_LINE(REQUIRED_ARG),
       VALID_RANGE(0, ((ulonglong)~(intptr)0)/2), DEFAULT(8*1024*1024),
       BLOCK_SIZE(1));

static Sys_var_mybool Sys_userstat(
       "userstat",
       "Enables statistics gathering for USER_STATISTICS, CLIENT_STATISTICS, "
       "INDEX_STATISTICS and TABLE_STATISTICS tables in the INFORMATION_SCHEMA",
       GLOBAL_VAR(opt_userstat_running),
       CMD_LINE(OPT_ARG), DEFAULT(FALSE));

static Sys_var_mybool Sys_binlog_annotate_row_events(
       "binlog_annotate_row_events",
       "Tells the master to annotate RBR events with the statement that "
       "caused these events",
       SESSION_VAR(binlog_annotate_row_events), CMD_LINE(OPT_ARG),
       DEFAULT(FALSE));

#ifdef HAVE_REPLICATION
static Sys_var_mybool Sys_replicate_annotate_row_events(
       "replicate_annotate_row_events",
       "Tells the slave to write annotate rows events recieved from the master "
       "to its own binary log. Ignored if log_slave_updates is not set",
       READ_ONLY GLOBAL_VAR(opt_replicate_annotate_row_events),
       CMD_LINE(OPT_ARG), DEFAULT(0));
#endif

static Sys_var_ulonglong Sys_join_buffer_space_limit(
       "join_buffer_space_limit",
       "The limit of the space for all join buffers used by a query",
       SESSION_VAR(join_buff_space_limit), CMD_LINE(REQUIRED_ARG),
       VALID_RANGE(2048, ULONGLONG_MAX), DEFAULT(16*128*1024),
       BLOCK_SIZE(2048));

static Sys_var_ulong Sys_progress_report_time(
       "progress_report_time",
       "Seconds between sending progress reports to the client for "
       "time-consuming statements. Set to 0 to disable progress reporting.",
       SESSION_VAR(progress_report_time), CMD_LINE(REQUIRED_ARG),
       VALID_RANGE(0, UINT_MAX), DEFAULT(56), BLOCK_SIZE(1));

static Sys_var_mybool Sys_no_thread_alarm(
       "debug_no_thread_alarm",
       "Disable system thread alarm calls. Disabling it may be useful "
       "in debugging or testing, never do it in production",
       READ_ONLY GLOBAL_VAR(my_disable_thr_alarm), CMD_LINE(OPT_ARG),
       DEFAULT(FALSE));

static Sys_var_mybool Sys_query_cache_strip_comments(
       "query_cache_strip_comments",
       "Strip all comments from a query before storing it "
       "in the query cache",
       SESSION_VAR(query_cache_strip_comments), CMD_LINE(OPT_ARG),
       DEFAULT(FALSE));

static ulonglong in_transaction(THD *thd)
{
  return test(thd->in_active_multi_stmt_transaction());
}
static Sys_var_session_special Sys_in_transaction(
       "in_transaction", "Whether there is an active transaction",
       READ_ONLY sys_var::ONLY_SESSION, NO_CMD_LINE,
       VALID_RANGE(0, 1), BLOCK_SIZE(1), NO_MUTEX_GUARD,
       NOT_IN_BINLOG, ON_CHECK(0), ON_UPDATE(0), ON_READ(in_transaction));

#ifndef DBUG_OFF
static Sys_var_ulong Sys_debug_binlog_fsync_sleep(
       "debug_binlog_fsync_sleep",
       "Extra sleep (in microseconds) to add to binlog fsync(), for debugging",
       GLOBAL_VAR(opt_binlog_dbug_fsync_sleep),
       CMD_LINE(REQUIRED_ARG),
       VALID_RANGE(0, UINT_MAX), DEFAULT(0), BLOCK_SIZE(1));
#endif
static Sys_var_harows Sys_expensive_subquery_limit(
       "expensive_subquery_limit",
       "The maximum number of rows a subquery may examine in order to be "
       "executed during optimization and used for constant optimization",
       SESSION_VAR(expensive_subquery_limit), CMD_LINE(REQUIRED_ARG),
       VALID_RANGE(0, HA_POS_ERROR), DEFAULT(100), BLOCK_SIZE(1));<|MERGE_RESOLUTION|>--- conflicted
+++ resolved
@@ -2988,14 +2988,6 @@
   if (!path_length)
     return true;
 
-  if (!is_filename_allowed(var->save_result.string_value.str, 
-                           var->save_result.string_value.length))
-  {
-     my_error(ER_WRONG_VALUE_FOR_VAR, MYF(0), 
-              self->name.str, var->save_result.string_value.str);
-     return true;
-  }
-
   MY_STAT f_stat;
 
   if (my_stat(path, &f_stat, MYF(0)))
@@ -3640,7 +3632,6 @@
        GLOBAL_VAR(stored_program_cache_size), CMD_LINE(REQUIRED_ARG),
        VALID_RANGE(256, 512 * 1024), DEFAULT(256), BLOCK_SIZE(1));
 
-<<<<<<< HEAD
 export const char *plugin_maturity_names[]=
 { "unknown", "experimental", "alpha", "beta", "gamma", "stable", 0 };
 static Sys_var_enum Sys_plugin_maturity(
@@ -3674,7 +3665,172 @@
        "Long timeout for the two-step deadlock detection (in microseconds)",
        SESSION_VAR(wt_timeout_long), CMD_LINE(REQUIRED_ARG),
        VALID_RANGE(0, UINT_MAX), DEFAULT(50000000), BLOCK_SIZE(1));
-=======
+
+#ifndef DBUG_OFF
+static Sys_var_ulong Sys_debug_crc_break(
+       "debug_crc_break",
+       "Call my_debug_put_break_here() if crc matches this number (for debug)",
+       GLOBAL_VAR(my_crc_dbug_check), CMD_LINE(REQUIRED_ARG),
+       VALID_RANGE(0, ULONG_MAX), DEFAULT(0), BLOCK_SIZE(1));
+#endif
+
+static Sys_var_uint Sys_extra_port(
+       "extra_port",
+       "Extra port number to use for tcp connections in a "
+       "one-thread-per-connection manner. 0 means don't use another port",
+       READ_ONLY GLOBAL_VAR(mysqld_extra_port), CMD_LINE(REQUIRED_ARG),
+       VALID_RANGE(0, UINT_MAX32), DEFAULT(0), BLOCK_SIZE(1));
+
+static Sys_var_ulong Sys_extra_max_connections(
+       "extra_max_connections", "The number of connections on extra-port",
+       GLOBAL_VAR(extra_max_connections), CMD_LINE(REQUIRED_ARG),
+       VALID_RANGE(1, 100000), DEFAULT(1), BLOCK_SIZE(1), NO_MUTEX_GUARD,
+       NOT_IN_BINLOG, ON_CHECK(0), ON_UPDATE(fix_max_connections));
+
+#ifdef SAFE_MUTEX
+static Sys_var_mybool Sys_mutex_deadlock_detector(
+       "mutex_deadlock_detector", "Enable checking of wrong mutex usage",
+       READ_ONLY GLOBAL_VAR(safe_mutex_deadlock_detector),
+       CMD_LINE(OPT_ARG), DEFAULT(TRUE));
+#endif
+
+static Sys_var_keycache Sys_key_cache_segments(
+       "key_cache_segments", "The number of segments in a key cache",
+       KEYCACHE_VAR(param_partitions),
+       CMD_LINE(REQUIRED_ARG, OPT_KEY_CACHE_PARTITIONS),
+       VALID_RANGE(0, MAX_KEY_CACHE_PARTITIONS),
+       DEFAULT(DEFAULT_KEY_CACHE_PARTITIONS),
+       BLOCK_SIZE(1), NO_MUTEX_GUARD, NOT_IN_BINLOG, ON_CHECK(0),
+       ON_UPDATE(repartition_keycache));
+
+static const char *log_slow_filter_names[]= 
+{ "admin", "filesort", "filesort_on_disk", "full_join", "full_scan",
+  "query_cache", "query_cache_miss", "tmp_table", "tmp_table_on_disk", 0
+};
+static Sys_var_set Sys_log_slow_filter(
+       "log_slow_filter",
+       "Log only certain types of queries. Multiple "
+       "flags can be specified, separated by commas. Valid values are admin, "
+       "slave, filesort, filesort_on_disk, full_join, full_scan, query_cache, "
+       "query_cache_miss, tmp_table, tmp_table_on_disk",
+       SESSION_VAR(log_slow_filter), CMD_LINE(REQUIRED_ARG),
+       log_slow_filter_names,
+       DEFAULT(MAX_SET(array_elements(log_slow_filter_names)-1)));
+
+static Sys_var_ulong Sys_log_slow_rate_limit(
+       "log_slow_rate_limit",
+       "Write to slow log every #th slow query. Set to 1 to log everything. "
+       "Increase it to reduce the size of the slow or the performance impact "
+       "of slow logging",
+       SESSION_VAR(log_slow_rate_limit), CMD_LINE(REQUIRED_ARG),
+       VALID_RANGE(1, UINT_MAX), DEFAULT(1), BLOCK_SIZE(1));
+
+static const char *log_slow_verbosity_names[]= { "innodb", "query_plan", 0 };
+static Sys_var_set Sys_log_slow_verbosity(
+       "log_slow_verbosity",
+       "log-slow-verbosity=[value[,value ...]] where value is one of "
+       "'innodb', 'query_plan'",
+       SESSION_VAR(log_slow_verbosity), CMD_LINE(REQUIRED_ARG),
+       log_slow_verbosity_names, DEFAULT(LOG_SLOW_VERBOSITY_INIT));
+
+static Sys_var_ulong Sys_join_cache_level(
+       "join_cache_level",
+       "Controls what join operations can be executed with join buffers. Odd "
+       "numbers are used for plain join buffers while even numbers are used "
+       "for linked buffers",
+       SESSION_VAR(join_cache_level), CMD_LINE(REQUIRED_ARG),
+       VALID_RANGE(0, 8), DEFAULT(2), BLOCK_SIZE(1));
+
+static Sys_var_ulong Sys_mrr_buffer_size(
+       "mrr_buffer_size",
+       "Size of buffer to use when using MRR with range access",
+       SESSION_VAR(mrr_buff_size), CMD_LINE(REQUIRED_ARG),
+       VALID_RANGE(IO_SIZE*2, INT_MAX32), DEFAULT(256*1024), BLOCK_SIZE(1));
+
+static Sys_var_ulong Sys_rowid_merge_buff_size(
+       "rowid_merge_buff_size",
+       "The size of the buffers used [NOT] IN evaluation via partial matching",
+       SESSION_VAR(rowid_merge_buff_size), CMD_LINE(REQUIRED_ARG),
+       VALID_RANGE(0, ((ulonglong)~(intptr)0)/2), DEFAULT(8*1024*1024),
+       BLOCK_SIZE(1));
+
+static Sys_var_mybool Sys_userstat(
+       "userstat",
+       "Enables statistics gathering for USER_STATISTICS, CLIENT_STATISTICS, "
+       "INDEX_STATISTICS and TABLE_STATISTICS tables in the INFORMATION_SCHEMA",
+       GLOBAL_VAR(opt_userstat_running),
+       CMD_LINE(OPT_ARG), DEFAULT(FALSE));
+
+static Sys_var_mybool Sys_binlog_annotate_row_events(
+       "binlog_annotate_row_events",
+       "Tells the master to annotate RBR events with the statement that "
+       "caused these events",
+       SESSION_VAR(binlog_annotate_row_events), CMD_LINE(OPT_ARG),
+       DEFAULT(FALSE));
+
+#ifdef HAVE_REPLICATION
+static Sys_var_mybool Sys_replicate_annotate_row_events(
+       "replicate_annotate_row_events",
+       "Tells the slave to write annotate rows events recieved from the master "
+       "to its own binary log. Ignored if log_slave_updates is not set",
+       READ_ONLY GLOBAL_VAR(opt_replicate_annotate_row_events),
+       CMD_LINE(OPT_ARG), DEFAULT(0));
+#endif
+
+static Sys_var_ulonglong Sys_join_buffer_space_limit(
+       "join_buffer_space_limit",
+       "The limit of the space for all join buffers used by a query",
+       SESSION_VAR(join_buff_space_limit), CMD_LINE(REQUIRED_ARG),
+       VALID_RANGE(2048, ULONGLONG_MAX), DEFAULT(16*128*1024),
+       BLOCK_SIZE(2048));
+
+static Sys_var_ulong Sys_progress_report_time(
+       "progress_report_time",
+       "Seconds between sending progress reports to the client for "
+       "time-consuming statements. Set to 0 to disable progress reporting.",
+       SESSION_VAR(progress_report_time), CMD_LINE(REQUIRED_ARG),
+       VALID_RANGE(0, UINT_MAX), DEFAULT(56), BLOCK_SIZE(1));
+
+static Sys_var_mybool Sys_no_thread_alarm(
+       "debug_no_thread_alarm",
+       "Disable system thread alarm calls. Disabling it may be useful "
+       "in debugging or testing, never do it in production",
+       READ_ONLY GLOBAL_VAR(my_disable_thr_alarm), CMD_LINE(OPT_ARG),
+       DEFAULT(FALSE));
+
+static Sys_var_mybool Sys_query_cache_strip_comments(
+       "query_cache_strip_comments",
+       "Strip all comments from a query before storing it "
+       "in the query cache",
+       SESSION_VAR(query_cache_strip_comments), CMD_LINE(OPT_ARG),
+       DEFAULT(FALSE));
+
+static ulonglong in_transaction(THD *thd)
+{
+  return test(thd->in_active_multi_stmt_transaction());
+}
+static Sys_var_session_special Sys_in_transaction(
+       "in_transaction", "Whether there is an active transaction",
+       READ_ONLY sys_var::ONLY_SESSION, NO_CMD_LINE,
+       VALID_RANGE(0, 1), BLOCK_SIZE(1), NO_MUTEX_GUARD,
+       NOT_IN_BINLOG, ON_CHECK(0), ON_UPDATE(0), ON_READ(in_transaction));
+
+#ifndef DBUG_OFF
+static Sys_var_ulong Sys_debug_binlog_fsync_sleep(
+       "debug_binlog_fsync_sleep",
+       "Extra sleep (in microseconds) to add to binlog fsync(), for debugging",
+       GLOBAL_VAR(opt_binlog_dbug_fsync_sleep),
+       CMD_LINE(REQUIRED_ARG),
+       VALID_RANGE(0, UINT_MAX), DEFAULT(0), BLOCK_SIZE(1));
+#endif
+
+static Sys_var_harows Sys_expensive_subquery_limit(
+       "expensive_subquery_limit",
+       "The maximum number of rows a subquery may examine in order to be "
+       "executed during optimization and used for constant optimization",
+       SESSION_VAR(expensive_subquery_limit), CMD_LINE(REQUIRED_ARG),
+       VALID_RANGE(0, HA_POS_ERROR), DEFAULT(100), BLOCK_SIZE(1));
+
 static bool check_pseudo_slave_mode(sys_var *self, THD *thd, set_var *var)
 {
   longlong previous_val= thd->variables.pseudo_slave_mode;
@@ -3730,169 +3886,3 @@
        "Format_description_event is sent through the session.",
        SESSION_ONLY(pseudo_slave_mode), NO_CMD_LINE, DEFAULT(FALSE),
        NO_MUTEX_GUARD, NOT_IN_BINLOG, ON_CHECK(check_pseudo_slave_mode));
-
->>>>>>> bfa4dbb2
-
-#ifndef DBUG_OFF
-static Sys_var_ulong Sys_debug_crc_break(
-       "debug_crc_break",
-       "Call my_debug_put_break_here() if crc matches this number (for debug)",
-       GLOBAL_VAR(my_crc_dbug_check), CMD_LINE(REQUIRED_ARG),
-       VALID_RANGE(0, ULONG_MAX), DEFAULT(0), BLOCK_SIZE(1));
-#endif
-
-static Sys_var_uint Sys_extra_port(
-       "extra_port",
-       "Extra port number to use for tcp connections in a "
-       "one-thread-per-connection manner. 0 means don't use another port",
-       READ_ONLY GLOBAL_VAR(mysqld_extra_port), CMD_LINE(REQUIRED_ARG),
-       VALID_RANGE(0, UINT_MAX32), DEFAULT(0), BLOCK_SIZE(1));
-
-static Sys_var_ulong Sys_extra_max_connections(
-       "extra_max_connections", "The number of connections on extra-port",
-       GLOBAL_VAR(extra_max_connections), CMD_LINE(REQUIRED_ARG),
-       VALID_RANGE(1, 100000), DEFAULT(1), BLOCK_SIZE(1), NO_MUTEX_GUARD,
-       NOT_IN_BINLOG, ON_CHECK(0), ON_UPDATE(fix_max_connections));
-
-#ifdef SAFE_MUTEX
-static Sys_var_mybool Sys_mutex_deadlock_detector(
-       "mutex_deadlock_detector", "Enable checking of wrong mutex usage",
-       READ_ONLY GLOBAL_VAR(safe_mutex_deadlock_detector),
-       CMD_LINE(OPT_ARG), DEFAULT(TRUE));
-#endif
-
-static Sys_var_keycache Sys_key_cache_segments(
-       "key_cache_segments", "The number of segments in a key cache",
-       KEYCACHE_VAR(param_partitions),
-       CMD_LINE(REQUIRED_ARG, OPT_KEY_CACHE_PARTITIONS),
-       VALID_RANGE(0, MAX_KEY_CACHE_PARTITIONS),
-       DEFAULT(DEFAULT_KEY_CACHE_PARTITIONS),
-       BLOCK_SIZE(1), NO_MUTEX_GUARD, NOT_IN_BINLOG, ON_CHECK(0),
-       ON_UPDATE(repartition_keycache));
-
-static const char *log_slow_filter_names[]= 
-{ "admin", "filesort", "filesort_on_disk", "full_join", "full_scan",
-  "query_cache", "query_cache_miss", "tmp_table", "tmp_table_on_disk", 0
-};
-static Sys_var_set Sys_log_slow_filter(
-       "log_slow_filter",
-       "Log only certain types of queries. Multiple "
-       "flags can be specified, separated by commas. Valid values are admin, "
-       "slave, filesort, filesort_on_disk, full_join, full_scan, query_cache, "
-       "query_cache_miss, tmp_table, tmp_table_on_disk",
-       SESSION_VAR(log_slow_filter), CMD_LINE(REQUIRED_ARG),
-       log_slow_filter_names,
-       DEFAULT(MAX_SET(array_elements(log_slow_filter_names)-1)));
-
-static Sys_var_ulong Sys_log_slow_rate_limit(
-       "log_slow_rate_limit",
-       "Write to slow log every #th slow query. Set to 1 to log everything. "
-       "Increase it to reduce the size of the slow or the performance impact "
-       "of slow logging",
-       SESSION_VAR(log_slow_rate_limit), CMD_LINE(REQUIRED_ARG),
-       VALID_RANGE(1, UINT_MAX), DEFAULT(1), BLOCK_SIZE(1));
-
-static const char *log_slow_verbosity_names[]= { "innodb", "query_plan", 0 };
-static Sys_var_set Sys_log_slow_verbosity(
-       "log_slow_verbosity",
-       "log-slow-verbosity=[value[,value ...]] where value is one of "
-       "'innodb', 'query_plan'",
-       SESSION_VAR(log_slow_verbosity), CMD_LINE(REQUIRED_ARG),
-       log_slow_verbosity_names, DEFAULT(LOG_SLOW_VERBOSITY_INIT));
-
-static Sys_var_ulong Sys_join_cache_level(
-       "join_cache_level",
-       "Controls what join operations can be executed with join buffers. Odd "
-       "numbers are used for plain join buffers while even numbers are used "
-       "for linked buffers",
-       SESSION_VAR(join_cache_level), CMD_LINE(REQUIRED_ARG),
-       VALID_RANGE(0, 8), DEFAULT(2), BLOCK_SIZE(1));
-
-static Sys_var_ulong Sys_mrr_buffer_size(
-       "mrr_buffer_size",
-       "Size of buffer to use when using MRR with range access",
-       SESSION_VAR(mrr_buff_size), CMD_LINE(REQUIRED_ARG),
-       VALID_RANGE(IO_SIZE*2, INT_MAX32), DEFAULT(256*1024), BLOCK_SIZE(1));
-
-static Sys_var_ulong Sys_rowid_merge_buff_size(
-       "rowid_merge_buff_size",
-       "The size of the buffers used [NOT] IN evaluation via partial matching",
-       SESSION_VAR(rowid_merge_buff_size), CMD_LINE(REQUIRED_ARG),
-       VALID_RANGE(0, ((ulonglong)~(intptr)0)/2), DEFAULT(8*1024*1024),
-       BLOCK_SIZE(1));
-
-static Sys_var_mybool Sys_userstat(
-       "userstat",
-       "Enables statistics gathering for USER_STATISTICS, CLIENT_STATISTICS, "
-       "INDEX_STATISTICS and TABLE_STATISTICS tables in the INFORMATION_SCHEMA",
-       GLOBAL_VAR(opt_userstat_running),
-       CMD_LINE(OPT_ARG), DEFAULT(FALSE));
-
-static Sys_var_mybool Sys_binlog_annotate_row_events(
-       "binlog_annotate_row_events",
-       "Tells the master to annotate RBR events with the statement that "
-       "caused these events",
-       SESSION_VAR(binlog_annotate_row_events), CMD_LINE(OPT_ARG),
-       DEFAULT(FALSE));
-
-#ifdef HAVE_REPLICATION
-static Sys_var_mybool Sys_replicate_annotate_row_events(
-       "replicate_annotate_row_events",
-       "Tells the slave to write annotate rows events recieved from the master "
-       "to its own binary log. Ignored if log_slave_updates is not set",
-       READ_ONLY GLOBAL_VAR(opt_replicate_annotate_row_events),
-       CMD_LINE(OPT_ARG), DEFAULT(0));
-#endif
-
-static Sys_var_ulonglong Sys_join_buffer_space_limit(
-       "join_buffer_space_limit",
-       "The limit of the space for all join buffers used by a query",
-       SESSION_VAR(join_buff_space_limit), CMD_LINE(REQUIRED_ARG),
-       VALID_RANGE(2048, ULONGLONG_MAX), DEFAULT(16*128*1024),
-       BLOCK_SIZE(2048));
-
-static Sys_var_ulong Sys_progress_report_time(
-       "progress_report_time",
-       "Seconds between sending progress reports to the client for "
-       "time-consuming statements. Set to 0 to disable progress reporting.",
-       SESSION_VAR(progress_report_time), CMD_LINE(REQUIRED_ARG),
-       VALID_RANGE(0, UINT_MAX), DEFAULT(56), BLOCK_SIZE(1));
-
-static Sys_var_mybool Sys_no_thread_alarm(
-       "debug_no_thread_alarm",
-       "Disable system thread alarm calls. Disabling it may be useful "
-       "in debugging or testing, never do it in production",
-       READ_ONLY GLOBAL_VAR(my_disable_thr_alarm), CMD_LINE(OPT_ARG),
-       DEFAULT(FALSE));
-
-static Sys_var_mybool Sys_query_cache_strip_comments(
-       "query_cache_strip_comments",
-       "Strip all comments from a query before storing it "
-       "in the query cache",
-       SESSION_VAR(query_cache_strip_comments), CMD_LINE(OPT_ARG),
-       DEFAULT(FALSE));
-
-static ulonglong in_transaction(THD *thd)
-{
-  return test(thd->in_active_multi_stmt_transaction());
-}
-static Sys_var_session_special Sys_in_transaction(
-       "in_transaction", "Whether there is an active transaction",
-       READ_ONLY sys_var::ONLY_SESSION, NO_CMD_LINE,
-       VALID_RANGE(0, 1), BLOCK_SIZE(1), NO_MUTEX_GUARD,
-       NOT_IN_BINLOG, ON_CHECK(0), ON_UPDATE(0), ON_READ(in_transaction));
-
-#ifndef DBUG_OFF
-static Sys_var_ulong Sys_debug_binlog_fsync_sleep(
-       "debug_binlog_fsync_sleep",
-       "Extra sleep (in microseconds) to add to binlog fsync(), for debugging",
-       GLOBAL_VAR(opt_binlog_dbug_fsync_sleep),
-       CMD_LINE(REQUIRED_ARG),
-       VALID_RANGE(0, UINT_MAX), DEFAULT(0), BLOCK_SIZE(1));
-#endif
-static Sys_var_harows Sys_expensive_subquery_limit(
-       "expensive_subquery_limit",
-       "The maximum number of rows a subquery may examine in order to be "
-       "executed during optimization and used for constant optimization",
-       SESSION_VAR(expensive_subquery_limit), CMD_LINE(REQUIRED_ARG),
-       VALID_RANGE(0, HA_POS_ERROR), DEFAULT(100), BLOCK_SIZE(1));