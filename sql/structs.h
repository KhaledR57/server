#ifndef STRUCTS_INCLUDED
#define STRUCTS_INCLUDED

/* Copyright (c) 2000, 2010, Oracle and/or its affiliates.
   Copyright (c) 2009, 2019, MariaDB Corporation.

   This program is free software; you can redistribute it and/or modify
   it under the terms of the GNU General Public License as published by
   the Free Software Foundation; version 2 of the License.

   This program is distributed in the hope that it will be useful,
   but WITHOUT ANY WARRANTY; without even the implied warranty of
   MERCHANTABILITY or FITNESS FOR A PARTICULAR PURPOSE.  See the
   GNU General Public License for more details.

   You should have received a copy of the GNU General Public License
   along with this program; if not, write to the Free Software
   Foundation, Inc., 51 Franklin St, Fifth Floor, Boston, MA 02110-1335  USA */



/* The old structures from unireg */

#include "sql_plugin.h"                         /* plugin_ref */
#include "sql_const.h"                          /* MAX_REFLENGTH */
#include "my_time.h"                   /* enum_mysql_timestamp_type */
#include "thr_lock.h"                  /* thr_lock_type */
#include "my_base.h"                   /* ha_rows, ha_key_alg */
#include <mysql_com.h>                  /* USERNAME_LENGTH */
#include "sql_bitmap.h"
#include "lex_charset.h"

struct TABLE;
class Type_handler;
class Field;
class Index_statistics;
struct Lex_ident_cli_st;

class THD;

/* Array index type for table.field[] */
typedef uint16 field_index_t;

typedef struct st_date_time_format {
  uchar positions[8];
  char  time_separator;			/* Separator between hour and minute */
  uint flag;				/* For future */
  LEX_CSTRING format;
} DATE_TIME_FORMAT;


typedef struct st_keyfile_info {	/* used with ha_info() */
  uchar ref[MAX_REFLENGTH];		/* Pointer to current row */
  uchar dupp_ref[MAX_REFLENGTH];	/* Pointer to dupp row */
  uint ref_length;			/* Length of ref (1-8) */
  uint block_size;			/* index block size */
  File filenr;				/* (uniq) filenr for table */
  ha_rows records;			/* Records i datafilen */
  ha_rows deleted;			/* Deleted records */
  ulonglong data_file_length;		/* Length off data file */
  ulonglong max_data_file_length;	/* Length off data file */
  ulonglong index_file_length;
  ulonglong max_index_file_length;
  ulonglong delete_length;		/* Free bytes */
  ulonglong auto_increment_value;
  int errkey,sortkey;			/* Last errorkey and sorted by */
  time_t create_time;			/* When table was created */
  time_t check_time;
  time_t update_time;
  ulong mean_rec_length;		/* physical reclength */
} KEYFILE_INFO;


typedef struct st_key_part_info {	/* Info about a key part */
  Field *field;                         /* the Field object for the indexed
                                           prefix of the original table Field.
                                           NOT necessarily the original Field */
  uint  offset;                         /* Offset in record (from 0) */
  uint  null_offset;                    /* Offset to null_bit in record */
  /* Length of key part in bytes, excluding NULL flag and length bytes */
  uint length;
  /* 
    Number of bytes required to store the keypart value. This may be
    different from the "length" field as it also counts
     - possible NULL-flag byte (see HA_KEY_NULL_LENGTH)
     - possible HA_KEY_BLOB_LENGTH bytes needed to store actual value length.
  */
  uint store_length;
  uint16 key_type;
  field_index_t fieldnr;                /* Fieldnr begins counting from 1 */
  uint16 key_part_flag;                 /* 0 or HA_REVERSE_SORT */
  uint8 type;
  uint8 null_bit;                       /* Position to null_bit */
} KEY_PART_INFO ;

class engine_option_value;
struct ha_index_option_struct;

typedef struct st_key {
  ulong flags;                     /* dupp key and pack flags */
  ulong ext_key_flags;             /* Flags for extended key              */
  ulong index_flags;               /* Copy of handler->index_flags(index_number, 0, 1) */
  uint	key_length;		   /* total length of user defined key parts  */
  uint	user_defined_key_parts;	   /* How many key_parts */
  uint	usable_key_parts; /* Should normally be = user_defined_key_parts */
  uint  ext_key_parts;             /* Number of key parts in extended key */
  uint  block_size;
  /*
    The flag is on if statistical data for the index prefixes
    has to be taken from the system statistical tables.
  */
  bool is_statistics_from_stat_tables;
  bool without_overlaps;
  bool is_ignored; // TRUE if index needs to be ignored

  /*
    Parts of primary key that are in the extension of this index. 

    Example: if this structure describes idx1, which is defined as 
      INDEX idx1 (pk2, col2)
    and pk is defined as:
      PRIMARY KEY (pk1, pk2)
    then 
      pk1 is in the extension idx1, ext_key_part_map.is_set(0) == true
      pk2 is explicitly present in idx1, it is not in the extension, so
      ext_key_part_map.is_set(1) == false
  */
  key_part_map ext_key_part_map;
  /*
    Bitmap of indexes having common parts with this index
    (only key parts from key definitions are taken into account)
  */
  key_map overlapped;
  /* Set of keys constraint correlated with this key */
  key_map constraint_correlated;
  LEX_CSTRING name;
  enum  ha_key_alg algorithm;
  /*
    Note that parser is used when the table is opened for use, and
    parser_name is used when the table is being created.
  */
  union
  {
    plugin_ref parser;                  /* Fulltext [pre]parser */
    LEX_CSTRING *parser_name;           /* Fulltext [pre]parser name */
  };
  KEY_PART_INFO *key_part;
  /* Unique name for cache;  db + \0 + table_name + \0 + key_name + \0 */
  uchar *cache_name;
  /*
    Array of AVG(#records with the same field value) for 1st ... Nth key part.
    0 means 'not known'.
    For temporary heap tables this member is NULL.
  */
  ulong *rec_per_key;

  /*
    This structure is used for statistical data on the index
    that has been read from the statistical table index_stat
  */ 
  Index_statistics *read_stats;
  /*
    This structure is used for statistical data on the index that
    is collected by the function collect_statistics_for_table
  */
  Index_statistics *collected_stats;
 
  TABLE *table;
  LEX_CSTRING comment;
  /** reference to the list of options or NULL */
  engine_option_value *option_list;
  ha_index_option_struct *option_struct;                  /* structure with parsed options */

<<<<<<< HEAD
  double actual_rec_per_key(uint i);
=======
  double actual_rec_per_key(uint i) const;

  bool without_overlaps;
  /*
    TRUE if index needs to be ignored
  */
  bool is_ignored;
>>>>>>> 984606d7
} KEY;


struct st_join_table;

typedef struct st_reginfo {		/* Extra info about reg */
  struct st_join_table *join_tab;	/* Used by SELECT() */
  enum thr_lock_type lock_type;		/* How database is used */
  bool skip_locked;
  bool not_exists_optimize;
  /*
    TRUE <=> range optimizer found that there is no rows satisfying
    table conditions.
  */
  bool impossible_range;
} REGINFO;


/*
  Originally MySQL used MYSQL_TIME structure inside server only, but since
  4.1 it's exported to user in the new client API. Define aliases for
  new names to keep existing code simple.
*/

typedef enum enum_mysql_timestamp_type timestamp_type;


typedef struct {
  ulong year,month,day,hour;
  ulonglong minute,second,second_part;
  bool neg;
} INTERVAL;


typedef struct st_known_date_time_format {
  const char *format_name;
  const char *date_format;
  const char *datetime_format;
  const char *time_format;
} KNOWN_DATE_TIME_FORMAT;

extern const char *show_comp_option_name[];

typedef int *(*update_var)(THD *, struct st_mysql_show_var *);

struct USER_AUTH : public Sql_alloc
{
  LEX_CSTRING plugin, auth_str, pwtext;
  USER_AUTH *next;
  USER_AUTH() : next(NULL)
  {
    plugin.str= auth_str.str= "";
    pwtext.str= NULL;
    plugin.length= auth_str.length= pwtext.length= 0;
  }
};

struct AUTHID
{
  LEX_CSTRING user, host;
  void init() { memset(this, 0, sizeof(*this)); }
  void copy(MEM_ROOT *root, const LEX_CSTRING *usr, const LEX_CSTRING *host);
  bool is_role() const { return user.str[0] && !host.str[0]; }
  void set_lex_string(LEX_CSTRING *l, char *buf)
  {
    if (is_role())
      *l= user;
    else
    {
      l->str= buf;
      l->length= strxmov(buf, user.str, "@", host.str, NullS) - buf;
    }
  }
  void parse(const char *str, size_t length);
  bool read_from_mysql_proc_row(THD *thd, TABLE *table);
};


struct LEX_USER: public AUTHID
{
  USER_AUTH *auth;
  bool has_auth()
  {
    return auth && (auth->plugin.length || auth->auth_str.length || auth->pwtext.length);
  }
};

/*
  This structure specifies the maximum amount of resources which
  can be consumed by each account. Zero value of a member means
  there is no limit.
*/
typedef struct user_resources {
  /* Maximum number of queries/statements per hour. */
  uint questions;
  /*
     Maximum number of updating statements per hour (which statements are
     updating is defined by sql_command_flags array).
  */
  uint updates;
  /* Maximum number of connections established per hour. */
  uint conn_per_hour;
  /*
    Maximum number of concurrent connections. If -1 then no new
    connections allowed
  */
  int user_conn;
  /* Max query timeout */
  double max_statement_time;

  /*
     Values of this enum and specified_limits member are used by the
     parser to store which user limits were specified in GRANT statement.
  */
  enum {QUERIES_PER_HOUR= 1, UPDATES_PER_HOUR= 2, CONNECTIONS_PER_HOUR= 4,
        USER_CONNECTIONS= 8, MAX_STATEMENT_TIME= 16};
  uint specified_limits;
} USER_RESOURCES;


/*
  This structure is used for counting resources consumed and for checking
  them against specified user limits.
*/
typedef struct  user_conn {
  /*
     Pointer to user+host key (pair separated by '\0') defining the entity
     for which resources are counted (By default it is user account thus
     priv_user/priv_host pair is used. If --old-style-user-limits option
     is enabled, resources are counted for each user+host separately).
  */
  char *user;
  /* Pointer to host part of the key. */
  char *host;
  /**
     The moment of time when per hour counters were reset last time
     (i.e. start of "hour" for conn_per_hour, updates, questions counters).
  */
  ulonglong reset_utime;
  /* Total length of the key. */
  uint len;
  /* Current amount of concurrent connections for this account. */
  int connections;
  /*
     Current number of connections per hour, number of updating statements
     per hour and total number of statements per hour for this account.
  */
  uint conn_per_hour, updates, questions;
  /* Maximum amount of resources which account is allowed to consume. */
  USER_RESOURCES user_resources;
} USER_CONN;

typedef struct st_user_stats
{
  char user[MY_MAX(USERNAME_LENGTH, LIST_PROCESS_HOST_LEN) + 1];
  // Account name the user is mapped to when this is a user from mapped_user.
  // Otherwise, the same value as user.
  char priv_user[MY_MAX(USERNAME_LENGTH, LIST_PROCESS_HOST_LEN) + 1];
  uint user_name_length;
  uint total_connections;
  uint total_ssl_connections;
  uint concurrent_connections;
  time_t connected_time;  // in seconds
  ha_rows rows_read, rows_sent;
  ha_rows rows_updated, rows_deleted, rows_inserted;
  ulonglong bytes_received;
  ulonglong bytes_sent;
  ulonglong binlog_bytes_written;
  ulonglong select_commands, update_commands, other_commands;
  ulonglong commit_trans, rollback_trans;
  ulonglong denied_connections, lost_connections, max_statement_time_exceeded;
  ulonglong access_denied_errors;
  ulonglong empty_queries;
  double busy_time;       // in seconds
  double cpu_time;        // in seconds
} USER_STATS;

typedef struct st_table_stats
{
  char table[NAME_LEN * 2 + 2];  // [db] + '\0' + [table] + '\0'
  size_t table_name_length;
  ulonglong rows_read, rows_changed;
  ulonglong rows_changed_x_indexes;
  /* Stores enum db_type, but forward declarations cannot be done */
  int engine_type;
} TABLE_STATS;

typedef struct st_index_stats
{
  // [db] + '\0' + [table] + '\0' + [index] + '\0'
  char index[NAME_LEN * 3 + 3];
  size_t index_name_length;                       /* Length of 'index' */
  ulonglong rows_read;
} INDEX_STATS;


	/* Bits in form->update */
#define REG_MAKE_DUPP		1U	/* Make a copy of record when read */
#define REG_NEW_RECORD		2U	/* Write a new record if not found */
#define REG_UPDATE		4U	/* Uppdate record */
#define REG_DELETE		8U	/* Delete found record */
#define REG_PROG		16U	/* User is updating database */
#define REG_CLEAR_AFTER_WRITE	32U
#define REG_MAY_BE_UPDATED	64U
#define REG_AUTO_UPDATE		64U	/* Used in D-forms for scroll-tables */
#define REG_OVERWRITE		128U
#define REG_SKIP_DUP		256U

	/* Bits in form->status */
#define STATUS_NO_RECORD	(1U+2U)	/* Record isn't usable */
#define STATUS_GARBAGE		1U
#define STATUS_NOT_FOUND	2U	/* No record in database when needed */
#define STATUS_NO_PARENT	4U	/* Parent record wasn't found */
#define STATUS_NOT_READ		8U	/* Record isn't read */
#define STATUS_UPDATED		16U	/* Record is updated by formula */
#define STATUS_NULL_ROW		32U	/* table->null_row is set */
#define STATUS_DELETED		64U

/*
  Such interval is "discrete": it is the set of
  { auto_inc_interval_min + k * increment,
    0 <= k <= (auto_inc_interval_values-1) }
  Where "increment" is maintained separately by the user of this class (and is
  currently only thd->variables.auto_increment_increment).
  It mustn't derive from Sql_alloc, because SET INSERT_ID needs to
  allocate memory which must stay allocated for use by the next statement.
*/
class Discrete_interval {
private:
  ulonglong interval_min;
  ulonglong interval_values;
  ulonglong  interval_max;    // excluded bound. Redundant.
public:
  Discrete_interval *next;    // used when linked into Discrete_intervals_list
  void replace(ulonglong start, ulonglong val, ulonglong incr)
  {
    interval_min=    start;
    interval_values= val;
    interval_max=    (val == ULONGLONG_MAX) ? val : start + val * incr;
  }
  Discrete_interval(ulonglong start, ulonglong val, ulonglong incr) :
    next(NULL) { replace(start, val, incr); };
  Discrete_interval() : next(NULL) { replace(0, 0, 0); };
  ulonglong minimum() const { return interval_min;    };
  ulonglong values()  const { return interval_values; };
  ulonglong maximum() const { return interval_max;    };
  /*
    If appending [3,5] to [1,2], we merge both in [1,5] (they should have the
    same increment for that, user of the class has to ensure that). That is
    just a space optimization. Returns 0 if merge succeeded.
  */
  bool merge_if_contiguous(ulonglong start, ulonglong val, ulonglong incr)
  {
    if (interval_max == start)
    {
      if (val == ULONGLONG_MAX)
      {
        interval_values=   interval_max= val;
      }
      else
      {
        interval_values+=  val;
        interval_max=      start + val * incr;
      }
      return 0;
    }
    return 1;
  };
};

/* List of Discrete_interval objects */
class Discrete_intervals_list {
private:
  Discrete_interval        *head;
  Discrete_interval        *tail;
  /*
    When many intervals are provided at the beginning of the execution of a
    statement (in a replication slave or SET INSERT_ID), "current" points to
    the interval being consumed by the thread now (so "current" goes from
    "head" to "tail" then to NULL).
  */
  Discrete_interval        *current;
  uint                  elements; // number of elements
  void set_members(Discrete_interval *h, Discrete_interval *t,
                   Discrete_interval *c, uint el)
  {  
    head= h;
    tail= t;
    current= c;
    elements= el;
  }
  void operator=(Discrete_intervals_list &);  /* prevent use of these */
  Discrete_intervals_list(const Discrete_intervals_list &);

public:
  Discrete_intervals_list() : head(NULL), current(NULL), elements(0) {};
  void empty_no_free()
  {
    set_members(NULL, NULL, NULL, 0);
  }
  void empty()
  {
    for (Discrete_interval *i= head; i;)
    {
      Discrete_interval *next= i->next;
      delete i;
      i= next;
    }
    empty_no_free();
  }
  void copy_shallow(const Discrete_intervals_list * dli)
  {
    head= dli->get_head();
    tail= dli->get_tail();
    current= dli->get_current();
    elements= dli->nb_elements();
  }
  void swap (Discrete_intervals_list * dli)
  {
    Discrete_interval *h, *t, *c;
    uint el;
    h= dli->get_head();
    t= dli->get_tail();
    c= dli->get_current();
    el= dli->nb_elements();
    dli->copy_shallow(this);
    set_members(h, t, c, el);
  }
  const Discrete_interval* get_next()
  {
    Discrete_interval *tmp= current;
    if (current != NULL)
      current= current->next;
    return tmp;
  }
  ~Discrete_intervals_list() { empty(); };
  bool append(ulonglong start, ulonglong val, ulonglong incr);
  bool append(Discrete_interval *interval);
  ulonglong minimum()     const { return (head ? head->minimum() : 0); };
  ulonglong maximum()     const { return (head ? tail->maximum() : 0); };
  uint      nb_elements() const { return elements; }
  Discrete_interval* get_head() const { return head; };
  Discrete_interval* get_tail() const { return tail; };
  Discrete_interval* get_current() const { return current; };
};


/*
  DDL options:
  - CREATE IF NOT EXISTS
  - DROP IF EXISTS
  - CREATE LIKE
  - REPLACE
*/
struct DDL_options_st
{
public:
  enum Options
  {
    OPT_NONE= 0,
    OPT_IF_NOT_EXISTS= 2,              // CREATE TABLE IF NOT EXISTS
    OPT_LIKE= 4,                       // CREATE TABLE LIKE
    OPT_OR_REPLACE= 16,                // CREATE OR REPLACE TABLE
    OPT_OR_REPLACE_SLAVE_GENERATED= 32,// REPLACE was added on slave, it was
                                       // not in the original query on master.
    OPT_IF_EXISTS= 64,
    OPT_CREATE_SELECT= 128,             // CREATE ... SELECT
    OPT_IMPORT_TABLESPACE= 256      // ALTER ... IMPORT TABLESPACE
  };

private:
  Options m_options;

public:
  Options create_like_options() const
  {
    return (DDL_options_st::Options)
           (((uint) m_options) & (OPT_IF_NOT_EXISTS | OPT_OR_REPLACE));
  }
  void init() { m_options= OPT_NONE; }
  void init(Options options) { m_options= options; }
  void set(Options other)
  {
    m_options= other;
  }
  void set(const DDL_options_st other)
  {
    m_options= other.m_options;
  }
  bool if_not_exists() const { return m_options & OPT_IF_NOT_EXISTS; }
  bool or_replace() const { return m_options & OPT_OR_REPLACE; }
  bool or_replace_slave_generated() const
  { return m_options & OPT_OR_REPLACE_SLAVE_GENERATED; }
  bool like() const { return m_options & OPT_LIKE; }
  bool if_exists() const { return m_options & OPT_IF_EXISTS; }
  bool is_create_select() const { return m_options & OPT_CREATE_SELECT; }
  bool import_tablespace() const { return m_options & OPT_IMPORT_TABLESPACE; }

  void add(const DDL_options_st::Options other)
  {
    m_options= (Options) ((uint) m_options | (uint) other);
  }
  void add(const DDL_options_st &other)
  {
    add(other.m_options);
  }
  DDL_options_st operator|(const DDL_options_st &other)
  {
    add(other.m_options);
    return *this;
  }
  DDL_options_st operator|=(DDL_options_st::Options other)
  {
    add(other);
    return *this;
  }
};


class DDL_options: public DDL_options_st
{
public:
  DDL_options() { init(); }
  DDL_options(Options options) { init(options); }
  DDL_options(const DDL_options_st &options)
  { DDL_options_st::operator=(options); }
};


struct Lex_length_and_dec_st
{
protected:
  uint32 m_length;
  uint8  m_dec;
  uint8  m_collation_type:LEX_CHARSET_COLLATION_TYPE_BITS;
  bool   m_has_explicit_length:1;
  bool   m_has_explicit_dec:1;
  bool   m_length_overflowed:1;
  bool   m_dec_overflowed:1;

  static_assert(LEX_CHARSET_COLLATION_TYPE_BITS <= 8,
                "Lex_length_and_dec_st::m_collation_type bits check");

public:
  void reset()
  {
    m_length= 0;
    m_dec= 0;
    m_collation_type= 0;
    m_has_explicit_length= false;
    m_has_explicit_dec= false;
    m_length_overflowed= false;
    m_dec_overflowed= false;
  }
  void set_length_only(uint32 length)
  {
    m_length= length;
    m_dec= 0;
    m_collation_type= 0;
    m_has_explicit_length= true;
    m_has_explicit_dec= false;
    m_length_overflowed= false;
    m_dec_overflowed= false;
  }
  void set_dec_only(uint8 dec)
  {
    m_length= 0;
    m_dec= dec;
    m_collation_type= 0;
    m_has_explicit_length= false;
    m_has_explicit_dec= true;
    m_length_overflowed= false;
    m_dec_overflowed= false;
  }
  void set_length_and_dec(uint32 length, uint8 dec)
  {
    m_length= length;
    m_dec= dec;
    m_collation_type= 0;
    m_has_explicit_length= true;
    m_has_explicit_dec= true;
    m_length_overflowed= false;
    m_dec_overflowed= false;
  }
  void set(const char *length, const char *dec);
  uint32 length() const
  {
    return m_length;
  }
  uint8 dec() const
  {
    return m_dec;
  }
  bool has_explicit_length() const
  {
    return m_has_explicit_length;
  }
  bool has_explicit_dec() const
  {
    return m_has_explicit_dec;
  }
  bool length_overflowed()  const
  {
    return m_length_overflowed;
  }
  bool dec_overflowed()  const
  {
    return m_dec_overflowed;
  }
};


struct Lex_field_type_st: public Lex_length_and_dec_st
{
private:
  const Type_handler *m_handler;
  CHARSET_INFO *m_ci;
public:
  void set(const Type_handler *handler,
           Lex_length_and_dec_st length_and_dec,
           CHARSET_INFO *cs= NULL)
  {
    m_handler= handler;
    m_ci= cs;
    Lex_length_and_dec_st::operator=(length_and_dec);
  }
  void set(const Type_handler *handler,
           const Lex_length_and_dec_st &length_and_dec,
           const Lex_column_charset_collation_attrs_st &coll)
  {
    m_handler= handler;
    m_ci= coll.charset_info();
    Lex_length_and_dec_st::operator=(length_and_dec);
    // Using bit-and to avoid the warning:
    // conversion from ‘uint8’ to ‘unsigned char:3’ may change value
    m_collation_type= ((uint8) coll.type()) & LEX_CHARSET_COLLATION_TYPE_MASK;
  }
  void set(const Type_handler *handler,
           const Lex_column_charset_collation_attrs_st &coll)
  {
    m_handler= handler;
    m_ci= coll.charset_info();
    Lex_length_and_dec_st::reset();
    // Using bit-and to avoid the warning:
    // conversion from ‘uint8’ to ‘unsigned char:3’ may change value
    m_collation_type= ((uint8) coll.type()) & LEX_CHARSET_COLLATION_TYPE_MASK;
  }
  void set(const Type_handler *handler, CHARSET_INFO *cs= NULL)
  {
    m_handler= handler;
    m_ci= cs;
    Lex_length_and_dec_st::reset();
  }
  void set_handler_length_flags(const Type_handler *handler,
                                const Lex_length_and_dec_st &length,
                                uint32 flags);
  void set_handler_length(const Type_handler *handler, uint32 length)
  {
    m_handler= handler;
    m_ci= NULL;
    Lex_length_and_dec_st::set_length_only(length);
  }
  void set_handler(const Type_handler *handler)
  {
    m_handler= handler;
  }
  const Type_handler *type_handler() const { return m_handler; }
  CHARSET_INFO *charset_collation() const { return m_ci; }
  Lex_column_charset_collation_attrs charset_collation_attrs() const
  {
    return Lex_column_charset_collation_attrs(m_ci,
                                 (Lex_column_charset_collation_attrs_st::Type)
                                 m_collation_type);
  }
};


struct Lex_dyncol_type_st: public Lex_length_and_dec_st
{
private:
  int m_type; // enum_dynamic_column_type is not visible here, so use int
  CHARSET_INFO *m_ci;
public:
  void set(int type, Lex_length_and_dec_st length_and_dec,
           CHARSET_INFO *cs= NULL)
  {
    m_type= type;
    m_ci= cs;
    Lex_length_and_dec_st::operator=(length_and_dec);
  }
  void set(int type)
  {
    m_type= type;
    m_ci= NULL;
    Lex_length_and_dec_st::reset();
  }
  void set(int type, CHARSET_INFO *cs)
  {
    m_type= type;
    m_ci= cs;
    Lex_length_and_dec_st::reset();
  }
  bool set(int type,
           Sql_used *used,
           const Charset_collation_map_st &map,
           const Lex_column_charset_collation_attrs_st &collation,
           CHARSET_INFO *charset)
  {
    CHARSET_INFO *tmp= collation.resolved_to_character_set(used, map, charset);
    if (!tmp)
      return true;
    set(type, tmp);
    return false;
  }
  int dyncol_type() const { return m_type; }
  CHARSET_INFO *charset_collation() const { return m_ci; }
};


struct Lex_spblock_handlers_st
{
public:
  int hndlrs;
  void init(int count) { hndlrs= count; }
};


struct Lex_spblock_st: public Lex_spblock_handlers_st
{
public:
  int vars;
  int conds;
  int curs;
  void init()
  {
    vars= conds= hndlrs= curs= 0;
  }
  void init_using_vars(uint nvars)
  {
    vars= nvars;
    conds= hndlrs= curs= 0;
  }
  void join(const Lex_spblock_st &b1, const Lex_spblock_st &b2)
  {
    vars= b1.vars + b2.vars;
    conds= b1.conds + b2.conds;
    hndlrs= b1.hndlrs + b2.hndlrs;
    curs= b1.curs + b2.curs;
  }
};


class Lex_spblock: public Lex_spblock_st
{
public:
  Lex_spblock() { init(); }
  Lex_spblock(const Lex_spblock_handlers_st &other)
  {
    vars= conds= curs= 0;
    hndlrs= other.hndlrs;
  }
};


struct Lex_for_loop_bounds_st
{
public:
  class sp_assignment_lex *m_index;  // The first iteration value (or cursor)
  class sp_assignment_lex *m_target_bound; // The last iteration value
  int8 m_direction;
  bool m_implicit_cursor;
  bool is_for_loop_cursor() const { return m_target_bound == NULL; }
};


class Lex_for_loop_bounds_intrange: public Lex_for_loop_bounds_st
{
public:
  Lex_for_loop_bounds_intrange(int8 direction,
                               class sp_assignment_lex *left_expr,
                               class sp_assignment_lex *right_expr)
  {
    m_direction= direction;
    m_index=        direction > 0 ? left_expr  : right_expr;
    m_target_bound= direction > 0 ? right_expr : left_expr;
    m_implicit_cursor= false;
  }
};


struct Lex_for_loop_st
{
public:
  class sp_variable *m_index;  // The first iteration value (or cursor)
  class sp_variable *m_target_bound; // The last iteration value
  int m_cursor_offset;
  int8 m_direction;
  bool m_implicit_cursor;
  void init()
  {
    m_index= 0;
    m_target_bound= 0;
    m_cursor_offset= 0;
    m_direction= 0;
    m_implicit_cursor= false;
  }
  bool is_for_loop_cursor() const { return m_target_bound == NULL; }
  bool is_for_loop_explicit_cursor() const
  {
    return is_for_loop_cursor() && !m_implicit_cursor;
  }
};


enum trim_spec { TRIM_LEADING, TRIM_TRAILING, TRIM_BOTH };

struct Lex_trim_st
{
  Item *m_remove;
  Item *m_source;
  trim_spec m_spec;
public:
  void set(trim_spec spec, Item *remove, Item *source)
  {
    m_spec= spec;
    m_remove= remove;
    m_source= source;
  }
  void set(trim_spec spec, Item *source)
  {
    set(spec, NULL, source);
  }
  Item *make_item_func_trim_std(THD *thd) const;
  Item *make_item_func_trim_oracle(THD *thd) const;
};


class Lex_trim: public Lex_trim_st
{
public:
  Lex_trim(trim_spec spec, Item *source) { set(spec, source); }
};


class Lex_substring_spec_st
{
public:
  Item *m_subject;
  Item *m_from;
  Item *m_for;
  static Lex_substring_spec_st init(Item *subject,
                                    Item *from,
                                    Item *xfor= NULL)
  {
    Lex_substring_spec_st res;
    res.m_subject= subject;
    res.m_from= from;
    res.m_for= xfor;
    return res;
  }
};


class st_select_lex;

class Lex_select_lock
{
public:
  struct
  {
    uint defined_lock:1;
    uint update_lock:1;
    uint defined_timeout:1;
    uint skip_locked:1;
  };
  ulong timeout;


  void empty()
  {
    defined_lock= update_lock= defined_timeout= skip_locked= FALSE;
    timeout= 0;
  }
  void set_to(st_select_lex *sel);
};

class Lex_select_limit
{
public:
  /* explicit LIMIT clause was used */
  bool explicit_limit;
  bool with_ties;
  Item *select_limit, *offset_limit;

  void clear()
  {
    explicit_limit= FALSE;    // No explicit limit given by user
    with_ties= FALSE;         // No use of WITH TIES operator
    select_limit= NULL;       // denotes the default limit = HA_POS_ERROR
    offset_limit= NULL;       // denotes the default offset = 0
  }
};

struct st_order;

class Load_data_param
{
protected:
  CHARSET_INFO *m_charset;   // Character set of the file
  ulonglong m_fixed_length;  // Sum of target field lengths for fixed format
  bool m_is_fixed_length;
  bool m_use_blobs;
public:
  Load_data_param(CHARSET_INFO *cs, bool is_fixed_length):
    m_charset(cs),
    m_fixed_length(0),
    m_is_fixed_length(is_fixed_length),
    m_use_blobs(false)
  { }
  bool add_outvar_field(THD *thd, const Field *field);
  bool add_outvar_user_var(THD *thd);
  CHARSET_INFO *charset() const { return m_charset; }
  bool is_fixed_length() const { return m_is_fixed_length; }
  bool use_blobs() const { return m_use_blobs; }
};


class Load_data_outvar
{
public:
  virtual ~Load_data_outvar() = default;
  virtual bool load_data_set_null(THD *thd, const Load_data_param *param)= 0;
  virtual bool load_data_set_value(THD *thd, const char *pos, uint length,
                                   const Load_data_param *param)= 0;
  virtual bool load_data_set_no_data(THD *thd, const Load_data_param *param)= 0;
  virtual void load_data_print_for_log_event(THD *thd, class String *to) const= 0;
  virtual bool load_data_add_outvar(THD *thd, Load_data_param *param) const= 0;
  virtual uint load_data_fixed_length() const= 0;
};


class Timeval: public timeval
{
protected:
  Timeval() = default;
public:
  Timeval(my_time_t sec, ulong usec)
  {
    tv_sec= sec;
    /*
      Since tv_usec is not always of type ulong, cast usec parameter
      explicitly to uint to avoid compiler warnings about losing
      integer precision.
    */
    DBUG_ASSERT(usec < 1000000);
    tv_usec= (uint)usec;
  }
  explicit Timeval(const timeval &tv)
   :timeval(tv)
  { }
};


#endif /* STRUCTS_INCLUDED */<|MERGE_RESOLUTION|>--- conflicted
+++ resolved
@@ -171,17 +171,7 @@
   engine_option_value *option_list;
   ha_index_option_struct *option_struct;                  /* structure with parsed options */
 
-<<<<<<< HEAD
-  double actual_rec_per_key(uint i);
-=======
   double actual_rec_per_key(uint i) const;
-
-  bool without_overlaps;
-  /*
-    TRUE if index needs to be ignored
-  */
-  bool is_ignored;
->>>>>>> 984606d7
 } KEY;
 
 
