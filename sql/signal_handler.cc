/* Copyright (c) 2011, 2012, Oracle and/or its affiliates.
   Copyright (c) 2011, 2021, MariaDB Corporation.

   This program is free software; you can redistribute it and/or modify
   it under the terms of the GNU General Public License as published by
   the Free Software Foundation; version 2 of the License.

   This program is distributed in the hope that it will be useful,
   but WITHOUT ANY WARRANTY; without even the implied warranty of
   MERCHANTABILITY or FITNESS FOR A PARTICULAR PURPOSE.  See the
   GNU General Public License for more details.

   You should have received a copy of the GNU General Public License
   along with this program; if not, write to the Free Software
   Foundation, Inc., 51 Franklin St, Fifth Floor, Boston, MA  02110-1335  USA */

#include "mariadb.h"
#include "my_dbug.h"
#include <signal.h>

//#include "sys_vars.h"
#include <keycache.h>
#include "mysqld.h"
#include "sql_class.h"
#include "my_stacktrace.h"
#include <source_revision.h>

#ifdef __WIN__
#include <crtdbg.h>
#include <direct.h>
#define SIGNAL_FMT "exception 0x%x"
#else
#define SIGNAL_FMT "signal %d"
#endif


#if defined(__APPLE__) || defined(__FreeBSD__)
#include <sys/sysctl.h>
#endif

#ifndef PATH_MAX
#define PATH_MAX 4096
#endif

/*
  We are handling signals/exceptions in this file.
  Any global variables we read should be 'volatile sig_atomic_t'
  to guarantee that we read some consistent value.
 */
static volatile sig_atomic_t segfaulted= 0;
extern ulong max_used_connections;
extern volatile sig_atomic_t calling_initgroups;

extern const char *optimizer_switch_names[];

static inline void output_core_info()
{
  /* proc is optional on some BSDs so it can't hurt to look */
#if defined(HAVE_READLINK) && !defined(__APPLE__) && !defined(__FreeBSD__)
  char buff[PATH_MAX];
  ssize_t len;
  int fd;
  if ((len= readlink("/proc/self/cwd", buff, sizeof(buff)-1)) >= 0)
  {
    buff[len]= 0;
    my_safe_printf_stderr("Writing a core file...\nWorking directory at %.*s\n",
                          (int) len, buff);
  }
<<<<<<< HEAD
#ifdef __FreeBSD__
  if ((fd= my_open("/proc/curproc/rlimit", O_RDONLY, MYF(0))) >= 0)
#else
  if ((fd= my_open("/proc/self/limits", O_RDONLY, MYF(0))) >= 0)
#endif
=======
  if ((fd= open("/proc/self/limits", O_RDONLY, MYF(0))) >= 0)
>>>>>>> eaebe8b5
  {
    my_safe_printf_stderr("Resource Limits:\n");
    while ((len= read(fd, (uchar*)buff, sizeof(buff))) > 0)
    {
      my_write_stderr(buff, len);
    }
    close(fd);
  }
#ifdef __linux__
  if ((fd= open("/proc/sys/kernel/core_pattern", O_RDONLY, MYF(0))) >= 0)
  {
    len= read(fd, (uchar*)buff, sizeof(buff));
    my_safe_printf_stderr("Core pattern: %.*s\n", (int) len, buff);
    close(fd);
  }
  if ((fd= open("/proc/version", O_RDONLY)) >= 0)
  {
    len= read(fd, (uchar*)buff, sizeof(buff));
    my_safe_printf_stderr("Kernel version: %.*s\n", (int) len, buff);
    close(fd);
  }
#endif
#elif defined(__APPLE__) || defined(__FreeBSD__)
  char buff[PATH_MAX];
  size_t len = sizeof(buff);
  if (sysctlbyname("kern.corefile", buff, &len, NULL, 0) == 0)
  {
    my_safe_printf_stderr("Core pattern: %.*s\n", (int) len, buff);
  }
  if (sysctlbyname("kern.version", buff, &len, NULL, 0) == 0)
  {
    my_safe_printf_stderr("Kernel version: %.*s\n", (int) len, buff);
  }
#elif defined(HAVE_GETCWD)
  char buff[80];

  if (getcwd(buff, sizeof(buff)))
  {
    my_safe_printf_stderr("Writing a core file at %.*s\n", (int) sizeof(buff), buff);
    fflush(stderr);
  }
#endif
}

/**
 * Handler for fatal signals on POSIX, exception handler on Windows.
 *
 * Fatal events (seg.fault, bus error etc.) will trigger
 * this signal handler.  The handler will try to dump relevant
 * debugging information to stderr and dump a core image.
 *
 * POSIX : Signal handlers should, if possible, only use a set of 'safe' system 
 * calls and library functions.  A list of safe calls in POSIX systems
 * are available at:
 *  http://pubs.opengroup.org/onlinepubs/009695399/functions/xsh_chap02_04.html
 *
 * @param sig Signal number /Exception code
*/
extern "C" sig_handler handle_fatal_signal(int sig)
{
  time_t curr_time;
  struct tm tm;
#ifdef HAVE_STACKTRACE
  THD *thd;
  /*
     This flag remembers if the query pointer was found invalid.
     We will try and print the query at the end of the signal handler, in case
     we're wrong.
  */
  bool print_invalid_query_pointer= false;
#endif

  if (segfaulted)
  {
    my_safe_printf_stderr("Fatal " SIGNAL_FMT " while backtracing\n", sig);
    goto end;
  }
  segfaulted = 1;
  DBUG_PRINT("error", ("handling fatal signal"));

  curr_time= my_time(0);
  localtime_r(&curr_time, &tm);

  my_safe_printf_stderr("%02d%02d%02d %2d:%02d:%02d ",
                        tm.tm_year % 100, tm.tm_mon+1, tm.tm_mday,
                        tm.tm_hour, tm.tm_min, tm.tm_sec);
  if (opt_expect_abort
#ifdef _WIN32
    && sig == (int)EXCEPTION_BREAKPOINT /* __debugbreak in my_sigabrt_hander() */
#else
    && sig == SIGABRT
#endif
    )
  {
    fprintf(stderr,"[Note] mysqld did an expected abort\n");
    goto end;
  }

  my_safe_printf_stderr("[ERROR] mysqld got " SIGNAL_FMT " ;\n",sig);

  my_safe_printf_stderr("%s",
    "This could be because you hit a bug. It is also possible that this binary\n"
    "or one of the libraries it was linked against is corrupt, improperly built,\n"
    "or misconfigured. This error can also be caused by malfunctioning hardware.\n\n");

  my_safe_printf_stderr("%s",
                        "To report this bug, see https://mariadb.com/kb/en/reporting-bugs\n\n");

  my_safe_printf_stderr("%s",
    "We will try our best to scrape up some info that will hopefully help\n"
    "diagnose the problem, but since we have already crashed, \n"
    "something is definitely wrong and this may fail.\n\n");

  set_server_version(server_version, sizeof(server_version));
  my_safe_printf_stderr("Server version: %s source revision: %s\n",
		        server_version, SOURCE_REVISION);

  if (dflt_key_cache)
    my_safe_printf_stderr("key_buffer_size=%zu\n",
                          dflt_key_cache->key_cache_mem_size);

  my_safe_printf_stderr("read_buffer_size=%lu\n",
                        global_system_variables.read_buff_size);

  my_safe_printf_stderr("max_used_connections=%lu\n",
                        max_used_connections);

  if (thread_scheduler)
    my_safe_printf_stderr("max_threads=%lu\n",
                          thread_scheduler->max_threads +
                          extra_max_connections);

  my_safe_printf_stderr("thread_count=%u\n", THD_count::value());

  if (dflt_key_cache && thread_scheduler)
  {
    size_t used_mem=
        (dflt_key_cache->key_cache_mem_size +
         (global_system_variables.read_buff_size +
          (size_t) global_system_variables.sortbuff_size) *
             (thread_scheduler->max_threads + extra_max_connections) +
         (max_connections + extra_max_connections) * sizeof(THD)) / 1024;

    my_safe_printf_stderr("It is possible that mysqld could use up to \n"
                          "key_buffer_size + "
                          "(read_buffer_size + sort_buffer_size)*max_threads = "
                          "%zu K  bytes of memory\n", used_mem);

    my_safe_printf_stderr("%s",
                          "Hope that's ok; if not, decrease some variables in "
                          "the equation.\n\n");
  }

#ifdef HAVE_STACKTRACE
  thd= current_thd;

  if (opt_stack_trace)
  {
    my_safe_printf_stderr("Thread pointer: %p\n", thd);
    my_safe_printf_stderr("%s",
      "Attempting backtrace. You can use the following "
      "information to find out\n"
      "where mysqld died. If you see no messages after this, something went\n"
      "terribly wrong...\n");
    my_print_stacktrace(thd ? (uchar*) thd->thread_stack : NULL,
                        (ulong)my_thread_stack_size, 0);
  }
  if (thd)
  {
    const char *kreason= "UNKNOWN";
    switch (thd->killed) {
    case NOT_KILLED:
    case KILL_HARD_BIT:
      kreason= "NOT_KILLED";
      break;
    case KILL_BAD_DATA:
    case KILL_BAD_DATA_HARD:
      kreason= "KILL_BAD_DATA";
      break;
    case KILL_CONNECTION:
    case KILL_CONNECTION_HARD:
      kreason= "KILL_CONNECTION";
      break;
    case KILL_QUERY:
    case KILL_QUERY_HARD:
      kreason= "KILL_QUERY";
      break;
    case KILL_TIMEOUT:
    case KILL_TIMEOUT_HARD:
      kreason= "KILL_TIMEOUT";
      break;
    case KILL_SYSTEM_THREAD:
    case KILL_SYSTEM_THREAD_HARD:
      kreason= "KILL_SYSTEM_THREAD";
      break;
    case KILL_SERVER:
    case KILL_SERVER_HARD:
      kreason= "KILL_SERVER";
      break;
    case ABORT_QUERY:
    case ABORT_QUERY_HARD:
      kreason= "ABORT_QUERY";
      break;
    case KILL_SLAVE_SAME_ID:
      kreason= "KILL_SLAVE_SAME_ID";
      break;
    case KILL_WAIT_TIMEOUT:
    case KILL_WAIT_TIMEOUT_HARD:
      kreason= "KILL_WAIT_TIMEOUT";
      break;
    }
    my_safe_printf_stderr("%s", "\n"
      "Trying to get some variables.\n"
      "Some pointers may be invalid and cause the dump to abort.\n");

    my_safe_printf_stderr("Query (%p): ", thd->query());
    if (my_safe_print_str(thd->query(), MY_MIN(65536U, thd->query_length())))
    {
      // Query was found invalid. We will try to print it at the end.
      print_invalid_query_pointer= true;
    }

    my_safe_printf_stderr("\nConnection ID (thread ID): %lu\n",
                          (ulong) thd->thread_id);
    my_safe_printf_stderr("Status: %s\n\n", kreason);
    my_safe_printf_stderr("%s", "Optimizer switch: ");
    ulonglong optsw= thd->variables.optimizer_switch;
    for (uint i= 0; optimizer_switch_names[i+1]; i++, optsw >>= 1)
    {
      if (i)
        my_safe_printf_stderr("%s", ",");
      my_safe_printf_stderr("%s=%s",
              optimizer_switch_names[i], optsw & 1 ? "on" : "off");
    }
    my_safe_printf_stderr("%s", "\n\n");
  }
  my_safe_printf_stderr("%s",
    "The manual page at "
    "https://mariadb.com/kb/en/how-to-produce-a-full-stack-trace-for-mysqld/ contains\n"
    "information that should help you find out what is causing the crash.\n");

#endif /* HAVE_STACKTRACE */

#ifdef HAVE_INITGROUPS
  if (calling_initgroups)
  {
    my_safe_printf_stderr("%s", "\n"
      "This crash occurred while the server was calling initgroups(). This is\n"
      "often due to the use of a mysqld that is statically linked against \n"
      "glibc and configured to use LDAP in /etc/nsswitch.conf.\n"
      "You will need to either upgrade to a version of glibc that does not\n"
      "have this problem (2.3.4 or later when used with nscd),\n"
      "disable LDAP in your nsswitch.conf, or use a "
      "mysqld that is not statically linked.\n");
  }
#endif

  if (locked_in_memory)
  {
    my_safe_printf_stderr("%s", "\n"
      "The \"--memlock\" argument, which was enabled, "
      "uses system calls that are\n"
      "unreliable and unstable on some operating systems and "
      "operating-system versions (notably, some versions of Linux).\n"
      "This crash could be due to use of those buggy OS calls.\n"
      "You should consider whether you really need the "
      "\"--memlock\" parameter and/or consult the OS distributer about "
      "\"mlockall\" bugs.\n");
  }

#ifdef HAVE_STACKTRACE
  if (print_invalid_query_pointer)
  {
    my_safe_printf_stderr(
        "\nWe think the query pointer is invalid, but we will try "
        "to print it anyway. \n"
        "Query: ");
    my_write_stderr(thd->query(), MY_MIN(65536U, thd->query_length()));
    my_safe_printf_stderr("\n\n");
  }
#endif

  output_core_info();
#ifdef HAVE_WRITE_CORE
  if (test_flags & TEST_CORE_ON_SIGNAL)
  {
    my_write_core(sig);
  }
#endif

end:
#ifndef __WIN__
  /*
     Quit, without running destructors (etc.)
     Use a signal, because the parent (systemd) can check that with WIFSIGNALED
     On Windows, do not terminate, but pass control to exception filter.
  */
  signal(sig, SIG_DFL);
  kill(getpid(), sig);
#else
  return;
#endif
}<|MERGE_RESOLUTION|>--- conflicted
+++ resolved
@@ -66,15 +66,11 @@
     my_safe_printf_stderr("Writing a core file...\nWorking directory at %.*s\n",
                           (int) len, buff);
   }
-<<<<<<< HEAD
 #ifdef __FreeBSD__
-  if ((fd= my_open("/proc/curproc/rlimit", O_RDONLY, MYF(0))) >= 0)
+  if ((fd= open("/proc/curproc/rlimit", O_RDONLY, MYF(0))) >= 0)
 #else
-  if ((fd= my_open("/proc/self/limits", O_RDONLY, MYF(0))) >= 0)
-#endif
-=======
   if ((fd= open("/proc/self/limits", O_RDONLY, MYF(0))) >= 0)
->>>>>>> eaebe8b5
+#endif
   {
     my_safe_printf_stderr("Resource Limits:\n");
     while ((len= read(fd, (uchar*)buff, sizeof(buff))) > 0)
