// Configure.js
//
// Copyright (C) 2006 MySQL AB
// 
// This program is free software; you can redistribute it and/or modify
// it under the terms of the GNU General Public License as published by
// the Free Software Foundation; version 2 of the License.
// 
// This program is distributed in the hope that it will be useful,
// but WITHOUT ANY WARRANTY; without even the implied warranty of
// MERCHANTABILITY or FITNESS FOR A PARTICULAR PURPOSE.  See the
// GNU General Public License for more details.
// 
// You should have received a copy of the GNU General Public License
// along with this program; if not, write to the Free Software
// Foundation, Inc., 51 Franklin St, Fifth Floor, Boston, MA  02110-1301  USA

ForReading = 1;
ForWriting = 2;
ForAppending = 8;

try 
{
    var fso = new ActiveXObject("Scripting.FileSystemObject");

    var args = WScript.Arguments
    
    // read in the Unix configure.in file
    var configureInTS = fso.OpenTextFile("configure.in", ForReading);
    var configureIn = configureInTS.ReadAll();
    configureInTS.Close();
    var default_comment = "Source distribution";
    var default_port = GetValue(configureIn, "MYSQL_TCP_PORT_DEFAULT");
    var actual_port = 0;
    var with_maria_tmp_tables = -1;

    var configfile = fso.CreateTextFile("win\\configure.data", true);
    for (i=0; i < args.Count(); i++)
    {
        var parts = args.Item(i).split('=');
        switch (parts[0])
        {
            case "CYBOZU":
            case "EMBED_MANIFESTS":
            case "EXTRA_DEBUG":
            case "WITH_EMBEDDED_SERVER":
            case "WITHOUT_MARIA_TEMP_TABLES":
                    configfile.WriteLine("SET (" + args.Item(i) + " TRUE)");
                    break;
            case "WITH_MARIA_STORAGE_ENGINE":
                    configfile.WriteLine("SET (" + args.Item(i) + " TRUE)");
                    if(with_maria_tmp_tables == -1)
                    {
                      with_maria_tmp_tables = 1;
                    }
                    break;
            case "WITH_MARIA_TMP_TABLES":
                    with_maria_tmp_tables = ( parts.length == 1 ||
                           parts[1] == "YES" || parts[1] == "TRUE");
                    break;
            case "MYSQL_SERVER_SUFFIX":
            case "MYSQLD_EXE_SUFFIX":
                    configfile.WriteLine("SET (" + parts[0] + " \""
                                         + parts[1] + "\")");
                    break;
            case "COMPILATION_COMMENT":
                    default_comment = parts[1];
                    break;
            case "MYSQL_TCP_PORT":
                    actual_port = parts[1];
                    break;
        }
    }
    if (with_maria_tmp_tables == 1)
    {
      configfile.WriteLine("SET (WITH_MARIA_TMP_TABLES TRUE)");
    }
    if (actual_port == 0)
	{
       // if we actually defaulted (as opposed to the pathological case of
       // --with-tcp-port=<MYSQL_TCP_PORT_DEFAULT> which might in theory
       // happen if whole batch of servers was built from a script), set
       // the default to zero to indicate that; we don't lose information
       // that way, because 0 obviously indicates that we can get the
       // default value from MYSQL_TCP_PORT. this seems really evil, but
       // testing for MYSQL_TCP_PORT==MYSQL_TCP_PORT_DEFAULT would make a
       // a port of MYSQL_TCP_PORT_DEFAULT magic even if the builder did not
       // intend it to mean "use the default, in fact, look up a good default
       // from /etc/services if you can", but really, really meant 3306 when
       // they passed in 3306. When they pass in a specific value, let them
       // have it; don't second guess user and think we know better, this will
       // just make people cross.  this makes the the logic work like this
       // (which is complicated enough):
       // 
       // - if a port was set during build, use that as a default.
       // 
       // - otherwise, try to look up a port in /etc/services; if that fails,
       //   use MYSQL_TCP_PORT_DEFAULT (at the time of this writing 3306)
       // 
       // - allow the MYSQL_TCP_PORT environment variable to override that.
       // 
       // - allow command-line parameters to override all of the above.
       // 
       // the top-most MYSQL_TCP_PORT_DEFAULT is read from win/configure.js,
       // so don't mess with that.
	   actual_port = default_port;
	   default_port = 0;
	}

    configfile.WriteLine("SET (COMPILATION_COMMENT \"" +
                         default_comment + "\")");

    configfile.WriteLine("SET (PROTOCOL_VERSION \"" +
                         GetValue(configureIn, "PROTOCOL_VERSION") + "\")");
    configfile.WriteLine("SET (DOT_FRM_VERSION \"" +
                         GetValue(configureIn, "DOT_FRM_VERSION") + "\")");
    configfile.WriteLine("SET (MYSQL_TCP_PORT_DEFAULT \"" + default_port + "\")");
    configfile.WriteLine("SET (MYSQL_TCP_PORT \"" + actual_port + "\")");
    configfile.WriteLine("SET (MYSQL_UNIX_ADDR \"" +
                         GetValue(configureIn, "MYSQL_UNIX_ADDR_DEFAULT") + "\")");
    var version = GetVersion(configureIn);
    configfile.WriteLine("SET (VERSION \"" + version + "\")");
    configfile.WriteLine("SET (MYSQL_BASE_VERSION \"" +
                         GetBaseVersion(version) + "\")");
    configfile.WriteLine("SET (MYSQL_VERSION_ID \"" +
                         GetVersionId(version) + "\")");
    var engineOptions = ParsePlugins();
    for (option in engineOptions)
    {
       configfile.WriteLine("SET(" + engineOptions[option] + " TRUE)");
    }
    configfile.Close();
    
    fso = null;

    WScript.Echo("done!");
}
catch (e)
{
    WScript.Echo("Error: " + e.description);
}

function GetValue(str, key)
{
    var pos = str.indexOf(key+'=');
    if (pos == -1) return null;
    pos += key.length + 1;
    var end = str.indexOf("\n", pos);
    if (str.charAt(pos) == "\"")
        pos++;
    if (str.charAt(end-1) == "\"")
        end--;
    return str.substring(pos, end);    
}

function GetVersion(str)
{
<<<<<<< HEAD
    var key = "AM_INIT_AUTOMAKE(mysql, ";
    var key2 = "AM_INIT_AUTOMAKE(mariadb, ";
    var key_len = key.length;
    var pos = str.indexOf(key); //5.0.6-beta)
    if (pos == -1)
    {
      pos = str.indexOf(key2);
      key_len= key2.length;
    }
    if (pos == -1) return null;
    pos += key_len;
    var end = str.indexOf(")", pos);
=======
    var key = "AC_INIT([MySQL Server], [";
    var pos = str.indexOf(key);
    if (pos == -1) return null;
    pos += key.length;
    var end = str.indexOf("]", pos);
>>>>>>> 370fc6b1
    if (end == -1) return null;
    return str.substring(pos, end);
}

function GetBaseVersion(version)
{
    var dot = version.indexOf(".");
    if (dot == -1) return null;
    dot = version.indexOf(".", dot+1);
    if (dot == -1) dot = version.length;
    return version.substring(0, dot);
}

function GetVersionId(version)
{
    var dot = version.indexOf(".");
    if (dot == -1) return null;
    var major = parseInt(version.substring(0, dot), 10);
    
    dot++;
    var nextdot = version.indexOf(".", dot);
    if (nextdot == -1) return null;
    var minor = parseInt(version.substring(dot, nextdot), 10);
    dot = nextdot+1;
    
    var stop = version.indexOf("-", dot);
    if (stop == -1) stop = version.length;
    var build = parseInt(version.substring(dot, stop), 10);
    
    var id = major;
    if (minor < 10)
        id += '0';
    id += minor;
    if (build < 10)
        id += '0';
    id += build;
    return id;
}

function PluginConfig(isGroup, include)
{
    this.isGroup = isGroup;
    this.include = include;
}


// Parse command line arguments specific to plugins (aka storage engines).
//
// --with-plugin-PLUGIN, --with-plugins=group,  --with-plugins=PLUGIN[,PLUGIN...]
// --without-plugin-PLUGIN is supported.
//
// Legacy option WITH_<PLUGIN>_STORAGE_ENGINE is supported as well.
// The function returns string array with elements like WITH_SOME_STORAGE_ENGINE 
// or WITHOUT_SOME_STORAGE_ENGINE.
//
// This function handles groups, for example effect of specifying --with-plugins=max 
// is the same as --with-plugins==archive,federated,falcon,innobase...

function ParsePlugins()
{

    var config = new Array();  

    config["DEFAULT"] = new PluginConfig(true,true);
    
    // Parse command line parameters
    for (i=0; i< WScript.Arguments.length;i++)
    {
        var option = WScript.Arguments.Item(i);
        var match = /WITH_(\w+)_STORAGE_ENGINE/.exec(option);
        if (match == null)
            match = /--with-plugin-(\w+)/.exec(option);
        if (match != null)
        {
            config[match[1].toUpperCase()] =  new PluginConfig(false,true);
            continue;
        }

        match = /WITHOUT_(\w+)_STORAGE_ENGINE/.exec(option);
        if (match == null)
            match = /--without-plugin-(\w+)/.exec(option);
    
        if (match != null)
        {
            config[match[1].toUpperCase()] =  
                new PluginConfig(false,false);
            continue;
        }
        
        match = /--with-plugins=([\w,\-_]+)/.exec(option);
        if(match != null)
        {
        
            var plugins  = match[1].split(",");
            for(var key in plugins)
            {
                config[plugins[key].toUpperCase()] = 
                    new PluginConfig(null,true);
            }
            continue;
        }
        match = /--without-plugins=([\w,\-_]+)/.exec(option);
        if(match != null)
        {
            var plugins = match[1].split(",");
            for(var key in plugins)
                config[plugins[key].toUpperCase()] =
                    new PluginConfig(null, false);
            continue;
        }
    }
    
    // Read plugin definitions, find out groups plugins belong to.
    var fc = new Enumerator(fso.GetFolder("storage").SubFolders);
    for (;!fc.atEnd(); fc.moveNext())
    {
        var subfolder = fc.item();
        var name =  subfolder.name.toUpperCase();
        
        // Handle case where storage engine  was already specified by name in 
        // --with-plugins or --without-plugins.
        if (config[name] != undefined)
        {
            config[name].isGroup = false;
            continue;
        }
        config[name] = new PluginConfig(false,null);
        
        // Handle groups. For each plugin, find out which group it belongs to
        // If this group was specified on command line for inclusion/exclusion,
        // then include/exclude the plugin.
        filename  = subfolder +"\\plug.in";
        if (fso.FileExists(filename))
        {
            var content = fso.OpenTextFile(filename, ForReading).ReadAll();
            var match = 
              /MYSQL_STORAGE_ENGINE([ ]*)[\(]([^\)]+)[\)]/.exec(content);
            if (match== null)
                continue;
            match = /\[[\w,\-_]+\][\s]?\)/.exec(match[0]);
            if (match == null)
                continue;
            groups = match[0].split(/[\,\(\)\[\] ]/);
            for (var key in groups)
            {
                var group = groups[key].toUpperCase();
                if (config[group] != undefined)
                {
                    config[group].isGroup = true;
                    if (config[group].include != null)
                    {
                        config[name].include = config[group].include;
                        break;
                    }
                }
            }
        }
    }
    
    var arr = new Array();
    for(key in config)
    {
        var eng = config[key];
        if(eng.isGroup != undefined && !eng.isGroup	&& eng.include != undefined)
        {
            if (fso.FolderExists("storage\\"+key) || key=="PARTITION")
            {
                arr[arr.length] = eng.include? 
                    "WITH_"+key+"_STORAGE_ENGINE":"WITHOUT_"+key+"_STORAGE_ENGINE";
            }
        }
    }
    return arr;
}<|MERGE_RESOLUTION|>--- conflicted
+++ resolved
@@ -155,11 +155,10 @@
 
 function GetVersion(str)
 {
-<<<<<<< HEAD
-    var key = "AM_INIT_AUTOMAKE(mysql, ";
+    var key = "AC_INIT([MariaDB Server], [";
     var key2 = "AM_INIT_AUTOMAKE(mariadb, ";
     var key_len = key.length;
-    var pos = str.indexOf(key); //5.0.6-beta)
+    var pos = str.indexOf(key);
     if (pos == -1)
     {
       pos = str.indexOf(key2);
@@ -167,14 +166,7 @@
     }
     if (pos == -1) return null;
     pos += key_len;
-    var end = str.indexOf(")", pos);
-=======
-    var key = "AC_INIT([MySQL Server], [";
-    var pos = str.indexOf(key);
-    if (pos == -1) return null;
-    pos += key.length;
     var end = str.indexOf("]", pos);
->>>>>>> 370fc6b1
     if (end == -1) return null;
     return str.substring(pos, end);
 }
