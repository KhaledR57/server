#!/bin/bash -ue
# Copyright (C) 2013 Percona Inc
# Copyright (C) 2017-2019 MariaDB
#
# This program is free software; you can redistribute it and/or modify
# it under the terms of the GNU General Public License as published by
# the Free Software Foundation; version 2 of the License.
#
# This program is distributed in the hope that it will be useful,
# but WITHOUT ANY WARRANTY; without even the implied warranty of
# MERCHANTABILITY or FITNESS FOR A PARTICULAR PURPOSE.  See the
# GNU General Public License for more details.
#
# You should have received a copy of the GNU General Public License
# along with this program; see the file COPYING. If not, write to the
# Free Software Foundation, Inc., 51 Franklin St, Fifth Floor, Boston
# MA  02110-1301  USA.

# Documentation:
# http://www.percona.com/doc/percona-xtradb-cluster/manual/xtrabackup_sst.html
# Make sure to read that before proceeding!

. $(dirname $0)/wsrep_sst_common

OS=$(uname)
ealgo=""
ekey=""
ekeyfile=""
encrypt=0
nproc=1
ecode=0
ssyslog=""
ssystag=""
XTRABACKUP_PID=""
SST_PORT=""
REMOTEIP=""
tcert=""
tpem=""
tkey=""
sockopt=""
progress=""
ttime=0
totime=0
lsn=""
ecmd=""
rlimit=""
# Initially
stagemsg="${WSREP_SST_OPT_ROLE}"
cpat=""
speciald=1
ib_home_dir=""
ib_log_dir=""
ib_undo_dir=""

sfmt="tar"
strmcmd=""
tfmt=""
tcmd=""
rebuild=0
rebuildcmd=""
payload=0
pvformat="-F '%N => Rate:%r Avg:%a Elapsed:%t %e Bytes: %b %p' "
pvopts="-f  -i 10 -N $WSREP_SST_OPT_ROLE "
STATDIR=""
uextra=0
disver=""

tmpopts=""
itmpdir=""
xtmpdir=""

scomp=""
sdecomp=""

# Required for backup locks
# For backup locks it is 1 sent by joiner
# 5.6.21 PXC and later can't donate to an older joiner
sst_ver=1

if pv --help 2>/dev/null | grep -q FORMAT;then
    pvopts+=$pvformat
fi
pcmd="pv $pvopts"
declare -a RC

INNOBACKUPEX_BIN=$(which mariabackup)
XBSTREAM_BIN=mbstream
XBCRYPT_BIN=xbcrypt # Not available in MariaBackup

DATA="${WSREP_SST_OPT_DATA}"
INFO_FILE="xtrabackup_galera_info"
IST_FILE="xtrabackup_ist"
MAGIC_FILE="${DATA}/${INFO_FILE}"
INNOAPPLYLOG="${DATA}/mariabackup.prepare.log"
INNOMOVELOG="${DATA}/mariabackup.move.log"
INNOBACKUPLOG="${DATA}/mariabackup.backup.log"

# Setting the path for ss and ip
export PATH="/usr/sbin:/sbin:$PATH"

timeit(){
    local stage=$1
    shift
    local cmd="$@"
    local x1 x2 took extcode

    if [[ $ttime -eq 1 ]];then 
        x1=$(date +%s)
        wsrep_log_info "Evaluating $cmd"
        eval "$cmd"
        extcode=$?
        x2=$(date +%s)
        took=$(( x2-x1 ))
        wsrep_log_info "NOTE: $stage took $took seconds"
        totime=$(( totime+took ))
    else 
        wsrep_log_info "Evaluating $cmd"
        eval "$cmd"
        extcode=$?
    fi
    return $extcode
}

get_keys()
{
    # $encrypt -eq 1 is for internal purposes only
    if [[ $encrypt -ge 2 || $encrypt -eq -1 ]];then 
        return 
    fi

    if [[ $encrypt -eq 0 ]];then 
        if $MY_PRINT_DEFAULTS xtrabackup | grep -q encrypt;then
            wsrep_log_error "Unexpected option combination. SST may fail. Refer to http://www.percona.com/doc/percona-xtradb-cluster/manual/xtrabackup_sst.html "
        fi
        return
    fi

    if [[ $sfmt == 'tar' ]];then
        wsrep_log_info "NOTE: Xtrabackup-based encryption - encrypt=1 - cannot be enabled with tar format"
        encrypt=-1
        return
    fi

    wsrep_log_info "Xtrabackup based encryption enabled in my.cnf - Supported only from Xtrabackup 2.1.4"

    if [[ -z $ealgo ]];then
        wsrep_log_error "FATAL: Encryption algorithm empty from my.cnf, bailing out"
        exit 3
    fi

    if [[ -z $ekey && ! -r $ekeyfile ]];then
        wsrep_log_error "FATAL: Either key or keyfile must be readable"
        exit 3
    fi

    if [[ -z $ekey ]];then
        ecmd="${XBCRYPT_BIN} --encrypt-algo=$ealgo --encrypt-key-file=$ekeyfile"
    else
        ecmd="${XBCRYPT_BIN} --encrypt-algo=$ealgo --encrypt-key=$ekey"
    fi

    if [[ "$WSREP_SST_OPT_ROLE" == "joiner" ]];then
        ecmd+=" -d"
    fi

    stagemsg+="-XB-Encrypted"
}

get_transfer()
{
    if [[ -z $SST_PORT ]];then 
        TSST_PORT=4444
    else 
        TSST_PORT=$SST_PORT
    fi

    if [[ $tfmt == 'nc' ]];then
<<<<<<< HEAD
        wsrep_check_programs nc
=======
	wsrep_check_programs nc

>>>>>>> 28e713dc
        wsrep_log_info "Using netcat as streamer"
        if [[ "$WSREP_SST_OPT_ROLE"  == "joiner" ]];then
            if nc -h 2>&1 | grep -q ncat;then 
                # Ncat
                tcmd="nc -l ${TSST_PORT}"
            elif nc -h 2>&1 | grep -q -- '-d\>';then
                # Debian netcat
                tcmd="nc -dl ${TSST_PORT}"
            else
                # traditional netcat
                tcmd="nc -l -p ${TSST_PORT}"
            fi
        else
            if nc -h 2>&1 | grep -q ncat;then
                # Ncat
                tcmd="nc ${REMOTEIP} ${TSST_PORT}"
            elif nc -h 2>&1 | grep -q -- '-d\>';then
                # Debian netcat
                tcmd="nc ${REMOTEIP} ${TSST_PORT}"
            else
                # traditional netcat
                tcmd="nc -q0 ${REMOTEIP} ${TSST_PORT}"
            fi
        fi
    else
        tfmt='socat'
<<<<<<< HEAD
        wsrep_check_programs socat
=======
	wsrep_check_programs socat
>>>>>>> 28e713dc
        wsrep_log_info "Using socat as streamer"

        if [[ $encrypt -eq 2 || $encrypt -eq 3 ]] && ! socat -V | grep -q "WITH_OPENSSL 1";then
            wsrep_log_error "Encryption requested, but socat is not OpenSSL enabled (encrypt=$encrypt)"
            exit 2
        fi

        if [[ $encrypt -eq 2 ]];then 
            wsrep_log_info "Using openssl based encryption with socat: with crt and pem"
            if [[ -z $tpem || -z $tcert ]];then 
                wsrep_log_error "Both PEM and CRT files required"
                exit 22
            fi
            stagemsg+="-OpenSSL-Encrypted-2"
            if [[ "$WSREP_SST_OPT_ROLE"  == "joiner" ]];then
                wsrep_log_info "Decrypting with cert=${tpem}, cafile=${tcert}"
                tcmd="socat -u openssl-listen:${TSST_PORT},reuseaddr,cert=${tpem},cafile=${tcert}${sockopt} stdio"
            else
                wsrep_log_info "Encrypting with cert=${tpem}, cafile=${tcert}"
                tcmd="socat -u stdio openssl-connect:${REMOTEIP}:${TSST_PORT},cert=${tpem},cafile=${tcert}${sockopt}"
            fi
        elif [[ $encrypt -eq 3 ]];then
            wsrep_log_info "Using openssl based encryption with socat: with key and crt"
            if [[ -z $tpem || -z $tkey ]];then
                wsrep_log_error "Both certificate and key files required"
                exit 22
            fi
            stagemsg+="-OpenSSL-Encrypted-3"
            if [[ "$WSREP_SST_OPT_ROLE"  == "joiner" ]];then
                if [[ -z $tcert ]];then
                    wsrep_log_info "Decrypting with cert=${tpem}, key=${tkey}, verify=0"
                    tcmd="socat -u openssl-listen:${TSST_PORT},reuseaddr,cert=${tpem},key=${tkey},verify=0${sockopt} stdio"
                else
                    wsrep_log_info "Decrypting with cert=${tpem}, key=${tkey}, cafile=${tcert}"
                    tcmd="socat -u openssl-listen:${TSST_PORT},reuseaddr,cert=${tpem},key=${tkey},cafile=${tcert}${sockopt} stdio"
                fi
            else
                if [[ -z $tcert ]];then
                    wsrep_log_info "Encrypting with cert=${tpem}, key=${tkey}, verify=0"
                    tcmd="socat -u stdio openssl-connect:${REMOTEIP}:${TSST_PORT},cert=${tpem},key=${tkey},verify=0${sockopt}"
                else
                    wsrep_log_info "Encrypting with cert=${tpem}, key=${tkey}, cafile=${tcert}"
                    tcmd="socat -u stdio openssl-connect:${REMOTEIP}:${TSST_PORT},cert=${tpem},key=${tkey},cafile=${tcert}${sockopt}"
                fi
            fi

        else 
            if [[ "$WSREP_SST_OPT_ROLE"  == "joiner" ]];then
                tcmd="socat -u TCP-LISTEN:${TSST_PORT},reuseaddr${sockopt} stdio"
            else
                tcmd="socat -u stdio TCP:${REMOTEIP}:${TSST_PORT}${sockopt}"
            fi
        fi
    fi

}

parse_cnf()
{
    local group=$1
    local var=$2
    # print the default settings for given group using my_print_default.
    # normalize the variable names specified in cnf file (user can use _ or - for example log-bin or log_bin)
    # then grep for needed variable
    # finally get the variable value (if variables has been specified multiple time use the last value only)
    reval=$($MY_PRINT_DEFAULTS $group | awk -F= '{if ($1 ~ /_/) { gsub(/_/,"-",$1); print $1"="$2 } else { print $0 }}' | grep -- "--$var=" | cut -d= -f2- | tail -1)
    if [[ -z $reval ]];then 
        [[ -n $3 ]] && reval=$3
    fi
    echo $reval
}

get_footprint()
{
    pushd $WSREP_SST_OPT_DATA 1>/dev/null
    payload=$(find . -regex '.*\.ibd$\|.*\.MYI$\|.*\.MYD$\|.*ibdata1$' -type f -print0 | du --files0-from=- --block-size=1 -c | awk 'END { print $1 }')
    if $MY_PRINT_DEFAULTS xtrabackup | grep -q -- "--compress";then 
        # QuickLZ has around 50% compression ratio
        # When compression/compaction used, the progress is only an approximate.
        payload=$(( payload*1/2 ))
    fi
    popd 1>/dev/null
    pcmd+=" -s $payload"
    adjust_progress
}

adjust_progress()
{

    if ! command -v pv >/dev/null;then
        wsrep_log_error "pv not found in path: $PATH"
        wsrep_log_error "Disabling all progress/rate-limiting"
        pcmd=""
        rlimit=""
        progress=""
        return
    fi

    if [[ -n $progress && $progress != '1' ]];then 
        if [[ -e $progress ]];then 
            pcmd+=" 2>>$progress"
        else 
            pcmd+=" 2>$progress"
        fi
    elif [[ -z $progress && -n $rlimit  ]];then 
            # When rlimit is non-zero
            pcmd="pv -q"
    fi 

    if [[ -n $rlimit && "$WSREP_SST_OPT_ROLE"  == "donor" ]];then
        wsrep_log_info "Rate-limiting SST to $rlimit"
        pcmd+=" -L \$rlimit"
    fi
}

read_cnf()
{
    sfmt=$(parse_cnf sst streamfmt "xbstream")
    tfmt=$(parse_cnf sst transferfmt "socat")
    tcert=$(parse_cnf sst tca "")
    tpem=$(parse_cnf sst tcert "")
    tkey=$(parse_cnf sst tkey "")
    encrypt=$(parse_cnf sst encrypt 0)
    sockopt=$(parse_cnf sst sockopt "")
    progress=$(parse_cnf sst progress "")
    rebuild=$(parse_cnf sst rebuild 0)
    ttime=$(parse_cnf sst time 0)
    cpat=$(parse_cnf sst cpat '.*galera\.cache$\|.*sst_in_progress$\|.*\.sst$\|.*gvwstate\.dat$\|.*grastate\.dat$\|.*\.err$\|.*\.log$\|.*RPM_UPGRADE_MARKER$\|.*RPM_UPGRADE_HISTORY$')
    [[ $OS == "FreeBSD" ]] && cpat=$(parse_cnf sst cpat '.*galera\.cache$|.*sst_in_progress$|.*\.sst$|.*gvwstate\.dat$|.*grastate\.dat$|.*\.err$|.*\.log$|.*RPM_UPGRADE_MARKER$|.*RPM_UPGRADE_HISTORY$')
    ealgo=$(parse_cnf xtrabackup encrypt "")
    ekey=$(parse_cnf xtrabackup encrypt-key "")
    ekeyfile=$(parse_cnf xtrabackup encrypt-key-file "")
    scomp=$(parse_cnf sst compressor "")
    sdecomp=$(parse_cnf sst decompressor "")

    # Refer to http://www.percona.com/doc/percona-xtradb-cluster/manual/xtrabackup_sst.html 
    if [[ -z $ealgo ]];then
        ealgo=$(parse_cnf sst encrypt-algo "")
        ekey=$(parse_cnf sst encrypt-key "")
        ekeyfile=$(parse_cnf sst encrypt-key-file "")
    fi

    rlimit=$(parse_cnf sst rlimit "")
    uextra=$(parse_cnf sst use-extra 0)
    speciald=$(parse_cnf sst sst-special-dirs 1)
    iopts=$(parse_cnf sst inno-backup-opts "")
    iapts=$(parse_cnf sst inno-apply-opts "")
    impts=$(parse_cnf sst inno-move-opts "")
    stimeout=$(parse_cnf sst sst-initial-timeout 100)
    ssyslog=$(parse_cnf sst sst-syslog 0)
    ssystag=$(parse_cnf mysqld_safe syslog-tag "${SST_SYSLOG_TAG:-}")
    ssystag+="-"
    sstlogarchive=$(parse_cnf sst sst-log-archive 1)
    sstlogarchivedir=$(parse_cnf sst sst-log-archive-dir "/tmp/sst_log_archive")

    if [[ $speciald -eq 0 ]];then 
        wsrep_log_error "sst-special-dirs equal to 0 is not supported, falling back to 1"
        speciald=1
    fi 

    if [[ $ssyslog -ne -1 ]];then 
        if $MY_PRINT_DEFAULTS mysqld_safe | tr '_' '-' | grep -q -- "--syslog";then 
            ssyslog=1
        fi
    fi

    if [[ $encrypt -eq 1 ]]; then
        wsrep_log_error "Xtrabackup-based encryption is currently not" \
            "supported with MariaBackup"
        exit 2
    fi
}

get_stream()
{
    if [[ $sfmt == 'xbstream' ]];then 
        wsrep_log_info "Streaming with xbstream"
        if [[ "$WSREP_SST_OPT_ROLE"  == "joiner" ]];then
            strmcmd="${XBSTREAM_BIN} -x"
        else
            strmcmd="${XBSTREAM_BIN} -c \${INFO_FILE}"
        fi
    else
        sfmt="tar"
        wsrep_log_info "Streaming with tar"
        if [[ "$WSREP_SST_OPT_ROLE"  == "joiner" ]];then
            strmcmd="tar xfi - "
        else
            strmcmd="tar cf - \${INFO_FILE} "
        fi

    fi
}

get_proc()
{
    set +e
    nproc=$(grep -c processor /proc/cpuinfo)
    [[ -z $nproc || $nproc -eq 0 ]] && nproc=1
    set -e
}

sig_joiner_cleanup()
{
    wsrep_log_error "Removing $MAGIC_FILE file due to signal"
    rm -f "$MAGIC_FILE"
}

cleanup_joiner()
{
    # Since this is invoked just after exit NNN
    local estatus=$?
    if [[ $estatus -ne 0 ]];then 
        wsrep_log_error "Cleanup after exit with status:$estatus"
    elif [ "${WSREP_SST_OPT_ROLE}" = "joiner" ];then
        wsrep_log_info "Removing the sst_in_progress file"
        wsrep_cleanup_progress_file
    fi
    if [[ -n $progress && -p $progress ]];then 
        wsrep_log_info "Cleaning up fifo file $progress"
        rm $progress
    fi
    if [[ -n ${STATDIR:-} ]];then 
       [[ -d $STATDIR ]] && rm -rf $STATDIR
    fi

    # Final cleanup 
    pgid=$(ps -o pgid= $$ | grep -o '[0-9]*')

    # This means no setsid done in mysqld.
    # We don't want to kill mysqld here otherwise.
    if [[ $$ -eq $pgid ]];then

        # This means a signal was delivered to the process.
        # So, more cleanup. 
        if [[ $estatus -ge 128 ]];then 
            kill -KILL -$$ || true
        fi

    fi

    exit $estatus
}

check_pid()
{
    local pid_file="$1"
    [ -r "$pid_file" ] && ps -p $(cat "$pid_file") >/dev/null 2>&1
}

cleanup_donor()
{
    # Since this is invoked just after exit NNN
    local estatus=$?
    if [[ $estatus -ne 0 ]];then 
        wsrep_log_error "Cleanup after exit with status:$estatus"
    fi

    if [[ -n ${XTRABACKUP_PID:-} ]];then 
        if check_pid $XTRABACKUP_PID
        then
            wsrep_log_error "xtrabackup process is still running. Killing... "
            kill_xtrabackup
        fi

    fi
    rm -f ${DATA}/${IST_FILE} || true

    if [[ -n $progress && -p $progress ]];then 
        wsrep_log_info "Cleaning up fifo file $progress"
        rm -f $progress || true
    fi

    wsrep_log_info "Cleaning up temporary directories"

    if [[ -n $xtmpdir ]];then 
       [[ -d $xtmpdir ]] &&  rm -rf $xtmpdir || true
    fi

    if [[ -n $itmpdir ]];then 
       [[ -d $itmpdir ]] &&  rm -rf $itmpdir || true
    fi

    # Final cleanup 
    pgid=$(ps -o pgid= $$ | grep -o '[0-9]*')

    # This means no setsid done in mysqld.
    # We don't want to kill mysqld here otherwise.
    if [[ $$ -eq $pgid ]];then

        # This means a signal was delivered to the process.
        # So, more cleanup. 
        if [[ $estatus -ge 128 ]];then 
            kill -KILL -$$ || true
        fi

    fi

    exit $estatus

}

kill_xtrabackup()
{
    local PID=$(cat $XTRABACKUP_PID)
    [ -n "$PID" -a "0" != "$PID" ] && kill $PID && (kill $PID && kill -9 $PID) || :
    wsrep_log_info "Removing xtrabackup pid file $XTRABACKUP_PID"
    rm -f "$XTRABACKUP_PID" || true
}

setup_ports()
{
    if [[ "$WSREP_SST_OPT_ROLE"  == "donor" ]];then
        if [ "${WSREP_SST_OPT_ADDR#\[}" != "$WSREP_SST_OPT_ADDR" ]; then
            remain=$(echo $WSREP_SST_OPT_ADDR | awk -F '\\][:/]' '{ print $2 }')
            REMOTEIP=$(echo $WSREP_SST_OPT_ADDR | awk -F '\\]:' '{ print $1 }')"]"
            SST_PORT=$(echo $remain | awk -F '[:/]' '{ print $1 }')
            lsn=$(echo $remain | awk -F '[:/]' '{ print $3 }')
            sst_ver=$(echo $remain | awk -F '[:/]' '{ print $4 }')
        else
            SST_PORT=$(echo $WSREP_SST_OPT_ADDR | awk -F '[:/]' '{ print $2 }')
            REMOTEIP=$(echo $WSREP_SST_OPT_ADDR | awk -F ':' '{ print $1 }')
            lsn=$(echo $WSREP_SST_OPT_ADDR | awk -F '[:/]' '{ print $4 }')
            sst_ver=$(echo $WSREP_SST_OPT_ADDR | awk -F '[:/]' '{ print $5 }')
        fi
    else
        if [ "${WSREP_SST_OPT_ADDR#\[}" != "$WSREP_SST_OPT_ADDR" ]; then
            SST_PORT=$(echo ${WSREP_SST_OPT_ADDR} | awk -F '\\]:' '{ print $2 }')
        else
            SST_PORT=$(echo ${WSREP_SST_OPT_ADDR} | awk -F ':' '{ print $2 }')
        fi
    fi
}

# waits ~10 seconds for nc to open the port and then reports ready
# (regardless of timeout)
wait_for_listen()
{
    local PORT=$1
    local ADDR=$2
    local MODULE=$3
    for i in {1..50}
    do
	if [ "$OS" = "FreeBSD" ];then
            sockstat -46lp $PORT | grep -qE "^[^ ]* *(socat|nc) *[^ ]* *[^ ]* *[^ ]* *[^ ]*:$PORT" && break
        else
            ss -p state listening "( sport = :$PORT )" | grep -qE 'socat|nc' && break
        fi
        sleep 0.2
    done
    echo "ready ${ADDR}/${MODULE}//$sst_ver"
}

check_extra()
{
    local use_socket=1
    if [[ $uextra -eq 1 ]];then 
        if $MY_PRINT_DEFAULTS --mysqld | tr '_' '-' | grep -- "--thread-handling=" | grep -q 'pool-of-threads';then 
            local eport=$($MY_PRINT_DEFAULTS --mysqld | tr '_' '-' | grep -- "--extra-port=" | cut -d= -f2)
            if [[ -n $eport ]];then 
                # Xtrabackup works only locally.
                # Hence, setting host to 127.0.0.1 unconditionally. 
                wsrep_log_info "SST through extra_port $eport"
                INNOEXTRA+=" --host=127.0.0.1 --port=$eport "
                use_socket=0
            else 
                wsrep_log_error "Extra port $eport null, failing"
                exit 1
            fi
        else 
            wsrep_log_info "Thread pool not set, ignore the option use_extra"
        fi
    fi
    if [[ $use_socket -eq 1 ]] && [[ -n "${WSREP_SST_OPT_SOCKET}" ]];then
        INNOEXTRA+=" --socket=${WSREP_SST_OPT_SOCKET}"
    fi
}

recv_joiner()
{
    local dir=$1
    local msg=$2 
    local tmt=$3
    local checkf=$4
    local ltcmd

    if [[ ! -d ${dir} ]];then
        # This indicates that IST is in progress
        return
    fi

    pushd ${dir} 1>/dev/null
    set +e

    if [[ $tmt -gt 0 ]] && command -v timeout >/dev/null;then
        if timeout --help | grep -q -- '-k';then 
            ltcmd="timeout -k $(( tmt+10 )) $tmt $tcmd"
        else 
            ltcmd="timeout -s9 $tmt $tcmd"
        fi
        timeit "$msg" "$ltcmd | $strmcmd; RC=( "\${PIPESTATUS[@]}" )"
    else 
        timeit "$msg" "$tcmd | $strmcmd; RC=( "\${PIPESTATUS[@]}" )"
    fi

    set -e
    popd 1>/dev/null 

    if [[ ${RC[0]} -eq 124 ]];then 
        wsrep_log_error "Possible timeout in receving first data from donor in gtid stage"
        exit 32
    fi

    for ecode in "${RC[@]}";do 
        if [[ $ecode -ne 0 ]];then 
            wsrep_log_error "Error while getting data from donor node: " \
                            "exit codes: ${RC[@]}"
            exit 32
        fi
    done

    if [[ $checkf -eq 1 && ! -r "${MAGIC_FILE}" ]];then
        # this message should cause joiner to abort
        wsrep_log_error "xtrabackup process ended without creating '${MAGIC_FILE}'"
        wsrep_log_info "Contents of datadir" 
        wsrep_log_info "$(ls -l ${dir}/*)"
        exit 32
    fi
}


send_donor()
{
    local dir=$1
    local msg=$2 

    pushd ${dir} 1>/dev/null
    set +e
    timeit "$msg" "$strmcmd | $tcmd; RC=( "\${PIPESTATUS[@]}" )"
    set -e
    popd 1>/dev/null 


    for ecode in "${RC[@]}";do 
        if [[ $ecode -ne 0 ]];then 
            wsrep_log_error "Error while getting data from donor node: " \
                            "exit codes: ${RC[@]}"
            exit 32
        fi
    done

}

monitor_process()
{
    local sst_stream_pid=$1

    while true ; do

        if ! ps -p "${WSREP_SST_OPT_PARENT}" &>/dev/null; then
            wsrep_log_error "Parent mysqld process (PID:${WSREP_SST_OPT_PARENT}) terminated unexpectedly." 
            exit 32
        fi

        if ! ps -p "${sst_stream_pid}" &>/dev/null; then
            break
        fi

        sleep 0.1

    done
}

wsrep_check_programs "$INNOBACKUPEX_BIN"

rm -f "${MAGIC_FILE}"

if [[ ! ${WSREP_SST_OPT_ROLE} == 'joiner' && ! ${WSREP_SST_OPT_ROLE} == 'donor' ]];then 
    wsrep_log_error "Invalid role ${WSREP_SST_OPT_ROLE}"
    exit 22
fi

read_cnf
setup_ports

if ${INNOBACKUPEX_BIN} /tmp --help 2>/dev/null | grep -q -- '--version-check'; then 
    disver="--no-version-check"
fi

if [[ ${FORCE_FTWRL:-0} -eq 1 ]];then 
    wsrep_log_info "Forcing FTWRL due to environment variable FORCE_FTWRL equal to $FORCE_FTWRL"
    iopts+=" --no-backup-locks "
fi


INNOEXTRA=""

INNODB_DATA_HOME_DIR=${INNODB_DATA_HOME_DIR:-""}
# Try to set INNODB_DATA_HOME_DIR from the command line:
if [ ! -z "$INNODB_DATA_HOME_DIR_ARG" ]; then
    INNODB_DATA_HOME_DIR=$INNODB_DATA_HOME_DIR_ARG
fi
# if INNODB_DATA_HOME_DIR env. variable is not set, try to get it from my.cnf
if [ -z "$INNODB_DATA_HOME_DIR" ]; then
<<<<<<< HEAD
    INNODB_DATA_HOME_DIR=$(parse_cnf mysqld$WSREP_SST_OPT_SUFFIX_VALUE innodb-data-home-dir '')
fi
if [ -z "$INNODB_DATA_HOME_DIR" ]; then
    INNODB_DATA_HOME_DIR=$(parse_cnf --mysqld innodb-data-home-dir "")
=======
    INNODB_DATA_HOME_DIR=$(parse_cnf --mysqld innodb-data-home-dir '')
>>>>>>> 28e713dc
fi
if [ ! -z "$INNODB_DATA_HOME_DIR" ]; then
   INNOEXTRA+=" --innodb-data-home-dir=$INNODB_DATA_HOME_DIR"
fi

if [ -n "$INNODB_DATA_HOME_DIR" ]; then
    # handle both relative and absolute paths
    INNODB_DATA_HOME_DIR=$(cd $DATA; mkdir -p "$INNODB_DATA_HOME_DIR"; cd $INNODB_DATA_HOME_DIR; pwd -P)
else
    # default to datadir
    INNODB_DATA_HOME_DIR=$(cd $DATA; pwd -P)
fi

if [[ $ssyslog -eq 1 ]];then 

    if ! command -v logger >/dev/null;then
        wsrep_log_error "logger not in path: $PATH. Ignoring"
    else

        wsrep_log_info "Logging all stderr of SST/Innobackupex to syslog"

        exec 2> >(logger -p daemon.err -t ${ssystag}wsrep-sst-$WSREP_SST_OPT_ROLE)

        wsrep_log_error()
        {
            logger  -p daemon.err -t ${ssystag}wsrep-sst-$WSREP_SST_OPT_ROLE "$@" 
        }

        wsrep_log_info()
        {
            logger  -p daemon.info -t ${ssystag}wsrep-sst-$WSREP_SST_OPT_ROLE "$@" 
        }

        INNOAPPLY="${INNOBACKUPEX_BIN} --innobackupex $disver $iapts \$INNOEXTRA --apply-log \$rebuildcmd \${DATA} 2>&1  | logger -p daemon.err -t ${ssystag}innobackupex-apply "
        INNOMOVE="${INNOBACKUPEX_BIN} --innobackupex ${WSREP_SST_OPT_CONF} $disver $impts  --move-back --force-non-empty-directories \${DATA} 2>&1 | logger -p daemon.err -t ${ssystag}innobackupex-move "
        INNOBACKUP="${INNOBACKUPEX_BIN} --innobackupex ${WSREP_SST_OPT_CONF} $disver $iopts \$tmpopts \$INNOEXTRA --galera-info --stream=\$sfmt \$itmpdir 2> >(logger -p daemon.err -t ${ssystag}innobackupex-backup)"
    fi

else

if [[ "$sstlogarchive" -eq 1 ]]
then
    ARCHIVETIMESTAMP=$(date "+%Y.%m.%d-%H.%M.%S.%N")
    newfile=""

    if [[ ! -z "$sstlogarchivedir" ]]
    then
        if [[ ! -d "$sstlogarchivedir" ]]
        then
            mkdir -p "$sstlogarchivedir"
        fi
    fi

    if [ -e "${INNOAPPLYLOG}" ]
    then
        if [[ ! -z "$sstlogarchivedir" ]]
        then
            newfile=$sstlogarchivedir/$(basename "${INNOAPPLYLOG}").${ARCHIVETIMESTAMP}
        else
            newfile=${INNOAPPLYLOG}.${ARCHIVETIMESTAMP}
        fi
   
        wsrep_log_info "Moving ${INNOAPPLYLOG} to ${newfile}"
        mv "${INNOAPPLYLOG}" "${newfile}"
        gzip "${newfile}"
    fi

    if [ -e "${INNOMOVELOG}" ]
    then
        if [[ ! -z "$sstlogarchivedir" ]]
        then
            newfile=$sstlogarchivedir/$(basename "${INNOMOVELOG}").${ARCHIVETIMESTAMP}
        else
            newfile=${INNOMOVELOG}.${ARCHIVETIMESTAMP}
        fi

        wsrep_log_info "Moving ${INNOMOVELOG} to ${newfile}"
        mv "${INNOMOVELOG}" "${newfile}"
        gzip "${newfile}"
    fi

    if [ -e "${INNOBACKUPLOG}" ]
    then
        if [[ ! -z "$sstlogarchivedir" ]]
        then
            newfile=$sstlogarchivedir/$(basename "${INNOBACKUPLOG}").${ARCHIVETIMESTAMP}
        else
            newfile=${INNOBACKUPLOG}.${ARCHIVETIMESTAMP}
        fi

        wsrep_log_info "Moving ${INNOBACKUPLOG} to ${newfile}"
        mv "${INNOBACKUPLOG}" "${newfile}"
        gzip "${newfile}"
    fi

fi
 
    INNOAPPLY="${INNOBACKUPEX_BIN} --innobackupex $disver $iapts \$INNOEXTRA --apply-log \$rebuildcmd \${DATA} &> ${INNOAPPLYLOG}"
    INNOMOVE="${INNOBACKUPEX_BIN} --innobackupex ${WSREP_SST_OPT_CONF} $disver $impts  --move-back --force-non-empty-directories \${DATA} &> ${INNOMOVELOG}"
    INNOBACKUP="${INNOBACKUPEX_BIN} --innobackupex ${WSREP_SST_OPT_CONF} $disver $iopts \$tmpopts \$INNOEXTRA --galera-info --stream=\$sfmt \$itmpdir 2> ${INNOBACKUPLOG}"
fi

get_stream
get_transfer

if [ "$WSREP_SST_OPT_ROLE" = "donor" ]
then
    trap cleanup_donor EXIT

    if [ $WSREP_SST_OPT_BYPASS -eq 0 ]
    then
        usrst=0
        if [[ -z $sst_ver ]];then 
            wsrep_log_error "Upgrade joiner to 5.6.21 or higher for backup locks support"
            wsrep_log_error "The joiner is not supported for this version of donor"
            exit 93
        fi

        if [[ -z $(parse_cnf --mysqld tmpdir "") && -z $(parse_cnf xtrabackup tmpdir "") ]];then 
            xtmpdir=$(mktemp -d)
            tmpopts=" --tmpdir=$xtmpdir "
            wsrep_log_info "Using $xtmpdir as xtrabackup temporary directory"
        fi

        itmpdir=$(mktemp -d)
        wsrep_log_info "Using $itmpdir as innobackupex temporary directory"

        if [[ -n "${WSREP_SST_OPT_USER:-}" && "$WSREP_SST_OPT_USER" != "(null)" ]]; then
           INNOEXTRA+=" --user=$WSREP_SST_OPT_USER"
           usrst=1
        fi

        if [ -n "${WSREP_SST_OPT_PSWD:-}" ]; then
           INNOEXTRA+=" --password=$WSREP_SST_OPT_PSWD"
        elif [[ $usrst -eq 1 ]];then
           # Empty password, used for testing, debugging etc.
           INNOEXTRA+=" --password="
        fi

        get_keys
        if [[ $encrypt -eq 1 ]];then
            if [[ -n $ekey ]];then
                INNOEXTRA+=" --encrypt=$ealgo --encrypt-key=$ekey "
            else 
                INNOEXTRA+=" --encrypt=$ealgo --encrypt-key-file=$ekeyfile "
            fi
        fi


        check_extra

        wsrep_log_info "Streaming GTID file before SST"

        # Store donor's wsrep GTID (state ID) and wsrep_gtid_domain_id
        # (separated by a space).
        echo "${WSREP_SST_OPT_GTID} ${WSREP_SST_OPT_GTID_DOMAIN_ID}" > "${MAGIC_FILE}"

        ttcmd="$tcmd"

        if [[ $encrypt -eq 1 ]];then
            if [[ -n $scomp ]];then 
                tcmd=" $ecmd | $scomp | $tcmd "
            else 
                tcmd=" $ecmd | $tcmd "
            fi
        elif [[ -n $scomp ]];then 
            tcmd=" $scomp | $tcmd "
        fi


        send_donor $DATA "${stagemsg}-gtid"

        tcmd="$ttcmd"
        if [[ -n $progress ]];then 
            get_footprint
            tcmd="$pcmd | $tcmd"
        elif [[ -n $rlimit ]];then 
            adjust_progress
            tcmd="$pcmd | $tcmd"
        fi

        wsrep_log_info "Sleeping before data transfer for SST"
        sleep 10

        wsrep_log_info "Streaming the backup to joiner at ${REMOTEIP} ${SST_PORT:-4444}"

        if [[ -n $scomp ]];then 
            tcmd="$scomp | $tcmd"
        fi

        set +e
        timeit "${stagemsg}-SST" "$INNOBACKUP | $tcmd; RC=( "\${PIPESTATUS[@]}" )"
        set -e

        if [ ${RC[0]} -ne 0 ]; then
          wsrep_log_error "${INNOBACKUPEX_BIN} finished with error: ${RC[0]}. " \
                          "Check syslog or ${INNOBACKUPLOG} for details"
          exit 22
        elif [[ ${RC[$(( ${#RC[@]}-1 ))]} -eq 1 ]];then 
          wsrep_log_error "$tcmd finished with error: ${RC[1]}"
          exit 22
        fi

        # innobackupex implicitly writes PID to fixed location in $xtmpdir
        XTRABACKUP_PID="$xtmpdir/xtrabackup_pid"


    else # BYPASS FOR IST

        wsrep_log_info "Bypassing the SST for IST"
        echo "continue" # now server can resume updating data

        # Store donor's wsrep GTID (state ID) and wsrep_gtid_domain_id
        # (separated by a space).
        echo "${WSREP_SST_OPT_GTID} ${WSREP_SST_OPT_GTID_DOMAIN_ID}" > "${MAGIC_FILE}"
        echo "1" > "${DATA}/${IST_FILE}"
        get_keys
        if [[ $encrypt -eq 1 ]];then
            if [[ -n $scomp ]];then 
                tcmd=" $ecmd | $scomp | $tcmd "
            else
                tcmd=" $ecmd | $tcmd "
            fi
        elif [[ -n $scomp ]];then 
            tcmd=" $scomp | $tcmd "
        fi
        strmcmd+=" \${IST_FILE}"

        send_donor $DATA "${stagemsg}-IST"

    fi

    echo "done ${WSREP_SST_OPT_GTID}"
    wsrep_log_info "Total time on donor: $totime seconds"

elif [ "${WSREP_SST_OPT_ROLE}" = "joiner" ]
then
    [[ -e $SST_PROGRESS_FILE ]] && wsrep_log_info "Stale sst_in_progress file: $SST_PROGRESS_FILE"
    [[ -n $SST_PROGRESS_FILE ]] && touch $SST_PROGRESS_FILE

    ib_home_dir=$INNODB_DATA_HOME_DIR
<<<<<<< HEAD
    ib_log_dir=$(parse_cnf mysqld innodb-log-group-home-dir "")
    ib_undo_dir=$(parse_cnf mysqld innodb-undo-directory "")
=======
    ib_log_dir=$(parse_cnf --mysqld innodb-log-group-home-dir "")
    ib_undo_dir=$(parse_cnf --mysqld innodb-undo-directory "")
>>>>>>> 28e713dc

    stagemsg="Joiner-Recv"


    sencrypted=1
    nthreads=1

    MODULE="xtrabackup_sst"

    rm -f "${DATA}/${IST_FILE}"

    # May need xtrabackup_checkpoints later on
    rm -f ${DATA}/xtrabackup_binary ${DATA}/xtrabackup_galera_info  ${DATA}/ib_logfile0

    ADDR=${WSREP_SST_OPT_ADDR}
    if [ -z "${SST_PORT}" ]
    then
        SST_PORT=4444
        if [ "${ADDR#\[}" != "$ADDR" ]; then
            ADDR="$(echo ${WSREP_SST_OPT_ADDR} | awk -F '\\]:' '{ print $1 }')]:${SST_PORT}"
        else
            ADDR="$(echo ${WSREP_SST_OPT_ADDR} | awk -F ':' '{ print $1 }'):${SST_PORT}"
        fi
    fi

    wait_for_listen ${SST_PORT} ${ADDR} ${MODULE} &

    trap sig_joiner_cleanup HUP PIPE INT TERM
    trap cleanup_joiner EXIT

    if [[ -n $progress ]];then 
        adjust_progress
        tcmd+=" | $pcmd"
    fi

    get_keys
    if [[ $encrypt -eq 1 && $sencrypted -eq 1 ]];then
        if [[ -n $sdecomp ]];then 
            strmcmd=" $sdecomp | $ecmd | $strmcmd"
        else 
            strmcmd=" $ecmd | $strmcmd"
        fi
    elif [[ -n $sdecomp ]];then 
            strmcmd=" $sdecomp | $strmcmd"
    fi

    STATDIR=$(mktemp -d)
    MAGIC_FILE="${STATDIR}/${INFO_FILE}"
    recv_joiner $STATDIR  "${stagemsg}-gtid" $stimeout 1


    if ! ps -p ${WSREP_SST_OPT_PARENT} &>/dev/null
    then
        wsrep_log_error "Parent mysqld process (PID:${WSREP_SST_OPT_PARENT}) terminated unexpectedly." 
        exit 32
    fi

    if [ ! -r "${STATDIR}/${IST_FILE}" ]
    then

        if [[ -d ${DATA}/.sst ]];then
            wsrep_log_info "WARNING: Stale temporary SST directory: ${DATA}/.sst from previous state transfer. Removing"
            rm -rf ${DATA}/.sst
        fi
        mkdir -p ${DATA}/.sst
        (recv_joiner $DATA/.sst "${stagemsg}-SST" 0 0) &
        jpid=$!
        wsrep_log_info "Proceeding with SST"

        wsrep_log_info "Cleaning the existing datadir and innodb-data/log directories"
	if [ "${OS}" = "FreeBSD" ]; then
            find -E $ib_home_dir $ib_log_dir $ib_undo_dir $DATA -mindepth 1 -prune -regex $cpat -o -exec rm -rfv {} 1>&2 \+
        else
            find $ib_home_dir $ib_log_dir $ib_undo_dir $DATA -mindepth 1 -prune -regex $cpat -o -exec rm -rfv {} 1>&2 \+
	fi

        tempdir=$(parse_cnf --mysqld log-bin "")
        if [[ -n ${tempdir:-} ]];then
            binlog_dir=$(dirname $tempdir)
            binlog_file=$(basename $tempdir)
            if [[ -n ${binlog_dir:-} && $binlog_dir != '.' && $binlog_dir != $DATA ]];then
                pattern="$binlog_dir/$binlog_file\.[0-9]+$"
                wsrep_log_info "Cleaning the binlog directory $binlog_dir as well"
                find $binlog_dir -maxdepth 1 -type f -regex $pattern -exec rm -fv {} 1>&2 \+ || true
                rm $binlog_dir/*.index || true
            fi
        fi



        TDATA=${DATA}
        DATA="${DATA}/.sst"


        MAGIC_FILE="${DATA}/${INFO_FILE}"
        wsrep_log_info "Waiting for SST streaming to complete!"
        monitor_process $jpid

        get_proc

        if [[ ! -s ${DATA}/xtrabackup_checkpoints ]];then 
            wsrep_log_error "xtrabackup_checkpoints missing, failed innobackupex/SST on donor"
            exit 2
        fi

        # Rebuild indexes for compact backups
        if grep -q 'compact = 1' ${DATA}/xtrabackup_checkpoints;then 
            wsrep_log_info "Index compaction detected"
            rebuild=1
        fi

        if [[ $rebuild -eq 1 ]];then 
            nthreads=$(parse_cnf xtrabackup rebuild-threads $nproc)
            wsrep_log_info "Rebuilding during prepare with $nthreads threads"
            rebuildcmd="--rebuild-indexes --rebuild-threads=$nthreads"
        fi

        if test -n "$(find ${DATA} -maxdepth 1 -type f -name '*.qp' -print -quit)";then

            wsrep_log_info "Compressed qpress files found"

<<<<<<< HEAD
            if ! command -v qpress >/dev/null;then
=======
	    if ! command -v qpress >/dev/null;then
>>>>>>> 28e713dc
                wsrep_log_error "qpress not found in path: $PATH"
                exit 22
            fi

            if [[ -n $progress ]] && pv --help | grep -q 'line-mode';then
                count=$(find ${DATA} -type f -name '*.qp' | wc -l)
                count=$(( count*2 ))
                if pv --help | grep -q FORMAT;then 
                    pvopts="-f -s $count -l -N Decompression -F '%N => Rate:%r Elapsed:%t %e Progress: [%b/$count]'"
                else 
                    pvopts="-f -s $count -l -N Decompression"
                fi
                pcmd="pv $pvopts"
                adjust_progress
                dcmd="$pcmd | xargs -n 2 qpress -T${nproc}d"
            else 
                dcmd="xargs -n 2 qpress -T${nproc}d"
            fi


            # Decompress the qpress files 
            wsrep_log_info "Decompression with $nproc threads"
            timeit "Joiner-Decompression" "find ${DATA} -type f -name '*.qp' -printf '%p\n%h\n' | $dcmd"
            extcode=$?

            if [[ $extcode -eq 0 ]];then
                wsrep_log_info "Removing qpress files after decompression"
                find ${DATA} -type f -name '*.qp' -delete 
                if [[ $? -ne 0 ]];then 
                    wsrep_log_error "Something went wrong with deletion of qpress files. Investigate"
                fi
            else
                wsrep_log_error "Decompression failed. Exit code: $extcode"
                exit 22
            fi
        fi


        if  [[ ! -z $WSREP_SST_OPT_BINLOG ]];then

            BINLOG_DIRNAME=$(dirname $WSREP_SST_OPT_BINLOG)
            BINLOG_FILENAME=$(basename $WSREP_SST_OPT_BINLOG)

            # To avoid comparing data directory and BINLOG_DIRNAME 
            mv $DATA/${BINLOG_FILENAME}.* $BINLOG_DIRNAME/ 2>/dev/null || true

            pushd $BINLOG_DIRNAME &>/dev/null
            for bfiles in $(ls -1 ${BINLOG_FILENAME}.[0-9]*);do
                echo ${BINLOG_DIRNAME}/${bfiles} >> ${BINLOG_FILENAME}.index
            done
            popd &> /dev/null

        fi

        wsrep_log_info "Preparing the backup at ${DATA}"
        timeit "Xtrabackup prepare stage" "$INNOAPPLY"

        if [ $? -ne 0 ];
        then
            wsrep_log_error "${INNOBACKUPEX_BIN} apply finished with errors. Check syslog or ${INNOAPPLYLOG} for details" 
            exit 22
        fi

        MAGIC_FILE="${TDATA}/${INFO_FILE}"
        set +e
        set -e
        wsrep_log_info "Moving the backup to ${TDATA}"
        timeit "Xtrabackup move stage" "$INNOMOVE"
        if [[ $? -eq 0 ]];then 
            wsrep_log_info "Move successful, removing ${DATA}"
            rm -rf $DATA
            DATA=${TDATA}
        else 
            wsrep_log_error "Move failed, keeping ${DATA} for further diagnosis"
            wsrep_log_error "Check syslog or ${INNOMOVELOG} for details"
            exit 22
        fi


    else 
        wsrep_log_info "${IST_FILE} received from donor: Running IST"
    fi

    if [[ ! -r ${MAGIC_FILE} ]];then 
        wsrep_log_error "SST magic file ${MAGIC_FILE} not found/readable"
        exit 2
    fi
    wsrep_log_info "Galera co-ords from recovery: $(cat ${MAGIC_FILE})"
    cat "${MAGIC_FILE}" # Output : UUID:seqno wsrep_gtid_domain_id
    wsrep_log_info "Total time on joiner: $totime seconds"
fi

exit 0<|MERGE_RESOLUTION|>--- conflicted
+++ resolved
@@ -175,12 +175,7 @@
     fi
 
     if [[ $tfmt == 'nc' ]];then
-<<<<<<< HEAD
         wsrep_check_programs nc
-=======
-	wsrep_check_programs nc
-
->>>>>>> 28e713dc
         wsrep_log_info "Using netcat as streamer"
         if [[ "$WSREP_SST_OPT_ROLE"  == "joiner" ]];then
             if nc -h 2>&1 | grep -q ncat;then 
@@ -207,11 +202,7 @@
         fi
     else
         tfmt='socat'
-<<<<<<< HEAD
         wsrep_check_programs socat
-=======
-	wsrep_check_programs socat
->>>>>>> 28e713dc
         wsrep_log_info "Using socat as streamer"
 
         if [[ $encrypt -eq 2 || $encrypt -eq 3 ]] && ! socat -V | grep -q "WITH_OPENSSL 1";then
@@ -716,14 +707,7 @@
 fi
 # if INNODB_DATA_HOME_DIR env. variable is not set, try to get it from my.cnf
 if [ -z "$INNODB_DATA_HOME_DIR" ]; then
-<<<<<<< HEAD
-    INNODB_DATA_HOME_DIR=$(parse_cnf mysqld$WSREP_SST_OPT_SUFFIX_VALUE innodb-data-home-dir '')
-fi
-if [ -z "$INNODB_DATA_HOME_DIR" ]; then
-    INNODB_DATA_HOME_DIR=$(parse_cnf --mysqld innodb-data-home-dir "")
-=======
     INNODB_DATA_HOME_DIR=$(parse_cnf --mysqld innodb-data-home-dir '')
->>>>>>> 28e713dc
 fi
 if [ ! -z "$INNODB_DATA_HOME_DIR" ]; then
    INNOEXTRA+=" --innodb-data-home-dir=$INNODB_DATA_HOME_DIR"
@@ -965,13 +949,8 @@
     [[ -n $SST_PROGRESS_FILE ]] && touch $SST_PROGRESS_FILE
 
     ib_home_dir=$INNODB_DATA_HOME_DIR
-<<<<<<< HEAD
-    ib_log_dir=$(parse_cnf mysqld innodb-log-group-home-dir "")
-    ib_undo_dir=$(parse_cnf mysqld innodb-undo-directory "")
-=======
     ib_log_dir=$(parse_cnf --mysqld innodb-log-group-home-dir "")
     ib_undo_dir=$(parse_cnf --mysqld innodb-undo-directory "")
->>>>>>> 28e713dc
 
     stagemsg="Joiner-Recv"
 
@@ -1093,11 +1072,7 @@
 
             wsrep_log_info "Compressed qpress files found"
 
-<<<<<<< HEAD
             if ! command -v qpress >/dev/null;then
-=======
-	    if ! command -v qpress >/dev/null;then
->>>>>>> 28e713dc
                 wsrep_log_error "qpress not found in path: $PATH"
                 exit 22
             fi
