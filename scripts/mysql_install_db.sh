--- conflicted
+++ resolved
@@ -512,17 +512,16 @@
   args="$args --user=$user"
 fi
 
-<<<<<<< HEAD
+if test -n "$group"
+then
+  args="$args --group=$group"
+fi
+
 if test -f "$ldata/mysql/user.frm"
 then
     echo "mysql.user table already exists!"
     echo "Run mysql_upgrade, not mysql_install_db"
     exit 0
-=======
-if test -n "$group"
-then
-  args="$args --group=$group"
->>>>>>> 41a163ac
 fi
 
 # When doing a "cross bootstrap" install, no reference to the current
