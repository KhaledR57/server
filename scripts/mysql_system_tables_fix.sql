--- conflicted
+++ resolved
@@ -30,6 +30,13 @@
 set alter_algorithm=DEFAULT;
 
 set @have_innodb= (select count(engine) from information_schema.engines where engine='INNODB' and support != 'NO');
+
+# MDEV-21873: 10.2 to 10.3 upgrade doesn't remove semi-sync reference from
+# mysql.plugin table.
+# As per suggested fix, check INFORMATION_SCHEMA.PLUGINS
+# and if semisync plugins aren't there, delete them from mysql.plugin.
+DELETE FROM mysql.plugin WHERE name="rpl_semi_sync_master" AND NOT EXISTS (SELECT * FROM INFORMATION_SCHEMA.PLUGINS WHERE PLUGIN_NAME="rpl_semi_sync_master");
+DELETE FROM mysql.plugin WHERE name="rpl_semi_sync_slave" AND NOT EXISTS (SELECT * FROM INFORMATION_SCHEMA.PLUGINS WHERE PLUGIN_NAME="rpl_semi_sync_slave");
 
 --
 -- Ensure that all tables are of type Aria and transactional
@@ -776,47 +783,6 @@
 # MDEV-7383 - varbinary on mix/max of column_stats
 alter table column_stats modify min_value varbinary(255) DEFAULT NULL, modify max_value varbinary(255) DEFAULT NULL;
 
-<<<<<<< HEAD
-=======
-# MDEV-21873: 10.2 to 10.3 upgrade doesn't remove semi-sync reference from
-# mysql.plugin table.
-# As per suggested fix, check INFORMATION_SCHEMA.PLUGINS
-# and if semisync plugins aren't there, delete them from mysql.plugin.
-DELETE FROM mysql.plugin WHERE name="rpl_semi_sync_master" AND NOT EXISTS (SELECT * FROM INFORMATION_SCHEMA.PLUGINS WHERE PLUGIN_NAME="rpl_semi_sync_master");
-DELETE FROM mysql.plugin WHERE name="rpl_semi_sync_slave" AND NOT EXISTS (SELECT * FROM INFORMATION_SCHEMA.PLUGINS WHERE PLUGIN_NAME="rpl_semi_sync_slave");
-
---
--- Ensure that all tables are of type Aria and transactional
---
-
-ALTER TABLE user ENGINE=Aria transactional=1;
-ALTER TABLE db ENGINE=Aria transactional=1;
-ALTER TABLE func ENGINE=Aria transactional=1;
-ALTER TABLE procs_priv ENGINE=Aria transactional=1;
-ALTER TABLE tables_priv ENGINE=Aria transactional=1;
-ALTER TABLE columns_priv ENGINE=Aria transactional=1;
-ALTER TABLE roles_mapping ENGINE=Aria transactional=1;
-ALTER TABLE plugin ENGINE=Aria transactional=1;
-ALTER TABLE servers ENGINE=Aria transactional=1;
-ALTER TABLE time_zone_name ENGINE=Aria transactional=1;
-ALTER TABLE time_zone ENGINE=Aria transactional=1;
-ALTER TABLE time_zone_transition ENGINE=Aria transactional=1;
-ALTER TABLE time_zone_transition_type ENGINE=Aria transactional=1;
-ALTER TABLE time_zone_leap_second ENGINE=Aria transactional=1;
-ALTER TABLE proc ENGINE=Aria transactional=1;
-ALTER TABLE event ENGINE=Aria transactional=1;
-ALTER TABLE proxies_priv ENGINE=Aria transactional=1;
-
--- The following tables doesn't have to be transactional
-ALTER TABLE help_topic ENGINE=Aria transactional=0;
-ALTER TABLE help_category ENGINE=Aria transactional=0;
-ALTER TABLE help_relation ENGINE=Aria transactional=0;
-ALTER TABLE help_keyword ENGINE=Aria transactional=0;
-ALTER TABLE table_stats ENGINE=Aria transactional=0;
-ALTER TABLE column_stats ENGINE=Aria transactional=0;
-ALTER TABLE index_stats ENGINE=Aria transactional=0;
-
->>>>>>> c14f60a7
 DELIMITER //
 IF 'BASE TABLE' = (select table_type from information_schema.tables where table_schema=database() and table_name='user') THEN
   CREATE TABLE IF NOT EXISTS global_priv (Host char(255) binary DEFAULT '', User char(128) binary DEFAULT '', Priv JSON NOT NULL DEFAULT '{}' CHECK(JSON_VALID(Priv)), PRIMARY KEY Host (Host,User)) engine=Aria transactional=1 CHARACTER SET utf8 COLLATE utf8_bin comment='Users and global privileges'
