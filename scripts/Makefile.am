--- conflicted
+++ resolved
@@ -82,11 +82,6 @@
 			mysqldumpslow \
 			mysql_tableinfo \
 			mysqld_multi \
-<<<<<<< HEAD
-			mysql_create_system_tables \
-=======
-			make_win_src_distribution \
->>>>>>> a9155a6d
 			mysql_fix_privilege_tables.sql
 
 # mysqlbug should be distributed built so that people can report build
