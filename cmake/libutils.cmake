--- conflicted
+++ resolved
@@ -372,7 +372,6 @@
 # for some static libraries.
 
 FUNCTION (MAYBE_DISABLE_IPO target)
-<<<<<<< HEAD
   IF(MSVC AND (NOT CLANG_CL) AND (NOT WITHOUT_DYNAMIC_PLUGINS))
     SET_TARGET_PROPERTIES(${target} PROPERTIES
       INTERPROCEDURAL_OPTIMIZATION OFF
@@ -380,15 +379,11 @@
       INTERPROCEDURAL_OPTIMIZATION_RELEASE OFF
       INTERPROCEDURAL_OPTIMIZATION_RELWITHDEBINFO OFF
       INTERPROCEDURAL_OPTIMIZATION_MINSIZEREL OFF)
-=======
-  IF(MSVC AND NOT CLANG_CL)
-    SET_TARGET_PROPERTIES(${target} PROPERTIES INTERPROCEDURAL_OPTIMIZATION OFF)
     IF(CMAKE_CONFIGURATION_TYPES)
       FOREACH(cfg ${CMAKE_CONFIGURATION_TYPES})
         STRING(TOUPPER "${cfg}" cfg_upper)
         SET_TARGET_PROPERTIES(${target} PROPERTIES INTERPROCEDURAL_OPTIMIZATION_${cfg_upper} OFF)
       ENDFOREACH()
     ENDIF()
->>>>>>> 0ad52e4d
   ENDIF()
 ENDFUNCTION()