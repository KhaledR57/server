# Copyright (c) 2010, 2011, Oracle and/or its affiliates. All rights reserved.
# Copyright (c) 2011, 2018, MariaDB Corporation
# 
# This program is free software; you can redistribute it and/or modify
# it under the terms of the GNU General Public License as published by
# the Free Software Foundation; version 2 of the License.
#
# This program is distributed in the hope that it will be useful,
# but WITHOUT ANY WARRANTY; without even the implied warranty of
# MERCHANTABILITY or FITNESS FOR A PARTICULAR PURPOSE.  See the
# GNU General Public License for more details.
#
# You should have received a copy of the GNU General Public License
# along with this program; if not, write to the Free Software
# Foundation, Inc., 51 Franklin St, Fifth Floor, Boston, MA  02110-1301  USA 

# This file includes build settings used for MySQL release

INCLUDE(CheckIncludeFiles)
INCLUDE(CheckLibraryExists)
INCLUDE(CheckTypeSize)

# XXX package_name.cmake uses this too, move it somewhere global
CHECK_TYPE_SIZE("void *" SIZEOF_VOIDP)
IF(SIZEOF_VOIDP EQUAL 4)
  SET(32BIT 1)
ENDIF()
IF(SIZEOF_VOIDP EQUAL 8)
  SET(64BIT 1)
ENDIF()

# include aws_key_management plugin in release builds
OPTION(AWS_SDK_EXTERNAL_PROJECT  "Allow download and build AWS C++ SDK" ON)

SET(FEATURE_SET "community" CACHE STRING 
" Selection of features. Options are
 - xsmall : 
 - small: embedded
 - classic: embedded + archive + federated + blackhole 
 - large :  embedded + archive + federated + blackhole + innodb
 - xlarge:  embedded + archive + federated + blackhole + innodb + partition
 - community:  all  features (currently == xlarge)
"
)

SET(FEATURE_SET_xsmall  1)
SET(FEATURE_SET_small   2)
SET(FEATURE_SET_classic 3)
SET(FEATURE_SET_large   5)
SET(FEATURE_SET_xlarge  6)
SET(FEATURE_SET_community 7)

IF(FEATURE_SET)
  STRING(TOLOWER ${FEATURE_SET} feature_set)
  SET(num ${FEATURE_SET_${feature_set}})
  IF(NOT num)
   MESSAGE(FATAL_ERROR "Invalid FEATURE_SET option '${feature_set}'. 
   Should be xsmall, small, classic, large, or community
   ")
  ENDIF()
  SET(PLUGIN_PARTITION "NO")
  IF(num EQUAL FEATURE_SET_xsmall)
    SET(WITH_NONE ON)
  ENDIF()
  
  IF(num GREATER FEATURE_SET_xsmall AND NOT WIN32)
    SET(WITH_EMBEDDED_SERVER ON CACHE BOOL "")
  ENDIF()
  IF(num GREATER FEATURE_SET_small)
    SET(PLUGIN_ARCHIVE "STATIC")
    SET(PLUGIN_BLACKHOLE "STATIC")
    SET(PLUGIN_FEDERATEDX "STATIC")
    SET(PLUGIN_FEEDBACK "STATIC")
  ENDIF()
  IF(num GREATER FEATURE_SET_classic)
    SET(PLUGIN_INNOBASE "STATIC")
  ENDIF()
  IF(num GREATER FEATURE_SET_large)
    SET(PLUGIN_PARTITION "STATIC")
    #SET(PLUGIN_CASSANDRA "STATIC")
  ENDIF()
  IF(num GREATER FEATURE_SET_xlarge)
   # OPTION(WITH_ALL ON) 
   # better no set this, otherwise server would be linked 
   # statically with experimental stuff like audit_null
  ENDIF()
ENDIF()

SET(WITH_INNODB_SNAPPY OFF CACHE STRING "")
SET(WITH_NUMA 0 CACHE BOOL "")
IF(WIN32)
  SET(INSTALL_MYSQLTESTDIR "" CACHE STRING "")
  SET(INSTALL_SQLBENCHDIR  "" CACHE STRING "")
  SET(INSTALL_SUPPORTFILESDIR ""  CACHE STRING "")
ELSEIF(RPM)
  SET(WITH_SSL system CACHE STRING "")
  SET(WITH_ZLIB system CACHE STRING "")
<<<<<<< HEAD
  SET(CHECKMODULE /usr/bin/checkmodule CACHE STRING "")
  SET(SEMODULE_PACKAGE /usr/bin/semodule_package CACHE STRING "")
=======
  SET(CHECKMODULE /usr/bin/checkmodule CACHE FILEPATH "")
  SET(SEMODULE_PACKAGE /usr/bin/semodule_package CACHE FILEPATH "")
  SET(WITH_LIBARCHIVE ON CACHE STRING "")
>>>>>>> d0116e10
ELSEIF(DEB)
  SET(WITH_SSL system CACHE STRING "")
  SET(WITH_ZLIB system CACHE STRING "")
  SET(WITH_LIBWRAP ON)
  SET(HAVE_EMBEDDED_PRIVILEGE_CONTROL ON)
ELSE()
  SET(WITH_SSL bundled CACHE STRING "")
  SET(WITH_ZLIB bundled CACHE STRING "")
  SET(WITH_JEMALLOC static CACHE STRING "")
ENDIF()

IF(NOT COMPILATION_COMMENT)
  SET(COMPILATION_COMMENT "MariaDB Server")
ENDIF()

IF(WIN32)
  IF(NOT CMAKE_USING_VC_FREE_TOOLS)
    # Sign executables with authenticode certificate
    SET(SIGNCODE 1 CACHE BOOL "")
  ENDIF()
ENDIF()

IF(UNIX)
  SET(WITH_EXTRA_CHARSETS all CACHE STRING "")

  IF(CMAKE_SYSTEM_NAME STREQUAL "Linux")
    IF(NOT IGNORE_AIO_CHECK)
      # Ensure aio is available on Linux (required by InnoDB)
      CHECK_INCLUDE_FILES(libaio.h HAVE_LIBAIO_H)
      CHECK_LIBRARY_EXISTS(aio io_queue_init "" HAVE_LIBAIO)
      IF(NOT HAVE_LIBAIO_H OR NOT HAVE_LIBAIO)
        MESSAGE(FATAL_ERROR "
        aio is required on Linux, you need to install the required library:

          Debian/Ubuntu:              apt-get install libaio-dev
          RedHat/Fedora/Oracle Linux: yum install libaio-devel
          SuSE:                       zypper install libaio-devel

        If you really do not want it, pass -DIGNORE_AIO_CHECK to cmake.
        ")
      ENDIF()

      # Remove libaio dependency from mysqld
      #SET(XTRADB_PREFER_STATIC_LIBAIO 1)

      # Unfortunately, linking shared libmysqld with static aio
      # does not work,  unless we add also dynamic one. This also means
      # libmysqld.so will depend on libaio.so
      #SET(LIBMYSQLD_SO_EXTRA_LIBS aio)
    ENDIF()
  ENDIF()

ENDIF()

# Compiler options
IF(UNIX)  

  # Default GCC flags
  IF(CMAKE_COMPILER_IS_GNUCC)
    SET(COMMON_C_FLAGS               "-g -static-libgcc -fno-omit-frame-pointer -fno-strict-aliasing  -Wno-uninitialized")
    SET(CMAKE_C_FLAGS_DEBUG          "-O ${COMMON_C_FLAGS}")
    SET(CMAKE_C_FLAGS_RELWITHDEBINFO "-O3 ${COMMON_C_FLAGS}")
  ENDIF()
  IF(CMAKE_COMPILER_IS_GNUCXX)
    SET(COMMON_CXX_FLAGS               "-g -static-libgcc -fno-omit-frame-pointer -fno-strict-aliasing -Wno-uninitialized")
    SET(CMAKE_CXX_FLAGS_DEBUG          "-O ${COMMON_CXX_FLAGS}")
    SET(CMAKE_CXX_FLAGS_RELWITHDEBINFO "-O3 ${COMMON_CXX_FLAGS}")
  ENDIF()

  # IBM Z flags
  IF(CMAKE_SYSTEM_PROCESSOR MATCHES "s390x")
    IF(RPM MATCHES "(rhel|centos)6" OR RPM MATCHES "(suse|sles)11")
      SET(z_flags "-funroll-loops -march=z9-109 -mtune=z10 ")
    ELSEIF(RPM MATCHES "(rhel|centos)7" OR RPM MATCHES "(suse|sles)12")
      SET(z_flags "-funroll-loops -march=z196 -mtune=zEC12 ")
    ELSE()
      SET(z_flags "")
    ENDIF()

    IF(CMAKE_COMPILER_IS_GNUCC)
      SET(CMAKE_C_FLAGS_RELWITHDEBINFO "${z_flags}${CMAKE_C_FLAGS_RELWITHDEBINFO}")
    ENDIF()
    IF(CMAKE_COMPILER_IS_GNUCXX)
      SET(CMAKE_CXX_FLAGS_RELWITHDEBINFO "${z_flags}${CMAKE_CXX_FLAGS_RELWITHDEBINFO}")
    ENDIF()
    UNSET(z_flags)
  ENDIF()

  # HPUX flags
  IF(CMAKE_SYSTEM_NAME MATCHES "HP-UX")
    IF(CMAKE_C_COMPILER_ID MATCHES "HP")
      IF(CMAKE_SYSTEM_PROCESSOR MATCHES "ia64")
        SET(COMMON_C_FLAGS                 "+DSitanium2 -mt -AC99")
        SET(COMMON_CXX_FLAGS               "+DSitanium2 -mt -Aa")
        SET(CMAKE_C_FLAGS_DEBUG            "+O0 -g ${COMMON_C_FLAGS}")
        SET(CMAKE_CXX_FLAGS_DEBUG          "+O0 -g ${COMMON_CXX_FLAGS}")
	# We have seen compiler bugs with optimisation and -g, so disabled for now
        SET(CMAKE_C_FLAGS_RELWITHDEBINFO   "+O2 ${COMMON_C_FLAGS}")
        SET(CMAKE_CXX_FLAGS_RELWITHDEBINFO "+O2 ${COMMON_CXX_FLAGS}")
      ENDIF()
    ENDIF()
    SET(WITH_SSL no)
  ENDIF()

  # Linux flags
  IF(CMAKE_SYSTEM_NAME MATCHES "Linux")
    IF(CMAKE_C_COMPILER_ID MATCHES "Intel")
      SET(COMMON_C_FLAGS                 "-static-intel -static-libgcc -g -mp -restrict")
      SET(COMMON_CXX_FLAGS               "-static-intel -static-libgcc -g -mp -restrict -fno-exceptions -fno-rtti")
      IF(CMAKE_SYSTEM_PROCESSOR MATCHES "ia64")
        SET(COMMON_C_FLAGS               "${COMMON_C_FLAGS} -no-ftz -no-prefetch")
        SET(COMMON_CXX_FLAGS             "${COMMON_CXX_FLAGS} -no-ftz -no-prefetch")
      ENDIF()
      SET(CMAKE_C_FLAGS_DEBUG            "${COMMON_C_FLAGS}")
      SET(CMAKE_CXX_FLAGS_DEBUG          "${COMMON_CXX_FLAGS}")
      SET(CMAKE_C_FLAGS_RELWITHDEBINFO   "-O3 -unroll2 -ip ${COMMON_C_FLAGS}")
      SET(CMAKE_CXX_FLAGS_RELWITHDEBINFO "-O3 -unroll2 -ip ${COMMON_CXX_FLAGS}")
      SET(WITH_SSL no)
    ENDIF()
  ENDIF()

  # Default Clang flags
  IF(CMAKE_C_COMPILER_ID MATCHES "Clang")
    SET(COMMON_C_FLAGS               "-g -fno-omit-frame-pointer -fno-strict-aliasing")
    SET(CMAKE_C_FLAGS_DEBUG          "${COMMON_C_FLAGS}")
    SET(CMAKE_C_FLAGS_RELWITHDEBINFO "-O3 ${COMMON_C_FLAGS}")
  ENDIF()
  IF(CMAKE_CXX_COMPILER_ID MATCHES "Clang")
    SET(COMMON_CXX_FLAGS               "-g -fno-omit-frame-pointer -fno-strict-aliasing")
    SET(CMAKE_CXX_FLAGS_DEBUG          "${COMMON_CXX_FLAGS}")
    SET(CMAKE_CXX_FLAGS_RELWITHDEBINFO "-O3 ${COMMON_CXX_FLAGS}")
  ENDIF()

  # Solaris flags
  IF(CMAKE_SYSTEM_NAME MATCHES "SunOS")
    IF(CMAKE_SYSTEM_VERSION VERSION_GREATER "5.9")
      # Link mysqld with mtmalloc on Solaris 10 and later
      SET(WITH_MYSQLD_LDFLAGS "-lmtmalloc" CACHE STRING "")
    ENDIF()
    IF(CMAKE_C_COMPILER_ID MATCHES "SunPro")
      IF(CMAKE_SYSTEM_PROCESSOR MATCHES "i386")
        SET(COMMON_C_FLAGS                   "-g -mt -fsimple=1 -ftrap=%none -nofstore -xbuiltin=%all -xlibmil -xlibmopt -xtarget=generic")
        SET(COMMON_CXX_FLAGS                 "-g0 -mt -fsimple=1 -ftrap=%none -nofstore -xbuiltin=%all -features=no%except -xlibmil -xlibmopt -xtarget=generic")
        SET(CMAKE_C_FLAGS_DEBUG              "-xO1 ${COMMON_C_FLAGS}")
        SET(CMAKE_CXX_FLAGS_DEBUG            "-xO1 ${COMMON_CXX_FLAGS}")
        IF(32BIT)
          SET(CMAKE_C_FLAGS_RELWITHDEBINFO   "-xO2 ${COMMON_C_FLAGS}")
          SET(CMAKE_CXX_FLAGS_RELWITHDEBINFO "-xO2 ${COMMON_CXX_FLAGS}")
        ELSEIF(64BIT)
          SET(CMAKE_C_FLAGS_RELWITHDEBINFO   "-xO3 ${COMMON_C_FLAGS}")
          SET(CMAKE_CXX_FLAGS_RELWITHDEBINFO "-xO3 ${COMMON_CXX_FLAGS}")
        ENDIF()
      ELSE() 
        # Assume !x86 is SPARC
        SET(COMMON_C_FLAGS                 "-g -Xa -xstrconst -mt")
        SET(COMMON_CXX_FLAGS               "-g0 -noex -mt")
        IF(32BIT)
          SET(COMMON_C_FLAGS               "${COMMON_C_FLAGS} -xarch=sparc")
          SET(COMMON_CXX_FLAGS             "${COMMON_CXX_FLAGS} -xarch=sparc")
	ENDIF()
        SET(CMAKE_C_FLAGS_DEBUG            "${COMMON_C_FLAGS}")
        SET(CMAKE_CXX_FLAGS_DEBUG          "${COMMON_CXX_FLAGS}")
        SET(CMAKE_C_FLAGS_RELWITHDEBINFO   "-xO3 ${COMMON_C_FLAGS}")
        SET(CMAKE_CXX_FLAGS_RELWITHDEBINFO "-xO3 ${COMMON_CXX_FLAGS}")
      ENDIF()
    ENDIF()
  ENDIF()
ENDIF()<|MERGE_RESOLUTION|>--- conflicted
+++ resolved
@@ -95,14 +95,8 @@
 ELSEIF(RPM)
   SET(WITH_SSL system CACHE STRING "")
   SET(WITH_ZLIB system CACHE STRING "")
-<<<<<<< HEAD
-  SET(CHECKMODULE /usr/bin/checkmodule CACHE STRING "")
-  SET(SEMODULE_PACKAGE /usr/bin/semodule_package CACHE STRING "")
-=======
   SET(CHECKMODULE /usr/bin/checkmodule CACHE FILEPATH "")
   SET(SEMODULE_PACKAGE /usr/bin/semodule_package CACHE FILEPATH "")
-  SET(WITH_LIBARCHIVE ON CACHE STRING "")
->>>>>>> d0116e10
 ELSEIF(DEB)
   SET(WITH_SSL system CACHE STRING "")
   SET(WITH_ZLIB system CACHE STRING "")
