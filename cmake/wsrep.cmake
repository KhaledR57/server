--- conflicted
+++ resolved
@@ -18,21 +18,12 @@
 # so WSREP_VERSION is produced regardless
 
 # Set the patch version
-<<<<<<< HEAD
-SET(WSREP_PATCH_VERSION "10")
-
-# MariaDB addition: Revision number of the last revision merged from
-# codership branch visible in @@visible_comment.
-# Branch : codership-mysql/5.6
-SET(WSREP_PATCH_REVNO "4144")  # Should be updated on every merge.
-=======
 SET(WSREP_PATCH_VERSION "12")
 
 # MariaDB addition: Revision number of the last revision merged from
 # codership branch visible in @@visible_comment.
 # Branch : https://github.com/codership/mysql-wsrep/tree/5.5
 SET(WSREP_PATCH_REVNO "4f81026") # Should be updated on every merge.
->>>>>>> 37ae601a
 
 # MariaDB: Obtain patch revision number:
 # Update WSREP_PATCH_REVNO if WSREP_REV environment variable is set.
