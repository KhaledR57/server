# Copyright (c) 2009, 2011, Oracle and/or its affiliates. All rights reserved.
#
# This program is free software; you can redistribute it and/or modify
# it under the terms of the GNU General Public License as published by
# the Free Software Foundation; version 2 of the License.
#
# This program is distributed in the hope that it will be useful,
# but WITHOUT ANY WARRANTY; without even the implied warranty of
# MERCHANTABILITY or FITNESS FOR A PARTICULAR PURPOSE.  See the
# GNU General Public License for more details.
#
# You should have received a copy of the GNU General Public License
# along with this program; if not, write to the Free Software
# Foundation, Inc., 51 Franklin St, Fifth Floor, Boston, MA  02110-1335  USA

INCLUDE(CMakeParseArguments)

FUNCTION (INSTALL_DEBUG_SYMBOLS)
 IF(MSVC)
   CMAKE_PARSE_ARGUMENTS(ARG
  ""
  "COMPONENT;INSTALL_LOCATION"
  ""
  ${ARGN}
  )

  IF(NOT ARG_COMPONENT)
    SET(ARG_COMPONENT DebugBinaries)
  ENDIF()
  IF(NOT ARG_INSTALL_LOCATION)
    SET(ARG_INSTALL_LOCATION lib)
  ENDIF()
  SET(targets ${ARG_UNPARSED_ARGUMENTS})
  FOREACH(target ${targets})
    GET_TARGET_PROPERTY(target_type ${target} TYPE)
    IF(target_type MATCHES "STATIC")
      RETURN()
    ENDIF()
    set(comp "")

    IF(target STREQUAL "server"
       OR target STREQUAL "mariadbd")
      SET(comp Server)
    ENDIF()

    INSTALL(FILES $<TARGET_PDB_FILE:${target}> DESTINATION symbols COMPONENT Debuginfo)
    IF(comp)
      INSTALL(FILES $<TARGET_PDB_FILE:${target}> DESTINATION ${ARG_INSTALL_LOCATION} COMPONENT ${comp})
    ENDIF()
  ENDFOREACH()
  ENDIF()
ENDFUNCTION()

# Installs manpage for given file (either script or executable)
#
FUNCTION(INSTALL_MANPAGE file)
  IF(NOT UNIX)
    RETURN()
  ENDIF()
  GET_FILENAME_COMPONENT(file_name "${file}" NAME)
  SET(GLOB_EXPR 
    ${CMAKE_SOURCE_DIR}/man/*${file}man.1*
    ${CMAKE_SOURCE_DIR}/man/*${file}man.8*
    ${CMAKE_BINARY_DIR}/man/*${file}man.1*
    ${CMAKE_BINARY_DIR}/man/*${file}man.8*
   )
  IF(MYSQL_DOC_DIR)
    SET(GLOB_EXPR
      ${MYSQL_DOC_DIR}/man/*${file}man.1*
      ${MYSQL_DOC_DIR}/man/*${file}man.8*
      ${MYSQL_DOC_DIR}/man/*${file}.1*
      ${MYSQL_DOC_DIR}/man/*${file}.8*
      ${GLOB_EXPR}
      )
  ENDIF()

  FILE(GLOB_RECURSE MANPAGES ${GLOB_EXPR})

  IF(MANPAGES)
    LIST(GET MANPAGES 0 MANPAGE)
    STRING(REPLACE "${file}man.1" "${file}.1" MANPAGE "${MANPAGE}")
    STRING(REPLACE "${file}man.8" "${file}.8" MANPAGE "${MANPAGE}")
    IF(MANPAGE MATCHES "${file}.1")
      SET(SECTION man1)
    ELSE()
      SET(SECTION man8)
    ENDIF()
    INSTALL(FILES "${MANPAGE}" DESTINATION "${INSTALL_MANDIR}/${SECTION}"
      COMPONENT ManPages)
  ENDIF()
ENDFUNCTION()

FUNCTION(INSTALL_SCRIPT)
  CMAKE_PARSE_ARGUMENTS(ARG
  ""
  "DESTINATION;COMPONENT"
  ""
  ${ARGN}
  )

  SET(script ${ARG_UNPARSED_ARGUMENTS})
  IF(NOT ARG_DESTINATION)
    SET(ARG_DESTINATION ${INSTALL_BINDIR})
  ENDIF()
  SET(COMP ${ARG_COMPONENT})

  IF (COMP MATCHES ${SKIP_COMPONENTS})
    RETURN()
  ENDIF()

  INSTALL(PROGRAMS ${script} DESTINATION ${ARG_DESTINATION} COMPONENT ${COMP})
  get_filename_component(dest "${script}" NAME)
  INSTALL_MANPAGE(${dest})
ENDFUNCTION()


FUNCTION(INSTALL_DOCUMENTATION)
  CMAKE_PARSE_ARGUMENTS(ARG "" "COMPONENT" "" ${ARGN})
  SET(files ${ARG_UNPARSED_ARGUMENTS})
  IF(NOT ARG_COMPONENT)
    SET(ARG_COMPONENT Server)
  ENDIF()
  IF (ARG_COMPONENT MATCHES "Readme")
    SET(destination ${INSTALL_DOCREADMEDIR})
  ELSE()
    SET(destination ${INSTALL_DOCDIR})
  ENDIF()

  IF (ARG_COMPONENT MATCHES ${SKIP_COMPONENTS})
    RETURN()
  ENDIF()

  STRING(TOUPPER ${ARG_COMPONENT} COMPUP)
  IF(CPACK_COMPONENT_${COMPUP}_GROUP)
    SET(group ${CPACK_COMPONENT_${COMPUP}_GROUP})
  ELSE()
    SET(group ${ARG_COMPONENT})
  ENDIF()

  IF(RPM)
    SET(destination "${destination}/MariaDB-${group}-${VERSION}")
  ELSEIF(DEB)
    SET(destination "${destination}/mariadb-${group}-${MAJOR_VERSION}.${MINOR_VERSION}")
  ENDIF()

  INSTALL(FILES ${files} DESTINATION ${destination} COMPONENT ${ARG_COMPONENT})
ENDFUNCTION()


# Install symbolic link to CMake target.
# the link is created in the current build directory
# and extension will be the same as for target file.
MACRO(INSTALL_SYMLINK linkname target destination component)
IF(UNIX)
  SET(output ${CMAKE_CURRENT_BINARY_DIR}/${linkname})
  ADD_CUSTOM_COMMAND(
    OUTPUT ${output}
    COMMAND ${CMAKE_COMMAND} ARGS -E remove -f ${linkname}
    COMMAND ${CMAKE_COMMAND} ARGS -E create_symlink
      $<TARGET_FILE_NAME:${target}>
      ${linkname}
    DEPENDS ${target}
    )

  ADD_CUSTOM_TARGET(symlink_${linkname}
    ALL
    DEPENDS ${output})
  SET_TARGET_PROPERTIES(symlink_${linkname} PROPERTIES CLEAN_DIRECT_OUTPUT 1)
  IF(CMAKE_GENERATOR MATCHES "Xcode")
    # For Xcode, replace project config with install config
    STRING(REPLACE "${CMAKE_CFG_INTDIR}"
      "\${CMAKE_INSTALL_CONFIG_NAME}" output ${output})
  ENDIF()
  INSTALL(FILES ${output} DESTINATION ${destination} COMPONENT ${component})
ENDIF()
ENDMACRO()

IF(WIN32)
  OPTION(SIGNCODE "Sign executables and dlls with digital certificate" OFF)
  MARK_AS_ADVANCED(SIGNCODE)
  IF(SIGNCODE)
<<<<<<< HEAD
   SET(SIGNTOOL_PARAMETERS
     /a /t http://timestamp.verisign.com/scripts/timstamp.dll
=======
   SET(SIGNTOOL_PARAMETERS 
     /a /t http://timestamp.globalsign.com/scripts/timstamp.dll
>>>>>>> fd5e103a
     CACHE STRING "parameters for signtool (list)")
    FIND_PROGRAM(SIGNTOOL_EXECUTABLE signtool
      PATHS "$ENV{ProgramFiles}/Microsoft SDKs/Windows/v7.0A/bin"
      "$ENV{ProgramFiles}/Windows Kits/8.0/bin/x86"
      "$ENV{ProgramFiles}/Windows Kits/8.1/bin/x86"
    )
    IF(NOT SIGNTOOL_EXECUTABLE)
      MESSAGE(FATAL_ERROR
      "signtool is not found. Signing executables not possible")
    ENDIF()
    MARK_AS_ADVANCED(SIGNTOOL_EXECUTABLE  SIGNTOOL_PARAMETERS)
  ENDIF()
ENDIF()


FUNCTION(SIGN_TARGET target)
   IF(NOT SIGNCODE)
     RETURN()
   ENDIF()
   GET_TARGET_PROPERTY(target_type ${target} TYPE)
   IF((NOT target_type) OR (target_type MATCHES "STATIC"))
     RETURN()
   ENDIF()
    # Mark executable for signing by creating empty *.signme file
    # The actual signing happens in preinstall step
    # (which traverses
    ADD_CUSTOM_COMMAND(TARGET ${target} POST_BUILD
      COMMAND ${CMAKE_COMMAND} -E touch "$<TARGET_FILE:${target}>.signme"
   )
ENDFUNCTION()

# Installs targets, also installs pdbs on Windows.
#
#

FUNCTION(MYSQL_INSTALL_TARGETS)
  CMAKE_PARSE_ARGUMENTS(ARG
  ""
  "DESTINATION;COMPONENT"
  ""
  ${ARGN}
  )
  IF(ARG_COMPONENT)
    SET(COMP COMPONENT ${ARG_COMPONENT})
  ELSE()
    MESSAGE(FATAL_ERROR "COMPONENT argument required")
  ENDIF()

  SET(TARGETS ${ARG_UNPARSED_ARGUMENTS})
  IF(NOT TARGETS)
    MESSAGE(FATAL_ERROR "Need target list for MYSQL_INSTALL_TARGETS")
  ENDIF()
  IF(NOT ARG_DESTINATION)
     MESSAGE(FATAL_ERROR "Need DESTINATION parameter for MYSQL_INSTALL_TARGETS")
  ENDIF()

  FOREACH(target ${TARGETS})
    # If signing is required, sign executables before installing
    IF(SIGNCODE)
      SIGN_TARGET(${target} ${COMP})
    ENDIF()
    # Install man pages on Unix
    IF(UNIX)
      INSTALL_MANPAGE($<TARGET_FILE:${target}>)
    ENDIF()
  ENDFOREACH()

  INSTALL(TARGETS ${TARGETS} DESTINATION ${ARG_DESTINATION} ${COMP})
  INSTALL_DEBUG_SYMBOLS(${TARGETS} ${COMP} INSTALL_LOCATION ${ARG_DESTINATION})

ENDFUNCTION()

# Optionally install mysqld/client/embedded from debug build run. outside of the current build dir
# (unless multi-config generator is used like Visual Studio or Xcode).
# For Makefile generators we default Debug build directory to ${buildroot}/../debug.
GET_FILENAME_COMPONENT(BINARY_PARENTDIR ${CMAKE_BINARY_DIR} PATH)
SET(DEBUGBUILDDIR "${BINARY_PARENTDIR}/debug" CACHE INTERNAL "Directory of debug build")

FUNCTION(INSTALL_MYSQL_TEST from to)
  IF(INSTALL_MYSQLTESTDIR)
    INSTALL(
      DIRECTORY ${from}
      DESTINATION "${INSTALL_MYSQLTESTDIR}/${to}"
      USE_SOURCE_PERMISSIONS
      COMPONENT Test
      PATTERN "var" EXCLUDE
      PATTERN "lib/My/SafeProcess" EXCLUDE
      PATTERN "lib/t*" EXCLUDE
      PATTERN "CPack" EXCLUDE
      PATTERN "CMake*" EXCLUDE
      PATTERN "cmake_install.cmake" EXCLUDE
      PATTERN "mtr.out*" EXCLUDE
      PATTERN ".cvsignore" EXCLUDE
      PATTERN "*.am" EXCLUDE
      PATTERN "*.in" EXCLUDE
      PATTERN "Makefile" EXCLUDE
      PATTERN "*.vcxproj" EXCLUDE
      PATTERN "*.vcxproj.filters" EXCLUDE
      PATTERN "*.vcxproj.user" EXCLUDE
      PATTERN "CTest*" EXCLUDE
      PATTERN "*~" EXCLUDE
    )
  ENDIF()
ENDFUNCTION()<|MERGE_RESOLUTION|>--- conflicted
+++ resolved
@@ -179,13 +179,8 @@
   OPTION(SIGNCODE "Sign executables and dlls with digital certificate" OFF)
   MARK_AS_ADVANCED(SIGNCODE)
   IF(SIGNCODE)
-<<<<<<< HEAD
    SET(SIGNTOOL_PARAMETERS
-     /a /t http://timestamp.verisign.com/scripts/timstamp.dll
-=======
-   SET(SIGNTOOL_PARAMETERS 
      /a /t http://timestamp.globalsign.com/scripts/timstamp.dll
->>>>>>> fd5e103a
      CACHE STRING "parameters for signtool (list)")
     FIND_PROGRAM(SIGNTOOL_EXECUTABLE signtool
       PATHS "$ENV{ProgramFiles}/Microsoft SDKs/Windows/v7.0A/bin"
