--- conflicted
+++ resolved
@@ -4081,14 +4081,7 @@
 		goto log_fail;
 	}
 
-<<<<<<< HEAD
-	ut_ad(!((log_sys.log.format ^ LOG_HEADER_FORMAT_CURRENT)
-		& ~LOG_HEADER_FORMAT_ENCRYPTED));
-
 	const byte* buf = log_sys.checkpoint_buf;
-=======
-	const byte* buf = log_sys->checkpoint_buf;
->>>>>>> 980d1bf1
 
 reread_log_header:
 	checkpoint_lsn_start = log_sys.log.lsn;
@@ -4104,14 +4097,7 @@
 		goto old_format;
 	}
 
-<<<<<<< HEAD
-	ut_ad(!((log_sys.log.format ^ LOG_HEADER_FORMAT_CURRENT)
-		& ~LOG_HEADER_FORMAT_ENCRYPTED));
-
 	log_header_read(max_cp_field);
-=======
-	log_group_header_read(&log_sys->log, max_cp_field);
->>>>>>> 980d1bf1
 
 	if (checkpoint_no_start != mach_read_from_8(buf + LOG_CHECKPOINT_NO)) {
 		goto reread_log_header;
@@ -4137,13 +4123,8 @@
 	/* label it */
 	byte MY_ALIGNED(OS_FILE_LOG_BLOCK_SIZE) log_hdr[OS_FILE_LOG_BLOCK_SIZE];
 	memset(log_hdr, 0, sizeof log_hdr);
-<<<<<<< HEAD
 	mach_write_to_4(LOG_HEADER_FORMAT + log_hdr, log_sys.log.format);
-=======
-	mach_write_to_4(LOG_HEADER_FORMAT + log_hdr, log_sys->log.format);
-	mach_write_to_4(LOG_HEADER_SUBFORMAT + log_hdr,
-			log_sys->log.subformat);
->>>>>>> 980d1bf1
+	mach_write_to_4(LOG_HEADER_SUBFORMAT + log_hdr, log_sys.log.subformat);
 	mach_write_to_8(LOG_HEADER_START_LSN + log_hdr, checkpoint_lsn_start);
 	strcpy(reinterpret_cast<char*>(LOG_HEADER_CREATOR + log_hdr),
 	       "Backup " MYSQL_SERVER_VERSION);
