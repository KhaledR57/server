--- conflicted
+++ resolved
@@ -1115,12 +1115,8 @@
 		std::string space_name = filename_to_spacename(name, len);
 		ddl_tracker.id_to_name[space_id] = space_name;
 		ddl_tracker.delete_defer(space_id, space_name);
-<<<<<<< HEAD
-		msg("DDL tracking : create %u \"%.*s\"", space_id, int(len), name);
-=======
 		msg("DDL tracking : create %" PRIu32 " \"%.*s\"",
 		    space_id, int(len), name);
->>>>>>> c982a143
 	}
 	break;
 	case FILE_MODIFY:
@@ -1136,11 +1132,7 @@
 		ddl_tracker.id_to_name[space_id] = new_space_name;
 		ddl_tracker.rename_defer(space_id, old_space_name,
 					 new_space_name);
-<<<<<<< HEAD
-		msg("DDL tracking : rename %u \"%.*s\",\"%.*s\"",
-=======
 		msg("DDL tracking : rename %" PRIu32 " \"%.*s\",\"%.*s\"",
->>>>>>> c982a143
 			space_id, int(len), name, int(new_len), new_name);
 	}
 	break;
@@ -1148,12 +1140,8 @@
 		ddl_tracker.drops.insert(space_id);
 		ddl_tracker.delete_defer(
 			space_id, filename_to_spacename(name, len));
-<<<<<<< HEAD
-		msg("DDL tracking : delete %u \"%.*s\"", space_id, int(len), name);
-=======
 		msg("DDL tracking : delete %" PRIu32 " \"%.*s\"",
 			space_id, int(len), name);
->>>>>>> c982a143
 		break;
 	default:
 		ut_ad(0);
@@ -1204,40 +1192,24 @@
 	const std::string spacename{filename_to_spacename(name, len)};
 	switch (type) {
 	case FILE_CREATE:
-<<<<<<< HEAD
-		msg("DDL tracking : create %u \"%.*s\"", space_id, int(len), name);
-		fail = !check_if_skip_table(spacename.c_str());
-=======
 		msg("DDL tracking : create %" PRIu32 " \"%.*s\"",
 			space_id, int(len), name);
-		fail = !check_if_skip_table(
-				filename_to_spacename(name, len).c_str());
->>>>>>> c982a143
+		fail = !check_if_skip_table(spacename.c_str());
 		break;
 	case FILE_MODIFY:
 		break;
 	case FILE_RENAME:
-<<<<<<< HEAD
-		msg("DDL tracking : rename %u \"%.*s\",\"%.*s\"",
-=======
 		msg("DDL tracking : rename %" PRIu32 " \"%.*s\",\"%.*s\"",
->>>>>>> c982a143
 			space_id, int(len), name, int(new_len), new_name);
 		fail = !check_if_skip_table(spacename.c_str())
 		       || !check_if_skip_table(
 				filename_to_spacename(new_name, new_len).c_str());
 		break;
 	case FILE_DELETE:
-<<<<<<< HEAD
 		fail = !check_if_skip_table(spacename.c_str())
 			&& !check_if_fts_table(spacename.c_str());
-		msg("DDL tracking : delete %u \"%.*s\"", space_id, int(len), name);
-=======
-		fail = !check_if_skip_table(
-				filename_to_spacename(name, len).c_str());
 		msg("DDL tracking : delete %" PRIu32 " \"%.*s\"",
 			space_id, int(len), name);
->>>>>>> c982a143
 		break;
 	default:
 		ut_ad(0);
@@ -1258,11 +1230,7 @@
 
 /* Function to store the space id of page0 INIT_PAGE
 @param	space_id	space id which has page0 init page */
-<<<<<<< HEAD
-static void backup_first_page_op(space_id_t space_id)
-=======
 static void backup_first_page_op(uint32_t space_id)
->>>>>>> c982a143
 {
   first_page_init_ids.insert(space_id);
 }
@@ -5708,13 +5676,8 @@
 		iter != ddl_tracker.tables_in_backup.end();
 		iter++) {
 
-<<<<<<< HEAD
-		const std::string name = iter->second;
-		uint32_t id = iter->first;
-=======
 		uint32_t id = iter->first;
 		const std::string &name = iter->second;
->>>>>>> c982a143
 
 		if (ddl_tracker.drops.find(id) != ddl_tracker.drops.end()) {
 			dropped_tables.insert(name);
@@ -5741,11 +5704,7 @@
 		iter++) {
 
 		uint32_t id = iter->first;
-<<<<<<< HEAD
-		std::string name = iter->second;
-=======
 		const std::string &name = iter->second;
->>>>>>> c982a143
 
 		if (ddl_tracker.tables_in_backup.find(id) != ddl_tracker.tables_in_backup.end()) {
 			/* already processed above */
@@ -6042,13 +6001,8 @@
 
 			char	tmpname[FN_REFLEN];
 
-<<<<<<< HEAD
-			snprintf(tmpname, FN_REFLEN, "%s/xtrabackup_tmp_#%u",
-				 dbname, fil_space->id);
-=======
 			snprintf(tmpname, FN_REFLEN, "%s/xtrabackup_tmp_#%"
 				 PRIu32, dbname, fil_space->id);
->>>>>>> c982a143
 
 			msg("mariabackup: Renaming %s to %s.ibd",
 				fil_space->chain.start->name, tmpname);
