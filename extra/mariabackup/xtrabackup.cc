--- conflicted
+++ resolved
@@ -2504,16 +2504,8 @@
 
 	srv_adaptive_flushing = FALSE;
 
-<<<<<<< HEAD
-        /* We set srv_pool_size here in units of 1 kB. InnoDB internally
-        changes the value so that it becomes the number of database pages. */
-
-	srv_buf_pool_size = (ulint) xtrabackup_use_memory;
-	srv_buf_pool_chunk_unit = srv_buf_pool_size;
-=======
 	buf_pool.size_in_bytes_max = size_t(xtrabackup_use_memory);
 	buf_pool.size_in_bytes_requested = buf_pool.size_in_bytes_max;
->>>>>>> 5d5be64d
 
 	srv_n_read_io_threads = (uint) innobase_read_io_threads;
 	srv_n_write_io_threads = (uint) innobase_write_io_threads;
