--- conflicted
+++ resolved
@@ -1616,22 +1616,15 @@
 	const char *ext_list[] = {"frm", "isl", "MYD", "MYI", "MAD", "MAI",
 		"MRG", "TRG", "TRN", "ARM", "ARZ", "CSM", "CSV", "opt", "par",
 		NULL};
-<<<<<<< HEAD
 	const char *sup_files[] = {MB_BINLOG_INFO,
 				   MB_GALERA_INFO,
+				   XTRABACKUP_DONOR_GALERA_INFO,
 				   MB_SLAVE_INFO,
 				   MB_INFO,
 				   XTRABACKUP_BINLOG_INFO,
 				   XTRABACKUP_GALERA_INFO,
 				   XTRABACKUP_SLAVE_INFO,
 				   XTRABACKUP_INFO,
-=======
-	const char *sup_files[] = {"xtrabackup_binlog_info",
-				   "xtrabackup_galera_info",
-				   "donor_galera_info",
-				   "xtrabackup_slave_info",
-				   "xtrabackup_info",
->>>>>>> 5be8b137
 				   "ib_lru_dump",
 				   NULL};
 	datadir_iter_t *it = NULL;
