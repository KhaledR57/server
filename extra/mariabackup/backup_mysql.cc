/******************************************************
hot backup tool for InnoDB
(c) 2009-2015 Percona LLC and/or its affiliates
Originally Created 3/3/2009 Yasufumi Kinoshita
Written by Alexey Kopytov, Aleksandr Kuzminsky, Stewart Smith, Vadim Tkachenko,
Yasufumi Kinoshita, Ignacio Nin and Baron Schwartz.

This program is free software; you can redistribute it and/or modify
it under the terms of the GNU General Public License as published by
the Free Software Foundation; version 2 of the License.

This program is distributed in the hope that it will be useful,
but WITHOUT ANY WARRANTY; without even the implied warranty of
MERCHANTABILITY or FITNESS FOR A PARTICULAR PURPOSE.  See the
GNU General Public License for more details.

You should have received a copy of the GNU General Public License
along with this program; if not, write to the Free Software
Foundation, Inc., 51 Franklin Street, Fifth Floor, Boston, MA  02110-1335  USA

*******************************************************

This file incorporates work covered by the following copyright and
permission notice:

Copyright (c) 2000, 2011, MySQL AB & Innobase Oy. All Rights Reserved.

This program is free software; you can redistribute it and/or modify it under
the terms of the GNU General Public License as published by the Free Software
Foundation; version 2 of the License.

This program is distributed in the hope that it will be useful, but WITHOUT
ANY WARRANTY; without even the implied warranty of MERCHANTABILITY or FITNESS
FOR A PARTICULAR PURPOSE. See the GNU General Public License for more details.

You should have received a copy of the GNU General Public License along with
this program; if not, write to the Free Software Foundation, Inc., 51 Franklin
Street, Fifth Floor, Boston, MA 02110-1335 USA

*******************************************************/
#define MYSQL_CLIENT

#include <my_global.h>
#include <mysql.h>
#include <mysqld.h>
#include <my_sys.h>
#include <stdlib.h>
#include <string.h>
#include <limits>
#include "common.h"
#include "xtrabackup.h"
#include "srv0srv.h"
#include "mysql_version.h"
#include "backup_copy.h"
#include "backup_mysql.h"
#include "mysqld.h"
#include "encryption_plugin.h"
#include <sstream>
#include <sql_error.h>
#include "page0zip.h"

char *tool_name;
char tool_args[2048];

/* mysql flavor and version */
mysql_flavor_t server_flavor = FLAVOR_UNKNOWN;
unsigned long mysql_server_version = 0;

/* server capabilities */
bool have_changed_page_bitmaps = false;
bool have_backup_locks = false;
bool have_lock_wait_timeout = false;
bool have_galera_enabled = false;
bool have_flush_engine_logs = false;
bool have_multi_threaded_slave = false;
bool have_gtid_slave = false;

/* Kill long selects */
static mysql_mutex_t kill_query_thread_mutex;
static bool kill_query_thread_running, kill_query_thread_stopping;
static mysql_cond_t kill_query_thread_stopped;
static mysql_cond_t kill_query_thread_stop;

bool sql_thread_started = false;
char *mysql_slave_position = NULL;
char *mysql_binlog_position = NULL;
char *buffer_pool_filename = NULL;

/* History on server */
time_t history_start_time;
time_t history_end_time;
time_t history_lock_time;

MYSQL *mysql_connection;

extern my_bool opt_ssl_verify_server_cert, opt_use_ssl;

MYSQL *
xb_mysql_connect()
{
	MYSQL *connection = mysql_init(NULL);
	char mysql_port_str[std::numeric_limits<int>::digits10 + 3];

	sprintf(mysql_port_str, "%d", opt_port);

	if (connection == NULL) {
		msg("Failed to init MariaDB struct: %s.",
			mysql_error(connection));
		return(NULL);
	}

#if !defined(DONT_USE_MYSQL_PWD)
	if (!opt_password)
	{
		opt_password=getenv("MYSQL_PWD");
	}
#endif

	if (!opt_secure_auth) {
		mysql_options(connection, MYSQL_SECURE_AUTH,
			      (char *) &opt_secure_auth);
	}

	if (xb_plugin_dir && *xb_plugin_dir){
		mysql_options(connection, MYSQL_PLUGIN_DIR, xb_plugin_dir);
	}
	mysql_options(connection, MYSQL_OPT_PROTOCOL, &opt_protocol);
	mysql_options(connection,MYSQL_SET_CHARSET_NAME, "utf8");

<<<<<<< HEAD
	msg("Connecting to MariaDB server host: %s, user: %s, password: %s, "
=======
	msg("Connecting to server host: %s, user: %s, password: %s, "
>>>>>>> 29fa9bce
	       "port: %s, socket: %s", opt_host ? opt_host : "localhost",
	       opt_user ? opt_user : "not set",
	       opt_password ? "set" : "not set",
	       opt_port != 0 ? mysql_port_str : "not set",
	       opt_socket ? opt_socket : "not set");

#ifdef HAVE_OPENSSL
	if (opt_use_ssl)
	{
		mysql_ssl_set(connection, opt_ssl_key, opt_ssl_cert,
			      opt_ssl_ca, opt_ssl_capath,
			      opt_ssl_cipher);
		mysql_options(connection, MYSQL_OPT_SSL_CRL, opt_ssl_crl);
		mysql_options(connection, MYSQL_OPT_SSL_CRLPATH,
			      opt_ssl_crlpath);
	}
	mysql_options(connection,MYSQL_OPT_SSL_VERIFY_SERVER_CERT,
		      (char*)&opt_ssl_verify_server_cert);
#endif

	if (!mysql_real_connect(connection,
				opt_host ? opt_host : "localhost",
				opt_user,
				opt_password,
				"" /*database*/, opt_port,
				opt_socket, 0)) {
<<<<<<< HEAD
		msg("Failed to connect to MariaDB server: %s.", mysql_error(connection));
=======
		msg("Failed to connect to server: %s.", mysql_error(connection));
>>>>>>> 29fa9bce
		mysql_close(connection);
		return(NULL);
	}

	xb_mysql_query(connection, "SET SESSION wait_timeout=2147483, max_statement_time=0",
		       false, true);

	return(connection);
}

/*********************************************************************//**
Execute mysql query. */
MYSQL_RES *
xb_mysql_query(MYSQL *connection, const char *query, bool use_result,
		bool die_on_error)
{
	MYSQL_RES *mysql_result = NULL;

	if (mysql_query(connection, query)) {
		if (die_on_error) {
			die("failed to execute query %s: %s", query, mysql_error(connection));
		} else {
			msg("Error: failed to execute query %s: %s", query, mysql_error(connection));
		}
		return(NULL);
	}

	/* store result set on client if there is a result */
	if (mysql_field_count(connection) > 0) {
		if ((mysql_result = mysql_store_result(connection)) == NULL) {
			die("failed to fetch query result %s: %s",
				query, mysql_error(connection));
		}

		if (!use_result) {
			mysql_free_result(mysql_result);
			mysql_result = NULL;
		}
	}

	return mysql_result;
}


struct mysql_variable {
	const char *name;
	char **value;
};


static
void
read_mysql_variables(MYSQL *connection, const char *query, mysql_variable *vars,
	bool vertical_result)
{
	MYSQL_RES *mysql_result;
	MYSQL_ROW row;
	mysql_variable *var;

	mysql_result = xb_mysql_query(connection, query, true);

	ut_ad(!vertical_result || mysql_num_fields(mysql_result) == 2);

	if (vertical_result) {
		while ((row = mysql_fetch_row(mysql_result))) {
			char *name = row[0];
			char *value = row[1];
			for (var = vars; var->name; var++) {
				if (strcmp(var->name, name) == 0
				    && value != NULL) {
					*(var->value) = strdup(value);
				}
			}
		}
	} else {
		MYSQL_FIELD *field;

		if ((row = mysql_fetch_row(mysql_result)) != NULL) {
			int i = 0;
			while ((field = mysql_fetch_field(mysql_result))
				!= NULL) {
				char *name = field->name;
				char *value = row[i];
				for (var = vars; var->name; var++) {
					if (strcmp(var->name, name) == 0
					    && value != NULL) {
						*(var->value) = strdup(value);
					}
				}
				++i;
			}
		}
	}

	mysql_free_result(mysql_result);
}


static
void
free_mysql_variables(mysql_variable *vars)
{
	mysql_variable *var;

	for (var = vars; var->name; var++) {
		free(*(var->value));
	}
}


static
char *
read_mysql_one_value(MYSQL *connection, const char *query,
                     uint column, uint expect_columns)
{
	MYSQL_RES *mysql_result;
	MYSQL_ROW row;
	char *result = NULL;

	mysql_result = xb_mysql_query(connection, query, true);

	ut_ad(mysql_num_fields(mysql_result) == expect_columns);

	if ((row = mysql_fetch_row(mysql_result))) {
		result = strdup(row[column]);
	}

	mysql_free_result(mysql_result);

	return(result);
}


static
char *
read_mysql_one_value(MYSQL *mysql, const char *query)
{
  return read_mysql_one_value(mysql, query, 0/*offset*/, 1/*total columns*/);
}


static
bool
check_server_version(unsigned long version_number,
		     const char *version_string,
		     const char *version_comment,
		     const char *innodb_version)
{
	bool version_supported = false;
	bool mysql51 = false;

	mysql_server_version = version_number;

	server_flavor = FLAVOR_UNKNOWN;
	if (strstr(version_comment, "Percona") != NULL) {
		server_flavor = FLAVOR_PERCONA_SERVER;
	} else if (strstr(version_comment, "MariaDB") != NULL ||
		   strstr(version_string, "MariaDB") != NULL) {
		server_flavor = FLAVOR_MARIADB;
	} else if (strstr(version_comment, "MySQL") != NULL) {
		server_flavor = FLAVOR_MYSQL;
	}

	mysql51 = version_number > 50100 && version_number < 50500;
	version_supported = version_supported
		|| (mysql51 && innodb_version != NULL);
	version_supported = version_supported
		|| (version_number > 50500 && version_number < 50700);
	version_supported = version_supported
		|| ((version_number > 100000)
		    && server_flavor == FLAVOR_MARIADB);

	if (mysql51 && innodb_version == NULL) {
		msg("Error: Built-in InnoDB in MySQL 5.1 is not "
		    "supported in this release. You can either use "
		    "Percona XtraBackup 2.0, or upgrade to InnoDB "
		    "plugin.");
	} else if (!version_supported) {
		msg("Error: Unsupported server version: '%s'. Please "
		    "report a bug at "
		    "https://bugs.launchpad.net/percona-xtrabackup",
		    version_string);
	}

	return(version_supported);
}

/*********************************************************************//**
Receive options important for XtraBackup from server.
@return	true on success. */
bool get_mysql_vars(MYSQL *connection)
{
  char *gtid_mode_var= NULL;
  char *version_var= NULL;
  char *version_comment_var= NULL;
  char *innodb_version_var= NULL;
  char *have_backup_locks_var= NULL;
  char *log_bin_var= NULL;
  char *lock_wait_timeout_var= NULL;
  char *wsrep_on_var= NULL;
  char *slave_parallel_workers_var= NULL;
  char *gtid_slave_pos_var= NULL;
  char *innodb_buffer_pool_filename_var= NULL;
  char *datadir_var= NULL;
  char *innodb_log_group_home_dir_var= NULL;
  char *innodb_log_file_size_var= NULL;
  char *innodb_log_files_in_group_var= NULL;
  char *innodb_data_file_path_var= NULL;
  char *innodb_data_home_dir_var= NULL;
  char *innodb_undo_directory_var= NULL;
  char *innodb_page_size_var= NULL;
  char *innodb_undo_tablespaces_var= NULL;
  char *page_zip_level_var= NULL;
  char *ignore_db_dirs= NULL;
  char *endptr;
  unsigned long server_version= mysql_get_server_version(connection);

  bool ret= true;

  mysql_variable mysql_vars[]= {
      {"have_backup_locks", &have_backup_locks_var},
      {"log_bin", &log_bin_var},
      {"lock_wait_timeout", &lock_wait_timeout_var},
      {"gtid_mode", &gtid_mode_var},
      {"version", &version_var},
      {"version_comment", &version_comment_var},
      {"innodb_version", &innodb_version_var},
      {"wsrep_on", &wsrep_on_var},
      {"slave_parallel_workers", &slave_parallel_workers_var},
      {"gtid_slave_pos", &gtid_slave_pos_var},
      {"innodb_buffer_pool_filename", &innodb_buffer_pool_filename_var},
      {"datadir", &datadir_var},
      {"innodb_log_group_home_dir", &innodb_log_group_home_dir_var},
      {"innodb_log_file_size", &innodb_log_file_size_var},
      {"innodb_log_files_in_group", &innodb_log_files_in_group_var},
      {"innodb_data_file_path", &innodb_data_file_path_var},
      {"innodb_data_home_dir", &innodb_data_home_dir_var},
      {"innodb_undo_directory", &innodb_undo_directory_var},
      {"innodb_page_size", &innodb_page_size_var},
      {"innodb_undo_tablespaces", &innodb_undo_tablespaces_var},
      {"innodb_compression_level", &page_zip_level_var},
      {"ignore_db_dirs", &ignore_db_dirs},
      {NULL, NULL}};

  read_mysql_variables(connection, "SHOW VARIABLES", mysql_vars, true);

  if (have_backup_locks_var != NULL && !opt_no_backup_locks)
  {
    have_backup_locks= true;
  }

  if (opt_binlog_info == BINLOG_INFO_AUTO)
  {
    if (log_bin_var != NULL && !strcmp(log_bin_var, "ON"))
      opt_binlog_info= BINLOG_INFO_ON;
    else
      opt_binlog_info= BINLOG_INFO_OFF;
  }

  if (lock_wait_timeout_var != NULL)
  {
    have_lock_wait_timeout= true;
  }

  if (wsrep_on_var != NULL)
  {
    have_galera_enabled= true;
  }

  /* Check server version compatibility and detect server flavor */

  if (!(ret= check_server_version(server_version, version_var,
                                  version_comment_var, innodb_version_var)))
  {
    goto out;
  }

  if (server_version > 50500)
  {
    have_flush_engine_logs= true;
  }

  if (slave_parallel_workers_var != NULL &&
      atoi(slave_parallel_workers_var) > 0)
  {
    have_multi_threaded_slave= true;
  }

  if (innodb_buffer_pool_filename_var != NULL)
  {
    buffer_pool_filename= strdup(innodb_buffer_pool_filename_var);
  }

  if ((gtid_mode_var && strcmp(gtid_mode_var, "ON") == 0) ||
      (gtid_slave_pos_var && *gtid_slave_pos_var))
  {
    have_gtid_slave= true;
  }

  msg("Using server version %s", version_var);

  if (!(ret= detect_mysql_capabilities_for_backup()))
  {
    goto out;
  }

  /* make sure datadir value is the same in configuration file */
  if (check_if_param_set("datadir"))
  {
    if (!directory_exists(mysql_data_home, false))
    {
      msg("Warning: option 'datadir' points to "
          "nonexistent directory '%s'",
          mysql_data_home);
    }
    if (!directory_exists(datadir_var, false))
    {
      msg("Warning: MariaDB variable 'datadir' points to "
          "nonexistent directory '%s'",
          datadir_var);
    }
    if (!equal_paths(mysql_data_home, datadir_var))
    {
      msg("Warning: option 'datadir' has different "
          "values:\n"
          "  '%s' in defaults file\n"
          "  '%s' in SHOW VARIABLES",
          mysql_data_home, datadir_var);
    }
  }

  /* get some default values is they are missing from my.cnf */
  if (datadir_var && *datadir_var)
  {
    strmake(mysql_real_data_home, datadir_var, FN_REFLEN - 1);
    mysql_data_home= mysql_real_data_home;
  }

  if (innodb_data_file_path_var && *innodb_data_file_path_var)
    innobase_data_file_path= my_strdup(PSI_NOT_INSTRUMENTED,
                                       innodb_data_file_path_var, MYF(MY_FAE));

  if (innodb_data_home_dir_var)
    innobase_data_home_dir= my_strdup(PSI_NOT_INSTRUMENTED,
                                      innodb_data_home_dir_var, MYF(MY_FAE));

  if (innodb_log_group_home_dir_var && *innodb_log_group_home_dir_var)
    srv_log_group_home_dir= my_strdup(PSI_NOT_INSTRUMENTED,
                                      innodb_log_group_home_dir_var,
                                      MYF(MY_FAE));

  if (innodb_undo_directory_var && *innodb_undo_directory_var)
    srv_undo_dir= my_strdup(PSI_NOT_INSTRUMENTED, innodb_undo_directory_var,
                            MYF(MY_FAE));

  if (innodb_log_file_size_var)
  {
    srv_log_file_size= strtoll(innodb_log_file_size_var, &endptr, 10);
    ut_ad(*endptr == 0);
  }

  if (innodb_page_size_var)
  {
    innobase_page_size= strtoll(innodb_page_size_var, &endptr, 10);
    ut_ad(*endptr == 0);
  }

  if (innodb_undo_tablespaces_var)
  {
    srv_undo_tablespaces= strtoul(innodb_undo_tablespaces_var, &endptr, 10);
    ut_ad(*endptr == 0);
  }

  if (page_zip_level_var != NULL)
  {
    page_zip_level= static_cast<uint>(strtoul(page_zip_level_var, &endptr,
                                              10));
    ut_ad(*endptr == 0);
  }

  if (ignore_db_dirs)
    xb_load_list_string(ignore_db_dirs, ",", register_ignore_db_dirs_filter);

out:
  free_mysql_variables(mysql_vars);

  return (ret);
}

/*********************************************************************//**
Query the server to find out what backup capabilities it supports.
@return	true on success. */
bool
detect_mysql_capabilities_for_backup()
{
	const char *query = "SELECT 'INNODB_CHANGED_PAGES', COUNT(*) FROM "
				"INFORMATION_SCHEMA.PLUGINS "
			    "WHERE PLUGIN_NAME LIKE 'INNODB_CHANGED_PAGES'";
	char *innodb_changed_pages = NULL;
	mysql_variable vars[] = {
		{"INNODB_CHANGED_PAGES", &innodb_changed_pages}, {NULL, NULL}};

	if (xtrabackup_incremental) {

		read_mysql_variables(mysql_connection, query, vars, true);

		ut_ad(innodb_changed_pages != NULL);

		have_changed_page_bitmaps = (atoi(innodb_changed_pages) == 1);

		/* INNODB_CHANGED_PAGES are listed in
		INFORMATION_SCHEMA.PLUGINS in MariaDB, but
		FLUSH NO_WRITE_TO_BINLOG CHANGED_PAGE_BITMAPS
		is not supported for versions below 10.1.6
		(see MDEV-7472) */
		if (server_flavor == FLAVOR_MARIADB &&
		    mysql_server_version < 100106) {
			have_changed_page_bitmaps = false;
		}

		free_mysql_variables(vars);
	}

	/* do some sanity checks */
	if (opt_galera_info && !have_galera_enabled) {
		msg("--galera-info is specified on the command "
		 	"line, but the server does not support Galera "
		 	"replication. Ignoring the option.");
		opt_galera_info = false;
	}

	if (opt_slave_info && have_multi_threaded_slave &&
	    !have_gtid_slave) {
	    	msg("The --slave-info option requires GTID enabled for a "
			"multi-threaded slave.");
		return(false);
	}

	return(true);
}

static
bool
select_incremental_lsn_from_history(lsn_t *incremental_lsn)
{
	MYSQL_RES *mysql_result;
	char query[1000];
	char buf[100];

	if (opt_incremental_history_name) {
		mysql_real_escape_string(mysql_connection, buf,
				opt_incremental_history_name,
				(unsigned long)strlen(opt_incremental_history_name));
		snprintf(query, sizeof(query),
			"SELECT innodb_to_lsn "
			"FROM PERCONA_SCHEMA.xtrabackup_history "
			"WHERE name = '%s' "
			"AND innodb_to_lsn IS NOT NULL "
			"ORDER BY innodb_to_lsn DESC LIMIT 1",
			buf);
	}

	if (opt_incremental_history_uuid) {
		mysql_real_escape_string(mysql_connection, buf,
				opt_incremental_history_uuid,
				(unsigned long)strlen(opt_incremental_history_uuid));
		snprintf(query, sizeof(query),
			"SELECT innodb_to_lsn "
			"FROM PERCONA_SCHEMA.xtrabackup_history "
			"WHERE uuid = '%s' "
			"AND innodb_to_lsn IS NOT NULL "
			"ORDER BY innodb_to_lsn DESC LIMIT 1",
			buf);
	}

	mysql_result = xb_mysql_query(mysql_connection, query, true);

	ut_ad(mysql_num_fields(mysql_result) == 1);
	const MYSQL_ROW row = mysql_fetch_row(mysql_result);
	if (row) {
		*incremental_lsn = strtoull(row[0], NULL, 10);
		msg("Found and using lsn: " LSN_PF " for %s %s",
		    *incremental_lsn,
		    opt_incremental_history_uuid ? "uuid" : "name",
		    opt_incremental_history_uuid ?
		    opt_incremental_history_uuid :
		    opt_incremental_history_name);
	} else {
		msg("Error while attempting to find history record "
			"for %s %s",
			opt_incremental_history_uuid ? "uuid" : "name",
			opt_incremental_history_uuid ?
		    		opt_incremental_history_uuid :
		    		opt_incremental_history_name);
	}

	mysql_free_result(mysql_result);

	return(row != NULL);
}

static
const char *
eat_sql_whitespace(const char *query)
{
	bool comment = false;

	while (*query) {
		if (comment) {
			if (query[0] == '*' && query[1] == '/') {
				query += 2;
				comment = false;
				continue;
			}
			++query;
			continue;
		}
		if (query[0] == '/' && query[1] == '*') {
			query += 2;
			comment = true;
			continue;
		}
		if (strchr("\t\n\r (", query[0])) {
			++query;
			continue;
		}
		break;
	}

	return(query);
}

static
bool
is_query_from_list(const char *query, const char **list)
{
	const char **item;

	query = eat_sql_whitespace(query);

	item = list;
	while (*item) {
		if (strncasecmp(query, *item, strlen(*item)) == 0) {
			return(true);
		}
		++item;
	}

	return(false);
}

static
bool
is_query(const char *query)
{
	const char *query_list[] = {"insert", "update", "delete", "replace",
		"alter", "load", "select", "do", "handler", "call", "execute",
		"begin", NULL};

	return is_query_from_list(query, query_list);
}

static
bool
is_select_query(const char *query)
{
	const char *query_list[] = {"select", NULL};

	return is_query_from_list(query, query_list);
}

static
bool
is_update_query(const char *query)
{
	const char *query_list[] = {"insert", "update", "delete", "replace",
					"alter", "load", NULL};

	return is_query_from_list(query, query_list);
}

static
bool
have_queries_to_wait_for(MYSQL *connection, uint threshold)
{
	MYSQL_RES *result = xb_mysql_query(connection, "SHOW FULL PROCESSLIST",
					   true);
	const bool all_queries = (opt_lock_wait_query_type == QUERY_TYPE_ALL);
	bool have_to_wait = false;

	while (MYSQL_ROW row = mysql_fetch_row(result)) {
		const char	*info		= row[7];
		int		duration	= row[5] ? atoi(row[5]) : 0;
		char		*id		= row[0];

		if (info != NULL
		    && duration >= (int)threshold
		    && ((all_queries && is_query(info))
		    	|| is_update_query(info))) {
			msg("Waiting for query %s (duration %d sec): %s",
			       id, duration, info);
			have_to_wait = true;
			break;
		}
	}

	mysql_free_result(result);
	return(have_to_wait);
}

static
void
kill_long_queries(MYSQL *connection, time_t timeout)
{
	char kill_stmt[100];

	MYSQL_RES *result = xb_mysql_query(connection, "SHOW FULL PROCESSLIST",
					   true);
	const bool all_queries = (opt_kill_long_query_type == QUERY_TYPE_ALL);
	while (MYSQL_ROW row = mysql_fetch_row(result)) {
		const char	*info		= row[7];
		long long		duration	= row[5]? atoll(row[5]) : 0;
		char		*id		= row[0];

		if (info != NULL &&
		    (time_t)duration >= timeout &&
		    ((all_queries && is_query(info)) ||
		    	is_select_query(info))) {
			msg("Killing query %s (duration %d sec): %s",
			       id, (int)duration, info);
			snprintf(kill_stmt, sizeof(kill_stmt),
				    "KILL %s", id);
			xb_mysql_query(connection, kill_stmt, false, false);
		}
	}

	mysql_free_result(result);
}

static
bool
wait_for_no_updates(MYSQL *connection, uint timeout, uint threshold)
{
	time_t	start_time;

	start_time = time(NULL);

	msg("Waiting %u seconds for queries running longer than %u seconds "
	       "to finish", timeout, threshold);

	while (time(NULL) <= (time_t)(start_time + timeout)) {
		if (!have_queries_to_wait_for(connection, threshold)) {
			return(true);
		}
		std::this_thread::sleep_for(std::chrono::seconds(1));
	}

	msg("Unable to obtain lock. Please try again later.");

	return(false);
}

static void kill_query_thread()
{
  mysql_mutex_lock(&kill_query_thread_mutex);

  msg("Kill query timeout %d seconds.", opt_kill_long_queries_timeout);

  time_t start_time= time(nullptr);
  timespec abstime;
  set_timespec(abstime, opt_kill_long_queries_timeout);

  while (!kill_query_thread_stopping)
    if (!mysql_cond_timedwait(&kill_query_thread_stop,
                              &kill_query_thread_mutex, &abstime))
      goto func_exit;

  if (MYSQL *mysql= xb_mysql_connect())
  {
    do
    {
      kill_long_queries(mysql, time(nullptr) - start_time);
      set_timespec(abstime, 1);
    }
    while (mysql_cond_timedwait(&kill_query_thread_stop,
                                &kill_query_thread_mutex, &abstime) &&
	   !kill_query_thread_stopping);
    mysql_close(mysql);
  }
  else
    msg("Error: kill query thread failed");

func_exit:
  msg("Kill query thread stopped");

  kill_query_thread_running= false;
  mysql_cond_signal(&kill_query_thread_stopped);
  mysql_mutex_unlock(&kill_query_thread_mutex);
}


static void start_query_killer()
{
  ut_ad(!kill_query_thread_running);
  kill_query_thread_running= true;
  kill_query_thread_stopping= false;
  mysql_mutex_init(0, &kill_query_thread_mutex, nullptr);
  mysql_cond_init(0, &kill_query_thread_stop, nullptr);
  mysql_cond_init(0, &kill_query_thread_stopped, nullptr);
  std::thread(kill_query_thread).detach();
}

static void stop_query_killer()
{
  mysql_mutex_lock(&kill_query_thread_mutex);
  kill_query_thread_stopping= true;
  mysql_cond_signal(&kill_query_thread_stop);

  do
    mysql_cond_wait(&kill_query_thread_stopped, &kill_query_thread_mutex);
  while (kill_query_thread_running);

  mysql_cond_destroy(&kill_query_thread_stop);
  mysql_cond_destroy(&kill_query_thread_stopped);
  mysql_mutex_unlock(&kill_query_thread_mutex);
  mysql_mutex_destroy(&kill_query_thread_mutex);
}


/*********************************************************************//**
Function acquires either a backup tables lock, if supported
by the server, or a global read lock (FLUSH TABLES WITH READ LOCK)
otherwise.
@returns true if lock acquired */
bool lock_tables(MYSQL *connection)
{
  if (have_lock_wait_timeout || opt_lock_wait_timeout)
  {
    char buf[FN_REFLEN];
    /* Set the maximum supported session value for
    lock_wait_timeout if opt_lock_wait_timeout is not set to prevent
    unnecessary timeouts when the global value is changed from the default */
    snprintf(buf, sizeof(buf), "SET SESSION lock_wait_timeout=%u",
             opt_lock_wait_timeout ? opt_lock_wait_timeout : 31536000);
    xb_mysql_query(connection, buf, false);
  }

  if (have_backup_locks)
  {
    msg("Executing LOCK TABLES FOR BACKUP...");
    xb_mysql_query(connection, "LOCK TABLES FOR BACKUP", false);
    return (true);
  }

  if (opt_lock_wait_timeout)
  {
    if (!wait_for_no_updates(connection, opt_lock_wait_timeout,
                             opt_lock_wait_threshold))
    {
      return (false);
    }
  }

  msg("Acquiring BACKUP LOCKS...");

  if (opt_kill_long_queries_timeout)
  {
    start_query_killer();
  }

  if (have_galera_enabled)
  {
    xb_mysql_query(connection, "SET SESSION wsrep_sync_wait=0", false);
  }

  xb_mysql_query(connection, "BACKUP STAGE START", true);
  DBUG_MARIABACKUP_EVENT("after_backup_stage_start", {});
  xb_mysql_query(connection, "BACKUP STAGE BLOCK_COMMIT", true);
  DBUG_MARIABACKUP_EVENT("after_backup_stage_block_commit", {});
  /* Set the maximum supported session value for
  lock_wait_timeout to prevent unnecessary timeouts when the
  global value is changed from the default */
  if (opt_lock_wait_timeout)
    xb_mysql_query(connection, "SET SESSION lock_wait_timeout=31536000",
                   false);

  if (opt_kill_long_queries_timeout)
  {
    stop_query_killer();
  }

  return (true);
}

/*********************************************************************//**
If backup locks are used, execute LOCK BINLOG FOR BACKUP provided that we are
not in the --no-lock mode and the lock has not been acquired already.
@returns true if lock acquired */
bool
lock_binlog_maybe(MYSQL *connection)
{
	if (have_backup_locks && !opt_no_lock && !binlog_locked) {
		msg("Executing LOCK BINLOG FOR BACKUP...");
		xb_mysql_query(connection, "LOCK BINLOG FOR BACKUP", false);
		binlog_locked = true;

		return(true);
	}

	return(false);
}


/*********************************************************************//**
Releases either global read lock acquired with FTWRL and the binlog
lock acquired with LOCK BINLOG FOR BACKUP, depending on
the locking strategy being used */
void
unlock_all(MYSQL *connection)
{
	if (opt_debug_sleep_before_unlock) {
		msg("Debug sleep for %u seconds",
		       opt_debug_sleep_before_unlock);
                std::this_thread::sleep_for(
                    std::chrono::milliseconds(opt_debug_sleep_before_unlock));
        }

	msg("Executing BACKUP STAGE END");
	xb_mysql_query(connection, "BACKUP STAGE END", false);

	msg("All tables unlocked");
}


static
int
get_open_temp_tables(MYSQL *connection)
{
	char *slave_open_temp_tables = NULL;
	mysql_variable status[] = {
		{"Slave_open_temp_tables", &slave_open_temp_tables},
		{NULL, NULL}
	};
	int result = false;

	read_mysql_variables(connection,
		"SHOW STATUS LIKE 'slave_open_temp_tables'", status, true);

	result = slave_open_temp_tables ? atoi(slave_open_temp_tables) : 0;

	free_mysql_variables(status);

	return(result);
}

/*********************************************************************//**
Wait until it's safe to backup a slave.  Returns immediately if
the host isn't a slave.  Currently there's only one check:
Slave_open_temp_tables has to be zero.  Dies on timeout. */
bool
wait_for_safe_slave(MYSQL *connection)
{
	char *read_master_log_pos = NULL;
	char *slave_sql_running = NULL;
	int n_attempts = 1;
	const int sleep_time = 3;
	int open_temp_tables = 0;
	bool result = true;

	mysql_variable status[] = {
		{"Read_Master_Log_Pos", &read_master_log_pos},
		{"Slave_SQL_Running", &slave_sql_running},
		{NULL, NULL}
	};

	sql_thread_started = false;

	read_mysql_variables(connection, "SHOW SLAVE STATUS", status, false);

	if (!(read_master_log_pos && slave_sql_running)) {
		msg("Not checking slave open temp tables for "
			"--safe-slave-backup because host is not a slave");
		goto cleanup;
	}

	if (strcmp(slave_sql_running, "Yes") == 0) {
		sql_thread_started = true;
		xb_mysql_query(connection, "STOP SLAVE SQL_THREAD", false);
	}

	if (opt_safe_slave_backup_timeout > 0) {
		n_attempts = opt_safe_slave_backup_timeout / sleep_time;
	}

	open_temp_tables = get_open_temp_tables(connection);
	msg("Slave open temp tables: %d", open_temp_tables);

	while (open_temp_tables && n_attempts--) {
		msg("Starting slave SQL thread, waiting %d seconds, then "
		       "checking Slave_open_temp_tables again (%d attempts "
		       "remaining)...", sleep_time, n_attempts);

		xb_mysql_query(connection, "START SLAVE SQL_THREAD", false);
		std::this_thread::sleep_for(std::chrono::seconds(sleep_time));
		xb_mysql_query(connection, "STOP SLAVE SQL_THREAD", false);

		open_temp_tables = get_open_temp_tables(connection);
		msg("Slave open temp tables: %d", open_temp_tables);
	}

	/* Restart the slave if it was running at start */
	if (open_temp_tables == 0) {
		msg("Slave is safe to backup");
		goto cleanup;
	}

	result = false;

	if (sql_thread_started) {
		msg("Restarting slave SQL thread.");
		xb_mysql_query(connection, "START SLAVE SQL_THREAD", false);
	}

	msg("Slave_open_temp_tables did not become zero after "
	       "%d seconds", opt_safe_slave_backup_timeout);

cleanup:
	free_mysql_variables(status);

	return(result);
}


class Var
{
  const char *m_name;
  char *m_value;
  /*
    Disable copying constructors for safety, as the default binary copying
    which would be wrong. If we ever want them, the m_value
    member should be copied using an strdup()-alike function.
  */
  Var(const Var &); // Disabled
  Var(Var &);       // Disabled
public:
  ~Var()
  {
    free(m_value);
  }
  Var(const char *name)
   :m_name(name),
    m_value(NULL)
  { }
  // Init using a SHOW VARIABLES LIKE 'name' query
  Var(const char *name, MYSQL *mysql)
   :m_name(name)
  {
    char buf[128];
    my_snprintf(buf, sizeof(buf), "SHOW VARIABLES LIKE '%s'", m_name);
    m_value= read_mysql_one_value(mysql, buf, 1/*offset*/, 2/*total columns*/);
  }
  /*
    Init by name from a result set.
    If the variable name is not found in the result set metadata field names,
    it's value stays untouched.
  */
  bool init(MYSQL_RES *mysql_result, MYSQL_ROW row)
  {
    MYSQL_FIELD *field= mysql_fetch_fields(mysql_result);
    for (uint i= 0; i < mysql_num_fields(mysql_result); i++)
    {
      if (!strcmp(field[i].name, m_name))
      {
        free(m_value); // In case it was initialized earlier
        m_value= row[i] ? strdup(row[i]) : NULL;
        return false;
      }
    }
    return true;
  }
  void replace(char from, char to)
  {
    ut_ad(m_value);
    for (char *ptr= strchr(m_value, from); ptr; ptr= strchr(ptr, from))
      *ptr= to;
  }

  const char *value() const { return m_value; }
  bool eq_value(const char *str, size_t length) const
  {
    return m_value && !strncmp(m_value, str, length) && m_value[length] == '\0';
  }
  bool is_null_or_empty() const { return !m_value || !m_value[0]; }
  bool print(String *to) const
  {
    ut_ad(m_value);
    return to->append(m_value, strlen(m_value));
  }
  bool print_quoted(String *to) const
  {
    ut_ad(m_value);
    return to->append('\'') || to->append(m_value, strlen(m_value)) ||
           to->append('\'');
  }
  bool print_set_global(String *to) const
  {
    ut_ad(m_value);
    return
      to->append(STRING_WITH_LEN("SET GLOBAL ")) ||
      to->append(m_name, strlen(m_name)) ||
      to->append(STRING_WITH_LEN(" = '")) ||
      to->append(m_value, strlen(m_value)) ||
      to->append(STRING_WITH_LEN("';\n"));
  }
};


class Show_slave_status
{
  Var m_mariadb_connection_name; // MariaDB: e.g. 'master1'
  Var m_master;              // e.g. 'localhost'
  Var m_filename;            // e.g. 'source-bin.000002'
  Var m_position;            // a number
  Var m_mysql_gtid_executed; // MySQL56: e.g. single '<UUID>:1-5" or multiline
                             // '<UUID1>:1-10,\n<UUID2>:1-20\n<UUID3>:1-30'
  Var m_mariadb_using_gtid;  // MariaDB: 'No','Slave_Pos','Current_Pos'

public:

  Show_slave_status()
   :m_mariadb_connection_name("Connection_name"),
    m_master("Master_Host"),
    m_filename("Relay_Master_Log_File"),
    m_position("Exec_Master_Log_Pos"),
    m_mysql_gtid_executed("Executed_Gtid_Set"),
    m_mariadb_using_gtid("Using_Gtid")
  { }

  void init(MYSQL_RES *res, MYSQL_ROW row)
  {
    m_mariadb_connection_name.init(res, row);
    m_master.init(res, row);
    m_filename.init(res, row);
    m_position.init(res, row);
    m_mysql_gtid_executed.init(res, row);
    m_mariadb_using_gtid.init(res, row);
    // Normalize
    if (m_mysql_gtid_executed.value())
      m_mysql_gtid_executed.replace('\n', ' ');
  }

  static void msg_is_not_slave()
  {
    msg("Failed to get master binlog coordinates "
        "from SHOW SLAVE STATUS.This means that the server is not a "
        "replication slave. Ignoring the --slave-info option");
  }

  bool is_mariadb_using_gtid() const
  {
    return !m_mariadb_using_gtid.eq_value("No", 2);
  }

  static bool start_comment_chunk(String *to)
  {
    return to->length() ? to->append(STRING_WITH_LEN("; ")) : false;
  }

  bool print_connection_name_if_set(String *to) const
  {
    if (!m_mariadb_connection_name.is_null_or_empty())
      return m_mariadb_connection_name.print_quoted(to) || to->append(' ');
    return false;
  }

  bool print_comment_master_identity(String *comment) const
  {
    if (comment->append(STRING_WITH_LEN("master ")))
      return true;
    if (!m_mariadb_connection_name.is_null_or_empty())
      return m_mariadb_connection_name.print_quoted(comment);
    return comment->append(STRING_WITH_LEN("''")); // Default not named master
  }

  bool print_using_master_log_pos(String *sql, String *comment) const
  {
    return
      sql->append(STRING_WITH_LEN("CHANGE MASTER ")) ||
      print_connection_name_if_set(sql) ||
      sql->append(STRING_WITH_LEN("TO MASTER_LOG_FILE=")) ||
      m_filename.print_quoted(sql) ||
      sql->append(STRING_WITH_LEN(", MASTER_LOG_POS=")) ||
      m_position.print(sql) ||
      sql->append(STRING_WITH_LEN(";\n")) ||
      print_comment_master_identity(comment) ||
      comment->append(STRING_WITH_LEN(" filename ")) ||
      m_filename.print_quoted(comment) ||
      comment->append(STRING_WITH_LEN(" position ")) ||
      m_position.print_quoted(comment);
  }

  bool print_mysql56(String *sql, String *comment) const
  {
    /*
      SET @@GLOBAL.gtid_purged = '2174B383-5441-11E8-B90A-C80AA9429562:1-1029, '
                                 '224DA167-0C0C-11E8-8442-00059A3C7B00:1-2695';
      CHANGE MASTER TO MASTER_AUTO_POSITION=1;
    */
    return
      sql->append(STRING_WITH_LEN("SET GLOBAL gtid_purged=")) ||
      m_mysql_gtid_executed.print_quoted(sql) ||
      sql->append(STRING_WITH_LEN(";\n")) ||
      sql->append(STRING_WITH_LEN("CHANGE MASTER TO MASTER_AUTO_POSITION=1;\n")) ||
      print_comment_master_identity(comment) ||
      comment->append(STRING_WITH_LEN(" purge list ")) ||
      m_mysql_gtid_executed.print_quoted(comment);
  }

  bool print_mariadb10_using_gtid(String *sql, String *comment) const
  {
    return
      sql->append(STRING_WITH_LEN("CHANGE MASTER ")) ||
      print_connection_name_if_set(sql) ||
      sql->append(STRING_WITH_LEN("TO master_use_gtid = slave_pos;\n")) ||
      print_comment_master_identity(comment) ||
      comment->append(STRING_WITH_LEN(" master_use_gtid = slave_pos"));
  }

  bool print(String *sql, String *comment, const Var &gtid_slave_pos) const
  {
    if (!m_mysql_gtid_executed.is_null_or_empty())
    {
      /* MySQL >= 5.6 with GTID enabled */
      return print_mysql56(sql, comment);
    }

    if (!gtid_slave_pos.is_null_or_empty() && is_mariadb_using_gtid())
    {
      /* MariaDB >= 10.0 with GTID enabled */
      return print_mariadb10_using_gtid(sql, comment);
    }

    return print_using_master_log_pos(sql, comment);
  }

  /*
    Get master info into strings "sql" and "comment" from a MYSQL_RES.
    @return false on success
    @return true on error
  */
  static bool get_slave_info(MYSQL_RES *show_slave_info_result,
                             const Var &gtid_slave_pos,
                             String *sql, String *comment)
  {
    if (!gtid_slave_pos.is_null_or_empty())
    {
      // Print gtid_slave_pos if any of the masters really needs it.
      while (MYSQL_ROW row= mysql_fetch_row(show_slave_info_result))
      {
        Show_slave_status status;
        status.init(show_slave_info_result, row);
        if (status.is_mariadb_using_gtid())
        {
          if (gtid_slave_pos.print_set_global(sql) ||
              comment->append(STRING_WITH_LEN("gtid_slave_pos ")) ||
              gtid_slave_pos.print_quoted(comment))
            return true; // Error
          break;
        }
      }
    }

    // Print the list of masters
    mysql_data_seek(show_slave_info_result, 0);
    while (MYSQL_ROW row= mysql_fetch_row(show_slave_info_result))
    {
      Show_slave_status status;
      status.init(show_slave_info_result, row);
      if (start_comment_chunk(comment) ||
          status.print(sql, comment, gtid_slave_pos))
        return true; // Error
    }
    return false; // Success
  }

  /*
    Get master info into strings "sql" and "comment".
    @return false on success
    @return true on error
  */
  static bool get_slave_info(MYSQL *mysql, bool show_all_slave_status,
                             String *sql, String *comment)
  {
    bool rc= false; // Success
    // gtid_slave_pos - MariaDB variable : e.g. "0-1-1" or "1-10-100,2-20-500"
    Var gtid_slave_pos("gtid_slave_pos", mysql);
    const char *query= show_all_slave_status ? "SHOW ALL SLAVES STATUS" :
                                               "SHOW SLAVE STATUS";
    MYSQL_RES *mysql_result= xb_mysql_query(mysql, query, true);
    if (!mysql_num_rows(mysql_result))
    {
      msg_is_not_slave();
      // Don't change rc, we still want to continue the backup
    }
    else
    {
      rc= get_slave_info(mysql_result, gtid_slave_pos, sql, comment);
    }
    mysql_free_result(mysql_result);
    return rc;
  }
};



/*********************************************************************//**
Retrieves MySQL binlog position of the master server in a replication
setup and saves it in a file. It also saves it in mysql_slave_position
variable.
@returns false on error
@returns true on success
*/
bool
write_slave_info(MYSQL *connection)
{
  String sql, comment;
  bool show_all_slaves_status= false;

  switch (server_flavor)
  {
  case FLAVOR_MARIADB:
    show_all_slaves_status= mysql_server_version >= 100000;
    break;
  case FLAVOR_UNKNOWN:
  case FLAVOR_MYSQL:
  case FLAVOR_PERCONA_SERVER:
    break;
  }

  if (Show_slave_status::get_slave_info(connection, show_all_slaves_status,
                                        &sql, &comment))
    return false; // Error

  if (!sql.length())
  {
    /*
      SHOW [ALL] SLAVE STATUS returned no rows.
      Don't create the file, but return success to continue the backup.
    */
    return true; // Success
  }

  mysql_slave_position= strdup(comment.c_ptr());
  return backup_file_print_buf(XTRABACKUP_SLAVE_INFO, sql.ptr(), sql.length());
}


/*********************************************************************//**
Retrieves MySQL Galera and
saves it in a file. It also prints it to stdout. */
bool
write_galera_info(MYSQL *connection)
{
	char *state_uuid = NULL, *state_uuid55 = NULL;
	char *last_committed = NULL, *last_committed55 = NULL;
	bool result;

	mysql_variable status[] = {
		{"Wsrep_local_state_uuid", &state_uuid},
		{"wsrep_local_state_uuid", &state_uuid55},
		{"Wsrep_last_committed", &last_committed},
		{"wsrep_last_committed", &last_committed55},
		{NULL, NULL}
	};

	/* When backup locks are supported by the server, we should skip
	creating xtrabackup_galera_info file on the backup stage, because
	wsrep_local_state_uuid and wsrep_last_committed will be inconsistent
	without blocking commits. The state file will be created on the prepare
	stage using the WSREP recovery procedure. */
	if (have_backup_locks) {
		return(true);
	}

	read_mysql_variables(connection, "SHOW STATUS", status, true);

	if ((state_uuid == NULL && state_uuid55 == NULL)
		|| (last_committed == NULL && last_committed55 == NULL)) {
		msg("Failed to get master wsrep state from SHOW STATUS.");
		result = false;
		goto cleanup;
	}

	result = backup_file_printf(XTRABACKUP_GALERA_INFO,
		"%s:%s\n", state_uuid ? state_uuid : state_uuid55,
			last_committed ? last_committed : last_committed55);

cleanup:
	free_mysql_variables(status);

	return(result);
}


/*********************************************************************//**
Flush and copy the current binary log file into the backup,
if GTID is enabled */
bool
write_current_binlog_file(MYSQL *connection)
{
	char *executed_gtid_set = NULL;
	char *gtid_binlog_state = NULL;
	char *log_bin_file = NULL;
	char *log_bin_dir = NULL;
	bool gtid_exists;
	bool result = true;
	char filepath[FN_REFLEN];

	mysql_variable status[] = {
		{"Executed_Gtid_Set", &executed_gtid_set},
		{NULL, NULL}
	};

	mysql_variable status_after_flush[] = {
		{"File", &log_bin_file},
		{NULL, NULL}
	};

	mysql_variable vars[] = {
		{"gtid_binlog_state", &gtid_binlog_state},
		{"log_bin_basename", &log_bin_dir},
		{NULL, NULL}
	};

	read_mysql_variables(connection, "SHOW MASTER STATUS", status, false);
	read_mysql_variables(connection, "SHOW VARIABLES", vars, true);

	gtid_exists = (executed_gtid_set && *executed_gtid_set)
			|| (gtid_binlog_state && *gtid_binlog_state);

	if (gtid_exists) {
		size_t log_bin_dir_length;

		lock_binlog_maybe(connection);

		xb_mysql_query(connection, "FLUSH BINARY LOGS", false);

		read_mysql_variables(connection, "SHOW MASTER STATUS",
			status_after_flush, false);

		if (opt_log_bin != NULL && strchr(opt_log_bin, FN_LIBCHAR)) {
			/* If log_bin is set, it has priority */
			if (log_bin_dir) {
				free(log_bin_dir);
			}
			log_bin_dir = strdup(opt_log_bin);
		} else if (log_bin_dir == NULL) {
			/* Default location is MySQL datadir */
			log_bin_dir = strdup("./");
		}

		dirname_part(log_bin_dir, log_bin_dir, &log_bin_dir_length);

		/* strip final slash if it is not the only path component */
		if (log_bin_dir_length > 1 &&
		    log_bin_dir[log_bin_dir_length - 1] == FN_LIBCHAR) {
			log_bin_dir[log_bin_dir_length - 1] = 0;
		}

		if (log_bin_dir == NULL || log_bin_file == NULL) {
			msg("Failed to get master binlog coordinates from "
				"SHOW MASTER STATUS");
			result = false;
			goto cleanup;
		}

		snprintf(filepath, sizeof(filepath), "%s%c%s",
			 log_bin_dir, FN_LIBCHAR, log_bin_file);
		result = copy_file(ds_data, filepath, log_bin_file, 0);
	}

cleanup:
	free_mysql_variables(status_after_flush);
	free_mysql_variables(status);
	free_mysql_variables(vars);

	return(result);
}


/*********************************************************************//**
Retrieves MySQL binlog position and
saves it in a file. It also prints it to stdout. */
bool
write_binlog_info(MYSQL *connection)
{
	char *filename = NULL;
	char *position = NULL;
	char *gtid_mode = NULL;
	char *gtid_current_pos = NULL;
	char *gtid_executed = NULL;
	char *gtid = NULL;
	bool result;
	bool mysql_gtid;
	bool mariadb_gtid;

	mysql_variable status[] = {
		{"File", &filename},
		{"Position", &position},
		{"Executed_Gtid_Set", &gtid_executed},
		{NULL, NULL}
	};

	mysql_variable vars[] = {
		{"gtid_mode", &gtid_mode},
		{"gtid_current_pos", &gtid_current_pos},
		{NULL, NULL}
	};

	read_mysql_variables(connection, "SHOW MASTER STATUS", status, false);
	read_mysql_variables(connection, "SHOW VARIABLES", vars, true);

	if (filename == NULL || position == NULL) {
		/* Do not create xtrabackup_binlog_info if binary
		log is disabled */
		result = true;
		goto cleanup;
	}

	mysql_gtid = ((gtid_mode != NULL) && (strcmp(gtid_mode, "ON") == 0));
	mariadb_gtid = (gtid_current_pos != NULL);

	gtid = (gtid_executed != NULL ? gtid_executed : gtid_current_pos);

	if (mariadb_gtid || mysql_gtid) {
		ut_a(asprintf(&mysql_binlog_position,
			"filename '%s', position '%s', "
			"GTID of the last change '%s'",
			filename, position, gtid) != -1);
		result = backup_file_printf(XTRABACKUP_BINLOG_INFO,
					    "%s\t%s\t%s\n", filename, position,
					    gtid);
	} else {
		ut_a(asprintf(&mysql_binlog_position,
			"filename '%s', position '%s'",
			filename, position) != -1);
		result = backup_file_printf(XTRABACKUP_BINLOG_INFO,
					    "%s\t%s\n", filename, position);
	}

cleanup:
	free_mysql_variables(status);
	free_mysql_variables(vars);

	return(result);
}

struct escape_and_quote
{
	escape_and_quote(MYSQL *mysql, const char *str)
		: mysql(mysql), str(str) {}
	MYSQL * const mysql;
	const char * const str;
};

static
std::ostream&
operator<<(std::ostream& s, const escape_and_quote& eq)
{
	if (!eq.str)
		return s << "NULL";
	s << '\'';
	size_t len = strlen(eq.str);
	char* escaped = (char *)alloca(2 * len + 1);
	len = mysql_real_escape_string(eq.mysql, escaped, eq.str, (ulong)len);
	s << std::string(escaped, len);
	s << '\'';
	return s;
}

/*********************************************************************//**
Writes xtrabackup_info file and if backup_history is enable creates
PERCONA_SCHEMA.xtrabackup_history and writes a new history record to the
table containing all the history info particular to the just completed
backup. */
bool
write_xtrabackup_info(MYSQL *connection, const char * filename, bool history,
                       bool stream)
{

	bool result = true;
	FILE *fp = NULL;
	char *uuid = NULL;
	char *server_version = NULL;
	char buf_start_time[100];
	char buf_end_time[100];
	tm tm;
	std::ostringstream oss;
	const char *xb_stream_name[] = {"file", "tar", "xbstream"};

	uuid = read_mysql_one_value(connection, "SELECT UUID()");
	server_version = read_mysql_one_value(connection, "SELECT VERSION()");
	localtime_r(&history_start_time, &tm);
	strftime(buf_start_time, sizeof(buf_start_time),
		 "%Y-%m-%d %H:%M:%S", &tm);
	history_end_time = time(NULL);
	localtime_r(&history_end_time, &tm);
	strftime(buf_end_time, sizeof(buf_end_time),
		 "%Y-%m-%d %H:%M:%S", &tm);
	bool is_partial = (xtrabackup_tables
		|| xtrabackup_tables_file
		|| xtrabackup_databases
		|| xtrabackup_databases_file
		|| xtrabackup_tables_exclude
		|| xtrabackup_databases_exclude
		);

	char *buf = NULL;
	int buf_len = asprintf(&buf,
		"uuid = %s\n"
		"name = %s\n"
		"tool_name = %s\n"
		"tool_command = %s\n"
		"tool_version = %s\n"
		"ibbackup_version = %s\n"
		"server_version = %s\n"
		"start_time = %s\n"
		"end_time = %s\n"
		"lock_time = %d\n"
		"binlog_pos = %s\n"
		"innodb_from_lsn = " LSN_PF "\n"
		"innodb_to_lsn = " LSN_PF "\n"
		"partial = %s\n"
		"incremental = %s\n"
		"format = %s\n"
		"compressed = %s\n",
		uuid, /* uuid */
		opt_history ? opt_history : "",  /* name */
		tool_name,  /* tool_name */
		tool_args,  /* tool_command */
		MYSQL_SERVER_VERSION,  /* tool_version */
		MYSQL_SERVER_VERSION,  /* ibbackup_version */
		server_version,  /* server_version */
		buf_start_time,  /* start_time */
		buf_end_time,  /* end_time */
		(int)history_lock_time, /* lock_time */
		mysql_binlog_position ?
			mysql_binlog_position : "", /* binlog_pos */
		incremental_lsn,
		/* innodb_from_lsn */
		metadata_to_lsn,
		/* innodb_to_lsn */
		is_partial? "Y" : "N",
		xtrabackup_incremental ? "Y" : "N", /* incremental */
		xb_stream_name[xtrabackup_stream_fmt], /* format */
		xtrabackup_compress ? "compressed" : "N"); /* compressed */
	if (buf_len < 0) {
		msg("Error: cannot generate xtrabackup_info");
		result = false;
		goto cleanup;
	}

	if (stream) {
		backup_file_printf(filename, "%s", buf);
	} else {
		fp = fopen(filename, "w");
		if (!fp) {
			msg("Error: cannot open %s", filename);
			result = false;
			goto cleanup;
		}
		if (fwrite(buf, buf_len, 1, fp) < 1) {
			result = false;
			goto cleanup;
		}
	}

	if (!history) {
		goto cleanup;
	}

	xb_mysql_query(connection,
		"CREATE DATABASE IF NOT EXISTS PERCONA_SCHEMA", false);
	xb_mysql_query(connection,
		"CREATE TABLE IF NOT EXISTS PERCONA_SCHEMA.xtrabackup_history("
		"uuid VARCHAR(40) NOT NULL PRIMARY KEY,"
		"name VARCHAR(255) DEFAULT NULL,"
		"tool_name VARCHAR(255) DEFAULT NULL,"
		"tool_command TEXT DEFAULT NULL,"
		"tool_version VARCHAR(255) DEFAULT NULL,"
		"ibbackup_version VARCHAR(255) DEFAULT NULL,"
		"server_version VARCHAR(255) DEFAULT NULL,"
		"start_time TIMESTAMP NULL DEFAULT NULL,"
		"end_time TIMESTAMP NULL DEFAULT NULL,"
		"lock_time BIGINT UNSIGNED DEFAULT NULL,"
		"binlog_pos VARCHAR(128) DEFAULT NULL,"
		"innodb_from_lsn BIGINT UNSIGNED DEFAULT NULL,"
		"innodb_to_lsn BIGINT UNSIGNED DEFAULT NULL,"
		"partial ENUM('Y', 'N') DEFAULT NULL,"
		"incremental ENUM('Y', 'N') DEFAULT NULL,"
		"format ENUM('file', 'tar', 'xbstream') DEFAULT NULL,"
		"compressed ENUM('Y', 'N') DEFAULT NULL"
		") CHARACTER SET utf8 ENGINE=innodb", false);


#define ESCAPE_BOOL(expr) ((expr)?"'Y'":"'N'")

	oss << "insert into PERCONA_SCHEMA.xtrabackup_history("
		<< "uuid, name, tool_name, tool_command, tool_version,"
		<< "ibbackup_version, server_version, start_time, end_time,"
		<< "lock_time, binlog_pos, innodb_from_lsn, innodb_to_lsn,"
		<< "partial, incremental, format, compressed) "
		<< "values("
		<< escape_and_quote(connection, uuid) << ","
		<< escape_and_quote(connection, opt_history) << ","
		<< escape_and_quote(connection, tool_name) << ","
		<< escape_and_quote(connection, tool_args) << ","
		<< escape_and_quote(connection, MYSQL_SERVER_VERSION) << ","
		<< escape_and_quote(connection, MYSQL_SERVER_VERSION) << ","
		<< escape_and_quote(connection, server_version) << ","
		<< "from_unixtime(" << history_start_time << "),"
		<< "from_unixtime(" << history_end_time << "),"
		<< history_lock_time << ","
		<< escape_and_quote(connection, mysql_binlog_position) << ","
		<< incremental_lsn << ","
		<< metadata_to_lsn << ","
		<< ESCAPE_BOOL(is_partial) << ","
		<< ESCAPE_BOOL(xtrabackup_incremental)<< ","
		<< escape_and_quote(connection,xb_stream_name[xtrabackup_stream_fmt]) <<","
		<< ESCAPE_BOOL(xtrabackup_compress) << ")";

	xb_mysql_query(mysql_connection, oss.str().c_str(), false);

cleanup:

	free(uuid);
	free(server_version);
	free(buf);
	if (fp)
		fclose(fp);

	return(result);
}

extern const char *innodb_checksum_algorithm_names[];

#ifdef _WIN32
#include <algorithm>
#endif

static std::string make_local_paths(const char *data_file_path)
{
	if (strchr(data_file_path, '/') == 0
#ifdef _WIN32
		&& strchr(data_file_path, '\\') == 0
#endif
		){
		return std::string(data_file_path);
	}

	std::ostringstream buf;

	char *dup = strdup(innobase_data_file_path);
	ut_a(dup);
	char *p;
	char * token = strtok_r(dup, ";", &p);
	while (token) {
		if (buf.tellp())
			buf << ";";

		char *fname = strrchr(token, '/');
#ifdef _WIN32
		fname = std::max(fname,strrchr(token, '\\'));
#endif
		if (fname)
			buf << fname + 1;
		else
			buf << token;
		token = strtok_r(NULL, ";", &p);
	}
	free(dup);
	return buf.str();
}

bool write_backup_config_file()
{
	int rc= backup_file_printf("backup-my.cnf",
		"# This options file was generated by innobackupex.\n\n"
		"# The server\n"
		"[mysqld]\n"
		"innodb_checksum_algorithm=%s\n"
		"innodb_data_file_path=%s\n"
		"innodb_log_file_size=%llu\n"
		"innodb_page_size=%lu\n"
		"innodb_undo_directory=%s\n"
		"innodb_undo_tablespaces=%lu\n"
		"innodb_compression_level=%u\n"
		"%s%s\n"
		"%s\n",
		innodb_checksum_algorithm_names[srv_checksum_algorithm],
		make_local_paths(innobase_data_file_path).c_str(),
		srv_log_file_size,
		srv_page_size,
		srv_undo_dir,
		srv_undo_tablespaces,
		page_zip_level,
		innobase_buffer_pool_filename ?
			"innodb_buffer_pool_filename=" : "",
		innobase_buffer_pool_filename ?
			innobase_buffer_pool_filename : "",
		encryption_plugin_get_config());
		return rc;
}


static
char *make_argv(char *buf, size_t len, int argc, char **argv)
{
	size_t left= len;
	const char *arg;

	buf[0]= 0;
	++argv; --argc;
	while (argc > 0 && left > 0)
	{
		arg = *argv;
		if (strncmp(*argv, "--password", strlen("--password")) == 0) {
			arg = "--password=...";
		}
		left-= snprintf(buf + len - left, left,
				"%s%c", arg, argc > 1 ? ' ' : 0);
		++argv; --argc;
	}

	return buf;
}

void
capture_tool_command(int argc, char **argv)
{
	/* capture tool name tool args */
	tool_name = strrchr(argv[0], '/');
	tool_name = tool_name ? tool_name + 1 : argv[0];

	make_argv(tool_args, sizeof(tool_args), argc, argv);
}


bool
select_history()
{
	if (opt_incremental_history_name || opt_incremental_history_uuid) {
		if (!select_incremental_lsn_from_history(
			&incremental_lsn)) {
			return(false);
		}
	}
	return(true);
}

bool
flush_changed_page_bitmaps()
{
	if (xtrabackup_incremental && have_changed_page_bitmaps &&
	    !xtrabackup_incremental_force_scan) {
		xb_mysql_query(mysql_connection,
			"FLUSH NO_WRITE_TO_BINLOG CHANGED_PAGE_BITMAPS", false);
	}
	return(true);
}


/*********************************************************************//**
Deallocate memory, disconnect from server, etc.
@return	true on success. */
void
backup_cleanup()
{
	free(mysql_slave_position);
	free(mysql_binlog_position);
	free(buffer_pool_filename);

	if (mysql_connection) {
		mysql_close(mysql_connection);
	}
}


static MYSQL *mdl_con = NULL;

std::map<ulint, std::string> spaceid_to_tablename;

void
mdl_lock_init()
{
  mdl_con = xb_mysql_connect();
  if (!mdl_con)
  {
    msg("FATAL: cannot create connection for MDL locks");
    exit(1);
  }
  const char *query =
    "SELECT NAME, SPACE FROM INFORMATION_SCHEMA.INNODB_SYS_TABLES WHERE NAME LIKE '%%/%%'";

  MYSQL_RES *mysql_result = xb_mysql_query(mdl_con, query, true, true);
  while (MYSQL_ROW row = mysql_fetch_row(mysql_result)) {
    int err;
    ulint id = (ulint)my_strtoll10(row[1], 0, &err);
    spaceid_to_tablename[id] = ut_get_name(0, row[0]);
  }
  mysql_free_result(mysql_result);

  xb_mysql_query(mdl_con, "BEGIN", false, true);
}

void
mdl_lock_table(ulint space_id)
{
  if (space_id == 0)
    return;

  std::string full_table_name = spaceid_to_tablename[space_id];

  DBUG_EXECUTE_IF("rename_during_mdl_lock_table",
    if (full_table_name == "`test`.`t1`")
      xb_mysql_query(mysql_connection, "RENAME TABLE test.t1 to test.t2", false, true);
  );

  std::ostringstream lock_query;
  lock_query << "SELECT 1 FROM " << full_table_name  << " LIMIT 0";
  msg("Locking MDL for %s", full_table_name.c_str());
  if (mysql_query(mdl_con, lock_query.str().c_str())) {
      msg("Warning : locking MDL failed for space id %zu, name %s", space_id, full_table_name.c_str());
  } else {
      MYSQL_RES *r = mysql_store_result(mdl_con);
      mysql_free_result(r);
  }
}

void
mdl_unlock_all()
{
  msg("Unlocking MDL for all tables");
  xb_mysql_query(mdl_con, "COMMIT", false, true);
  mysql_close(mdl_con);
  spaceid_to_tablename.clear();
}<|MERGE_RESOLUTION|>--- conflicted
+++ resolved
@@ -127,11 +127,7 @@
 	mysql_options(connection, MYSQL_OPT_PROTOCOL, &opt_protocol);
 	mysql_options(connection,MYSQL_SET_CHARSET_NAME, "utf8");
 
-<<<<<<< HEAD
 	msg("Connecting to MariaDB server host: %s, user: %s, password: %s, "
-=======
-	msg("Connecting to server host: %s, user: %s, password: %s, "
->>>>>>> 29fa9bce
 	       "port: %s, socket: %s", opt_host ? opt_host : "localhost",
 	       opt_user ? opt_user : "not set",
 	       opt_password ? "set" : "not set",
@@ -158,11 +154,7 @@
 				opt_password,
 				"" /*database*/, opt_port,
 				opt_socket, 0)) {
-<<<<<<< HEAD
 		msg("Failed to connect to MariaDB server: %s.", mysql_error(connection));
-=======
-		msg("Failed to connect to server: %s.", mysql_error(connection));
->>>>>>> 29fa9bce
 		mysql_close(connection);
 		return(NULL);
 	}
