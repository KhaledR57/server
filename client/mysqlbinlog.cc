--- conflicted
+++ resolved
@@ -143,16 +143,12 @@
 
 static uint verbose= 0;
 
-<<<<<<< HEAD
 static char *ignore_domain_ids_str, *do_domain_ids_str;
 static char *ignore_server_ids_str, *do_server_ids_str;
 static char *start_pos_str, *stop_pos_str;
 static ulonglong start_position= BIN_LOG_HEADER_SIZE,
                  stop_position= (longlong)(~(my_off_t)0) ;
-=======
-static ulonglong start_position, stop_position;
 static const longlong stop_position_default= (longlong)(~(my_off_t)0);
->>>>>>> 80fff4c6
 #define start_position_mot ((my_off_t)start_position)
 #define stop_position_mot  ((my_off_t)stop_position)
 
@@ -1877,7 +1873,6 @@
    "The slave server_id used for --read-from-remote-server --stop-never.",
    &opt_stop_never_slave_server_id, &opt_stop_never_slave_server_id, 0,
    GET_ULONG, REQUIRED_ARG, 0, 0, 0, 0, 0, 0},
-<<<<<<< HEAD
   {"stop-position", OPT_STOP_POSITION,
    "Stop reading the binlog at this position. Type can either be a positive "
    "integer or a GTID list. When using a positive integer, the value only "
@@ -1887,14 +1882,6 @@
    "given sequence numbers are printed.",
    &stop_pos_str, &stop_pos_str, 0, GET_STR_ALLOC, REQUIRED_ARG, 0, 0, 0, 0,
    0, 0},
-=======
-  {"stop-position", 0,
-   "Stop reading the binlog at position N. Applies to the last binlog "
-   "passed on the command line.",
-   &stop_position, &stop_position, 0, GET_ULL,
-   REQUIRED_ARG, stop_position_default, BIN_LOG_HEADER_SIZE,
-   (ulonglong)stop_position_default, 0, 0, 0},
->>>>>>> 80fff4c6
   {"table", 'T', "List entries for just this table (affects only row events).",
    &table, &table, 0, GET_STR_ALLOC, REQUIRED_ARG,
    0, 0, 0, 0, 0, 0},
