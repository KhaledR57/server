/* Copyright (C) 2000 MySQL AB

   This program is free software; you can redistribute it and/or modify
   it under the terms of the GNU General Public License as published by
   the Free Software Foundation; either version 2 of the License, or
   (at your option) any later version.

   This program is distributed in the hope that it will be useful,
   but WITHOUT ANY WARRANTY; without even the implied warranty of
   MERCHANTABILITY or FITNESS FOR A PARTICULAR PURPOSE.  See the
   GNU General Public License for more details.

   You should have received a copy of the GNU General Public License
   along with this program; if not, write to the Free Software
   Foundation, Inc., 59 Temple Place, Suite 330, Boston, MA  02111-1307  USA */

/* mysqldump.c  - Dump a tables contents and format to an ASCII file
**
** The author's original notes follow :-
**
** AUTHOR: Igor Romanenko (igor@frog.kiev.ua)
** DATE:   December 3, 1994
** WARRANTY: None, expressed, impressed, implied
**          or other
** STATUS: Public domain
** Adapted and optimized for MySQL by
** Michael Widenius, Sinisa Milivojevic, Jani Tolonen
** -w --where added 9/10/98 by Jim Faucette
** slave code by David Saez Padros <david@ols.es>
** master/autocommit code by Brian Aker <brian@tangent.org>
** SSL by
** Andrei Errapart <andreie@no.spam.ee>
** TÃµnu Samuel  <tonu@please.do.not.remove.this.spam.ee>
** XML by Gary Huntress <ghuntress@mediaone.net> 10/10/01, cleaned up
** and adapted to mysqldump 05/11/01 by Jani Tolonen
** Added --single-transaction option 06/06/2002 by Peter Zaitsev
** 10 Jun 2003: SET NAMES and --no-set-names by Alexander Barkov
*/

#define DUMP_VERSION "10.10"

#include <my_global.h>
#include <my_sys.h>
#include <my_user.h>
#include <m_string.h>
#include <m_ctype.h>
#include <hash.h>

#include "client_priv.h"
#include "mysql.h"
#include "mysql_version.h"
#include "mysqld_error.h"
#include "../sql/ha_ndbcluster_tables.h"

/* Exit codes */

#define EX_USAGE 1
#define EX_MYSQLERR 2
#define EX_CONSCHECK 3
#define EX_EOM 4
#define EX_EOF 5 /* ferror for output file was got */
#define EX_ILLEGAL_TABLE 6

/* index into 'show fields from table' */

#define SHOW_FIELDNAME  0
#define SHOW_TYPE  1
#define SHOW_NULL  2
#define SHOW_DEFAULT  4
#define SHOW_EXTRA  5

/* Size of buffer for dump's select query */
#define QUERY_LENGTH 1536

/* ignore table flags */
#define IGNORE_NONE 0x00 /* no ignore */
#define IGNORE_DATA 0x01 /* don't dump data for this table */
#define IGNORE_INSERT_DELAYED 0x02 /* table doesn't support INSERT DELAYED */

static char *add_load_option(char *ptr, const char *object,
                             const char *statement);
static ulong find_set(TYPELIB *lib, const char *x, uint length,
                      char **err_pos, uint *err_len);
static char *alloc_query_str(ulong size);

static char *field_escape(char *to,const char *from,uint length);
static my_bool  verbose= 0, opt_no_create_info= 0, opt_no_data= 0,
                quick= 1, extended_insert= 1,
                lock_tables=1,ignore_errors=0,flush_logs=0,flush_privileges=0,
                opt_drop=1,opt_keywords=0,opt_lock=1,opt_compress=0,
                opt_delayed=0,create_options=1,opt_quoted=0,opt_databases=0,
                opt_alldbs=0,opt_create_db=0,opt_lock_all_tables=0,
                opt_set_charset=0,
                opt_autocommit=0,opt_disable_keys=1,opt_xml=0,
                opt_delete_master_logs=0, tty_password=0,
                opt_single_transaction=0, opt_comments= 0, opt_compact= 0,
                opt_hex_blob=0, opt_order_by_primary=0, opt_ignore=0,
                opt_complete_insert= 0, opt_drop_database= 0,
                opt_replace_into= 0,
                opt_dump_triggers= 0, opt_routines=0, opt_tz_utc=1,
                opt_events= 0,
                opt_alltspcs=0;
static ulong opt_max_allowed_packet, opt_net_buffer_length;
static MYSQL mysql_connection,*mysql=0;
static my_bool insert_pat_inited=0;
static DYNAMIC_STRING insert_pat;
static char  *opt_password=0,*current_user=0,
             *current_host=0,*path=0,*fields_terminated=0,
             *lines_terminated=0, *enclosed=0, *opt_enclosed=0, *escaped=0,
             *where=0, *order_by=0,
             *opt_compatible_mode_str= 0,
             *err_ptr= 0;
static char compatible_mode_normal_str[255];
static ulong opt_compatible_mode= 0;
#define MYSQL_OPT_MASTER_DATA_EFFECTIVE_SQL 1
#define MYSQL_OPT_MASTER_DATA_COMMENTED_SQL 2
static uint     opt_mysql_port= 0, err_len= 0, opt_master_data;
static my_string opt_mysql_unix_port=0;
static int   first_error=0;
static DYNAMIC_STRING extended_row;
#include <sslopt-vars.h>
FILE  *md_result_file;
#ifdef HAVE_SMEM
static char *shared_memory_base_name=0;
#endif
static uint opt_protocol= 0;
/*
  Constant for detection of default value of default_charset.
  If default_charset is equal to mysql_universal_client_charset, then
  it is the default value which assigned at the very beginning of main().
*/
static const char *mysql_universal_client_charset=
  MYSQL_UNIVERSAL_CLIENT_CHARSET;
static char *default_charset;
static CHARSET_INFO *charset_info= &my_charset_latin1;
const char *default_dbug_option="d:t:o,/tmp/mysqldump.trace";
/* have we seen any VIEWs during table scanning? */
my_bool seen_views= 0;
const char *compatible_mode_names[]=
{
  "MYSQL323", "MYSQL40", "POSTGRESQL", "ORACLE", "MSSQL", "DB2",
  "MAXDB", "NO_KEY_OPTIONS", "NO_TABLE_OPTIONS", "NO_FIELD_OPTIONS",
  "ANSI",
  NullS
};
#define MASK_ANSI_QUOTES \
(\
 (1<<2)  | /* POSTGRESQL */\
 (1<<3)  | /* ORACLE     */\
 (1<<4)  | /* MSSQL      */\
 (1<<5)  | /* DB2        */\
 (1<<6)  | /* MAXDB      */\
 (1<<10)   /* ANSI       */\
)
TYPELIB compatible_mode_typelib= {array_elements(compatible_mode_names) - 1,
                                  "", compatible_mode_names, NULL};

HASH ignore_table;

static struct my_option my_long_options[] =
{
  {"all", 'a', "Deprecated. Use --create-options instead.",
   (gptr*) &create_options, (gptr*) &create_options, 0, GET_BOOL, NO_ARG, 1,
   0, 0, 0, 0, 0},
  {"all-databases", 'A',
   "Dump all the databases. This will be same as --databases with all databases selected.",
   (gptr*) &opt_alldbs, (gptr*) &opt_alldbs, 0, GET_BOOL, NO_ARG, 0, 0, 0, 0,
   0, 0},
  {"all-tablespaces", 'Y',
   "Dump all the tablespaces.",
   (gptr*) &opt_alltspcs, (gptr*) &opt_alltspcs, 0, GET_BOOL, NO_ARG, 0, 0, 0, 0,
   0, 0},
  {"add-drop-database", OPT_DROP_DATABASE, "Add a 'DROP DATABASE' before each create.",
   (gptr*) &opt_drop_database, (gptr*) &opt_drop_database, 0, GET_BOOL, NO_ARG, 0, 0, 0, 0, 0,
   0},
  {"add-drop-table", OPT_DROP, "Add a 'drop table' before each create.",
   (gptr*) &opt_drop, (gptr*) &opt_drop, 0, GET_BOOL, NO_ARG, 1, 0, 0, 0, 0,
   0},
  {"add-locks", OPT_LOCKS, "Add locks around insert statements.",
   (gptr*) &opt_lock, (gptr*) &opt_lock, 0, GET_BOOL, NO_ARG, 1, 0, 0, 0, 0,
   0},
  {"allow-keywords", OPT_KEYWORDS,
   "Allow creation of column names that are keywords.", (gptr*) &opt_keywords,
   (gptr*) &opt_keywords, 0, GET_BOOL, NO_ARG, 0, 0, 0, 0, 0, 0},
#ifdef __NETWARE__
  {"autoclose", OPT_AUTO_CLOSE, "Auto close the screen on exit for Netware.",
   0, 0, 0, GET_NO_ARG, NO_ARG, 0, 0, 0, 0, 0, 0},
#endif
  {"character-sets-dir", OPT_CHARSETS_DIR,
   "Directory where character sets are.", (gptr*) &charsets_dir,
   (gptr*) &charsets_dir, 0, GET_STR, REQUIRED_ARG, 0, 0, 0, 0, 0, 0},
  {"comments", 'i', "Write additional information.",
   (gptr*) &opt_comments, (gptr*) &opt_comments, 0, GET_BOOL, NO_ARG,
   1, 0, 0, 0, 0, 0},
  {"compatible", OPT_COMPATIBLE,
   "Change the dump to be compatible with a given mode. By default tables are dumped in a format optimized for MySQL. Legal modes are: ansi, mysql323, mysql40, postgresql, oracle, mssql, db2, maxdb, no_key_options, no_table_options, no_field_options. One can use several modes separated by commas. Note: Requires MySQL server version 4.1.0 or higher. This option is ignored with earlier server versions.",
   (gptr*) &opt_compatible_mode_str, (gptr*) &opt_compatible_mode_str, 0,
   GET_STR, REQUIRED_ARG, 0, 0, 0, 0, 0, 0},
  {"compact", OPT_COMPACT,
   "Give less verbose output (useful for debugging). Disables structure comments and header/footer constructs.  Enables options --skip-add-drop-table --no-set-names --skip-disable-keys --skip-add-locks",
   (gptr*) &opt_compact, (gptr*) &opt_compact, 0, GET_BOOL, NO_ARG, 0, 0, 0, 0,
   0, 0},
  {"complete-insert", 'c', "Use complete insert statements.",
   (gptr*) &opt_complete_insert, (gptr*) &opt_complete_insert, 0, GET_BOOL,
   NO_ARG, 0, 0, 0, 0, 0, 0},
  {"compress", 'C', "Use compression in server/client protocol.",
   (gptr*) &opt_compress, (gptr*) &opt_compress, 0, GET_BOOL, NO_ARG, 0, 0, 0,
   0, 0, 0},
  {"create-options", OPT_CREATE_OPTIONS,
   "Include all MySQL specific create options.",
   (gptr*) &create_options, (gptr*) &create_options, 0, GET_BOOL, NO_ARG, 1,
   0, 0, 0, 0, 0},
  {"databases", 'B',
   "To dump several databases. Note the difference in usage; In this case no tables are given. All name arguments are regarded as databasenames. 'USE db_name;' will be included in the output.",
   (gptr*) &opt_databases, (gptr*) &opt_databases, 0, GET_BOOL, NO_ARG, 0, 0,
   0, 0, 0, 0},
#ifdef DBUG_OFF
  {"debug", '#', "This is a non-debug version. Catch this and exit",
   0,0, 0, GET_DISABLED, OPT_ARG, 0, 0, 0, 0, 0, 0},
#else
  {"debug", '#', "Output debug log", (gptr*) &default_dbug_option,
   (gptr*) &default_dbug_option, 0, GET_STR, OPT_ARG, 0, 0, 0, 0, 0, 0},
#endif
  {"default-character-set", OPT_DEFAULT_CHARSET,
   "Set the default character set.", (gptr*) &default_charset,
   (gptr*) &default_charset, 0, GET_STR, REQUIRED_ARG, 0, 0, 0, 0, 0, 0},
  {"delayed-insert", OPT_DELAYED, "Insert rows with INSERT DELAYED; ",
   (gptr*) &opt_delayed, (gptr*) &opt_delayed, 0, GET_BOOL, NO_ARG, 0, 0, 0, 0,
   0, 0},
  {"delete-master-logs", OPT_DELETE_MASTER_LOGS,
   "Delete logs on master after backup. This automatically enables --master-data.",
   (gptr*) &opt_delete_master_logs, (gptr*) &opt_delete_master_logs, 0,
   GET_BOOL, NO_ARG, 0, 0, 0, 0, 0, 0},
  {"disable-keys", 'K',
   "'/*!40000 ALTER TABLE tb_name DISABLE KEYS */; and '/*!40000 ALTER TABLE tb_name ENABLE KEYS */; will be put in the output.", (gptr*) &opt_disable_keys,
   (gptr*) &opt_disable_keys, 0, GET_BOOL, NO_ARG, 1, 0, 0, 0, 0, 0},
  {"events", 'E', "Dump events.",
     (gptr*) &opt_events, (gptr*) &opt_events, 0, GET_BOOL,
     NO_ARG, 0, 0, 0, 0, 0, 0},
  {"extended-insert", 'e',
   "Allows utilization of the new, much faster INSERT syntax.",
   (gptr*) &extended_insert, (gptr*) &extended_insert, 0, GET_BOOL, NO_ARG,
   1, 0, 0, 0, 0, 0},
  {"fields-terminated-by", OPT_FTB,
   "Fields in the textfile are terminated by ...", (gptr*) &fields_terminated,
   (gptr*) &fields_terminated, 0, GET_STR, REQUIRED_ARG, 0, 0, 0, 0, 0, 0},
  {"fields-enclosed-by", OPT_ENC,
   "Fields in the importfile are enclosed by ...", (gptr*) &enclosed,
   (gptr*) &enclosed, 0, GET_STR, REQUIRED_ARG, 0, 0, 0, 0 ,0, 0},
  {"fields-optionally-enclosed-by", OPT_O_ENC,
   "Fields in the i.file are opt. enclosed by ...", (gptr*) &opt_enclosed,
   (gptr*) &opt_enclosed, 0, GET_STR, REQUIRED_ARG, 0, 0, 0, 0 ,0, 0},
  {"fields-escaped-by", OPT_ESC, "Fields in the i.file are escaped by ...",
   (gptr*) &escaped, (gptr*) &escaped, 0, GET_STR, REQUIRED_ARG, 0, 0, 0, 0, 0, 0},
  {"first-slave", 'x', "Deprecated, renamed to --lock-all-tables.",
   (gptr*) &opt_lock_all_tables, (gptr*) &opt_lock_all_tables, 0, GET_BOOL, NO_ARG,
   0, 0, 0, 0, 0, 0},
  {"flush-logs", 'F', "Flush logs file in server before starting dump. "
   "Note that if you dump many databases at once (using the option "
   "--databases= or --all-databases), the logs will be flushed for "
   "each database dumped. The exception is when using --lock-all-tables "
   "or --master-data: "
   "in this case the logs will be flushed only once, corresponding "
   "to the moment all tables are locked. So if you want your dump and "
   "the log flush to happen at the same exact moment you should use "
   "--lock-all-tables or --master-data with --flush-logs",
   (gptr*) &flush_logs, (gptr*) &flush_logs, 0, GET_BOOL, NO_ARG, 0, 0, 0, 0,
   0, 0},
  {"flush-privileges", OPT_ESC, "Emit a FLUSH PRIVILEGES statement "
   "after dumping the mysql database.  This option should be used any "
   "time the dump contains the mysql database and any other database "
   "that depends on the data in the mysql database for proper restore. ",
   (gptr*) &flush_privileges, (gptr*) &flush_privileges, 0, GET_BOOL, NO_ARG, 0, 0, 0, 0,
   0, 0},
  {"force", 'f', "Continue even if we get an sql-error.",
   (gptr*) &ignore_errors, (gptr*) &ignore_errors, 0, GET_BOOL, NO_ARG,
   0, 0, 0, 0, 0, 0},
  {"help", '?', "Display this help message and exit.", 0, 0, 0, GET_NO_ARG,
   NO_ARG, 0, 0, 0, 0, 0, 0},
  {"hex-blob", OPT_HEXBLOB, "Dump binary strings (BINARY, "
    "VARBINARY, BLOB) in hexadecimal format.",
   (gptr*) &opt_hex_blob, (gptr*) &opt_hex_blob, 0, GET_BOOL, NO_ARG, 0, 0, 0, 0, 0, 0},
  {"host", 'h', "Connect to host.", (gptr*) &current_host,
   (gptr*) &current_host, 0, GET_STR_ALLOC, REQUIRED_ARG, 0, 0, 0, 0, 0, 0},
  {"ignore-table", OPT_IGNORE_TABLE,
   "Do not dump the specified table. To specify more than one table to ignore, "
   "use the directive multiple times, once for each table.  Each table must "
   "be specified with both database and table names, e.g. --ignore-table=database.table",
   0, 0, 0, GET_STR, REQUIRED_ARG, 0, 0, 0, 0, 0, 0},
  {"insert-ignore", OPT_INSERT_IGNORE, "Insert rows with INSERT IGNORE.",
   (gptr*) &opt_ignore, (gptr*) &opt_ignore, 0, GET_BOOL, NO_ARG, 0, 0, 0, 0,
   0, 0},
  {"lines-terminated-by", OPT_LTB, "Lines in the i.file are terminated by ...",
   (gptr*) &lines_terminated, (gptr*) &lines_terminated, 0, GET_STR,
   REQUIRED_ARG, 0, 0, 0, 0, 0, 0},
  {"lock-all-tables", 'x', "Locks all tables across all databases. This "
   "is achieved by taking a global read lock for the duration of the whole "
   "dump. Automatically turns --single-transaction and --lock-tables off.",
   (gptr*) &opt_lock_all_tables, (gptr*) &opt_lock_all_tables, 0, GET_BOOL, NO_ARG,
   0, 0, 0, 0, 0, 0},
  {"lock-tables", 'l', "Lock all tables for read.", (gptr*) &lock_tables,
   (gptr*) &lock_tables, 0, GET_BOOL, NO_ARG, 1, 0, 0, 0, 0, 0},
  {"master-data", OPT_MASTER_DATA,
   "This causes the binary log position and filename to be appended to the "
   "output. If equal to 1, will print it as a CHANGE MASTER command; if equal"
   " to 2, that command will be prefixed with a comment symbol. "
   "This option will turn --lock-all-tables on, unless "
   "--single-transaction is specified too (in which case a "
   "global read lock is only taken a short time at the beginning of the dump "
   "- don't forget to read about --single-transaction below). In all cases "
   "any action on logs will happen at the exact moment of the dump."
   "Option automatically turns --lock-tables off.",
   (gptr*) &opt_master_data, (gptr*) &opt_master_data, 0,
   GET_UINT, OPT_ARG, 0, 0, MYSQL_OPT_MASTER_DATA_COMMENTED_SQL, 0, 0, 0},
  {"max_allowed_packet", OPT_MAX_ALLOWED_PACKET, "",
    (gptr*) &opt_max_allowed_packet, (gptr*) &opt_max_allowed_packet, 0,
    GET_ULONG, REQUIRED_ARG, 24*1024*1024, 4096,
   (longlong) 2L*1024L*1024L*1024L, MALLOC_OVERHEAD, 1024, 0},
  {"net_buffer_length", OPT_NET_BUFFER_LENGTH, "",
    (gptr*) &opt_net_buffer_length, (gptr*) &opt_net_buffer_length, 0,
    GET_ULONG, REQUIRED_ARG, 1024*1024L-1025, 4096, 16*1024L*1024L,
   MALLOC_OVERHEAD-1024, 1024, 0},
  {"no-autocommit", OPT_AUTOCOMMIT,
   "Wrap tables with autocommit/commit statements.",
   (gptr*) &opt_autocommit, (gptr*) &opt_autocommit, 0, GET_BOOL, NO_ARG,
   0, 0, 0, 0, 0, 0},
  {"no-create-db", 'n',
   "'CREATE DATABASE /*!32312 IF NOT EXISTS*/ db_name;' will not be put in the output. The above line will be added otherwise, if --databases or --all-databases option was given.}.",
   (gptr*) &opt_create_db, (gptr*) &opt_create_db, 0, GET_BOOL, NO_ARG, 0, 0,
   0, 0, 0, 0},
  {"no-create-info", 't', "Don't write table creation info.",
   (gptr*) &opt_no_create_info, (gptr*) &opt_no_create_info, 0, GET_BOOL,
   NO_ARG, 0, 0, 0, 0, 0, 0},
  {"no-data", 'd', "No row information.", (gptr*) &opt_no_data,
   (gptr*) &opt_no_data, 0, GET_BOOL, NO_ARG, 0, 0, 0, 0, 0, 0},
  {"no-set-names", 'N',
   "Deprecated. Use --skip-set-charset instead.",
   0, 0, 0, GET_NO_ARG, NO_ARG, 0, 0, 0, 0, 0, 0},
  {"opt", OPT_OPTIMIZE,
   "Same as --add-drop-table, --add-locks, --create-options, --quick, --extended-insert, --lock-tables, --set-charset, and --disable-keys. Enabled by default, disable with --skip-opt.",
   0, 0, 0, GET_NO_ARG, NO_ARG, 0, 0, 0, 0, 0, 0},
  {"order-by-primary", OPT_ORDER_BY_PRIMARY,
   "Sorts each table's rows by primary key, or first unique key, if such a key exists.  Useful when dumping a MyISAM table to be loaded into an InnoDB table, but will make the dump itself take considerably longer.",
   (gptr*) &opt_order_by_primary, (gptr*) &opt_order_by_primary, 0, GET_BOOL, NO_ARG, 0, 0, 0, 0, 0, 0},
  {"password", 'p',
   "Password to use when connecting to server. If password is not given it's solicited on the tty.",
   0, 0, 0, GET_STR, OPT_ARG, 0, 0, 0, 0, 0, 0},
#ifdef __WIN__
  {"pipe", 'W', "Use named pipes to connect to server.", 0, 0, 0, GET_NO_ARG,
   NO_ARG, 0, 0, 0, 0, 0, 0},
#endif
  {"port", 'P', "Port number to use for connection.", (gptr*) &opt_mysql_port,
   (gptr*) &opt_mysql_port, 0, GET_UINT, REQUIRED_ARG, 0, 0, 0, 0, 0,
   0},
  {"protocol", OPT_MYSQL_PROTOCOL, "The protocol of connection (tcp,socket,pipe,memory).",
   0, 0, 0, GET_STR,  REQUIRED_ARG, 0, 0, 0, 0, 0, 0},
  {"quick", 'q', "Don't buffer query, dump directly to stdout.",
   (gptr*) &quick, (gptr*) &quick, 0, GET_BOOL, NO_ARG, 1, 0, 0, 0, 0, 0},
  {"quote-names",'Q', "Quote table and column names with backticks (`).",
   (gptr*) &opt_quoted, (gptr*) &opt_quoted, 0, GET_BOOL, NO_ARG, 1, 0, 0, 0,
   0, 0},
  {"replace", OPT_MYSQL_REPLACE_INTO, "Use REPLACE INTO instead of INSERT INTO.",
   (gptr*) &opt_replace_into, (gptr*) &opt_replace_into, 0, GET_BOOL, NO_ARG, 0, 0, 0, 0,
   0, 0},
  {"result-file", 'r',
   "Direct output to a given file. This option should be used in MSDOS, because it prevents new line '\\n' from being converted to '\\r\\n' (carriage return + line feed).",
   0, 0, 0, GET_STR, REQUIRED_ARG, 0, 0, 0, 0, 0, 0},
  {"routines", 'R', "Dump stored routines (functions and procedures).",
     (gptr*) &opt_routines, (gptr*) &opt_routines, 0, GET_BOOL,
     NO_ARG, 0, 0, 0, 0, 0, 0},
  {"set-charset", OPT_SET_CHARSET,
   "Add 'SET NAMES default_character_set' to the output. Enabled by default; suppress with --skip-set-charset.",
   (gptr*) &opt_set_charset, (gptr*) &opt_set_charset, 0, GET_BOOL, NO_ARG, 1,
   0, 0, 0, 0, 0},
  {"set-variable", 'O',
   "Change the value of a variable. Please note that this option is deprecated; you can set variables directly with --variable-name=value.",
   0, 0, 0, GET_STR, REQUIRED_ARG, 0, 0, 0, 0, 0, 0},
#ifdef HAVE_SMEM
  {"shared-memory-base-name", OPT_SHARED_MEMORY_BASE_NAME,
   "Base name of shared memory.", (gptr*) &shared_memory_base_name, (gptr*) &shared_memory_base_name,
   0, GET_STR_ALLOC, REQUIRED_ARG, 0, 0, 0, 0, 0, 0},
#endif
  /*
    Note that the combination --single-transaction --master-data
    will give bullet-proof binlog position only if server >=4.1.3. That's the
    old "FLUSH TABLES WITH READ LOCK does not block commit" fixed bug.
  */
  {"single-transaction", OPT_TRANSACTION,
   "Creates a consistent snapshot by dumping all tables in a single "
   "transaction. Works ONLY for tables stored in storage engines which "
   "support multiversioning (currently only InnoDB does); the dump is NOT "
   "guaranteed to be consistent for other storage engines. Option "
   "automatically turns off --lock-tables.",
   (gptr*) &opt_single_transaction, (gptr*) &opt_single_transaction, 0,
   GET_BOOL, NO_ARG,  0, 0, 0, 0, 0, 0},
  {"skip-opt", OPT_SKIP_OPTIMIZATION,
   "Disable --opt. Disables --add-drop-table, --add-locks, --create-options, --quick, --extended-insert, --lock-tables, --set-charset, and --disable-keys.",
   0, 0, 0, GET_NO_ARG, NO_ARG, 0, 0, 0, 0, 0, 0},
  {"socket", 'S', "Socket file to use for connection.",
   (gptr*) &opt_mysql_unix_port, (gptr*) &opt_mysql_unix_port, 0, GET_STR,
   REQUIRED_ARG, 0, 0, 0, 0, 0, 0},
#include <sslopt-longopts.h>
  {"tab",'T',
   "Creates tab separated textfile for each table to given path. (creates .sql and .txt files). NOTE: This only works if mysqldump is run on the same machine as the mysqld daemon.",
   (gptr*) &path, (gptr*) &path, 0, GET_STR, REQUIRED_ARG, 0, 0, 0, 0, 0, 0},
  {"tables", OPT_TABLES, "Overrides option --databases (-B).",
   0, 0, 0, GET_NO_ARG, NO_ARG, 0, 0, 0, 0, 0, 0},
   {"triggers", OPT_TRIGGERS, "Dump triggers for each dumped table",
     (gptr*) &opt_dump_triggers, (gptr*) &opt_dump_triggers, 0, GET_BOOL,
     NO_ARG, 1, 0, 0, 0, 0, 0},
  {"tz-utc", OPT_TZ_UTC,
    "SET TIME_ZONE='+00:00' at top of dump to allow dumping of TIMESTAMP data when a server has data in different time zones or data is being moved between servers with different time zones.",
    (gptr*) &opt_tz_utc, (gptr*) &opt_tz_utc, 0, GET_BOOL, NO_ARG, 1, 0, 0, 0, 0, 0},
#ifndef DONT_ALLOW_USER_CHANGE
  {"user", 'u', "User for login if not current user.",
   (gptr*) &current_user, (gptr*) &current_user, 0, GET_STR, REQUIRED_ARG,
   0, 0, 0, 0, 0, 0},
#endif
  {"verbose", 'v', "Print info about the various stages.",
   (gptr*) &verbose, (gptr*) &verbose, 0, GET_BOOL, NO_ARG, 0, 0, 0, 0, 0, 0},
  {"version",'V', "Output version information and exit.", 0, 0, 0,
   GET_NO_ARG, NO_ARG, 0, 0, 0, 0, 0, 0},
  {"where", 'w', "Dump only selected records; QUOTES mandatory!",
   (gptr*) &where, (gptr*) &where, 0, GET_STR, REQUIRED_ARG, 0, 0, 0, 0, 0, 0},
  {"xml", 'X', "Dump a database as well formed XML.", 0, 0, 0, GET_NO_ARG,
   NO_ARG, 0, 0, 0, 0, 0, 0},
  {0, 0, 0, 0, 0, 0, GET_NO_ARG, NO_ARG, 0, 0, 0, 0, 0, 0}
};

static const char *load_default_groups[]= { "mysqldump","client",0 };

static void safe_exit(int error);
static void write_header(FILE *sql_file, char *db_name);
static void print_value(FILE *file, MYSQL_RES  *result, MYSQL_ROW row,
                        const char *prefix,const char *name,
                        int string_value);
static int dump_selected_tables(char *db, char **table_names, int tables);
static int dump_all_tables_in_db(char *db);
static int init_dumping_views(char *);
static int init_dumping_tables(char *);
static int init_dumping(char *, int init_func(char*));
static int dump_databases(char **);
static int dump_all_databases();
static char *quote_name(const char *name, char *buff, my_bool force);
char check_if_ignore_table(const char *table_name, char *table_type);
static char *primary_key_fields(const char *table_name);
static my_bool get_view_structure(char *table, char* db);
static my_bool dump_all_views_in_db(char *database);

#include <help_start.h>

/*
  Print the supplied message if in verbose mode

  SYNOPSIS
    verbose_msg()
    fmt   format specifier
    ...   variable number of parameters
*/

static void verbose_msg(const char *fmt, ...)
{
  va_list args;
  DBUG_ENTER("verbose_msg");

  if (!verbose)
    DBUG_VOID_RETURN;

  va_start(args, fmt);
  vfprintf(stderr, fmt, args);
  va_end(args);

  DBUG_VOID_RETURN;
}

/*
  exit with message if ferror(file)

  SYNOPSIS
    check_io()
    file        - checked file
*/

void check_io(FILE *file)
{
  if (ferror(file))
  {
    fprintf(stderr, "%s: Got errno %d on write\n", my_progname, errno);
    ignore_errors= 0; /* We can't ignore this error */
    safe_exit(EX_EOF);
  }
}

static void print_version(void)
{
  printf("%s  Ver %s Distrib %s, for %s (%s)\n",my_progname,DUMP_VERSION,
         MYSQL_SERVER_VERSION,SYSTEM_TYPE,MACHINE_TYPE);
  NETWARE_SET_SCREEN_MODE(1);
} /* print_version */


static void short_usage_sub(void)
{
  printf("Usage: %s [OPTIONS] database [tables]\n", my_progname);
  printf("OR     %s [OPTIONS] --databases [OPTIONS] DB1 [DB2 DB3...]\n",
         my_progname);
  printf("OR     %s [OPTIONS] --all-databases [OPTIONS]\n", my_progname);
  NETWARE_SET_SCREEN_MODE(1);
}


static void usage(void)
{
  print_version();
  puts("By Igor Romanenko, Monty, Jani & Sinisa");
  puts("This software comes with ABSOLUTELY NO WARRANTY. This is free software,\nand you are welcome to modify and redistribute it under the GPL license\n");
  puts("Dumping definition and data mysql database or table");
  short_usage_sub();
  print_defaults("my",load_default_groups);
  my_print_help(my_long_options);
  my_print_variables(my_long_options);
} /* usage */


static void short_usage(void)
{
  short_usage_sub();
  printf("For more options, use %s --help\n", my_progname);
}

#include <help_end.h>


static void write_header(FILE *sql_file, char *db_name)
{
  if (opt_xml)
  {
    fputs("<?xml version=\"1.0\"?>\n", sql_file);
    fputs("<mysqldump ", sql_file);
    fputs("xmlns:xsi=\"http://www.w3.org/2001/XMLSchema-instance\"",
          sql_file);
    fputs(">\n", sql_file);
    check_io(sql_file);
  }
  else if (!opt_compact)
  {
    if (opt_comments)
    {
      fprintf(sql_file, "-- MySQL dump %s\n--\n", DUMP_VERSION);
      fprintf(sql_file, "-- Host: %s    Database: %s\n",
              current_host ? current_host : "localhost", db_name ? db_name :
              "");
      fputs("-- ------------------------------------------------------\n",
            sql_file);
      fprintf(sql_file, "-- Server version\t%s\n",
              mysql_get_server_info(&mysql_connection));
    }
    if (opt_set_charset)
      fprintf(sql_file,
"\n/*!40101 SET @OLD_CHARACTER_SET_CLIENT=@@CHARACTER_SET_CLIENT */;"
"\n/*!40101 SET @OLD_CHARACTER_SET_RESULTS=@@CHARACTER_SET_RESULTS */;"
"\n/*!40101 SET @OLD_COLLATION_CONNECTION=@@COLLATION_CONNECTION */;"
"\n/*!40101 SET NAMES %s */;\n",default_charset);

    if (opt_tz_utc)
    {
      fprintf(sql_file, "/*!40103 SET @OLD_TIME_ZONE=@@TIME_ZONE */;\n");
      fprintf(sql_file, "/*!40103 SET TIME_ZONE='+00:00' */;\n");
    }

    if (!path)
    {
      fprintf(md_result_file,"\
/*!40014 SET @OLD_UNIQUE_CHECKS=@@UNIQUE_CHECKS, UNIQUE_CHECKS=0 */;\n\
/*!40014 SET @OLD_FOREIGN_KEY_CHECKS=@@FOREIGN_KEY_CHECKS, FOREIGN_KEY_CHECKS=0 */;\n\
");
    }
    fprintf(sql_file,
            "/*!40101 SET @OLD_SQL_MODE=@@SQL_MODE, SQL_MODE='%s%s%s' */;\n"
            "/*!40111 SET @OLD_SQL_NOTES=@@SQL_NOTES, SQL_NOTES=0 */;\n",
            path?"":"NO_AUTO_VALUE_ON_ZERO",compatible_mode_normal_str[0]==0?"":",",
            compatible_mode_normal_str);
    check_io(sql_file);
  }
} /* write_header */


static void write_footer(FILE *sql_file)
{
  if (opt_xml)
  {
    fputs("</mysqldump>\n", sql_file);
    check_io(sql_file);
  }
  else if (!opt_compact)
  {
    if (opt_tz_utc)
      fprintf(sql_file,"/*!40103 SET TIME_ZONE=@OLD_TIME_ZONE */;\n");

    fprintf(sql_file,"\n/*!40101 SET SQL_MODE=@OLD_SQL_MODE */;\n");
    if (!path)
    {
      fprintf(md_result_file,"\
/*!40014 SET FOREIGN_KEY_CHECKS=@OLD_FOREIGN_KEY_CHECKS */;\n\
/*!40014 SET UNIQUE_CHECKS=@OLD_UNIQUE_CHECKS */;\n");
    }
    if (opt_set_charset)
      fprintf(sql_file,
"/*!40101 SET CHARACTER_SET_CLIENT=@OLD_CHARACTER_SET_CLIENT */;\n"
"/*!40101 SET CHARACTER_SET_RESULTS=@OLD_CHARACTER_SET_RESULTS */;\n"
"/*!40101 SET COLLATION_CONNECTION=@OLD_COLLATION_CONNECTION */;\n");
    fprintf(sql_file,
            "/*!40111 SET SQL_NOTES=@OLD_SQL_NOTES */;\n");
    fputs("\n", sql_file);
    if (opt_comments)
    {
      char time_str[20];
      get_date(time_str, GETDATE_DATE_TIME, 0);
      fprintf(sql_file, "-- Dump completed on %s\n",
              time_str);
    }
    check_io(sql_file);
  }
} /* write_footer */

static void free_table_ent(char *key)

{
  my_free((gptr) key, MYF(0));
}


byte* get_table_key(const char *entry, uint *length,
                                my_bool not_used __attribute__((unused)))
{
  *length= strlen(entry);
  return (byte*) entry;
}


void init_table_rule_hash(HASH* h)
{
  if (hash_init(h, charset_info, 16, 0, 0,
                (hash_get_key) get_table_key,
                (hash_free_key) free_table_ent, 0))
    exit(EX_EOM);
}

static my_bool
get_one_option(int optid, const struct my_option *opt __attribute__((unused)),
               char *argument)
{
  switch (optid) {
#ifdef __NETWARE__
  case OPT_AUTO_CLOSE:
    setscreenmode(SCR_AUTOCLOSE_ON_EXIT);
    break;
#endif
  case 'p':
    if (argument)
    {
      char *start=argument;
      my_free(opt_password,MYF(MY_ALLOW_ZERO_PTR));
      opt_password=my_strdup(argument,MYF(MY_FAE));
      while (*argument) *argument++= 'x';               /* Destroy argument */
      if (*start)
        start[1]=0;                             /* Cut length of argument */
      tty_password= 0;
    }
    else
      tty_password=1;
    break;
  case 'r':
    if (!(md_result_file = my_fopen(argument, O_WRONLY | FILE_BINARY,
                                    MYF(MY_WME))))
      exit(1);
    break;
  case 'W':
#ifdef __WIN__
    opt_protocol = MYSQL_PROTOCOL_PIPE;
#endif
    break;
  case 'N':
    opt_set_charset= 0;
    break;
  case 'T':
    opt_disable_keys=0;
    break;
  case '#':
    DBUG_PUSH(argument ? argument : default_dbug_option);
    break;
#include <sslopt-case.h>
  case 'V': print_version(); exit(0);
  case 'X':
    opt_xml = 1;
    extended_insert= opt_drop= opt_lock=
      opt_disable_keys= opt_autocommit= opt_create_db= 0;
    break;
  case 'I':
  case '?':
    usage();
    exit(0);
  case (int) OPT_MASTER_DATA:
    if (!argument) /* work like in old versions */
      opt_master_data= MYSQL_OPT_MASTER_DATA_EFFECTIVE_SQL;
    break;
  case (int) OPT_OPTIMIZE:
    extended_insert= opt_drop= opt_lock= quick= create_options=
      opt_disable_keys= lock_tables= opt_set_charset= 1;
    break;
  case (int) OPT_SKIP_OPTIMIZATION:
    extended_insert= opt_drop= opt_lock= quick= create_options=
      opt_disable_keys= lock_tables= opt_set_charset= 0;
    break;
  case (int) OPT_COMPACT:
  if (opt_compact)
  {
    opt_comments= opt_drop= opt_disable_keys= opt_lock= 0;
    opt_set_charset= 0;
  }
  case (int) OPT_TABLES:
    opt_databases=0;
    break;
  case (int) OPT_IGNORE_TABLE:
  {
    if (!strchr(argument, '.'))
    {
      fprintf(stderr, "Illegal use of option --ignore-table=<database>.<table>\n");
      exit(1);
    }
    if (!hash_inited(&ignore_table))
      init_table_rule_hash(&ignore_table);

    if (my_hash_insert(&ignore_table, (byte*)my_strdup(argument, MYF(0))))
      exit(EX_EOM);
    break;
  }
  case (int) OPT_COMPATIBLE:
    {
      char buff[255];
      char *end= compatible_mode_normal_str;
      int i;
      ulong mode;

      opt_quoted= 1;
      opt_set_charset= 0;
      opt_compatible_mode_str= argument;
      opt_compatible_mode= find_set(&compatible_mode_typelib,
                                    argument, strlen(argument),
                                    &err_ptr, &err_len);
      if (err_len)
      {
        strmake(buff, err_ptr, min(sizeof(buff), err_len));
        fprintf(stderr, "Invalid mode to --compatible: %s\n", buff);
        exit(1);
      }
#if !defined(DBUG_OFF)
      {
        uint size_for_sql_mode= 0;
        const char **ptr;
        for (ptr= compatible_mode_names; *ptr; ptr++)
          size_for_sql_mode+= strlen(*ptr);
        size_for_sql_mode+= sizeof(compatible_mode_names)-1;
        DBUG_ASSERT(sizeof(compatible_mode_normal_str)>=size_for_sql_mode);
      }
#endif
      mode= opt_compatible_mode;
      for (i= 0, mode= opt_compatible_mode; mode; mode>>= 1, i++)
      {
        if (mode & 1)
        {
          end= strmov(end, compatible_mode_names[i]);
          end= strmov(end, ",");
        }
      }
      if (end!=compatible_mode_normal_str)
        end[-1]= 0;
      /*
        Set charset to the default compiled value if it hasn't
        been reset yet by --default-character-set=xxx.
      */
      if (default_charset == mysql_universal_client_charset)
        default_charset= (char*) MYSQL_DEFAULT_CHARSET_NAME;
      break;
    }
  case (int) OPT_MYSQL_PROTOCOL:
    {
      if ((opt_protocol= find_type(argument, &sql_protocol_typelib,0)) <= 0)
      {
        fprintf(stderr, "Unknown option to protocol: %s\n", argument);
        exit(1);
      }
      break;
    }
  }
  return 0;
}

static int get_options(int *argc, char ***argv)
{
  int ho_error;
  MYSQL_PARAMETERS *mysql_params= mysql_get_parameters();

  opt_max_allowed_packet= *mysql_params->p_max_allowed_packet;
  opt_net_buffer_length= *mysql_params->p_net_buffer_length;

  md_result_file= stdout;
  load_defaults("my",load_default_groups,argc,argv);

  if ((ho_error=handle_options(argc, argv, my_long_options, get_one_option)))
    exit(ho_error);

  *mysql_params->p_max_allowed_packet= opt_max_allowed_packet;
  *mysql_params->p_net_buffer_length= opt_net_buffer_length;

  if (opt_delayed)
    opt_lock=0;                         /* Can't have lock with delayed */
  if (!path && (enclosed || opt_enclosed || escaped || lines_terminated ||
                fields_terminated))
  {
    fprintf(stderr,
            "%s: You must use option --tab with --fields-...\n", my_progname);
    return(1);
  }

  /* Ensure consistency of the set of binlog & locking options */
  if (opt_delete_master_logs && !opt_master_data)
    opt_master_data= MYSQL_OPT_MASTER_DATA_COMMENTED_SQL;
  if (opt_single_transaction && opt_lock_all_tables)
  {
    fprintf(stderr, "%s: You can't use --single-transaction and "
            "--lock-all-tables at the same time.\n", my_progname);
    return(1);
  }
  if (opt_master_data)
    opt_lock_all_tables= !opt_single_transaction;
  if (opt_single_transaction || opt_lock_all_tables)
    lock_tables= 0;
  if (enclosed && opt_enclosed)
  {
    fprintf(stderr, "%s: You can't use ..enclosed.. and ..optionally-enclosed.. at the same time.\n", my_progname);
    return(1);
  }
  if ((opt_databases || opt_alldbs) && path)
  {
    fprintf(stderr,
            "%s: --databases or --all-databases can't be used with --tab.\n",
            my_progname);
    return(1);
  }
  if (strcmp(default_charset, charset_info->csname) &&
      !(charset_info= get_charset_by_csname(default_charset,
                                            MY_CS_PRIMARY, MYF(MY_WME))))
    exit(1);
  if ((*argc < 1 && !opt_alldbs) || (*argc > 0 && opt_alldbs))
  {
    short_usage();
    return 1;
  }
  if (tty_password)
    opt_password=get_tty_password(NullS);
  return(0);
} /* get_options */


/*
** DB_error -- prints mysql error message and exits the program.
*/
static void DB_error(MYSQL *mysql, const char *when)
{
  DBUG_ENTER("DB_error");
  fprintf(stderr, "%s: Got error: %d: %s %s\n", my_progname,
          mysql_errno(mysql), mysql_error(mysql), when);
  fflush(stderr);
  safe_exit(EX_MYSQLERR);
  DBUG_VOID_RETURN;
} /* DB_error */


/*
  Sends a query to server, optionally reads result, prints error message if
  some.

  SYNOPSIS
    mysql_query_with_error_report()
    mysql_con       connection to use
    res             if non zero, result will be put there with
                    mysql_store_result()
    query           query to send to server

  RETURN VALUES
    0               query sending and (if res!=0) result reading went ok
    1               error
*/

static int mysql_query_with_error_report(MYSQL *mysql_con, MYSQL_RES **res,
                                         const char *query)
{
  if (mysql_query(mysql_con, query) ||
      (res && !((*res)= mysql_store_result(mysql_con))))
  {
    fprintf(stderr, "%s: Couldn't execute '%s': %s (%d)\n",
            my_progname, query,
            mysql_error(mysql_con), mysql_errno(mysql_con));
    safe_exit(EX_MYSQLERR);
    return 1;
  }
  return 0;
}

/*
  Open a new .sql file to dump the table or view into

  SYNOPSIS
    open_sql_file_for_table
    name      name of the table or view

  RETURN VALUES
    0        Failed to open file
    > 0      Handle of the open file
*/
static FILE* open_sql_file_for_table(const char* table)
{
  FILE* res;
  char filename[FN_REFLEN], tmp_path[FN_REFLEN];
  convert_dirname(tmp_path,path,NullS);
  res= my_fopen(fn_format(filename, table, tmp_path, ".sql", 4),
                O_WRONLY, MYF(MY_WME));
  return res;
}


static void safe_exit(int error)
{
  if (!first_error)
    first_error= error;
  if (ignore_errors)
    return;
  if (mysql)
    mysql_close(mysql);
  exit(error);
}
/* safe_exit */


/*
** dbConnect -- connects to the host and selects DB.
*/
static int dbConnect(char *host, char *user,char *passwd)
{
  char buff[20+FN_REFLEN];
  DBUG_ENTER("dbConnect");

  verbose_msg("-- Connecting to %s...\n", host ? host : "localhost");
  mysql_init(&mysql_connection);
  if (opt_compress)
    mysql_options(&mysql_connection,MYSQL_OPT_COMPRESS,NullS);
#ifdef HAVE_OPENSSL
  if (opt_use_ssl)
    mysql_ssl_set(&mysql_connection, opt_ssl_key, opt_ssl_cert, opt_ssl_ca,
                  opt_ssl_capath, opt_ssl_cipher);
  mysql_options(&mysql_connection,MYSQL_OPT_SSL_VERIFY_SERVER_CERT,
                (char*)&opt_ssl_verify_server_cert);
#endif
  if (opt_protocol)
    mysql_options(&mysql_connection,MYSQL_OPT_PROTOCOL,(char*)&opt_protocol);
#ifdef HAVE_SMEM
  if (shared_memory_base_name)
    mysql_options(&mysql_connection,MYSQL_SHARED_MEMORY_BASE_NAME,shared_memory_base_name);
#endif
  mysql_options(&mysql_connection, MYSQL_SET_CHARSET_NAME, default_charset);
  if (!(mysql= mysql_real_connect(&mysql_connection,host,user,passwd,
         NULL,opt_mysql_port,opt_mysql_unix_port,
         0)))
  {
    DB_error(&mysql_connection, "when trying to connect");
    return 1;
  }
  /*
    Don't dump SET NAMES with a pre-4.1 server (bug#7997).
  */
  if (mysql_get_server_version(&mysql_connection) < 40100)
    opt_set_charset= 0;
  /*
    As we're going to set SQL_MODE, it would be lost on reconnect, so we
    cannot reconnect.
  */
  mysql->reconnect= 0;
  my_snprintf(buff, sizeof(buff), "/*!40100 SET @@SQL_MODE='%s' */",
              compatible_mode_normal_str);
  if (mysql_query_with_error_report(mysql, 0, buff))
  {
    safe_exit(EX_MYSQLERR);
    return 1;
  }
  /*
    set time_zone to UTC to allow dumping date types between servers with
    different time zone settings
  */
  if (opt_tz_utc)
  {
    my_snprintf(buff, sizeof(buff), "/*!40103 SET TIME_ZONE='+00:00' */");
    if (mysql_query_with_error_report(mysql, 0, buff))
    {
      safe_exit(EX_MYSQLERR);
      return 1;
    }
  }
  return 0;
} /* dbConnect */


/*
** dbDisconnect -- disconnects from the host.
*/
static void dbDisconnect(char *host)
{
  verbose_msg("-- Disconnecting from %s...\n", host ? host : "localhost");
  mysql_close(mysql);
} /* dbDisconnect */


static void unescape(FILE *file,char *pos,uint length)
{
  char *tmp;
  DBUG_ENTER("unescape");
  if (!(tmp=(char*) my_malloc(length*2+1, MYF(MY_WME))))
  {
    ignore_errors=0;                            /* Fatal error */
    safe_exit(EX_MYSQLERR);                     /* Force exit */
  }
  mysql_real_escape_string(&mysql_connection, tmp, pos, length);
  fputc('\'', file);
  fputs(tmp, file);
  fputc('\'', file);
  check_io(file);
  my_free(tmp, MYF(MY_WME));
  DBUG_VOID_RETURN;
} /* unescape */


static my_bool test_if_special_chars(const char *str)
{
#if MYSQL_VERSION_ID >= 32300
  for ( ; *str ; str++)
    if (!my_isvar(charset_info,*str) && *str != '$')
      return 1;
#endif
  return 0;
} /* test_if_special_chars */



/*
  quote_name(name, buff, force)

  Quotes char string, taking into account compatible mode

  Args

  name                 Unquoted string containing that which will be quoted
  buff                 The buffer that contains the quoted value, also returned
  force                Flag to make it ignore 'test_if_special_chars'

  Returns

  buff                 quoted string

*/
static char *quote_name(const char *name, char *buff, my_bool force)
{
  char *to= buff;
  char qtype= (opt_compatible_mode & MASK_ANSI_QUOTES) ? '\"' : '`';

  if (!force && !opt_quoted && !test_if_special_chars(name))
    return (char*) name;
  *to++= qtype;
  while (*name)
  {
    if (*name == qtype)
      *to++= qtype;
    *to++= *name++;
  }
  to[0]= qtype;
  to[1]= 0;
  return buff;
} /* quote_name */


/*
  Quote a table name so it can be used in "SHOW TABLES LIKE <tabname>"

  SYNOPSIS
    quote_for_like()
    name     name of the table
    buff     quoted name of the table

  DESCRIPTION
    Quote \, _, ' and % characters

    Note: Because MySQL uses the C escape syntax in strings
    (for example, '\n' to represent newline), you must double
    any '\' that you use in your LIKE  strings. For example, to
    search for '\n', specify it as '\\n'. To search for '\', specify
    it as '\\\\' (the backslashes are stripped once by the parser
    and another time when the pattern match is done, leaving a
    single backslash to be matched).

    Example: "t\1" => "t\\\\1"

*/
static char *quote_for_like(const char *name, char *buff)
{
  char *to= buff;
  *to++= '\'';
  while (*name)
  {
    if (*name == '\\')
    {
      *to++='\\';
      *to++='\\';
      *to++='\\';
    }
    else if (*name == '\'' || *name == '_'  || *name == '%')
      *to++= '\\';
    *to++= *name++;
  }
  to[0]= '\'';
  to[1]= 0;
  return buff;
}


/*
  Quote and print a string.

  SYNOPSIS
    print_quoted_xml()
    output      - output file
    str         - string to print
    len         - its length

  DESCRIPTION
    Quote '<' '>' '&' '\"' chars and print a string to the xml_file.
*/

static void print_quoted_xml(FILE *xml_file, const char *str, ulong len)
{
  const char *end;

  for (end= str + len; str != end; str++)
  {
    switch (*str) {
    case '<':
      fputs("&lt;", xml_file);
      break;
    case '>':
      fputs("&gt;", xml_file);
      break;
    case '&':
      fputs("&amp;", xml_file);
      break;
    case '\"':
      fputs("&quot;", xml_file);
      break;
    default:
      fputc(*str, xml_file);
      break;
    }
  }
  check_io(xml_file);
}


/*
  Print xml tag with one attribute.

  SYNOPSIS
    print_xml_tag1()
    xml_file    - output file
    sbeg        - line beginning
    stag_atr    - tag and attribute
    sval        - value of attribute
    send        - line ending

  DESCRIPTION
    Print tag with one attribute to the xml_file. Format is:
      sbeg<stag_atr="sval">send
  NOTE
    sval MUST be a NULL terminated string.
    sval string will be qouted before output.
*/

static void print_xml_tag1(FILE * xml_file, const char* sbeg,
                           const char* stag_atr, const char* sval,
                           const char* send)
{
  fputs(sbeg, xml_file);
  fputs("<", xml_file);
  fputs(stag_atr, xml_file);
  fputs("\"", xml_file);
  print_quoted_xml(xml_file, sval, strlen(sval));
  fputs("\">", xml_file);
  fputs(send, xml_file);
  check_io(xml_file);
}


/*
  Print xml tag with for a field that is null

  SYNOPSIS
    print_xml_null_tag()
    xml_file    - output file
    sbeg        - line beginning
    stag_atr    - tag and attribute
    sval        - value of attribute
    send        - line ending

  DESCRIPTION
    Print tag with one attribute to the xml_file. Format is:
      <stag_atr="sval" xsi:nil="true"/>
  NOTE
    sval MUST be a NULL terminated string.
    sval string will be qouted before output.
*/

static void print_xml_null_tag(FILE * xml_file, const char* sbeg,
                               const char* stag_atr, const char* sval,
                               const char* send)
{
  fputs(sbeg, xml_file);
  fputs("<", xml_file);
  fputs(stag_atr, xml_file);
  fputs("\"", xml_file);
  print_quoted_xml(xml_file, sval, strlen(sval));
  fputs("\" xsi:nil=\"true\" />", xml_file);
  fputs(send, xml_file);
  check_io(xml_file);
}


/*
  Print xml tag with many attributes.

  SYNOPSIS
    print_xml_row()
    xml_file    - output file
    row_name    - xml tag name
    tableRes    - query result
    row         - result row

  DESCRIPTION
    Print tag with many attribute to the xml_file. Format is:
      \t\t<row_name Atr1="Val1" Atr2="Val2"... />
  NOTE
    All atributes and values will be quoted before output.
*/

static void print_xml_row(FILE *xml_file, const char *row_name,
                          MYSQL_RES *tableRes, MYSQL_ROW *row)
{
  uint i;
  MYSQL_FIELD *field;
  ulong *lengths= mysql_fetch_lengths(tableRes);

  fprintf(xml_file, "\t\t<%s", row_name);
  check_io(xml_file);
  mysql_field_seek(tableRes, 0);
  for (i= 0; (field= mysql_fetch_field(tableRes)); i++)
  {
    if ((*row)[i])
    {
      fputc(' ', xml_file);
      print_quoted_xml(xml_file, field->name, field->name_length);
      fputs("=\"", xml_file);
      print_quoted_xml(xml_file, (*row)[i], lengths[i]);
      fputc('"', xml_file);
      check_io(xml_file);
    }
  }
  fputs(" />\n", xml_file);
  check_io(xml_file);
}


/*
 create_delimiter
 Generate a new (null-terminated) string that does not exist in  query 
 and is therefore suitable for use as a query delimiter.  Store this
 delimiter in  delimiter_buff .
 
 This is quite simple in that it doesn't even try to parse statements as an
 interpreter would.  It merely returns a string that is not in the query, which
 is much more than adequate for constructing a delimiter.

 RETURN
   ptr to the delimiter  on Success
   NULL                  on Failure
*/
static char *create_delimiter(char *query, char *delimiter_buff, 
                              int delimiter_max_size) 
{
  int proposed_length;
  char *presence;

  delimiter_buff[0]= ';';  /* start with one semicolon, and */

  for (proposed_length= 2; proposed_length < delimiter_max_size; 
      delimiter_max_size++) {

    delimiter_buff[proposed_length-1]= ';';  /* add semicolons, until */
    delimiter_buff[proposed_length]= '\0';

    presence = strstr(query, delimiter_buff);
    if (presence == NULL) { /* the proposed delimiter is not in the query. */
       return delimiter_buff;
    }

  }
  return NULL;  /* but if we run out of space, return nothing at all. */
}


/*
  dump_events_for_db
  -- retrieves list of events for a given db, and prints out
  the CREATE EVENT statement into the output (the dump).

  RETURN
    0  Success
    1  Error
*/
static uint dump_events_for_db(char *db)
{
  char       query_buff[QUERY_LENGTH];
  char       db_name_buff[NAME_LEN*2+3], name_buff[NAME_LEN*2+3];
  char       *event_name;
  char       delimiter[QUERY_LENGTH], *delimit_test;
  FILE       *sql_file= md_result_file;
  MYSQL_RES  *event_res, *event_list_res;
  MYSQL_ROW  row, event_list_row;
  DBUG_ENTER("dump_events_for_db");
  DBUG_PRINT("enter", ("db: '%s'", db));

  mysql_real_escape_string(mysql, db_name_buff, db, strlen(db));

  /* nice comments */
  if (opt_comments)
    fprintf(sql_file, "\n--\n-- Dumping events for database '%s'\n--\n", db);

  /*
    not using "mysql_query_with_error_report" because we may have not
    enough privileges to lock mysql.events.
  */
  if (lock_tables)
    mysql_query(mysql, "LOCK TABLES mysql.event READ");

  if (mysql_query_with_error_report(mysql, &event_list_res, "show events"))
  {
    safe_exit(EX_MYSQLERR);
    DBUG_RETURN(0);
  }

  strcpy(delimiter, ";");
  if (mysql_num_rows(event_list_res) > 0)
  {
    while ((event_list_row= mysql_fetch_row(event_list_res)) != NULL)
    {
      event_name= quote_name(event_list_row[1], name_buff, 0);
      DBUG_PRINT("info", ("retrieving CREATE EVENT for %s", name_buff));
      my_snprintf(query_buff, sizeof(query_buff), "SHOW CREATE EVENT %s", 
          event_name);

      if (mysql_query_with_error_report(mysql, &event_res, query_buff))
        DBUG_RETURN(1);

      while ((row= mysql_fetch_row(event_res)) != NULL)
      {
        /*
          if the user has EXECUTE privilege he can see event names, but not the
          event body!
        */
        if (strlen(row[2]) != 0)
        {
          if (opt_drop)
            fprintf(sql_file, "/*!50106 DROP EVENT IF EXISTS %s */%s\n", 
                event_name, delimiter);

          delimit_test= create_delimiter(row[2], delimiter, sizeof(delimiter)); 
          if (delimit_test == NULL) {
            fprintf(stderr, "%s: Warning: Can't dump event '%s'\n", 
                event_name, my_progname);
            DBUG_RETURN(1);
          }

          fprintf(sql_file, "DELIMITER %s\n", delimiter);
          fprintf(sql_file, "/*!50106 %s */ %s\n", row[2], delimiter);
        }
      } /* end of event printing */
    } /* end of list of events */
    fprintf(sql_file, "DELIMITER ;\n");
    mysql_free_result(event_res);
  }
  mysql_free_result(event_list_res);

  if (lock_tables)
    VOID(mysql_query_with_error_report(mysql, 0, "UNLOCK TABLES"));
  DBUG_RETURN(0);
}


/*
  dump_routines_for_db
  -- retrieves list of routines for a given db, and prints out
  the CREATE PROCEDURE definition into the output (the dump).

  This function has logic to print the appropriate syntax depending on whether
  this is a procedure or functions

  RETURN
    0  Success
    1  Error
*/

static uint dump_routines_for_db(char *db)
{
  char       query_buff[QUERY_LENGTH];
  const char *routine_type[]= {"FUNCTION", "PROCEDURE"};
  char       db_name_buff[NAME_LEN*2+3], name_buff[NAME_LEN*2+3];
  char       *routine_name;
  int        i;
  FILE       *sql_file= md_result_file;
  MYSQL_RES  *routine_res, *routine_list_res;
  MYSQL_ROW  row, routine_list_row;
  DBUG_ENTER("dump_routines_for_db");
  DBUG_PRINT("enter", ("db: '%s'", db));

  mysql_real_escape_string(mysql, db_name_buff, db, strlen(db));

  /* nice comments */
  if (opt_comments)
    fprintf(sql_file, "\n--\n-- Dumping routines for database '%s'\n--\n", db);

  /*
    not using "mysql_query_with_error_report" because we may have not
    enough privileges to lock mysql.proc.
  */
  if (lock_tables)
    mysql_query(mysql, "LOCK TABLES mysql.proc READ");

  fprintf(sql_file, "DELIMITER ;;\n");

  /* 0, retrieve and dump functions, 1, procedures */
  for (i= 0; i <= 1; i++)
  {
    my_snprintf(query_buff, sizeof(query_buff),
                "SHOW %s STATUS WHERE Db = '%s'",
                routine_type[i], db_name_buff);

    if (mysql_query_with_error_report(mysql, &routine_list_res, query_buff))
      DBUG_RETURN(1);

    if (mysql_num_rows(routine_list_res))
    {

      while ((routine_list_row= mysql_fetch_row(routine_list_res)))
      {
        routine_name= quote_name(routine_list_row[1], name_buff, 0);
        DBUG_PRINT("info", ("retrieving CREATE %s for %s", routine_type[i],
                            name_buff));
        my_snprintf(query_buff, sizeof(query_buff), "SHOW CREATE %s %s",
                    routine_type[i], routine_name);

        if (mysql_query_with_error_report(mysql, &routine_res, query_buff))
          DBUG_RETURN(1);

        while ((row= mysql_fetch_row(routine_res)))
        {
          /*
            if the user has EXECUTE privilege he see routine names, but NOT the
            routine body of other routines that are not the creator of!
          */
          DBUG_PRINT("info",("length of body for %s row[2] '%s' is %d",
                             routine_name, row[2], strlen(row[2])));
          if (strlen(row[2]))
          {
            char *query_str= NULL;
            char *definer_begin;

            if (opt_drop)
              fprintf(sql_file, "/*!50003 DROP %s IF EXISTS %s */;;\n",
                      routine_type[i], routine_name);

            /*
              Cover DEFINER-clause in version-specific comments.

              TODO: this is definitely a BAD IDEA to parse SHOW CREATE output.
              We should user INFORMATION_SCHEMA instead. The only problem is
              that now INFORMATION_SCHEMA does not provide information about
              routine parameters.
            */

            definer_begin= strstr(row[2], " DEFINER");

            if (definer_begin)
            {
              char *definer_end= strstr(definer_begin, " PROCEDURE");

              if (!definer_end)
                definer_end= strstr(definer_begin, " FUNCTION");

              if (definer_end)
              {
                char *query_str_tail;

                /*
                  Allocate memory for new query string: original string
                  from SHOW statement and version-specific comments.
                */
                query_str= alloc_query_str(strlen(row[2]) + 23);

                query_str_tail= strnmov(query_str, row[2],
                                        definer_begin - row[2]);
                query_str_tail= strmov(query_str_tail, "*/ /*!50020");
                query_str_tail= strnmov(query_str_tail, definer_begin,
                                        definer_end - definer_begin);
                query_str_tail= strxmov(query_str_tail, "*/ /*!50003",
                                        definer_end, NullS);
              }
            }

            /*
              we need to change sql_mode only for the CREATE
              PROCEDURE/FUNCTION otherwise we may need to re-quote routine_name
            */;
            fprintf(sql_file, "/*!50003 SET SESSION SQL_MODE=\"%s\"*/;;\n",
                    row[1] /* sql_mode */);
            fprintf(sql_file, "/*!50003 %s */;;\n",
                    (query_str != NULL ? query_str : row[2]));
            fprintf(sql_file,
                    "/*!50003 SET SESSION SQL_MODE=@OLD_SQL_MODE*/"
                    ";;\n");

            my_free(query_str, MYF(MY_ALLOW_ZERO_PTR));
          }
        } /* end of routine printing */
      } /* end of list of routines */
      mysql_free_result(routine_res);
    }
    mysql_free_result(routine_list_res);
  } /* end of for i (0 .. 1)  */
  /* set the delimiter back to ';' */
  fprintf(sql_file, "DELIMITER ;\n");

  if (lock_tables)
    VOID(mysql_query_with_error_report(mysql, 0, "UNLOCK TABLES"));
  DBUG_RETURN(0);
}

/*
  get_table_structure -- retrievs database structure, prints out corresponding
  CREATE statement and fills out insert_pat if the table is the type we will
  be dumping.

  ARGS
    table       - table name
    db          - db name
    table_type  - table type, e.g. "MyISAM" or "InnoDB", but also "VIEW"
    ignore_flag - what we must particularly ignore - see IGNORE_ defines above

  RETURN
    number of fields in table, 0 if error
*/

static uint get_table_structure(char *table, char *db, char *table_type,
                                char *ignore_flag)
{
  my_bool    init=0, delayed, write_data, complete_insert;
  my_ulonglong num_fields;
  char       *result_table, *opt_quoted_table;
  const char *insert_option;
  char	     name_buff[NAME_LEN+3],table_buff[NAME_LEN*2+3];
  char       table_buff2[NAME_LEN*2+3], query_buff[QUERY_LENGTH];
  FILE       *sql_file = md_result_file;
  int        len;
  MYSQL_RES  *result;
  MYSQL_ROW  row;

  DBUG_ENTER("get_table_structure");
  DBUG_PRINT("enter", ("db: %s  table: %s", db, table));

  *ignore_flag= check_if_ignore_table(table, table_type);

  delayed= opt_delayed;
  if (delayed && (*ignore_flag & IGNORE_INSERT_DELAYED))
  {
    delayed= 0;
    verbose_msg("-- Warning: Unable to use delayed inserts for table '%s' "
                "because it's of type %s\n", table, table_type);
  }

  complete_insert= 0;
  if ((write_data= !(*ignore_flag & IGNORE_DATA)))
  {
    complete_insert= opt_complete_insert;
    if (!insert_pat_inited)
      insert_pat_inited= init_dynamic_string(&insert_pat, "", 1024, 1024);
    else
      dynstr_set(&insert_pat, "");
  }

  insert_option= ((delayed && opt_ignore) ? " DELAYED IGNORE " :
                  delayed ? " DELAYED " : opt_ignore ? " IGNORE " : "");

  verbose_msg("-- Retrieving table structure for table %s...\n", table);

  len= my_snprintf(query_buff, sizeof(query_buff),
                   "SET OPTION SQL_QUOTE_SHOW_CREATE=%d",
                   (opt_quoted || opt_keywords));
  if (!create_options)
    strmov(query_buff+len,
           "/*!40102 ,SQL_MODE=concat(@@sql_mode, _utf8 ',NO_KEY_OPTIONS,NO_TABLE_OPTIONS,NO_FIELD_OPTIONS') */");

  result_table=     quote_name(table, table_buff, 1);
  opt_quoted_table= quote_name(table, table_buff2, 0);

  if (opt_order_by_primary)
    order_by = primary_key_fields(result_table);

  if (!opt_xml && !mysql_query_with_error_report(mysql, 0, query_buff))
  {
    /* using SHOW CREATE statement */
    if (!opt_no_create_info)
    {
      /* Make an sql-file, if path was given iow. option -T was given */
      char buff[20+FN_REFLEN];
      MYSQL_FIELD *field;

      my_snprintf(buff, sizeof(buff), "show create table %s", result_table);
      if (mysql_query_with_error_report(mysql, 0, buff))
      {
        safe_exit(EX_MYSQLERR);
        DBUG_RETURN(0);
      }

      if (path)
      {
        if (!(sql_file= open_sql_file_for_table(table)))
        {
          safe_exit(EX_MYSQLERR);
          DBUG_RETURN(0);
        }
        write_header(sql_file, db);
      }
      if (!opt_xml && opt_comments)
      {
      if (strcmp (table_type, "VIEW") == 0)         /* view */
        fprintf(sql_file, "\n--\n-- Temporary table structure for view %s\n--\n\n",
                result_table);
      else
        fprintf(sql_file, "\n--\n-- Table structure for table %s\n--\n\n",
                result_table);
        check_io(sql_file);
      }
      if (opt_drop)
      {
      /*
        Even if the "table" is a view, we do a DROP TABLE here.  The
        view-specific code below fills in the DROP VIEW.
       */
        fprintf(sql_file, "DROP TABLE IF EXISTS %s;\n",
                opt_quoted_table);
        check_io(sql_file);
      }

      result= mysql_store_result(mysql);
      field= mysql_fetch_field_direct(result, 0);
      if (strcmp(field->name, "View") == 0)
      {
        char *scv_buff = NULL;

        verbose_msg("-- It's a view, create dummy table for view\n");

        /* save "show create" statement for later */
        if ((row= mysql_fetch_row(result)) && (scv_buff=row[1]))
          scv_buff= my_strdup(scv_buff, MYF(0));

        mysql_free_result(result);

        /*
          Create a table with the same name as the view and with columns of
          the same name in order to satisfy views that depend on this view.
          The table will be removed when the actual view is created.

          The properties of each column, aside from the data type, are not
          preserved in this temporary table, because they are not necessary.

          This will not be necessary once we can determine dependencies
          between views and can simply dump them in the appropriate order.
        */
        my_snprintf(query_buff, sizeof(query_buff),
                    "SHOW FIELDS FROM %s", result_table);
        if (mysql_query_with_error_report(mysql, 0, query_buff))
        {
          /*
            View references invalid or privileged table/col/fun (err 1356),
            so we cannot create a stand-in table.  Be defensive and dump
            a comment with the view's 'show create' statement. (Bug #17371)
          */

          if (mysql_errno(mysql) == ER_VIEW_INVALID)
            fprintf(sql_file, "\n-- failed on view %s: %s\n\n", result_table, scv_buff ? scv_buff : "");

          my_free(scv_buff, MYF(MY_ALLOW_ZERO_PTR));

          safe_exit(EX_MYSQLERR);
          DBUG_RETURN(0); 
        }
        else
          my_free(scv_buff, MYF(MY_ALLOW_ZERO_PTR));

        if ((result= mysql_store_result(mysql)))
        {
          if (mysql_num_rows(result))
          {
            if (opt_drop)
            {
            /*
              We have already dropped any table of the same name
              above, so here we just drop the view.
             */

              fprintf(sql_file, "/*!50001 DROP VIEW IF EXISTS %s*/;\n",
                      opt_quoted_table);
              check_io(sql_file);
            }

            fprintf(sql_file, "/*!50001 CREATE TABLE %s (\n", result_table);
            /*
               Get first row, following loop will prepend comma - keeps
               from having to know if the row being printed is last to
               determine if there should be a _trailing_ comma.
            */
            row= mysql_fetch_row(result);

            fprintf(sql_file, "  %s %s", quote_name(row[0], name_buff, 0),
                    row[1]);

            while((row= mysql_fetch_row(result)))
            {
              /* col name, col type */
              fprintf(sql_file, ",\n  %s %s",
                      quote_name(row[0], name_buff, 0), row[1]);
            }
            fprintf(sql_file, "\n) */;\n");
            check_io(sql_file);
          }
        }
        mysql_free_result(result);

        if (path)
          my_fclose(sql_file, MYF(MY_WME));

        seen_views= 1;
        DBUG_RETURN(0);
      }

      row= mysql_fetch_row(result);
      fprintf(sql_file, "%s;\n", row[1]);
      check_io(sql_file);
      mysql_free_result(result);
    }
    my_snprintf(query_buff, sizeof(query_buff), "show fields from %s",
                result_table);
    if (mysql_query_with_error_report(mysql, &result, query_buff))
    {
      if (path)
        my_fclose(sql_file, MYF(MY_WME));
      safe_exit(EX_MYSQLERR);
      DBUG_RETURN(0);
    }

    /*
      If write_data is true, then we build up insert statements for
      the table's data. Note: in subsequent lines of code, this test
      will have to be performed each time we are appending to
      insert_pat.
    */
    if (write_data)
    {
      if (opt_replace_into)
        dynstr_append_mem(&insert_pat, "REPLACE ", 8);
      else
        dynstr_append_mem(&insert_pat, "INSERT ", 7);
      dynstr_append(&insert_pat, insert_option);
      dynstr_append_mem(&insert_pat, "INTO ", 5);
      dynstr_append(&insert_pat, opt_quoted_table);
      if (complete_insert)
      {
        dynstr_append_mem(&insert_pat, " (", 2);
      }
      else
      {
        dynstr_append_mem(&insert_pat, " VALUES ", 8);
        if (!extended_insert)
          dynstr_append_mem(&insert_pat, "(", 1);
      }
    }

    while ((row= mysql_fetch_row(result)))
    {
      if (complete_insert)
      {
        if (init)
        {
          dynstr_append_mem(&insert_pat, ", ", 2);
        }
        init=1;
        dynstr_append(&insert_pat,
                      quote_name(row[SHOW_FIELDNAME], name_buff, 0));
      }
    }
    num_fields= mysql_num_rows(result);
    mysql_free_result(result);
  }
  else
  {
    verbose_msg("%s: Warning: Can't set SQL_QUOTE_SHOW_CREATE option (%s)\n",
                my_progname, mysql_error(mysql));

    my_snprintf(query_buff, sizeof(query_buff), "show fields from %s",
                result_table);
    if (mysql_query_with_error_report(mysql, &result, query_buff))
    {
      safe_exit(EX_MYSQLERR);
      DBUG_RETURN(0);
    }

    /* Make an sql-file, if path was given iow. option -T was given */
    if (!opt_no_create_info)
    {
      if (path)
      {
        if (!(sql_file= open_sql_file_for_table(table)))
        {
          safe_exit(EX_MYSQLERR);
          DBUG_RETURN(0);
        }
        write_header(sql_file, db);
      }
      if (!opt_xml && opt_comments)
        fprintf(sql_file, "\n--\n-- Table structure for table %s\n--\n\n",
                result_table);
      if (opt_drop)
        fprintf(sql_file, "DROP TABLE IF EXISTS %s;\n", result_table);
      if (!opt_xml)
        fprintf(sql_file, "CREATE TABLE %s (\n", result_table);
      else
        print_xml_tag1(sql_file, "\t", "table_structure name=", table, "\n");
      check_io(sql_file);
    }

    if (write_data)
    {
      if (opt_replace_into)
        dynstr_append_mem(&insert_pat, "REPLACE ", 8);
      else
        dynstr_append_mem(&insert_pat, "INSERT ", 7);
      dynstr_append(&insert_pat, insert_option);
      dynstr_append_mem(&insert_pat, "INTO ", 5);
      dynstr_append(&insert_pat, result_table);
      if (opt_complete_insert)
        dynstr_append_mem(&insert_pat, " (", 2);
      else
      {
        dynstr_append_mem(&insert_pat, " VALUES ", 8);
        if (!extended_insert)
          dynstr_append_mem(&insert_pat, "(", 1);
      }
    }

    while ((row= mysql_fetch_row(result)))
    {
      ulong *lengths= mysql_fetch_lengths(result);
      if (init)
      {
        if (!opt_xml && !opt_no_create_info)
        {
          fputs(",\n",sql_file);
          check_io(sql_file);
        }
        if (complete_insert)
          dynstr_append_mem(&insert_pat, ", ", 2);
      }
      init=1;
      if (opt_complete_insert)
        dynstr_append(&insert_pat,
                      quote_name(row[SHOW_FIELDNAME], name_buff, 0));
      if (!opt_no_create_info)
      {
        if (opt_xml)
        {
          print_xml_row(sql_file, "field", result, &row);
          continue;
        }

        if (opt_keywords)
          fprintf(sql_file, "  %s.%s %s", result_table,
                  quote_name(row[SHOW_FIELDNAME],name_buff, 0),
                  row[SHOW_TYPE]);
        else
          fprintf(sql_file, "  %s %s", quote_name(row[SHOW_FIELDNAME],
                                                  name_buff, 0),
                  row[SHOW_TYPE]);
        if (row[SHOW_DEFAULT])
        {
          fputs(" DEFAULT ", sql_file);
          unescape(sql_file, row[SHOW_DEFAULT], lengths[SHOW_DEFAULT]);
        }
        if (!row[SHOW_NULL][0])
          fputs(" NOT NULL", sql_file);
        if (row[SHOW_EXTRA][0])
          fprintf(sql_file, " %s",row[SHOW_EXTRA]);
        check_io(sql_file);
      }
    }
    num_fields= mysql_num_rows(result);
    mysql_free_result(result);
    if (!opt_no_create_info)
    {
      /* Make an sql-file, if path was given iow. option -T was given */
      char buff[20+FN_REFLEN];
      uint keynr,primary_key;
      my_snprintf(buff, sizeof(buff), "show keys from %s", result_table);
      if (mysql_query_with_error_report(mysql, &result, buff))
      {
        if (mysql_errno(mysql) == ER_WRONG_OBJECT)
        {
          /* it is VIEW */
          fputs("\t\t<options Comment=\"view\" />\n", sql_file);
          goto continue_xml;
        }
        fprintf(stderr, "%s: Can't get keys for table %s (%s)\n",
                my_progname, result_table, mysql_error(mysql));
        if (path)
          my_fclose(sql_file, MYF(MY_WME));
        safe_exit(EX_MYSQLERR);
        DBUG_RETURN(0);
      }

      /* Find first which key is primary key */
      keynr=0;
      primary_key=INT_MAX;
      while ((row= mysql_fetch_row(result)))
      {
        if (atoi(row[3]) == 1)
        {
          keynr++;
#ifdef FORCE_PRIMARY_KEY
          if (atoi(row[1]) == 0 && primary_key == INT_MAX)
            primary_key=keynr;
#endif
          if (!strcmp(row[2],"PRIMARY"))
          {
            primary_key=keynr;
            break;
          }
        }
      }
      mysql_data_seek(result,0);
      keynr=0;
      while ((row= mysql_fetch_row(result)))
      {
        if (opt_xml)
        {
          print_xml_row(sql_file, "key", result, &row);
          continue;
        }

        if (atoi(row[3]) == 1)
        {
          if (keynr++)
            putc(')', sql_file);
          if (atoi(row[1]))       /* Test if duplicate key */
            /* Duplicate allowed */
            fprintf(sql_file, ",\n  KEY %s (",quote_name(row[2],name_buff,0));
          else if (keynr == primary_key)
            fputs(",\n  PRIMARY KEY (",sql_file); /* First UNIQUE is primary */
          else
            fprintf(sql_file, ",\n  UNIQUE %s (",quote_name(row[2],name_buff,
                                                            0));
        }
        else
          putc(',', sql_file);
        fputs(quote_name(row[4], name_buff, 0), sql_file);
        if (row[7])
          fprintf(sql_file, " (%s)",row[7]);      /* Sub key */
        check_io(sql_file);
      }
      if (!opt_xml)
      {
        if (keynr)
          putc(')', sql_file);
        fputs("\n)",sql_file);
        check_io(sql_file);
      }

      /* Get MySQL specific create options */
      if (create_options)
      {
        char show_name_buff[NAME_LEN*2+2+24];

        /* Check memory for quote_for_like() */
        my_snprintf(buff, sizeof(buff), "show table status like %s",
                    quote_for_like(table, show_name_buff));

        if (mysql_query_with_error_report(mysql, &result, buff))
        {
          if (mysql_errno(mysql) != ER_PARSE_ERROR)
          {                                     /* If old MySQL version */
            verbose_msg("-- Warning: Couldn't get status information for " \
                        "table %s (%s)\n", result_table,mysql_error(mysql));
          }
        }
        else if (!(row= mysql_fetch_row(result)))
        {
          fprintf(stderr,
                  "Error: Couldn't read status information for table %s (%s)\n",
                  result_table,mysql_error(mysql));
        }
        else
        {
          if (opt_xml)
            print_xml_row(sql_file, "options", result, &row);
          else
          {
            fputs("/*!",sql_file);
            print_value(sql_file,result,row,"engine=","Engine",0);
            print_value(sql_file,result,row,"","Create_options",0);
            print_value(sql_file,result,row,"comment=","Comment",1);
            fputs(" */",sql_file);
            check_io(sql_file);
          }
        }
        mysql_free_result(result);              /* Is always safe to free */
      }
continue_xml:
      if (!opt_xml)
        fputs(";\n", sql_file);
      else
        fputs("\t</table_structure>\n", sql_file);
      check_io(sql_file);
    }
  }
  if (opt_complete_insert)
  {
    dynstr_append_mem(&insert_pat, ") VALUES ", 9);
    if (!extended_insert)
      dynstr_append_mem(&insert_pat, "(", 1);
  }
  if (sql_file != md_result_file)
  {
    fputs("\n", sql_file);
    write_footer(sql_file);
    my_fclose(sql_file, MYF(MY_WME));
  }
  DBUG_RETURN(num_fields);
} /* get_table_structure */


/*

  dump_triggers_for_table

  Dumps the triggers given a table/db name. This should be called after
  the tables have been dumped in case a trigger depends on the existence
  of a table

*/

static void dump_triggers_for_table (char *table, char *db)
{
  char       *result_table;
  char       name_buff[NAME_LEN*4+3], table_buff[NAME_LEN*2+3];
  char       query_buff[QUERY_LENGTH];
  uint old_opt_compatible_mode=opt_compatible_mode;
  FILE       *sql_file = md_result_file;
  MYSQL_RES  *result;
  MYSQL_ROW  row;

  DBUG_ENTER("dump_triggers_for_table");
  DBUG_PRINT("enter", ("db: %s, table: %s", db, table));

  /* Do not use ANSI_QUOTES on triggers in dump */
  opt_compatible_mode&= ~MASK_ANSI_QUOTES;
  result_table=     quote_name(table, table_buff, 1);

  my_snprintf(query_buff, sizeof(query_buff),
              "SHOW TRIGGERS LIKE %s",
              quote_for_like(table, name_buff));

  if (mysql_query_with_error_report(mysql, &result, query_buff))
  {
    if (path)
      my_fclose(sql_file, MYF(MY_WME));
    safe_exit(EX_MYSQLERR);
    DBUG_VOID_RETURN;
  }
  if (mysql_num_rows(result))
    fprintf(sql_file, "\n/*!50003 SET @OLD_SQL_MODE=@@SQL_MODE*/;\n\
DELIMITER ;;\n");
  while ((row= mysql_fetch_row(result)))
  {
    fprintf(sql_file,
            "/*!50003 SET SESSION SQL_MODE=\"%s\" */;;\n"
            "/*!50003 CREATE */ ",
            row[6] /* sql_mode */);

    if (mysql_num_fields(result) > 7)
    {
      /*
        mysqldump can be run against the server, that does not support definer
        in triggers (there is no DEFINER column in SHOW TRIGGERS output). So,
        we should check if we have this column before accessing it.
      */

      uint       user_name_len;
      char       user_name_str[USERNAME_LENGTH + 1];
      char       quoted_user_name_str[USERNAME_LENGTH * 2 + 3];
      uint       host_name_len;
      char       host_name_str[HOSTNAME_LENGTH + 1];
      char       quoted_host_name_str[HOSTNAME_LENGTH * 2 + 3];

      parse_user(row[7], strlen(row[7]), user_name_str, &user_name_len,
                 host_name_str, &host_name_len);

      fprintf(sql_file,
              "/*!50017 DEFINER=%s@%s */ ",
              quote_name(user_name_str, quoted_user_name_str, FALSE),
              quote_name(host_name_str, quoted_host_name_str, FALSE));
    }

    fprintf(sql_file,
            "/*!50003 TRIGGER %s %s %s ON %s FOR EACH ROW%s%s */;;\n\n",
            quote_name(row[0], name_buff, 0), /* Trigger */
            row[4], /* Timing */
            row[1], /* Event */
            result_table,
            (strchr(" \t\n\r", *(row[3]))) ? "" : " ",
            row[3] /* Statement */);
  }
  if (mysql_num_rows(result))
    fprintf(sql_file,
            "DELIMITER ;\n"
            "/*!50003 SET SESSION SQL_MODE=@OLD_SQL_MODE */;\n");
  mysql_free_result(result);
  /*
    make sure to set back opt_compatible mode to
    original value
  */
  opt_compatible_mode=old_opt_compatible_mode;
  DBUG_VOID_RETURN;
}

static char *add_load_option(char *ptr,const char *object,
                             const char *statement)
{
  if (object)
  {
    /* Don't escape hex constants */
    if (object[0] == '0' && (object[1] == 'x' || object[1] == 'X'))
      ptr= strxmov(ptr," ",statement," ",object,NullS);
    else
    {
      /* char constant; escape */
      ptr= strxmov(ptr," ",statement," '",NullS);
      ptr= field_escape(ptr,object,(uint) strlen(object));
      *ptr++= '\'';
    }
  }
  return ptr;
} /* add_load_option */


/*
  Allow the user to specify field terminator strings like:
  "'", "\", "\\" (escaped backslash), "\t" (tab), "\n" (newline)
  This is done by doubling ' and add a end -\ if needed to avoid
  syntax errors from the SQL parser.
*/

static char *field_escape(char *to,const char *from,uint length)
{
  const char *end;
  uint end_backslashes=0;

  for (end= from+length; from != end; from++)
  {
    *to++= *from;
    if (*from == '\\')
      end_backslashes^=1;    /* find odd number of backslashes */
    else
    {
      if (*from == '\'' && !end_backslashes)
        *to++= *from;      /* We want a duplicate of "'" for MySQL */
      end_backslashes=0;
    }
  }
  /* Add missing backslashes if user has specified odd number of backs.*/
  if (end_backslashes)
    *to++= '\\';
  return to;
} /* field_escape */


static char *alloc_query_str(ulong size)
{
  char *query;

  if (!(query= (char*) my_malloc(size, MYF(MY_WME))))
  {
    ignore_errors= 0;                           /* Fatal error */
    safe_exit(EX_MYSQLERR);                     /* Force exit */
  }
  return query;
}


/*

 SYNOPSIS
  dump_table()

  dump_table saves database contents as a series of INSERT statements.

  ARGS
   table - table name
   db    - db name

   RETURNS
    void
*/

static void dump_table(char *table, char *db)
{
  char ignore_flag;
  char query_buf[QUERY_LENGTH], *end, buff[256],table_buff[NAME_LEN+3];
  char table_type[NAME_LEN];
  char *result_table, table_buff2[NAME_LEN*2+3], *opt_quoted_table;
  char *query= query_buf;
  int error= 0;
  ulong         rownr, row_break, total_length, init_length;
  uint num_fields;
  MYSQL_RES     *res;
  MYSQL_FIELD   *field;
  MYSQL_ROW     row;
  DBUG_ENTER("dump_table");

  /*
    Make sure you get the create table info before the following check for
    --no-data flag below. Otherwise, the create table info won't be printed.
  */
  num_fields= get_table_structure(table, db, table_type, &ignore_flag);

  /*
    The "table" could be a view.  If so, we don't do anything here.
  */
  if (strcmp (table_type, "VIEW") == 0)
    return;

  /* Check --no-data flag */
  if (opt_no_data)
  {
    verbose_msg("-- Skipping dump data for table '%s', --no-data was used\n",
                table);
    DBUG_VOID_RETURN;
  }

  DBUG_PRINT("info",
             ("ignore_flag: %x  num_fields: %d", (int) ignore_flag,
              num_fields));
  /*
    If the table type is a merge table or any type that has to be
     _completely_ ignored and no data dumped
  */
  if (ignore_flag & IGNORE_DATA)
  {
    verbose_msg("-- Warning: Skipping data for table '%s' because " \
                "it's of type %s\n", table, table_type);
    DBUG_VOID_RETURN;
  }
  /* Check that there are any fields in the table */
  if (num_fields == 0)
  {
    verbose_msg("-- Skipping dump data for table '%s', it has no fields\n",
                table);
    DBUG_VOID_RETURN;
  }

  result_table= quote_name(table,table_buff, 1);
  opt_quoted_table= quote_name(table, table_buff2, 0);

  verbose_msg("-- Sending SELECT query...\n");
  if (path)
  {
    char filename[FN_REFLEN], tmp_path[FN_REFLEN];
    convert_dirname(tmp_path,path,NullS);
    my_load_path(tmp_path, tmp_path, NULL);
    fn_format(filename, table, tmp_path, ".txt", 4);
    my_delete(filename, MYF(0)); /* 'INTO OUTFILE' doesn't work, if
                                    filename wasn't deleted */
    to_unix_path(filename);
    my_snprintf(query, QUERY_LENGTH,
                "SELECT /*!40001 SQL_NO_CACHE */ * INTO OUTFILE '%s'",
                filename);
    end= strend(query);

    if (fields_terminated || enclosed || opt_enclosed || escaped)
      end= strmov(end, " FIELDS");
    end= add_load_option(end, fields_terminated, " TERMINATED BY");
    end= add_load_option(end, enclosed, " ENCLOSED BY");
    end= add_load_option(end, opt_enclosed, " OPTIONALLY ENCLOSED BY");
    end= add_load_option(end, escaped, " ESCAPED BY");
    end= add_load_option(end, lines_terminated, " LINES TERMINATED BY");
    *end= '\0';

    my_snprintf(buff, sizeof(buff), " FROM %s", result_table);
    end= strmov(end,buff);
    if (where || order_by)
    {
      query = alloc_query_str((ulong) ((end - query) + 1 +
                             (where ? strlen(where) + 7 : 0) +
                             (order_by ? strlen(order_by) + 10 : 0)));
      end = strmov(query, query_buf);

      if (where)
        end = strxmov(end, " WHERE ", where, NullS);
      if (order_by)
        end = strxmov(end, " ORDER BY ", order_by, NullS);
    }
    if (mysql_real_query(mysql, query, (uint) (end - query)))
    {
      DB_error(mysql, "when executing 'SELECT INTO OUTFILE'");
      DBUG_VOID_RETURN;
    }
  }
  else
  {
    if (!opt_xml && opt_comments)
    {
      fprintf(md_result_file,"\n--\n-- Dumping data for table %s\n--\n",
              result_table);
      check_io(md_result_file);
    }
    my_snprintf(query, QUERY_LENGTH,
                "SELECT /*!40001 SQL_NO_CACHE */ * FROM %s",
                result_table);
    if (where || order_by)
    {
      query = alloc_query_str((ulong) (strlen(query) + 1 +
                             (where ? strlen(where) + 7 : 0) +
                             (order_by ? strlen(order_by) + 10 : 0)));
      end = strmov(query, query_buf);

      if (where)
      {
        if (!opt_xml && opt_comments)
        {
          fprintf(md_result_file, "-- WHERE:  %s\n", where);
          check_io(md_result_file);
        }
        end = strxmov(end, " WHERE ", where, NullS);
      }
      if (order_by)
      {
        if (!opt_xml && opt_comments)
        {
          fprintf(md_result_file, "-- ORDER BY:  %s\n", order_by);
          check_io(md_result_file);
        }
        end = strxmov(end, " ORDER BY ", order_by, NullS);
      }
    }
    if (!opt_xml && !opt_compact)
    {
      fputs("\n", md_result_file);
      check_io(md_result_file);
    }
    if (mysql_query_with_error_report(mysql, 0, query))
    {
      DB_error(mysql, "when retrieving data from server");
      goto err;
    }
    if (quick)
      res=mysql_use_result(mysql);
    else
      res=mysql_store_result(mysql);
    if (!res)
    {
      DB_error(mysql, "when retrieving data from server");
      goto err;
    }

    verbose_msg("-- Retrieving rows...\n");
    if (mysql_num_fields(res) != num_fields)
    {
      fprintf(stderr,"%s: Error in field count for table: %s !  Aborting.\n",
              my_progname, result_table);
      error= EX_CONSCHECK;
      goto err;
    }

    if (opt_lock)
    {
      fprintf(md_result_file,"LOCK TABLES %s WRITE;\n", opt_quoted_table);
      check_io(md_result_file);
    }
    /* Moved disable keys to after lock per bug 15977 */
    if (opt_disable_keys)
    {
      fprintf(md_result_file, "/*!40000 ALTER TABLE %s DISABLE KEYS */;\n",
	      opt_quoted_table);
      check_io(md_result_file);
    }

    total_length= opt_net_buffer_length;                /* Force row break */
    row_break=0;
    rownr=0;
    init_length=(uint) insert_pat.length+4;
    if (opt_xml)
      print_xml_tag1(md_result_file, "\t", "table_data name=", table, "\n");

    if (opt_autocommit)
    {
      fprintf(md_result_file, "set autocommit=0;\n");
      check_io(md_result_file);
    }

    while ((row= mysql_fetch_row(res)))
    {
      uint i;
      ulong *lengths= mysql_fetch_lengths(res);
      rownr++;
      if (!extended_insert && !opt_xml)
      {
        fputs(insert_pat.str,md_result_file);
        check_io(md_result_file);
      }
      mysql_field_seek(res,0);

      if (opt_xml)
      {
        fputs("\t<row>\n", md_result_file);
        check_io(md_result_file);
      }

      for (i = 0; i < mysql_num_fields(res); i++)
      {
        int is_blob;
        ulong length= lengths[i];

        if (!(field = mysql_fetch_field(res)))
        {
          my_snprintf(query, QUERY_LENGTH,
                      "%s: Not enough fields from table %s! Aborting.\n",
                      my_progname, result_table);
          fputs(query,stderr);
          error= EX_CONSCHECK;
          goto err;
        }

        /*
           63 is my_charset_bin. If charsetnr is not 63,
           we have not a BLOB but a TEXT column.
           we'll dump in hex only BLOB columns.
        */
        is_blob= (opt_hex_blob && field->charsetnr == 63 &&
                  (field->type == MYSQL_TYPE_BIT ||
                   field->type == MYSQL_TYPE_STRING ||
                   field->type == MYSQL_TYPE_VAR_STRING ||
                   field->type == MYSQL_TYPE_VARCHAR ||
                   field->type == MYSQL_TYPE_BLOB ||
                   field->type == MYSQL_TYPE_LONG_BLOB ||
                   field->type == MYSQL_TYPE_MEDIUM_BLOB ||
                   field->type == MYSQL_TYPE_TINY_BLOB)) ? 1 : 0;
        if (extended_insert)
        {
          if (i == 0)
            dynstr_set(&extended_row,"(");
          else
            dynstr_append(&extended_row,",");

          if (row[i])
          {
            if (length)
            {
              if (!IS_NUM_FIELD(field))
              {
                /*
                  "length * 2 + 2" is OK for both HEX and non-HEX modes:
                  - In HEX mode we need exactly 2 bytes per character
                  plus 2 bytes for '0x' prefix.
                  - In non-HEX mode we need up to 2 bytes per character,
                  plus 2 bytes for leading and trailing '\'' characters.
                */
                if (dynstr_realloc(&extended_row,length * 2+2))
                {
                  fputs("Aborting dump (out of memory)",stderr);
                  error= EX_EOM;
                  goto err;
                }
                if (opt_hex_blob && is_blob)
                {
                  dynstr_append(&extended_row, "0x");
                  extended_row.length+= mysql_hex_string(extended_row.str +
                                                         extended_row.length,
                                                         row[i], length);
                  extended_row.str[extended_row.length]= '\0';
                }
                else
                {
                  dynstr_append(&extended_row,"'");
                  extended_row.length +=
                  mysql_real_escape_string(&mysql_connection,
                                           &extended_row.str[extended_row.length],
                                           row[i],length);
                  extended_row.str[extended_row.length]='\0';
                  dynstr_append(&extended_row,"'");
                }
              }
              else
              {
                /* change any strings ("inf", "-inf", "nan") into NULL */
                char *ptr = row[i];
                if (my_isalpha(charset_info, *ptr) || (*ptr == '-' &&
                    my_isalpha(charset_info, ptr[1])))
                  dynstr_append(&extended_row, "NULL");
                else
                {
                  if (field->type == FIELD_TYPE_DECIMAL)
                  {
                    /* add " signs around */
                    dynstr_append(&extended_row, "'");
                    dynstr_append(&extended_row, ptr);
                    dynstr_append(&extended_row, "'");
                  }
                  else
                    dynstr_append(&extended_row, ptr);
                }
              }
            }
            else
              dynstr_append(&extended_row,"''");
          }
          else if (dynstr_append(&extended_row,"NULL"))
          {
            fputs("Aborting dump (out of memory)",stderr);
            error= EX_EOM;
            goto err;
          }
        }
        else
        {
          if (i && !opt_xml)
          {
            fputc(',', md_result_file);
            check_io(md_result_file);
          }
          if (row[i])
          {
            if (!IS_NUM_FIELD(field))
            {
              if (opt_xml)
              {
                print_xml_tag1(md_result_file, "\t\t", "field name=",
                              field->name, "");
                print_quoted_xml(md_result_file, row[i], length);
                fputs("</field>\n", md_result_file);
              }
              else if (opt_hex_blob && is_blob && length)
              {
                /* sakaik got the idea to to provide blob's in hex notation. */
                char *ptr= row[i], *end= ptr + length;
                fputs("0x", md_result_file);
                for (; ptr < end ; ptr++)
                  fprintf(md_result_file, "%02X", *((uchar *)ptr));
              }
              else
                unescape(md_result_file, row[i], length);
            }
            else
            {
              /* change any strings ("inf", "-inf", "nan") into NULL */
              char *ptr = row[i];
              if (opt_xml)
              {
                print_xml_tag1(md_result_file, "\t\t", "field name=",
                               field->name, "");
                fputs(!my_isalpha(charset_info, *ptr) ? ptr: "NULL",
                      md_result_file);
                fputs("</field>\n", md_result_file);
              }
              else if (my_isalpha(charset_info, *ptr) ||
                       (*ptr == '-' && my_isalpha(charset_info, ptr[1])))
                fputs("NULL", md_result_file);
              else if (field->type == FIELD_TYPE_DECIMAL)
              {
                /* add " signs around */
                fputc('\'', md_result_file);
                fputs(ptr, md_result_file);
                fputc('\'', md_result_file);
              }
              else
                fputs(ptr, md_result_file);
            }
          }
          else
          {
            /* The field value is NULL */
            if (!opt_xml)
              fputs("NULL", md_result_file);
            else
              print_xml_null_tag(md_result_file, "\t\t", "field name=",
                                 field->name, "\n");
          }
          check_io(md_result_file);
        }
      }

      if (opt_xml)
      {
        fputs("\t</row>\n", md_result_file);
        check_io(md_result_file);
      }

      if (extended_insert)
      {
        ulong row_length;
        dynstr_append(&extended_row,")");
        row_length = 2 + extended_row.length;
        if (total_length + row_length < opt_net_buffer_length)
        {
          total_length += row_length;
          fputc(',',md_result_file);            /* Always row break */
          fputs(extended_row.str,md_result_file);
        }
        else
        {
          if (row_break)
            fputs(";\n", md_result_file);
          row_break=1;                          /* This is first row */

          fputs(insert_pat.str,md_result_file);
          fputs(extended_row.str,md_result_file);
          total_length = row_length+init_length;
        }
        check_io(md_result_file);
      }
      else if (!opt_xml)
      {
        fputs(");\n", md_result_file);
        check_io(md_result_file);
      }
    }

    /* XML - close table tag and supress regular output */
    if (opt_xml)
        fputs("\t</table_data>\n", md_result_file);
    else if (extended_insert && row_break)
      fputs(";\n", md_result_file);             /* If not empty table */
    fflush(md_result_file);
    check_io(md_result_file);
    if (mysql_errno(mysql))
    {
      my_snprintf(query, QUERY_LENGTH,
                  "%s: Error %d: %s when dumping table %s at row: %ld\n",
                  my_progname,
                  mysql_errno(mysql),
                  mysql_error(mysql),
                  result_table,
                  rownr);
      fputs(query,stderr);
      error= EX_CONSCHECK;
      goto err;
    }

    /* Moved enable keys to before unlock per bug 15977 */
    if (opt_disable_keys)
    {
      fprintf(md_result_file,"/*!40000 ALTER TABLE %s ENABLE KEYS */;\n",
              opt_quoted_table);
      check_io(md_result_file);
    }
    if (opt_lock)
    {
      fputs("UNLOCK TABLES;\n", md_result_file);
      check_io(md_result_file);
    }
    if (opt_autocommit)
    {
      fprintf(md_result_file, "commit;\n");
      check_io(md_result_file);
    }
    mysql_free_result(res);
    if (query != query_buf)
      my_free(query, MYF(MY_ALLOW_ZERO_PTR));
  }
  DBUG_VOID_RETURN;

err:
  if (query != query_buf)
    my_free(query, MYF(MY_ALLOW_ZERO_PTR));
  safe_exit(error);
  DBUG_VOID_RETURN;
} /* dump_table */


static char *getTableName(int reset)
{
  static MYSQL_RES *res = NULL;
  MYSQL_ROW    row;

  if (!res)
  {
    if (!(res = mysql_list_tables(mysql,NullS)))
      return(NULL);
  }
  if ((row = mysql_fetch_row(res)))
    return((char*) row[0]);

  if (reset)
    mysql_data_seek(res,0);      /* We want to read again */
  else
  {
    mysql_free_result(res);
    res = NULL;
  }
  return(NULL);
} /* getTableName */


/*
  dump all logfile groups and tablespaces
*/

static int dump_all_tablespaces()
{
  MYSQL_ROW row;
  MYSQL_RES *tableres;
  char buf[FN_REFLEN];
  int first;

  if (mysql_query_with_error_report(mysql, &tableres,
                                    "SELECT DISTINCT"
                                    " LOGFILE_GROUP_NAME,"
                                    " FILE_NAME,"
                                    " TOTAL_EXTENTS,"
                                    " INITIAL_SIZE,"
                                    " ENGINE"
                                    " FROM INFORMATION_SCHEMA.FILES"
                                    " WHERE FILE_TYPE = \"UNDO LOG\""
                                    " ORDER BY LOGFILE_GROUP_NAME"))
    return 1;

  buf[0]= 0;
  while ((row= mysql_fetch_row(tableres)))
  {
    if (strcmp(buf, row[0]) != 0)
      first= 1;
    if (first)
    {
      if (!opt_xml && opt_comments)
      {
	fprintf(md_result_file,"\n--\n-- Logfile group: %s\n--\n", row[0]);
	check_io(md_result_file);
      }
      fprintf(md_result_file, "\nCREATE");
    }
    else
    {
      fprintf(md_result_file, "\nALTER");
    }
    fprintf(md_result_file,
            " LOGFILE GROUP %s\n"
            "  ADD UNDOFILE '%s'\n",
            row[0],
            row[1]);
    if (first)
    {
      fprintf(md_result_file,
              "  UNDO_BUFFER_SIZE %s\n",
              row[2]);
    }
    fprintf(md_result_file,
            "  INITIAL_SIZE %s\n"
            "  ENGINE=%s;\n",
            row[3],
            row[4]);
    check_io(md_result_file);
    if (first)
    {
      first= 0;
      strxmov(buf, row[0], NullS);
    }
  }

  if (mysql_query_with_error_report(mysql, &tableres,
                                    "SELECT DISTINCT"
                                    " TABLESPACE_NAME,"
                                    " FILE_NAME,"
                                    " LOGFILE_GROUP_NAME,"
                                    " EXTENT_SIZE,"
                                    " INITIAL_SIZE,"
                                    " ENGINE"
                                    " FROM INFORMATION_SCHEMA.FILES"
                                    " WHERE FILE_TYPE = \"DATAFILE\""
                                    " ORDER BY TABLESPACE_NAME, LOGFILE_GROUP_NAME"))
    return 1;

  buf[0]= 0;
  while ((row= mysql_fetch_row(tableres)))
  {
    if (strcmp(buf, row[0]) != 0)
      first= 1;
    if (first)
    {
      if (!opt_xml && opt_comments)
      {
	fprintf(md_result_file,"\n--\n-- Tablespace: %s\n--\n", row[0]);
	check_io(md_result_file);
      }
      fprintf(md_result_file, "\nCREATE");
    }
    else
    {
      fprintf(md_result_file, "\nALTER");
    }
    fprintf(md_result_file,
            " TABLESPACE %s\n"
            "  ADD DATAFILE '%s'\n",
            row[0],
            row[1]);
    if (first)
    {
      fprintf(md_result_file,
              "  USE LOGFILE GROUP %s\n"
              "  EXTENT_SIZE %s\n",
              row[2],
              row[3]);
    }
    fprintf(md_result_file,
            "  INITIAL_SIZE %s\n"
            "  ENGINE=%s;\n",
            row[4],
            row[5]);
    check_io(md_result_file);
    if (first)
    {
      first= 0;
      strxmov(buf, row[0], NullS);
    }
  }
  return 0;
}

static int dump_all_databases()
{
  MYSQL_ROW row;
  MYSQL_RES *tableres;
  int result=0;

  if (mysql_query_with_error_report(mysql, &tableres, "SHOW DATABASES"))
    return 1;
  while ((row = mysql_fetch_row(tableres)))
  {
    if (dump_all_tables_in_db(row[0]))
      result=1;
  }
  if (seen_views)
  {
    if (mysql_query(mysql, "SHOW DATABASES") ||
        !(tableres = mysql_store_result(mysql)))
    {
      my_printf_error(0, "Error: Couldn't execute 'SHOW DATABASES': %s",
                      MYF(0), mysql_error(mysql));
      return 1;
    }
    while ((row = mysql_fetch_row(tableres)))
    {
      if (dump_all_views_in_db(row[0]))
        result=1;
    }
  }
  return result;
}
/* dump_all_databases */


static int dump_databases(char **db_names)
{
  int result=0;
  char **db;
  for (db= db_names ; *db ; db++)
  {
    if (dump_all_tables_in_db(*db))
      result=1;
  }
  if (!result && seen_views)
  {
    for (db= db_names ; *db ; db++)
    {
      if (dump_all_views_in_db(*db))
        result=1;
    }
  }
  return result;
} /* dump_databases */


/*
View Specific database initalization.

SYNOPSIS
  init_dumping_views
  qdatabase      quoted name of the database

RETURN VALUES
  0        Success.
  1        Failure.
*/
int init_dumping_views(char *qdatabase)
{
    return 0;
} /* init_dumping_views */


/*
Table Specific database initalization.

SYNOPSIS
  init_dumping_tables
  qdatabase      quoted name of the database

RETURN VALUES
  0        Success.
  1        Failure.
*/
int init_dumping_tables(char *qdatabase)
{
  if (!opt_create_db)
  {
    char qbuf[256];
    MYSQL_ROW row;
    MYSQL_RES *dbinfo;

    my_snprintf(qbuf, sizeof(qbuf),
                "SHOW CREATE DATABASE IF NOT EXISTS %s",
                qdatabase);

    if (mysql_query(mysql, qbuf) || !(dbinfo = mysql_store_result(mysql)))
    {
      /* Old server version, dump generic CREATE DATABASE */
      if (opt_drop_database)
        fprintf(md_result_file,
                "\n/*!40000 DROP DATABASE IF EXISTS %s;*/\n",
                qdatabase);
      fprintf(md_result_file,
              "\nCREATE DATABASE /*!32312 IF NOT EXISTS*/ %s;\n",
              qdatabase);
    }
    else
    {
      if (opt_drop_database)
        fprintf(md_result_file,
                "\n/*!40000 DROP DATABASE IF EXISTS %s*/;\n",
                qdatabase);
      row = mysql_fetch_row(dbinfo);
      if (row[1])
      {
        fprintf(md_result_file,"\n%s;\n",row[1]);
      }
    }
  }

  return 0;
} /* init_dumping_tables */


static int init_dumping(char *database, int init_func(char*))
{
  if (mysql_get_server_version(mysql) >= 50003 &&
      !my_strcasecmp(&my_charset_latin1, database, "information_schema"))
    return 1;

  if (mysql_select_db(mysql, database))
  {
    DB_error(mysql, "when selecting the database");
    return 1;                   /* If --force */
  }
  if (!path && !opt_xml)
  {
    if (opt_databases || opt_alldbs)
    {
      /*
        length of table name * 2 (if name contains quotes), 2 quotes and 0
      */
      char quoted_database_buf[NAME_LEN*2+3];
      char *qdatabase= quote_name(database,quoted_database_buf,opt_quoted);
      if (opt_comments)
      {
        fprintf(md_result_file,"\n--\n-- Current Database: %s\n--\n", qdatabase);
        check_io(md_result_file);
      }

      /* Call the view or table specific function */
      init_func(qdatabase);

      fprintf(md_result_file,"\nUSE %s;\n", qdatabase);
      check_io(md_result_file);
    }
  }
  if (extended_insert && init_dynamic_string(&extended_row, "", 1024, 1024))
    exit(EX_EOM);
  return 0;
} /* init_dumping */


my_bool include_table(byte* hash_key, uint len)
{
  if (hash_search(&ignore_table, (byte*) hash_key, len))
    return FALSE;

  return TRUE;
}


static int dump_all_tables_in_db(char *database)
{
  char *table;
  uint numrows;
  char table_buff[NAME_LEN*2+3];

  char hash_key[2*NAME_LEN+2];  /* "db.tablename" */
  char *afterdot;
  int using_mysql_db= my_strcasecmp(&my_charset_latin1, database, "mysql");

  afterdot= strmov(hash_key, database);
  *afterdot++= '.';

  if (!strcmp(database, NDB_REP_DB)) /* Skip cluster internal database */
    return 0;
  if (init_dumping(database, init_dumping_tables))
    return 1;
  if (opt_xml)
    print_xml_tag1(md_result_file, "", "database name=", database, "\n");
  if (lock_tables)
  {
    DYNAMIC_STRING query;
    init_dynamic_string(&query, "LOCK TABLES ", 256, 1024);
    for (numrows= 0 ; (table= getTableName(1)) ; numrows++)
    {
      dynstr_append(&query, quote_name(table, table_buff, 1));
      dynstr_append(&query, " READ /*!32311 LOCAL */,");
    }
    if (numrows && mysql_real_query(mysql, query.str, query.length-1))
      DB_error(mysql, "when using LOCK TABLES");
            /* We shall continue here, if --force was given */
    dynstr_free(&query);
  }
  if (flush_logs)
  {
    if (mysql_refresh(mysql, REFRESH_LOG))
      DB_error(mysql, "when doing refresh");
           /* We shall continue here, if --force was given */
  }
  while ((table= getTableName(0)))
  {
    char *end= strmov(afterdot, table);
    if (include_table(hash_key, end - hash_key))
    {
      dump_table(table,database);
      my_free(order_by, MYF(MY_ALLOW_ZERO_PTR));
      order_by= 0;
      if (opt_dump_triggers && ! opt_xml &&
          mysql_get_server_version(mysql) >= 50009)
        dump_triggers_for_table(table, database);
    }
  }
  if (opt_events && !opt_xml &&
      mysql_get_server_version(mysql) >= 50106)
  {
    DBUG_PRINT("info", ("Dumping events for database %s", database));
    dump_events_for_db(database);
  }
  if (opt_routines && !opt_xml &&
      mysql_get_server_version(mysql) >= 50009)
  {
    DBUG_PRINT("info", ("Dumping routines for database %s", database));
    dump_routines_for_db(database);
  }
  if (opt_xml)
  {
    fputs("</database>\n", md_result_file);
    check_io(md_result_file);
  }
  if (lock_tables)
    VOID(mysql_query_with_error_report(mysql, 0, "UNLOCK TABLES"));
  if (flush_privileges && using_mysql_db == 0)
  {
    fprintf(md_result_file,"\n--\n-- Flush Grant Tables \n--\n");
    fprintf(md_result_file,"\n/*! FLUSH PRIVILEGES */;\n");
  }
  return 0;
} /* dump_all_tables_in_db */


/*
   dump structure of views of database

   SYNOPSIS
     dump_all_views_in_db()
     database  database name

  RETURN
    0 OK
    1 ERROR
*/

static my_bool dump_all_views_in_db(char *database)
{
  char *table;
  uint numrows;
  char table_buff[NAME_LEN*2+3];

  if (init_dumping(database, init_dumping_views))
    return 1;
  if (opt_xml)
    print_xml_tag1(md_result_file, "", "database name=", database, "\n");
  if (lock_tables)
  {
    DYNAMIC_STRING query;
    init_dynamic_string(&query, "LOCK TABLES ", 256, 1024);
    for (numrows= 0 ; (table= getTableName(1)); numrows++)
    {
      dynstr_append(&query, quote_name(table, table_buff, 1));
      dynstr_append(&query, " READ /*!32311 LOCAL */,");
    }
    if (numrows && mysql_real_query(mysql, query.str, query.length-1))
      DB_error(mysql, "when using LOCK TABLES");
            /* We shall continue here, if --force was given */
    dynstr_free(&query);
  }
  if (flush_logs)
  {
    if (mysql_refresh(mysql, REFRESH_LOG))
      DB_error(mysql, "when doing refresh");
           /* We shall continue here, if --force was given */
  }
  while ((table= getTableName(0)))
     get_view_structure(table, database);
  if (opt_xml)
  {
    fputs("</database>\n", md_result_file);
    check_io(md_result_file);
  }
  if (lock_tables)
    VOID(mysql_query_with_error_report(mysql, 0, "UNLOCK TABLES"));
  return 0;
} /* dump_all_tables_in_db */


/*
  get_actual_table_name -- executes a SHOW TABLES LIKE '%s' to get the actual
  table name from the server for the table name given on the command line.
  we do this because the table name given on the command line may be a
  different case (e.g.  T1 vs t1)

  RETURN
    pointer to the table name
    0 if error
*/

static char *get_actual_table_name(const char *old_table_name, MEM_ROOT *root)
{
  char *name= 0;
  MYSQL_RES  *table_res;
  MYSQL_ROW  row;
  char query[50 + 2*NAME_LEN];
  char show_name_buff[FN_REFLEN];
  DBUG_ENTER("get_actual_table_name");

  /* Check memory for quote_for_like() */
  DBUG_ASSERT(2*sizeof(old_table_name) < sizeof(show_name_buff));
  my_snprintf(query, sizeof(query), "SHOW TABLES LIKE %s",
              quote_for_like(old_table_name, show_name_buff));

  if (mysql_query_with_error_report(mysql, 0, query))
  {
    safe_exit(EX_MYSQLERR);
  }

  if ((table_res= mysql_store_result(mysql)))
  {
    my_ulonglong num_rows= mysql_num_rows(table_res);
    if (num_rows > 0)
    {
      ulong *lengths;
      /*
        Return first row
        TODO: Return all matching rows
      */
      row= mysql_fetch_row(table_res);
      lengths= mysql_fetch_lengths(table_res);
      name= strmake_root(root, row[0], lengths[0]);
    }
    mysql_free_result(table_res);
  }
  DBUG_PRINT("exit", ("new_table_name: %s", name));
  DBUG_RETURN(name);
}


static int dump_selected_tables(char *db, char **table_names, int tables)
{
  char table_buff[NAME_LEN*+3];
  DYNAMIC_STRING lock_tables_query;
  MEM_ROOT root;
  char **dump_tables, **pos, **end;
  DBUG_ENTER("dump_selected_tables");

  if (init_dumping(db, init_dumping_tables))
    DBUG_RETURN(1);

  init_alloc_root(&root, 8192, 0);
  if (!(dump_tables= pos= (char**) alloc_root(&root, tables * sizeof(char *))))
    exit(EX_EOM);

  init_dynamic_string(&lock_tables_query, "LOCK TABLES ", 256, 1024);
  for (; tables > 0 ; tables-- , table_names++)
  {
    /* the table name passed on commandline may be wrong case */
    if ((*pos= get_actual_table_name(*table_names, &root)))
    {
      /* Add found table name to lock_tables_query */
      if (lock_tables)
      {
	dynstr_append(&lock_tables_query, quote_name(*pos, table_buff, 1));
        dynstr_append(&lock_tables_query, " READ /*!32311 LOCAL */,");
      }
      pos++;
    }
    else
    {
       my_printf_error(0,"Couldn't find table: \"%s\"\n", MYF(0),
                       *table_names);
       safe_exit(EX_ILLEGAL_TABLE);
       /* We shall countinue here, if --force was given */
    }
  }
  end= pos;

  if (lock_tables)
  {
    if (mysql_real_query(mysql, lock_tables_query.str,
                         lock_tables_query.length-1))
      DB_error(mysql, "when doing LOCK TABLES");
       /* We shall countinue here, if --force was given */
  }
  dynstr_free(&lock_tables_query);
  if (flush_logs)
  {
    if (mysql_refresh(mysql, REFRESH_LOG))
      DB_error(mysql, "when doing refresh");
     /* We shall countinue here, if --force was given */
  }
  if (opt_xml)
    print_xml_tag1(md_result_file, "", "database name=", db, "\n");

  /* Dump each selected table */
  for (pos= dump_tables; pos < end; pos++)
  {
    DBUG_PRINT("info",("Dumping table %s", *pos));
    dump_table(*pos, db);
    if (opt_dump_triggers &&
        mysql_get_server_version(mysql) >= 50009)
      dump_triggers_for_table(*pos, db);
  }

  /* Dump each selected view */
  if (seen_views)
  {
    for (pos= dump_tables; pos < end; pos++)
      get_view_structure(*pos, db);
  }
  if (opt_events && !opt_xml &&
      mysql_get_server_version(mysql) >= 50106)
  {
    DBUG_PRINT("info", ("Dumping events for database %s", db));
    dump_events_for_db(db);
  }
  /* obtain dump of routines (procs/functions) */
  if (opt_routines  && !opt_xml &&
      mysql_get_server_version(mysql) >= 50009)
  {
    DBUG_PRINT("info", ("Dumping routines for database %s", db));
    dump_routines_for_db(db);
  }
  free_root(&root, MYF(0));
  my_free(order_by, MYF(MY_ALLOW_ZERO_PTR));
  order_by= 0;
  if (opt_xml)
  {
    fputs("</database>\n", md_result_file);
    check_io(md_result_file);
  }
  if (lock_tables)
    VOID(mysql_query_with_error_report(mysql, 0, "UNLOCK TABLES"));
  DBUG_RETURN(0);
} /* dump_selected_tables */


static int do_show_master_status(MYSQL *mysql_con)
{
  MYSQL_ROW row;
  MYSQL_RES *master;
  const char *comment_prefix=
    (opt_master_data == MYSQL_OPT_MASTER_DATA_COMMENTED_SQL) ? "-- " : "";
  if (mysql_query_with_error_report(mysql_con, &master, "SHOW MASTER STATUS"))
  {
    return 1;
  }
  else
  {
    row = mysql_fetch_row(master);
    if (row && row[0] && row[1])
    {
      /* SHOW MASTER STATUS reports file and position */
      if (opt_comments)
        fprintf(md_result_file,
                "\n--\n-- Position to start replication or point-in-time "
                "recovery from\n--\n\n");
      fprintf(md_result_file,
              "%sCHANGE MASTER TO MASTER_LOG_FILE='%s', MASTER_LOG_POS=%s;\n",
              comment_prefix, row[0], row[1]);
      check_io(md_result_file);
    }
    else if (!ignore_errors)
    {
      /* SHOW MASTER STATUS reports nothing and --force is not enabled */
      my_printf_error(0, "Error: Binlogging on server not active",
                      MYF(0));
      mysql_free_result(master);
      return 1;
    }
    mysql_free_result(master);
  }
  return 0;
}


static int do_flush_tables_read_lock(MYSQL *mysql_con)
{
  /*
    We do first a FLUSH TABLES. If a long update is running, the FLUSH TABLES
    will wait but will not stall the whole mysqld, and when the long update is
    done the FLUSH TABLES WITH READ LOCK will start and succeed quickly. So,
    FLUSH TABLES is to lower the probability of a stage where both mysqldump
    and most client connections are stalled. Of course, if a second long
    update starts between the two FLUSHes, we have that bad stall.
  */
  return
    ( mysql_query_with_error_report(mysql_con, 0, "FLUSH TABLES") ||
      mysql_query_with_error_report(mysql_con, 0,
                                    "FLUSH TABLES WITH READ LOCK") );
}


static int do_unlock_tables(MYSQL *mysql_con)
{
  return mysql_query_with_error_report(mysql_con, 0, "UNLOCK TABLES");
}


static int do_reset_master(MYSQL *mysql_con)
{
  return mysql_query_with_error_report(mysql_con, 0, "RESET MASTER");
}


static int start_transaction(MYSQL *mysql_con)
{
  /*
    We use BEGIN for old servers. --single-transaction --master-data will fail
    on old servers, but that's ok as it was already silently broken (it didn't
    do a consistent read, so better tell people frankly, with the error).

    We want the first consistent read to be used for all tables to dump so we
    need the REPEATABLE READ level (not anything lower, for example READ
    COMMITTED would give one new consistent read per dumped table).
  */
  return (mysql_query_with_error_report(mysql_con, 0,
                                        "SET SESSION TRANSACTION ISOLATION "
                                        "LEVEL REPEATABLE READ") ||
          mysql_query_with_error_report(mysql_con, 0,
                                        "START TRANSACTION "
                                        "/*!40100 WITH CONSISTENT SNAPSHOT */"));
}


static ulong find_set(TYPELIB *lib, const char *x, uint length,
                      char **err_pos, uint *err_len)
{
  const char *end= x + length;
  ulong found= 0;
  uint find;
  char buff[255];

  *err_pos= 0;                  /* No error yet */
  while (end > x && my_isspace(charset_info, end[-1]))
    end--;

  *err_len= 0;
  if (x != end)
  {
    const char *start= x;
    for (;;)
    {
      const char *pos= start;
      uint var_len;

      for (; pos != end && *pos != ','; pos++) ;
      var_len= (uint) (pos - start);
      strmake(buff, start, min(sizeof(buff), var_len));
      find= find_type(buff, lib, var_len);
      if (!find)
      {
        *err_pos= (char*) start;
        *err_len= var_len;
      }
      else
        found|= ((longlong) 1 << (find - 1));
      if (pos == end)
        break;
      start= pos + 1;
    }
  }
  return found;
}


/* Print a value with a prefix on file */
static void print_value(FILE *file, MYSQL_RES  *result, MYSQL_ROW row,
                        const char *prefix, const char *name,
                        int string_value)
{
  MYSQL_FIELD   *field;
  mysql_field_seek(result, 0);

  for ( ; (field = mysql_fetch_field(result)) ; row++)
  {
    if (!strcmp(field->name,name))
    {
      if (row[0] && row[0][0] && strcmp(row[0],"0")) /* Skip default */
      {
        fputc(' ',file);
        fputs(prefix, file);
        if (string_value)
          unescape(file,row[0],(uint) strlen(row[0]));
        else
          fputs(row[0], file);
        check_io(file);
        return;
      }
    }
  }
  return;                                       /* This shouldn't happen */
} /* print_value */


/*

  SYNOPSIS

  Check if we the table is one of the table types that should be ignored:
  MRG_ISAM, MRG_MYISAM, if opt_delayed, if that table supports delayed inserts.
  If the table should be altogether ignored, it returns a TRUE, FALSE if it
  should not be ignored. If the user has selected to use INSERT DELAYED, it
  sets the value of the bool pointer supports_delayed_inserts to 0 if not
  supported, 1 if it is supported.

  ARGS

    check_if_ignore_table()
    table_name                  Table name to check
    table_type                  Type of table

  GLOBAL VARIABLES
    mysql                       MySQL connection
    verbose                     Write warning messages

  RETURN
    char (bit value)            See IGNORE_ values at top
*/

char check_if_ignore_table(const char *table_name, char *table_type)
{
  char result= IGNORE_NONE;
  char buff[FN_REFLEN+80], show_name_buff[FN_REFLEN];
  MYSQL_RES *res;
  MYSQL_ROW row;
  DBUG_ENTER("check_if_ignore_table");

  /* Check memory for quote_for_like() */
  DBUG_ASSERT(2*sizeof(table_name) < sizeof(show_name_buff));
  my_snprintf(buff, sizeof(buff), "show table status like %s",
              quote_for_like(table_name, show_name_buff));
  if (mysql_query_with_error_report(mysql, &res, buff))
  {
    if (mysql_errno(mysql) != ER_PARSE_ERROR)
    {                                   /* If old MySQL version */
      verbose_msg("-- Warning: Couldn't get status information for " \
                  "table %s (%s)\n", table_name,mysql_error(mysql));
      DBUG_RETURN(result);                       /* assume table is ok */
    }
  }
  if (!(row= mysql_fetch_row(res)))
  {
    fprintf(stderr,
            "Error: Couldn't read status information for table %s (%s)\n",
            table_name, mysql_error(mysql));
    mysql_free_result(res);
    DBUG_RETURN(result);                         /* assume table is ok */
  }
  if (!(row[1]))
    strmake(table_type, "VIEW", NAME_LEN-1);
  else
  {
    /*
      If the table type matches any of these, we do support delayed inserts.
      Note: we do not want to skip dumping this table if if is not one of
      these types, but we do want to use delayed inserts in the dump if
      the table type is _NOT_ one of these types
    */
    strmake(table_type, row[1], NAME_LEN-1);
    if (opt_delayed)
    {
      if (strcmp(table_type,"MyISAM") &&
          strcmp(table_type,"ISAM") &&
          strcmp(table_type,"ARCHIVE") &&
          strcmp(table_type,"HEAP") &&
          strcmp(table_type,"MEMORY"))
        result= IGNORE_INSERT_DELAYED;
    }

    /*
      If these two types, we do want to skip dumping the table
    */
    if (!opt_no_data &&
        (!strcmp(table_type,"MRG_MyISAM") || !strcmp(table_type,"MRG_ISAM")))
      result= IGNORE_DATA;
  }
  mysql_free_result(res);
  DBUG_RETURN(result);
}


/*
  Get string of comma-separated primary key field names

  SYNOPSIS
    char *primary_key_fields(const char *table_name)
    RETURNS     pointer to allocated buffer (must be freed by caller)
    table_name  quoted table name

  DESCRIPTION
    Use SHOW KEYS FROM table_name, allocate a buffer to hold the
    field names, and then build that string and return the pointer
    to that buffer.

    Returns NULL if there is no PRIMARY or UNIQUE key on the table,
    or if there is some failure.  It is better to continue to dump
    the table unsorted, rather than exit without dumping the data.
*/

static char *primary_key_fields(const char *table_name)
{
  MYSQL_RES  *res = NULL;
  MYSQL_ROW  row;
  /* SHOW KEYS FROM + table name * 2 (escaped) + 2 quotes + \0 */
  char show_keys_buff[15 + NAME_LEN * 2 + 3];
  uint result_length = 0;
  char *result = 0;

  my_snprintf(show_keys_buff, sizeof(show_keys_buff),
              "SHOW KEYS FROM %s", table_name);
  if (mysql_query(mysql, show_keys_buff) ||
      !(res = mysql_store_result(mysql)))
  {
    fprintf(stderr, "Warning: Couldn't read keys from table %s;"
            " records are NOT sorted (%s)\n",
            table_name, mysql_error(mysql));
    /* Don't exit, because it's better to print out unsorted records */
    goto cleanup;
  }

  /*
   * Figure out the length of the ORDER BY clause result.
   * Note that SHOW KEYS is ordered:  a PRIMARY key is always the first
   * row, and UNIQUE keys come before others.  So we only need to check
   * the first key, not all keys.
   */
  if ((row = mysql_fetch_row(res)) && atoi(row[1]) == 0)
  {
    /* Key is unique */
    do
      result_length += strlen(row[4]) + 1;      /* + 1 for ',' or \0 */
    while ((row = mysql_fetch_row(res)) && atoi(row[3]) > 1);
  }

  /* Build the ORDER BY clause result */
  if (result_length)
  {
    char *end;
    /* result (terminating \0 is already in result_length) */
    result = my_malloc(result_length + 10, MYF(MY_WME));
    if (!result)
    {
      fprintf(stderr, "Error: Not enough memory to store ORDER BY clause\n");
      goto cleanup;
    }
    mysql_data_seek(res, 0);
    row = mysql_fetch_row(res);
    end = strmov(result, row[4]);
    while ((row = mysql_fetch_row(res)) && atoi(row[3]) > 1)
      end = strxmov(end, ",", row[4], NullS);
  }

cleanup:
  if (res)
    mysql_free_result(res);

  return result;
}


/*
  Replace a substring

  SYNOPSIS
    replace
    ds_str      The string to search and perform the replace in
    search_str  The string to search for
    search_len  Length of the string to search for
    replace_str The string to replace with
    replace_len Length of the string to replace with

  RETURN
    0 String replaced
    1 Could not find search_str in str
*/

static int replace(DYNAMIC_STRING *ds_str,
                   const char *search_str, ulong search_len,
                   const char *replace_str, ulong replace_len)
{
  DYNAMIC_STRING ds_tmp;
  const char *start= strstr(ds_str->str, search_str);
  if (!start)
    return 1;
  init_dynamic_string(&ds_tmp, "",
                      ds_str->length + replace_len, 256);
  dynstr_append_mem(&ds_tmp, ds_str->str, start - ds_str->str);
  dynstr_append_mem(&ds_tmp, replace_str, replace_len);
  dynstr_append(&ds_tmp, start + search_len);
  dynstr_set(ds_str, ds_tmp.str);
  dynstr_free(&ds_tmp);
  return 0;
}


/*
  Getting VIEW structure

  SYNOPSIS
    get_view_structure()
    table   view name
    db      db name

  RETURN
    0 OK
    1 ERROR
*/

static my_bool get_view_structure(char *table, char* db)
{
  MYSQL_RES  *table_res;
  MYSQL_ROW  row;
  MYSQL_FIELD *field;
  char       *result_table, *opt_quoted_table;
  char       table_buff[NAME_LEN*2+3];
  char       table_buff2[NAME_LEN*2+3];
  char       query[QUERY_LENGTH];
  FILE       *sql_file = md_result_file;
  DBUG_ENTER("get_view_structure");

  if (opt_no_create_info) /* Don't write table creation info */
    DBUG_RETURN(0);

  verbose_msg("-- Retrieving view structure for table %s...\n", table);

#ifdef NOT_REALLY_USED_YET
  sprintf(insert_pat,"SET OPTION SQL_QUOTE_SHOW_CREATE=%d",
          (opt_quoted || opt_keywords));
#endif

  result_table=     quote_name(table, table_buff, 1);
  opt_quoted_table= quote_name(table, table_buff2, 0);

  my_snprintf(query, sizeof(query), "SHOW CREATE TABLE %s", result_table);
  if (mysql_query_with_error_report(mysql, &table_res, query))
  {
    safe_exit(EX_MYSQLERR);
    DBUG_RETURN(0);
  }

  /* Check if this is a view */
  field= mysql_fetch_field_direct(table_res, 0);
  if (strcmp(field->name, "View") != 0)
  {
    verbose_msg("-- It's base table, skipped\n");
    DBUG_RETURN(0);
  }

  /* If requested, open separate .sql file for this view */
  if (path)
  {
    if (!(sql_file= open_sql_file_for_table(table)))
    {
      safe_exit(EX_MYSQLERR);
      DBUG_RETURN(1);
    }
    write_header(sql_file, db);
  }

  if (!opt_xml && opt_comments)
  {
    fprintf(sql_file, "\n--\n-- Final view structure for view %s\n--\n\n",
            result_table);
    check_io(sql_file);
  }
  if (opt_drop)
  {
    fprintf(sql_file, "/*!50001 DROP TABLE IF EXISTS %s*/;\n",
            opt_quoted_table);
    fprintf(sql_file, "/*!50001 DROP VIEW IF EXISTS %s*/;\n",
            opt_quoted_table);
    check_io(sql_file);
  }


  my_snprintf(query, sizeof(query),
              "SELECT CHECK_OPTION, DEFINER, SECURITY_TYPE "            \
              "FROM information_schema.views "                          \
              "WHERE table_name=\"%s\" AND table_schema=\"%s\"", table, db);
  if (mysql_query(mysql, query))
  {
    /*
      Use the raw output from SHOW CREATE TABLE if
       information_schema query fails.
     */
    row= mysql_fetch_row(table_res);
    fprintf(sql_file, "/*!50001 %s */;\n", row[1]);
    check_io(sql_file);
    mysql_free_result(table_res);
  }
  else
  {
    char *ptr;
    ulong *lengths;
    char search_buf[256], replace_buf[256];
    ulong search_len, replace_len;
    DYNAMIC_STRING ds_view;

    /* Save the result of SHOW CREATE TABLE in ds_view */
    row= mysql_fetch_row(table_res);
    lengths= mysql_fetch_lengths(table_res);
    init_dynamic_string(&ds_view, row[1], lengths[1] + 1, 1024);
    mysql_free_result(table_res);

    /* Get the result from "select ... information_schema" */
    if (!(table_res= mysql_store_result(mysql)) ||
        !(row= mysql_fetch_row(table_res)))
    {
      safe_exit(EX_MYSQLERR);
      DBUG_RETURN(1);
    }

    lengths= mysql_fetch_lengths(table_res);

    /*
      "WITH %s CHECK OPTION" is available from 5.0.2
      Surround it with !50002 comments
    */
    if (strcmp(row[0], "NONE"))
    {

      ptr= search_buf;
      search_len= (ulong)(strxmov(ptr, "WITH ", row[0],
                                  " CHECK OPTION", NullS) - ptr);
      ptr= replace_buf;
      replace_len=(ulong)(strxmov(ptr, "*/\n/*!50002 WITH ", row[0],
                                  " CHECK OPTION", NullS) - ptr);
      replace(&ds_view, search_buf, search_len, replace_buf, replace_len);
    }

    /*
      "DEFINER=%s SQL SECURITY %s" is available from 5.0.13
      Surround it with !50013 comments
    */
    {
      uint       user_name_len;
      char       user_name_str[USERNAME_LENGTH + 1];
      char       quoted_user_name_str[USERNAME_LENGTH * 2 + 3];
      uint       host_name_len;
      char       host_name_str[HOSTNAME_LENGTH + 1];
      char       quoted_host_name_str[HOSTNAME_LENGTH * 2 + 3];

      parse_user(row[1], lengths[1], user_name_str, &user_name_len,
                 host_name_str, &host_name_len);

      ptr= search_buf;
      search_len=
        (ulong)(strxmov(ptr, "DEFINER=",
                        quote_name(user_name_str, quoted_user_name_str, FALSE),
                        "@",
                        quote_name(host_name_str, quoted_host_name_str, FALSE),
                        " SQL SECURITY ", row[2], NullS) - ptr);
      ptr= replace_buf;
      replace_len=
        (ulong)(strxmov(ptr, "*/\n/*!50013 DEFINER=",
                        quote_name(user_name_str, quoted_user_name_str, FALSE),
                        "@",
                        quote_name(host_name_str, quoted_host_name_str, FALSE),
                        " SQL SECURITY ", row[2],
                        " */\n/*!50001", NullS) - ptr);
      replace(&ds_view, search_buf, search_len, replace_buf, replace_len);
    }

    /* Dump view structure to file */
    fprintf(sql_file, "/*!50001 %s */;\n", ds_view.str);
    check_io(sql_file);
    mysql_free_result(table_res);
    dynstr_free(&ds_view);
  }

  /* If a separate .sql file was opened, close it now */
  if (sql_file != md_result_file)
  {
    fputs("\n", sql_file);
    write_footer(sql_file);
    my_fclose(sql_file, MYF(MY_WME));
  }
  DBUG_RETURN(0);
}


int main(int argc, char **argv)
{
  MY_INIT("mysqldump");

  compatible_mode_normal_str[0]= 0;
  default_charset= (char *)mysql_universal_client_charset;
  bzero((char*) &ignore_table, sizeof(ignore_table));

  if (get_options(&argc, &argv))
  {
    my_end(0);
    exit(EX_USAGE);
  }
  if (dbConnect(current_host, current_user, opt_password))
    exit(EX_MYSQLERR);
  if (!path)
    write_header(md_result_file, *argv);

  if ((opt_lock_all_tables || opt_master_data) &&
      do_flush_tables_read_lock(mysql))
    goto err;
<<<<<<< HEAD
  if (opt_single_transaction && start_transaction(mysql, test(opt_master_data)))
=======
  if (opt_single_transaction && start_transaction(sock))
>>>>>>> 71ace959
      goto err;
  if (opt_delete_master_logs && do_reset_master(mysql))
    goto err;
  if (opt_lock_all_tables || opt_master_data)
  {
    if (flush_logs && mysql_refresh(mysql, REFRESH_LOG))
      goto err;
    flush_logs= 0; /* not anymore; that would not be sensible */
  }
  if (opt_master_data && do_show_master_status(mysql))
    goto err;
  if (opt_single_transaction && do_unlock_tables(mysql)) /* unlock but no commit! */
    goto err;

  if (opt_alltspcs)
    dump_all_tablespaces();

  if (opt_alldbs)
    dump_all_databases();
  else if (argc > 1 && !opt_databases)
  {
    /* Only one database and selected table(s) */
    dump_selected_tables(*argv, (argv + 1), (argc - 1));
  }
  else
  {
    /* One or more databases, all tables */
    dump_databases(argv);
  }
#ifdef HAVE_SMEM
  my_free(shared_memory_base_name,MYF(MY_ALLOW_ZERO_PTR));
#endif
  /*
    No reason to explicitely COMMIT the transaction, neither to explicitely
    UNLOCK TABLES: these will be automatically be done by the server when we
    disconnect now. Saves some code here, some network trips, adds nothing to
    server.
  */
err:
  dbDisconnect(current_host);
  if (!path)
    write_footer(md_result_file);
  if (md_result_file != stdout)
    my_fclose(md_result_file, MYF(0));
  my_free(opt_password, MYF(MY_ALLOW_ZERO_PTR));
  if (hash_inited(&ignore_table))
    hash_free(&ignore_table);
  if (extended_insert)
    dynstr_free(&extended_row);
  if (insert_pat_inited)
    dynstr_free(&insert_pat);
  my_end(0);
  return(first_error);
} /* main */<|MERGE_RESOLUTION|>--- conflicted
+++ resolved
@@ -3886,11 +3886,7 @@
   if ((opt_lock_all_tables || opt_master_data) &&
       do_flush_tables_read_lock(mysql))
     goto err;
-<<<<<<< HEAD
-  if (opt_single_transaction && start_transaction(mysql, test(opt_master_data)))
-=======
-  if (opt_single_transaction && start_transaction(sock))
->>>>>>> 71ace959
+  if (opt_single_transaction && start_transaction(mysql))
       goto err;
   if (opt_delete_master_logs && do_reset_master(mysql))
     goto err;
