# Microsoft Developer Studio Project File - Name="mysql" - Package Owner=<4>
# Microsoft Developer Studio Generated Build File, Format Version 6.00
# ** DO NOT EDIT **

# TARGTYPE "Win32 (x86) Console Application" 0x0103

CFG=mysql - Win32 Debug
!MESSAGE This is not a valid makefile. To build this project using NMAKE,
!MESSAGE use the Export Makefile command and run
!MESSAGE
!MESSAGE NMAKE /f "mysql.mak".
!MESSAGE
!MESSAGE You can specify a configuration when running NMAKE
!MESSAGE by defining the macro CFG on the command line. For example:
!MESSAGE
!MESSAGE NMAKE /f "mysql.mak" CFG="mysql - Win32 Debug"
!MESSAGE
!MESSAGE Possible choices for configuration are:
!MESSAGE
!MESSAGE "mysql - Win32 Release" (based on "Win32 (x86) Console Application")
!MESSAGE "mysql - Win32 Debug" (based on "Win32 (x86) Console Application")
!MESSAGE "mysql - Win32 classic" (based on "Win32 (x86) Console Application")
!MESSAGE

# Begin Project
# PROP AllowPerConfigDependencies 0
# PROP Scc_ProjName ""
# PROP Scc_LocalPath ""
CPP=xicl6.exe
RSC=rc.exe

!IF  "$(CFG)" == "mysql - Win32 Release"

# PROP BASE Use_MFC 0
# PROP BASE Use_Debug_Libraries 0
# PROP BASE Output_Dir "Release"
# PROP BASE Intermediate_Dir "Release"
# PROP BASE Target_Dir ""
# PROP Use_MFC 0
# PROP Use_Debug_Libraries 0
# PROP Output_Dir "release"
# PROP Intermediate_Dir "release"
# PROP Ignore_Export_Lib 0
# PROP Target_Dir ""
# ADD BASE CPP /nologo /W3 /GX /O2 /D "WIN32" /D "NDEBUG" /D "_CONSOLE" /D "_MBCS" /YX /FD /c
<<<<<<< HEAD
# ADD CPP /nologo /G6 /MT /W3 /O2 /I "../include" /I "../" /D "NDEBUG" /D "DBUG_OFF" /D "_CONSOLE" /D "_MBCS" /D "_WINDOWS" /FD /c
# SUBTRACT CPP /WX /Fr /YX
=======
# ADD CPP /nologo /G6 /MT /W3 /WX /O2 /I "../include" /I "../" /D "DBUG_OFF" /D "_CONSOLE" /D "_MBCS" /D "_WINDOWS" /D "NDEBUG" /FD /c
# SUBTRACT CPP /YX
>>>>>>> 0cc766f4
# ADD BASE RSC /l 0x409 /d "NDEBUG"
# ADD RSC /l 0x409 /d "NDEBUG"
BSC32=bscmake.exe
# ADD BASE BSC32 /nologo
# ADD BSC32 /nologo
LINK32=xilink6.exe
# ADD BASE LINK32 kernel32.lib user32.lib gdi32.lib winspool.lib comdlg32.lib advapi32.lib shell32.lib ole32.lib oleaut32.lib uuid.lib odbc32.lib odbccp32.lib /nologo /subsystem:console /machine:I386
# ADD LINK32 mysqlclient.lib wsock32.lib kernel32.lib user32.lib gdi32.lib winspool.lib comdlg32.lib advapi32.lib shell32.lib ole32.lib oleaut32.lib uuid.lib odbc32.lib odbccp32.lib /nologo /subsystem:console /debug /machine:I386 /out:"../client_release/mysql.exe" /libpath:"..\lib_release\\"
# SUBTRACT LINK32 /incremental:yes

!ELSEIF  "$(CFG)" == "mysql - Win32 Debug"

# PROP BASE Use_MFC 0
# PROP BASE Use_Debug_Libraries 1
# PROP BASE Output_Dir "mysql___"
# PROP BASE Intermediate_Dir "mysql___"
# PROP BASE Target_Dir ""
# PROP Use_MFC 0
# PROP Use_Debug_Libraries 1
# PROP Output_Dir "debug"
# PROP Intermediate_Dir "debug"
# PROP Ignore_Export_Lib 0
# PROP Target_Dir ""
# ADD BASE CPP /nologo /W3 /Gm /GX /Zi /Od /D "WIN32" /D "_DEBUG" /D "_CONSOLE" /D "_MBCS" /YX /FD /c
# ADD CPP /nologo /G6 /MTd /W3 /Z7 /Od /I "../include" /I "../" /D "_DEBUG" /D "SAFEMALLOC" /D "SAFE_MUTEX" /D "_CONSOLE" /D "_MBCS" /D "_WINDOWS" /FD /c
# SUBTRACT CPP /Fr /YX
# ADD BASE RSC /l 0x409 /d "_DEBUG"
# ADD RSC /l 0x409 /d "_DEBUG"
BSC32=bscmake.exe
# ADD BASE BSC32 /nologo
# ADD BSC32 /nologo
LINK32=xilink6.exe
# ADD BASE LINK32 kernel32.lib user32.lib gdi32.lib winspool.lib comdlg32.lib advapi32.lib shell32.lib ole32.lib oleaut32.lib uuid.lib odbc32.lib odbccp32.lib /nologo /subsystem:console /debug /machine:I386 /pdbtype:sept
# ADD LINK32 mysqlclient.lib wsock32.lib kernel32.lib user32.lib gdi32.lib winspool.lib comdlg32.lib advapi32.lib shell32.lib ole32.lib oleaut32.lib uuid.lib odbc32.lib odbccp32.lib /nologo /subsystem:console /incremental:no /debug /machine:I386 /out:"../client_debug/mysql.exe" /pdbtype:sept /libpath:"..\lib_debug\\"

!ELSEIF  "$(CFG)" == "mysql - Win32 classic"

# PROP BASE Use_MFC 0
# PROP BASE Use_Debug_Libraries 0
# PROP BASE Output_Dir "mysql___Win32_classic"
# PROP BASE Intermediate_Dir "mysql___Win32_classic"
# PROP BASE Ignore_Export_Lib 0
# PROP BASE Target_Dir ""
# PROP Use_MFC 0
# PROP Use_Debug_Libraries 0
# PROP Output_Dir "classic"
# PROP Intermediate_Dir "classic"
# PROP Ignore_Export_Lib 0
# PROP Target_Dir ""
# ADD BASE CPP /nologo /G6 /MT /W3 /WX /O2 /I "../include" /I "../" /D "DBUG_OFF" /D "_CONSOLE" /D "_MBCS" /D "_WINDOWS" /D "NDEBUG" /FD /c
# SUBTRACT BASE CPP /YX
# ADD CPP /nologo /G6 /MT /W3 /WX /O2 /I "../include" /I "../" /D "_CONSOLE" /D "_WINDOWS" /D "MYSQL_COMMERCIAL_LICENSE" /D "DBUG_OFF" /D "_MBCS" /D "NDEBUG" /FD /c
# SUBTRACT CPP /YX
# ADD BASE RSC /l 0x409 /d "NDEBUG"
# ADD RSC /l 0x409 /d "NDEBUG"
BSC32=bscmake.exe
# ADD BASE BSC32 /nologo
# ADD BSC32 /nologo
LINK32=xilink6.exe
# ADD BASE LINK32 mysqlclient.lib wsock32.lib kernel32.lib user32.lib gdi32.lib winspool.lib comdlg32.lib advapi32.lib shell32.lib ole32.lib oleaut32.lib uuid.lib odbc32.lib odbccp32.lib /nologo /subsystem:console /debug /machine:I386 /out:"../client_release/mysql.exe" /libpath:"..\lib_release\\"
# SUBTRACT BASE LINK32 /incremental:yes
# ADD LINK32 mysqlclient.lib wsock32.lib kernel32.lib user32.lib gdi32.lib winspool.lib comdlg32.lib advapi32.lib shell32.lib ole32.lib oleaut32.lib uuid.lib odbc32.lib odbccp32.lib /nologo /subsystem:console /debug /machine:I386 /out:"../client_classic/mysql.exe" /libpath:"..\lib_release\\"
# SUBTRACT LINK32 /incremental:yes

!ENDIF

# Begin Target

# Name "mysql - Win32 Release"
# Name "mysql - Win32 Debug"
# Name "mysql - Win32 classic"
# Begin Source File

SOURCE=.\completion_hash.cpp
# End Source File
# Begin Source File

SOURCE=.\mysql.cpp

!IF  "$(CFG)" == "mysql - Win32 Release"

# ADD CPP /Zi /O2

!ELSEIF  "$(CFG)" == "mysql - Win32 Debug"

!ELSEIF  "$(CFG)" == "mysql - Win32 classic"

# ADD BASE CPP /Zi /O2
# ADD CPP /Zi /O2

!ENDIF

# End Source File
# Begin Source File

SOURCE=.\readline.cpp
# End Source File
# Begin Source File

SOURCE=.\sql_string.cpp
# End Source File
# End Target
# End Project<|MERGE_RESOLUTION|>--- conflicted
+++ resolved
@@ -43,13 +43,8 @@
 # PROP Ignore_Export_Lib 0
 # PROP Target_Dir ""
 # ADD BASE CPP /nologo /W3 /GX /O2 /D "WIN32" /D "NDEBUG" /D "_CONSOLE" /D "_MBCS" /YX /FD /c
-<<<<<<< HEAD
 # ADD CPP /nologo /G6 /MT /W3 /O2 /I "../include" /I "../" /D "NDEBUG" /D "DBUG_OFF" /D "_CONSOLE" /D "_MBCS" /D "_WINDOWS" /FD /c
 # SUBTRACT CPP /WX /Fr /YX
-=======
-# ADD CPP /nologo /G6 /MT /W3 /WX /O2 /I "../include" /I "../" /D "DBUG_OFF" /D "_CONSOLE" /D "_MBCS" /D "_WINDOWS" /D "NDEBUG" /FD /c
-# SUBTRACT CPP /YX
->>>>>>> 0cc766f4
 # ADD BASE RSC /l 0x409 /d "NDEBUG"
 # ADD RSC /l 0x409 /d "NDEBUG"
 BSC32=bscmake.exe
